languages czech=cze latin2, danish=dan latin1, dutch=nla latin1, english=eng latin1, estonian=est latin7, french=fre latin1, german=ger latin1, greek=greek greek, hungarian=hun latin2, italian=ita latin1, japanese=jpn ujis, korean=kor euckr, norwegian-ny=norwegian-ny latin1, norwegian=nor latin1, polish=pol latin2, portuguese=por latin1, romanian=rum latin2, russian=rus koi8r, serbian=serbian cp1250, slovak=slo latin2, spanish=spa latin1, swedish=swe latin1, ukrainian=ukr koi8u, bulgarian=bgn cp1251;

default-language eng

start-error-number 1000

ER_HASHCHK  
        eng "hashchk"
ER_NISAMCHK  
        eng "isamchk"
ER_NO  
        cze "NE"
        dan "NEJ"
        nla "NEE"
        eng "NO"
        est "EI"
        fre "NON"
        ger "Nein"
        greek "ΟΧΙ"
        hun "NEM"
        kor "아니오"
        nor "NEI"
        norwegian-ny "NEI"
        pol "NIE"
        por "NÃO"
        rum "NU"
        rus "НЕТ"
        serbian "NE"
        slo "NIE"
        ukr "НІ"
ER_YES  
        cze "ANO"
        dan "JA"
        nla "JA"
        eng "YES"
        est "JAH"
        fre "OUI"
        ger "Ja"
        greek "ΝΑΙ"
        hun "IGEN"
        ita "SI"
        kor "예"
        nor "JA"
        norwegian-ny "JA"
        pol "TAK"
        por "SIM"
        rum "DA"
        rus "ДА"
        serbian "DA"
        slo "Áno"
        spa "SI"
        ukr "ТАК"
ER_CANT_CREATE_FILE  
        cze "Nemohu vytvořit soubor '%-.200s' (chybový kód: %d - %s)"
        dan "Kan ikke oprette filen '%-.200s' (Fejlkode: %d - %s)"
        nla "Kan file '%-.200s' niet aanmaken (Errcode: %d - %s)"
        eng "Can't create file '%-.200s' (errno: %d - %s)"
        est "Ei suuda luua faili '%-.200s' (veakood: %d - %s)"
        fre "Ne peut créer le fichier '%-.200s' (Errcode: %d - %s)"
        ger "Kann Datei '%-.200s' nicht erzeugen (Fehler: %d - %s)"
        greek "Αδύνατη η δημιουργία του αρχείου '%-.200s' (κωδικός λάθους: %d - %s)"
        hun "A '%-.200s' file nem hozhato letre (hibakod: %d - %s)"
        ita "Impossibile creare il file '%-.200s' (errno: %d - %s)"
        jpn "ファイル '%-.200s' を作成できません。(エラー番号: %d - %s)"
        kor "화일 '%-.200s'를 만들지 못했습니다. (에러번호: %d - %s)"
        nor "Kan ikke opprette fila '%-.200s' (Feilkode: %d - %s)"
        norwegian-ny "Kan ikkje opprette fila '%-.200s' (Feilkode: %d - %s)"
        pol "Nie można stworzyć pliku '%-.200s' (Kod błędu: %d - %s)"
        por "Não pode criar o arquivo '%-.200s' (erro no. %d - %s)"
        rum "Nu pot sa creez fisierul '%-.200s' (Eroare: %d - %s)"
        rus "Невозможно создать файл '%-.200s' (ошибка: %d - %s)"
        serbian "Ne mogu da kreiram file '%-.200s' (errno: %d - %s)"
        slo "Nemôžem vytvoriť súbor '%-.200s' (chybový kód: %d - %s)"
        spa "No puedo crear archivo '%-.200s' (Error: %d - %s)"
        swe "Kan inte skapa filen '%-.200s' (Felkod: %d - %s)"
        ukr "Не можу створити файл '%-.200s' (помилка: %d - %s)"
ER_CANT_CREATE_TABLE  
        cze "Nemohu vytvořit tabulku '%-.200s' (chybový kód: %d)"
        dan "Kan ikke oprette tabellen '%-.200s' (Fejlkode: %d)"
        nla "Kan tabel '%-.200s' niet aanmaken (Errcode: %d)"
        eng "Can't create table '%-.200s' (errno: %d)"
        est "Ei suuda luua tabelit '%-.200s' (veakood: %d)"
        fre "Ne peut créer la table '%-.200s' (Errcode: %d)"
        ger "Kann Tabelle '%-.200s' nicht erzeugen (Fehler: %d)"
        greek "Αδύνατη η δημιουργία του πίνακα '%-.200s' (κωδικός λάθους: %d)"
        hun "A '%-.200s' tabla nem hozhato letre (hibakod: %d)"
        ita "Impossibile creare la tabella '%-.200s' (errno: %d)"
        jpn "表 '%-.200s' を作成できません。(エラー番号: %d)"
        kor "테이블 '%-.200s'를 만들지 못했습니다. (에러번호: %d)"
        nor "Kan ikke opprette tabellen '%-.200s' (Feilkode: %d)"
        norwegian-ny "Kan ikkje opprette tabellen '%-.200s' (Feilkode: %d)"
        pol "Nie można stworzyć tabeli '%-.200s' (Kod błędu: %d)"
        por "Não pode criar a tabela '%-.200s' (erro no. %d)"
        rum "Nu pot sa creez tabla '%-.200s' (Eroare: %d)"
        rus "Невозможно создать таблицу '%-.200s' (ошибка: %d)"
        serbian "Ne mogu da kreiram tabelu '%-.200s' (errno: %d)"
        slo "Nemôžem vytvoriť tabuľku '%-.200s' (chybový kód: %d)"
        spa "No puedo crear tabla '%-.200s' (Error: %d)"
        swe "Kan inte skapa tabellen '%-.200s' (Felkod: %d)"
        ukr "Не можу створити таблицю '%-.200s' (помилка: %d)"
ER_CANT_CREATE_DB  
        cze "Nemohu vytvořit databázi '%-.192s' (chybový kód: %d)"
        dan "Kan ikke oprette databasen '%-.192s' (Fejlkode: %d)"
        nla "Kan database '%-.192s' niet aanmaken (Errcode: %d)"
        eng "Can't create database '%-.192s' (errno: %d)"
        est "Ei suuda luua andmebaasi '%-.192s' (veakood: %d)"
        fre "Ne peut créer la base '%-.192s' (Erreur %d)"
        ger "Kann Datenbank '%-.192s' nicht erzeugen (Fehler: %d)"
        greek "Αδύνατη η δημιουργία της βάσης δεδομένων '%-.192s' (κωδικός λάθους: %d)"
        hun "Az '%-.192s' adatbazis nem hozhato letre (hibakod: %d)"
        ita "Impossibile creare il database '%-.192s' (errno: %d)"
        jpn "データベース '%-.192s' を作成できません。(エラー番号: %d)"
        kor "데이타베이스 '%-.192s'를 만들지 못했습니다.. (에러번호: %d)"
        nor "Kan ikke opprette databasen '%-.192s' (Feilkode: %d)"
        norwegian-ny "Kan ikkje opprette databasen '%-.192s' (Feilkode: %d)"
        pol "Nie można stworzyć bazy danych '%-.192s' (Kod błędu: %d)"
        por "Não pode criar o banco de dados '%-.192s' (erro no. %d)"
        rum "Nu pot sa creez baza de date '%-.192s' (Eroare: %d)"
        rus "Невозможно создать базу данных '%-.192s' (ошибка: %d)"
        serbian "Ne mogu da kreiram bazu '%-.192s' (errno: %d)"
        slo "Nemôžem vytvoriť databázu '%-.192s' (chybový kód: %d)"
        spa "No puedo crear base de datos '%-.192s' (Error: %d)"
        swe "Kan inte skapa databasen '%-.192s' (Felkod: %d)"
        ukr "Не можу створити базу данних '%-.192s' (помилка: %d)"
ER_DB_CREATE_EXISTS  
        cze "Nemohu vytvořit databázi '%-.192s'; databáze již existuje"
        dan "Kan ikke oprette databasen '%-.192s'; databasen eksisterer"
        nla "Kan database '%-.192s' niet aanmaken; database bestaat reeds"
        eng "Can't create database '%-.192s'; database exists"
        est "Ei suuda luua andmebaasi '%-.192s': andmebaas juba eksisteerib"
        fre "Ne peut créer la base '%-.192s'; elle existe déjà"
        ger "Kann Datenbank '%-.192s' nicht erzeugen. Datenbank existiert bereits"
        greek "Αδύνατη η δημιουργία της βάσης δεδομένων '%-.192s'; Η βάση δεδομένων υπάρχει ήδη"
        hun "Az '%-.192s' adatbazis nem hozhato letre Az adatbazis mar letezik"
        ita "Impossibile creare il database '%-.192s'; il database esiste"
        jpn "データベース '%-.192s' を作成できません。データベースはすでに存在します。"
        kor "데이타베이스 '%-.192s'를 만들지 못했습니다.. 데이타베이스가 존재함"
        nor "Kan ikke opprette databasen '%-.192s'; databasen eksisterer"
        norwegian-ny "Kan ikkje opprette databasen '%-.192s'; databasen eksisterer"
        pol "Nie można stworzyć bazy danych '%-.192s'; baza danych już istnieje"
        por "Não pode criar o banco de dados '%-.192s'; este banco de dados já existe"
        rum "Nu pot sa creez baza de date '%-.192s'; baza de date exista deja"
        rus "Невозможно создать базу данных '%-.192s'. База данных уже существует"
        serbian "Ne mogu da kreiram bazu '%-.192s'; baza već postoji."
        slo "Nemôžem vytvoriť databázu '%-.192s'; databáza existuje"
        spa "No puedo crear base de datos '%-.192s'; la base de datos ya existe"
        swe "Databasen '%-.192s' existerar redan"
        ukr "Не можу створити базу данних '%-.192s'. База данних існує"
ER_DB_DROP_EXISTS  
        cze "Nemohu zrušit databázi '%-.192s', databáze neexistuje"
        dan "Kan ikke slette (droppe) '%-.192s'; databasen eksisterer ikke"
        nla "Kan database '%-.192s' niet verwijderen; database bestaat niet"
        eng "Can't drop database '%-.192s'; database doesn't exist"
        est "Ei suuda kustutada andmebaasi '%-.192s': andmebaasi ei eksisteeri"
        fre "Ne peut effacer la base '%-.192s'; elle n'existe pas"
        ger "Kann Datenbank '%-.192s' nicht löschen; Datenbank nicht vorhanden"
        greek "Αδύνατη η διαγραφή της βάσης δεδομένων '%-.192s'. Η βάση δεδομένων δεν υπάρχει"
        hun "A(z) '%-.192s' adatbazis nem szuntetheto meg. Az adatbazis nem letezik"
        ita "Impossibile cancellare '%-.192s'; il database non esiste"
        jpn "データベース '%-.192s' を削除できません。データベースは存在しません。"
        kor "데이타베이스 '%-.192s'를 제거하지 못했습니다. 데이타베이스가 존재하지 않음 "
        nor "Kan ikke fjerne (drop) '%-.192s'; databasen eksisterer ikke"
        norwegian-ny "Kan ikkje fjerne (drop) '%-.192s'; databasen eksisterer ikkje"
        pol "Nie można usun?ć bazy danych '%-.192s'; baza danych nie istnieje"
        por "Não pode eliminar o banco de dados '%-.192s'; este banco de dados não existe"
        rum "Nu pot sa drop baza de date '%-.192s'; baza da date este inexistenta"
        rus "Невозможно удалить базу данных '%-.192s'. Такой базы данных нет"
        serbian "Ne mogu da izbrišem bazu '%-.192s'; baza ne postoji."
        slo "Nemôžem zmazať databázu '%-.192s'; databáza neexistuje"
        spa "No puedo eliminar base de datos '%-.192s'; la base de datos no existe"
        swe "Kan inte radera databasen '%-.192s'; databasen finns inte"
        ukr "Не можу видалити базу данних '%-.192s'. База данних не існує"
ER_DB_DROP_DELETE  
        cze "Chyba při rušení databáze (nemohu vymazat '%-.192s', chyba %d)"
        dan "Fejl ved sletning (drop) af databasen (kan ikke slette '%-.192s', Fejlkode %d)"
        nla "Fout bij verwijderen database (kan '%-.192s' niet verwijderen, Errcode: %d)"
        eng "Error dropping database (can't delete '%-.192s', errno: %d)"
        est "Viga andmebaasi kustutamisel (ei suuda kustutada faili '%-.192s', veakood: %d)"
        fre "Ne peut effacer la base '%-.192s' (erreur %d)"
        ger "Fehler beim Löschen der Datenbank ('%-.192s' kann nicht gelöscht werden, Fehler: %d)"
        greek "Παρουσιάστηκε πρόβλημα κατά τη διαγραφή της βάσης δεδομένων (αδύνατη η διαγραφή '%-.192s', κωδικός λάθους: %d)"
        hun "Adatbazis megszuntetesi hiba ('%-.192s' nem torolheto, hibakod: %d)"
        ita "Errore durante la cancellazione del database (impossibile cancellare '%-.192s', errno: %d)"
        jpn "データベース削除エラー ('%-.192s' を削除できません。エラー番号: %d)"
        kor "데이타베이스 제거 에러('%-.192s'를 삭제할 수 없읍니다, 에러번호: %d)"
        nor "Feil ved fjerning (drop) av databasen (kan ikke slette '%-.192s', feil %d)"
        norwegian-ny "Feil ved fjerning (drop) av databasen (kan ikkje slette '%-.192s', feil %d)"
        pol "Bł?d podczas usuwania bazy danych (nie można usun?ć '%-.192s', bł?d %d)"
        por "Erro ao eliminar banco de dados (não pode eliminar '%-.192s' - erro no. %d)"
        rum "Eroare dropuind baza de date (nu pot sa sterg '%-.192s', Eroare: %d)"
        rus "Ошибка при удалении базы данных (невозможно удалить '%-.192s', ошибка: %d)"
        serbian "Ne mogu da izbrišem bazu (ne mogu da izbrišem '%-.192s', errno: %d)"
        slo "Chyba pri mazaní databázy (nemôžem zmazať '%-.192s', chybový kód: %d)"
        spa "Error eliminando la base de datos(no puedo borrar '%-.192s', error %d)"
        swe "Fel vid radering av databasen (Kan inte radera '%-.192s'. Felkod: %d)"
        ukr "Не можу видалити базу данних (Не можу видалити '%-.192s', помилка: %d)"
ER_DB_DROP_RMDIR  
        cze "Chyba při rušení databáze (nemohu vymazat adresář '%-.192s', chyba %d)"
        dan "Fejl ved sletting af database (kan ikke slette folderen '%-.192s', Fejlkode %d)"
        nla "Fout bij verwijderen database (kan rmdir '%-.192s' niet uitvoeren, Errcode: %d)"
        eng "Error dropping database (can't rmdir '%-.192s', errno: %d)"
        est "Viga andmebaasi kustutamisel (ei suuda kustutada kataloogi '%-.192s', veakood: %d)"
        fre "Erreur en effaçant la base (rmdir '%-.192s', erreur %d)"
        ger "Fehler beim Löschen der Datenbank (Verzeichnis '%-.192s' kann nicht gelöscht werden, Fehler: %d)"
        greek "Παρουσιάστηκε πρόβλημα κατά τη διαγραφή της βάσης δεδομένων (αδύνατη η διαγραφή του φακέλλου '%-.192s', κωδικός λάθους: %d)"
        hun "Adatbazis megszuntetesi hiba ('%-.192s' nem szuntetheto meg, hibakod: %d)"
        ita "Errore durante la cancellazione del database (impossibile rmdir '%-.192s', errno: %d)"
        jpn "データベース削除エラー (ディレクトリ '%-.192s' を削除できません。エラー番号: %d)"
        kor "데이타베이스 제거 에러(rmdir '%-.192s'를 할 수 없읍니다, 에러번호: %d)"
        nor "Feil ved sletting av database (kan ikke slette katalogen '%-.192s', feil %d)"
        norwegian-ny "Feil ved sletting av database (kan ikkje slette katalogen '%-.192s', feil %d)"
        pol "Bł?d podczas usuwania bazy danych (nie można wykonać rmdir '%-.192s', bł?d %d)"
        por "Erro ao eliminar banco de dados (não pode remover diretório '%-.192s' - erro no. %d)"
        rum "Eroare dropuind baza de date (nu pot sa rmdir '%-.192s', Eroare: %d)"
        rus "Невозможно удалить базу данных (невозможно удалить каталог '%-.192s', ошибка: %d)"
        serbian "Ne mogu da izbrišem bazu (ne mogu da izbrišem direktorijum '%-.192s', errno: %d)"
        slo "Chyba pri mazaní databázy (nemôžem vymazať adresár '%-.192s', chybový kód: %d)"
        spa "Error eliminando la base de datos (No puedo borrar directorio '%-.192s', error %d)"
        swe "Fel vid radering av databasen (Kan inte radera biblioteket '%-.192s'. Felkod: %d)"
        ukr "Не можу видалити базу данних (Не можу видалити теку '%-.192s', помилка: %d)"
ER_CANT_DELETE_FILE  
        cze "Chyba při výmazu '%-.192s' (chybový kód: %d - %s)"
        dan "Fejl ved sletning af '%-.192s' (Fejlkode: %d - %s)"
        nla "Fout bij het verwijderen van '%-.192s' (Errcode: %d - %s)"
        eng "Error on delete of '%-.192s' (errno: %d - %s)"
        est "Viga '%-.192s' kustutamisel (veakood: %d - %s)"
        fre "Erreur en effaçant '%-.192s' (Errcode: %d - %s)"
        ger "Fehler beim Löschen von '%-.192s' (Fehler: %d - %s)"
        greek "Παρουσιάστηκε πρόβλημα κατά τη διαγραφή '%-.192s' (κωδικός λάθους: %d - %s)"
        hun "Torlesi hiba: '%-.192s' (hibakod: %d - %s)"
        ita "Errore durante la cancellazione di '%-.192s' (errno: %d - %s)"
        jpn "ファイル '%-.192s' の削除エラー (エラー番号: %d - %s)"
        kor "'%-.192s' 삭제 중 에러 (에러번호: %d - %s)"
        nor "Feil ved sletting av '%-.192s' (Feilkode: %d - %s)"
        norwegian-ny "Feil ved sletting av '%-.192s' (Feilkode: %d - %s)"
        pol "Bł?d podczas usuwania '%-.192s' (Kod błędu: %d - %s)"
        por "Erro na remoção de '%-.192s' (erro no. %d - %s)"
        rum "Eroare incercind sa delete '%-.192s' (Eroare: %d - %s)"
        rus "Ошибка при удалении '%-.192s' (ошибка: %d - %s)"
        serbian "Greška pri brisanju '%-.192s' (errno: %d - %s)"
        slo "Chyba pri mazaní '%-.192s' (chybový kód: %d - %s)"
        spa "Error en el borrado de '%-.192s' (Error: %d - %s)"
        swe "Kan inte radera filen '%-.192s' (Felkod: %d - %s)"
        ukr "Не можу видалити '%-.192s' (помилка: %d - %s)"
ER_CANT_FIND_SYSTEM_REC  
        cze "Nemohu číst záznam v systémové tabulce"
        dan "Kan ikke læse posten i systemfolderen"
        nla "Kan record niet lezen in de systeem tabel"
        eng "Can't read record in system table"
        est "Ei suuda lugeda kirjet süsteemsest tabelist"
        fre "Ne peut lire un enregistrement de la table 'system'"
        ger "Datensatz in der Systemtabelle nicht lesbar"
        greek "Αδύνατη η ανάγνωση εγγραφής από πίνακα του συστήματος"
        hun "Nem olvashato rekord a rendszertablaban"
        ita "Impossibile leggere il record dalla tabella di sistema"
        jpn "システム表のレコードを読み込めません。"
        kor "system 테이블에서 레코드를 읽을 수 없습니다."
        nor "Kan ikke lese posten i systemkatalogen"
        norwegian-ny "Kan ikkje lese posten i systemkatalogen"
        pol "Nie można odczytać rekordu z tabeli systemowej"
        por "Não pode ler um registro numa tabela do sistema"
        rum "Nu pot sa citesc cimpurile in tabla de system (system table)"
        rus "Невозможно прочитать запись в системной таблице"
        serbian "Ne mogu da pročitam slog iz sistemske tabele"
        slo "Nemôžem čítať záznam v systémovej tabuľke"
        spa "No puedo leer el registro en la tabla del sistema"
        swe "Hittar inte posten i systemregistret"
        ukr "Не можу зчитати запис з системної таблиці"
ER_CANT_GET_STAT  
        cze "Nemohu získat stav '%-.200s' (chybový kód: %d - %s)"
        dan "Kan ikke læse status af '%-.200s' (Fejlkode: %d - %s)"
        nla "Kan de status niet krijgen van '%-.200s' (Errcode: %d - %s)"
        eng "Can't get status of '%-.200s' (errno: %d - %s)"
        est "Ei suuda lugeda '%-.200s' olekut (veakood: %d - %s)"
        fre "Ne peut obtenir le status de '%-.200s' (Errcode: %d - %s)"
        ger "Kann Status von '%-.200s' nicht ermitteln (Fehler: %d - %s)"
        greek "Αδύνατη η λήψη πληροφοριών για την κατάσταση του '%-.200s' (κωδικός λάθους: %d - %s)"
        hun "A(z) '%-.200s' statusza nem allapithato meg (hibakod: %d - %s)"
        ita "Impossibile leggere lo stato di '%-.200s' (errno: %d - %s)"
        jpn "'%-.200s' の状態を取得できません。(エラー番号: %d - %s)"
        kor "'%-.200s'의 상태를 얻지 못했습니다. (에러번호: %d - %s)"
        nor "Kan ikke lese statusen til '%-.200s' (Feilkode: %d - %s)"
        norwegian-ny "Kan ikkje lese statusen til '%-.200s' (Feilkode: %d - %s)"
        pol "Nie można otrzymać statusu '%-.200s' (Kod błędu: %d - %s)"
        por "Não pode obter o status de '%-.200s' (erro no. %d - %s)"
        rum "Nu pot sa obtin statusul lui '%-.200s' (Eroare: %d - %s)"
        rus "Невозможно получить статусную информацию о '%-.200s' (ошибка: %d - %s)"
        serbian "Ne mogu da dobijem stanje file-a '%-.200s' (errno: %d - %s)"
        slo "Nemôžem zistiť stav '%-.200s' (chybový kód: %d - %s)"
        spa "No puedo obtener el estado de '%-.200s' (Error: %d - %s)"
        swe "Kan inte läsa filinformationen (stat) från '%-.200s' (Felkod: %d - %s)"
        ukr "Не можу отримати статус '%-.200s' (помилка: %d - %s)"
ER_CANT_GET_WD  
        cze "Chyba při zjišťování pracovní adresář (chybový kód: %d - %s)"
        dan "Kan ikke læse aktive folder (Fejlkode: %d - %s)"
        nla "Kan de werkdirectory niet krijgen (Errcode: %d - %s)"
        eng "Can't get working directory (errno: %d - %s)"
        est "Ei suuda identifitseerida jooksvat kataloogi (veakood: %d - %s)"
        fre "Ne peut obtenir le répertoire de travail (Errcode: %d - %s)"
        ger "Kann Arbeitsverzeichnis nicht ermitteln (Fehler: %d - %s)"
        greek "Ο φάκελλος εργασίας δεν βρέθηκε (κωδικός λάθους: %d - %s)"
        hun "A munkakonyvtar nem allapithato meg (hibakod: %d - %s)"
        ita "Impossibile leggere la directory di lavoro (errno: %d - %s)"
        jpn "作業ディレクトリを取得できません。(エラー番号: %d - %s)"
        kor "수행 디렉토리를 찾지 못했습니다. (에러번호: %d - %s)"
        nor "Kan ikke lese aktiv katalog(Feilkode: %d - %s)"
        norwegian-ny "Kan ikkje lese aktiv katalog(Feilkode: %d - %s)"
        pol "Nie można rozpoznać aktualnego katalogu (Kod błędu: %d - %s)"
        por "Não pode obter o diretório corrente (erro no. %d - %s)"
        rum "Nu pot sa obtin directorul current (working directory) (Eroare: %d - %s)"
        rus "Невозможно определить рабочий каталог (ошибка: %d - %s)"
        serbian "Ne mogu da dobijem trenutni direktorijum (errno: %d - %s)"
        slo "Nemôžem zistiť pracovný adresár (chybový kód: %d - %s)"
        spa "No puedo acceder al directorio (Error: %d - %s)"
        swe "Kan inte inte läsa aktivt bibliotek. (Felkod: %d - %s)"
        ukr "Не можу визначити робочу теку (помилка: %d - %s)"
ER_CANT_LOCK  
        cze "Nemohu uzamknout soubor (chybový kód: %d - %s)"
        dan "Kan ikke låse fil (Fejlkode: %d - %s)"
        nla "Kan de file niet blokeren (Errcode: %d - %s)"
        eng "Can't lock file (errno: %d - %s)"
        est "Ei suuda lukustada faili (veakood: %d - %s)"
        fre "Ne peut verrouiller le fichier (Errcode: %d - %s)"
        ger "Datei kann nicht gesperrt werden (Fehler: %d - %s)"
        greek "Το αρχείο δεν μπορεί να κλειδωθεί (κωδικός λάθους: %d - %s)"
        hun "A file nem zarolhato. (hibakod: %d - %s)"
        ita "Impossibile il locking il file (errno: %d - %s)"
        jpn "ファイルをロックできません。(エラー番号: %d - %s)"
        kor "화일을 잠그지(lock) 못했습니다. (에러번호: %d - %s)"
        nor "Kan ikke låse fila (Feilkode: %d - %s)"
        norwegian-ny "Kan ikkje låse fila (Feilkode: %d - %s)"
        pol "Nie można zablokować pliku (Kod błędu: %d - %s)"
        por "Não pode travar o arquivo (erro no. %d - %s)"
        rum "Nu pot sa lock fisierul (Eroare: %d - %s)"
        rus "Невозможно поставить блокировку на файле (ошибка: %d - %s)"
        serbian "Ne mogu da zaključam file (errno: %d - %s)"
        slo "Nemôžem zamknúť súbor (chybový kód: %d - %s)"
        spa "No puedo bloquear archivo: (Error: %d - %s)"
        swe "Kan inte låsa filen. (Felkod: %d - %s)"
        ukr "Не можу заблокувати файл (помилка: %d - %s)"
ER_CANT_OPEN_FILE  
        cze "Nemohu otevřít soubor '%-.200s' (chybový kód: %d - %s)"
        dan "Kan ikke åbne fil: '%-.200s' (Fejlkode: %d - %s)"
        nla "Kan de file '%-.200s' niet openen (Errcode: %d - %s)"
        eng "Can't open file: '%-.200s' (errno: %d - %s)"
        est "Ei suuda avada faili '%-.200s' (veakood: %d - %s)"
        fre "Ne peut ouvrir le fichier: '%-.200s' (Errcode: %d - %s)"
        ger "Kann Datei '%-.200s' nicht öffnen (Fehler: %d - %s)"
        greek "Δεν είναι δυνατό να ανοιχτεί το αρχείο: '%-.200s' (κωδικός λάθους: %d - %s)"
        hun "A '%-.200s' file nem nyithato meg (hibakod: %d - %s)"
        ita "Impossibile aprire il file: '%-.200s' (errno: %d - %s)"
        jpn "ファイル '%-.200s' をオープンできません。(エラー番号: %d - %s)"
        kor "화일을 열지 못했습니다.: '%-.200s' (에러번호: %d - %s)"
        nor "Kan ikke åpne fila: '%-.200s' (Feilkode: %d - %s)"
        norwegian-ny "Kan ikkje åpne fila: '%-.200s' (Feilkode: %d - %s)"
        pol "Nie można otworzyć pliku: '%-.200s' (Kod błędu: %d - %s)"
        por "Não pode abrir o arquivo '%-.200s' (erro no. %d - %s)"
        rum "Nu pot sa deschid fisierul: '%-.200s' (Eroare: %d - %s)"
        rus "Невозможно открыть файл: '%-.200s' (ошибка: %d - %s)"
        serbian "Ne mogu da otvorim file: '%-.200s' (errno: %d - %s)"
        slo "Nemôžem otvoriť súbor: '%-.200s' (chybový kód: %d - %s)"
        spa "No puedo abrir archivo: '%-.200s' (Error: %d - %s)"
        swe "Kan inte använda '%-.200s' (Felkod: %d - %s)"
        ukr "Не можу відкрити файл: '%-.200s' (помилка: %d - %s)"
ER_FILE_NOT_FOUND  
        cze "Nemohu najít soubor '%-.200s' (chybový kód: %d - %s)"
        dan "Kan ikke finde fila: '%-.200s' (Fejlkode: %d - %s)"
        nla "Kan de file: '%-.200s' niet vinden (Errcode: %d - %s)"
        eng "Can't find file: '%-.200s' (errno: %d - %s)"
        est "Ei suuda leida faili '%-.200s' (veakood: %d - %s)"
        fre "Ne peut trouver le fichier: '%-.200s' (Errcode: %d - %s)"
        ger "Kann Datei '%-.200s' nicht finden (Fehler: %d - %s)"
        greek "Δεν βρέθηκε το αρχείο: '%-.200s' (κωδικός λάθους: %d - %s)"
        hun "A(z) '%-.200s' file nem talalhato (hibakod: %d - %s)"
        ita "Impossibile trovare il file: '%-.200s' (errno: %d - %s)"
        jpn "ファイル '%-.200s' が見つかりません。(エラー番号: %d - %s)"
        kor "화일을 찾지 못했습니다.: '%-.200s' (에러번호: %d - %s)"
        nor "Kan ikke finne fila: '%-.200s' (Feilkode: %d - %s)"
        norwegian-ny "Kan ikkje finne fila: '%-.200s' (Feilkode: %d - %s)"
        pol "Nie można znaleĽć pliku: '%-.200s' (Kod błędu: %d - %s)"
        por "Não pode encontrar o arquivo '%-.200s' (erro no. %d - %s)"
        rum "Nu pot sa gasesc fisierul: '%-.200s' (Eroare: %d - %s)"
        rus "Невозможно найти файл: '%-.200s' (ошибка: %d - %s)"
        serbian "Ne mogu da pronađem file: '%-.200s' (errno: %d - %s)"
        slo "Nemôžem nájsť súbor: '%-.200s' (chybový kód: %d - %s)"
        spa "No puedo encontrar archivo: '%-.200s' (Error: %d - %s)"
        swe "Hittar inte filen '%-.200s' (Felkod: %d - %s)"
        ukr "Не можу знайти файл: '%-.200s' (помилка: %d - %s)"
ER_CANT_READ_DIR  
        cze "Nemohu číst adresář '%-.192s' (chybový kód: %d - %s)"
        dan "Kan ikke læse folder '%-.192s' (Fejlkode: %d - %s)"
        nla "Kan de directory niet lezen van '%-.192s' (Errcode: %d - %s)"
        eng "Can't read dir of '%-.192s' (errno: %d - %s)"
        est "Ei suuda lugeda kataloogi '%-.192s' (veakood: %d - %s)"
        fre "Ne peut lire le répertoire de '%-.192s' (Errcode: %d - %s)"
        ger "Verzeichnis von '%-.192s' nicht lesbar (Fehler: %d - %s)"
        greek "Δεν είναι δυνατό να διαβαστεί ο φάκελλος του '%-.192s' (κωδικός λάθους: %d - %s)"
        hun "A(z) '%-.192s' konyvtar nem olvashato. (hibakod: %d - %s)"
        ita "Impossibile leggere la directory di '%-.192s' (errno: %d - %s)"
        jpn "ディレクトリ '%-.192s' を読み込めません。(エラー番号: %d - %s)"
        kor "'%-.192s'디렉토리를 읽지 못했습니다. (에러번호: %d - %s)"
        nor "Kan ikke lese katalogen '%-.192s' (Feilkode: %d - %s)"
        norwegian-ny "Kan ikkje lese katalogen '%-.192s' (Feilkode: %d - %s)"
        pol "Nie można odczytać katalogu '%-.192s' (Kod błędu: %d - %s)"
        por "Não pode ler o diretório de '%-.192s' (erro no. %d - %s)"
        rum "Nu pot sa citesc directorul '%-.192s' (Eroare: %d - %s)"
        rus "Невозможно прочитать каталог '%-.192s' (ошибка: %d - %s)"
        serbian "Ne mogu da pročitam direktorijum '%-.192s' (errno: %d - %s)"
        slo "Nemôžem čítať adresár '%-.192s' (chybový kód: %d - %s)"
        spa "No puedo leer el directorio de '%-.192s' (Error: %d - %s)"
        swe "Kan inte läsa från bibliotek '%-.192s' (Felkod: %d - %s)"
        ukr "Не можу прочитати теку '%-.192s' (помилка: %d - %s)"
ER_CANT_SET_WD  
        cze "Nemohu změnit adresář na '%-.192s' (chybový kód: %d - %s)"
        dan "Kan ikke skifte folder til '%-.192s' (Fejlkode: %d - %s)"
        nla "Kan de directory niet veranderen naar '%-.192s' (Errcode: %d - %s)"
        eng "Can't change dir to '%-.192s' (errno: %d - %s)"
        est "Ei suuda siseneda kataloogi '%-.192s' (veakood: %d - %s)"
        fre "Ne peut changer le répertoire pour '%-.192s' (Errcode: %d - %s)"
        ger "Kann nicht in das Verzeichnis '%-.192s' wechseln (Fehler: %d - %s)"
        greek "Αδύνατη η αλλαγή του τρέχοντος καταλόγου σε '%-.192s' (κωδικός λάθους: %d - %s)"
        hun "Konyvtarvaltas nem lehetseges a(z) '%-.192s'-ba. (hibakod: %d - %s)"
        ita "Impossibile cambiare la directory in '%-.192s' (errno: %d - %s)"
        jpn "ディレクトリ '%-.192s' に移動できません。(エラー番号: %d - %s)"
        kor "'%-.192s'디렉토리로 이동할 수 없었습니다. (에러번호: %d - %s)"
        nor "Kan ikke skifte katalog til '%-.192s' (Feilkode: %d - %s)"
        norwegian-ny "Kan ikkje skifte katalog til '%-.192s' (Feilkode: %d - %s)"
        pol "Nie można zmienić katalogu na '%-.192s' (Kod błędu: %d - %s)"
        por "Não pode mudar para o diretório '%-.192s' (erro no. %d - %s)"
        rum "Nu pot sa schimb directorul '%-.192s' (Eroare: %d - %s)"
        rus "Невозможно перейти в каталог '%-.192s' (ошибка: %d - %s)"
        serbian "Ne mogu da promenim direktorijum na '%-.192s' (errno: %d - %s)"
        slo "Nemôžem vojsť do adresára '%-.192s' (chybový kód: %d - %s)"
        spa "No puedo cambiar al directorio de '%-.192s' (Error: %d - %s)"
        swe "Kan inte byta till '%-.192s' (Felkod: %d - %s)"
        ukr "Не можу перейти у теку '%-.192s' (помилка: %d - %s)"
ER_CHECKREAD  
        cze "Záznam byl změněn od posledního čtení v tabulce '%-.192s'"
        dan "Posten er ændret siden sidste læsning '%-.192s'"
        nla "Record is veranderd sinds de laatste lees activiteit in de tabel '%-.192s'"
        eng "Record has changed since last read in table '%-.192s'"
        est "Kirje tabelis '%-.192s' on muutunud viimasest lugemisest saadik"
        fre "Enregistrement modifié depuis sa dernière lecture dans la table '%-.192s'"
        ger "Datensatz hat sich seit dem letzten Zugriff auf Tabelle '%-.192s' geändert"
        greek "Η εγγραφή έχει αλλάξει από την τελευταία φορά που ανασύρθηκε από τον πίνακα '%-.192s'"
        hun "A(z) '%-.192s' tablaban talalhato rekord megvaltozott az utolso olvasas ota"
        ita "Il record e` cambiato dall'ultima lettura della tabella '%-.192s'"
        jpn "表 '%-.192s' の最後の読み込み時点から、レコードが変化しました。"
        kor "테이블 '%-.192s'에서 마지막으로 읽은 후 Record가 변경되었습니다."
        nor "Posten har blitt endret siden den ble lest '%-.192s'"
        norwegian-ny "Posten har vorte endra sidan den sist vart lesen '%-.192s'"
        pol "Rekord został zmieniony od ostaniego odczytania z tabeli '%-.192s'"
        por "Registro alterado desde a última leitura da tabela '%-.192s'"
        rum "Cimpul a fost schimbat de la ultima citire a tabelei '%-.192s'"
        rus "Запись изменилась с момента последней выборки в таблице '%-.192s'"
        serbian "Slog je promenjen od zadnjeg čitanja tabele '%-.192s'"
        slo "Záznam bol zmenený od posledného čítania v tabuľke '%-.192s'"
        spa "El registro ha cambiado desde la ultima lectura de la tabla '%-.192s'"
        swe "Posten har förändrats sedan den lästes i register '%-.192s'"
        ukr "Запис було змінено з часу останнього читання з таблиці '%-.192s'"
ER_DISK_FULL  
        cze "Disk je plný (%s), čekám na uvolnění nějakého místa ... (chybový kód: %d - %s)"
        dan "Ikke mere diskplads (%s). Venter på at få frigjort plads... (Fejlkode: %d - %s)"
        nla "Schijf vol (%s). Aan het wachten totdat er ruimte vrij wordt gemaakt... (Errcode: %d - %s)"
        eng "Disk full (%s); waiting for someone to free some space... (errno: %d - %s)"
        est "Ketas täis (%s). Ootame kuni tekib vaba ruumi... (veakood: %d - %s)"
        fre "Disque plein (%s). J'attend que quelqu'un libère de l'espace... (Errcode: %d - %s)"
        ger "Festplatte voll (%s). Warte, bis jemand Platz schafft ... (Fehler: %d - %s)"
        greek "Δεν υπάρχει χώρος στο δίσκο (%s). Παρακαλώ, περιμένετε να ελευθερωθεί χώρος... (κωδικός λάθους: %d - %s)"
        hun "A lemez megtelt (%s). (hibakod: %d - %s)"
        ita "Disco pieno (%s). In attesa che qualcuno liberi un po' di spazio... (errno: %d - %s)"
        jpn "ディスク領域不足です(%s)。(エラー番号: %d - %s)"
        kor "Disk full (%s). 다른 사람이 지울때까지 기다립니다... (에러번호: %d - %s)"
        nor "Ikke mer diskplass (%s). Venter på å få frigjort plass... (Feilkode: %d - %s)"
        norwegian-ny "Ikkje meir diskplass (%s). Ventar på å få frigjort plass... (Feilkode: %d - %s)"
        pol "Dysk pełny (%s). Oczekiwanie na zwolnienie miejsca... (Kod błędu: %d - %s)"
        por "Disco cheio (%s). Aguardando alguém liberar algum espaço... (erro no. %d - %s)"
        rum "Hard-disk-ul este plin (%s). Astept sa se elibereze ceva spatiu... (Eroare: %d - %s)"
        rus "Диск заполнен. (%s). Ожидаем, пока кто-то не уберет после себя мусор... (ошибка: %d - %s)"
        serbian "Disk je pun (%s). Čekam nekoga da dođe i oslobodi nešto mesta... (errno: %d - %s)"
        slo "Disk je plný (%s), čakám na uvoľnenie miesta... (chybový kód: %d - %s)"
        spa "Disco lleno (%s). Esperando para que se libere algo de espacio... (Error: %d - %s)"
        swe "Disken är full (%s). Väntar tills det finns ledigt utrymme... (Felkod: %d - %s)"
        ukr "Диск заповнений (%s). Вичикую, доки звільниться трохи місця... (помилка: %d - %s)"
ER_DUP_KEY 23000 
        cze "Nemohu zapsat, zdvojený klíč v tabulce '%-.192s'"
        dan "Kan ikke skrive, flere ens nøgler i tabellen '%-.192s'"
        nla "Kan niet schrijven, dubbele zoeksleutel in tabel '%-.192s'"
        eng "Can't write; duplicate key in table '%-.192s'"
        est "Ei saa kirjutada, korduv võti tabelis '%-.192s'"
        fre "Ecriture impossible, doublon dans une clé de la table '%-.192s'"
        ger "Kann nicht speichern, Grund: doppelter Schlüssel in Tabelle '%-.192s'"
        greek "Δεν είναι δυνατή η καταχώρηση, η τιμή υπάρχει ήδη στον πίνακα '%-.192s'"
        hun "Irasi hiba, duplikalt kulcs a '%-.192s' tablaban."
        ita "Scrittura impossibile: chiave duplicata nella tabella '%-.192s'"
        jpn "書き込めません。表 '%-.192s' に重複するキーがあります。"
        kor "기록할 수 없읍니다., 테이블 '%-.192s'에서 중복 키"
        nor "Kan ikke skrive, flere like nøkler i tabellen '%-.192s'"
        norwegian-ny "Kan ikkje skrive, flere like nyklar i tabellen '%-.192s'"
        pol "Nie można zapisać, powtórzone klucze w tabeli '%-.192s'"
        por "Não pode gravar. Chave duplicada na tabela '%-.192s'"
        rum "Nu pot sa scriu (can't write), cheie duplicata in tabela '%-.192s'"
        rus "Невозможно произвести запись, дублирующийся ключ в таблице '%-.192s'"
        serbian "Ne mogu da pišem pošto postoji duplirani ključ u tabeli '%-.192s'"
        slo "Nemôžem zapísať, duplikát kľúča v tabuľke '%-.192s'"
        spa "No puedo escribir, clave duplicada en la tabla '%-.192s'"
        swe "Kan inte skriva, dubbel söknyckel i register '%-.192s'"
        ukr "Не можу записати, дублюючийся ключ в таблиці '%-.192s'"
ER_ERROR_ON_CLOSE  
        cze "Chyba při zavírání '%-.192s' (chybový kód: %d - %s)"
        dan "Fejl ved lukning af '%-.192s' (Fejlkode: %d - %s)"
        nla "Fout bij het sluiten van '%-.192s' (Errcode: %d - %s)"
        eng "Error on close of '%-.192s' (errno: %d - %s)"
        est "Viga faili '%-.192s' sulgemisel (veakood: %d - %s)"
        fre "Erreur a la fermeture de '%-.192s' (Errcode: %d - %s)"
        ger "Fehler beim Schließen von '%-.192s' (Fehler: %d - %s)"
        greek "Παρουσιάστηκε πρόβλημα κλείνοντας το '%-.192s' (κωδικός λάθους: %d - %s)"
        hun "Hiba a(z) '%-.192s' zarasakor. (hibakod: %d - %s)"
        ita "Errore durante la chiusura di '%-.192s' (errno: %d - %s)"
        jpn "'%-.192s' のクローズ時エラー (エラー番号: %d - %s)"
        kor "'%-.192s'닫는 중 에러 (에러번호: %d - %s)"
        nor "Feil ved lukking av '%-.192s' (Feilkode: %d - %s)"
        norwegian-ny "Feil ved lukking av '%-.192s' (Feilkode: %d - %s)"
        pol "Bł?d podczas zamykania '%-.192s' (Kod błędu: %d - %s)"
        por "Erro ao fechar '%-.192s' (erro no. %d - %s)"
        rum "Eroare inchizind '%-.192s' (errno: %d - %s)"
        rus "Ошибка при закрытии '%-.192s' (ошибка: %d - %s)"
        serbian "Greška pri zatvaranju '%-.192s' (errno: %d - %s)"
        slo "Chyba pri zatváraní '%-.192s' (chybový kód: %d - %s)"
        spa "Error en el cierre de '%-.192s' (Error: %d - %s)"
        swe "Fick fel vid stängning av '%-.192s' (Felkod: %d - %s)"
        ukr "Не можу закрити '%-.192s' (помилка: %d - %s)"
ER_ERROR_ON_READ  
        cze "Chyba při čtení souboru '%-.200s' (chybový kód: %d - %s)"
        dan "Fejl ved læsning af '%-.200s' (Fejlkode: %d - %s)"
        nla "Fout bij het lezen van file '%-.200s' (Errcode: %d - %s)"
        eng "Error reading file '%-.200s' (errno: %d - %s)"
        est "Viga faili '%-.200s' lugemisel (veakood: %d - %s)"
        fre "Erreur en lecture du fichier '%-.200s' (Errcode: %d - %s)"
        ger "Fehler beim Lesen der Datei '%-.200s' (Fehler: %d - %s)"
        greek "Πρόβλημα κατά την ανάγνωση του αρχείου '%-.200s' (κωδικός λάθους: %d - %s)"
        hun "Hiba a '%-.200s'file olvasasakor. (hibakod: %d - %s)"
        ita "Errore durante la lettura del file '%-.200s' (errno: %d - %s)"
        jpn "ファイル '%-.200s' の読み込みエラー (エラー番号: %d - %s)"
        kor "'%-.200s'화일 읽기 에러 (에러번호: %d - %s)"
        nor "Feil ved lesing av '%-.200s' (Feilkode: %d - %s)"
        norwegian-ny "Feil ved lesing av '%-.200s' (Feilkode: %d - %s)"
        pol "Bł?d podczas odczytu pliku '%-.200s' (Kod błędu: %d - %s)"
        por "Erro ao ler arquivo '%-.200s' (erro no. %d - %s)"
        rum "Eroare citind fisierul '%-.200s' (errno: %d - %s)"
        rus "Ошибка чтения файла '%-.200s' (ошибка: %d - %s)"
        serbian "Greška pri čitanju file-a '%-.200s' (errno: %d - %s)"
        slo "Chyba pri čítaní súboru '%-.200s' (chybový kód: %d - %s)"
        spa "Error leyendo el fichero '%-.200s' (Error: %d - %s)"
        swe "Fick fel vid läsning av '%-.200s' (Felkod %d - %s)"
        ukr "Не можу прочитати файл '%-.200s' (помилка: %d - %s)"
ER_ERROR_ON_RENAME  
        cze "Chyba při přejmenování '%-.210s' na '%-.210s' (chybový kód: %d - %s)"
        dan "Fejl ved omdøbning af '%-.210s' til '%-.210s' (Fejlkode: %d - %s)"
        nla "Fout bij het hernoemen van '%-.210s' naar '%-.210s' (Errcode: %d - %s)"
        eng "Error on rename of '%-.210s' to '%-.210s' (errno: %d - %s)"
        est "Viga faili '%-.210s' ümbernimetamisel '%-.210s'-ks (veakood: %d - %s)"
        fre "Erreur en renommant '%-.210s' en '%-.210s' (Errcode: %d - %s)"
        ger "Fehler beim Umbenennen von '%-.210s' in '%-.210s' (Fehler: %d - %s)"
        greek "Πρόβλημα κατά την μετονομασία του αρχείου '%-.210s' to '%-.210s' (κωδικός λάθους: %d - %s)"
        hun "Hiba a '%-.210s' file atnevezesekor '%-.210s'. (hibakod: %d - %s)"
        ita "Errore durante la rinominazione da '%-.210s' a '%-.210s' (errno: %d - %s)"
        jpn "'%-.210s' の名前を '%-.210s' に変更できません (エラー番号: %d - %s)"
        kor "'%-.210s'를 '%-.210s'로 이름 변경중 에러 (에러번호: %d - %s)"
        nor "Feil ved omdøping av '%-.210s' til '%-.210s' (Feilkode: %d - %s)"
        norwegian-ny "Feil ved omdøyping av '%-.210s' til '%-.210s' (Feilkode: %d - %s)"
        pol "Bł?d podczas zmieniania nazwy '%-.210s' na '%-.210s' (Kod błędu: %d - %s)"
        por "Erro ao renomear '%-.210s' para '%-.210s' (erro no. %d - %s)"
        rum "Eroare incercind sa renumesc '%-.210s' in '%-.210s' (errno: %d - %s)"
        rus "Ошибка при переименовании '%-.210s' в '%-.210s' (ошибка: %d - %s)"
        serbian "Greška pri promeni imena '%-.210s' na '%-.210s' (errno: %d - %s)"
        slo "Chyba pri premenovávaní '%-.210s' na '%-.210s' (chybový kód: %d - %s)"
        spa "Error en el renombrado de '%-.210s' a '%-.210s' (Error: %d - %s)"
        swe "Kan inte byta namn från '%-.210s' till '%-.210s' (Felkod: %d - %s)"
        ukr "Не можу перейменувати '%-.210s' у '%-.210s' (помилка: %d - %s)"
ER_ERROR_ON_WRITE  
        cze "Chyba při zápisu do souboru '%-.200s' (chybový kód: %d - %s)"
        dan "Fejl ved skriving av filen '%-.200s' (Fejlkode: %d - %s)"
        nla "Fout bij het wegschrijven van file '%-.200s' (Errcode: %d - %s)"
        eng "Error writing file '%-.200s' (errno: %d - %s)"
        est "Viga faili '%-.200s' kirjutamisel (veakood: %d - %s)"
        fre "Erreur d'écriture du fichier '%-.200s' (Errcode: %d - %s)"
        ger "Fehler beim Speichern der Datei '%-.200s' (Fehler: %d - %s)"
        greek "Πρόβλημα κατά την αποθήκευση του αρχείου '%-.200s' (κωδικός λάθους: %d - %s)"
        hun "Hiba a '%-.200s' file irasakor. (hibakod: %d - %s)"
        ita "Errore durante la scrittura del file '%-.200s' (errno: %d - %s)"
        jpn "ファイル '%-.200s' の書き込みエラー (エラー番号: %d - %s)"
        kor "'%-.200s'화일 기록 중 에러 (에러번호: %d - %s)"
        nor "Feil ved skriving av fila '%-.200s' (Feilkode: %d - %s)"
        norwegian-ny "Feil ved skriving av fila '%-.200s' (Feilkode: %d - %s)"
        pol "Bł?d podczas zapisywania pliku '%-.200s' (Kod błędu: %d - %s)"
        por "Erro ao gravar arquivo '%-.200s' (erro no. %d - %s)"
        rum "Eroare scriind fisierul '%-.200s' (errno: %d - %s)"
        rus "Ошибка записи в файл '%-.200s' (ошибка: %d - %s)"
        serbian "Greška pri upisu '%-.200s' (errno: %d - %s)"
        slo "Chyba pri zápise do súboru '%-.200s' (chybový kód: %d - %s)"
        spa "Error escribiendo el archivo '%-.200s' (Error: %d - %s)"
        swe "Fick fel vid skrivning till '%-.200s' (Felkod %d - %s)"
        ukr "Не можу записати файл '%-.200s' (помилка: %d - %s)"
ER_FILE_USED  
        cze "'%-.192s' je zamčen proti změnám"
        dan "'%-.192s' er låst mod opdateringer"
        nla "'%-.192s' is geblokeerd tegen veranderingen"
        eng "'%-.192s' is locked against change"
        est "'%-.192s' on lukustatud muudatuste vastu"
        fre "'%-.192s' est verrouillé contre les modifications"
        ger "'%-.192s' ist für Änderungen gesperrt"
        greek "'%-.192s' δεν επιτρέπονται αλλαγές"
        hun "'%-.192s' a valtoztatas ellen zarolva"
        ita "'%-.192s' e` soggetto a lock contro i cambiamenti"
        jpn "'%-.192s' はロックされています。"
        kor "'%-.192s'가 변경할 수 없도록 잠겨있읍니다."
        nor "'%-.192s' er låst mot oppdateringer"
        norwegian-ny "'%-.192s' er låst mot oppdateringar"
        pol "'%-.192s' jest zablokowany na wypadek zmian"
        por "'%-.192s' está com travamento contra alterações"
        rum "'%-.192s' este blocat pentry schimbari (loccked against change)"
        rus "'%-.192s' заблокирован для изменений"
        serbian "'%-.192s' je zaključan za upis"
        slo "'%-.192s' je zamknutý proti zmenám"
        spa "'%-.192s' esta bloqueado contra cambios"
        swe "'%-.192s' är låst mot användning"
        ukr "'%-.192s' заблокований на внесення змін"
ER_FILSORT_ABORT  
        cze "Třídění přerušeno"
        dan "Sortering afbrudt"
        nla "Sorteren afgebroken"
        eng "Sort aborted"
        est "Sorteerimine katkestatud"
        fre "Tri alphabétique abandonné"
        ger "Sortiervorgang abgebrochen"
        greek "Η διαδικασία ταξινόμισης ακυρώθηκε"
        hun "Sikertelen rendezes"
        ita "Operazione di ordinamento abbandonata"
        jpn "ソート処理を中断しました。"
        kor "소트가 중단되었습니다."
        nor "Sortering avbrutt"
        norwegian-ny "Sortering avbrote"
        pol "Sortowanie przerwane"
        por "Ordenação abortada"
        rum "Sortare intrerupta"
        rus "Сортировка прервана"
        serbian "Sortiranje je prekinuto"
        slo "Triedenie prerušené"
        spa "Ordeancion cancelada"
        swe "Sorteringen avbruten"
        ukr "Сортування перервано"
ER_FORM_NOT_FOUND  
        cze "Pohled '%-.192s' pro '%-.192s' neexistuje"
        dan "View '%-.192s' eksisterer ikke for '%-.192s'"
        nla "View '%-.192s' bestaat niet voor '%-.192s'"
        eng "View '%-.192s' doesn't exist for '%-.192s'"
        est "Vaade '%-.192s' ei eksisteeri '%-.192s' jaoks"
        fre "La vue (View) '%-.192s' n'existe pas pour '%-.192s'"
        ger "View '%-.192s' existiert für '%-.192s' nicht"
        greek "Το View '%-.192s' δεν υπάρχει για '%-.192s'"
        hun "A(z) '%-.192s' nezet nem letezik a(z) '%-.192s'-hoz"
        ita "La view '%-.192s' non esiste per '%-.192s'"
        jpn "ビュー '%-.192s' は '%-.192s' に存在しません。"
        kor "뷰 '%-.192s'가 '%-.192s'에서는 존재하지 않읍니다."
        nor "View '%-.192s' eksisterer ikke for '%-.192s'"
        norwegian-ny "View '%-.192s' eksisterar ikkje for '%-.192s'"
        pol "Widok '%-.192s' nie istnieje dla '%-.192s'"
        por "Visão '%-.192s' não existe para '%-.192s'"
        rum "View '%-.192s' nu exista pentru '%-.192s'"
        rus "Представление '%-.192s' не существует для '%-.192s'"
        serbian "View '%-.192s' ne postoji za '%-.192s'"
        slo "Pohľad '%-.192s' neexistuje pre '%-.192s'"
        spa "La vista '%-.192s' no existe para '%-.192s'"
        swe "Formulär '%-.192s' finns inte i '%-.192s'"
        ukr "Вигляд '%-.192s' не існує для '%-.192s'"
ER_GET_ERRNO  
        cze "Obsluha tabulky vrátila chybu %d"
        dan "Modtog fejl %d fra tabel håndteringen"
        nla "Fout %d van tabel handler"
        eng "Got error %d from storage engine"
        est "Tabeli handler tagastas vea %d"
        fre "Reçu l'erreur %d du handler de la table"
        ger "Fehler %d (Speicher-Engine)"
        greek "Ελήφθη μήνυμα λάθους %d από τον χειριστή πίνακα (table handler)"
        hun "%d hibajelzes a tablakezelotol"
        ita "Rilevato l'errore %d dal gestore delle tabelle"
        jpn "ストレージエンジンがエラー %d を返しました。"
        kor "테이블 handler에서 %d 에러가 발생 하였습니다."
        nor "Mottok feil %d fra tabell håndterer"
        norwegian-ny "Mottok feil %d fra tabell handterar"
        pol "Otrzymano bł?d %d z obsługi tabeli"
        por "Obteve erro %d no manipulador de tabelas"
        rum "Eroarea %d obtinuta din handlerul tabelei"
        rus "Получена ошибка %d от обработчика таблиц"
        serbian "Handler tabela je vratio grešku %d"
        slo "Obsluha tabuľky vrátila chybu %d"
        spa "Error %d desde el manejador de la tabla"
        swe "Fick felkod %d från databashanteraren"
        ukr "Отримано помилку %d від дескриптора таблиці"
ER_ILLEGAL_HA  
        cze "Obsluha tabulky '%-.192s' nemá tento parametr"
        dan "Denne mulighed eksisterer ikke for tabeltypen '%-.192s'"
        nla "Tabel handler voor '%-.192s' heeft deze optie niet"
        eng "Table storage engine for '%-.192s' doesn't have this option"
        est "Tabeli '%-.192s' handler ei toeta antud operatsiooni"
        fre "Le handler de la table '%-.192s' n'a pas cette option"
        ger "Diese Option gibt es nicht (Speicher-Engine für '%-.192s')"
        greek "Ο χειριστής πίνακα (table handler) για '%-.192s' δεν διαθέτει αυτή την επιλογή"
        hun "A(z) '%-.192s' tablakezelonek nincs ilyen opcioja"
        ita "Il gestore delle tabelle per '%-.192s' non ha questa opzione"
        jpn "表 '%-.192s' のストレージエンジンでは提供されないオプションです。"
        kor "'%-.192s'의 테이블 handler는 이러한 옵션을 제공하지 않읍니다."
        nor "Tabell håndtereren for '%-.192s' har ikke denne muligheten"
        norwegian-ny "Tabell håndteraren for '%-.192s' har ikkje denne moglegheita"
        pol "Obsługa tabeli '%-.192s' nie posiada tej opcji"
        por "Manipulador de tabela para '%-.192s' não tem esta opção"
        rum "Handlerul tabelei pentru '%-.192s' nu are aceasta optiune"
        rus "Обработчик таблицы '%-.192s' не поддерживает эту возможность"
        serbian "Handler tabela za '%-.192s' nema ovu opciju"
        slo "Obsluha tabuľky '%-.192s' nemá tento parameter"
        spa "El manejador de la tabla de '%-.192s' no tiene esta opcion"
	swe "Tabellhanteraren for tabell '%-.192s' stödjer ej detta"
        ukr "Дескриптор таблиці '%-.192s' не має цієї властивості"
ER_KEY_NOT_FOUND  
        cze "Nemohu najít záznam v '%-.192s'"
        dan "Kan ikke finde posten i '%-.192s'"
        nla "Kan record niet vinden in '%-.192s'"
        eng "Can't find record in '%-.192s'"
        est "Ei suuda leida kirjet '%-.192s'-s"
        fre "Ne peut trouver l'enregistrement dans '%-.192s'"
        ger "Kann Datensatz in '%-.192s' nicht finden"
        greek "Αδύνατη η ανεύρεση εγγραφής στο '%-.192s'"
        hun "Nem talalhato a rekord '%-.192s'-ben"
        ita "Impossibile trovare il record in '%-.192s'"
        jpn "'%-.192s' にレコードが見つかりません。"
        kor "'%-.192s'에서 레코드를 찾을 수 없읍니다."
        nor "Kan ikke finne posten i '%-.192s'"
        norwegian-ny "Kan ikkje finne posten i '%-.192s'"
        pol "Nie można znaleĽć rekordu w '%-.192s'"
        por "Não pode encontrar registro em '%-.192s'"
        rum "Nu pot sa gasesc recordul in '%-.192s'"
        rus "Невозможно найти запись в '%-.192s'"
        serbian "Ne mogu da pronađem slog u '%-.192s'"
        slo "Nemôžem nájsť záznam v '%-.192s'"
        spa "No puedo encontrar el registro en '%-.192s'"
	swe "Hittar inte posten '%-.192s'"
        ukr "Не можу записати у '%-.192s'"
ER_NOT_FORM_FILE  
        cze "Nesprávná informace v souboru '%-.200s'"
        dan "Forkert indhold i: '%-.200s'"
        nla "Verkeerde info in file: '%-.200s'"
        eng "Incorrect information in file: '%-.200s'"
        est "Vigane informatsioon failis '%-.200s'"
        fre "Information erronnée dans le fichier: '%-.200s'"
        ger "Falsche Information in Datei '%-.200s'"
        greek "Λάθος πληροφορίες στο αρχείο: '%-.200s'"
        hun "Ervenytelen info a file-ban: '%-.200s'"
        ita "Informazione errata nel file: '%-.200s'"
        jpn "ファイル '%-.200s' 内の情報が不正です。"
        kor "화일의 부정확한 정보: '%-.200s'"
        nor "Feil informasjon i filen: '%-.200s'"
        norwegian-ny "Feil informasjon i fila: '%-.200s'"
        pol "Niewła?ciwa informacja w pliku: '%-.200s'"
        por "Informação incorreta no arquivo '%-.200s'"
        rum "Informatie incorecta in fisierul: '%-.200s'"
        rus "Некорректная информация в файле '%-.200s'"
        serbian "Pogrešna informacija u file-u: '%-.200s'"
        slo "Nesprávna informácia v súbore: '%-.200s'"
        spa "Informacion erronea en el archivo: '%-.200s'"
        swe "Felaktig fil: '%-.200s'"
        ukr "Хибна інформація у файлі: '%-.200s'"
ER_NOT_KEYFILE  
        cze "Nesprávný klíč pro tabulku '%-.200s'; pokuste se ho opravit"
        dan "Fejl i indeksfilen til tabellen '%-.200s'; prøv at reparere den"
        nla "Verkeerde zoeksleutel file voor tabel: '%-.200s'; probeer het te repareren"
        eng "Incorrect key file for table '%-.200s'; try to repair it"
        est "Tabeli '%-.200s' võtmefail on vigane; proovi seda parandada"
        fre "Index corrompu dans la table: '%-.200s'; essayez de le réparer"
        ger "Fehlerhafte Index-Datei für Tabelle '%-.200s'; versuche zu reparieren"
        greek "Λάθος αρχείο ταξινόμισης (key file) για τον πίνακα: '%-.200s'; Παρακαλώ, διορθώστε το!"
        hun "Ervenytelen kulcsfile a tablahoz: '%-.200s'; probalja kijavitani!"
        ita "File chiave errato per la tabella : '%-.200s'; prova a riparalo"
        jpn "表 '%-.200s' の索引ファイル(key file)の内容が不正です。修復を試行してください。"
        kor "'%-.200s' 테이블의 부정확한 키 존재. 수정하시오!"
        nor "Tabellen '%-.200s' har feil i nøkkelfilen; forsøk å reparer den"
        norwegian-ny "Tabellen '%-.200s' har feil i nykkelfila; prøv å reparere den"
        pol "Niewła?ciwy plik kluczy dla tabeli: '%-.200s'; spróbuj go naprawić"
        por "Arquivo de índice incorreto para tabela '%-.200s'; tente repará-lo"
        rum "Cheia fisierului incorecta pentru tabela: '%-.200s'; incearca s-o repari"
        rus "Некорректный индексный файл для таблицы: '%-.200s'. Попробуйте восстановить его"
        serbian "Pogrešan key file za tabelu: '%-.200s'; probajte da ga ispravite"
        slo "Nesprávny kľúč pre tabuľku '%-.200s'; pokúste sa ho opraviť"
        spa "Clave de archivo erronea para la tabla: '%-.200s'; intente repararlo"
        swe "Fatalt fel vid hantering av register '%-.200s'; kör en reparation"
        ukr "Хибний файл ключей для таблиці: '%-.200s'; Спробуйте його відновити"
ER_OLD_KEYFILE  
        cze "Starý klíčový soubor pro '%-.192s'; opravte ho."
        dan "Gammel indeksfil for tabellen '%-.192s'; reparer den"
        nla "Oude zoeksleutel file voor tabel '%-.192s'; repareer het!"
        eng "Old key file for table '%-.192s'; repair it!"
        est "Tabeli '%-.192s' võtmefail on aegunud; paranda see!"
        fre "Vieux fichier d'index pour la table '%-.192s'; réparez le!"
        ger "Alte Index-Datei für Tabelle '%-.192s'. Bitte reparieren"
        greek "Παλαιό αρχείο ταξινόμισης (key file) για τον πίνακα '%-.192s'; Παρακαλώ, διορθώστε το!"
        hun "Regi kulcsfile a '%-.192s'tablahoz; probalja kijavitani!"
        ita "File chiave vecchio per la tabella '%-.192s'; riparalo!"
        jpn "表 '%-.192s' の索引ファイル(key file)は古い形式です。修復してください。"
        kor "'%-.192s' 테이블의 이전버젼의 키 존재. 수정하시오!"
        nor "Gammel nøkkelfil for tabellen '%-.192s'; reparer den!"
        norwegian-ny "Gammel nykkelfil for tabellen '%-.192s'; reparer den!"
        pol "Plik kluczy dla tabeli '%-.192s' jest starego typu; napraw go!"
        por "Arquivo de índice desatualizado para tabela '%-.192s'; repare-o!"
        rum "Cheia fisierului e veche pentru tabela '%-.192s'; repar-o!"
        rus "Старый индексный файл для таблицы '%-.192s'; отремонтируйте его!"
        serbian "Zastareo key file za tabelu '%-.192s'; ispravite ga"
        slo "Starý kľúčový súbor pre '%-.192s'; opravte ho!"
        spa "Clave de archivo antigua para la tabla '%-.192s'; reparelo!"
        swe "Gammal nyckelfil '%-.192s'; reparera registret"
        ukr "Старий файл ключей для таблиці '%-.192s'; Відновіть його!"
ER_OPEN_AS_READONLY  
        cze "'%-.192s' je jen pro čtení"
        dan "'%-.192s' er skrivebeskyttet"
        nla "'%-.192s' is alleen leesbaar"
        eng "Table '%-.192s' is read only"
        est "Tabel '%-.192s' on ainult lugemiseks"
        fre "'%-.192s' est en lecture seulement"
        ger "Tabelle '%-.192s' ist nur lesbar"
        greek "'%-.192s' επιτρέπεται μόνο η ανάγνωση"
        hun "'%-.192s' irasvedett"
        ita "'%-.192s' e` di sola lettura"
        jpn "表 '%-.192s' は読み込み専用です。"
        kor "테이블 '%-.192s'는 읽기전용 입니다."
        nor "'%-.192s' er skrivebeskyttet"
        norwegian-ny "'%-.192s' er skrivetryggja"
        pol "'%-.192s' jest tylko do odczytu"
        por "Tabela '%-.192s' é somente para leitura"
        rum "Tabela '%-.192s' e read-only"
        rus "Таблица '%-.192s' предназначена только для чтения"
        serbian "Tabelu '%-.192s' je dozvoljeno samo čitati"
        slo "'%-.192s' is čítať only"
        spa "'%-.192s' es de solo lectura"
        swe "'%-.192s' är skyddad mot förändring"
        ukr "Таблиця '%-.192s' тільки для читання"
ER_OUTOFMEMORY HY001 S1001
        cze "Málo paměti. Přestartujte daemona a zkuste znovu (je potřeba %d bytů)"
        dan "Ikke mere hukommelse. Genstart serveren og prøv igen (mangler %d bytes)"
        nla "Geen geheugen meer. Herstart server en probeer opnieuw (%d bytes nodig)"
        eng "Out of memory; restart server and try again (needed %d bytes)"
        est "Mälu  sai otsa. Proovi MySQL uuesti käivitada (puudu jäi %d baiti)"
        fre "Manque de mémoire. Redémarrez le démon et ré-essayez (%d octets nécessaires)"
        ger "Kein Speicher vorhanden (%d Bytes benötigt). Bitte Server neu starten"
        greek "Δεν υπάρχει διαθέσιμη μνήμη. Προσπαθήστε πάλι, επανεκινώντας τη διαδικασία (demon) (χρειάζονται %d bytes)"
        hun "Nincs eleg memoria. Inditsa ujra a demont, es probalja ismet. (%d byte szukseges.)"
        ita "Memoria esaurita. Fai ripartire il demone e riprova (richiesti %d bytes)"
        jpn "メモリが不足しています。サーバーを再起動してみてください。(%d バイトの割り当てに失敗)"
        kor "Out of memory. 데몬을 재 실행 후 다시 시작하시오 (needed %d bytes)"
        nor "Ikke mer minne. Star på nytt tjenesten og prøv igjen (trengte %d byter)"
        norwegian-ny "Ikkje meir minne. Start på nytt tenesten og prøv igjen (trengte %d bytar)"
        pol "Zbyt mało pamięci. Uruchom ponownie demona i spróbuj ponownie (potrzeba %d bajtów)"
        por "Sem memória. Reinicie o programa e tente novamente (necessita de %d bytes)"
        rum "Out of memory. Porneste daemon-ul din nou si incearca inca o data (e nevoie de %d bytes)"
        rus "Недостаточно памяти. Перезапустите сервер и попробуйте еще раз (нужно %d байт)"
        serbian "Nema memorije. Restartujte MySQL server i probajte ponovo (potrebno je %d byte-ova)"
        slo "Málo pamäti. Reštartujte daemona a skúste znova (je potrebných %d bytov)"
        spa "Memoria insuficiente. Reinicie el demonio e intentelo otra vez (necesita %d bytes)"
        swe "Oväntat slut på minnet, starta om programmet och försök på nytt (Behövde %d bytes)"
        ukr "Брак пам'яті. Рестартуйте сервер та спробуйте знову (потрібно %d байтів)"
ER_OUT_OF_SORTMEMORY HY001 S1001
        cze "Málo paměti pro třídění. Zvyšte velikost třídícího bufferu"
        dan "Ikke mere sorteringshukommelse. Øg sorteringshukommelse (sort buffer size) for serveren"
        nla "Geen geheugen om te sorteren. Verhoog de server sort buffer size"
        eng "Out of sort memory, consider increasing server sort buffer size"
        est "Mälu sai sorteerimisel otsa. Suurenda MySQL-i sorteerimispuhvrit"
        fre "Manque de mémoire pour le tri. Augmentez-la."
        ger "Kein Speicher zum Sortieren vorhanden. sort_buffer_size sollte im Server erhöht werden"
        greek "Δεν υπάρχει διαθέσιμη μνήμη για ταξινόμιση. Αυξήστε το sort buffer size για τη διαδικασία (demon)"
        hun "Nincs eleg memoria a rendezeshez. Novelje a rendezo demon puffermeretet"
        ita "Memoria per gli ordinamenti esaurita. Incrementare il 'sort_buffer' al demone"
        jpn "ソートメモリが不足しています。ソートバッファサイズ(sort buffer size)の増加を検討してください。"
        kor "Out of sort memory. daemon sort buffer의 크기를 증가시키세요"
        nor "Ikke mer sorteringsminne. Vurder å øke sorteringsminnet (sort buffer size) for tjenesten"
        norwegian-ny "Ikkje meir sorteringsminne. Vurder å auke sorteringsminnet (sorteringsbuffer storleik) for tenesten"
        pol "Zbyt mało pamięci dla sortowania. Zwiększ wielko?ć bufora demona dla sortowania"
        por "Não há memória suficiente para ordenação. Considere aumentar o tamanho do retentor (buffer) de ordenação."
        rum "Out of memory pentru sortare. Largeste marimea buffer-ului pentru sortare in daemon (sort buffer size)"
        rus "Недостаточно памяти для сортировки. Увеличьте размер буфера сортировки на сервере"
        serbian "Nema memorije za sortiranje. Povećajte veličinu sort buffer-a MySQL server-u"
        slo "Málo pamäti pre triedenie, zvýšte veľkosť triediaceho bufferu"
        spa "Memoria de ordenacion insuficiente. Incremente el tamano del buffer de ordenacion"
        swe "Sorteringsbufferten räcker inte till. Kontrollera startparametrarna"
        ukr "Брак пам'яті для сортування. Треба збільшити розмір буфера сортування у сервера"
ER_UNEXPECTED_EOF  
        cze "Neočekávaný konec souboru při čtení '%-.192s' (chybový kód: %d - %s)"
        dan "Uventet afslutning på fil (eof) ved læsning af filen '%-.192s' (Fejlkode: %d - %s)"
        nla "Onverwachte eof gevonden tijdens het lezen van file '%-.192s' (Errcode: %d - %s)"
        eng "Unexpected EOF found when reading file '%-.192s' (errno: %d - %s)"
        est "Ootamatu faililõpumärgend faili '%-.192s' lugemisel (veakood: %d - %s)"
        fre "Fin de fichier inattendue en lisant '%-.192s' (Errcode: %d - %s)"
        ger "Unerwartetes Ende beim Lesen der Datei '%-.192s' (Fehler: %d - %s)"
        greek "Κατά τη διάρκεια της ανάγνωσης, βρέθηκε απροσδόκητα το τέλος του αρχείου '%-.192s' (κωδικός λάθους: %d - %s)"
        hun "Varatlan filevege-jel a '%-.192s'olvasasakor. (hibakod: %d - %s)"
        ita "Fine del file inaspettata durante la lettura del file '%-.192s' (errno: %d - %s)"
        jpn "ファイル '%-.192s' を読み込み中に予期せずファイルの終端に達しました。(エラー番号: %d - %s)"
        kor "'%-.192s' 화일을 읽는 도중 잘못된 eof을 발견 (에러번호: %d - %s)"
        nor "Uventet slutt på fil (eof) ved lesing av filen '%-.192s' (Feilkode: %d - %s)"
        norwegian-ny "Uventa slutt på fil (eof) ved lesing av fila '%-.192s' (Feilkode: %d - %s)"
        pol "Nieoczekiwany 'eof' napotkany podczas czytania z pliku '%-.192s' (Kod błędu: %d - %s)"
        por "Encontrado fim de arquivo inesperado ao ler arquivo '%-.192s' (erro no. %d - %s)"
        rum "Sfirsit de fisier neasteptat in citirea fisierului '%-.192s' (errno: %d - %s)"
        rus "Неожиданный конец файла '%-.192s' (ошибка: %d - %s)"
        serbian "Neočekivani kraj pri čitanju file-a '%-.192s' (errno: %d - %s)"
        slo "Neočakávaný koniec súboru pri čítaní '%-.192s' (chybový kód: %d - %s)"
        spa "Inesperado fin de ficheroU mientras leiamos el archivo '%-.192s' (Error: %d - %s)"
        swe "Oväntat filslut vid läsning från '%-.192s' (Felkod: %d - %s)"
        ukr "Хибний кінець файлу '%-.192s' (помилка: %d - %s)"
ER_CON_COUNT_ERROR 08004 
        cze "Příliš mnoho spojení"
        dan "For mange forbindelser (connections)"
        nla "Te veel verbindingen"
        eng "Too many connections"
        est "Liiga palju samaaegseid ühendusi"
        fre "Trop de connexions"
        ger "Zu viele Verbindungen"
        greek "Υπάρχουν πολλές συνδέσεις..."
        hun "Tul sok kapcsolat"
        ita "Troppe connessioni"
        jpn "接続が多すぎます。"
        kor "너무 많은 연결... max_connection을 증가 시키시오..."
        nor "For mange tilkoblinger (connections)"
        norwegian-ny "For mange tilkoplingar (connections)"
        pol "Zbyt wiele poł?czeń"
        por "Excesso de conexões"
        rum "Prea multe conectiuni"
        rus "Слишком много соединений"
        serbian "Previše konekcija"
        slo "Príliš mnoho spojení"
        spa "Demasiadas conexiones"
        swe "För många anslutningar"
        ukr "Забагато з'єднань"
ER_OUT_OF_RESOURCES  
        cze "Málo prostoru/paměti pro thread"
        dan "Udgået for tråde/hukommelse"
        nla "Geen thread geheugen meer; controleer of mysqld of andere processen al het beschikbare geheugen gebruikt. Zo niet, dan moet u wellicht 'ulimit' gebruiken om mysqld toe te laten meer geheugen te benutten, of u kunt extra swap ruimte toevoegen"
        eng "Out of memory; check if mysqld or some other process uses all available memory; if not, you may have to use 'ulimit' to allow mysqld to use more memory or you can add more swap space"
        est "Mälu sai otsa. Võimalik, et aitab swap-i lisamine või käsu 'ulimit' abil MySQL-le rohkema mälu kasutamise lubamine"
        fre "Manque de 'threads'/mémoire"
        ger "Kein Speicher mehr vorhanden. Prüfen Sie, ob mysqld oder ein anderer Prozess den gesamten Speicher verbraucht. Wenn nicht, sollten Sie mit 'ulimit' dafür sorgen, dass mysqld mehr Speicher benutzen darf, oder mehr Swap-Speicher einrichten"
        greek "Πρόβλημα με τη διαθέσιμη μνήμη (Out of thread space/memory)"
        hun "Elfogyott a thread-memoria"
        ita "Fine dello spazio/memoria per i thread"
        jpn "メモリが不足しています。mysqld やその他のプロセスがメモリーを使い切っていないか確認して下さい。メモリーを使い切っていない場合、'ulimit'の設定等で mysqld のメモリー使用最大量を多くするか、スワップ領域を増やす必要があるかもしれません。"
# This message failed to convert from euc-kr, skipped
        nor "Tomt for tråd plass/minne"
        norwegian-ny "Tomt for tråd plass/minne"
        pol "Zbyt mało miejsca/pamięci dla w?tku"
        por "Sem memória. Verifique se o mysqld ou algum outro processo está usando toda memória disponível. Se não, você pode ter que usar 'ulimit' para permitir ao mysqld usar mais memória ou você pode adicionar mais área de 'swap'"
        rum "Out of memory;  Verifica daca mysqld sau vreun alt proces foloseste toate memoria disponbila. Altfel, trebuie sa folosesi 'ulimit' ca sa permiti lui memoria disponbila. Altfel, trebuie sa folosesi 'ulimit' ca sa permiti lui mysqld sa foloseasca mai multa memorie ori adauga mai mult spatiu pentru swap (swap space)"
        rus "Недостаточно памяти; удостоверьтесь, что mysqld или какой-либо другой процесс не занимает всю доступную память. Если нет, то вы можете использовать ulimit, чтобы выделить для mysqld больше памяти, или увеличить объем файла подкачки"
        serbian "Nema memorije; Proverite da li MySQL server ili neki drugi proces koristi svu slobodnu memoriju. (UNIX: Ako ne, probajte da upotrebite 'ulimit' komandu da biste dozvolili daemon-u da koristi više memorije ili probajte da dodate više swap memorije)"
        slo "Málo miesta-pamäti pre vlákno"
        spa "Memoria/espacio de tranpaso insuficiente"
        swe "Fick slut på minnet.  Kontrollera om mysqld eller någon annan process använder allt tillgängligt minne. Om inte, försök använda 'ulimit' eller allokera mera swap"
        ukr "Брак пам'яті;  Перевірте чи mysqld або якісь інші процеси використовують усю доступну пам'ять. Як ні, то ви можете скористатися 'ulimit', аби дозволити mysqld використовувати більше пам'яті або ви можете додати більше місця під свап"
ER_BAD_HOST_ERROR 08S01 
        cze "Nemohu zjistit jméno stroje pro Vaši adresu"
        dan "Kan ikke få værtsnavn for din adresse"
        nla "Kan de hostname niet krijgen van uw adres"
        eng "Can't get hostname for your address"
        est "Ei suuda lahendada IP aadressi masina nimeks"
        fre "Ne peut obtenir de hostname pour votre adresse"
        ger "Kann Hostnamen für diese Adresse nicht erhalten"
        greek "Δεν έγινε γνωστό το hostname για την address σας"
        hun "A gepnev nem allapithato meg a cimbol"
        ita "Impossibile risalire al nome dell'host dall'indirizzo (risoluzione inversa)"
        jpn "IPアドレスからホスト名を解決できません。"
        kor "당신의 컴퓨터의 호스트이름을 얻을 수 없읍니다."
        nor "Kan ikke få tak i vertsnavn for din adresse"
        norwegian-ny "Kan ikkje få tak i vertsnavn for di adresse"
        pol "Nie można otrzymać nazwy hosta dla twojego adresu"
        por "Não pode obter nome do 'host' para seu endereço"
        rum "Nu pot sa obtin hostname-ul adresei tale"
        rus "Невозможно получить имя хоста для вашего адреса"
        serbian "Ne mogu da dobijem ime host-a za vašu IP adresu"
        slo "Nemôžem zistiť meno hostiteľa pre vašu adresu"
        spa "No puedo obtener el nombre de maquina de tu direccion"
        swe "Kan inte hitta 'hostname' för din adress"
        ukr "Не можу визначити ім'я хосту для вашої адреси"
ER_HANDSHAKE_ERROR 08S01 
        cze "Chyba při ustavování spojení"
        dan "Forkert håndtryk (handshake)"
        nla "Verkeerde handshake"
        eng "Bad handshake"
        est "Väär handshake"
        fre "Mauvais 'handshake'"
        ger "Ungültiger Handshake"
        greek "Η αναγνώριση (handshake) δεν έγινε σωστά"
        hun "A kapcsolatfelvetel nem sikerult (Bad handshake)"
        ita "Negoziazione impossibile"
        jpn "ハンドシェイクエラー"
        nor "Feil håndtrykk (handshake)"
        norwegian-ny "Feil handtrykk (handshake)"
        pol "Zły uchwyt(handshake)"
        por "Negociação de acesso falhou"
        rum "Prost inceput de conectie (bad handshake)"
        rus "Некорректное приветствие"
        serbian "Loš početak komunikacije (handshake)"
        slo "Chyba pri nadväzovaní spojenia"
        spa "Protocolo erroneo"
        swe "Fel vid initiering av kommunikationen med klienten"
        ukr "Невірна установка зв'язку"
ER_DBACCESS_DENIED_ERROR 42000 
        cze "Přístup pro uživatele '%-.48s'@'%-.64s' k databázi '%-.192s' není povolen"
        dan "Adgang nægtet bruger: '%-.48s'@'%-.64s' til databasen '%-.192s'"
        nla "Toegang geweigerd voor gebruiker: '%-.48s'@'%-.64s' naar database '%-.192s'"
        eng "Access denied for user '%-.48s'@'%-.64s' to database '%-.192s'"
        est "Ligipääs keelatud kasutajale '%-.48s'@'%-.64s' andmebaasile '%-.192s'"
        fre "Accès refusé pour l'utilisateur: '%-.48s'@'@%-.64s'. Base '%-.192s'"
        ger "Benutzer '%-.48s'@'%-.64s' hat keine Zugriffsberechtigung für Datenbank '%-.192s'"
        greek "Δεν επιτέρεται η πρόσβαση στο χρήστη: '%-.48s'@'%-.64s' στη βάση δεδομένων '%-.192s'"
        hun "A(z) '%-.48s'@'%-.64s' felhasznalo szamara tiltott eleres az '%-.192s' adabazishoz."
        ita "Accesso non consentito per l'utente: '%-.48s'@'%-.64s' al database '%-.192s'"
        jpn "ユーザー '%-.48s'@'%-.64s' によるデータベース '%-.192s' へのアクセスは拒否されました。"
        kor "'%-.48s'@'%-.64s' 사용자는 '%-.192s' 데이타베이스에 접근이 거부 되었습니다."
        nor "Tilgang nektet for bruker: '%-.48s'@'%-.64s' til databasen '%-.192s' nektet"
        norwegian-ny "Tilgang ikkje tillate for brukar: '%-.48s'@'%-.64s' til databasen '%-.192s' nekta"
        por "Acesso negado para o usuário '%-.48s'@'%-.64s' ao banco de dados '%-.192s'"
        rum "Acces interzis pentru utilizatorul: '%-.48s'@'%-.64s' la baza de date '%-.192s'"
        rus "Для пользователя '%-.48s'@'%-.64s' доступ к базе данных '%-.192s' закрыт"
        serbian "Pristup je zabranjen korisniku '%-.48s'@'%-.64s' za bazu '%-.192s'"
        slo "Zakázaný prístup pre užívateľa: '%-.48s'@'%-.64s' k databázi '%-.192s'"
        spa "Acceso negado para usuario: '%-.48s'@'%-.64s' para la base de datos '%-.192s'"
        swe "Användare '%-.48s'@'%-.64s' är ej berättigad att använda databasen %-.192s"
        ukr "Доступ заборонено для користувача: '%-.48s'@'%-.64s' до бази данних '%-.192s'"
ER_ACCESS_DENIED_ERROR 28000 
        cze "Přístup pro uživatele '%-.48s'@'%-.64s' (s heslem %s)"
        dan "Adgang nægtet bruger: '%-.48s'@'%-.64s' (Bruger adgangskode: %s)"
        nla "Toegang geweigerd voor gebruiker: '%-.48s'@'%-.64s' (Wachtwoord gebruikt: %s)"
        eng "Access denied for user '%-.48s'@'%-.64s' (using password: %s)"
        est "Ligipääs keelatud kasutajale '%-.48s'@'%-.64s' (kasutab parooli: %s)"
        fre "Accès refusé pour l'utilisateur: '%-.48s'@'@%-.64s' (mot de passe: %s)"
        ger "Benutzer '%-.48s'@'%-.64s' hat keine Zugriffsberechtigung (verwendetes Passwort: %s)"
        greek "Δεν επιτέρεται η πρόσβαση στο χρήστη: '%-.48s'@'%-.64s' (χρήση password: %s)"
        hun "A(z) '%-.48s'@'%-.64s' felhasznalo szamara tiltott eleres. (Hasznalja a jelszot: %s)"
        ita "Accesso non consentito per l'utente: '%-.48s'@'%-.64s' (Password: %s)"
        jpn "ユーザー '%-.48s'@'%-.64s' のアクセスは拒否されました。(using password: %s)"
        kor "'%-.48s'@'%-.64s' 사용자는 접근이 거부 되었습니다. (using password: %s)"
        nor "Tilgang nektet for bruker: '%-.48s'@'%-.64s' (Bruker passord: %s)"
        norwegian-ny "Tilgang ikke tillate for brukar: '%-.48s'@'%-.64s' (Brukar passord: %s)"
        por "Acesso negado para o usuário '%-.48s'@'%-.64s' (senha usada: %s)"
        rum "Acces interzis pentru utilizatorul: '%-.48s'@'%-.64s' (Folosind parola: %s)"
        rus "Доступ закрыт для пользователя '%-.48s'@'%-.64s' (был использован пароль: %s)"
        serbian "Pristup je zabranjen korisniku '%-.48s'@'%-.64s' (koristi lozinku: '%s')"
        slo "Zakázaný prístup pre užívateľa: '%-.48s'@'%-.64s' (použitie hesla: %s)"
        spa "Acceso negado para usuario: '%-.48s'@'%-.64s' (Usando clave: %s)"
        swe "Användare '%-.48s'@'%-.64s' är ej berättigad att logga in (Använder lösen: %s)"
        ukr "Доступ заборонено для користувача: '%-.48s'@'%-.64s' (Використано пароль: %s)"
ER_NO_DB_ERROR 3D000 
        cze "Nebyla vybrána žádná databáze"
        dan "Ingen database valgt"
        nla "Geen database geselecteerd"
        eng "No database selected"
        est "Andmebaasi ei ole valitud"
        fre "Aucune base n'a été sélectionnée"
        ger "Keine Datenbank ausgewählt"
        greek "Δεν επιλέχθηκε βάση δεδομένων"
        hun "Nincs kivalasztott adatbazis"
        ita "Nessun database selezionato"
        jpn "データベースが選択されていません。"
        kor "선택된 데이타베이스가 없습니다."
        nor "Ingen database valgt"
        norwegian-ny "Ingen database vald"
        pol "Nie wybrano żadnej bazy danych"
        por "Nenhum banco de dados foi selecionado"
        rum "Nici o baza de data nu a fost selectata inca"
        rus "База данных не выбрана"
        serbian "Ni jedna baza nije selektovana"
        slo "Nebola vybraná databáza"
        spa "Base de datos no seleccionada"
        swe "Ingen databas i användning"
        ukr "Базу данних не вибрано"
ER_UNKNOWN_COM_ERROR 08S01 
        cze "Neznámý příkaz"
        dan "Ukendt kommando"
        nla "Onbekend commando"
        eng "Unknown command"
        est "Tundmatu käsk"
        fre "Commande inconnue"
        ger "Unbekannter Befehl"
        greek "Αγνωστη εντολή"
        hun "Ervenytelen parancs"
        ita "Comando sconosciuto"
        jpn "不明なコマンドです。"
        kor "명령어가 뭔지 모르겠어요..."
        nor "Ukjent kommando"
        norwegian-ny "Ukjent kommando"
        pol "Nieznana komenda"
        por "Comando desconhecido"
        rum "Comanda invalida"
        rus "Неизвестная команда коммуникационного протокола"
        serbian "Nepoznata komanda"
        slo "Neznámy príkaz"
        spa "Comando desconocido"
        swe "Okänt kommando"
        ukr "Невідома команда"
ER_BAD_NULL_ERROR 23000 
        cze "Sloupec '%-.192s' nemůže být null"
        dan "Kolonne '%-.192s' kan ikke være NULL"
        nla "Kolom '%-.192s' kan niet null zijn"
        eng "Column '%-.192s' cannot be null"
        est "Tulp '%-.192s' ei saa omada nullväärtust"
        fre "Le champ '%-.192s' ne peut être vide (null)"
        ger "Feld '%-.192s' darf nicht NULL sein"
        greek "Το πεδίο '%-.192s' δεν μπορεί να είναι κενό (null)"
        hun "A(z) '%-.192s' oszlop erteke nem lehet nulla"
        ita "La colonna '%-.192s' non puo` essere nulla"
        jpn "列 '%-.192s' は null にできません。"
        kor "칼럼 '%-.192s'는 널(Null)이 되면 안됩니다. "
        nor "Kolonne '%-.192s' kan ikke vere null"
        norwegian-ny "Kolonne '%-.192s' kan ikkje vere null"
        pol "Kolumna '%-.192s' nie może być null"
        por "Coluna '%-.192s' não pode ser vazia"
        rum "Coloana '%-.192s' nu poate sa fie null"
        rus "Столбец '%-.192s' не может принимать величину NULL"
        serbian "Kolona '%-.192s' ne može biti NULL"
        slo "Pole '%-.192s' nemôže byť null"
        spa "La columna '%-.192s' no puede ser nula"
        swe "Kolumn '%-.192s' får inte vara NULL"
        ukr "Стовбець '%-.192s' не може бути нульовим"
ER_BAD_DB_ERROR 42000 
        cze "Neznámá databáze '%-.192s'"
        dan "Ukendt database '%-.192s'"
        nla "Onbekende database '%-.192s'"
        eng "Unknown database '%-.192s'"
        est "Tundmatu andmebaas '%-.192s'"
        fre "Base '%-.192s' inconnue"
        ger "Unbekannte Datenbank '%-.192s'"
        greek "Αγνωστη βάση δεδομένων '%-.192s'"
        hun "Ervenytelen adatbazis: '%-.192s'"
        ita "Database '%-.192s' sconosciuto"
        jpn "'%-.192s' は不明なデータベースです。"
        kor "데이타베이스 '%-.192s'는 알수 없음"
        nor "Ukjent database '%-.192s'"
        norwegian-ny "Ukjent database '%-.192s'"
        pol "Nieznana baza danych '%-.192s'"
        por "Banco de dados '%-.192s' desconhecido"
        rum "Baza de data invalida '%-.192s'"
        rus "Неизвестная база данных '%-.192s'"
        serbian "Nepoznata baza '%-.192s'"
        slo "Neznáma databáza '%-.192s'"
        spa "Base de datos desconocida '%-.192s'"
        swe "Okänd databas: '%-.192s'"
        ukr "Невідома база данних '%-.192s'"
ER_TABLE_EXISTS_ERROR 42S01 
        cze "Tabulka '%-.192s' již existuje"
        dan "Tabellen '%-.192s' findes allerede"
        nla "Tabel '%-.192s' bestaat al"
        eng "Table '%-.192s' already exists"
        est "Tabel '%-.192s' juba eksisteerib"
        fre "La table '%-.192s' existe déjà"
        ger "Tabelle '%-.192s' bereits vorhanden"
        greek "Ο πίνακας '%-.192s' υπάρχει ήδη"
        hun "A(z) '%-.192s' tabla mar letezik"
        ita "La tabella '%-.192s' esiste gia`"
        jpn "表 '%-.192s' はすでに存在します。"
        kor "테이블 '%-.192s'는 이미 존재함"
        nor "Tabellen '%-.192s' eksisterer allerede"
        norwegian-ny "Tabellen '%-.192s' eksisterar allereide"
        pol "Tabela '%-.192s' już istnieje"
        por "Tabela '%-.192s' já existe"
        rum "Tabela '%-.192s' exista deja"
        rus "Таблица '%-.192s' уже существует"
        serbian "Tabela '%-.192s' već postoji"
        slo "Tabuľka '%-.192s' už existuje"
        spa "La tabla  '%-.192s' ya existe"
        swe "Tabellen '%-.192s' finns redan"
        ukr "Таблиця '%-.192s' вже існує"
ER_BAD_TABLE_ERROR 42S02 
        cze "Neznámá tabulka '%-.100s'"
        dan "Ukendt tabel '%-.100s'"
        nla "Onbekende tabel '%-.100s'"
        eng "Unknown table '%-.100s'"
        est "Tundmatu tabel '%-.100s'"
        fre "Table '%-.100s' inconnue"
        ger "Unbekannte Tabelle '%-.100s'"
        greek "Αγνωστος πίνακας '%-.100s'"
        hun "Ervenytelen tabla: '%-.100s'"
        ita "Tabella '%-.100s' sconosciuta"
        jpn "'%-.100s' は不明な表です。"
        kor "테이블 '%-.100s'는 알수 없음"
        nor "Ukjent tabell '%-.100s'"
        norwegian-ny "Ukjent tabell '%-.100s'"
        pol "Nieznana tabela '%-.100s'"
        por "Tabela '%-.100s' desconhecida"
        rum "Tabela '%-.100s' este invalida"
        rus "Неизвестная таблица '%-.100s'"
        serbian "Nepoznata tabela '%-.100s'"
        slo "Neznáma tabuľka '%-.100s'"
        spa "Tabla '%-.100s' desconocida"
        swe "Okänd tabell '%-.100s'"
        ukr "Невідома таблиця '%-.100s'"
ER_NON_UNIQ_ERROR 23000 
        cze "Sloupec '%-.192s' v %-.192s není zcela jasný"
        dan "Felt: '%-.192s' i tabel %-.192s er ikke entydigt"
        nla "Kolom: '%-.192s' in %-.192s is niet eenduidig"
        eng "Column '%-.192s' in %-.192s is ambiguous"
        est "Väli '%-.192s' %-.192s-s ei ole ühene"
        fre "Champ: '%-.192s' dans %-.192s est ambigu"
        ger "Feld '%-.192s' in %-.192s ist nicht eindeutig"
        greek "Το πεδίο: '%-.192s' σε %-.192s δεν έχει καθοριστεί"
        hun "A(z) '%-.192s' oszlop %-.192s-ben ketertelmu"
        ita "Colonna: '%-.192s' di %-.192s e` ambigua"
        jpn "列 '%-.192s' は %-.192s 内で曖昧です。"
        kor "칼럼: '%-.192s' in '%-.192s' 이 모호함"
        nor "Felt: '%-.192s' i tabell %-.192s er ikke entydig"
        norwegian-ny "Kolonne: '%-.192s' i tabell %-.192s er ikkje eintydig"
        pol "Kolumna: '%-.192s' w  %-.192s jest dwuznaczna"
        por "Coluna '%-.192s' em '%-.192s' é ambígua"
        rum "Coloana: '%-.192s' in %-.192s este ambigua"
        rus "Столбец '%-.192s' в %-.192s задан неоднозначно"
        serbian "Kolona '%-.192s' u %-.192s nije jedinstvena u kontekstu"
        slo "Pole: '%-.192s' v %-.192s je nejasné"
        spa "La columna: '%-.192s' en %-.192s es ambigua"
        swe "Kolumn '%-.192s' i %-.192s är inte unik"
        ukr "Стовбець '%-.192s' у %-.192s визначений неоднозначно"
ER_SERVER_SHUTDOWN 08S01 
        cze "Probíhá ukončování práce serveru"
        dan "Database nedlukning er i gang"
        nla "Bezig met het stoppen van de server"
        eng "Server shutdown in progress"
        est "Serveri seiskamine käib"
        fre "Arrêt du serveur en cours"
        ger "Der Server wird heruntergefahren"
        greek "Εναρξη διαδικασίας αποσύνδεσης του εξυπηρετητή (server shutdown)"
        hun "A szerver leallitasa folyamatban"
        ita "Shutdown del server in corso"
        jpn "サーバーをシャットダウン中です。"
        kor "Server가 셧다운 중입니다."
        nor "Database nedkobling er i gang"
        norwegian-ny "Tenar nedkopling er i gang"
        pol "Trwa kończenie działania serwera"
        por "'Shutdown' do servidor em andamento"
        rum "Terminarea serverului este in desfasurare"
        rus "Сервер находится в процессе остановки"
        serbian "Gašenje servera je u toku"
        slo "Prebieha ukončovanie práce servera"
        spa "Desconexion de servidor en proceso"
        swe "Servern går nu ned"
        ukr "Завершується работа сервера"
ER_BAD_FIELD_ERROR 42S22 S0022
        cze "Neznámý sloupec '%-.192s' v %-.192s"
        dan "Ukendt kolonne '%-.192s' i tabel %-.192s"
        nla "Onbekende kolom '%-.192s' in %-.192s"
        eng "Unknown column '%-.192s' in '%-.192s'"
        est "Tundmatu tulp '%-.192s' '%-.192s'-s"
        fre "Champ '%-.192s' inconnu dans %-.192s"
        ger "Unbekanntes Tabellenfeld '%-.192s' in %-.192s"
        greek "Αγνωστο πεδίο '%-.192s' σε '%-.192s'"
        hun "A(z) '%-.192s' oszlop ervenytelen '%-.192s'-ben"
        ita "Colonna sconosciuta '%-.192s' in '%-.192s'"
        jpn "列 '%-.192s' は '%-.192s' にはありません。"
        kor "Unknown 칼럼 '%-.192s' in '%-.192s'"
        nor "Ukjent kolonne '%-.192s' i tabell %-.192s"
        norwegian-ny "Ukjent felt '%-.192s' i tabell %-.192s"
        pol "Nieznana kolumna '%-.192s' w  %-.192s"
        por "Coluna '%-.192s' desconhecida em '%-.192s'"
        rum "Coloana invalida '%-.192s' in '%-.192s'"
        rus "Неизвестный столбец '%-.192s' в '%-.192s'"
        serbian "Nepoznata kolona '%-.192s' u '%-.192s'"
        slo "Neznáme pole '%-.192s' v '%-.192s'"
        spa "La columna '%-.192s' en %-.192s es desconocida"
        swe "Okänd kolumn '%-.192s' i %-.192s"
        ukr "Невідомий стовбець '%-.192s' у '%-.192s'"

# When using this error code, please use ER(ER_WRONG_FIELD_WITH_GROUP_V2)
# for the message string.
ER_WRONG_FIELD_WITH_GROUP 42000 S1009
        cze "Použité '%-.192s' nebylo v group by"
        dan "Brugte '%-.192s' som ikke var i group by"
        nla "Opdracht gebruikt '%-.192s' dat niet in de GROUP BY voorkomt"
        eng "'%-.192s' isn't in GROUP BY"
        est "'%-.192s' puudub GROUP BY klauslis"
        fre "'%-.192s' n'est pas dans 'group by'"
        ger "'%-.192s' ist nicht in GROUP BY vorhanden"
        greek "Χρησιμοποιήθηκε '%-.192s' που δεν υπήρχε στο group by"
        hun "Used '%-.192s' with wasn't in group by"
        ita "Usato '%-.192s' che non e` nel GROUP BY"
        jpn "'%-.192s' はGROUP BY句で指定されていません。"
        kor "'%-.192s'은 GROUP BY속에 없음"
        nor "Brukte '%-.192s' som ikke var i group by"
        norwegian-ny "Brukte '%-.192s' som ikkje var i group by"
        pol "Użyto '%-.192s' bez umieszczenia w group by"
        por "'%-.192s' não está em 'GROUP BY'"
        rum "'%-.192s' nu exista in clauza GROUP BY"
        rus "'%-.192s' не присутствует в GROUP BY"
        serbian "Entitet '%-.192s' nije naveden u komandi 'GROUP BY'"
        slo "Použité '%-.192s' nebolo v 'group by'"
        spa "Usado '%-.192s' el cual no esta group by"
        swe "'%-.192s' finns inte i GROUP BY"
        ukr "'%-.192s' не є у GROUP BY"
ER_WRONG_GROUP_FIELD 42000 S1009
        cze "Nemohu použít group na '%-.192s'"
        dan "Kan ikke gruppere på '%-.192s'"
        nla "Kan '%-.192s' niet groeperen"
        eng "Can't group on '%-.192s'"
        est "Ei saa grupeerida '%-.192s' järgi"
        fre "Ne peut regrouper '%-.192s'"
        ger "Gruppierung über '%-.192s' nicht möglich"
        greek "Αδύνατη η ομαδοποίηση (group on) '%-.192s'"
        hun "A group nem hasznalhato: '%-.192s'"
        ita "Impossibile raggruppare per '%-.192s'"
        jpn "'%-.192s' でのグループ化はできません。"
        kor "'%-.192s'를 그룹할 수 없음"
        nor "Kan ikke gruppere på '%-.192s'"
        norwegian-ny "Kan ikkje gruppere på '%-.192s'"
        pol "Nie można grupować po '%-.192s'"
        por "Não pode agrupar em '%-.192s'"
        rum "Nu pot sa grupez pe (group on) '%-.192s'"
        rus "Невозможно произвести группировку по '%-.192s'"
        serbian "Ne mogu da grupišem po '%-.192s'"
        slo "Nemôžem použiť 'group' na '%-.192s'"
        spa "No puedo agrupar por '%-.192s'"
        swe "Kan inte använda GROUP BY med '%-.192s'"
        ukr "Не можу групувати по '%-.192s'"
ER_WRONG_SUM_SELECT 42000 S1009
        cze "Příkaz obsahuje zároveň funkci sum a sloupce"
        dan "Udtrykket har summer (sum) funktioner og kolonner i samme udtryk"
        nla "Opdracht heeft totaliseer functies en kolommen in dezelfde opdracht"
        eng "Statement has sum functions and columns in same statement"
        est "Lauses on korraga nii tulbad kui summeerimisfunktsioonid"
        fre "Vous demandez la fonction sum() et des champs dans la même commande"
        ger "Die Verwendung von Summierungsfunktionen und Spalten im selben Befehl ist nicht erlaubt"
        greek "Η διατύπωση περιέχει sum functions και columns στην ίδια διατύπωση"
        ita "Il comando ha una funzione SUM e una colonna non specificata nella GROUP BY"
        jpn "集計関数と通常の列が同時に指定されています。"
        kor "Statement 가 sum기능을 동작중이고 칼럼도 동일한 statement입니다."
        nor "Uttrykket har summer (sum) funksjoner og kolonner i samme uttrykk"
        norwegian-ny "Uttrykket har summer (sum) funksjoner og kolonner i same uttrykk"
        pol "Zapytanie ma funkcje sumuj?ce i kolumny w tym samym zapytaniu"
        por "Cláusula contém funções de soma e colunas juntas"
        rum "Comanda are functii suma si coloane in aceeasi comanda"
        rus "Выражение содержит групповые функции и столбцы, но не включает GROUP BY. А как вы умудрились получить это сообщение об ошибке?"
        serbian "Izraz ima 'SUM' agregatnu funkciju i kolone u isto vreme"
        slo "Príkaz obsahuje zároveň funkciu 'sum' a poľa"
        spa "El estamento tiene funciones de suma y columnas en el mismo estamento"
        swe "Kommandot har både sum functions och enkla funktioner"
        ukr "У виразі використано підсумовуючі функції поряд з іменами стовбців"
ER_WRONG_VALUE_COUNT 21S01 
        cze "Počet sloupců neodpovídá zadané hodnotě"
        dan "Kolonne tæller stemmer ikke med antallet af værdier"
        nla "Het aantal kolommen komt niet overeen met het aantal opgegeven waardes"
        eng "Column count doesn't match value count"
        est "Tulpade arv erineb väärtuste arvust"
        ger "Die Anzahl der Spalten entspricht nicht der Anzahl der Werte"
        greek "Το Column count δεν ταιριάζει με το value count"
        hun "Az oszlopban levo ertek nem egyezik meg a szamitott ertekkel"
        ita "Il numero delle colonne non e` uguale al numero dei valori"
        jpn "列数が値の個数と一致しません。"
        kor "칼럼의 카운트가 값의 카운트와 일치하지 않습니다."
        nor "Felt telling stemmer verdi telling"
        norwegian-ny "Kolonne telling stemmer verdi telling"
        pol "Liczba kolumn nie odpowiada liczbie warto?ci"
        por "Contagem de colunas não confere com a contagem de valores"
        rum "Numarul de coloane nu este acelasi cu numarul valoarei"
        rus "Количество столбцов не совпадает с количеством значений"
        serbian "Broj kolona ne odgovara broju vrednosti"
        slo "Počet polí nezodpovedá zadanej hodnote"
        spa "La columna con count no tiene valores para contar"
        swe "Antalet kolumner motsvarar inte antalet värden"
        ukr "Кількість стовбців не співпадає з кількістю значень"
ER_TOO_LONG_IDENT 42000 S1009
        cze "Jméno identifikátoru '%-.100s' je příliš dlouhé"
        dan "Navnet '%-.100s' er for langt"
        nla "Naam voor herkenning '%-.100s' is te lang"
        eng "Identifier name '%-.100s' is too long"
        est "Identifikaatori '%-.100s' nimi on liiga pikk"
        fre "Le nom de l'identificateur '%-.100s' est trop long"
        ger "Name des Bezeichners '%-.100s' ist zu lang"
        greek "Το identifier name '%-.100s' είναι πολύ μεγάλο"
        hun "A(z) '%-.100s' azonositonev tul hosszu."
        ita "Il nome dell'identificatore '%-.100s' e` troppo lungo"
        jpn "識別子名 '%-.100s' は長すぎます。"
        kor "Identifier '%-.100s'는 너무 길군요."
        nor "Identifikator '%-.100s' er for lang"
        norwegian-ny "Identifikator '%-.100s' er for lang"
        pol "Nazwa identyfikatora '%-.100s' jest zbyt długa"
        por "Nome identificador '%-.100s' é longo demais"
        rum "Numele indentificatorului '%-.100s' este prea lung"
        rus "Слишком длинный идентификатор '%-.100s'"
        serbian "Ime '%-.100s' je predugačko"
        slo "Meno identifikátora '%-.100s' je príliš dlhé"
        spa "El nombre del identificador '%-.100s' es demasiado grande"
        swe "Kolumnnamn '%-.100s' är för långt"
        ukr "Ім'я ідентифікатора '%-.100s' задовге"
ER_DUP_FIELDNAME 42S21 S1009
        cze "Zdvojené jméno sloupce '%-.192s'"
        dan "Feltnavnet '%-.192s' findes allerede"
        nla "Dubbele kolom naam '%-.192s'"
        eng "Duplicate column name '%-.192s'"
        est "Kattuv tulba nimi '%-.192s'"
        fre "Nom du champ '%-.192s' déjà utilisé"
        ger "Doppelter Spaltenname: '%-.192s'"
        greek "Επανάληψη column name '%-.192s'"
        hun "Duplikalt oszlopazonosito: '%-.192s'"
        ita "Nome colonna duplicato '%-.192s'"
        jpn "列名 '%-.192s' は重複してます。"
        kor "중복된 칼럼 이름: '%-.192s'"
        nor "Feltnavnet '%-.192s' eksisterte fra før"
        norwegian-ny "Feltnamnet '%-.192s' eksisterte frå før"
        pol "Powtórzona nazwa kolumny '%-.192s'"
        por "Nome da coluna '%-.192s' duplicado"
        rum "Numele coloanei '%-.192s' e duplicat"
        rus "Дублирующееся имя столбца '%-.192s'"
        serbian "Duplirano ime kolone '%-.192s'"
        slo "Opakované meno poľa '%-.192s'"
        spa "Nombre de columna duplicado '%-.192s'"
        swe "Kolumnnamn '%-.192s finns flera gånger"
        ukr "Дублююче ім'я стовбця '%-.192s'"
ER_DUP_KEYNAME 42000 S1009
        cze "Zdvojené jméno klíče '%-.192s'"
        dan "Indeksnavnet '%-.192s' findes allerede"
        nla "Dubbele zoeksleutel naam '%-.192s'"
        eng "Duplicate key name '%-.192s'"
        est "Kattuv võtme nimi '%-.192s'"
        fre "Nom de clef '%-.192s' déjà utilisé"
        ger "Doppelter Name für Schlüssel vorhanden: '%-.192s'"
        greek "Επανάληψη key name '%-.192s'"
        hun "Duplikalt kulcsazonosito: '%-.192s'"
        ita "Nome chiave duplicato '%-.192s'"
        jpn "索引名 '%-.192s' は重複しています。"
        kor "중복된 키 이름 : '%-.192s'"
        nor "Nøkkelnavnet '%-.192s' eksisterte fra før"
        norwegian-ny "Nøkkelnamnet '%-.192s' eksisterte frå før"
        pol "Powtórzony nazwa klucza '%-.192s'"
        por "Nome da chave '%-.192s' duplicado"
        rum "Numele cheiei '%-.192s' e duplicat"
        rus "Дублирующееся имя ключа '%-.192s'"
        serbian "Duplirano ime ključa '%-.192s'"
        slo "Opakované meno kľúča '%-.192s'"
        spa "Nombre de clave duplicado '%-.192s'"
        swe "Nyckelnamn '%-.192s' finns flera gånger"
        ukr "Дублююче ім'я ключа '%-.192s'"
# When using this error code, please use ER(ER_DUP_ENTRY_WITH_KEY_NAME)
# for the message string.  See, for example, code in handler.cc.
ER_DUP_ENTRY 23000 S1009
	cze "Zdvojený klíč '%-.192s' (číslo klíče %d)"
	dan "Ens værdier '%-.192s' for indeks %d"
	nla "Dubbele ingang '%-.192s' voor zoeksleutel %d"
	eng "Duplicate entry '%-.192s' for key %d"
	est "Kattuv väärtus '%-.192s' võtmele %d"
	fre "Duplicata du champ '%-.192s' pour la clef %d"
	ger "Doppelter Eintrag '%-.192s' für Schlüssel %d"
	greek "Διπλή εγγραφή '%-.192s' για το κλειδί %d"
	hun "Duplikalt bejegyzes '%-.192s' a %d kulcs szerint."
	ita "Valore duplicato '%-.192s' per la chiave %d"
	jpn "'%-.192s' は索引 %d で重複しています。"
	kor "중복된 입력 값 '%-.192s': key %d"
	nor "Like verdier '%-.192s' for nøkkel %d"
	norwegian-ny "Like verdiar '%-.192s' for nykkel %d"
	pol "Powtórzone wystąpienie '%-.192s' dla klucza %d"
	por "Entrada '%-.192s' duplicada para a chave %d"
	rum "Cimpul '%-.192s' e duplicat pentru cheia %d"
	rus "Дублирующаяся запись '%-.192s' по ключу %d"
	serbian "Dupliran unos '%-.192s' za ključ '%d'"
	slo "Opakovaný kľúč '%-.192s' (číslo kľúča %d)"
	spa "Entrada duplicada '%-.192s' para la clave %d"
	swe "Dublett '%-.192s' för nyckel %d"
	ukr "Дублюючий запис '%-.192s' для ключа %d"
ER_WRONG_FIELD_SPEC 42000 S1009
        cze "Chybná specifikace sloupce '%-.192s'"
        dan "Forkert kolonnespecifikaton for felt '%-.192s'"
        nla "Verkeerde kolom specificatie voor kolom '%-.192s'"
        eng "Incorrect column specifier for column '%-.192s'"
        est "Vigane tulba kirjeldus tulbale '%-.192s'"
        fre "Mauvais paramètre de champ pour le champ '%-.192s'"
        ger "Falsche Spezifikation für Feld '%-.192s'"
        greek "Εσφαλμένο column specifier για το πεδίο '%-.192s'"
        hun "Rossz oszlopazonosito: '%-.192s'"
        ita "Specifica errata per la colonna '%-.192s'"
        jpn "列 '%-.192s' の定義が不正です。"
        kor "칼럼 '%-.192s'의 부정확한 칼럼 정의자"
        nor "Feil kolonne spesifikator for felt '%-.192s'"
        norwegian-ny "Feil kolonne spesifikator for kolonne '%-.192s'"
        pol "Błędna specyfikacja kolumny dla kolumny '%-.192s'"
        por "Especificador de coluna incorreto para a coluna '%-.192s'"
        rum "Specificandul coloanei '%-.192s' este incorect"
        rus "Некорректный определитель столбца для столбца '%-.192s'"
        serbian "Pogrešan naziv kolone za kolonu '%-.192s'"
        slo "Chyba v špecifikácii poľa '%-.192s'"
        spa "Especificador de columna erroneo para la columna '%-.192s'"
        swe "Felaktigt kolumntyp för kolumn '%-.192s'"
        ukr "Невірний специфікатор стовбця '%-.192s'"
ER_PARSE_ERROR 42000 s1009
        cze "%s blízko '%-.80s' na řádku %d"
        dan "%s nær '%-.80s' på linje %d"
        nla "%s bij '%-.80s' in regel %d"
        eng "%s near '%-.80s' at line %d"
        est "%s '%-.80s' ligidal real %d"
        fre "%s près de '%-.80s' à la ligne %d"
        ger "%s bei '%-.80s' in Zeile %d"
        greek "%s πλησίον '%-.80s' στη γραμμή %d"
        hun "A %s a '%-.80s'-hez kozeli a %d sorban"
        ita "%s vicino a '%-.80s' linea %d"
        jpn "%s : '%-.80s' 付近 %d 行目"
        kor "'%s' 에러 같읍니다. ('%-.80s' 명령어 라인 %d)"
        nor "%s nær '%-.80s' på linje %d"
        norwegian-ny "%s attmed '%-.80s' på line %d"
        pol "%s obok '%-.80s' w linii %d"
        por "%s próximo a '%-.80s' na linha %d"
        rum "%s linga '%-.80s' pe linia %d"
        rus "%s около '%-.80s' на строке %d"
        serbian "'%s' u iskazu '%-.80s' na liniji %d"
        slo "%s blízko '%-.80s' na riadku %d"
        spa "%s cerca '%-.80s' en la linea %d"
        swe "%s nära '%-.80s' på rad %d"
        ukr "%s біля '%-.80s' в строці %d"
ER_EMPTY_QUERY 42000  
        cze "Výsledek dotazu je prázdný"
        dan "Forespørgsel var tom"
        nla "Query was leeg"
        eng "Query was empty"
        est "Tühi päring"
        fre "Query est vide"
        ger "Leere Abfrage"
        greek "Το ερώτημα (query) που θέσατε ήταν κενό"
        hun "Ures lekerdezes."
        ita "La query e` vuota"
        jpn "クエリが空です。"
        kor "쿼리결과가 없습니다."
        nor "Forespørsel var tom"
        norwegian-ny "Førespurnad var tom"
        pol "Zapytanie było puste"
        por "Consulta (query) estava vazia"
        rum "Query-ul a fost gol"
        rus "Запрос оказался пустым"
        serbian "Upit je bio prazan"
        slo "Výsledok požiadavky bol prázdny"
        spa "La query estaba vacia"
        swe "Frågan var tom"
        ukr "Пустий запит"
ER_NONUNIQ_TABLE 42000 S1009
        cze "Nejednoznačná tabulka/alias: '%-.192s'"
        dan "Tabellen/aliaset: '%-.192s' er ikke unikt"
        nla "Niet unieke waarde tabel/alias: '%-.192s'"
        eng "Not unique table/alias: '%-.192s'"
        est "Ei ole unikaalne tabel/alias '%-.192s'"
        fre "Table/alias: '%-.192s' non unique"
        ger "Tabellenname/Alias '%-.192s' nicht eindeutig"
        greek "Αδύνατη η ανεύρεση unique table/alias: '%-.192s'"
        hun "Nem egyedi tabla/alias: '%-.192s'"
        ita "Tabella/alias non unico: '%-.192s'"
        jpn "表名／別名 '%-.192s' は一意ではありません。"
        kor "Unique 하지 않은 테이블/alias: '%-.192s'"
        nor "Ikke unikt tabell/alias: '%-.192s'"
        norwegian-ny "Ikkje unikt tabell/alias: '%-.192s'"
        pol "Tabela/alias nie s? unikalne: '%-.192s'"
        por "Tabela/alias '%-.192s' não única"
        rum "Tabela/alias: '%-.192s' nu este unic"
        rus "Повторяющаяся таблица/псевдоним '%-.192s'"
        serbian "Tabela ili alias nisu bili jedinstveni: '%-.192s'"
        slo "Nie jednoznačná tabuľka/alias: '%-.192s'"
        spa "Tabla/alias: '%-.192s' es no unica"
        swe "Icke unikt tabell/alias: '%-.192s'"
        ukr "Неунікальна таблиця/псевдонім: '%-.192s'"
ER_INVALID_DEFAULT 42000 S1009
        cze "Chybná defaultní hodnota pro '%-.192s'"
        dan "Ugyldig standardværdi for '%-.192s'"
        nla "Foutieve standaard waarde voor '%-.192s'"
        eng "Invalid default value for '%-.192s'"
        est "Vigane vaikeväärtus '%-.192s' jaoks"
        fre "Valeur par défaut invalide pour '%-.192s'"
        ger "Fehlerhafter Vorgabewert (DEFAULT) für '%-.192s'"
        greek "Εσφαλμένη προκαθορισμένη τιμή (default value) για '%-.192s'"
        hun "Ervenytelen ertek: '%-.192s'"
        ita "Valore di default non valido per '%-.192s'"
        jpn "'%-.192s' へのデフォルト値が無効です。"
        kor "'%-.192s'의 유효하지 못한 디폴트 값을 사용하셨습니다."
        nor "Ugyldig standardverdi for '%-.192s'"
        norwegian-ny "Ugyldig standardverdi for '%-.192s'"
        pol "Niewła?ciwa warto?ć domy?lna dla '%-.192s'"
        por "Valor padrão (default) inválido para '%-.192s'"
        rum "Valoarea de default este invalida pentru '%-.192s'"
        rus "Некорректное значение по умолчанию для '%-.192s'"
        serbian "Loša default vrednost za '%-.192s'"
        slo "Chybná implicitná hodnota pre '%-.192s'"
        spa "Valor por defecto invalido para '%-.192s'"
        swe "Ogiltigt DEFAULT värde för '%-.192s'"
        ukr "Невірне значення по замовчуванню для '%-.192s'"
ER_MULTIPLE_PRI_KEY 42000 S1009
        cze "Definováno více primárních klíčů"
        dan "Flere primærnøgler specificeret"
        nla "Meerdere primaire zoeksleutels gedefinieerd"
        eng "Multiple primary key defined"
        est "Mitut primaarset võtit ei saa olla"
        fre "Plusieurs clefs primaires définies"
        ger "Mehrere Primärschlüssel (PRIMARY KEY) definiert"
        greek "Περισσότερα από ένα primary key ορίστηκαν"
        hun "Tobbszoros elsodleges kulcs definialas."
        ita "Definite piu` chiave primarie"
        jpn "PRIMARY KEY が複数定義されています。"
        kor "Multiple primary key가 정의되어 있슴"
        nor "Fleire primærnøkle spesifisert"
        norwegian-ny "Fleire primærnyklar spesifisert"
        pol "Zdefiniowano wiele kluczy podstawowych"
        por "Definida mais de uma chave primária"
        rum "Chei primare definite de mai multe ori"
        rus "Указано несколько первичных ключей"
        serbian "Definisani višestruki primarni ključevi"
        slo "Zadefinovaných viac primárnych kľúčov"
        spa "Multiples claves primarias definidas"
        swe "Flera PRIMARY KEY använda"
        ukr "Первинного ключа визначено неодноразово"
ER_TOO_MANY_KEYS 42000 S1009
        cze "Zadáno příliš mnoho klíčů, je povoleno nejvíce %d klíčů"
        dan "For mange nøgler specificeret. Kun %d nøgler må bruges"
        nla "Teveel zoeksleutels gedefinieerd. Maximaal zijn %d zoeksleutels toegestaan"
        eng "Too many keys specified; max %d keys allowed"
        est "Liiga palju võtmeid. Maksimaalselt võib olla %d võtit"
        fre "Trop de clefs sont définies. Maximum de %d clefs alloué"
        ger "Zu viele Schlüssel definiert. Maximal %d Schlüssel erlaubt"
        greek "Πάρα πολλά key ορίσθηκαν. Το πολύ %d επιτρέπονται"
        hun "Tul sok kulcs. Maximum %d kulcs engedelyezett."
        ita "Troppe chiavi. Sono ammesse max %d chiavi"
        jpn "索引の数が多すぎます。最大 %d 個までです。"
        kor "너무 많은 키가 정의되어 있읍니다.. 최대 %d의 키가 가능함"
        nor "For mange nøkler spesifisert. Maks %d nøkler tillatt"
        norwegian-ny "For mange nykler spesifisert. Maks %d nyklar tillatt"
        pol "Okre?lono zbyt wiele kluczy. Dostępnych jest maksymalnie %d kluczy"
        por "Especificadas chaves demais. O máximo permitido são %d chaves"
        rum "Prea multe chei. Numarul de chei maxim este %d"
        rus "Указано слишком много ключей. Разрешается указывать не более %d ключей"
        serbian "Navedeno je previše ključeva. Maksimum %d ključeva je dozvoljeno"
        slo "Zadaných ríliš veľa kľúčov. Najviac %d kľúčov je povolených"
        spa "Demasiadas claves primarias declaradas. Un maximo de %d claves son permitidas"
        swe "För många nycklar använda. Man får ha högst %d nycklar"
        ukr "Забагато ключів зазначено. Дозволено не більше %d ключів"
ER_TOO_MANY_KEY_PARTS 42000 S1009
        cze "Zadáno příliš mnoho část klíčů, je povoleno nejvíce %d částí"
        dan "For mange nøgledele specificeret. Kun %d dele må bruges"
        nla "Teveel zoeksleutel onderdelen gespecificeerd. Maximaal %d onderdelen toegestaan"
        eng "Too many key parts specified; max %d parts allowed"
        est "Võti koosneb liiga paljudest osadest. Maksimaalselt võib olla %d osa"
        fre "Trop de parties specifiées dans la clef. Maximum de %d parties"
        ger "Zu viele Teilschlüssel definiert. Maximal %d Teilschlüssel erlaubt"
        greek "Πάρα πολλά key parts ορίσθηκαν. Το πολύ %d επιτρέπονται"
        hun "Tul sok kulcsdarabot definialt. Maximum %d resz engedelyezett"
        ita "Troppe parti di chiave specificate. Sono ammesse max %d parti"
        jpn "索引のキー列指定が多すぎます。最大 %d 個までです。"
        kor "너무 많은 키 부분(parts)들이 정의되어 있읍니다.. 최대 %d 부분이 가능함"
        nor "For mange nøkkeldeler spesifisert. Maks %d deler tillatt"
        norwegian-ny "For mange nykkeldelar spesifisert. Maks %d delar tillatt"
        pol "Okre?lono zbyt wiele czę?ci klucza. Dostępnych jest maksymalnie %d czę?ci"
        por "Especificadas partes de chave demais. O máximo permitido são %d partes"
        rum "Prea multe chei. Numarul de chei maxim este %d"
        rus "Указано слишком много частей составного ключа. Разрешается указывать не более %d частей"
        serbian "Navedeno je previše delova ključa. Maksimum %d delova je dozvoljeno"
        slo "Zadaných ríliš veľa častí kľúčov. Je povolených najviac %d častí"
        spa "Demasiadas partes de clave declaradas. Un maximo de %d partes son permitidas"
        swe "För många nyckeldelar använda. Man får ha högst %d nyckeldelar"
        ukr "Забагато частин ключа зазначено. Дозволено не більше %d частин"
ER_TOO_LONG_KEY 42000 S1009
        cze "Zadaný klíč byl příliš dlouhý, největší délka klíče je %d"
        dan "Specificeret nøgle var for lang. Maksimal nøglelængde er %d"
        nla "Gespecificeerde zoeksleutel was te lang. De maximale lengte is %d"
        eng "Specified key was too long; max key length is %d bytes"
        est "Võti on liiga pikk. Maksimaalne võtmepikkus on %d"
        fre "La clé est trop longue. Longueur maximale: %d"
        ger "Schlüssel ist zu lang. Die maximale Schlüssellänge beträgt %d"
        greek "Το κλειδί που ορίσθηκε είναι πολύ μεγάλο. Το μέγιστο μήκος είναι %d"
        hun "A megadott kulcs tul hosszu. Maximalis kulcshosszusag: %d"
        ita "La chiave specificata e` troppo lunga. La max lunghezza della chiave e` %d"
        jpn "索引のキーが長すぎます。最大 %d バイトまでです。"
        kor "정의된 키가 너무 깁니다. 최대 키의 길이는 %d입니다."
        nor "Spesifisert nøkkel var for lang. Maks nøkkellengde er is %d"
        norwegian-ny "Spesifisert nykkel var for lang. Maks nykkellengde er %d"
        pol "Zdefinowany klucz jest zbyt długi. Maksymaln? długo?ci? klucza jest %d"
        por "Chave especificada longa demais. O comprimento de chave máximo permitido é %d"
        rum "Cheia specificata este prea lunga. Marimea maxima a unei chei este de %d"
        rus "Указан слишком длинный ключ. Максимальная длина ключа составляет %d байт"
        serbian "Navedeni ključ je predug. Maksimalna dužina ključa je %d"
        slo "Zadaný kľúč je príliš dlhý, najväčšia dĺžka kľúča je %d"
        spa "Declaracion de clave demasiado larga. La maxima longitud de clave es %d"
        swe "För lång nyckel. Högsta tillåtna nyckellängd är %d"
        ukr "Зазначений ключ задовгий. Найбільша довжина ключа %d байтів"
ER_KEY_COLUMN_DOES_NOT_EXITS 42000 S1009
        cze "Klíčový sloupec '%-.192s' v tabulce neexistuje"
        dan "Nøglefeltet '%-.192s' eksisterer ikke i tabellen"
        nla "Zoeksleutel kolom '%-.192s' bestaat niet in tabel"
        eng "Key column '%-.192s' doesn't exist in table"
        est "Võtme tulp '%-.192s' puudub tabelis"
        fre "La clé '%-.192s' n'existe pas dans la table"
        ger "In der Tabelle gibt es kein Schlüsselfeld '%-.192s'"
        greek "Το πεδίο κλειδί '%-.192s' δεν υπάρχει στον πίνακα"
        hun "A(z) '%-.192s'kulcsoszlop nem letezik a tablaban"
        ita "La colonna chiave '%-.192s' non esiste nella tabella"
        jpn "キー列 '%-.192s' は表にありません。"
        kor "Key 칼럼 '%-.192s'는 테이블에 존재하지 않습니다."
        nor "Nøkkel felt '%-.192s' eksiterer ikke i tabellen"
        norwegian-ny "Nykkel kolonne '%-.192s' eksiterar ikkje i tabellen"
        pol "Kolumna '%-.192s' zdefiniowana w kluczu nie istnieje w tabeli"
        por "Coluna chave '%-.192s' não existe na tabela"
        rum "Coloana cheie '%-.192s' nu exista in tabela"
        rus "Ключевой столбец '%-.192s' в таблице не существует"
        serbian "Ključna kolona '%-.192s' ne postoji u tabeli"
        slo "Kľúčový stĺpec '%-.192s' v tabuľke neexistuje"
        spa "La columna clave '%-.192s' no existe en la tabla"
        swe "Nyckelkolumn '%-.192s' finns inte"
        ukr "Ключовий стовбець '%-.192s' не існує у таблиці"
ER_BLOB_USED_AS_KEY 42000 S1009
        cze "Blob sloupec '%-.192s' nemůže být použit jako klíč"
        dan "BLOB feltet '%-.192s' kan ikke bruges ved specifikation af indeks"
        nla "BLOB kolom '%-.192s' kan niet gebruikt worden bij zoeksleutel specificatie"
        eng "BLOB column '%-.192s' can't be used in key specification with the used table type"
        est "BLOB-tüüpi tulpa '%-.192s' ei saa kasutada võtmena"
        fre "Champ BLOB '%-.192s' ne peut être utilisé dans une clé"
        ger "BLOB-Feld '%-.192s' kann beim verwendeten Tabellentyp nicht als Schlüssel verwendet werden"
        greek "Πεδίο τύπου Blob '%-.192s' δεν μπορεί να χρησιμοποιηθεί στον ορισμό ενός κλειδιού (key specification)"
        hun "Blob objektum '%-.192s' nem hasznalhato kulcskent"
        ita "La colonna BLOB '%-.192s' non puo` essere usata nella specifica della chiave"
        jpn "指定されたストレージエンジンでは、BLOB列 '%-.192s' は索引キーにできません。"
        kor "BLOB 칼럼 '%-.192s'는 키 정의에서 사용될 수 없습니다."
        nor "Blob felt '%-.192s' kan ikke brukes ved spesifikasjon av nøkler"
        norwegian-ny "Blob kolonne '%-.192s' kan ikkje brukast ved spesifikasjon av nyklar"
        pol "Kolumna typu Blob '%-.192s' nie może być użyta w specyfikacji klucza"
        por "Coluna BLOB '%-.192s' não pode ser utilizada na especificação de chave para o tipo de tabela usado"
        rum "Coloana de tip BLOB '%-.192s' nu poate fi folosita in specificarea cheii cu tipul de tabla folosit"
        rus "Столбец типа BLOB '%-.192s' не может быть использован как значение ключа в таблице такого типа"
        serbian "BLOB kolona '%-.192s' ne može biti upotrebljena za navođenje ključa sa tipom tabele koji se trenutno koristi"
        slo "Blob pole '%-.192s' nemôže byť použité ako kľúč"
        spa "La columna Blob '%-.192s' no puede ser usada en una declaracion de clave"
        swe "En BLOB '%-.192s' kan inte vara nyckel med den använda tabelltypen"
        ukr "BLOB стовбець '%-.192s' не може бути використаний у визначенні ключа в цьому типі таблиці"
ER_TOO_BIG_FIELDLENGTH 42000 S1009
        cze "Příliš velká délka sloupce '%-.192s' (nejvíce %lu). Použijte BLOB"
        dan "For stor feltlængde for kolonne '%-.192s' (maks = %lu). Brug BLOB i stedet"
        nla "Te grote kolomlengte voor '%-.192s' (max = %lu). Maak hiervoor gebruik van het type BLOB"
        eng "Column length too big for column '%-.192s' (max = %lu); use BLOB or TEXT instead"
        est "Tulba '%-.192s' pikkus on liiga pikk (maksimaalne pikkus: %lu). Kasuta BLOB väljatüüpi"
        fre "Champ '%-.192s' trop long (max = %lu). Utilisez un BLOB"
        ger "Feldlänge für Feld '%-.192s' zu groß (maximal %lu). BLOB- oder TEXT-Spaltentyp verwenden!"
        greek "Πολύ μεγάλο μήκος για το πεδίο '%-.192s' (max = %lu). Παρακαλώ χρησιμοποιείστε τον τύπο BLOB"
        hun "A(z) '%-.192s' oszlop tul hosszu. (maximum = %lu). Hasznaljon BLOB tipust inkabb."
        ita "La colonna '%-.192s' e` troppo grande (max=%lu). Utilizza un BLOB."
        jpn "列 '%-.192s' のサイズ定義が大きすぎます (最大 %lu まで)。代わりに BLOB または TEXT を使用してください。"
        kor "칼럼 '%-.192s'의 칼럼 길이가 너무 깁니다 (최대 = %lu). 대신에 BLOB를 사용하세요."
        nor "For stor nøkkellengde for kolonne '%-.192s' (maks = %lu). Bruk BLOB istedenfor"
        norwegian-ny "For stor nykkellengde for felt '%-.192s' (maks = %lu). Bruk BLOB istadenfor"
        pol "Zbyt duża długo?ć kolumny '%-.192s' (maks. = %lu). W zamian użyj typu BLOB"
        por "Comprimento da coluna '%-.192s' grande demais (max = %lu); use BLOB em seu lugar"
        rum "Lungimea coloanei '%-.192s' este prea lunga (maximum = %lu). Foloseste BLOB mai bine"
        rus "Слишком большая длина столбца '%-.192s' (максимум = %lu). Используйте тип BLOB или TEXT вместо текущего"
        serbian "Previše podataka za kolonu '%-.192s' (maksimum je %lu). Upotrebite BLOB polje"
        slo "Príliš veľká dĺžka pre pole '%-.192s' (maximum = %lu). Použite BLOB"
        spa "Longitud de columna demasiado grande para la columna '%-.192s' (maximo = %lu).Usar BLOB en su lugar"
        swe "För stor kolumnlängd angiven för '%-.192s' (max= %lu). Använd en BLOB instället"
        ukr "Задовга довжина стовбця '%-.192s' (max = %lu). Використайте тип BLOB"
ER_WRONG_AUTO_KEY 42000 S1009
        cze "Můžete mít pouze jedno AUTO pole a to musí být definováno jako klíč"
        dan "Der kan kun specificeres eet AUTO_INCREMENT-felt, og det skal være indekseret"
        nla "Er kan slechts 1 autofield zijn en deze moet als zoeksleutel worden gedefinieerd."
        eng "Incorrect table definition; there can be only one auto column and it must be defined as a key"
        est "Vigane tabelikirjeldus; Tabelis tohib olla üks auto_increment tüüpi tulp ning see peab olema defineeritud võtmena"
        fre "Un seul champ automatique est permis et il doit être indexé"
        ger "Falsche Tabellendefinition. Es darf nur eine AUTO_INCREMENT-Spalte geben, und diese muss als Schlüssel definiert werden"
        greek "Μπορεί να υπάρχει μόνο ένα auto field και πρέπει να έχει ορισθεί σαν key"
        hun "Csak egy auto mezo lehetseges, es azt kulcskent kell definialni."
        ita "Puo` esserci solo un campo AUTO e deve essere definito come chiave"
        jpn "不正な表定義です。AUTO_INCREMENT列は１個までで、索引を定義する必要があります。"
        kor "부정확한 테이블 정의; 테이블은 하나의 auto 칼럼이 존재하고 키로 정의되어져야 합니다."
        nor "Bare ett auto felt kan være definert som nøkkel."
        norwegian-ny "Bare eitt auto felt kan være definert som nøkkel."
        pol "W tabeli może być tylko jedno pole auto i musi ono być zdefiniowane jako klucz"
        por "Definição incorreta de tabela. Somente é permitido um único campo auto-incrementado e ele tem que ser definido como chave"
        rum "Definitia tabelei este incorecta; Nu pot fi mai mult de o singura coloana de tip auto si aceasta trebuie definita ca cheie"
        rus "Некорректное определение таблицы: может существовать только один автоинкрементный столбец, и он должен быть определен как ключ"
        serbian "Pogrešna definicija tabele; U tabeli može postojati samo jedna 'AUTO' kolona i ona mora biti istovremeno definisana kao kolona ključa"
        slo "Môžete mať iba jedno AUTO pole a to musí byť definované ako kľúč"
        spa "Puede ser solamente un campo automatico y este debe ser definido como una clave"
        swe "Det får finnas endast ett AUTO_INCREMENT-fält och detta måste vara en nyckel"
        ukr "Невірне визначення таблиці; Може бути лише один автоматичний стовбець, що повинен бути визначений як ключ"
ER_READY  
        cze "%s: připraven na spojení\nVersion: '%s'  socket: '%s'  port: %d""
        dan "%s: klar til tilslutninger\nVersion: '%s'  socket: '%s'  port: %d""
        nla "%s: klaar voor verbindingen\nVersion: '%s'  socket: '%s'  port: %d""
        eng "%s: ready for connections.\nVersion: '%s'  socket: '%s'  port: %d"
        est "%s: ootab ühendusi\nVersion: '%s'  socket: '%s'  port: %d""
        fre "%s: Prêt pour des connexions\nVersion: '%s'  socket: '%s'  port: %d""
        ger "%s: Bereit für Verbindungen.\nVersion: '%s'  Socket: '%s'  Port: %d"
        greek "%s: σε αναμονή συνδέσεων\nVersion: '%s'  socket: '%s'  port: %d""
        hun "%s: kapcsolatra kesz\nVersion: '%s'  socket: '%s'  port: %d""
        ita "%s: Pronto per le connessioni\nVersion: '%s'  socket: '%s'  port: %d""
        jpn "%s: 接続準備完了。\nバージョン: '%s'  socket: '%s'  port: %d""
        kor "%s: 연결 준비중입니다\nVersion: '%s'  socket: '%s'  port: %d""
        nor "%s: klar for tilkoblinger\nVersion: '%s'  socket: '%s'  port: %d""
        norwegian-ny "%s: klar for tilkoblingar\nVersion: '%s'  socket: '%s'  port: %d""
        pol "%s: gotowe do poł?czenia\nVersion: '%s'  socket: '%s'  port: %d""
        por "%s: Pronto para conexões\nVersion: '%s'  socket: '%s'  port: %d""
        rum "%s: sint gata pentru conectii\nVersion: '%s'  socket: '%s'  port: %d""
        rus "%s: Готов принимать соединения.\nВерсия: '%s'  сокет: '%s'  порт: %d"
        serbian "%s: Spreman za konekcije\nVersion: '%s'  socket: '%s'  port: %d""
        slo "%s: pripravený na spojenie\nVersion: '%s'  socket: '%s'  port: %d""
        spa "%s: preparado para conexiones\nVersion: '%s'  socket: '%s'  port: %d""
        swe "%s: klar att ta emot klienter\nVersion: '%s'  socket: '%s'  port: %d""
        ukr "%s: Готовий для з'єднань!\nVersion: '%s'  socket: '%s'  port: %d""
ER_NORMAL_SHUTDOWN  
        cze "%s: normální ukončení\n"
        dan "%s: Normal nedlukning\n"
        nla "%s: Normaal afgesloten \n"
        eng "%s: Normal shutdown\n"
        est "%s: MySQL lõpetas\n"
        fre "%s: Arrêt normal du serveur\n"
        ger "%s: Normal heruntergefahren\n"
        greek "%s: Φυσιολογική διαδικασία shutdown\n"
        hun "%s: Normal leallitas\n"
        ita "%s: Shutdown normale\n"
        jpn "%s: 通常シャットダウン\n"
        kor "%s: 정상적인 shutdown\n"
        nor "%s: Normal avslutning\n"
        norwegian-ny "%s: Normal nedkopling\n"
        pol "%s: Standardowe zakończenie działania\n"
        por "%s: 'Shutdown' normal\n"
        rum "%s: Terminare normala\n"
        rus "%s: Корректная остановка\n"
        serbian "%s: Normalno gašenje\n"
        slo "%s: normálne ukončenie\n"
        spa "%s: Apagado normal\n"
        swe "%s: Normal avslutning\n"
        ukr "%s: Нормальне завершення\n"
ER_GOT_SIGNAL  
        cze "%s: přijat signal %d, končím\n"
        dan "%s: Fangede signal %d. Afslutter!!\n"
        nla "%s: Signaal %d. Systeem breekt af!\n"
        eng "%s: Got signal %d. Aborting!\n"
        est "%s: sain signaali %d. Lõpetan!\n"
        fre "%s: Reçu le signal %d. Abandonne!\n"
        ger "%s: Signal %d erhalten. Abbruch!\n"
        greek "%s: Ελήφθη το μήνυμα %d. Η διαδικασία εγκαταλείπεται!\n"
        hun "%s: %d jelzes. Megszakitva!\n"
        ita "%s: Ricevuto segnale %d. Interruzione!\n"
        jpn "%s: シグナル %d を受信しました。強制終了します！\n"
        kor "%s: %d 신호가 들어왔음. 중지!\n"
        nor "%s: Oppdaget signal %d. Avslutter!\n"
        norwegian-ny "%s: Oppdaga signal %d. Avsluttar!\n"
        pol "%s: Otrzymano sygnał %d. Kończenie działania!\n"
        por "%s: Obteve sinal %d. Abortando!\n"
        rum "%s: Semnal %d obtinut. Aborting!\n"
        rus "%s: Получен сигнал %d. Прекращаем!\n"
        serbian "%s: Dobio signal %d. Prekidam!\n"
        slo "%s: prijatý signál %d, ukončenie (Abort)!\n"
        spa "%s: Recibiendo signal %d. Abortando!\n"
        swe "%s: Fick signal %d. Avslutar!\n"
        ukr "%s: Отримано сигнал %d. Перериваюсь!\n"
ER_SHUTDOWN_COMPLETE  
        cze "%s: ukončení práce hotovo\n"
        dan "%s: Server lukket\n"
        nla "%s: Afsluiten afgerond\n"
        eng "%s: Shutdown complete\n"
        est "%s: Lõpp\n"
        fre "%s: Arrêt du serveur terminé\n"
        ger "%s: Herunterfahren beendet\n"
        greek "%s: Η διαδικασία Shutdown ολοκληρώθηκε\n"
        hun "%s: A leallitas kesz\n"
        ita "%s: Shutdown completato\n"
        jpn "%s: シャットダウン完了\n"
        kor "%s: Shutdown 이 완료됨!\n"
        nor "%s: Avslutning komplett\n"
        norwegian-ny "%s: Nedkopling komplett\n"
        pol "%s: Zakończenie działania wykonane\n"
        por "%s: 'Shutdown' completo\n"
        rum "%s: Terminare completa\n"
        rus "%s: Остановка завершена\n"
        serbian "%s: Gašenje završeno\n"
        slo "%s: práca ukončená\n"
        spa "%s: Apagado completado\n"
        swe "%s: Avslutning klar\n"
        ukr "%s: Роботу завершено\n"
ER_FORCING_CLOSE 08S01 
        cze "%s: násilné uzavření threadu %ld uživatele '%-.48s'\n"
        dan "%s: Forceret nedlukning af tråd: %ld  bruger: '%-.48s'\n"
        nla "%s: Afsluiten afgedwongen van thread %ld  gebruiker: '%-.48s'\n"
        eng "%s: Forcing close of thread %ld  user: '%-.48s'\n"
        est "%s: Sulgen jõuga lõime %ld  kasutaja: '%-.48s'\n"
        fre "%s: Arrêt forcé de la tâche (thread) %ld  utilisateur: '%-.48s'\n"
        ger "%s: Thread %ld zwangsweise beendet. Benutzer: '%-.48s'\n"
        greek "%s: Το thread θα κλείσει %ld  user: '%-.48s'\n"
        hun "%s: A(z) %ld thread kenyszeritett zarasa. Felhasznalo: '%-.48s'\n"
        ita "%s: Forzata la chiusura del thread %ld utente: '%-.48s'\n"
        jpn "%s: スレッド %ld を強制終了します (ユーザー: '%-.48s')\n"
        kor "%s: thread %ld의 강제 종료 user: '%-.48s'\n"
        nor "%s: Påtvinget avslutning av tråd %ld  bruker: '%-.48s'\n"
        norwegian-ny "%s: Påtvinga avslutning av tråd %ld  brukar: '%-.48s'\n"
        pol "%s: Wymuszenie zamknięcia w?tku %ld  użytkownik: '%-.48s'\n"
        por "%s: Forçando finalização da 'thread' %ld - usuário '%-.48s'\n"
        rum "%s: Terminare fortata a thread-ului %ld  utilizatorului: '%-.48s'\n"
        rus "%s: Принудительно закрываем поток %ld  пользователя: '%-.48s'\n"
        serbian "%s: Usiljeno gašenje thread-a %ld koji pripada korisniku: '%-.48s'\n"
        slo "%s: násilné ukončenie vlákna %ld užívateľa '%-.48s'\n"
        spa "%s: Forzando a cerrar el thread %ld  usuario: '%-.48s'\n"
        swe "%s: Stänger av tråd %ld; användare: '%-.48s'\n"
        ukr "%s: Прискорюю закриття гілки %ld користувача: '%-.48s'\n"
ER_IPSOCK_ERROR 08S01 
        cze "Nemohu vytvořit IP socket"
        dan "Kan ikke oprette IP socket"
        nla "Kan IP-socket niet openen"
        eng "Can't create IP socket"
        est "Ei suuda luua IP socketit"
        fre "Ne peut créer la connexion IP (socket)"
        ger "Kann IP-Socket nicht erzeugen"
        greek "Δεν είναι δυνατή η δημιουργία IP socket"
        hun "Az IP socket nem hozhato letre"
        ita "Impossibile creare il socket IP"
        jpn "IPソケットを作成できません。"
        kor "IP 소켓을 만들지 못했습니다."
        nor "Kan ikke opprette IP socket"
        norwegian-ny "Kan ikkje opprette IP socket"
        pol "Nie można stworzyć socket'u IP"
        por "Não pode criar o soquete IP"
        rum "Nu pot crea IP socket"
        rus "Невозможно создать IP-сокет"
        serbian "Ne mogu da kreiram IP socket"
        slo "Nemôžem vytvoriť IP socket"
        spa "No puedo crear IP socket"
        swe "Kan inte skapa IP-socket"
        ukr "Не можу створити IP роз'єм"
ER_NO_SUCH_INDEX 42S12 S1009
        cze "Tabulka '%-.192s' nemá index odpovídající CREATE INDEX. Vytvořte tabulku znovu"
        dan "Tabellen '%-.192s' har ikke den nøgle, som blev brugt i CREATE INDEX. Genopret tabellen"
        nla "Tabel '%-.192s' heeft geen INDEX zoals deze gemaakt worden met CREATE INDEX. Maak de tabel opnieuw"
        eng "Table '%-.192s' has no index like the one used in CREATE INDEX; recreate the table"
        est "Tabelil '%-.192s' puuduvad võtmed. Loo tabel uuesti"
        fre "La table '%-.192s' n'a pas d'index comme celle utilisée dans CREATE INDEX. Recréez la table"
        ger "Tabelle '%-.192s' besitzt keinen wie den in CREATE INDEX verwendeten Index. Tabelle neu anlegen"
        greek "Ο πίνακας '%-.192s' δεν έχει ευρετήριο (index) σαν αυτό που χρησιμοποιείτε στην CREATE INDEX. Παρακαλώ, ξαναδημιουργήστε τον πίνακα"
        hun "A(z) '%-.192s' tablahoz nincs meg a CREATE INDEX altal hasznalt index. Alakitsa at a tablat"
        ita "La tabella '%-.192s' non ha nessun indice come quello specificatato dalla CREATE INDEX. Ricrea la tabella"
        jpn "表 '%-.192s' に以前CREATE INDEXで作成された索引がありません。表を作り直してください。"
        kor "테이블 '%-.192s'는 인덱스를 만들지 않았습니다. alter 테이블명령을 이용하여 테이블을 수정하세요..."
        nor "Tabellen '%-.192s' har ingen index som den som er brukt i CREATE INDEX. Gjenopprett tabellen"
        norwegian-ny "Tabellen '%-.192s' har ingen index som den som er brukt i CREATE INDEX. Oprett tabellen på nytt"
        pol "Tabela '%-.192s' nie ma indeksu takiego jak w CREATE INDEX. Stwórz tabelę"
        por "Tabela '%-.192s' não possui um índice como o usado em CREATE INDEX. Recrie a tabela"
        rum "Tabela '%-.192s' nu are un index ca acela folosit in CREATE INDEX. Re-creeaza tabela"
        rus "В таблице '%-.192s' нет такого индекса, как в CREATE INDEX. Создайте таблицу заново"
        serbian "Tabela '%-.192s' nema isti indeks kao onaj upotrebljen pri komandi 'CREATE INDEX'. Napravite tabelu ponovo"
        slo "Tabuľka '%-.192s' nemá index zodpovedajúci CREATE INDEX. Vytvorte tabulku znova"
        spa "La tabla '%-.192s' no tiene indice como el usado en CREATE INDEX. Crea de nuevo la tabla"
        swe "Tabellen '%-.192s' har inget index som motsvarar det angivna i CREATE INDEX. Skapa om tabellen"
        ukr "Таблиця '%-.192s' має індекс, що не співпадає з вказанним у CREATE INDEX. Створіть таблицю знову"
ER_WRONG_FIELD_TERMINATORS 42000 S1009
        cze "Argument separátoru položek nebyl očekáván. Přečtěte si manuál"
        dan "Felt adskiller er ikke som forventet, se dokumentationen"
        nla "De argumenten om velden te scheiden zijn anders dan verwacht. Raadpleeg de handleiding"
        eng "Field separator argument is not what is expected; check the manual"
        est "Väljade eraldaja erineb oodatust. Tutvu kasutajajuhendiga"
        fre "Séparateur de champs inconnu.  Vérifiez dans le manuel"
        ger "Feldbegrenzer-Argument ist nicht in der erwarteten Form. Bitte im Handbuch nachlesen"
        greek "Ο διαχωριστής πεδίων δεν είναι αυτός που αναμενόταν. Παρακαλώ ανατρέξτε στο manual"
        hun "A mezoelvalaszto argumentumok nem egyeznek meg a varttal. Nezze meg a kezikonyvben!"
        ita "L'argomento 'Field separator' non e` quello atteso. Controlla il manuale"
        jpn "フィールド区切り文字が予期せぬ使われ方をしています。マニュアルを確認して下さい。"
        kor "필드 구분자 인수들이 완전하지 않습니다. 메뉴얼을 찾아 보세요."
        nor "Felt skiller argumentene er ikke som forventet, se dokumentasjonen"
        norwegian-ny "Felt skiljer argumenta er ikkje som venta, sjå dokumentasjonen"
        pol "Nie oczekiwano separatora. SprawdĽ podręcznik"
        por "Argumento separador de campos não é o esperado. Cheque o manual"
        rum "Argumentul pentru separatorul de cimpuri este diferit de ce ma asteptam. Verifica manualul"
        rus "Аргумент разделителя полей - не тот, который ожидался. Обращайтесь к документации"
        serbian "Argument separatora polja nije ono što se očekivalo. Proverite uputstvo MySQL server-a"
        slo "Argument oddeľovač polí nezodpovedá požiadavkám. Skontrolujte v manuáli"
        spa "Los separadores de argumentos del campo no son los especificados. Comprueba el manual"
        swe "Fältseparatorerna är vad som förväntades. Kontrollera mot manualen"
        ukr "Хибний розділювач полів. Почитайте документацію"
ER_BLOBS_AND_NO_TERMINATED 42000 S1009
        cze "Není možné použít pevný rowlength s BLOBem. Použijte 'fields terminated by'."
        dan "Man kan ikke bruge faste feltlængder med BLOB. Brug i stedet 'fields terminated by'."
        nla "Bij het gebruik van BLOBs is het niet mogelijk om vaste rijlengte te gebruiken. Maak s.v.p. gebruik van 'fields terminated by'."
        eng "You can't use fixed rowlength with BLOBs; please use 'fields terminated by'"
        est "BLOB-tüüpi väljade olemasolul ei saa kasutada fikseeritud väljapikkust. Vajalik 'fields terminated by' määrang."
        fre "Vous ne pouvez utiliser des lignes de longueur fixe avec des BLOBs. Utiliser 'fields terminated by'."
        ger "Eine feste Zeilenlänge kann für BLOB-Felder nicht verwendet werden. Bitte 'fields terminated by' verwenden"
        greek "Δεν μπορείτε να χρησιμοποιήσετε fixed rowlength σε BLOBs. Παρακαλώ χρησιμοποιείστε 'fields terminated by'."
        hun "Fix hosszusagu BLOB-ok nem hasznalhatok. Hasznalja a 'mezoelvalaszto jelet' ."
        ita "Non possono essere usate righe a lunghezza fissa con i BLOB. Usa 'FIELDS TERMINATED BY'."
        jpn "BLOBには固定長レコードが使用できません。'FIELDS TERMINATED BY'句を使用して下さい。"
        kor "BLOB로는 고정길이의 lowlength를 사용할 수 없습니다. 'fields terminated by'를 사용하세요."
        nor "En kan ikke bruke faste feltlengder med BLOB. Vennlisgt bruk 'fields terminated by'."
        norwegian-ny "Ein kan ikkje bruke faste feltlengder med BLOB. Vennlisgt bruk 'fields terminated by'."
        pol "Nie można użyć stałej długo?ci wiersza z polami typu BLOB. Użyj 'fields terminated by'."
        por "Você não pode usar comprimento de linha fixo com BLOBs. Por favor, use campos com comprimento limitado."
        rum "Nu poti folosi lungime de cimp fix pentru BLOB-uri. Foloseste 'fields terminated by'."
        rus "Фиксированный размер записи с полями типа BLOB использовать нельзя, применяйте 'fields terminated by'"
        serbian "Ne možete koristiti fiksnu veličinu sloga kada imate BLOB polja. Molim koristite 'fields terminated by' opciju."
        slo "Nie je možné použiť fixnú dĺžku s BLOBom. Použite 'fields terminated by'."
        spa "No puedes usar longitudes de filas fijos con BLOBs. Por favor usa 'campos terminados por '."
        swe "Man kan inte använda fast radlängd med blobs. Använd 'fields terminated by'"
        ukr "Не можна використовувати сталу довжину строки з BLOB. Зкористайтеся 'fields terminated by'"
ER_TEXTFILE_NOT_READABLE  
        cze "Soubor '%-.128s' musí být v adresáři databáze nebo čitelný pro všechny"
        dan "Filen '%-.128s' skal være i database-folderen og kunne læses af alle"
        nla "Het bestand '%-.128s' dient in de database directory voor the komen of leesbaar voor iedereen te zijn."
        eng "The file '%-.128s' must be in the database directory or be readable by all"
        est "Fail '%-.128s' peab asuma andmebaasi kataloogis või olema kõigile loetav"
        fre "Le fichier '%-.128s' doit être dans le répertoire de la base et lisible par tous"
        ger "Datei '%-.128s' muss im Datenbank-Verzeichnis vorhanden oder lesbar für alle sein"
        greek "Το αρχείο '%-.128s' πρέπει να υπάρχει στο database directory ή να μπορεί να διαβαστεί από όλους"
        hun "A(z) '%-.128s'-nak az adatbazis konyvtarban kell lennie, vagy mindenki szamara olvashatonak"
        ita "Il file '%-.128s' deve essere nella directory del database e deve essere leggibile da tutti"
        jpn "ファイル '%-.128s' はデータベースディレクトリにあるか、全てのユーザーから読める必要があります。"
        kor "'%-.128s' 화일는 데이타베이스 디렉토리에 존재하거나 모두에게 읽기 가능하여야 합니다."
        nor "Filen '%-.128s' må være i database-katalogen for å være lesbar for alle"
        norwegian-ny "Filen '%-.128s' må være i database-katalogen for å være lesbar for alle"
        pol "Plik '%-.128s' musi znajdować sie w katalogu bazy danych lub mieć prawa czytania przez wszystkich"
        por "Arquivo '%-.128s' tem que estar no diretório do banco de dados ou ter leitura possível para todos"
        rum "Fisierul '%-.128s' trebuie sa fie in directorul bazei de data sau trebuie sa poata sa fie citit de catre toata lumea (verifica permisiile)"
        rus "Файл '%-.128s' должен находиться в том же каталоге, что и база данных, или быть общедоступным для чтения"
        serbian "File '%-.128s' mora biti u direktorijumu gde su file-ovi baze i mora imati odgovarajuća prava pristupa"
        slo "Súbor '%-.128s' musí byť v adresári databázy, alebo čitateľný pre všetkých"
        spa "El archivo '%-.128s' debe estar en el directorio de la base de datos o ser de lectura por todos"
        swe "Textfilen '%-.128s' måste finnas i databasbiblioteket eller vara läsbar för alla"
        ukr "Файл '%-.128s' повинен бути у теці бази данних або мати встановлене право на читання для усіх"
ER_FILE_EXISTS_ERROR  
        cze "Soubor '%-.200s' již existuje"
        dan "Filen '%-.200s' eksisterer allerede"
        nla "Het bestand '%-.200s' bestaat reeds"
        eng "File '%-.200s' already exists"
        est "Fail '%-.200s' juba eksisteerib"
        fre "Le fichier '%-.200s' existe déjà"
        ger "Datei '%-.200s' bereits vorhanden"
        greek "Το αρχείο '%-.200s' υπάρχει ήδη"
        hun "A '%-.200s' file mar letezik."
        ita "Il file '%-.200s' esiste gia`"
        jpn "ファイル '%-.200s' はすでに存在します。"
        kor "'%-.200s' 화일은 이미 존재합니다."
        nor "Filen '%-.200s' eksisterte allerede"
        norwegian-ny "Filen '%-.200s' eksisterte allereide"
        pol "Plik '%-.200s' już istnieje"
        por "Arquivo '%-.200s' já existe"
        rum "Fisierul '%-.200s' exista deja"
        rus "Файл '%-.200s' уже существует"
        serbian "File '%-.200s' već postoji"
        slo "Súbor '%-.200s' už existuje"
        spa "El archivo '%-.200s' ya existe"
        swe "Filen '%-.200s' existerar redan"
        ukr "Файл '%-.200s' вже існує"
ER_LOAD_INFO  
        cze "Záznamů: %ld  Vymazáno: %ld  Přeskočeno: %ld  Varování: %ld"
        dan "Poster: %ld  Fjernet: %ld  Sprunget over: %ld  Advarsler: %ld"
        nla "Records: %ld  Verwijderd: %ld  Overgeslagen: %ld  Waarschuwingen: %ld"
        eng "Records: %ld  Deleted: %ld  Skipped: %ld  Warnings: %ld"
        est "Kirjeid: %ld  Kustutatud: %ld  Vahele jäetud: %ld  Hoiatusi: %ld"
        fre "Enregistrements: %ld  Effacés: %ld  Non traités: %ld  Avertissements: %ld"
        ger "Datensätze: %ld  Gelöscht: %ld  Ausgelassen: %ld  Warnungen: %ld"
        greek "Εγγραφές: %ld  Διαγραφές: %ld  Παρεκάμφθησαν: %ld  Προειδοποιήσεις: %ld"
        hun "Rekordok: %ld  Torolve: %ld  Skipped: %ld  Warnings: %ld"
        ita "Records: %ld  Cancellati: %ld  Saltati: %ld  Avvertimenti: %ld"
        jpn "レコード数: %ld  削除: %ld  スキップ: %ld  警告: %ld"
        kor "레코드: %ld개  삭제: %ld개  스킵: %ld개  경고: %ld개"
        nor "Poster: %ld  Fjernet: %ld  Hoppet over: %ld  Advarsler: %ld"
        norwegian-ny "Poster: %ld  Fjerna: %ld  Hoppa over: %ld  Åtvaringar: %ld"
        pol "Recordów: %ld  Usuniętych: %ld  Pominiętych: %ld  Ostrzeżeń: %ld"
        por "Registros: %ld - Deletados: %ld - Ignorados: %ld - Avisos: %ld"
        rum "Recorduri: %ld  Sterse: %ld  Sarite (skipped): %ld  Atentionari (warnings): %ld"
        rus "Записей: %ld  Удалено: %ld  Пропущено: %ld  Предупреждений: %ld"
        serbian "Slogova: %ld  Izbrisano: %ld  Preskočeno: %ld  Upozorenja: %ld"
        slo "Záznamov: %ld  Zmazaných: %ld  Preskočených: %ld  Varovania: %ld"
        spa "Registros: %ld  Borrados: %ld  Saltados: %ld  Peligros: %ld"
        swe "Rader: %ld  Bortagna: %ld  Dubletter: %ld  Varningar: %ld"
        ukr "Записів: %ld  Видалено: %ld  Пропущено: %ld  Застережень: %ld"
ER_ALTER_INFO  
        cze "Záznamů: %ld  Zdvojených: %ld"
        dan "Poster: %ld  Ens: %ld"
        nla "Records: %ld  Dubbel: %ld"
        eng "Records: %ld  Duplicates: %ld"
        est "Kirjeid: %ld  Kattuvaid: %ld"
        fre "Enregistrements: %ld  Doublons: %ld"
        ger "Datensätze: %ld  Duplikate: %ld"
        greek "Εγγραφές: %ld  Επαναλήψεις: %ld"
        hun "Rekordok: %ld  Duplikalva: %ld"
        ita "Records: %ld  Duplicati: %ld"
        jpn "レコード数: %ld  重複: %ld"
        kor "레코드: %ld개  중복: %ld개"
        nor "Poster: %ld  Like: %ld"
        norwegian-ny "Poster: %ld  Like: %ld"
        pol "Rekordów: %ld  Duplikatów: %ld"
        por "Registros: %ld - Duplicados: %ld"
        rum "Recorduri: %ld  Duplicate: %ld"
        rus "Записей: %ld  Дубликатов: %ld"
        serbian "Slogova: %ld  Duplikata: %ld"
        slo "Záznamov: %ld  Opakovaných: %ld"
        spa "Registros: %ld  Duplicados: %ld"
        swe "Rader: %ld  Dubletter: %ld"
        ukr "Записів: %ld  Дублікатів: %ld"
ER_WRONG_SUB_KEY  
        cze "Chybná podčást klíče -- není to řetězec nebo je delší než délka části klíče"
        dan "Forkert indeksdel. Den anvendte nøgledel er ikke en streng eller længden er større end nøglelængden"
        nla "Foutief sub-gedeelte van de zoeksleutel. De gebruikte zoeksleutel is geen onderdeel van een string of of de gebruikte lengte is langer dan de zoeksleutel"
        eng "Incorrect prefix key; the used key part isn't a string, the used length is longer than the key part, or the storage engine doesn't support unique prefix keys"
        est "Vigane võtme osa. Kasutatud võtmeosa ei ole string tüüpi, määratud pikkus on pikem kui võtmeosa või tabelihandler ei toeta seda tüüpi võtmeid"
        fre "Mauvaise sous-clef. Ce n'est pas un 'string' ou la longueur dépasse celle définie dans la clef"
        ger "Falscher Unterteilschlüssel. Der verwendete Schlüsselteil ist entweder kein String, die verwendete Länge ist länger als der Teilschlüssel oder die Speicher-Engine unterstützt keine Unterteilschlüssel"
        greek "Εσφαλμένο sub part key. Το χρησιμοποιούμενο key part δεν είναι string ή το μήκος του είναι μεγαλύτερο"
        hun "Rossz alkulcs. A hasznalt kulcsresz nem karaktersorozat vagy hosszabb, mint a kulcsresz"
        ita "Sotto-parte della chiave errata. La parte di chiave utilizzata non e` una stringa o la lunghezza e` maggiore della parte di chiave."
        jpn "キーのプレフィックスが不正です。キーが文字列ではないか、プレフィックス長がキーよりも長いか、ストレージエンジンが一意索引のプレフィックス指定をサポートしていません。"
        kor "부정확한 서버 파트 키. 사용된 키 파트가 스트링이 아니거나 키 파트의 길이가 너무 깁니다."
        nor "Feil delnøkkel. Den brukte delnøkkelen er ikke en streng eller den oppgitte lengde er lengre enn nøkkel lengden"
        norwegian-ny "Feil delnykkel. Den brukte delnykkelen er ikkje ein streng eller den oppgitte lengda er lengre enn nykkellengden"
        pol "Błędna podczę?ć klucza. Użyta czę?ć klucza nie jest łańcuchem lub użyta długo?ć  jest większa niż czę?ć klucza"
        por "Sub parte da chave incorreta. A parte da chave usada não é uma 'string' ou o comprimento usado é maior que parte da chave ou o manipulador de tabelas não suporta sub chaves únicas"
        rum "Componentul cheii este incorrect. Componentul folosit al cheii nu este un sir sau lungimea folosita este mai lunga decit lungimea cheii"
        rus "Некорректная часть ключа. Используемая часть ключа не является строкой, указанная длина больше, чем длина части ключа, или обработчик таблицы не поддерживает уникальные части ключа"
        serbian "Pogrešan pod-ključ dela ključa. Upotrebljeni deo ključa nije string, upotrebljena dužina je veća od dela ključa ili handler tabela ne podržava jedinstvene pod-ključeve"
        slo "Incorrect prefix key; the used key part isn't a string or the used length is longer than the key part"
        spa "Parte de la clave es erronea. Una parte de la clave no es una cadena o la longitud usada es tan grande como la parte de la clave"
        swe "Felaktig delnyckel. Nyckeldelen är inte en sträng eller den angivna längden är längre än kolumnlängden"
        ukr "Невірна частина ключа. Використана частина ключа не є строкою, задовга або вказівник таблиці не підтримує унікальних частин ключей"
ER_CANT_REMOVE_ALL_FIELDS 42000 
        cze "Není možné vymazat všechny položky s ALTER TABLE. Použijte DROP TABLE"
        dan "Man kan ikke slette alle felter med ALTER TABLE. Brug DROP TABLE i stedet."
        nla "Het is niet mogelijk alle velden te verwijderen met ALTER TABLE. Gebruik a.u.b. DROP TABLE hiervoor!"
        eng "You can't delete all columns with ALTER TABLE; use DROP TABLE instead"
        est "ALTER TABLE kasutades ei saa kustutada kõiki tulpasid. Kustuta tabel DROP TABLE abil"
        fre "Vous ne pouvez effacer tous les champs avec ALTER TABLE. Utilisez DROP TABLE"
        ger "Mit ALTER TABLE können nicht alle Felder auf einmal gelöscht werden. Dafür DROP TABLE verwenden"
        greek "Δεν είναι δυνατή η διαγραφή όλων των πεδίων με ALTER TABLE. Παρακαλώ χρησιμοποιείστε DROP TABLE"
        hun "Az osszes mezo nem torolheto az ALTER TABLE-lel. Hasznalja a DROP TABLE-t helyette"
        ita "Non si possono cancellare tutti i campi con una ALTER TABLE. Utilizzare DROP TABLE"
        jpn "ALTER TABLE では全ての列の削除はできません。DROP TABLE を使用してください。"
        kor "ALTER TABLE 명령으로는 모든 칼럼을 지울 수 없습니다. DROP TABLE 명령을 이용하세요."
        nor "En kan ikke slette alle felt med ALTER TABLE. Bruk DROP TABLE isteden."
        norwegian-ny "Ein kan ikkje slette alle felt med ALTER TABLE. Bruk DROP TABLE istadenfor."
        pol "Nie można usun?ć wszystkich pól wykorzystuj?c ALTER TABLE. W zamian użyj DROP TABLE"
        por "Você não pode deletar todas as colunas com ALTER TABLE; use DROP TABLE em seu lugar"
        rum "Nu poti sterge toate coloanele cu ALTER TABLE. Foloseste DROP TABLE in schimb"
        rus "Нельзя удалить все столбцы с помощью ALTER TABLE. Используйте  DROP TABLE"
        serbian "Ne možete da izbrišete sve kolone pomoću komande 'ALTER TABLE'. Upotrebite komandu 'DROP TABLE' ako želite to da uradite"
        slo "One nemôžem zmazať all fields with ALTER TABLE; use DROP TABLE instead"
        spa "No puede borrar todos los campos con ALTER TABLE. Usa DROP TABLE para hacerlo"
        swe "Man kan inte radera alla fält med ALTER TABLE. Använd DROP TABLE istället"
        ukr "Не можливо видалити всі стовбці за допомогою ALTER TABLE. Для цього скористайтеся DROP TABLE"
ER_CANT_DROP_FIELD_OR_KEY 42000 
        cze "Nemohu zrušit '%-.192s' (provést DROP). Zkontrolujte, zda neexistují záznamy/klíče"
        dan "Kan ikke udføre DROP '%-.192s'. Undersøg om feltet/nøglen eksisterer."
        nla "Kan '%-.192s' niet weggooien. Controleer of het veld of de zoeksleutel daadwerkelijk bestaat."
        eng "Can't DROP '%-.192s'; check that column/key exists"
        est "Ei suuda kustutada '%-.192s'. Kontrolli kas tulp/võti eksisteerib"
        fre "Ne peut effacer (DROP) '%-.192s'. Vérifiez s'il existe"
        ger "Kann '%-.192s' nicht löschen. Existiert die Spalte oder der Schlüssel?"
        greek "Αδύνατη η διαγραφή (DROP) '%-.192s'. Παρακαλώ ελέγξτε αν το πεδίο/κλειδί υπάρχει"
        hun "A DROP '%-.192s' nem lehetseges. Ellenorizze, hogy a mezo/kulcs letezik-e"
        ita "Impossibile cancellare '%-.192s'. Controllare che il campo chiave esista"
        jpn "'%-.192s' を削除できません。列／索引の存在を確認して下さい。"
        kor "'%-.192s'를 DROP할 수 없습니다. 칼럼이나 키가 존재하는지 채크하세요."
        nor "Kan ikke DROP '%-.192s'. Undersøk om felt/nøkkel eksisterer."
        norwegian-ny "Kan ikkje DROP '%-.192s'. Undersøk om felt/nøkkel eksisterar."
        pol "Nie można wykonać operacji DROP '%-.192s'. SprawdĽ, czy to pole/klucz istnieje"
        por "Não se pode fazer DROP '%-.192s'. Confira se esta coluna/chave existe"
        rum "Nu pot sa DROP '%-.192s'. Verifica daca coloana/cheia exista"
        rus "Невозможно удалить (DROP) '%-.192s'. Убедитесь что столбец/ключ действительно существует"
        serbian "Ne mogu da izvršim komandu drop 'DROP' na '%-.192s'. Proverite da li ta kolona (odnosno ključ) postoji"
        slo "Nemôžem zrušiť (DROP) '%-.192s'. Skontrolujte, či neexistujú záznamy/kľúče"
        spa "No puedo ELIMINAR '%-.192s'. compuebe que el campo/clave existe"
        swe "Kan inte ta bort '%-.192s'. Kontrollera att fältet/nyckel finns"
        ukr "Не можу DROP '%-.192s'. Перевірте, чи цей стовбець/ключ існує"
ER_INSERT_INFO  
        cze "Záznamů: %ld  Zdvojených: %ld  Varování: %ld"
        dan "Poster: %ld  Ens: %ld  Advarsler: %ld"
        nla "Records: %ld  Dubbel: %ld  Waarschuwing: %ld"
        eng "Records: %ld  Duplicates: %ld  Warnings: %ld"
        est "Kirjeid: %ld  Kattuvaid: %ld  Hoiatusi: %ld"
        fre "Enregistrements: %ld  Doublons: %ld  Avertissements: %ld"
        ger "Datensätze: %ld  Duplikate: %ld  Warnungen: %ld"
        greek "Εγγραφές: %ld  Επαναλήψεις: %ld  Προειδοποιήσεις: %ld"
        hun "Rekordok: %ld  Duplikalva: %ld  Warnings: %ld"
        ita "Records: %ld  Duplicati: %ld  Avvertimenti: %ld"
        jpn "レコード数: %ld  重複数: %ld  警告: %ld"
        kor "레코드: %ld개  중복: %ld개  경고: %ld개"
        nor "Poster: %ld  Like: %ld  Advarsler: %ld"
        norwegian-ny "Postar: %ld  Like: %ld  Åtvaringar: %ld"
        pol "Rekordów: %ld  Duplikatów: %ld  Ostrzeżeń: %ld"
        por "Registros: %ld - Duplicados: %ld - Avisos: %ld"
        rum "Recorduri: %ld  Duplicate: %ld  Atentionari (warnings): %ld"
        rus "Записей: %ld  Дубликатов: %ld  Предупреждений: %ld"
        serbian "Slogova: %ld  Duplikata: %ld  Upozorenja: %ld"
        slo "Záznamov: %ld  Opakovaných: %ld  Varovania: %ld"
        spa "Registros: %ld  Duplicados: %ld  Peligros: %ld"
        swe "Rader: %ld  Dubletter: %ld  Varningar: %ld"
        ukr "Записів: %ld  Дублікатів: %ld  Застережень: %ld"
ER_UPDATE_TABLE_USED  
        eng "You can't specify target table '%-.192s' for update in FROM clause"
        ger "Die Verwendung der zu aktualisierenden Zieltabelle '%-.192s' ist in der FROM-Klausel nicht zulässig."
        jpn "FROM句にある表 '%-.192s' はUPDATEの対象にできません。"
        rus "Не допускается указание таблицы '%-.192s' в списке таблиц FROM для внесения в нее изменений"
        swe "INSERT-table '%-.192s' får inte finnas i FROM tabell-listan"
        ukr "Таблиця '%-.192s' що змінюється не дозволена у переліку таблиць FROM"
ER_NO_SUCH_THREAD  
        cze "Neznámá identifikace threadu: %lu"
        dan "Ukendt tråd id: %lu"
        nla "Onbekend thread id: %lu"
        eng "Unknown thread id: %lu"
        est "Tundmatu lõim: %lu"
        fre "Numéro de tâche inconnu: %lu"
        ger "Unbekannte Thread-ID: %lu"
        greek "Αγνωστο thread id: %lu"
        hun "Ervenytelen szal (thread) id: %lu"
        ita "Thread id: %lu sconosciuto"
        jpn "不明なスレッドIDです: %lu"
        kor "알수 없는 쓰레드 id: %lu"
        nor "Ukjent tråd id: %lu"
        norwegian-ny "Ukjent tråd id: %lu"
        pol "Nieznany identyfikator w?tku: %lu"
        por "'Id' de 'thread' %lu desconhecido"
        rum "Id-ul: %lu thread-ului este necunoscut"
        rus "Неизвестный номер потока: %lu"
        serbian "Nepoznat thread identifikator: %lu"
        slo "Neznáma identifikácia vlákna: %lu"
        spa "Identificador del thread: %lu  desconocido"
        swe "Finns ingen tråd med id %lu"
        ukr "Невідомий ідентифікатор гілки: %lu"
ER_KILL_DENIED_ERROR  
        cze "Nejste vlastníkem threadu %lu"
        dan "Du er ikke ejer af tråden %lu"
        nla "U bent geen bezitter van thread %lu"
        eng "You are not owner of thread %lu"
        est "Ei ole lõime %lu omanik"
        fre "Vous n'êtes pas propriétaire de la tâche no: %lu"
        ger "Sie sind nicht Eigentümer von Thread %lu"
        greek "Δεν είσθε owner του thread %lu"
        hun "A %lu thread-nek mas a tulajdonosa"
        ita "Utente non proprietario del thread %lu"
        jpn "スレッド %lu のオーナーではありません。"
        kor "쓰레드(Thread) %lu의 소유자가 아닙니다."
        nor "Du er ikke eier av tråden %lu"
        norwegian-ny "Du er ikkje eigar av tråd %lu"
        pol "Nie jeste? wła?cicielem w?tku %lu"
        por "Você não é proprietário da 'thread' %lu"
        rum "Nu sinteti proprietarul threadului %lu"
        rus "Вы не являетесь владельцем потока %lu"
        serbian "Vi niste vlasnik thread-a %lu"
        slo "Nie ste vlastníkom vlákna %lu"
        spa "Tu no eres el propietario del thread%lu"
        swe "Du är inte ägare till tråd %lu"
        ukr "Ви не володар гілки %lu"
ER_NO_TABLES_USED  
        cze "Nejsou použity žádné tabulky"
        dan "Ingen tabeller i brug"
        nla "Geen tabellen gebruikt."
        eng "No tables used"
        est "Ühtegi tabelit pole kasutusel"
        fre "Aucune table utilisée"
        ger "Keine Tabellen verwendet"
        greek "Δεν χρησιμοποιήθηκαν πίνακες"
        hun "Nincs hasznalt tabla"
        ita "Nessuna tabella usata"
        jpn "表が指定されていません。"
        kor "어떤 테이블도 사용되지 않았습니다."
        nor "Ingen tabeller i bruk"
        norwegian-ny "Ingen tabellar i bruk"
        pol "Nie ma żadej użytej tabeli"
        por "Nenhuma tabela usada"
        rum "Nici o tabela folosita"
        rus "Никакие таблицы не использованы"
        serbian "Nema upotrebljenih tabela"
        slo "Nie je použitá žiadna tabuľka"
        spa "No ha tablas usadas"
        swe "Inga tabeller angivna"
        ukr "Не використано таблиць"
ER_TOO_BIG_SET  
        cze "Příliš mnoho řetězců pro sloupec %-.192s a SET"
        dan "For mange tekststrenge til specifikationen af SET i kolonne %-.192s"
        nla "Teveel strings voor kolom %-.192s en SET"
        eng "Too many strings for column %-.192s and SET"
        est "Liiga palju string tulbale %-.192s tüübile SET"
        fre "Trop de chaînes dans la colonne %-.192s avec SET"
        ger "Zu viele Strings für Feld %-.192s und SET angegeben"
        greek "Πάρα πολλά strings για το πεδίο %-.192s και SET"
        hun "Tul sok karakter: %-.192s es SET"
        ita "Troppe stringhe per la colonna %-.192s e la SET"
        jpn "SET型の列 '%-.192s' のメンバーの数が多すぎます。"
        kor "칼럼 %-.192s와 SET에서 스트링이 너무 많습니다."
        nor "For mange tekststrenger kolonne %-.192s og SET"
        norwegian-ny "For mange tekststrengar felt %-.192s og SET"
        pol "Zbyt wiele łańcuchów dla kolumny %-.192s i polecenia SET"
        por "'Strings' demais para coluna '%-.192s' e SET"
        rum "Prea multe siruri pentru coloana %-.192s si SET"
        rus "Слишком много значений для столбца %-.192s в SET"
        serbian "Previše string-ova za kolonu '%-.192s' i komandu 'SET'"
        slo "Príliš mnoho reťazcov pre pole %-.192s a SET"
        spa "Muchas strings para columna %-.192s y SET"
        swe "För många alternativ till kolumn %-.192s för SET"
        ukr "Забагато строк для стовбця %-.192s та SET"
ER_NO_UNIQUE_LOGFILE  
        cze "Nemohu vytvořit jednoznačné jméno logovacího souboru %-.200s.(1-999)\n"
        dan "Kan ikke lave unikt log-filnavn %-.200s.(1-999)\n"
        nla "Het is niet mogelijk een unieke naam te maken voor de logfile %-.200s.(1-999)\n"
        eng "Can't generate a unique log-filename %-.200s.(1-999)\n"
        est "Ei suuda luua unikaalset logifaili nime %-.200s.(1-999)\n"
        fre "Ne peut générer un unique nom de journal %-.200s.(1-999)\n"
        ger "Kann keinen eindeutigen Dateinamen für die Logdatei %-.200s(1-999) erzeugen\n"
        greek "Αδύνατη η δημιουργία unique log-filename %-.200s.(1-999)\n"
        hun "Egyedi log-filenev nem generalhato: %-.200s.(1-999)\n"
        ita "Impossibile generare un nome del file log unico %-.200s.(1-999)\n"
        jpn "一意なログファイル名 %-.200s.(1-999) を生成できません。\n"
        kor "Unique 로그화일 '%-.200s'를 만들수 없습니다.(1-999)\n"
        nor "Kan ikke lage unikt loggfilnavn %-.200s.(1-999)\n"
        norwegian-ny "Kan ikkje lage unikt loggfilnavn %-.200s.(1-999)\n"
        pol "Nie można stworzyć unikalnej nazwy pliku z logiem %-.200s.(1-999)\n"
        por "Não pode gerar um nome de arquivo de 'log' único '%-.200s'.(1-999)\n"
        rum "Nu pot sa generez un nume de log unic %-.200s.(1-999)\n"
        rus "Невозможно создать уникальное имя файла журнала %-.200s.(1-999)\n"
        serbian "Ne mogu da generišem jedinstveno ime log-file-a: '%-.200s.(1-999)'\n"
        slo "Nemôžem vytvoriť unikátne meno log-súboru %-.200s.(1-999)\n"
        spa "No puede crear un unico archivo log %-.200s.(1-999)\n"
        swe "Kan inte generera ett unikt filnamn %-.200s.(1-999)\n"
        ukr "Не можу згенерувати унікальне ім'я log-файлу %-.200s.(1-999)\n"
ER_TABLE_NOT_LOCKED_FOR_WRITE  
        cze "Tabulka '%-.192s' byla zamčena s READ a nemůže být změněna"
        dan "Tabellen '%-.192s' var låst med READ lås og kan ikke opdateres"
        nla "Tabel '%-.192s' was gelocked met een lock om te lezen. Derhalve kunnen geen wijzigingen worden opgeslagen."
        eng "Table '%-.192s' was locked with a READ lock and can't be updated"
        est "Tabel '%-.192s' on lukustatud READ lukuga ning ei ole muudetav"
        fre "Table '%-.192s' verrouillée lecture (READ): modification impossible"
        ger "Tabelle '%-.192s' ist mit Lesesperre versehen und kann nicht aktualisiert werden"
        greek "Ο πίνακας '%-.192s' έχει κλειδωθεί με READ lock και δεν επιτρέπονται αλλαγές"
        hun "A(z) '%-.192s' tabla zarolva lett (READ lock) es nem lehet frissiteni"
        ita "La tabella '%-.192s' e` soggetta a lock in lettura e non puo` essere aggiornata"
        jpn "表 '%-.192s' はREADロックされていて、更新できません。"
        kor "테이블 '%-.192s'는 READ 락이 잠겨있어서 갱신할 수 없습니다."
        nor "Tabellen '%-.192s' var låst med READ lås og kan ikke oppdateres"
        norwegian-ny "Tabellen '%-.192s' var låst med READ lås og kan ikkje oppdaterast"
        pol "Tabela '%-.192s' została zablokowana przez READ i nie może zostać zaktualizowana"
        por "Tabela '%-.192s' foi travada com trava de leitura e não pode ser atualizada"
        rum "Tabela '%-.192s' a fost locked cu un READ lock si nu poate fi actualizata"
        rus "Таблица '%-.192s' заблокирована уровнем READ lock и не может быть изменена"
        serbian "Tabela '%-.192s' je zaključana READ lock-om; iz nje se može samo čitati ali u nju se ne može pisati"
        slo "Tabuľka '%-.192s' bola zamknutá s READ a nemôže byť zmenená"
        spa "Tabla '%-.192s' fue trabada con un READ lock y no puede ser actualizada"
        swe "Tabell '%-.192s' kan inte uppdateras emedan den är låst för läsning"
        ukr "Таблицю '%-.192s' заблоковано тільки для читання, тому її не можна оновити"
ER_TABLE_NOT_LOCKED  
        cze "Tabulka '%-.192s' nebyla zamčena s LOCK TABLES"
        dan "Tabellen '%-.192s' var ikke låst med LOCK TABLES"
        nla "Tabel '%-.192s' was niet gelocked met LOCK TABLES"
        eng "Table '%-.192s' was not locked with LOCK TABLES"
        est "Tabel '%-.192s' ei ole lukustatud käsuga LOCK TABLES"
        fre "Table '%-.192s' non verrouillée: utilisez LOCK TABLES"
        ger "Tabelle '%-.192s' wurde nicht mit LOCK TABLES gesperrt"
        greek "Ο πίνακας '%-.192s' δεν έχει κλειδωθεί με LOCK TABLES"
        hun "A(z) '%-.192s' tabla nincs zarolva a LOCK TABLES-szel"
        ita "Non e` stato impostato il lock per la tabella '%-.192s' con LOCK TABLES"
        jpn "表 '%-.192s' は LOCK TABLES でロックされていません。"
        kor "테이블 '%-.192s'는 LOCK TABLES 명령으로 잠기지 않았습니다."
        nor "Tabellen '%-.192s' var ikke låst med LOCK TABLES"
        norwegian-ny "Tabellen '%-.192s' var ikkje låst med LOCK TABLES"
        pol "Tabela '%-.192s' nie została zablokowana poleceniem LOCK TABLES"
        por "Tabela '%-.192s' não foi travada com LOCK TABLES"
        rum "Tabela '%-.192s' nu a fost locked cu LOCK TABLES"
        rus "Таблица '%-.192s' не была заблокирована с помощью LOCK TABLES"
        serbian "Tabela '%-.192s' nije bila zaključana komandom 'LOCK TABLES'"
        slo "Tabuľka '%-.192s' nebola zamknutá s LOCK TABLES"
        spa "Tabla '%-.192s' no fue trabada con LOCK TABLES"
        swe "Tabell '%-.192s' är inte låst med LOCK TABLES"
        ukr "Таблицю '%-.192s' не було блоковано з LOCK TABLES"
ER_BLOB_CANT_HAVE_DEFAULT 42000 
        cze "Blob položka '%-.192s' nemůže mít defaultní hodnotu"
        dan "BLOB feltet '%-.192s' kan ikke have en standard værdi"
        nla "Blob veld '%-.192s' can geen standaardwaarde bevatten"
        eng "BLOB, TEXT, GEOMETRY or JSON column '%-.192s' can't have a default value"
        est "BLOB-tüüpi tulp '%-.192s' ei saa omada vaikeväärtust"
        fre "BLOB '%-.192s' ne peut avoir de valeur par défaut"
        ger "BLOB/TEXT-Feld '%-.192s' darf keinen Vorgabewert (DEFAULT) haben"
        greek "Τα Blob πεδία '%-.192s' δεν μπορούν να έχουν προκαθορισμένες τιμές (default value)"
        hun "A(z) '%-.192s' blob objektumnak nem lehet alapertelmezett erteke"
        ita "Il campo BLOB '%-.192s' non puo` avere un valore di default"
        jpn "BLOB/TEXT 列 '%-.192s' にはデフォルト値を指定できません。"
        kor "BLOB 칼럼 '%-.192s' 는 디폴트 값을 가질 수 없습니다."
        nor "Blob feltet '%-.192s' kan ikke ha en standard verdi"
        norwegian-ny "Blob feltet '%-.192s' kan ikkje ha ein standard verdi"
        pol "Pole typu blob '%-.192s' nie może mieć domy?lnej warto?ci"
        por "Coluna BLOB '%-.192s' não pode ter um valor padrão (default)"
        rum "Coloana BLOB '%-.192s' nu poate avea o valoare default"
        rus "Невозможно указывать значение по умолчанию для столбца BLOB '%-.192s'"
        serbian "BLOB kolona '%-.192s' ne može imati default vrednost"
        slo "Pole BLOB '%-.192s' nemôže mať implicitnú hodnotu"
        spa "Campo Blob '%-.192s' no puede tener valores patron"
        swe "BLOB fält '%-.192s' kan inte ha ett DEFAULT-värde"
        ukr "Стовбець BLOB '%-.192s' не може мати значення по замовчуванню"
ER_WRONG_DB_NAME 42000 
        cze "Nepřípustné jméno databáze '%-.100s'"
        dan "Ugyldigt database navn '%-.100s'"
        nla "Databasenaam '%-.100s' is niet getoegestaan"
        eng "Incorrect database name '%-.100s'"
        est "Vigane andmebaasi nimi '%-.100s'"
        fre "Nom de base de donnée illégal: '%-.100s'"
        ger "Unerlaubter Datenbankname '%-.100s'"
        greek "Λάθος όνομα βάσης δεδομένων '%-.100s'"
        hun "Hibas adatbazisnev: '%-.100s'"
        ita "Nome database errato '%-.100s'"
        jpn "データベース名 '%-.100s' は不正です。"
        kor "'%-.100s' 데이타베이스의 이름이 부정확합니다."
        nor "Ugyldig database navn '%-.100s'"
        norwegian-ny "Ugyldig database namn '%-.100s'"
        pol "Niedozwolona nazwa bazy danych '%-.100s'"
        por "Nome de banco de dados '%-.100s' incorreto"
        rum "Numele bazei de date este incorect '%-.100s'"
        rus "Некорректное имя базы данных '%-.100s'"
        serbian "Pogrešno ime baze '%-.100s'"
        slo "Neprípustné meno databázy '%-.100s'"
        spa "Nombre de base de datos ilegal '%-.100s'"
        swe "Felaktigt databasnamn '%-.100s'"
        ukr "Невірне ім'я бази данних '%-.100s'"
ER_WRONG_TABLE_NAME 42000 
        cze "Nepřípustné jméno tabulky '%-.100s'"
        dan "Ugyldigt tabel navn '%-.100s'"
        nla "Niet toegestane tabelnaam '%-.100s'"
        eng "Incorrect table name '%-.100s'"
        est "Vigane tabeli nimi '%-.100s'"
        fre "Nom de table illégal: '%-.100s'"
        ger "Unerlaubter Tabellenname '%-.100s'"
        greek "Λάθος όνομα πίνακα '%-.100s'"
        hun "Hibas tablanev: '%-.100s'"
        ita "Nome tabella errato '%-.100s'"
        jpn "表名 '%-.100s' は不正です。"
        kor "'%-.100s' 테이블 이름이 부정확합니다."
        nor "Ugyldig tabell navn '%-.100s'"
        norwegian-ny "Ugyldig tabell namn '%-.100s'"
        pol "Niedozwolona nazwa tabeli '%-.100s'..."
        por "Nome de tabela '%-.100s' incorreto"
        rum "Numele tabelei este incorect '%-.100s'"
        rus "Некорректное имя таблицы '%-.100s'"
        serbian "Pogrešno ime tabele '%-.100s'"
        slo "Neprípustné meno tabuľky '%-.100s'"
        spa "Nombre de tabla ilegal '%-.100s'"
        swe "Felaktigt tabellnamn '%-.100s'"
        ukr "Невірне ім'я таблиці '%-.100s'"
ER_TOO_BIG_SELECT 42000 
        cze "Zadaný SELECT by procházel příliš mnoho záznamů a trval velmi dlouho. Zkontrolujte tvar WHERE a je-li SELECT v pořádku, použijte SET SQL_BIG_SELECTS=1"
        dan "SELECT ville undersøge for mange poster og ville sandsynligvis tage meget lang tid. Undersøg WHERE delen og brug SET SQL_BIG_SELECTS=1 hvis udtrykket er korrekt"
        nla "Het SELECT-statement zou te veel records analyseren en dus veel tijd in beslagnemen. Kijk het WHERE-gedeelte van de query na en kies SET SQL_BIG_SELECTS=1 als het stament in orde is."
        eng "The SELECT would examine more than MAX_JOIN_SIZE rows; check your WHERE and use SET SQL_BIG_SELECTS=1 or SET MAX_JOIN_SIZE=# if the SELECT is okay"
        est "SELECT lause peab läbi vaatama suure hulga kirjeid ja võtaks tõenäoliselt liiga kaua aega. Tasub kontrollida WHERE klauslit ja vajadusel kasutada käsku SET SQL_BIG_SELECTS=1"
        fre "SELECT va devoir examiner beaucoup d'enregistrements ce qui va prendre du temps. Vérifiez la clause WHERE et utilisez SET SQL_BIG_SELECTS=1 si SELECT se passe bien"
        ger "Die Ausführung des SELECT würde zu viele Datensätze untersuchen und wahrscheinlich sehr lange dauern. Bitte WHERE-Klausel überprüfen und gegebenenfalls SET SQL_BIG_SELECTS=1 oder SET MAX_JOIN_SIZE=# verwenden"
        greek "Το SELECT θα εξετάσει μεγάλο αριθμό εγγραφών και πιθανώς θα καθυστερήσει. Παρακαλώ εξετάστε τις παραμέτρους του WHERE και χρησιμοποιείστε SET SQL_BIG_SELECTS=1 αν το SELECT είναι σωστό"
        hun "A SELECT tul sok rekordot fog megvizsgalni es nagyon sokaig fog tartani. Ellenorizze a WHERE-t es hasznalja a SET SQL_BIG_SELECTS=1 beallitast, ha a SELECT okay"
        ita "La SELECT dovrebbe esaminare troppi record e usare troppo tempo. Controllare la WHERE e usa SET SQL_BIG_SELECTS=1 se e` tutto a posto."
        jpn "SELECTがMAX_JOIN_SIZEを超える行数を処理しました。WHERE句を確認し、SELECT文に問題がなければ、 SET SQL_BIG_SELECTS=1 または SET MAX_JOIN_SIZE=# を使用して下さい。"
        kor "SELECT 명령에서 너무 많은 레코드를 찾기 때문에 많은 시간이 소요됩니다. 따라서 WHERE 문을 점검하거나, 만약 SELECT가 ok되면  SET SQL_BIG_SELECTS=1 옵션을 사용하세요."
        nor "SELECT ville undersøke for mange poster og ville sannsynligvis ta veldig lang tid. Undersøk WHERE klausulen og bruk SET SQL_BIG_SELECTS=1 om SELECTen er korrekt"
        norwegian-ny "SELECT ville undersøkje for mange postar og ville sannsynligvis ta veldig lang tid. Undersøk WHERE klausulen og bruk SET SQL_BIG_SELECTS=1 om SELECTen er korrekt"
        pol "Operacja SELECT będzie dotyczyła zbyt wielu rekordów i prawdopodobnie zajmie bardzo dużo czasu. SprawdĽ warunek WHERE i użyj SQL_OPTION BIG_SELECTS=1 je?li operacja SELECT jest poprawna"
        por "O SELECT examinaria registros demais e provavelmente levaria muito tempo. Cheque sua cláusula WHERE e use SET SQL_BIG_SELECTS=1, se o SELECT estiver correto"
        rum "SELECT-ul ar examina prea multe cimpuri si probabil ar lua prea mult timp; verifica clauza WHERE si foloseste SET SQL_BIG_SELECTS=1 daca SELECT-ul e okay"
        rus "Для такой выборки SELECT должен будет просмотреть слишком много записей и, видимо, это займет очень много времени. Проверьте ваше указание WHERE, и, если в нем все в порядке, укажите SET SQL_BIG_SELECTS=1"
        serbian "Komanda 'SELECT' će ispitati previše slogova i potrošiti previše vremena. Proverite vaš 'WHERE' filter i upotrebite 'SET OPTION SQL_BIG_SELECTS=1' ako želite baš ovakvu komandu"
        slo "Zadaná požiadavka SELECT by prechádzala príliš mnoho záznamov a trvala by príliš dlho. Skontrolujte tvar WHERE a ak je v poriadku, použite SET SQL_BIG_SELECTS=1"
        spa "El SELECT puede examinar muchos registros y probablemente con mucho tiempo. Verifique tu WHERE y usa SET SQL_BIG_SELECTS=1 si el SELECT esta correcto"
        swe "Den angivna frågan skulle läsa mer än MAX_JOIN_SIZE rader.  Kontrollera din WHERE och använd SET SQL_BIG_SELECTS=1 eller SET MAX_JOIN_SIZE=# ifall du vill hantera stora joins"
        ukr "Запиту SELECT потрібно обробити багато записів, що, певне, займе дуже багато часу. Перевірте ваше WHERE та використовуйте SET SQL_BIG_SELECTS=1, якщо цей запит SELECT є вірним"
ER_UNKNOWN_ERROR  
        cze "Neznámá chyba"
        dan "Ukendt fejl"
        nla "Onbekende Fout"
        eng "Unknown error"
        est "Tundmatu viga"
        fre "Erreur inconnue"
        ger "Unbekannter Fehler"
        greek "Προέκυψε άγνωστο λάθος"
        hun "Ismeretlen hiba"
        ita "Errore sconosciuto"
        jpn "不明なエラー"
        kor "알수 없는 에러입니다."
        nor "Ukjent feil"
        norwegian-ny "Ukjend feil"
        por "Erro desconhecido"
        rum "Eroare unknown"
        rus "Неизвестная ошибка"
        serbian "Nepoznata greška"
        slo "Neznámá chyba"
        spa "Error desconocido"
        swe "Okänt fel"
        ukr "Невідома помилка"
ER_UNKNOWN_PROCEDURE 42000 
        cze "Neznámá procedura %-.192s"
        dan "Ukendt procedure %-.192s"
        nla "Onbekende procedure %-.192s"
        eng "Unknown procedure '%-.192s'"
        est "Tundmatu protseduur '%-.192s'"
        fre "Procédure %-.192s inconnue"
        ger "Unbekannte Prozedur '%-.192s'"
        greek "Αγνωστη διαδικασία '%-.192s'"
        hun "Ismeretlen eljaras: '%-.192s'"
        ita "Procedura '%-.192s' sconosciuta"
        jpn "'%-.192s' は不明なプロシージャです。"
        kor "알수 없는 수행문 : '%-.192s'"
        nor "Ukjent prosedyre %-.192s"
        norwegian-ny "Ukjend prosedyre %-.192s"
        pol "Unkown procedure %-.192s"
        por "'Procedure' '%-.192s' desconhecida"
        rum "Procedura unknown '%-.192s'"
        rus "Неизвестная процедура '%-.192s'"
        serbian "Nepoznata procedura '%-.192s'"
        slo "Neznámá procedúra '%-.192s'"
        spa "Procedimiento desconocido %-.192s"
        swe "Okänd procedur: %-.192s"
        ukr "Невідома процедура '%-.192s'"
ER_WRONG_PARAMCOUNT_TO_PROCEDURE 42000 
        cze "Chybný počet parametrů procedury %-.192s"
        dan "Forkert antal  parametre til proceduren %-.192s"
        nla "Foutief aantal parameters doorgegeven aan procedure %-.192s"
        eng "Incorrect parameter count to procedure '%-.192s'"
        est "Vale parameetrite hulk protseduurile '%-.192s'"
        fre "Mauvais nombre de paramètres pour la procedure %-.192s"
        ger "Falsche Parameterzahl für Prozedur '%-.192s'"
        greek "Λάθος αριθμός παραμέτρων στη διαδικασία '%-.192s'"
        hun "Rossz parameter a(z) '%-.192s'eljaras szamitasanal"
        ita "Numero di parametri errato per la procedura '%-.192s'"
        jpn "プロシージャ '%-.192s' へのパラメータ数が不正です。"
        kor "'%-.192s' 수행문에 대한 부정확한 파라메터"
        nor "Feil parameter antall til prosedyren %-.192s"
        norwegian-ny "Feil parameter tal til prosedyra %-.192s"
        pol "Incorrect parameter count to procedure %-.192s"
        por "Número de parâmetros incorreto para a 'procedure' '%-.192s'"
        rum "Procedura '%-.192s' are un numar incorect de parametri"
        rus "Некорректное количество параметров для процедуры '%-.192s'"
        serbian "Pogrešan broj parametara za proceduru '%-.192s'"
        slo "Chybný počet parametrov procedúry '%-.192s'"
        spa "Equivocado parametro count para procedimiento %-.192s"
        swe "Felaktigt antal parametrar till procedur %-.192s"
        ukr "Хибна кількість параметрів процедури '%-.192s'"
ER_WRONG_PARAMETERS_TO_PROCEDURE  
        cze "Chybné parametry procedury %-.192s"
        dan "Forkert(e) parametre til proceduren %-.192s"
        nla "Foutieve parameters voor procedure %-.192s"
        eng "Incorrect parameters to procedure '%-.192s'"
        est "Vigased parameetrid protseduurile '%-.192s'"
        fre "Paramètre erroné pour la procedure %-.192s"
        ger "Falsche Parameter für Prozedur '%-.192s'"
        greek "Λάθος παράμετροι στην διαδικασία '%-.192s'"
        hun "Rossz parameter a(z) '%-.192s' eljarasban"
        ita "Parametri errati per la procedura '%-.192s'"
        jpn "プロシージャ '%-.192s' へのパラメータが不正です。"
        kor "'%-.192s' 수행문에 대한 부정확한 파라메터"
        nor "Feil parametre til prosedyren %-.192s"
        norwegian-ny "Feil parameter til prosedyra %-.192s"
        pol "Incorrect parameters to procedure %-.192s"
        por "Parâmetros incorretos para a 'procedure' '%-.192s'"
        rum "Procedura '%-.192s' are parametrii incorecti"
        rus "Некорректные параметры для процедуры '%-.192s'"
        serbian "Pogrešni parametri prosleđeni proceduri '%-.192s'"
        slo "Chybné parametre procedúry '%-.192s'"
        spa "Equivocados parametros para procedimiento %-.192s"
        swe "Felaktiga parametrar till procedur %-.192s"
        ukr "Хибний параметер процедури '%-.192s'"
ER_UNKNOWN_TABLE 42S02 
        cze "Neznámá tabulka '%-.192s' v %-.32s"
        dan "Ukendt tabel '%-.192s' i %-.32s"
        nla "Onbekende tabel '%-.192s' in %-.32s"
        eng "Unknown table '%-.192s' in %-.32s"
        est "Tundmatu tabel '%-.192s' %-.32s-s"
        fre "Table inconnue '%-.192s' dans %-.32s"
        ger "Unbekannte Tabelle '%-.192s' in '%-.32s'"
        greek "Αγνωστος πίνακας '%-.192s' σε %-.32s"
        hun "Ismeretlen tabla: '%-.192s' %-.32s-ban"
        ita "Tabella '%-.192s' sconosciuta in %-.32s"
        jpn "'%-.192s' は %-.32s では不明な表です。"
        kor "알수 없는 테이블 '%-.192s' (데이타베이스 %-.32s)"
        nor "Ukjent tabell '%-.192s' i %-.32s"
        norwegian-ny "Ukjend tabell '%-.192s' i %-.32s"
        pol "Unknown table '%-.192s' in %-.32s"
        por "Tabela '%-.192s' desconhecida em '%-.32s'"
        rum "Tabla '%-.192s' invalida in %-.32s"
        rus "Неизвестная таблица '%-.192s' в %-.32s"
        serbian "Nepoznata tabela '%-.192s' u '%-.32s'"
        slo "Neznáma tabuľka '%-.192s' v %-.32s"
        spa "Tabla desconocida '%-.192s' in %-.32s"
        swe "Okänd tabell '%-.192s' i '%-.32s'"
        ukr "Невідома таблиця '%-.192s' у %-.32s"
ER_FIELD_SPECIFIED_TWICE 42000 
        cze "Položka '%-.192s' je zadána dvakrát"
        dan "Feltet '%-.192s' er anvendt to gange"
        nla "Veld '%-.192s' is dubbel gespecificeerd"
        eng "Column '%-.192s' specified twice"
        est "Tulp '%-.192s' on määratletud topelt"
        fre "Champ '%-.192s' spécifié deux fois"
        ger "Feld '%-.192s' wurde zweimal angegeben"
        greek "Το πεδίο '%-.192s' έχει ορισθεί δύο φορές"
        hun "A(z) '%-.192s' mezot ketszer definialta"
        ita "Campo '%-.192s' specificato 2 volte"
        jpn "列 '%-.192s' は2回指定されています。"
        kor "칼럼 '%-.192s'는 두번 정의되어 있읍니다."
        nor "Feltet '%-.192s' er spesifisert to ganger"
        norwegian-ny "Feltet '%-.192s' er spesifisert to gangar"
        pol "Field '%-.192s' specified twice"
        por "Coluna '%-.192s' especificada duas vezes"
        rum "Coloana '%-.192s' specificata de doua ori"
        rus "Столбец '%-.192s' указан дважды"
        serbian "Kolona '%-.192s' je navedena dva puta"
        slo "Pole '%-.192s' je zadané dvakrát"
        spa "Campo '%-.192s' especificado dos veces"
        swe "Fält '%-.192s' är redan använt"
        ukr "Стовбець '%-.192s' зазначено двічі"
ER_INVALID_GROUP_FUNC_USE  
        cze "Nesprávné použití funkce group"
        dan "Forkert brug af grupperings-funktion"
        nla "Ongeldig gebruik van GROUP-functie"
        eng "Invalid use of group function"
        est "Vigane grupeerimisfunktsiooni kasutus"
        fre "Utilisation invalide de la clause GROUP"
        ger "Falsche Verwendung einer Gruppierungsfunktion"
        greek "Εσφαλμένη χρήση της group function"
        hun "A group funkcio ervenytelen hasznalata"
        ita "Uso non valido di una funzione di raggruppamento"
        jpn "集計関数の使用方法が不正です。"
        kor "잘못된 그룹 함수를 사용하였습니다."
        por "Uso inválido de função de agrupamento (GROUP)"
        rum "Folosire incorecta a functiei group"
        rus "Неправильное использование групповых функций"
        serbian "Pogrešna upotreba 'GROUP' funkcije"
        slo "Nesprávne použitie funkcie GROUP"
        spa "Invalido uso de función en grupo"
        swe "Felaktig användning av SQL grupp function"
        ukr "Хибне використання функції групування"
ER_UNSUPPORTED_EXTENSION 42000 
        cze "Tabulka '%-.192s' používá rozšíření, které v této verzi MySQL není"
        dan "Tabellen '%-.192s' bruger et filtypenavn som ikke findes i denne MySQL version"
        nla "Tabel '%-.192s' gebruikt een extensie, die niet in deze MySQL-versie voorkomt."
        eng "Table '%-.192s' uses an extension that doesn't exist in this MySQL version"
        est "Tabel '%-.192s' kasutab laiendust, mis ei eksisteeri antud MySQL versioonis"
        fre "Table '%-.192s' : utilise une extension invalide pour cette version de MySQL"
        ger "Tabelle '%-.192s' verwendet eine Erweiterung, die in dieser MySQL-Version nicht verfügbar ist"
        greek "Ο πίνακς '%-.192s' χρησιμοποιεί κάποιο extension που δεν υπάρχει στην έκδοση αυτή της MySQL"
        hun "A(z) '%-.192s' tabla olyan bovitest hasznal, amely nem letezik ebben a MySQL versioban."
        ita "La tabella '%-.192s' usa un'estensione che non esiste in questa versione di MySQL"
        jpn "表 '%-.192s' は、このMySQLバージョンには無い機能を使用しています。"
        kor "테이블 '%-.192s'는 확장명령을 이용하지만 현재의 MySQL 버젼에서는 존재하지 않습니다."
        nor "Table '%-.192s' uses a extension that doesn't exist in this MySQL version"
        norwegian-ny "Table '%-.192s' uses a extension that doesn't exist in this MySQL version"
        pol "Table '%-.192s' uses a extension that doesn't exist in this MySQL version"
        por "Tabela '%-.192s' usa uma extensão que não existe nesta versão do MySQL"
        rum "Tabela '%-.192s' foloseste o extensire inexistenta in versiunea curenta de MySQL"
        rus "В таблице '%-.192s' используются возможности, не поддерживаемые в этой версии MySQL"
        serbian "Tabela '%-.192s' koristi ekstenziju koje ne postoji u ovoj verziji MySQL-a"
        slo "Tabuľka '%-.192s' používa rozšírenie, ktoré v tejto verzii MySQL nie je"
        spa "Tabla '%-.192s' usa una extensión que no existe en esta MySQL versión"
        swe "Tabell '%-.192s' har en extension som inte finns i denna version av MySQL"
        ukr "Таблиця '%-.192s' використовує розширення, що не існує у цій версії MySQL"
ER_TABLE_MUST_HAVE_COLUMNS 42000 
        cze "Tabulka musí mít alespoň jeden sloupec"
        dan "En tabel skal have mindst een kolonne"
        nla "Een tabel moet minstens 1 kolom bevatten"
        eng "A table must have at least 1 column"
        est "Tabelis peab olema vähemalt üks tulp"
        fre "Une table doit comporter au moins une colonne"
        ger "Eine Tabelle muss mindestens eine Spalte besitzen"
        greek "Ενας πίνακας πρέπει να έχει τουλάχιστον ένα πεδίο"
        hun "A tablanak legalabb egy oszlopot tartalmazni kell"
        ita "Una tabella deve avere almeno 1 colonna"
        jpn "表には最低でも1個の列が必要です。"
        kor "하나의 테이블에서는 적어도 하나의 칼럼이 존재하여야 합니다."
        por "Uma tabela tem que ter pelo menos uma (1) coluna"
        rum "O tabela trebuie sa aiba cel putin o coloana"
        rus "В таблице должен быть как минимум один столбец"
        serbian "Tabela mora imati najmanje jednu kolonu"
        slo "Tabuľka musí mať aspoň 1 pole"
        spa "Una tabla debe tener al menos 1 columna"
        swe "Tabeller måste ha minst 1 kolumn"
        ukr "Таблиця повинна мати хочаб один стовбець"
ER_RECORD_FILE_FULL  
        cze "Tabulka '%-.192s' je plná"
        dan "Tabellen '%-.192s' er fuld"
        nla "De tabel '%-.192s' is vol"
        eng "The table '%-.192s' is full"
        est "Tabel '%-.192s' on täis"
        fre "La table '%-.192s' est pleine"
        ger "Tabelle '%-.192s' ist voll"
        greek "Ο πίνακας '%-.192s' είναι γεμάτος"
        hun "A '%-.192s' tabla megtelt"
        ita "La tabella '%-.192s' e` piena"
        jpn "表 '%-.192s' は満杯です。"
        kor "테이블 '%-.192s'가 full났습니다. "
        por "Tabela '%-.192s' está cheia"
        rum "Tabela '%-.192s' e plina"
        rus "Таблица '%-.192s' переполнена"
        serbian "Tabela '%-.192s' je popunjena do kraja"
        slo "Tabuľka '%-.192s' je plná"
        spa "La tabla '%-.192s' está llena"
        swe "Tabellen '%-.192s' är full"
        ukr "Таблиця '%-.192s' заповнена"
ER_UNKNOWN_CHARACTER_SET 42000 
        cze "Neznámá znaková sada: '%-.64s'"
        dan "Ukendt tegnsæt: '%-.64s'"
        nla "Onbekende character set: '%-.64s'"
        eng "Unknown character set: '%-.64s'"
        est "Vigane kooditabel '%-.64s'"
        fre "Jeu de caractères inconnu: '%-.64s'"
        ger "Unbekannter Zeichensatz: '%-.64s'"
        greek "Αγνωστο character set: '%-.64s'"
        hun "Ervenytelen karakterkeszlet: '%-.64s'"
        ita "Set di caratteri '%-.64s' sconosciuto"
        jpn "不明な文字コードセット: '%-.64s'"
        kor "알수없는 언어 Set: '%-.64s'"
        por "Conjunto de caracteres '%-.64s' desconhecido"
        rum "Set de caractere invalid: '%-.64s'"
        rus "Неизвестная кодировка '%-.64s'"
        serbian "Nepoznati karakter-set: '%-.64s'"
        slo "Neznáma znaková sada: '%-.64s'"
        spa "Juego de caracteres desconocido: '%-.64s'"
        swe "Okänd teckenuppsättning: '%-.64s'"
        ukr "Невідома кодова таблиця: '%-.64s'"
ER_TOO_MANY_TABLES  
        cze "Příliš mnoho tabulek, MySQL jich může mít v joinu jen %d"
        dan "For mange tabeller. MySQL kan kun bruge %d tabeller i et join"
        nla "Teveel tabellen. MySQL kan slechts %d tabellen in een join bevatten"
        eng "Too many tables; MySQL can only use %d tables in a join"
        est "Liiga palju tabeleid. MySQL suudab JOINiga ühendada kuni %d tabelit"
        fre "Trop de tables. MySQL ne peut utiliser que %d tables dans un JOIN"
        ger "Zu viele Tabellen. MySQL kann in einem Join maximal %d Tabellen verwenden"
        greek "Πολύ μεγάλος αριθμός πινάκων. Η MySQL μπορεί να χρησιμοποιήσει %d πίνακες σε διαδικασία join"
        hun "Tul sok tabla. A MySQL csak %d tablat tud kezelni osszefuzeskor"
        ita "Troppe tabelle. MySQL puo` usare solo %d tabelle in una join"
        jpn "表が多すぎます。MySQLがJOINできる表は %d 個までです。"
        kor "너무 많은 테이블이 Join되었습니다. MySQL에서는 JOIN시 %d개의 테이블만 사용할 수 있습니다."
        por "Tabelas demais. O MySQL pode usar somente %d tabelas em uma junção (JOIN)"
        rum "Prea multe tabele. MySQL nu poate folosi mai mult de %d tabele intr-un join"
        rus "Слишком много таблиц. MySQL может использовать только %d таблиц в соединении"
        serbian "Previše tabela. MySQL može upotrebiti maksimum %d tabela pri 'JOIN' operaciji"
        slo "Príliš mnoho tabuliek. MySQL môže použiť len %d v JOIN-e"
        spa "Muchas tablas. MySQL solamente puede usar %d tablas en un join"
        swe "För många tabeller. MySQL can ha högst %d tabeller i en och samma join"
        ukr "Забагато таблиць. MySQL може використовувати лише %d таблиць у об'єднанні"
ER_TOO_MANY_FIELDS  
        cze "Příliš mnoho položek"
        dan "For mange felter"
        nla "Te veel velden"
        eng "Too many columns"
        est "Liiga palju tulpasid"
        fre "Trop de champs"
        ger "Zu viele Felder"
        greek "Πολύ μεγάλος αριθμός πεδίων"
        hun "Tul sok mezo"
        ita "Troppi campi"
        jpn "列が多すぎます。"
        kor "칼럼이 너무 많습니다."
        por "Colunas demais"
        rum "Prea multe coloane"
        rus "Слишком много столбцов"
        serbian "Previše kolona"
        slo "Príliš mnoho polí"
        spa "Muchos campos"
        swe "För många fält"
        ukr "Забагато стовбців"
ER_TOO_BIG_ROWSIZE 42000 
        cze "Řádek je příliš velký. Maximální velikost řádku, nepočítaje položky blob, je %ld. Musíte změnit některé položky na blob"
        dan "For store poster. Max post størrelse, uden BLOB's, er %ld. Du må lave nogle felter til BLOB's"
        nla "Rij-grootte is groter dan toegestaan. Maximale rij grootte, blobs niet meegeteld, is %ld. U dient sommige velden in blobs te veranderen."
        eng "Row size too large. The maximum row size for the used table type, not counting BLOBs, is %ld. This includes storage overhead, check the manual. You have to change some columns to TEXT or BLOBs"
        est "Liiga pikk kirje. Kirje maksimumpikkus arvestamata BLOB-tüüpi välju on %ld. Muuda mõned väljad BLOB-tüüpi väljadeks"
        fre "Ligne trop grande. Le taille maximale d'une ligne, sauf les BLOBs, est %ld. Changez le type de quelques colonnes en BLOB"
        ger "Zeilenlänge zu groß. Die maximale Zeilenlänge für den verwendeten Tabellentyp (ohne BLOB-Felder) beträgt %ld. Einige Felder müssen in BLOB oder TEXT umgewandelt werden"
        greek "Πολύ μεγάλο μέγεθος εγγραφής. Το μέγιστο μέγεθος εγγραφής, χωρίς να υπολογίζονται τα blobs, είναι %ld. Πρέπει να ορίσετε κάποια πεδία σαν blobs"
        hun "Tul nagy sormeret. A maximalis sormeret (nem szamolva a blob objektumokat) %ld. Nehany mezot meg kell valtoztatnia"
        ita "Riga troppo grande. La massima grandezza di una riga, non contando i BLOB, e` %ld. Devi cambiare alcuni campi in BLOB"
        jpn "行サイズが大きすぎます。この表の最大行サイズは BLOB を含まずに %ld です。格納時のオーバーヘッドも含まれます(マニュアルを確認してください)。列をTEXTまたはBLOBに変更する必要があります。"
        kor "너무 큰 row 사이즈입니다. BLOB를 계산하지 않고 최대 row 사이즈는 %ld입니다. 얼마간의 필드들을 BLOB로 바꾸셔야 겠군요.."
        por "Tamanho de linha grande demais. O máximo tamanho de linha, não contando BLOBs, é %ld. Você tem que mudar alguns campos para BLOBs"
        rum "Marimea liniei (row) prea mare. Marimea maxima a liniei, excluzind BLOB-urile este de %ld. Trebuie sa schimbati unele cimpuri in BLOB-uri"
        rus "Слишком большой размер записи. Максимальный размер строки, исключая поля BLOB, - %ld. Возможно, вам следует изменить тип некоторых полей на BLOB"
        serbian "Prevelik slog. Maksimalna veličina sloga, ne računajući BLOB polja, je %ld. Trebali bi da promenite tip nekih polja u BLOB"
        slo "Riadok je príliš veľký. Maximálna veľkosť riadku, okrem 'BLOB', je %ld. Musíte zmeniť niektoré položky na BLOB"
        spa "Tamaño de línea muy grande. Máximo tamaño de línea, no contando blob, es %ld. Tu tienes que cambiar algunos campos para blob"
        swe "För stor total radlängd. Den högst tillåtna radlängden, förutom BLOBs, är %ld. Ändra några av dina fält till BLOB"
        ukr "Задовга строка. Найбільшою довжиною строки, не рахуючи BLOB, є %ld. Вам потрібно привести деякі стовбці до типу BLOB"
ER_STACK_OVERRUN  
        cze "Přetečení zásobníku threadu: použito %ld z %ld. Použijte 'mysqld --thread_stack=#' k zadání většího zásobníku"
        dan "Thread stack brugt:  Brugt: %ld af en %ld stak.  Brug 'mysqld --thread_stack=#' for at allokere en større stak om nødvendigt"
        nla "Thread stapel overrun:  Gebruikte: %ld van een %ld stack. Gebruik 'mysqld --thread_stack=#' om een grotere stapel te definieren (indien noodzakelijk)."
        eng "Thread stack overrun:  Used: %ld of a %ld stack.  Use 'mysqld --thread_stack=#' to specify a bigger stack if needed"
        fre "Débordement de la pile des tâches (Thread stack). Utilisées: %ld pour une pile de %ld.  Essayez 'mysqld --thread_stack=#' pour indiquer une plus grande valeur"
        ger "Thread-Stack-Überlauf. Benutzt: %ld von %ld Stack. 'mysqld --thread_stack=#' verwenden, um bei Bedarf einen größeren Stack anzulegen"
        greek "Stack overrun στο thread:  Used: %ld of a %ld stack.  Παρακαλώ χρησιμοποιείστε 'mysqld --thread_stack=#' για να ορίσετε ένα μεγαλύτερο stack αν χρειάζεται"
        hun "Thread verem tullepes:  Used: %ld of a %ld stack. Hasznalja a 'mysqld --thread_stack=#' nagyobb verem definialasahoz"
        ita "Thread stack overrun:  Usati: %ld di uno stack di %ld.  Usa 'mysqld --thread_stack=#' per specificare uno stack piu` grande."
        jpn "スレッドスタック不足です(使用: %ld ; サイズ: %ld)。必要に応じて、より大きい値で 'mysqld --thread_stack=#' の指定をしてください。"
        kor "쓰레드 스택이 넘쳤습니다.  사용: %ld개 스택: %ld개.  만약 필요시 더큰 스택을 원할때에는 'mysqld --thread_stack=#' 를 정의하세요"
        por "Estouro da pilha do 'thread'. Usados %ld de uma pilha de %ld. Use 'mysqld --thread_stack=#' para especificar uma pilha maior, se necessário"
        rum "Stack-ul thread-ului a fost depasit (prea mic):  Folositi: %ld intr-un stack de %ld.  Folositi 'mysqld --thread_stack=#' ca sa specifici un stack mai mare"
        rus "Стек потоков переполнен:  использовано: %ld из %ld стека.  Применяйте 'mysqld --thread_stack=#' для указания большего размера стека, если необходимо"
        serbian "Prepisivanje thread stack-a:  Upotrebljeno: %ld od %ld stack memorije.  Upotrebite 'mysqld --thread_stack=#' da navedete veći stack ako je potrebno"
        slo "Pretečenie zásobníku vlákna:  použité: %ld z %ld.  Použite 'mysqld --thread_stack=#' k zadaniu väčšieho zásobníka"
        spa "Sobrecarga de la pila de thread:  Usada: %ld de una %ld pila.  Use 'mysqld --thread_stack=#' para especificar una mayor pila si necesario"
        swe "Trådstacken tog slut:  Har använt %ld av %ld bytes.  Använd 'mysqld --thread_stack=#' ifall du behöver en större stack"
        ukr "Стек гілок переповнено:  Використано: %ld з %ld. Використовуйте 'mysqld --thread_stack=#' аби зазначити більший стек, якщо необхідно"
ER_WRONG_OUTER_JOIN 42000 
        cze "V OUTER JOIN byl nalezen křížový odkaz. Prověřte ON podmínky"
        dan "Krydsreferencer fundet i OUTER JOIN; check dine ON conditions"
        nla "Gekruiste afhankelijkheid gevonden in OUTER JOIN. Controleer uw ON-conditions"
        eng "Cross dependency found in OUTER JOIN; examine your ON conditions"
        est "Ristsõltuvus OUTER JOIN klauslis. Kontrolli oma ON tingimusi"
        fre "Dépendance croisée dans une clause OUTER JOIN. Vérifiez la condition ON"
        ger "OUTER JOIN enthält fehlerhafte Abhängigkeiten. In ON verwendete Bedingungen überprüfen"
        greek "Cross dependency βρέθηκε σε OUTER JOIN.  Παρακαλώ εξετάστε τις συνθήκες που θέσατε στο ON"
        hun "Keresztfuggoseg van az OUTER JOIN-ban. Ellenorizze az ON felteteleket"
        ita "Trovata una dipendenza incrociata nella OUTER JOIN. Controlla le condizioni ON"
        jpn "OUTER JOINに相互依存が見つかりました。ON句の条件を確認して下さい。"
        por "Dependência cruzada encontrada em junção externa (OUTER JOIN); examine as condições utilizadas nas cláusulas 'ON'"
        rum "Dependinta incrucisata (cross dependency) gasita in OUTER JOIN.  Examinati conditiile ON"
        rus "В OUTER JOIN обнаружена перекрестная зависимость. Внимательно проанализируйте свои условия ON"
        serbian "Unakrsna zavisnost pronađena u komandi 'OUTER JOIN'. Istražite vaše 'ON' uslove"
        slo "V OUTER JOIN bol nájdený krížový odkaz.  Skontrolujte podmienky ON"
        spa "Dependencia cruzada encontrada en OUTER JOIN.  Examine su condición ON"
        swe "Felaktigt referens i OUTER JOIN.  Kontrollera ON-uttrycket"
        ukr "Перехресна залежність у OUTER JOIN. Перевірте умову ON"
ER_NULL_COLUMN_IN_INDEX 42000 
        eng "Table handler doesn't support NULL in given index. Please change column '%-.192s' to be NOT NULL or use another handler"
        swe "Tabell hanteraren kan inte indexera NULL kolumner för den givna index typen. Ändra '%-.192s' till NOT NULL eller använd en annan hanterare"
ER_CANT_FIND_UDF  
        cze "Nemohu načíst funkci '%-.192s'"
        dan "Kan ikke læse funktionen '%-.192s'"
        nla "Kan functie '%-.192s' niet laden"
        eng "Can't load function '%-.192s'"
        est "Ei suuda avada funktsiooni '%-.192s'"
        fre "Imposible de charger la fonction '%-.192s'"
        ger "Kann Funktion '%-.192s' nicht laden"
        greek "Δεν είναι δυνατή η διαδικασία load για τη συνάρτηση '%-.192s'"
        hun "A(z) '%-.192s' fuggveny nem toltheto be"
        ita "Impossibile caricare la funzione '%-.192s'"
        jpn "関数 '%-.192s' をロードできません。"
        kor "'%-.192s' 함수를 로드하지 못했습니다."
        por "Não pode carregar a função '%-.192s'"
        rum "Nu pot incarca functia '%-.192s'"
        rus "Невозможно загрузить функцию '%-.192s'"
        serbian "Ne mogu da učitam funkciju '%-.192s'"
        slo "Nemôžem načítať funkciu '%-.192s'"
        spa "No puedo cargar función '%-.192s'"
        swe "Kan inte ladda funktionen '%-.192s'"
        ukr "Не можу завантажити функцію '%-.192s'"
ER_CANT_INITIALIZE_UDF  
        cze "Nemohu inicializovat funkci '%-.192s'; %-.80s"
        dan "Kan ikke starte funktionen '%-.192s'; %-.80s"
        nla "Kan functie '%-.192s' niet initialiseren; %-.80s"
        eng "Can't initialize function '%-.192s'; %-.80s"
        est "Ei suuda algväärtustada funktsiooni '%-.192s'; %-.80s"
        fre "Impossible d'initialiser la fonction '%-.192s'; %-.80s"
        ger "Kann Funktion '%-.192s' nicht initialisieren: %-.80s"
        greek "Δεν είναι δυνατή η έναρξη της συνάρτησης '%-.192s'; %-.80s"
        hun "A(z) '%-.192s' fuggveny nem inicializalhato; %-.80s"
        ita "Impossibile inizializzare la funzione '%-.192s'; %-.80s"
        jpn "関数 '%-.192s' を初期化できません。; %-.80s"
        kor "'%-.192s' 함수를 초기화 하지 못했습니다.; %-.80s"
        por "Não pode inicializar a função '%-.192s' - '%-.80s'"
        rum "Nu pot initializa functia '%-.192s'; %-.80s"
        rus "Невозможно инициализировать функцию '%-.192s'; %-.80s"
        serbian "Ne mogu da inicijalizujem funkciju '%-.192s'; %-.80s"
        slo "Nemôžem inicializovať funkciu '%-.192s'; %-.80s"
        spa "No puedo inicializar función '%-.192s'; %-.80s"
        swe "Kan inte initialisera funktionen '%-.192s'; '%-.80s'"
        ukr "Не можу ініціалізувати функцію '%-.192s'; %-.80s"
ER_UDF_NO_PATHS  
        cze "Pro sdílenou knihovnu nejsou povoleny cesty"
        dan "Angivelse af sti ikke tilladt for delt bibliotek"
        nla "Geen pad toegestaan voor shared library"
        eng "No paths allowed for shared library"
        est "Teegi nimes ei tohi olla kataloogi"
        fre "Chemin interdit pour les bibliothèques partagées"
        ger "Keine Pfade gestattet für Shared Library"
        greek "Δεν βρέθηκαν paths για την shared library"
        hun "Nincs ut a megosztott konyvtarakhoz (shared library)"
        ita "Non sono ammessi path per le librerie condivisa"
        jpn "共有ライブラリにはパスを指定できません。"
        kor "공유 라이버러리를 위한 패스가 정의되어 있지 않습니다."
        por "Não há caminhos (paths) permitidos para biblioteca compartilhada"
        rum "Nici un paths nu e permis pentru o librarie shared"
        rus "Недопустимо указывать пути для динамических библиотек"
        serbian "Ne postoje dozvoljene putanje do share-ovane biblioteke"
        slo "Neprípustné žiadne cesty k zdieľanej knižnici"
        spa "No pasos permitidos para librarias conjugadas"
        swe "Man får inte ange sökväg för dynamiska bibliotek"
        ukr "Не дозволено використовувати путі для розділюваних бібліотек"
ER_UDF_EXISTS  
        cze "Funkce '%-.192s' již existuje"
        dan "Funktionen '%-.192s' findes allerede"
        nla "Functie '%-.192s' bestaat reeds"
        eng "Function '%-.192s' already exists"
        est "Funktsioon '%-.192s' juba eksisteerib"
        fre "La fonction '%-.192s' existe déjà"
        ger "Funktion '%-.192s' existiert schon"
        greek "Η συνάρτηση '%-.192s' υπάρχει ήδη"
        hun "A '%-.192s' fuggveny mar letezik"
        ita "La funzione '%-.192s' esiste gia`"
        jpn "関数 '%-.192s' はすでに定義されています。"
        kor "'%-.192s' 함수는 이미 존재합니다."
        por "Função '%-.192s' já existe"
        rum "Functia '%-.192s' exista deja"
        rus "Функция '%-.192s' уже существует"
        serbian "Funkcija '%-.192s' već postoji"
        slo "Funkcia '%-.192s' už existuje"
        spa "Función '%-.192s' ya existe"
        swe "Funktionen '%-.192s' finns redan"
        ukr "Функція '%-.192s' вже існує"
ER_CANT_OPEN_LIBRARY  
        cze "Nemohu otevřít sdílenou knihovnu '%-.192s' (errno: %d %-.128s)"
        dan "Kan ikke åbne delt bibliotek '%-.192s' (errno: %d %-.128s)"
        nla "Kan shared library '%-.192s' niet openen (Errcode: %d %-.128s)"
        eng "Can't open shared library '%-.192s' (errno: %d %-.128s)"
        est "Ei suuda avada jagatud teeki '%-.192s' (veakood: %d %-.128s)"
        fre "Impossible d'ouvrir la bibliothèque partagée '%-.192s' (errno: %d %-.128s)"
        ger "Kann Shared Library '%-.192s' nicht öffnen (Fehler: %d %-.128s)"
        greek "Δεν είναι δυνατή η ανάγνωση της shared library '%-.192s' (κωδικός λάθους: %d %-.128s)"
        hun "A(z) '%-.192s' megosztott konyvtar nem hasznalhato (hibakod: %d %-.128s)"
        ita "Impossibile aprire la libreria condivisa '%-.192s' (errno: %d %-.128s)"
        jpn "共有ライブラリ '%-.192s' を開く事ができません。(エラー番号: %d %-.128s)"
        kor "'%-.192s' 공유 라이버러리를 열수 없습니다.(에러번호: %d %-.128s)"
        nor "Can't open shared library '%-.192s' (errno: %d %-.128s)"
        norwegian-ny "Can't open shared library '%-.192s' (errno: %d %-.128s)"
        pol "Can't open shared library '%-.192s' (errno: %d %-.128s)"
        por "Não pode abrir biblioteca compartilhada '%-.192s' (erro no. %d '%-.128s')"
        rum "Nu pot deschide libraria shared '%-.192s' (Eroare: %d %-.128s)"
        rus "Невозможно открыть динамическую библиотеку '%-.192s' (ошибка: %d %-.128s)"
        serbian "Ne mogu da otvorim share-ovanu biblioteku '%-.192s' (errno: %d %-.128s)"
        slo "Nemôžem otvoriť zdieľanú knižnicu '%-.192s' (chybový kód: %d %-.128s)"
        spa "No puedo abrir libraria conjugada '%-.192s' (errno: %d %-.128s)"
        swe "Kan inte öppna det dynamiska biblioteket '%-.192s' (Felkod: %d %-.128s)"
        ukr "Не можу відкрити розділювану бібліотеку '%-.192s' (помилка: %d %-.128s)"
ER_CANT_FIND_DL_ENTRY
        cze "Nemohu najít funkci '%-.128s' v knihovně"
        dan "Kan ikke finde funktionen '%-.128s' i bibliotek"
        nla "Kan functie '%-.128s' niet in library vinden"
        eng "Can't find symbol '%-.128s' in library"
        est "Ei leia funktsiooni '%-.128s' antud teegis"
        fre "Impossible de trouver la fonction '%-.128s' dans la bibliothèque"
        ger "Kann Funktion '%-.128s' in der Library nicht finden"
        greek "Δεν είναι δυνατή η ανεύρεση της συνάρτησης '%-.128s' στην βιβλιοθήκη"
        hun "A(z) '%-.128s' fuggveny nem talalhato a konyvtarban"
        ita "Impossibile trovare la funzione '%-.128s' nella libreria"
        jpn "関数 '%-.128s' は共有ライブラリー中にありません。"
        kor "라이버러리에서 '%-.128s' 함수를 찾을 수 없습니다."
        por "Não pode encontrar a função '%-.128s' na biblioteca"
        rum "Nu pot gasi functia '%-.128s' in libraria"
        rus "Невозможно отыскать символ '%-.128s' в библиотеке"
        serbian "Ne mogu da pronadjem funkciju '%-.128s' u biblioteci"
        slo "Nemôžem nájsť funkciu '%-.128s' v knižnici"
        spa "No puedo encontrar función '%-.128s' en libraria"
        swe "Hittar inte funktionen '%-.128s' in det dynamiska biblioteket"
        ukr "Не можу знайти функцію '%-.128s' у бібліотеці"
ER_FUNCTION_NOT_DEFINED  
        cze "Funkce '%-.192s' není definována"
        dan "Funktionen '%-.192s' er ikke defineret"
        nla "Functie '%-.192s' is niet gedefinieerd"
        eng "Function '%-.192s' is not defined"
        est "Funktsioon '%-.192s' ei ole defineeritud"
        fre "La fonction '%-.192s' n'est pas définie"
        ger "Funktion '%-.192s' ist nicht definiert"
        greek "Η συνάρτηση '%-.192s' δεν έχει ορισθεί"
        hun "A '%-.192s' fuggveny nem definialt"
        ita "La funzione '%-.192s' non e` definita"
        jpn "関数 '%-.192s' は定義されていません。"
        kor "'%-.192s' 함수가 정의되어 있지 않습니다."
        por "Função '%-.192s' não está definida"
        rum "Functia '%-.192s' nu e definita"
        rus "Функция '%-.192s' не определена"
        serbian "Funkcija '%-.192s' nije definisana"
        slo "Funkcia '%-.192s' nie je definovaná"
        spa "Función '%-.192s' no está definida"
        swe "Funktionen '%-.192s' är inte definierad"
        ukr "Функцію '%-.192s' не визначено"
ER_HOST_IS_BLOCKED  
        cze "Stroj '%-.64s' je zablokován kvůli mnoha chybám při připojování. Odblokujete použitím 'mysqladmin flush-hosts'"
        dan "Værten '%-.64s' er blokeret på grund af mange fejlforespørgsler. Lås op med 'mysqladmin flush-hosts'"
        nla "Host '%-.64s' is geblokkeeerd vanwege te veel verbindings fouten. Deblokkeer met 'mysqladmin flush-hosts'"
        eng "Host '%-.64s' is blocked because of many connection errors; unblock with 'mysqladmin flush-hosts'"
        est "Masin '%-.64s' on blokeeritud hulgaliste ühendusvigade tõttu. Blokeeringu saab tühistada 'mysqladmin flush-hosts' käsuga"
        fre "L'hôte '%-.64s' est bloqué à cause d'un trop grand nombre d'erreur de connexion. Débloquer le par 'mysqladmin flush-hosts'"
        ger "Host '%-.64s' blockiert wegen zu vieler Verbindungsfehler. Aufheben der Blockierung mit 'mysqladmin flush-hosts'"
        greek "Ο υπολογιστής '%-.64s' έχει αποκλεισθεί λόγω πολλαπλών λαθών σύνδεσης. Προσπαθήστε να διορώσετε με 'mysqladmin flush-hosts'"
        hun "A '%-.64s' host blokkolodott, tul sok kapcsolodasi hiba miatt. Hasznalja a 'mysqladmin flush-hosts' parancsot"
        ita "Sistema '%-.64s' bloccato a causa di troppi errori di connessione. Per sbloccarlo: 'mysqladmin flush-hosts'"
        jpn "接続エラーが多いため、ホスト '%-.64s' は拒否されました。'mysqladmin flush-hosts' で解除できます。"
        kor "너무 많은 연결오류로 인하여 호스트 '%-.64s'는 블락되었습니다. 'mysqladmin flush-hosts'를 이용하여 블락을 해제하세요"
        por "'Host' '%-.64s' está bloqueado devido a muitos erros de conexão. Desbloqueie com 'mysqladmin flush-hosts'"
        rum "Host-ul '%-.64s' e blocat din cauza multelor erori de conectie. Poti deploca folosind 'mysqladmin flush-hosts'"
        rus "Хост '%-.64s' заблокирован из-за слишком большого количества ошибок соединения. Разблокировать его можно с помощью 'mysqladmin flush-hosts'"
        serbian "Host '%-.64s' je blokiran zbog previše grešaka u konekciji.  Možete ga odblokirati pomoću komande 'mysqladmin flush-hosts'"
        spa "Servidor '%-.64s' está bloqueado por muchos errores de conexión.  Desbloquear con 'mysqladmin flush-hosts'"
        swe "Denna dator, '%-.64s', är blockerad pga många felaktig paket. Gör 'mysqladmin flush-hosts' för att ta bort alla blockeringarna"
        ukr "Хост '%-.64s' заблоковано з причини великої кількості помилок з'єднання. Для розблокування використовуйте 'mysqladmin flush-hosts'"
ER_HOST_NOT_PRIVILEGED  
        cze "Stroj '%-.64s' nemá povoleno se k tomuto MySQL serveru připojit"
        dan "Værten '%-.64s' kan ikke tilkoble denne MySQL-server"
        nla "Het is host '%-.64s' is niet toegestaan verbinding te maken met deze MySQL server"
        eng "Host '%-.64s' is not allowed to connect to this MySQL server"
        est "Masinal '%-.64s' puudub ligipääs sellele MySQL serverile"
        fre "Le hôte '%-.64s' n'est pas authorisé à se connecter à ce serveur MySQL"
        ger "Host '%-.64s' hat keine Berechtigung, sich mit diesem MySQL-Server zu verbinden"
        greek "Ο υπολογιστής '%-.64s' δεν έχει δικαίωμα σύνδεσης με τον MySQL server"
        hun "A '%-.64s' host szamara nem engedelyezett a kapcsolodas ehhez a MySQL szerverhez"
        ita "Al sistema '%-.64s' non e` consentita la connessione a questo server MySQL"
        jpn "ホスト '%-.64s' からのこの MySQL server への接続は許可されていません。"
        kor "'%-.64s' 호스트는 이 MySQL서버에 접속할 허가를 받지 못했습니다."
        por "'Host' '%-.64s' não tem permissão para se conectar com este servidor MySQL"
        rum "Host-ul '%-.64s' nu este permis a se conecta la aceste server MySQL"
        rus "Хосту '%-.64s' не разрешается подключаться к этому серверу MySQL"
        serbian "Host-u '%-.64s' nije dozvoljeno da se konektuje na ovaj MySQL server"
        spa "Servidor '%-.64s' no está permitido para conectar con este servidor MySQL"
        swe "Denna dator, '%-.64s', har inte privileger att använda denna MySQL server"
        ukr "Хосту '%-.64s' не доволено зв'язуватись з цим сервером MySQL"
ER_PASSWORD_ANONYMOUS_USER 42000 
        cze "Používáte MySQL jako anonymní uživatel a anonymní uživatelé nemají povoleno měnit hesla"
        dan "Du bruger MySQL som anonym bruger. Anonyme brugere må ikke ændre adgangskoder"
        nla "U gebruikt MySQL als anonieme gebruiker en deze mogen geen wachtwoorden wijzigen"
        eng "You are using MySQL as an anonymous user and anonymous users are not allowed to change passwords"
        est "Te kasutate MySQL-i anonüümse kasutajana, kelledel pole parooli muutmise õigust"
        fre "Vous utilisez un utilisateur anonyme et les utilisateurs anonymes ne sont pas autorisés à changer les mots de passe"
        ger "Sie benutzen MySQL als anonymer Benutzer und dürfen daher keine Passwörter ändern"
        greek "Χρησιμοποιείτε την MySQL σαν anonymous user και έτσι δεν μπορείτε να αλλάξετε τα passwords άλλων χρηστών"
        hun "Nevtelen (anonymous) felhasznalokent nem negedelyezett a jelszovaltoztatas"
        ita "Impossibile cambiare la password usando MySQL come utente anonimo"
        jpn "MySQL を匿名ユーザーで使用しているので、パスワードの変更はできません。"
        kor "당신은 MySQL서버에 익명의 사용자로 접속을 하셨습니다.익명의 사용자는 암호를 변경할 수 없습니다."
        por "Você está usando o MySQL como usuário anônimo e usuários anônimos não têm permissão para mudar senhas"
        rum "Dumneavoastra folositi MySQL ca un utilizator anonim si utilizatorii anonimi nu au voie sa schime parolele"
        rus "Вы используете MySQL от имени анонимного пользователя, а анонимным пользователям не разрешается менять пароли"
        serbian "Vi koristite MySQL kao anonimni korisnik a anonimnim korisnicima nije dozvoljeno da menjaju lozinke"
        spa "Tu estás usando MySQL como un usuario anonimo y usuarios anonimos no tienen permiso para cambiar las claves"
        swe "Du använder MySQL som en anonym användare och som sådan får du inte ändra ditt lösenord"
        ukr "Ви використовуєте MySQL як анонімний користувач, тому вам не дозволено змінювати паролі"
ER_PASSWORD_NOT_ALLOWED 42000 
        cze "Na změnu hesel ostatním musíte mít právo provést update tabulek v databázi mysql"
        dan "Du skal have tilladelse til at opdatere tabeller i MySQL databasen for at ændre andres adgangskoder"
        nla "U moet tabel update priveleges hebben in de mysql database om wachtwoorden voor anderen te mogen wijzigen"
        eng "You must have privileges to update tables in the mysql database to be able to change passwords for others"
        est "Teiste paroolide muutmiseks on nõutav tabelite muutmisõigus 'mysql' andmebaasis"
        fre "Vous devez avoir le privilège update sur les tables de la base de donnée mysql pour pouvoir changer les mots de passe des autres"
        ger "Sie benötigen die Berechtigung zum Aktualisieren von Tabellen in der Datenbank 'mysql', um die Passwörter anderer Benutzer ändern zu können"
        greek "Πρέπει να έχετε δικαίωμα διόρθωσης πινάκων (update) στη βάση δεδομένων mysql για να μπορείτε να αλλάξετε τα passwords άλλων χρηστών"
        hun "Onnek tabla-update joggal kell rendelkeznie a mysql adatbazisban masok jelszavanak megvaltoztatasahoz"
        ita "E` necessario il privilegio di update sulle tabelle del database mysql per cambiare le password per gli altri utenti"
        jpn "他のユーザーのパスワードを変更するためには、mysqlデータベースの表を更新する権限が必要です。"
        kor "당신은 다른사용자들의 암호를 변경할 수 있도록 데이타베이스 변경권한을 가져야 합니다."
        por "Você deve ter privilégios para atualizar tabelas no banco de dados mysql para ser capaz de mudar a senha de outros"
        rum "Trebuie sa aveti privilegii sa actualizati tabelele in bazele de date mysql ca sa puteti sa schimati parolele altora"
        rus "Для того чтобы изменять пароли других пользователей, у вас должны быть привилегии на изменение таблиц в базе данных mysql"
        serbian "Morate imati privilegije da možete da update-ujete određene tabele ako želite da menjate lozinke za druge korisnike"
        spa "Tu debes de tener permiso para actualizar tablas en la base de datos mysql para cambiar las claves para otros"
        swe "För att ändra lösenord för andra måste du ha rättigheter att uppdatera mysql-databasen"
        ukr "Ви повині мати право на оновлення таблиць у базі данних mysql, аби мати можливість змінювати пароль іншим"
ER_PASSWORD_NO_MATCH 42000 
        cze "V tabulce user není žádný odpovídající řádek"
        dan "Kan ikke finde nogen tilsvarende poster i bruger tabellen"
        nla "Kan geen enkele passende rij vinden in de gebruikers tabel"
        eng "Can't find any matching row in the user table"
        est "Ei leia vastavat kirjet kasutajate tabelis"
        fre "Impossible de trouver un enregistrement correspondant dans la table user"
        ger "Kann keinen passenden Datensatz in Tabelle 'user' finden"
        greek "Δεν είναι δυνατή η ανεύρεση της αντίστοιχης εγγραφής στον πίνακα των χρηστών"
        hun "Nincs megegyezo sor a user tablaban"
        ita "Impossibile trovare la riga corrispondente nella tabella user"
        jpn "ユーザーテーブルに該当するレコードが見つかりません。"
        kor "사용자 테이블에서 일치하는 것을 찾을 수 없읍니다."
        por "Não pode encontrar nenhuma linha que combine na tabela usuário (user table)"
        rum "Nu pot gasi nici o linie corespunzatoare in tabela utilizatorului"
        rus "Невозможно отыскать подходящую запись в таблице пользователей"
        serbian "Ne mogu da pronađem odgovarajući slog u 'user' tabeli"
        spa "No puedo encontrar una línea correponsdiente en la tabla user"
        swe "Hittade inte användaren i 'user'-tabellen"
        ukr "Не можу знайти відповідних записів у таблиці користувача"
ER_UPDATE_INFO  
        cze "Nalezených řádků: %ld  Změněno: %ld  Varování: %ld"
        dan "Poster fundet: %ld  Ændret: %ld  Advarsler: %ld"
        nla "Passende rijen: %ld  Gewijzigd: %ld  Waarschuwingen: %ld"
        eng "Rows matched: %ld  Changed: %ld  Warnings: %ld"
        est "Sobinud kirjeid: %ld  Muudetud: %ld  Hoiatusi: %ld"
        fre "Enregistrements correspondants: %ld  Modifiés: %ld  Warnings: %ld"
        ger "Datensätze gefunden: %ld  Geändert: %ld  Warnungen: %ld"
        hun "Megegyezo sorok szama: %ld  Valtozott: %ld  Warnings: %ld"
        ita "Rows riconosciute: %ld  Cambiate: %ld  Warnings: %ld"
        jpn "該当した行: %ld  変更: %ld  警告: %ld"
        kor "일치하는 Rows : %ld개 변경됨: %ld개  경고: %ld개"
        por "Linhas que combinaram: %ld - Alteradas: %ld - Avisos: %ld"
        rum "Linii identificate (matched): %ld  Schimbate: %ld  Atentionari (warnings): %ld"
        rus "Совпало записей: %ld  Изменено: %ld  Предупреждений: %ld"
        serbian "Odgovarajućih slogova: %ld  Promenjeno: %ld  Upozorenja: %ld"
        spa "Líneas correspondientes: %ld  Cambiadas: %ld  Avisos: %ld"
        swe "Rader: %ld  Uppdaterade: %ld  Varningar: %ld"
        ukr "Записів відповідає: %ld  Змінено: %ld  Застережень: %ld"
ER_CANT_CREATE_THREAD  
        cze "Nemohu vytvořit nový thread (errno %d). Pokud je ještě nějaká volná paměť, podívejte se do manuálu na část o chybách specifických pro jednotlivé operační systémy"
        dan "Kan ikke danne en ny tråd (fejl nr. %d). Hvis computeren ikke er løbet tør for hukommelse, kan du se i brugervejledningen for en mulig operativ-system - afhængig fejl"
        nla "Kan geen nieuwe thread aanmaken (Errcode: %d). Indien er geen tekort aan geheugen is kunt u de handleiding consulteren over een mogelijke OS afhankelijke fout"
        eng "Can't create a new thread (errno %d); if you are not out of available memory, you can consult the manual for a possible OS-dependent bug"
        est "Ei suuda luua uut lõime (veakood %d). Kui mälu ei ole otsas, on tõenäoliselt tegemist operatsioonisüsteemispetsiifilise veaga"
        fre "Impossible de créer une nouvelle tâche (errno %d). S'il reste de la mémoire libre, consultez le manual pour trouver un éventuel bug dépendant de l'OS"
        ger "Kann keinen neuen Thread erzeugen (Fehler: %d). Sollte noch Speicher verfügbar sein, bitte im Handbuch wegen möglicher Fehler im Betriebssystem nachschlagen"
        hun "Uj thread letrehozasa nem lehetseges (Hibakod: %d). Amenyiben van meg szabad memoria, olvassa el a kezikonyv operacios rendszerfuggo hibalehetosegekrol szolo reszet"
        ita "Impossibile creare un nuovo thread (errno %d). Se non ci sono problemi di memoria disponibile puoi consultare il manuale per controllare possibili problemi dipendenti dal SO"
        jpn "新規にスレッドを作成できません。(エラー番号 %d) もしも使用可能メモリーの不足でなければ、OS依存のバグである可能性があります。"
        kor "새로운 쓰레드를 만들 수 없습니다.(에러번호 %d). 만약 여유메모리가 있다면 OS-dependent버그 의 메뉴얼 부분을 찾아보시오."
        nor "Can't create a new thread (errno %d); if you are not out of available memory you can consult the manual for any possible OS dependent bug"
        norwegian-ny "Can't create a new thread (errno %d); if you are not out of available memory you can consult the manual for any possible OS dependent bug"
        pol "Can't create a new thread (errno %d); if you are not out of available memory you can consult the manual for any possible OS dependent bug"
        por "Não pode criar uma nova 'thread' (erro no. %d). Se você não estiver sem memória disponível, você pode consultar o manual sobre um possível 'bug' dependente do sistema operacional"
        rum "Nu pot crea un thread nou (Eroare %d). Daca mai aveti memorie disponibila in sistem, puteti consulta manualul - ar putea exista un potential bug in legatura cu sistemul de operare"
        rus "Невозможно создать новый поток (ошибка %d). Если это не ситуация, связанная с нехваткой памяти, то вам следует изучить документацию на предмет описания возможной ошибки работы в конкретной ОС"
        serbian "Ne mogu da kreiram novi thread (errno %d). Ako imate još slobodne memorije, trebali biste da pogledate u priručniku da li je ovo specifična greška vašeg operativnog sistema"
        spa "No puedo crear un nuevo thread (errno %d). Si tu está con falta de memoria disponible, tu puedes consultar el Manual para posibles problemas con SO"
        swe "Kan inte skapa en ny tråd (errno %d)"
        ukr "Не можу створити нову гілку (помилка %d). Якщо ви не використали усю пам'ять, то прочитайте документацію до вашої ОС - можливо це помилка ОС"
ER_WRONG_VALUE_COUNT_ON_ROW 21S01 
        cze "Počet sloupců neodpovídá počtu hodnot na řádku %ld"
        dan "Kolonne antallet stemmer ikke overens med antallet af værdier i post %ld"
        nla "Kolom aantal komt niet overeen met waarde aantal in rij %ld"
        eng "Column count doesn't match value count at row %ld"
        est "Tulpade hulk erineb väärtuste hulgast real %ld"
        ger "Anzahl der Felder stimmt nicht mit der Anzahl der Werte in Zeile %ld überein"
        hun "Az oszlopban talalhato ertek nem egyezik meg a %ld sorban szamitott ertekkel"
        ita "Il numero delle colonne non corrisponde al conteggio alla riga %ld"
        jpn "%ld 行目で、列の数が値の数と一致しません。"
        kor "Row %ld에서 칼럼 카운트와 value 카운터와 일치하지 않습니다."
        por "Contagem de colunas não confere com a contagem de valores na linha %ld"
        rum "Numarul de coloane nu corespunde cu numarul de valori la linia %ld"
        rus "Количество столбцов не совпадает с количеством значений в записи %ld"
        serbian "Broj kolona ne odgovara broju vrednosti u slogu %ld"
        spa "El número de columnas no corresponde al número en la línea %ld"
        swe "Antalet kolumner motsvarar inte antalet värden på rad: %ld"
        ukr "Кількість стовбців не співпадає з кількістю значень у строці %ld"
ER_CANT_REOPEN_TABLE  
        cze "Nemohu znovuotevřít tabulku: '%-.192s"
        dan "Kan ikke genåbne tabel '%-.192s"
        nla "Kan tabel niet opnieuw openen: '%-.192s"
        eng "Can't reopen table: '%-.192s'"
        est "Ei suuda taasavada tabelit '%-.192s'"
        fre "Impossible de réouvrir la table: '%-.192s"
        ger "Kann Tabelle'%-.192s' nicht erneut öffnen"
        hun "Nem lehet ujra-megnyitni a tablat: '%-.192s"
        ita "Impossibile riaprire la tabella: '%-.192s'"
        jpn "表を再オープンできません。: '%-.192s'"
        kor "테이블을 다시 열수 없군요: '%-.192s"
        nor "Can't reopen table: '%-.192s"
        norwegian-ny "Can't reopen table: '%-.192s"
        pol "Can't reopen table: '%-.192s"
        por "Não pode reabrir a tabela '%-.192s"
        rum "Nu pot redeschide tabela: '%-.192s'"
        rus "Невозможно заново открыть таблицу '%-.192s'"
        serbian "Ne mogu da ponovo otvorim tabelu '%-.192s'"
        slo "Can't reopen table: '%-.192s"
        spa "No puedo reabrir tabla: '%-.192s"
        swe "Kunde inte stänga och öppna tabell '%-.192s"
        ukr "Не можу перевідкрити таблицю: '%-.192s'"
ER_INVALID_USE_OF_NULL 22004 
        cze "Neplatné užití hodnoty NULL"
        dan "Forkert brug af nulværdi (NULL)"
        nla "Foutief gebruik van de NULL waarde"
        eng "Invalid use of NULL value"
        est "NULL väärtuse väärkasutus"
        fre "Utilisation incorrecte de la valeur NULL"
        ger "Unerlaubte Verwendung eines NULL-Werts"
        hun "A NULL ervenytelen hasznalata"
        ita "Uso scorretto del valore NULL"
        jpn "NULL 値の使用方法が不適切です。"
        kor "NULL 값을 잘못 사용하셨군요..."
        por "Uso inválido do valor NULL"
        rum "Folosirea unei value NULL e invalida"
        rus "Неправильное использование величины NULL"
        serbian "Pogrešna upotreba vrednosti NULL"
        spa "Invalido uso de valor NULL"
        swe "Felaktig använding av NULL"
        ukr "Хибне використання значення NULL"
ER_REGEXP_ERROR 42000 
        cze "Regulární výraz vrátil chybu '%-.64s'"
        dan "Fik fejl '%-.64s' fra regexp"
        nla "Fout '%-.64s' ontvangen van regexp"
        eng "Got error '%-.64s' from regexp"
        est "regexp tagastas vea '%-.64s'"
        fre "Erreur '%-.64s' provenant de regexp"
        ger "regexp lieferte Fehler '%-.64s'"
        hun "'%-.64s' hiba a regularis kifejezes hasznalata soran (regexp)"
        ita "Errore '%-.64s' da regexp"
        jpn "regexp がエラー '%-.64s' を返しました。"
        kor "regexp에서 '%-.64s'가 났습니다."
        por "Obteve erro '%-.64s' em regexp"
        rum "Eroarea '%-.64s' obtinuta din expresia regulara (regexp)"
        rus "Получена ошибка '%-.64s' от регулярного выражения"
        serbian "Funkcija regexp je vratila grešku '%-.64s'"
        spa "Obtenido error '%-.64s' de regexp"
        swe "Fick fel '%-.64s' från REGEXP"
        ukr "Отримано помилку '%-.64s' від регулярного виразу"

# When using this error code, please use ER(ER_MIX_OF_GROUP_FUNC_AND_FIELDS_V2)
# for the message string.
ER_MIX_OF_GROUP_FUNC_AND_FIELDS 42000 
        cze "Pokud není žádná GROUP BY klauzule, není dovoleno současné použití GROUP položek (MIN(),MAX(),COUNT()...) s ne GROUP položkami"
        dan "Sammenblanding af GROUP kolonner (MIN(),MAX(),COUNT()...) uden GROUP kolonner er ikke tilladt, hvis der ikke er noget GROUP BY prædikat"
        nla "Het mixen van GROUP kolommen (MIN(),MAX(),COUNT()...) met no-GROUP kolommen is foutief indien er geen GROUP BY clausule is"
        eng "Mixing of GROUP columns (MIN(),MAX(),COUNT(),...) with no GROUP columns is illegal if there is no GROUP BY clause"
        est "GROUP tulpade (MIN(),MAX(),COUNT()...) kooskasutamine tavaliste tulpadega ilma GROUP BY klauslita ei ole lubatud"
        fre "Mélanger les colonnes GROUP (MIN(),MAX(),COUNT()...) avec des colonnes normales est interdit s'il n'y a pas de clause GROUP BY"
        ger "Das Vermischen von GROUP-Feldern (MIN(),MAX(),COUNT()...) mit Nicht-GROUP-Feldern ist nicht zulässig, wenn keine GROUP-BY-Klausel vorhanden ist"
        hun "A GROUP mezok (MIN(),MAX(),COUNT()...) kevert hasznalata nem lehetseges GROUP BY hivatkozas nelkul"
        ita "Il mescolare funzioni di aggregazione (MIN(),MAX(),COUNT()...) e non e` illegale se non c'e` una clausula GROUP BY"
        jpn "GROUP BY句が無い場合、集計関数(MIN(),MAX(),COUNT(),...)と通常の列を同時に使用できません。"
        kor "Mixing of GROUP 칼럼s (MIN(),MAX(),COUNT(),...) with no GROUP 칼럼s is illegal if there is no GROUP BY clause"
        por "Mistura de colunas agrupadas (com MIN(), MAX(), COUNT(), ...) com colunas não agrupadas é ilegal, se não existir uma cláusula de agrupamento (cláusula GROUP BY)"
        rum "Amestecarea de coloane GROUP (MIN(),MAX(),COUNT()...) fara coloane GROUP este ilegala daca nu exista o clauza GROUP BY"
        rus "Одновременное использование сгруппированных (GROUP) столбцов (MIN(),MAX(),COUNT(),...) с несгруппированными столбцами является некорректным, если в выражении есть GROUP BY"
        serbian "Upotreba agregatnih funkcija (MIN(),MAX(),COUNT()...) bez 'GROUP' kolona je pogrešna ako ne postoji 'GROUP BY' iskaz"
        spa "Mezcla de columnas GROUP (MIN(),MAX(),COUNT()...) con no GROUP columnas es ilegal si no hat la clausula GROUP BY"
        swe "Man får ha både GROUP-kolumner (MIN(),MAX(),COUNT()...) och fält i en fråga om man inte har en GROUP BY-del"
        ukr "Змішування GROUP стовбців (MIN(),MAX(),COUNT()...) з не GROUP стовбцями є забороненим, якщо не має GROUP BY"
ER_NONEXISTING_GRANT 42000 
        cze "Neexistuje odpovídající grant pro uživatele '%-.48s' na stroji '%-.64s'"
        dan "Denne tilladelse findes ikke for brugeren '%-.48s' på vært '%-.64s'"
        nla "Deze toegang (GRANT) is niet toegekend voor gebruiker '%-.48s' op host '%-.64s'"
        eng "There is no such grant defined for user '%-.48s' on host '%-.64s'"
        est "Sellist õigust ei ole defineeritud kasutajale '%-.48s' masinast '%-.64s'"
        fre "Un tel droit n'est pas défini pour l'utilisateur '%-.48s' sur l'hôte '%-.64s'"
        ger "Für Benutzer '%-.48s' auf Host '%-.64s' gibt es keine solche Berechtigung"
        hun "A '%-.48s' felhasznalonak nincs ilyen joga a '%-.64s' host-on"
        ita "GRANT non definita per l'utente '%-.48s' dalla macchina '%-.64s'"
        jpn "ユーザー '%-.48s' (ホスト '%-.64s' 上) は許可されていません。"
        kor "사용자 '%-.48s' (호스트 '%-.64s')를 위하여 정의된 그런 승인은 없습니다."
        por "Não existe tal permissão (grant) definida para o usuário '%-.48s' no 'host' '%-.64s'"
        rum "Nu exista un astfel de grant definit pentru utilzatorul '%-.48s' de pe host-ul '%-.64s'"
        rus "Такие права не определены для пользователя '%-.48s' на хосте '%-.64s'"
        serbian "Ne postoji odobrenje za pristup korisniku '%-.48s' na host-u '%-.64s'"
        spa "No existe permiso definido para usuario '%-.48s' en el servidor '%-.64s'"
        swe "Det finns inget privilegium definierat för användare '%-.48s' på '%-.64s'"
        ukr "Повноважень не визначено для користувача '%-.48s' з хосту '%-.64s'"
ER_TABLEACCESS_DENIED_ERROR 42000 
        cze "%-.128s příkaz nepřístupný pro uživatele: '%-.48s'@'%-.64s' pro tabulku '%-.64s'"
        dan "%-.128s-kommandoen er ikke tilladt for brugeren '%-.48s'@'%-.64s' for tabellen '%-.64s'"
        nla "%-.128s commando geweigerd voor gebruiker: '%-.48s'@'%-.64s' voor tabel '%-.64s'"
        eng "%-.128s command denied to user '%-.48s'@'%-.64s' for table '%-.64s'"
        est "%-.128s käsk ei ole lubatud kasutajale '%-.48s'@'%-.64s' tabelis '%-.64s'"
        fre "La commande '%-.128s' est interdite à l'utilisateur: '%-.48s'@'@%-.64s' sur la table '%-.64s'"
        ger "%-.128s Befehl nicht erlaubt für Benutzer '%-.48s'@'%-.64s' auf Tabelle '%-.64s'"
        hun "%-.128s parancs a '%-.48s'@'%-.64s' felhasznalo szamara nem engedelyezett a '%-.64s' tablaban"
        ita "Comando %-.128s negato per l'utente: '%-.48s'@'%-.64s' sulla tabella '%-.64s'"
        jpn "コマンド %-.128s は ユーザー '%-.48s'@'%-.64s' の表 '%-.64s' の使用に関して許可されていません。"
        kor "'%-.128s' 명령은 다음 사용자에게 거부되었습니다. : '%-.48s'@'%-.64s' for 테이블 '%-.64s'"
        por "Comando '%-.128s' negado para o usuário '%-.48s'@'%-.64s' na tabela '%-.64s'"
        rum "Comanda %-.128s interzisa utilizatorului: '%-.48s'@'%-.64s' pentru tabela '%-.64s'"
        rus "Команда %-.128s запрещена пользователю '%-.48s'@'%-.64s' для таблицы '%-.64s'"
        serbian "%-.128s komanda zabranjena za korisnika '%-.48s'@'%-.64s' za tabelu '%-.64s'"
        spa "%-.128s comando negado para usuario: '%-.48s'@'%-.64s' para tabla '%-.64s'"
        swe "%-.128s ej tillåtet för '%-.48s'@'%-.64s' för tabell '%-.64s'"
        ukr "%-.128s команда заборонена користувачу: '%-.48s'@'%-.64s' у таблиці '%-.64s'"
ER_COLUMNACCESS_DENIED_ERROR 42000 
        cze "%-.16s příkaz nepřístupný pro uživatele: '%-.48s'@'%-.64s' pro sloupec '%-.192s' v tabulce '%-.192s'"
        dan "%-.16s-kommandoen er ikke tilladt for brugeren '%-.48s'@'%-.64s' for kolonne '%-.192s' in tabellen '%-.192s'"
        nla "%-.16s commando geweigerd voor gebruiker: '%-.48s'@'%-.64s' voor kolom '%-.192s' in tabel '%-.192s'"
        eng "%-.16s command denied to user '%-.48s'@'%-.64s' for column '%-.192s' in table '%-.192s'"
        est "%-.16s käsk ei ole lubatud kasutajale '%-.48s'@'%-.64s' tulbale '%-.192s' tabelis '%-.192s'"
        fre "La commande '%-.16s' est interdite à l'utilisateur: '%-.48s'@'@%-.64s' sur la colonne '%-.192s' de la table '%-.192s'"
        ger "%-.16s Befehl nicht erlaubt für Benutzer '%-.48s'@'%-.64s' und Feld '%-.192s' in Tabelle '%-.192s'"
        hun "%-.16s parancs a '%-.48s'@'%-.64s' felhasznalo szamara nem engedelyezett a '%-.192s' mezo eseten a '%-.192s' tablaban"
        ita "Comando %-.16s negato per l'utente: '%-.48s'@'%-.64s' sulla colonna '%-.192s' della tabella '%-.192s'"
        jpn "コマンド %-.16s は ユーザー '%-.48s'@'%-.64s'\n の列 '%-.192s'(表 '%-.192s') の利用に関して許可されていません。"
        kor "'%-.16s' 명령은 다음 사용자에게 거부되었습니다. : '%-.48s'@'%-.64s' for 칼럼 '%-.192s' in 테이블 '%-.192s'"
        por "Comando '%-.16s' negado para o usuário '%-.48s'@'%-.64s' na coluna '%-.192s', na tabela '%-.192s'"
        rum "Comanda %-.16s interzisa utilizatorului: '%-.48s'@'%-.64s' pentru coloana '%-.192s' in tabela '%-.192s'"
        rus "Команда %-.16s запрещена пользователю '%-.48s'@'%-.64s' для столбца '%-.192s' в таблице '%-.192s'"
        serbian "%-.16s komanda zabranjena za korisnika '%-.48s'@'%-.64s' za kolonu '%-.192s' iz tabele '%-.192s'"
        spa "%-.16s comando negado para usuario: '%-.48s'@'%-.64s' para columna '%-.192s' en la tabla '%-.192s'"
        swe "%-.16s ej tillåtet för '%-.48s'@'%-.64s' för kolumn '%-.192s' i tabell '%-.192s'"
        ukr "%-.16s команда заборонена користувачу: '%-.48s'@'%-.64s' для стовбця '%-.192s' у таблиці '%-.192s'"
ER_ILLEGAL_GRANT_FOR_TABLE 42000 
        cze "Neplatný příkaz GRANT/REVOKE. Prosím, přečtěte si v manuálu, jaká privilegia je možné použít."
        dan "Forkert GRANT/REVOKE kommando. Se i brugervejledningen hvilke privilegier der kan specificeres."
        nla "Foutief GRANT/REVOKE commando. Raadpleeg de handleiding welke priveleges gebruikt kunnen worden."
        eng "Illegal GRANT/REVOKE command; please consult the manual to see which privileges can be used"
        est "Vigane GRANT/REVOKE käsk. Tutvu kasutajajuhendiga"
        fre "Commande GRANT/REVOKE incorrecte. Consultez le manuel."
        ger "Unzulässiger GRANT- oder REVOKE-Befehl. Verfügbare Berechtigungen sind im Handbuch aufgeführt"
        greek "Illegal GRANT/REVOKE command; please consult the manual to see which privileges can be used."
        hun "Ervenytelen GRANT/REVOKE parancs. Kerem, nezze meg a kezikonyvben, milyen jogok lehetsegesek"
        ita "Comando GRANT/REVOKE illegale. Prego consultare il manuale per sapere quali privilegi possono essere usati."
        jpn "不正な GRANT/REVOKE コマンドです。どの権限で利用可能かはマニュアルを参照して下さい。"
        kor "잘못된 GRANT/REVOKE 명령. 어떤 권리와 승인이 사용되어 질 수 있는지 메뉴얼을 보시오."
        nor "Illegal GRANT/REVOKE command; please consult the manual to see which privleges can be used."
        norwegian-ny "Illegal GRANT/REVOKE command; please consult the manual to see which privleges can be used."
        pol "Illegal GRANT/REVOKE command; please consult the manual to see which privleges can be used."
        por "Comando GRANT/REVOKE ilegal. Por favor consulte no manual quais privilégios podem ser usados."
        rum "Comanda GRANT/REVOKE ilegala. Consultati manualul in privinta privilegiilor ce pot fi folosite."
        rus "Неверная команда GRANT или REVOKE. Обратитесь к документации, чтобы выяснить, какие привилегии можно использовать"
        serbian "Pogrešna 'GRANT' odnosno 'REVOKE' komanda. Molim Vas pogledajte u priručniku koje vrednosti mogu biti upotrebljene."
        slo "Illegal GRANT/REVOKE command; please consult the manual to see which privleges can be used."
        spa "Ilegal comando GRANT/REVOKE. Por favor consulte el manual para cuales permisos pueden ser usados."
        swe "Felaktigt GRANT-privilegium använt"
        ukr "Хибна GRANT/REVOKE команда; прочитайте документацію стосовно того, які права можна використовувати"
ER_GRANT_WRONG_HOST_OR_USER 42000 
        cze "Argument příkazu GRANT uživatel nebo stroj je příliš dlouhý"
        dan "Værts- eller brugernavn for langt til GRANT"
        nla "De host of gebruiker parameter voor GRANT is te lang"
        eng "The host or user argument to GRANT is too long"
        est "Masina või kasutaja nimi GRANT lauses on liiga pikk"
        fre "L'hôte ou l'utilisateur donné en argument à GRANT est trop long"
        ger "Das Host- oder User-Argument für GRANT ist zu lang"
        hun "A host vagy felhasznalo argumentuma tul hosszu a GRANT parancsban"
        ita "L'argomento host o utente per la GRANT e` troppo lungo"
        jpn "GRANTコマンドへの、ホスト名やユーザー名が長すぎます。"
        kor "승인(GRANT)을 위하여 사용한 사용자나 호스트의 값들이 너무 깁니다."
        por "Argumento de 'host' ou de usuário para o GRANT é longo demais"
        rum "Argumentul host-ului sau utilizatorului pentru GRANT e prea lung"
        rus "Слишком длинное имя пользователя/хоста для GRANT"
        serbian "Argument 'host' ili 'korisnik' prosleđen komandi 'GRANT' je predugačak"
        spa "El argumento para servidor o usuario para GRANT es demasiado grande"
        swe "Felaktigt maskinnamn eller användarnamn använt med GRANT"
        ukr "Аргумент host або user для GRANT задовгий"
ER_NO_SUCH_TABLE 42S02 
        cze "Tabulka '%-.192s.%-.192s' neexistuje"
        dan "Tabellen '%-.192s.%-.192s' eksisterer ikke"
        nla "Tabel '%-.192s.%-.192s' bestaat niet"
        eng "Table '%-.192s.%-.192s' doesn't exist"
        est "Tabelit '%-.192s.%-.192s' ei eksisteeri"
        fre "La table '%-.192s.%-.192s' n'existe pas"
        ger "Tabelle '%-.192s.%-.192s' existiert nicht"
        hun "A '%-.192s.%-.192s' tabla nem letezik"
        ita "La tabella '%-.192s.%-.192s' non esiste"
        jpn "表 '%-.192s.%-.192s' は存在しません。"
        kor "테이블 '%-.192s.%-.192s' 는 존재하지 않습니다."
        nor "Table '%-.192s.%-.192s' doesn't exist"
        norwegian-ny "Table '%-.192s.%-.192s' doesn't exist"
        pol "Table '%-.192s.%-.192s' doesn't exist"
        por "Tabela '%-.192s.%-.192s' não existe"
        rum "Tabela '%-.192s.%-.192s' nu exista"
        rus "Таблица '%-.192s.%-.192s' не существует"
        serbian "Tabela '%-.192s.%-.192s' ne postoji"
        slo "Table '%-.192s.%-.192s' doesn't exist"
        spa "Tabla '%-.192s.%-.192s' no existe"
        swe "Det finns ingen tabell som heter '%-.192s.%-.192s'"
        ukr "Таблиця '%-.192s.%-.192s' не існує"
ER_NONEXISTING_TABLE_GRANT 42000 
        cze "Neexistuje odpovídající grant pro uživatele '%-.48s' na stroji '%-.64s' pro tabulku '%-.192s'"
        dan "Denne tilladelse eksisterer ikke for brugeren '%-.48s' på vært '%-.64s' for tabellen '%-.192s'"
        nla "Deze toegang (GRANT) is niet toegekend voor gebruiker '%-.48s' op host '%-.64s' op tabel '%-.192s'"
        eng "There is no such grant defined for user '%-.48s' on host '%-.64s' on table '%-.192s'"
        est "Sellist õigust ei ole defineeritud kasutajale '%-.48s' masinast '%-.64s' tabelile '%-.192s'"
        fre "Un tel droit n'est pas défini pour l'utilisateur '%-.48s' sur l'hôte '%-.64s' sur la table '%-.192s'"
        ger "Eine solche Berechtigung ist für User '%-.48s' auf Host '%-.64s' an Tabelle '%-.192s' nicht definiert"
        hun "A '%-.48s' felhasznalo szamara a '%-.64s' host '%-.192s' tablajaban ez a parancs nem engedelyezett"
        ita "GRANT non definita per l'utente '%-.48s' dalla macchina '%-.64s' sulla tabella '%-.192s'"
        jpn "ユーザー '%-.48s' (ホスト '%-.64s' 上) の表 '%-.192s' への権限は定義されていません。"
        kor "사용자 '%-.48s'(호스트 '%-.64s')는 테이블 '%-.192s'를 사용하기 위하여 정의된 승인은 없습니다. "
        por "Não existe tal permissão (grant) definido para o usuário '%-.48s' no 'host' '%-.64s', na tabela '%-.192s'"
        rum "Nu exista un astfel de privilegiu (grant) definit pentru utilizatorul '%-.48s' de pe host-ul '%-.64s' pentru tabela '%-.192s'"
        rus "Такие права не определены для пользователя '%-.48s' на компьютере '%-.64s' для таблицы '%-.192s'"
        serbian "Ne postoji odobrenje za pristup korisniku '%-.48s' na host-u '%-.64s' tabeli '%-.192s'"
        spa "No existe tal permiso definido para usuario '%-.48s' en el servidor '%-.64s' en la tabla '%-.192s'"
        swe "Det finns inget privilegium definierat för användare '%-.48s' på '%-.64s' för tabell '%-.192s'"
        ukr "Повноважень не визначено для користувача '%-.48s' з хосту '%-.64s' для таблиці '%-.192s'"
ER_NOT_ALLOWED_COMMAND 42000 
        cze "Použitý příkaz není v této verzi MySQL povolen"
        dan "Den brugte kommando er ikke tilladt med denne udgave af MySQL"
        nla "Het used commando is niet toegestaan in deze MySQL versie"
        eng "The used command is not allowed with this MySQL version"
        est "Antud käsk ei ole lubatud käesolevas MySQL versioonis"
        fre "Cette commande n'existe pas dans cette version de MySQL"
        ger "Der verwendete Befehl ist in dieser MySQL-Version nicht zulässig"
        hun "A hasznalt parancs nem engedelyezett ebben a MySQL verzioban"
        ita "Il comando utilizzato non e` supportato in questa versione di MySQL"
        jpn "このMySQLバージョンでは利用できないコマンドです。"
        kor "사용된 명령은 현재의 MySQL 버젼에서는 이용되지 않습니다."
        por "Comando usado não é permitido para esta versão do MySQL"
        rum "Comanda folosita nu este permisa pentru aceasta versiune de MySQL"
        rus "Эта команда не допускается в данной  версии MySQL"
        serbian "Upotrebljena komanda nije dozvoljena sa ovom verzijom MySQL servera"
        spa "El comando usado no es permitido con esta versión de MySQL"
        swe "Du kan inte använda detta kommando med denna MySQL version"
        ukr "Використовувана команда не дозволена у цій версії MySQL"
ER_SYNTAX_ERROR 42000 
        cze "Vaše syntaxe je nějaká divná"
        dan "Der er en fejl i SQL syntaksen"
        nla "Er is iets fout in de gebruikte syntax"
        eng "You have an error in your SQL syntax; check the manual that corresponds to your MySQL server version for the right syntax to use"
        est "Viga SQL süntaksis"
        fre "Erreur de syntaxe"
        ger "Fehler in der SQL-Syntax. Bitte die korrekte Syntax im Handbuch nachschlagen"
        greek "You have an error in your SQL syntax"
        hun "Szintaktikai hiba"
        ita "Errore di sintassi nella query SQL"
        jpn "SQL構文エラーです。バージョンに対応するマニュアルを参照して正しい構文を確認してください。"
        kor "SQL 구문에 오류가 있습니다."
        nor "Something is wrong in your syntax"
        norwegian-ny "Something is wrong in your syntax"
        pol "Something is wrong in your syntax"
        por "Você tem um erro de sintaxe no seu SQL"
        rum "Aveti o eroare in sintaxa RSQL"
        rus "У вас ошибка в запросе. Изучите документацию по используемой версии MySQL на предмет корректного синтаксиса"
        serbian "Imate grešku u vašoj SQL sintaksi"
        slo "Something is wrong in your syntax"
        spa "Algo está equivocado en su sintax"
        swe "Du har något fel i din syntax"
        ukr "У вас помилка у синтаксисі SQL"
ER_UNUSED1
        eng "Delayed insert thread couldn't get requested lock for table %-.192s"
ER_UNUSED2
        eng "Too many delayed threads in use"
ER_ABORTING_CONNECTION 08S01 
        cze "Zrušeno spojení %ld do databáze: '%-.192s' uživatel: '%-.48s' (%-.64s)"
        dan "Afbrudt forbindelse %ld til database: '%-.192s' bruger: '%-.48s' (%-.64s)"
        nla "Afgebroken verbinding %ld naar db: '%-.192s' gebruiker: '%-.48s' (%-.64s)"
        eng "Aborted connection %ld to db: '%-.192s' user: '%-.48s' (%-.64s)"
        est "Ühendus katkestatud %ld andmebaasile: '%-.192s' kasutajale: '%-.48s' (%-.64s)"
        fre "Connection %ld avortée vers la bd: '%-.192s' utilisateur: '%-.48s' (%-.64s)"
        ger "Abbruch der Verbindung %ld zur Datenbank '%-.192s'. Benutzer: '%-.48s' (%-.64s)"
        hun "Megszakitott kapcsolat %ld db: '%-.192s' adatbazishoz, felhasznalo: '%-.48s' (%-.64s)"
        ita "Interrotta la connessione %ld al db: '%-.192s' utente: '%-.48s' (%-.64s)"
        jpn "接続 %ld が中断されました。データベース: '%-.192s' ユーザー: '%-.48s' (%-.64s)"
        kor "데이타베이스 접속을 위한 연결 %ld가 중단됨 : '%-.192s' 사용자: '%-.48s' (%-.64s)"
        nor "Aborted connection %ld to db: '%-.192s' user: '%-.48s' (%-.64s)"
        norwegian-ny "Aborted connection %ld to db: '%-.192s' user: '%-.48s' (%-.64s)"
        pol "Aborted connection %ld to db: '%-.192s' user: '%-.48s' (%-.64s)"
        por "Conexão %ld abortou para o banco de dados '%-.192s' - usuário '%-.48s' (%-.64s)"
        rum "Conectie terminata %ld la baza de date: '%-.192s' utilizator: '%-.48s' (%-.64s)"
        rus "Прервано соединение %ld к базе данных '%-.192s' пользователя '%-.48s' (%-.64s)"
        serbian "Prekinuta konekcija broj %ld ka bazi: '%-.192s' korisnik je bio: '%-.48s' (%-.64s)"
        slo "Aborted connection %ld to db: '%-.192s' user: '%-.48s' (%-.64s)"
        spa "Conexión abortada %ld para db: '%-.192s' usuario: '%-.48s' (%-.64s)"
        swe "Avbröt länken för tråd %ld till db '%-.192s', användare '%-.48s' (%-.64s)"
        ukr "Перервано з'єднання %ld до бази данних: '%-.192s' користувача: '%-.48s' (%-.64s)"
ER_NET_PACKET_TOO_LARGE 08S01 
        cze "Zjištěn příchozí packet delší než 'max_allowed_packet'"
        dan "Modtog en datapakke som var større end 'max_allowed_packet'"
        nla "Groter pakket ontvangen dan 'max_allowed_packet'"
        eng "Got a packet bigger than 'max_allowed_packet' bytes"
        est "Saabus suurem pakett kui lubatud 'max_allowed_packet' muutujaga"
        fre "Paquet plus grand que 'max_allowed_packet' reçu"
        ger "Empfangenes Paket ist größer als 'max_allowed_packet' Bytes"
        hun "A kapott csomag nagyobb, mint a maximalisan engedelyezett: 'max_allowed_packet'"
        ita "Ricevuto un pacchetto piu` grande di 'max_allowed_packet'"
        jpn "'max_allowed_packet'よりも大きなパケットを受信しました。"
        kor "'max_allowed_packet'보다 더큰 패킷을 받았습니다."
        por "Obteve um pacote maior do que a taxa máxima de pacotes definida (max_allowed_packet)"
        rum "Un packet mai mare decit 'max_allowed_packet' a fost primit"
        rus "Полученный пакет больше, чем 'max_allowed_packet'"
        serbian "Primio sam mrežni paket veći od definisane vrednosti 'max_allowed_packet'"
        spa "Obtenido un paquete mayor que 'max_allowed_packet'"
        swe "Kommunkationspaketet är större än 'max_allowed_packet'"
        ukr "Отримано пакет більший ніж max_allowed_packet"
ER_NET_READ_ERROR_FROM_PIPE 08S01 
        cze "Zjištěna chyba při čtení z roury spojení"
        dan "Fik læsefejl fra forbindelse (connection pipe)"
        nla "Kreeg leesfout van de verbindings pipe"
        eng "Got a read error from the connection pipe"
        est "Viga ühendustoru lugemisel"
        fre "Erreur de lecture reçue du pipe de connexion"
        ger "Lese-Fehler bei einer Verbindungs-Pipe"
        hun "Olvasasi hiba a kapcsolat soran"
        ita "Rilevato un errore di lettura dalla pipe di connessione"
        jpn "接続パイプの読み込みエラーです。"
        kor "연결 파이프로부터 에러가 발생하였습니다."
        por "Obteve um erro de leitura no 'pipe' da conexão"
        rum "Eroare la citire din cauza lui 'connection pipe'"
        rus "Получена ошибка чтения от потока соединения (connection pipe)"
        serbian "Greška pri čitanju podataka sa pipe-a"
        spa "Obtenido un error de lectura de la conexión pipe"
        swe "Fick läsfel från klienten vid läsning från 'PIPE'"
        ukr "Отримано помилку читання з комунікаційного каналу"
ER_NET_FCNTL_ERROR 08S01 
        cze "Zjištěna chyba fcntl()"
        dan "Fik fejlmeddelelse fra fcntl()"
        nla "Kreeg fout van fcntl()"
        eng "Got an error from fcntl()"
        est "fcntl() tagastas vea"
        fre "Erreur reçue de fcntl() "
        ger "fcntl() lieferte einen Fehler"
        hun "Hiba a fcntl() fuggvenyben"
        ita "Rilevato un errore da fcntl()"
        jpn "fcntl()がエラーを返しました。"
        kor "fcntl() 함수로부터 에러가 발생하였습니다."
        por "Obteve um erro em fcntl()"
        rum "Eroare obtinuta de la fcntl()"
        rus "Получена ошибка от fcntl()"
        serbian "Greška pri izvršavanju funkcije fcntl()"
        spa "Obtenido un error de fcntl()"
        swe "Fick fatalt fel från 'fcntl()'"
        ukr "Отримано помилкку від fcntl()"
ER_NET_PACKETS_OUT_OF_ORDER 08S01 
        cze "Příchozí packety v chybném pořadí"
        dan "Modtog ikke datapakker i korrekt rækkefølge"
        nla "Pakketten in verkeerde volgorde ontvangen"
        eng "Got packets out of order"
        est "Paketid saabusid vales järjekorras"
        fre "Paquets reçus dans le désordre"
        ger "Pakete nicht in der richtigen Reihenfolge empfangen"
        hun "Helytelen sorrendben erkezett adatcsomagok"
        ita "Ricevuti pacchetti non in ordine"
        jpn "不正な順序のパケットを受信しました。"
        kor "순서가 맞지않는 패킷을 받았습니다."
        por "Obteve pacotes fora de ordem"
        rum "Packets care nu sint ordonati au fost gasiti"
        rus "Пакеты получены в неверном порядке"
        serbian "Primio sam mrežne pakete van reda"
        spa "Obtenido paquetes desordenados"
        swe "Kommunikationspaketen kom i fel ordning"
        ukr "Отримано пакети у неналежному порядку"
ER_NET_UNCOMPRESS_ERROR 08S01 
        cze "Nemohu rozkomprimovat komunikační packet"
        dan "Kunne ikke dekomprimere kommunikations-pakke (communication packet)"
        nla "Communicatiepakket kon niet worden gedecomprimeerd"
        eng "Couldn't uncompress communication packet"
        est "Viga andmepaketi lahtipakkimisel"
        fre "Impossible de décompresser le paquet reçu"
        ger "Kommunikationspaket lässt sich nicht entpacken"
        hun "A kommunikacios adatcsomagok nem tomorithetok ki"
        ita "Impossibile scompattare i pacchetti di comunicazione"
        jpn "圧縮パケットの展開ができませんでした。"
        kor "통신 패킷의 압축해제를 할 수 없었습니다."
        por "Não conseguiu descomprimir pacote de comunicação"
        rum "Nu s-a putut decompresa pachetul de comunicatie (communication packet)"
        rus "Невозможно распаковать пакет, полученный через коммуникационный протокол"
        serbian "Ne mogu da dekompresujem mrežne pakete"
        spa "No puedo descomprimir paquetes de comunicación"
        swe "Kunde inte packa up kommunikationspaketet"
        ukr "Не можу декомпресувати комунікаційний пакет"
ER_NET_READ_ERROR 08S01 
        cze "Zjištěna chyba při čtení komunikačního packetu"
        dan "Fik fejlmeddelelse ved læsning af kommunikations-pakker (communication packets)"
        nla "Fout bij het lezen van communicatiepakketten"
        eng "Got an error reading communication packets"
        est "Viga andmepaketi lugemisel"
        fre "Erreur de lecture des paquets reçus"
        ger "Fehler beim Lesen eines Kommunikationspakets"
        hun "HIba a kommunikacios adatcsomagok olvasasa soran"
        ita "Rilevato un errore ricevendo i pacchetti di comunicazione"
        jpn "パケットの受信でエラーが発生しました。"
        kor "통신 패킷을 읽는 중 오류가 발생하였습니다."
        por "Obteve um erro na leitura de pacotes de comunicação"
        rum "Eroare obtinuta citind pachetele de comunicatie (communication packets)"
        rus "Получена ошибка в процессе получения пакета через коммуникационный протокол "
        serbian "Greška pri primanju mrežnih paketa"
        spa "Obtenido un error leyendo paquetes de comunicación"
        swe "Fick ett fel vid läsning från klienten"
        ukr "Отримано помилку читання комунікаційних пакетів"
ER_NET_READ_INTERRUPTED 08S01 
        cze "Zjištěn timeout při čtení komunikačního packetu"
        dan "Timeout-fejl ved læsning af kommunukations-pakker (communication packets)"
        nla "Timeout bij het lezen van communicatiepakketten"
        eng "Got timeout reading communication packets"
        est "Kontrollaja ületamine andmepakettide lugemisel"
        fre "Timeout en lecture des paquets reçus"
        ger "Zeitüberschreitung beim Lesen eines Kommunikationspakets"
        hun "Idotullepes a kommunikacios adatcsomagok olvasasa soran"
        ita "Rilevato un timeout ricevendo i pacchetti di comunicazione"
        jpn "パケットの受信でタイムアウトが発生しました。"
        kor "통신 패킷을 읽는 중 timeout이 발생하였습니다."
        por "Obteve expiração de tempo (timeout) na leitura de pacotes de comunicação"
        rum "Timeout obtinut citind pachetele de comunicatie (communication packets)"
        rus "Получен таймаут ожидания пакета через коммуникационный протокол "
        serbian "Vremenski limit za čitanje mrežnih paketa je istekao"
        spa "Obtenido timeout leyendo paquetes de comunicación"
        swe "Fick 'timeout' vid läsning från klienten"
        ukr "Отримано затримку читання комунікаційних пакетів"
ER_NET_ERROR_ON_WRITE 08S01 
        cze "Zjištěna chyba při zápisu komunikačního packetu"
        dan "Fik fejlmeddelelse ved skrivning af kommunukations-pakker (communication packets)"
        nla "Fout bij het schrijven van communicatiepakketten"
        eng "Got an error writing communication packets"
        est "Viga andmepaketi kirjutamisel"
        fre "Erreur d'écriture des paquets envoyés"
        ger "Fehler beim Schreiben eines Kommunikationspakets"
        hun "Hiba a kommunikacios csomagok irasa soran"
        ita "Rilevato un errore inviando i pacchetti di comunicazione"
        jpn "パケットの送信でエラーが発生しました。"
        kor "통신 패킷을 기록하는 중 오류가 발생하였습니다."
        por "Obteve um erro na escrita de pacotes de comunicação"
        rum "Eroare in scrierea pachetelor de comunicatie (communication packets)"
        rus "Получена ошибка при передаче пакета через коммуникационный протокол "
        serbian "Greška pri slanju mrežnih paketa"
        spa "Obtenido un error de escribiendo paquetes de comunicación"
        swe "Fick ett fel vid skrivning till klienten"
        ukr "Отримано помилку запису комунікаційних пакетів"
ER_NET_WRITE_INTERRUPTED 08S01 
        cze "Zjištěn timeout při zápisu komunikačního packetu"
        dan "Timeout-fejl ved skrivning af kommunukations-pakker (communication packets)"
        nla "Timeout bij het schrijven van communicatiepakketten"
        eng "Got timeout writing communication packets"
        est "Kontrollaja ületamine andmepakettide kirjutamisel"
        fre "Timeout d'écriture des paquets envoyés"
        ger "Zeitüberschreitung beim Schreiben eines Kommunikationspakets"
        hun "Idotullepes a kommunikacios csomagok irasa soran"
        ita "Rilevato un timeout inviando i pacchetti di comunicazione"
        jpn "パケットの送信でタイムアウトが発生しました。"
        kor "통신 패팃을 기록하는 중 timeout이 발생하였습니다."
        por "Obteve expiração de tempo ('timeout') na escrita de pacotes de comunicação"
        rum "Timeout obtinut scriind pachetele de comunicatie (communication packets)"
        rus "Получен таймаут в процессе передачи пакета через коммуникационный протокол "
        serbian "Vremenski limit za slanje mrežnih paketa je istekao"
        spa "Obtenido timeout escribiendo paquetes de comunicación"
        swe "Fick 'timeout' vid skrivning till klienten"
        ukr "Отримано затримку запису комунікаційних пакетів"
ER_TOO_LONG_STRING 42000 
        cze "Výsledný řetězec je delší než 'max_allowed_packet'"
        dan "Strengen med resultater er større end 'max_allowed_packet'"
        nla "Resultaat string is langer dan 'max_allowed_packet'"
        eng "Result string is longer than 'max_allowed_packet' bytes"
        est "Tulemus on pikem kui lubatud 'max_allowed_packet' muutujaga"
        fre "La chaîne résultat est plus grande que 'max_allowed_packet'"
        ger "Ergebnis-String ist länger als 'max_allowed_packet' Bytes"
        hun "Ez eredmeny sztring nagyobb, mint a lehetseges maximum: 'max_allowed_packet'"
        ita "La stringa di risposta e` piu` lunga di 'max_allowed_packet'"
        jpn "結果の文字列が 'max_allowed_packet' よりも大きいです。"
        por "'String' resultante é mais longa do que 'max_allowed_packet'"
        rum "Sirul rezultat este mai lung decit 'max_allowed_packet'"
        rus "Результирующая строка больше, чем 'max_allowed_packet'"
        serbian "Rezultujuči string je duži nego što to dozvoljava parametar servera 'max_allowed_packet'"
        spa "La string resultante es mayor que max_allowed_packet"
        swe "Resultatsträngen är längre än max_allowed_packet"
        ukr "Строка результату довша ніж max_allowed_packet"
ER_TABLE_CANT_HANDLE_BLOB 42000 
        cze "Typ použité tabulky nepodporuje BLOB/TEXT sloupce"
        dan "Denne tabeltype understøtter ikke brug af BLOB og TEXT kolonner"
        nla "Het gebruikte tabel type ondersteunt geen BLOB/TEXT kolommen"
        eng "The used table type doesn't support BLOB/TEXT columns"
        est "Valitud tabelitüüp ei toeta BLOB/TEXT tüüpi välju"
        fre "Ce type de table ne supporte pas les colonnes BLOB/TEXT"
        ger "Der verwendete Tabellentyp unterstützt keine BLOB- und TEXT-Felder"
        hun "A hasznalt tabla tipus nem tamogatja a BLOB/TEXT mezoket"
        ita "Il tipo di tabella usata non supporta colonne di tipo BLOB/TEXT"
        jpn "指定されたストレージエンジンでは、BLOB/TEXT型の列を使用できません。"
        por "Tipo de tabela usado não permite colunas BLOB/TEXT"
        rum "Tipul de tabela folosit nu suporta coloane de tip BLOB/TEXT"
        rus "Используемая таблица не поддерживает типы BLOB/TEXT"
        serbian "Iskorišteni tip tabele ne podržava kolone tipa 'BLOB' odnosno 'TEXT'"
        spa "El tipo de tabla usada no permite soporte para columnas BLOB/TEXT"
        swe "Den använda tabelltypen kan inte hantera BLOB/TEXT-kolumner"
        ukr "Використаний тип таблиці не підтримує BLOB/TEXT стовбці"
ER_TABLE_CANT_HANDLE_AUTO_INCREMENT 42000 
        cze "Typ použité tabulky nepodporuje AUTO_INCREMENT sloupce"
        dan "Denne tabeltype understøtter ikke brug af AUTO_INCREMENT kolonner"
        nla "Het gebruikte tabel type ondersteunt geen AUTO_INCREMENT kolommen"
        eng "The used table type doesn't support AUTO_INCREMENT columns"
        est "Valitud tabelitüüp ei toeta AUTO_INCREMENT tüüpi välju"
        fre "Ce type de table ne supporte pas les colonnes AUTO_INCREMENT"
        ger "Der verwendete Tabellentyp unterstützt keine AUTO_INCREMENT-Felder"
        hun "A hasznalt tabla tipus nem tamogatja az AUTO_INCREMENT tipusu mezoket"
        jpn "指定されたストレージエンジンでは、AUTO_INCREMENT列を使用できません。"
        ita "Il tipo di tabella usata non supporta colonne di tipo AUTO_INCREMENT"
        por "Tipo de tabela usado não permite colunas AUTO_INCREMENT"
        rum "Tipul de tabela folosit nu suporta coloane de tip AUTO_INCREMENT"
        rus "Используемая таблица не поддерживает автоинкрементные столбцы"
        serbian "Iskorišteni tip tabele ne podržava kolone tipa 'AUTO_INCREMENT'"
        spa "El tipo de tabla usada no permite soporte para columnas AUTO_INCREMENT"
        swe "Den använda tabelltypen kan inte hantera AUTO_INCREMENT-kolumner"
        ukr "Використаний тип таблиці не підтримує AUTO_INCREMENT стовбці"
ER_UNUSED3
        eng "INSERT DELAYED can't be used with table '%-.192s' because it is locked with LOCK TABLES"
ER_WRONG_COLUMN_NAME 42000 
        cze "Nesprávné jméno sloupce '%-.100s'"
        dan "Forkert kolonnenavn '%-.100s'"
        nla "Incorrecte kolom naam '%-.100s'"
        eng "Incorrect column name '%-.100s'"
        est "Vigane tulba nimi '%-.100s'"
        fre "Nom de colonne '%-.100s' incorrect"
        ger "Falscher Spaltenname '%-.100s'"
        hun "Ervenytelen mezonev: '%-.100s'"
        ita "Nome colonna '%-.100s' non corretto"
        jpn "列名 '%-.100s' は不正です。"
        por "Nome de coluna '%-.100s' incorreto"
        rum "Nume increct de coloana '%-.100s'"
        rus "Неверное имя столбца '%-.100s'"
        serbian "Pogrešno ime kolone '%-.100s'"
        spa "Incorrecto nombre de columna '%-.100s'"
        swe "Felaktigt kolumnnamn '%-.100s'"
        ukr "Невірне ім'я стовбця '%-.100s'"
ER_WRONG_KEY_COLUMN 42000 
        cze "Handler použité tabulky neumí indexovat sloupce '%-.192s'"
        dan "Den brugte tabeltype kan ikke indeksere kolonnen '%-.192s'"
        nla "De gebruikte tabel 'handler' kan kolom '%-.192s' niet indexeren"
        eng "The used storage engine can't index column '%-.192s'"
        est "Tabelihandler ei oska indekseerida tulpa '%-.192s'"
        fre "Le handler de la table ne peut indexé la colonne '%-.192s'"
        ger "Die verwendete Speicher-Engine kann die Spalte '%-.192s' nicht indizieren"
        greek "The used table handler can't index column '%-.192s'"
        hun "A hasznalt tablakezelo nem tudja a '%-.192s' mezot indexelni"
        ita "Il gestore delle tabelle non puo` indicizzare la colonna '%-.192s'"
        jpn "使用のストレージエンジンは列 '%-.192s' の索引を作成できません。"
        kor "The used table handler can't index column '%-.192s'"
        nor "The used table handler can't index column '%-.192s'"
        norwegian-ny "The used table handler can't index column '%-.192s'"
        pol "The used table handler can't index column '%-.192s'"
        por "O manipulador de tabela usado não pode indexar a coluna '%-.192s'"
        rum "Handler-ul tabelei folosite nu poate indexa coloana '%-.192s'"
        rus "Использованный обработчик таблицы не может проиндексировать столбец '%-.192s'"
        serbian "Handler tabele ne može da indeksira kolonu '%-.192s'"
        slo "The used table handler can't index column '%-.192s'"
        spa "El manipulador de tabla usado no puede indexar columna '%-.192s'"
        swe "Den använda tabelltypen kan inte indexera kolumn '%-.192s'"
        ukr "Використаний вказівник таблиці не може індексувати стовбець '%-.192s'"
ER_WRONG_MRG_TABLE  
        cze "Všechny tabulky v MERGE tabulce nejsou definovány stejně"
        dan "Tabellerne i MERGE er ikke defineret ens"
        nla "Niet alle tabellen in de MERGE tabel hebben identieke gedefinities"
        eng "Unable to open underlying table which is differently defined or of non-MyISAM type or doesn't exist"
        est "Kõik tabelid MERGE tabeli määratluses ei ole identsed"
        fre "Toutes les tables de la table de type MERGE n'ont pas la même définition"
        ger "Nicht alle Tabellen in der MERGE-Tabelle sind gleich definiert"
        hun "A MERGE tablaban talalhato tablak definicioja nem azonos"
        ita "Non tutte le tabelle nella tabella di MERGE sono definite in maniera identica"
        jpn "MERGE表の構成表がオープンできません。列定義が異なるか、MyISAM表ではないか、存在しません。"
        kor "All tables in the MERGE table are not defined identically"
        nor "All tables in the MERGE table are not defined identically"
        norwegian-ny "All tables in the MERGE table are not defined identically"
        pol "All tables in the MERGE table are not defined identically"
        por "Todas as tabelas contidas na tabela fundida (MERGE) não estão definidas identicamente"
        rum "Toate tabelele din tabela MERGE nu sint definite identic"
        rus "Не все таблицы в MERGE определены одинаково"
        serbian "Tabele iskorištene u 'MERGE' tabeli nisu definisane na isti način"
        slo "All tables in the MERGE table are not defined identically"
        spa "Todas las tablas en la MERGE tabla no estan definidas identicamente"
        swe "Tabellerna i MERGE-tabellen är inte identiskt definierade"
        ukr "Таблиці у MERGE TABLE мають різну структуру"
ER_DUP_UNIQUE 23000 
        cze "Kvůli unique constraintu nemozu zapsat do tabulky '%-.192s'"
        dan "Kan ikke skrive til tabellen '%-.192s' fordi det vil bryde CONSTRAINT regler"
        nla "Kan niet opslaan naar table '%-.192s' vanwege 'unique' beperking"
        eng "Can't write, because of unique constraint, to table '%-.192s'"
        est "Ei suuda kirjutada tabelisse '%-.192s', kuna see rikub ühesuse kitsendust"
        fre "Écriture impossible à cause d'un index UNIQUE sur la table '%-.192s'"
        ger "Schreiben in Tabelle '%-.192s' nicht möglich wegen einer Eindeutigkeitsbeschränkung (unique constraint)"
        hun "A '%-.192s' nem irhato, az egyedi mezok miatt"
        jpn "一意性制約違反のため、表 '%-.192s' に書き込めません。"
        ita "Impossibile scrivere nella tabella '%-.192s' per limitazione di unicita`"
        por "Não pode gravar, devido à restrição UNIQUE, na tabela '%-.192s'"
        rum "Nu pot scrie pe hard-drive, din cauza constraintului unic (unique constraint) pentru tabela '%-.192s'"
        rus "Невозможно записать в таблицу '%-.192s' из-за ограничений уникального ключа"
        serbian "Zbog provere jedinstvenosti ne mogu da upišem podatke u tabelu '%-.192s'"
        spa "No puedo escribir, debido al único constraint, para tabla '%-.192s'"
        swe "Kan inte skriva till tabell '%-.192s'; UNIQUE-test"
        ukr "Не можу записати до таблиці '%-.192s', з причини вимог унікальності"
ER_BLOB_KEY_WITHOUT_LENGTH 42000 
        cze "BLOB sloupec '%-.192s' je použit ve specifikaci klíče bez délky"
        dan "BLOB kolonnen '%-.192s' brugt i nøglespecifikation uden nøglelængde"
        nla "BLOB kolom '%-.192s' gebruikt in zoeksleutel specificatie zonder zoeksleutel lengte"
        eng "BLOB/TEXT column '%-.192s' used in key specification without a key length"
        est "BLOB-tüüpi tulp '%-.192s' on kasutusel võtmes ilma pikkust määratlemata"
        fre "La colonne '%-.192s' de type BLOB est utilisée dans une définition d'index sans longueur d'index"
        ger "BLOB- oder TEXT-Spalte '%-.192s' wird in der Schlüsseldefinition ohne Schlüssellängenangabe verwendet"
        greek "BLOB column '%-.192s' used in key specification without a key length"
        hun "BLOB mezo '%-.192s' hasznalt a mezo specifikacioban, a mezohossz megadasa nelkul"
        ita "La colonna '%-.192s' di tipo BLOB e` usata in una chiave senza specificarne la lunghezza"
        jpn "BLOB列 '%-.192s' をキーに使用するには長さ指定が必要です。"
        kor "BLOB column '%-.192s' used in key specification without a key length"
        nor "BLOB column '%-.192s' used in key specification without a key length"
        norwegian-ny "BLOB column '%-.192s' used in key specification without a key length"
        pol "BLOB column '%-.192s' used in key specification without a key length"
        por "Coluna BLOB '%-.192s' usada na especificação de chave sem o comprimento da chave"
        rum "Coloana BLOB '%-.192s' este folosita in specificarea unei chei fara ca o lungime de cheie sa fie folosita"
        rus "Столбец типа BLOB '%-.192s' был указан в определении ключа без указания длины ключа"
        serbian "BLOB kolona '%-.192s' je upotrebljena u specifikaciji ključa bez navođenja dužine ključa"
        slo "BLOB column '%-.192s' used in key specification without a key length"
        spa "Columna BLOB column '%-.192s' usada en especificación de clave sin tamaño de la clave"
        swe "Du har inte angett någon nyckellängd för BLOB '%-.192s'"
        ukr "Стовбець BLOB '%-.192s' використано у визначенні ключа без вказання довжини ключа"
ER_PRIMARY_CANT_HAVE_NULL 42000 
        cze "Všechny části primárního klíče musejí být NOT NULL; pokud potřebujete NULL, použijte UNIQUE"
        dan "Alle dele af en PRIMARY KEY skal være NOT NULL;  Hvis du skal bruge NULL i nøglen, brug UNIQUE istedet"
        nla "Alle delen van een PRIMARY KEY moeten NOT NULL zijn; Indien u NULL in een zoeksleutel nodig heeft kunt u UNIQUE gebruiken"
        eng "All parts of a PRIMARY KEY must be NOT NULL; if you need NULL in a key, use UNIQUE instead"
        est "Kõik PRIMARY KEY peavad olema määratletud NOT NULL piiranguga; vajadusel kasuta UNIQUE tüüpi võtit"
        fre "Toutes les parties d'un index PRIMARY KEY doivent être NOT NULL; Si vous avez besoin d'un NULL dans l'index, utilisez un index UNIQUE"
        ger "Alle Teile eines PRIMARY KEY müssen als NOT NULL definiert sein. Wenn NULL in einem Schlüssel benötigt wird, muss ein UNIQUE-Schlüssel verwendet werden"
        hun "Az elsodleges kulcs teljes egeszeben csak NOT NULL tipusu lehet; Ha NULL mezot szeretne a kulcskent, hasznalja inkabb a UNIQUE-ot"
        ita "Tutte le parti di una chiave primaria devono essere dichiarate NOT NULL; se necessitano valori NULL nelle chiavi utilizzare UNIQUE"
        jpn "PRIMARY KEYの列は全てNOT NULLでなければいけません。UNIQUE索引であればNULLを含むことが可能です。"
        por "Todas as partes de uma chave primária devem ser não-nulas. Se você precisou usar um valor nulo (NULL) em uma chave, use a cláusula UNIQUE em seu lugar"
        rum "Toate partile unei chei primare (PRIMARY KEY) trebuie sa fie NOT NULL; Daca aveti nevoie de NULL in vreo cheie, folositi UNIQUE in schimb"
        rus "Все части первичного ключа (PRIMARY KEY) должны быть определены как NOT NULL; Если вам нужна поддержка величин NULL в ключе, воспользуйтесь индексом UNIQUE"
        serbian "Svi delovi primarnog ključa moraju biti različiti od NULL;  Ako Vam ipak treba NULL vrednost u ključu, upotrebite 'UNIQUE'"
        spa "Todas las partes de un PRIMARY KEY deben ser NOT NULL;  Si necesitas NULL en una clave, use UNIQUE"
        swe "Alla delar av en PRIMARY KEY måste vara NOT NULL;  Om du vill ha en nyckel med NULL, använd UNIQUE istället"
        ukr "Усі частини PRIMARY KEY повинні бути NOT NULL; Якщо ви потребуєте NULL у ключі, скористайтеся UNIQUE"
ER_TOO_MANY_ROWS 42000 
        cze "Výsledek obsahuje více než jeden řádek"
        dan "Resultatet bestod af mere end een række"
        nla "Resultaat bevatte meer dan een rij"
        eng "Result consisted of more than one row"
        est "Tulemis oli rohkem kui üks kirje"
        fre "Le résultat contient plus d'un enregistrement"
        ger "Ergebnis besteht aus mehr als einer Zeile"
        hun "Az eredmeny tobb, mint egy sort tartalmaz"
        ita "Il risultato consiste di piu` di una riga"
        jpn "結果が2行以上です。"
        por "O resultado consistiu em mais do que uma linha"
        rum "Resultatul constista din mai multe linii"
        rus "В результате возвращена более чем одна строка"
        serbian "Rezultat je sačinjen od više slogova"
        spa "Resultado compuesto de mas que una línea"
        swe "Resultet bestod av mera än en rad"
        ukr "Результат знаходиться у більше ніж одній строці"
ER_REQUIRES_PRIMARY_KEY 42000 
        cze "Tento typ tabulky vyžaduje primární klíč"
        dan "Denne tabeltype kræver en primærnøgle"
        nla "Dit tabel type heeft een primaire zoeksleutel nodig"
        eng "This table type requires a primary key"
        est "Antud tabelitüüp nõuab primaarset võtit"
        fre "Ce type de table nécessite une clé primaire (PRIMARY KEY)"
        ger "Dieser Tabellentyp benötigt einen Primärschlüssel (PRIMARY KEY)"
        hun "Az adott tablatipushoz elsodleges kulcs hasznalata kotelezo"
        ita "Questo tipo di tabella richiede una chiave primaria"
        jpn "使用のストレージエンジンでは、PRIMARY KEYが必要です。"
        por "Este tipo de tabela requer uma chave primária"
        rum "Aceast tip de tabela are nevoie de o cheie primara"
        rus "Этот тип таблицы требует определения первичного ключа"
        serbian "Ovaj tip tabele zahteva da imate definisan primarni ključ"
        spa "Este tipo de tabla necesita de una primary key"
        swe "Denna tabelltyp kräver en PRIMARY KEY"
        ukr "Цей тип таблиці потребує первинного ключа"
ER_NO_RAID_COMPILED  
        cze "Tato verze MySQL není zkompilována s podporou RAID"
        dan "Denne udgave af MySQL er ikke oversat med understøttelse af RAID"
        nla "Deze versie van MySQL is niet gecompileerd met RAID ondersteuning"
        eng "This version of MySQL is not compiled with RAID support"
        est "Antud MySQL versioon on kompileeritud ilma RAID toeta"
        fre "Cette version de MySQL n'est pas compilée avec le support RAID"
        ger "Diese MySQL-Version ist nicht mit RAID-Unterstützung kompiliert"
        hun "Ezen leforditott MySQL verzio nem tartalmaz RAID support-ot"
        ita "Questa versione di MYSQL non e` compilata con il supporto RAID"
        jpn "このバージョンのMySQLはRAIDサポートを含めてコンパイルされていません。"
        por "Esta versão do MySQL não foi compilada com suporte a RAID"
        rum "Aceasta versiune de MySQL, nu a fost compilata cu suport pentru RAID"
        rus "Эта версия MySQL скомпилирована без поддержки RAID"
        serbian "Ova verzija MySQL servera nije kompajlirana sa podrškom za RAID uređaje"
        spa "Esta versión de MySQL no es compilada con soporte RAID"
        swe "Denna version av MySQL är inte kompilerad med RAID"
        ukr "Ця версія MySQL не зкомпільована з підтримкою RAID"
ER_UPDATE_WITHOUT_KEY_IN_SAFE_MODE  
        cze "Update tabulky bez WHERE s klíčem není v módu bezpečných update dovoleno"
        dan "Du bruger sikker opdaterings modus ('safe update mode') og du forsøgte at opdatere en tabel uden en WHERE klausul, der gør brug af et KEY felt"
        nla "U gebruikt 'safe update mode' en u probeerde een tabel te updaten zonder een WHERE met een KEY kolom"
        eng "You are using safe update mode and you tried to update a table without a WHERE that uses a KEY column"
        est "Katse muuta tabelit turvalises rezhiimis ilma WHERE klauslita"
        fre "Vous êtes en mode 'safe update' et vous essayez de faire un UPDATE sans clause WHERE utilisant un index"
        ger "MySQL läuft im sicheren Aktualisierungsmodus (safe update mode). Sie haben versucht, eine Tabelle zu aktualisieren, ohne in der WHERE-Klausel ein KEY-Feld anzugeben"
        hun "On a biztonsagos update modot hasznalja, es        WHERE that uses a KEY column"
        ita "In modalita` 'safe update' si e` cercato di aggiornare una tabella senza clausola WHERE su una chiave"
        jpn "'safe update mode'で、索引を利用するWHERE句の無い更新処理を実行しようとしました。"
        por "Você está usando modo de atualização seguro e tentou atualizar uma tabela sem uma cláusula WHERE que use uma coluna chave"
        rus "Вы работаете в режиме безопасных обновлений (safe update mode) и попробовали изменить таблицу без использования ключевого столбца в части WHERE"
        serbian "Vi koristite safe update mod servera, a probali ste da promenite podatke bez 'WHERE' komande koja koristi kolonu ključa"
        spa "Tu estás usando modo de actualización segura y tentado actualizar una tabla sin un WHERE que usa una KEY columna"
        swe "Du använder 'säker uppdateringsmod' och försökte uppdatera en tabell utan en WHERE-sats som använder sig av en nyckel"
        ukr "Ви у режимі безпечного оновлення та намагаєтесь оновити таблицю без оператора WHERE, що використовує KEY стовбець"
ER_KEY_DOES_NOT_EXITS 42000 S1009
        cze "Klíč '%-.192s' v tabulce '%-.192s' neexistuje"
        dan "Nøglen '%-.192s' eksisterer ikke i tabellen '%-.192s'"
        nla "Zoeksleutel '%-.192s' bestaat niet in tabel '%-.192s'"
        eng "Key '%-.192s' doesn't exist in table '%-.192s'"
        est "Võti '%-.192s' ei eksisteeri tabelis '%-.192s'"
        fre "L'index '%-.192s' n'existe pas sur la table '%-.192s'"
        ger "Schlüssel '%-.192s' existiert in der Tabelle '%-.192s' nicht"
        hun "A '%-.192s' kulcs nem letezik a '%-.192s' tablaban"
        ita "La chiave '%-.192s' non esiste nella tabella '%-.192s'"
        jpn "索引 '%-.192s' は表 '%-.192s' には存在しません。"
        por "Chave '%-.192s' não existe na tabela '%-.192s'"
        rus "Ключ '%-.192s' не существует в таблице '%-.192s'"
        serbian "Ključ '%-.192s' ne postoji u tabeli '%-.192s'"
        spa "Clave '%-.192s' no existe en la tabla '%-.192s'"
        swe "Nyckel '%-.192s' finns inte in tabell '%-.192s'"
        ukr "Ключ '%-.192s' не існує в таблиці '%-.192s'"
ER_CHECK_NO_SUCH_TABLE 42000 
        cze "Nemohu otevřít tabulku"
        dan "Kan ikke åbne tabellen"
        nla "Kan tabel niet openen"
        eng "Can't open table"
        est "Ei suuda avada tabelit"
        fre "Impossible d'ouvrir la table"
        ger "Kann Tabelle nicht öffnen"
        hun "Nem tudom megnyitni a tablat"
        ita "Impossibile aprire la tabella"
        jpn "表をオープンできません。"
        por "Não pode abrir a tabela"
        rus "Невозможно открыть таблицу"
        serbian "Ne mogu da otvorim tabelu"
        spa "No puedo abrir tabla"
        swe "Kan inte öppna tabellen"
        ukr "Не можу відкрити таблицю"
ER_CHECK_NOT_IMPLEMENTED 42000 
        cze "Handler tabulky nepodporuje %s"
        dan "Denne tabeltype understøtter ikke %s"
        nla "De 'handler' voor de tabel ondersteund geen %s"
        eng "The storage engine for the table doesn't support %s"
        est "Antud tabelitüüp ei toeta %s käske"
        fre "Ce type de table ne supporte pas les %s"
        ger "Die Speicher-Engine für diese Tabelle unterstützt kein %s"
        greek "The handler for the table doesn't support %s"
        hun "A tabla kezeloje (handler) nem tamogatja az %s"
        ita "Il gestore per la tabella non supporta il %s"
        jpn "この表のストレージエンジンは '%s' を利用できません。"
        kor "The handler for the table doesn't support %s"
        nor "The handler for the table doesn't support %s"
        norwegian-ny "The handler for the table doesn't support %s"
        pol "The handler for the table doesn't support %s"
        por "O manipulador de tabela não suporta %s"
        rum "The handler for the table doesn't support %s"
        rus "Обработчик таблицы не поддерживает этого: %s"
        serbian "Handler za ovu tabelu ne dozvoljava %s komande"
        slo "The handler for the table doesn't support %s"
        spa "El manipulador de la tabla no permite soporte para %s"
        swe "Tabellhanteraren för denna tabell kan inte göra %s"
        ukr "Вказівник таблиці не підтримуе %s"
ER_CANT_DO_THIS_DURING_AN_TRANSACTION 25000 
        cze "Provedení tohoto příkazu není v transakci dovoleno"
        dan "Du må ikke bruge denne kommando i en transaktion"
        nla "Het is u niet toegestaan dit commando uit te voeren binnen een transactie"
        eng "You are not allowed to execute this command in a transaction"
        est "Seda käsku ei saa kasutada transaktsiooni sees"
        fre "Vous n'êtes pas autorisé à exécute cette commande dans une transaction"
        ger "Sie dürfen diesen Befehl nicht in einer Transaktion ausführen"
        hun "Az On szamara nem engedelyezett a parancs vegrehajtasa a tranzakcioban"
        ita "Non puoi eseguire questo comando in una transazione"
        jpn "このコマンドはトランザクション内で実行できません。"
        por "Não lhe é permitido executar este comando em uma transação"
        rus "Вам не разрешено выполнять эту команду в транзакции"
        serbian "Nije Vam dozvoljeno da izvršite ovu komandu u transakciji"
        spa "No tienes el permiso para ejecutar este comando en una transición"
        swe "Du får inte utföra detta kommando i en transaktion"
        ukr "Вам не дозволено виконувати цю команду в транзакції"
ER_ERROR_DURING_COMMIT  
        cze "Chyba %d při COMMIT"
        dan "Modtog fejl %d mens kommandoen COMMIT blev udført"
        nla "Kreeg fout %d tijdens COMMIT"
        eng "Got error %d during COMMIT"
        est "Viga %d käsu COMMIT täitmisel"
        fre "Erreur %d lors du COMMIT"
        ger "Fehler %d beim COMMIT"
        hun "%d hiba a COMMIT vegrehajtasa soran"
        ita "Rilevato l'errore %d durante il COMMIT"
        jpn "COMMIT中にエラー %d が発生しました。"
        por "Obteve erro %d durante COMMIT"
        rus "Получена ошибка %d в процессе COMMIT"
        serbian "Greška %d za vreme izvršavanja komande 'COMMIT'"
        spa "Obtenido error %d durante COMMIT"
        swe "Fick fel %d vid COMMIT"
        ukr "Отримано помилку %d під час COMMIT"
ER_ERROR_DURING_ROLLBACK  
        cze "Chyba %d při ROLLBACK"
        dan "Modtog fejl %d mens kommandoen ROLLBACK blev udført"
        nla "Kreeg fout %d tijdens ROLLBACK"
        eng "Got error %d during ROLLBACK"
        est "Viga %d käsu ROLLBACK täitmisel"
        fre "Erreur %d lors du ROLLBACK"
        ger "Fehler %d beim ROLLBACK"
        hun "%d hiba a ROLLBACK vegrehajtasa soran"
        ita "Rilevato l'errore %d durante il ROLLBACK"
        jpn "ROLLBACK中にエラー %d が発生しました。"
        por "Obteve erro %d durante ROLLBACK"
        rus "Получена ошибка %d в процессе ROLLBACK"
        serbian "Greška %d za vreme izvršavanja komande 'ROLLBACK'"
        spa "Obtenido error %d durante ROLLBACK"
        swe "Fick fel %d vid ROLLBACK"
        ukr "Отримано помилку %d під час ROLLBACK"
ER_ERROR_DURING_FLUSH_LOGS  
        cze "Chyba %d při FLUSH_LOGS"
        dan "Modtog fejl %d mens kommandoen FLUSH_LOGS blev udført"
        nla "Kreeg fout %d tijdens FLUSH_LOGS"
        eng "Got error %d during FLUSH_LOGS"
        est "Viga %d käsu FLUSH_LOGS täitmisel"
        fre "Erreur %d lors du FLUSH_LOGS"
        ger "Fehler %d bei FLUSH_LOGS"
        hun "%d hiba a FLUSH_LOGS vegrehajtasa soran"
        ita "Rilevato l'errore %d durante il FLUSH_LOGS"
        jpn "FLUSH_LOGS中にエラー %d が発生しました。"
        por "Obteve erro %d durante FLUSH_LOGS"
        rus "Получена ошибка %d в процессе FLUSH_LOGS"
        serbian "Greška %d za vreme izvršavanja komande 'FLUSH_LOGS'"
        spa "Obtenido error %d durante FLUSH_LOGS"
        swe "Fick fel %d vid FLUSH_LOGS"
        ukr "Отримано помилку %d під час FLUSH_LOGS"
ER_ERROR_DURING_CHECKPOINT  
        cze "Chyba %d při CHECKPOINT"
        dan "Modtog fejl %d mens kommandoen CHECKPOINT blev udført"
        nla "Kreeg fout %d tijdens CHECKPOINT"
        eng "Got error %d during CHECKPOINT"
        est "Viga %d käsu CHECKPOINT täitmisel"
        fre "Erreur %d lors du CHECKPOINT"
        ger "Fehler %d bei CHECKPOINT"
        hun "%d hiba a CHECKPOINT vegrehajtasa soran"
        ita "Rilevato l'errore %d durante il CHECKPOINT"
        jpn "CHECKPOINT中にエラー %d が発生しました。"
        por "Obteve erro %d durante CHECKPOINT"
        rus "Получена ошибка %d в процессе CHECKPOINT"
        serbian "Greška %d za vreme izvršavanja komande 'CHECKPOINT'"
        spa "Obtenido error %d durante CHECKPOINT"
        swe "Fick fel %d vid CHECKPOINT"
        ukr "Отримано помилку %d під час CHECKPOINT"
ER_NEW_ABORTING_CONNECTION 08S01 
        cze "Spojení %u do databáze: '%-.192s' uživatel: '%-.48s' stroj: '%-.64s' (%-.64s) bylo přerušeno"
        dan "Afbrød forbindelsen %u til databasen '%-.192s' bruger: '%-.48s' vært: '%-.64s' (%-.64s)"
        nla "Afgebroken verbinding %u naar db: '%-.192s' gebruiker: '%-.48s' host: '%-.64s' (%-.64s)"
        eng "Aborted connection %u to db: '%-.192s' user: '%-.48s' host: '%-.64s' (%-.64s)"
        est "Ühendus katkestatud %u andmebaas: '%-.192s' kasutaja: '%-.48s' masin: '%-.64s' (%-.64s)"
        fre "Connection %u avortée vers la bd: '%-.192s' utilisateur: '%-.48s' hôte: '%-.64s' (%-.64s)"
        ger "Abbruch der Verbindung %u zur Datenbank '%-.192s'. Benutzer: '%-.48s', Host: '%-.64s' (%-.64s)"
        ita "Interrotta la connessione %u al db: ''%-.192s' utente: '%-.48s' host: '%-.64s' (%-.64s)"
        jpn "接続 %u が中断されました。データベース: '%-.192s' ユーザー: '%-.48s' ホスト: '%-.64s' (%-.64s)"
        por "Conexão %u abortada para banco de dados '%-.192s' - usuário '%-.48s' - 'host' '%-.64s' ('%-.64s')"
        rus "Прервано соединение %u к базе данных '%-.192s' пользователя '%-.48s' с хоста '%-.64s' (%-.64s)"
        serbian "Prekinuta konekcija broj %u ka bazi: '%-.192s' korisnik je bio: '%-.48s' a host: '%-.64s' (%-.64s)"
        spa "Abortada conexión %u para db: '%-.192s' usuario: '%-.48s' servidor: '%-.64s' (%-.64s)"
        swe "Avbröt länken för tråd %u till db '%-.192s', användare '%-.48s', host '%-.64s' (%-.64s)"
        ukr "Перервано з'єднання %u до бази данних: '%-.192s' користувач: '%-.48s' хост: '%-.64s' (%-.64s)"
ER_DUMP_NOT_IMPLEMENTED  
        cze "Handler tabulky nepodporuje binární dump"
        dan "Denne tabeltype unserstøtter ikke binært tabeldump"
        nla "De 'handler' voor de tabel ondersteund geen binaire tabel dump"
        eng "The storage engine for the table does not support binary table dump"
        fre "Ce type de table ne supporte pas les copies binaires"
        ger "Die Speicher-Engine für die Tabelle unterstützt keinen binären Tabellen-Dump"
        ita "Il gestore per la tabella non supporta il dump binario"
        jpn "この表のストレージエンジンはバイナリ形式の表ダンプを利用できません。"
        por "O manipulador de tabela não suporta 'dump' binário de tabela"
        rum "The handler for the table does not support binary table dump"
        rus "Обработчик этой таблицы не поддерживает двоичного сохранения образа таблицы (dump)"
        serbian "Handler tabele ne podržava binarni dump tabele"
        spa "El manipulador de tabla no soporta dump para tabla binaria"
        swe "Tabellhanteraren klarar inte en binär kopiering av tabellen"
        ukr "Цей тип таблиці не підтримує бінарну передачу таблиці"
ER_FLUSH_MASTER_BINLOG_CLOSED  
        eng "Binlog closed, cannot RESET MASTER"
        ger "Binlog geschlossen. Kann RESET MASTER nicht ausführen"
        jpn "バイナリログがクローズされています。RESET MASTER を実行できません。"
        por "Binlog fechado. Não pode fazer RESET MASTER"
        rus "Двоичный журнал обновления закрыт, невозможно выполнить RESET MASTER"
        serbian "Binarni log file zatvoren, ne mogu da izvršim komandu 'RESET MASTER'"
        ukr "Реплікаційний лог закрито, не можу виконати RESET MASTER"
ER_INDEX_REBUILD  
        cze "Přebudování indexu dumpnuté tabulky '%-.192s' nebylo úspěšné"
        dan "Kunne ikke genopbygge indekset for den dumpede tabel '%-.192s'"
        nla "Gefaald tijdens heropbouw index van gedumpte tabel '%-.192s'"
        eng "Failed rebuilding the index of  dumped table '%-.192s'"
        fre "La reconstruction de l'index de la table copiée '%-.192s' a échoué"
        ger "Neuerstellung des Index der Dump-Tabelle '%-.192s' fehlgeschlagen"
        greek "Failed rebuilding the index of dumped table '%-.192s'"
        hun "Failed rebuilding the index of dumped table '%-.192s'"
        ita "Fallita la ricostruzione dell'indice della tabella copiata '%-.192s'"
        jpn "ダンプ表 '%-.192s' の索引再構築に失敗しました。"
        por "Falhou na reconstrução do índice da tabela 'dumped' '%-.192s'"
        rus "Ошибка перестройки индекса сохраненной таблицы '%-.192s'"
        serbian "Izgradnja indeksa dump-ovane tabele '%-.192s' nije uspela"
        spa "Falla reconstruyendo el indice de la tabla dumped '%-.192s'"
        ukr "Невдале відновлення індекса переданої таблиці '%-.192s'"
ER_MASTER  
        cze "Chyba masteru: '%-.64s'"
        dan "Fejl fra master: '%-.64s'"
        nla "Fout van master: '%-.64s'"
        eng "Error from master: '%-.64s'"
        fre "Erreur reçue du maître: '%-.64s'"
        ger "Fehler vom Master: '%-.64s'"
        ita "Errore dal master: '%-.64s"
        jpn "マスターでエラーが発生: '%-.64s'"
        por "Erro no 'master' '%-.64s'"
        rus "Ошибка от головного сервера: '%-.64s'"
        serbian "Greška iz glavnog servera '%-.64s' u klasteru"
        spa "Error del master: '%-.64s'"
        swe "Fel från master: '%-.64s'"
        ukr "Помилка від головного: '%-.64s'"
ER_MASTER_NET_READ 08S01 
        cze "Síťová chyba při čtení z masteru"
        dan "Netværksfejl ved læsning fra master"
        nla "Net fout tijdens lezen van master"
        eng "Net error reading from master"
        fre "Erreur de lecture réseau reçue du maître"
        ger "Netzfehler beim Lesen vom Master"
        ita "Errore di rete durante la ricezione dal master"
        jpn "マスターからのデータ受信中のネットワークエラー"
        por "Erro de rede lendo do 'master'"
        rus "Возникла ошибка чтения в процессе коммуникации с головным сервером"
        serbian "Greška u primanju mrežnih paketa sa glavnog servera u klasteru"
        spa "Error de red leyendo del master"
        swe "Fick nätverksfel vid läsning från master"
        ukr "Мережева помилка читання від головного"
ER_MASTER_NET_WRITE 08S01 
        cze "Síťová chyba při zápisu na master"
        dan "Netværksfejl ved skrivning til master"
        nla "Net fout tijdens schrijven naar master"
        eng "Net error writing to master"
        fre "Erreur d'écriture réseau reçue du maître"
        ger "Netzfehler beim Schreiben zum Master"
        ita "Errore di rete durante l'invio al master"
        jpn "マスターへのデータ送信中のネットワークエラー"
        por "Erro de rede gravando no 'master'"
        rus "Возникла ошибка записи в процессе коммуникации с головным сервером"
        serbian "Greška u slanju mrežnih paketa na glavni server u klasteru"
        spa "Error de red escribiendo para el master"
        swe "Fick nätverksfel vid skrivning till master"
        ukr "Мережева помилка запису до головного"
ER_FT_MATCHING_KEY_NOT_FOUND  
        cze "Žádný sloupec nemá vytvořen fulltextový index"
        dan "Kan ikke finde en FULLTEXT nøgle som svarer til kolonne listen"
        nla "Kan geen FULLTEXT index vinden passend bij de kolom lijst"
        eng "Can't find FULLTEXT index matching the column list"
        est "Ei suutnud leida FULLTEXT indeksit, mis kattuks kasutatud tulpadega"
        fre "Impossible de trouver un index FULLTEXT correspondant à cette liste de colonnes"
        ger "Kann keinen FULLTEXT-Index finden, der der Feldliste entspricht"
        ita "Impossibile trovare un indice FULLTEXT che corrisponda all'elenco delle colonne"
        jpn "列リストに対応する全文索引(FULLTEXT)が見つかりません。"
        por "Não pode encontrar um índice para o texto todo que combine com a lista de colunas"
        rus "Невозможно отыскать полнотекстовый (FULLTEXT) индекс, соответствующий списку столбцов"
        serbian "Ne mogu da pronađem 'FULLTEXT' indeks koli odgovara listi kolona"
        spa "No puedo encontrar índice FULLTEXT correspondiendo a la lista de columnas"
        swe "Hittar inte ett FULLTEXT-index i kolumnlistan"
        ukr "Не можу знайти FULLTEXT індекс, що відповідає переліку стовбців"
ER_LOCK_OR_ACTIVE_TRANSACTION  
        cze "Nemohu provést zadaný příkaz, protože existují aktivní zamčené tabulky nebo aktivní transakce"
        dan "Kan ikke udføre den givne kommando fordi der findes aktive, låste tabeller eller fordi der udføres en transaktion"
        nla "Kan het gegeven commando niet uitvoeren, want u heeft actieve gelockte tabellen of een actieve transactie"
        eng "Can't execute the given command because you have active locked tables or an active transaction"
        est "Ei suuda täita antud käsku kuna on aktiivseid lukke või käimasolev transaktsioon"
        fre "Impossible d'exécuter la commande car vous avez des tables verrouillées ou une transaction active"
        ger "Kann den angegebenen Befehl wegen einer aktiven Tabellensperre oder einer aktiven Transaktion nicht ausführen"
        ita "Impossibile eseguire il comando richiesto: tabelle sotto lock o transazione in atto"
        jpn "すでにアクティブな表ロックやトランザクションがあるため、コマンドを実行できません。"
        por "Não pode executar o comando dado porque você tem tabelas ativas travadas ou uma transação ativa"
        rus "Невозможно выполнить указанную команду, поскольку у вас присутствуют активно заблокированные таблица или открытая транзакция"
        serbian "Ne mogu da izvršim datu komandu zbog toga što su tabele zaključane ili je transakcija u toku"
        spa "No puedo ejecutar el comando dado porque tienes tablas bloqueadas o una transición activa"
        swe "Kan inte utföra kommandot emedan du har en låst tabell eller an aktiv transaktion"
        ukr "Не можу виконати подану команду тому, що таблиця заблокована або виконується транзакція"
ER_UNKNOWN_SYSTEM_VARIABLE  
        cze "Neznámá systémová proměnná '%-.64s'"
        dan "Ukendt systemvariabel '%-.64s'"
        nla "Onbekende systeem variabele '%-.64s'"
        eng "Unknown system variable '%-.64s'"
        est "Tundmatu süsteemne muutuja '%-.64s'"
        fre "Variable système '%-.64s' inconnue"
        ger "Unbekannte Systemvariable '%-.64s'"
        ita "Variabile di sistema '%-.64s' sconosciuta"
        jpn "'%-.64s' は不明なシステム変数です。"
        por "Variável de sistema '%-.64s' desconhecida"
        rus "Неизвестная системная переменная '%-.64s'"
        serbian "Nepoznata sistemska promenljiva '%-.64s'"
        spa "Desconocida variable de sistema '%-.64s'"
        swe "Okänd systemvariabel: '%-.64s'"
        ukr "Невідома системна змінна '%-.64s'"
ER_CRASHED_ON_USAGE  
        cze "Tabulka '%-.192s' je označena jako porušená a měla by být opravena"
        dan "Tabellen '%-.192s' er markeret med fejl og bør repareres"
        nla "Tabel '%-.192s' staat als gecrashed gemarkeerd en dient te worden gerepareerd"
        eng "Table '%-.192s' is marked as crashed and should be repaired"
        est "Tabel '%-.192s' on märgitud vigaseks ja tuleb parandada"
        fre "La table '%-.192s' est marquée 'crashed' et devrait être réparée"
        ger "Tabelle '%-.192s' ist als defekt markiert und sollte repariert werden"
        ita "La tabella '%-.192s' e` segnalata come corrotta e deve essere riparata"
        jpn "表 '%-.192s' は壊れています。修復が必要です。"
        por "Tabela '%-.192s' está marcada como danificada e deve ser reparada"
        rus "Таблица '%-.192s' помечена как испорченная и должна пройти проверку и ремонт"
        serbian "Tabela '%-.192s' je markirana kao oštećena i trebala bi biti popravljena"
        spa "Tabla '%-.192s' está marcada como crashed y debe ser reparada"
        swe "Tabell '%-.192s' är trasig och bör repareras med REPAIR TABLE"
        ukr "Таблицю '%-.192s' марковано як зіпсовану та її потрібно відновити"
ER_CRASHED_ON_REPAIR  
        cze "Tabulka '%-.192s' je označena jako porušená a poslední (automatická?) oprava se nezdařila"
        dan "Tabellen '%-.192s' er markeret med fejl og sidste (automatiske?) REPAIR fejlede"
        nla "Tabel '%-.192s' staat als gecrashed gemarkeerd en de laatste (automatische?) reparatie poging mislukte"
        eng "Table '%-.192s' is marked as crashed and last (automatic?) repair failed"
        est "Tabel '%-.192s' on märgitud vigaseks ja viimane (automaatne?) parandus ebaõnnestus"
        fre "La table '%-.192s' est marquée 'crashed' et le dernier 'repair' a échoué"
        ger "Tabelle '%-.192s' ist als defekt markiert und der letzte (automatische?) Reparaturversuch schlug fehl"
        ita "La tabella '%-.192s' e` segnalata come corrotta e l'ultima ricostruzione (automatica?) e` fallita"
        jpn "表 '%-.192s' は壊れています。修復(自動？)にも失敗しています。"
        por "Tabela '%-.192s' está marcada como danificada e a última reparação (automática?) falhou"
        rus "Таблица '%-.192s' помечена как испорченная и последний (автоматический?) ремонт не был успешным"
        serbian "Tabela '%-.192s' je markirana kao oštećena, a zadnja (automatska?) popravka je bila neuspela"
        spa "Tabla '%-.192s' está marcada como crashed y la última reparación (automactica?) falló"
        swe "Tabell '%-.192s' är trasig och senast (automatiska?) reparation misslyckades"
        ukr "Таблицю '%-.192s' марковано як зіпсовану та останнє (автоматичне?) відновлення не вдалося"
ER_WARNING_NOT_COMPLETE_ROLLBACK  
        dan "Advarsel: Visse data i tabeller der ikke understøtter transaktioner kunne ikke tilbagestilles"
        nla "Waarschuwing: Roll back mislukt voor sommige buiten transacties gewijzigde tabellen"
        eng "Some non-transactional changed tables couldn't be rolled back"
        est "Hoiatus: mõnesid transaktsioone mittetoetavaid tabeleid ei suudetud tagasi kerida"
        fre "Attention: certaines tables ne supportant pas les transactions ont été changées et elles ne pourront pas être restituées"
        ger "Änderungen an einigen nicht transaktionalen Tabellen konnten nicht zurückgerollt werden"
        ita "Attenzione: Alcune delle modifiche alle tabelle non transazionali non possono essere ripristinate (roll back impossibile)"
        jpn "トランザクション対応ではない表への変更はロールバックされません。"
        por "Aviso: Algumas tabelas não-transacionais alteradas não puderam ser reconstituídas (rolled back)"
        rus "Внимание: по некоторым измененным нетранзакционным таблицам невозможно будет произвести откат транзакции"
        serbian "Upozorenje: Neke izmenjene tabele ne podržavaju komandu 'ROLLBACK'"
        spa "Aviso:  Algunas tablas no transancionales no pueden tener rolled back"
        swe "Warning:  Några icke transaktionella tabeller kunde inte återställas vid ROLLBACK"
        ukr "Застереження: Деякі нетранзакційні зміни таблиць не можна буде повернути"
ER_TRANS_CACHE_FULL  
        dan "Fler-udtryks transaktion krævede mere plads en 'max_binlog_cache_size' bytes. Forhøj værdien af denne variabel og prøv igen"
        nla "Multi-statement transactie vereist meer dan 'max_binlog_cache_size' bytes opslag. Verhoog deze mysqld variabele en probeer opnieuw"
        eng "Multi-statement transaction required more than 'max_binlog_cache_size' bytes of storage; increase this mysqld variable and try again"
        est "Mitme lausendiga transaktsioon nõudis rohkem ruumi kui lubatud 'max_binlog_cache_size' muutujaga. Suurenda muutuja väärtust ja proovi uuesti"
        fre "Cette transaction à commandes multiples nécessite plus de 'max_binlog_cache_size' octets de stockage, augmentez cette variable de mysqld et réessayez"
        ger "Transaktionen, die aus mehreren Befehlen bestehen, benötigten mehr als 'max_binlog_cache_size' Bytes an Speicher. Btte vergrössern Sie diese Server-Variable versuchen Sie es noch einmal"
        ita "La transazione a comandi multipli (multi-statement) ha richiesto piu` di 'max_binlog_cache_size' bytes di disco: aumentare questa variabile di mysqld e riprovare"
        jpn "複数ステートメントから成るトランザクションが 'max_binlog_cache_size' 以上の容量を必要としました。このシステム変数を増加して、再試行してください。"
        por "Transações multi-declaradas (multi-statement transactions) requeriram mais do que o valor limite (max_binlog_cache_size) de bytes para armazenagem. Aumente o valor desta variável do mysqld e tente novamente"
        rus "Транзакции, включающей большое количество команд, потребовалось более чем 'max_binlog_cache_size' байт. Увеличьте эту переменную сервера mysqld и попробуйте еще раз"
        spa "Multipla transición necesita mas que 'max_binlog_cache_size' bytes de almacenamiento. Aumente esta variable mysqld y tente de nuevo"
        swe "Transaktionen krävde mera än 'max_binlog_cache_size' minne. Öka denna mysqld-variabel och försök på nytt"
        ukr "Транзакція з багатьма виразами вимагає більше ніж 'max_binlog_cache_size' байтів для зберігання. Збільште цю змінну mysqld та спробуйте знову"
ER_SLAVE_MUST_STOP  
        dan "Denne handling kunne ikke udføres med kørende slave, brug først kommandoen STOP SLAVE"
        nla "Deze operatie kan niet worden uitgevoerd met een actieve slave, doe eerst STOP SLAVE"
        eng "This operation cannot be performed with a running slave; run STOP SLAVE first"
        fre "Cette opération ne peut être réalisée avec un esclave actif, faites STOP SLAVE d'abord"
        ger "Diese Operation kann bei einem aktiven Slave nicht durchgeführt werden. Bitte zuerst STOP SLAVE ausführen"
        ita "Questa operazione non puo' essere eseguita con un database 'slave' che gira, lanciare prima STOP SLAVE"
        jpn "この処理は、稼働中のスレーブでは実行できません。あらかじめSTOP SLAVEコマンドを実行してください。"
        por "Esta operação não pode ser realizada com um 'slave' em execução. Execute STOP SLAVE primeiro"
        rus "Эту операцию невозможно выполнить при работающем потоке подчиненного сервера. Сначала выполните STOP SLAVE"
        serbian "Ova operacija ne može biti izvršena dok je aktivan podređeni server. Zadajte prvo komandu 'STOP SLAVE' da zaustavite podređeni server."
        spa "Esta operación no puede ser hecha con el esclavo funcionando, primero use STOP SLAVE"
        swe "Denna operation kan inte göras under replikering; Gör STOP SLAVE först"
        ukr "Операція не може бути виконана з запущеним підлеглим, спочатку виконайте STOP SLAVE"
ER_SLAVE_NOT_RUNNING  
        dan "Denne handling kræver en kørende slave. Konfigurer en slave og brug kommandoen START SLAVE"
        nla "Deze operatie vereist een actieve slave, configureer slave en doe dan START SLAVE"
        eng "This operation requires a running slave; configure slave and do START SLAVE"
        fre "Cette opération nécessite un esclave actif, configurez les esclaves et faites START SLAVE"
        ger "Diese Operation benötigt einen aktiven Slave. Bitte Slave konfigurieren und mittels START SLAVE aktivieren"
        ita "Questa operaione richiede un database 'slave', configurarlo ed eseguire START SLAVE"
        jpn "この処理は、稼働中のスレーブでなければ実行できません。スレーブの設定をしてSTART SLAVEコマンドを実行してください。"
        por "Esta operação requer um 'slave' em execução. Configure  o 'slave' e execute START SLAVE"
        rus "Для этой операции требуется работающий подчиненный сервер. Сначала выполните START SLAVE"
        serbian "Ova operacija zahteva da je aktivan podređeni server. Konfigurišite prvo podređeni server i onda izvršite komandu 'START SLAVE'"
        spa "Esta operación necesita el esclavo funcionando, configure esclavo y haga el START SLAVE"
        swe "Denna operation kan endast göras under replikering; Konfigurera slaven och gör START SLAVE"
        ukr "Операція вимагає запущеного підлеглого, зконфігуруйте підлеглого та виконайте START SLAVE"
ER_BAD_SLAVE  
        dan "Denne server er ikke konfigureret som slave. Ret in config-filen eller brug kommandoen CHANGE MASTER TO"
        nla "De server is niet geconfigureerd als slave, fix in configuratie bestand of met CHANGE MASTER TO"
        eng "The server is not configured as slave; fix in config file or with CHANGE MASTER TO"
        fre "Le server n'est pas configuré comme un esclave, changez le fichier de configuration ou utilisez CHANGE MASTER TO"
        ger "Der Server ist nicht als Slave konfiguriert. Bitte in der Konfigurationsdatei oder mittels CHANGE MASTER TO beheben"
        ita "Il server non e' configurato come 'slave', correggere il file di configurazione cambiando CHANGE MASTER TO"
        jpn "このサーバーはスレーブとして設定されていません。コンフィグファイルかCHANGE MASTER TOコマンドで設定して下さい。"
        por "O servidor não está configurado como 'slave'. Acerte o arquivo de configuração ou use CHANGE MASTER TO"
        rus "Этот сервер не настроен как подчиненный. Внесите исправления в конфигурационном файле или с помощью CHANGE MASTER TO"
        serbian "Server nije konfigurisan kao podređeni server, ispravite konfiguracioni file ili na njemu izvršite komandu 'CHANGE MASTER TO'"
        spa "El servidor no está configurado como esclavo, edite el archivo config file o con CHANGE MASTER TO"
        swe "Servern är inte konfigurerade som en replikationsslav. Ändra konfigurationsfilen eller gör CHANGE MASTER TO"
        ukr "Сервер не зконфігуровано як підлеглий, виправте це у файлі конфігурації або з CHANGE MASTER TO"
ER_MASTER_INFO  
        eng "Could not initialize master info structure; more error messages can be found in the MySQL error log"
        fre "Impossible d'initialiser les structures d'information de maître, vous trouverez des messages d'erreur supplémentaires dans le journal des erreurs de MySQL"
        ger "Konnte Master-Info-Struktur nicht initialisieren. Weitere Fehlermeldungen können im MySQL-Error-Log eingesehen werden"
        jpn "'master info'構造体の初期化ができませんでした。MySQLエラーログでエラーメッセージを確認してください。"
        serbian "Nisam mogao da inicijalizujem informacionu strukturu glavnog servera, proverite da li imam privilegije potrebne za pristup file-u 'master.info'"
        swe "Kunde inte initialisera replikationsstrukturerna. See MySQL fel fil för mera information"
ER_SLAVE_THREAD  
        dan "Kunne ikke danne en slave-tråd; check systemressourcerne"
        nla "Kon slave thread niet aanmaken, controleer systeem resources"
        eng "Could not create slave thread; check system resources"
        fre "Impossible de créer une tâche esclave, vérifiez les ressources système"
        ger "Konnte Slave-Thread nicht starten. Bitte System-Ressourcen überprüfen"
        ita "Impossibile creare il thread 'slave', controllare le risorse di sistema"
        jpn "スレーブスレッドを作成できません。システムリソースを確認してください。"
        por "Não conseguiu criar 'thread' de 'slave'. Verifique os recursos do sistema"
        rus "Невозможно создать поток подчиненного сервера. Проверьте системные ресурсы"
        serbian "Nisam mogao da startujem thread za podređeni server, proverite sistemske resurse"
        spa "No puedo crear el thread esclavo, verifique recursos del sistema"
        swe "Kunde inte starta en tråd för replikering"
        ukr "Не можу створити підлеглу гілку, перевірте системні ресурси"
ER_TOO_MANY_USER_CONNECTIONS 42000 
        dan "Brugeren %-.64s har allerede mere end 'max_user_connections' aktive forbindelser"
        nla "Gebruiker %-.64s heeft reeds meer dan 'max_user_connections' actieve verbindingen"
        eng "User %-.64s already has more than 'max_user_connections' active connections"
        est "Kasutajal %-.64s on juba rohkem ühendusi kui lubatud 'max_user_connections' muutujaga"
        fre "L'utilisateur %-.64s possède déjà plus de 'max_user_connections' connexions actives"
        ger "Benutzer '%-.64s' hat mehr als 'max_user_connections' aktive Verbindungen"
        ita "L'utente %-.64s ha gia' piu' di 'max_user_connections' connessioni attive"
        jpn "ユーザー '%-.64s' はすでに 'max_user_connections' 以上のアクティブな接続を行っています。"
        por "Usuário '%-.64s' já possui mais que o valor máximo de conexões (max_user_connections) ativas"
        rus "У пользователя %-.64s уже больше чем 'max_user_connections' активных соединений"
        serbian "Korisnik %-.64s već ima više aktivnih konekcija nego što je to određeno 'max_user_connections' promenljivom"
        spa "Usario %-.64s ya tiene mas que 'max_user_connections' conexiones activas"
        swe "Användare '%-.64s' har redan 'max_user_connections' aktiva inloggningar"
        ukr "Користувач %-.64s вже має більше ніж 'max_user_connections' активних з'єднань"
ER_SET_CONSTANTS_ONLY  
        dan "Du må kun bruge konstantudtryk med SET"
        nla "U mag alleen constante expressies gebruiken bij SET"
        eng "You may only use constant expressions with SET"
        est "Ainult konstantsed suurused on lubatud SET klauslis"
        fre "Seules les expressions constantes sont autorisées avec SET"
        ger "Bei SET dürfen nur konstante Ausdrücke verwendet werden"
        ita "Si possono usare solo espressioni costanti con SET"
        jpn "SET処理が失敗しました。"
        por "Você pode usar apenas expressões constantes com SET"
        rus "Вы можете использовать в SET только константные выражения"
        serbian "Možete upotrebiti samo konstantan iskaz sa komandom 'SET'"
        spa "Tu solo debes usar expresiones constantes con SET"
        swe "Man kan endast använda konstantuttryck med SET"
        ukr "Можна використовувати лише вирази зі сталими у SET"
ER_LOCK_WAIT_TIMEOUT  
        dan "Lock wait timeout overskredet"
        nla "Lock wacht tijd overschreden"
        eng "Lock wait timeout exceeded; try restarting transaction"
        est "Kontrollaeg ületatud luku järel ootamisel; Proovi transaktsiooni otsast alata"
        fre "Timeout sur l'obtention du verrou"
        ger "Beim Warten auf eine Sperre wurde die zulässige Wartezeit überschritten. Bitte versuchen Sie, die Transaktion neu zu starten"
        ita "E' scaduto il timeout per l'attesa del lock"
        jpn "ロック待ちがタイムアウトしました。トランザクションを再試行してください。"
        por "Tempo de espera (timeout) de travamento excedido. Tente reiniciar a transação."
        rus "Таймаут ожидания блокировки истек; попробуйте перезапустить транзакцию"
        serbian "Vremenski limit za zaključavanje tabele je istekao; Probajte da ponovo startujete transakciju"
        spa "Tiempo de bloqueo de espera excedido"
        swe "Fick inte ett lås i tid ; Försök att starta om transaktionen"
        ukr "Затримку очікування блокування вичерпано"
ER_LOCK_TABLE_FULL  
        dan "Det totale antal låse overstiger størrelsen på låse-tabellen"
        nla "Het totale aantal locks overschrijdt de lock tabel grootte"
        eng "The total number of locks exceeds the lock table size"
        est "Lukkude koguarv ületab lukutabeli suuruse"
        fre "Le nombre total de verrou dépasse la taille de la table des verrous"
        ger "Die Gesamtzahl der Sperren überschreitet die Größe der Sperrtabelle"
        ita "Il numero totale di lock e' maggiore della grandezza della tabella di lock"
        jpn "ロックの数が多すぎます。"
        por "O número total de travamentos excede o tamanho da tabela de travamentos"
        rus "Общее количество блокировок превысило размеры таблицы блокировок"
        serbian "Broj totalnih zaključavanja tabele premašuje veličinu tabele zaključavanja"
        spa "El número total de bloqueos excede el tamaño de bloqueo de la tabla"
        swe "Antal lås överskrider antalet reserverade lås"
        ukr "Загальна кількість блокувань перевищила розмір блокувань для таблиці"
ER_READ_ONLY_TRANSACTION 25000 
        dan "Update lås kan ikke opnås under en READ UNCOMMITTED transaktion"
        nla "Update locks kunnen niet worden verkregen tijdens een READ UNCOMMITTED transactie"
        eng "Update locks cannot be acquired during a READ UNCOMMITTED transaction"
        est "Uuenduslukke ei saa kasutada READ UNCOMMITTED transaktsiooni käigus"
        fre "Un verrou en update ne peut être acquit pendant une transaction READ UNCOMMITTED"
        ger "Während einer READ-UNCOMMITTED-Transaktion können keine UPDATE-Sperren angefordert werden"
        ita "I lock di aggiornamento non possono essere acquisiti durante una transazione 'READ UNCOMMITTED'"
        jpn "読み込み専用トランザクションです。"
        por "Travamentos de atualização não podem ser obtidos durante uma transação de tipo READ UNCOMMITTED"
        rus "Блокировки обновлений нельзя получить в процессе чтения не принятой (в режиме READ UNCOMMITTED) транзакции"
        serbian "Zaključavanja izmena ne mogu biti realizovana sve dok traje 'READ UNCOMMITTED' transakcija"
        spa "Bloqueos de actualización no pueden ser adqueridos durante una transición READ UNCOMMITTED"
        swe "Updateringslås kan inte göras när man använder READ UNCOMMITTED"
        ukr "Оновити блокування не можливо на протязі транзакції READ UNCOMMITTED"
ER_DROP_DB_WITH_READ_LOCK  
        dan "DROP DATABASE er ikke tilladt mens en tråd holder på globalt read lock"
        nla "DROP DATABASE niet toegestaan terwijl thread een globale 'read lock' bezit"
        eng "DROP DATABASE not allowed while thread is holding global read lock"
        est "DROP DATABASE ei ole lubatud kui lõim omab globaalset READ lukku"
        fre "DROP DATABASE n'est pas autorisée pendant qu'une tâche possède un verrou global en lecture"
        ger "DROP DATABASE ist nicht erlaubt, solange der Thread eine globale Lesesperre hält"
        ita "DROP DATABASE non e' permesso mentre il thread ha un lock globale di lettura"
        jpn "グローバルリードロックを保持している間は、DROP DATABASE を実行できません。"
        por "DROP DATABASE não permitido enquanto uma 'thread' está mantendo um travamento global de leitura"
        rus "Не допускается DROP DATABASE, пока поток держит глобальную блокировку чтения"
        serbian "Komanda 'DROP DATABASE' nije dozvoljena dok thread globalno zaključava čitanje podataka"
        spa "DROP DATABASE no permitido mientras un thread está ejerciendo un bloqueo de lectura global"
        swe "DROP DATABASE är inte tillåtet när man har ett globalt läslås"
        ukr "DROP DATABASE не дозволено доки гілка перебуває під загальним блокуванням читання"
ER_CREATE_DB_WITH_READ_LOCK  
        dan "CREATE DATABASE er ikke tilladt mens en tråd holder på globalt read lock"
        nla "CREATE DATABASE niet toegestaan terwijl thread een globale 'read lock' bezit"
        eng "CREATE DATABASE not allowed while thread is holding global read lock"
        est "CREATE DATABASE ei ole lubatud kui lõim omab globaalset READ lukku"
        fre "CREATE DATABASE n'est pas autorisée pendant qu'une tâche possède un verrou global en lecture"
        ger "CREATE DATABASE ist nicht erlaubt, solange der Thread eine globale Lesesperre hält"
        ita "CREATE DATABASE non e' permesso mentre il thread ha un lock globale di lettura"
        jpn "グローバルリードロックを保持している間は、CREATE DATABASE を実行できません。"
        por "CREATE DATABASE não permitido enquanto uma 'thread' está mantendo um travamento global de leitura"
        rus "Не допускается CREATE DATABASE, пока поток держит глобальную блокировку чтения"
        serbian "Komanda 'CREATE DATABASE' nije dozvoljena dok thread globalno zaključava čitanje podataka"
        spa "CREATE DATABASE no permitido mientras un thread está ejerciendo un bloqueo de lectura global"
        swe "CREATE DATABASE är inte tillåtet när man har ett globalt läslås"
        ukr "CREATE DATABASE не дозволено доки гілка перебуває під загальним блокуванням читання"
ER_WRONG_ARGUMENTS  
        nla "Foutieve parameters voor %s"
        eng "Incorrect arguments to %s"
        est "Vigased parameetrid %s-le"
        fre "Mauvais arguments à %s"
        ger "Falsche Argumente für %s"
        ita "Argomenti errati a %s"
        jpn "%s の引数が不正です"
        por "Argumentos errados para %s"
        rus "Неверные параметры для %s"
        serbian "Pogrešni argumenti prosleđeni na %s"
        spa "Argumentos errados para %s"
        swe "Felaktiga argument till %s"
        ukr "Хибний аргумент для %s"
ER_NO_PERMISSION_TO_CREATE_USER 42000 
        nla "'%-.48s'@'%-.64s' mag geen nieuwe gebruikers creeren"
        eng "'%-.48s'@'%-.64s' is not allowed to create new users"
        est "Kasutajal '%-.48s'@'%-.64s' ei ole lubatud luua uusi kasutajaid"
        fre "'%-.48s'@'%-.64s' n'est pas autorisé à créer de nouveaux utilisateurs"
        ger "'%-.48s'@'%-.64s' ist nicht berechtigt, neue Benutzer hinzuzufügen"
        ita "A '%-.48s'@'%-.64s' non e' permesso creare nuovi utenti"
        jpn "'%-.48s'@'%-.64s' は新しいユーザーを作成できません。"
        por "Não é permitido a '%-.48s'@'%-.64s' criar novos usuários"
        rus "'%-.48s'@'%-.64s' не разрешается создавать новых пользователей"
        serbian "Korisniku '%-.48s'@'%-.64s' nije dozvoljeno da kreira nove korisnike"
        spa "'%-.48s`@`%-.64s` no es permitido para crear nuevos usuarios"
        swe "'%-.48s'@'%-.64s' har inte rättighet att skapa nya användare"
        ukr "Користувачу '%-.48s'@'%-.64s' не дозволено створювати нових користувачів"
ER_UNION_TABLES_IN_DIFFERENT_DIR  
        nla "Incorrecte tabel definitie; alle MERGE tabellen moeten tot dezelfde database behoren"
        eng "Incorrect table definition; all MERGE tables must be in the same database"
        est "Vigane tabelimääratlus; kõik MERGE tabeli liikmed peavad asuma samas andmebaasis"
        fre "Définition de table incorrecte; toutes les tables MERGE doivent être dans la même base de donnée"
        ger "Falsche Tabellendefinition. Alle MERGE-Tabellen müssen sich in derselben Datenbank befinden"
        ita "Definizione della tabella errata; tutte le tabelle di tipo MERGE devono essere nello stesso database"
        jpn "不正な表定義です。MERGE表の構成表はすべて同じデータベース内になければなりません。"
        por "Definição incorreta da tabela. Todas as tabelas contidas na junção devem estar no mesmo banco de dados."
        rus "Неверное определение таблицы; Все таблицы в MERGE должны принадлежать одной и той же базе данных"
        serbian "Pogrešna definicija tabele; sve 'MERGE' tabele moraju biti u istoj bazi podataka"
        spa "Incorrecta definición de la tabla; Todas las tablas MERGE deben estar en el mismo banco de datos"
        swe "Felaktig tabelldefinition; alla tabeller i en MERGE-tabell måste vara i samma databas"
ER_LOCK_DEADLOCK 40001 
        nla "Deadlock gevonden tijdens lock-aanvraag poging; Probeer herstart van de transactie"
        eng "Deadlock found when trying to get lock; try restarting transaction"
        est "Lukustamisel tekkis tupik (deadlock); alusta transaktsiooni otsast"
        fre "Deadlock découvert en essayant d'obtenir les verrous : essayez de redémarrer la transaction"
        ger "Beim Versuch, eine Sperre anzufordern, ist ein Deadlock aufgetreten. Versuchen Sie, die Transaktion neu zu starten"
        ita "Trovato deadlock durante il lock; Provare a far ripartire la transazione"
        jpn "ロック取得中にデッドロックが検出されました。トランザクションを再試行してください。"
        por "Encontrado um travamento fatal (deadlock) quando tentava obter uma trava. Tente reiniciar a transação."
        rus "Возникла тупиковая ситуация в процессе получения блокировки; Попробуйте перезапустить транзакцию"
        serbian "Unakrsno zaključavanje pronađeno kada sam pokušao da dobijem pravo na zaključavanje; Probajte da restartujete transakciju"
        spa "Encontrado deadlock cuando tentando obtener el bloqueo; Tente recomenzar la transición"
        swe "Fick 'DEADLOCK' vid låsförsök av block/rad. Försök att starta om transaktionen"
ER_TABLE_CANT_HANDLE_FT  
        nla "Het gebruikte tabel type ondersteund geen FULLTEXT indexen"
        eng "The used table type doesn't support FULLTEXT indexes"
        est "Antud tabelitüüp ei toeta FULLTEXT indekseid"
        fre "Le type de table utilisé ne supporte pas les index FULLTEXT"
        ger "Der verwendete Tabellentyp unterstützt keine FULLTEXT-Indizes"
        ita "La tabella usata non supporta gli indici FULLTEXT"
        jpn "使用の表は全文索引を利用できません。"
        por "O tipo de tabela utilizado não suporta índices de texto completo (fulltext indexes)"
        rus "Используемый тип таблиц не поддерживает полнотекстовых индексов"
        serbian "Upotrebljeni tip tabele ne podržava 'FULLTEXT' indekse"
        spa "El tipo de tabla usada no soporta índices FULLTEXT"
        swe "Tabelltypen har inte hantering av FULLTEXT-index"
        ukr "Використаний тип таблиці не підтримує FULLTEXT індексів"
ER_CANNOT_ADD_FOREIGN  
        nla "Kan foreign key beperking niet toevoegen"
        eng "Cannot add foreign key constraint"
        fre "Impossible d'ajouter des contraintes d'index externe"
        ger "Fremdschlüssel-Beschränkung kann nicht hinzugefügt werden"
        ita "Impossibile aggiungere il vincolo di integrita' referenziale (foreign key constraint)"
        jpn "外部キー制約を追加できません。"
        por "Não pode acrescentar uma restrição de chave estrangeira"
        rus "Невозможно добавить ограничения внешнего ключа"
        serbian "Ne mogu da dodam proveru spoljnog ključa"
        spa "No puede adicionar clave extranjera constraint"
        swe "Kan inte lägga till 'FOREIGN KEY constraint'"
ER_NO_REFERENCED_ROW 23000 
        nla "Kan onderliggende rij niet toevoegen: foreign key beperking gefaald"
        eng "Cannot add or update a child row: a foreign key constraint fails"
        fre "Impossible d'ajouter un enregistrement fils : une constrainte externe l'empèche"
        ger "Hinzufügen oder Aktualisieren eines Kind-Datensatzes schlug aufgrund einer Fremdschlüssel-Beschränkung fehl"
        greek "Cannot add a child row: a foreign key constraint fails"
        hun "Cannot add a child row: a foreign key constraint fails"
        ita "Impossibile aggiungere la riga: un vincolo d'integrita' referenziale non e' soddisfatto"
        jpn "親キーがありません。外部キー制約違反です。"
        norwegian-ny "Cannot add a child row: a foreign key constraint fails"
        por "Não pode acrescentar uma linha filha: uma restrição de chave estrangeira falhou"
        rus "Невозможно добавить или обновить дочернюю строку: проверка ограничений внешнего ключа не выполняется"
        spa "No puede adicionar una línea hijo: falla de clave extranjera constraint"
        swe "FOREIGN KEY-konflikt:  Kan inte skriva barn"
ER_ROW_IS_REFERENCED 23000 
        eng "Cannot delete or update a parent row: a foreign key constraint fails"
        fre "Impossible de supprimer un enregistrement père : une constrainte externe l'empèche"
        ger "Löschen oder Aktualisieren eines Eltern-Datensatzes schlug aufgrund einer Fremdschlüssel-Beschränkung fehl"
        greek "Cannot delete a parent row: a foreign key constraint fails"
        hun "Cannot delete a parent row: a foreign key constraint fails"
        ita "Impossibile cancellare la riga: un vincolo d'integrita' referenziale non e' soddisfatto"
        jpn "子レコードがあります。外部キー制約違反です。"
        por "Não pode apagar uma linha pai: uma restrição de chave estrangeira falhou"
        rus "Невозможно удалить или обновить родительскую строку: проверка ограничений внешнего ключа не выполняется"
        serbian "Ne mogu da izbrišem roditeljski slog: provera spoljnog ključa je neuspela"
        spa "No puede deletar una línea padre: falla de clave extranjera constraint"
        swe "FOREIGN KEY-konflikt:  Kan inte radera fader"
ER_CONNECT_TO_MASTER 08S01 
        nla "Fout bij opbouwen verbinding naar master: %-.128s"
        eng "Error connecting to master: %-.128s"
        ger "Fehler bei der Verbindung zum Master: %-.128s"
        ita "Errore durante la connessione al master: %-.128s"
        jpn "マスターへの接続エラー: %-.128s"
        por "Erro conectando com o master: %-.128s"
        rus "Ошибка соединения с головным сервером: %-.128s"
        spa "Error de coneccion a master: %-.128s"
        swe "Fick fel vid anslutning till master: %-.128s"
ER_QUERY_ON_MASTER  
        nla "Fout bij uitvoeren query op master: %-.128s"
        eng "Error running query on master: %-.128s"
        ger "Beim Ausführen einer Abfrage auf dem Master trat ein Fehler auf: %-.128s"
        ita "Errore eseguendo una query sul master: %-.128s"
        jpn "マスターでのクエリ実行エラー: %-.128s"
        por "Erro rodando consulta no master: %-.128s"
        rus "Ошибка выполнения запроса на головном сервере: %-.128s"
        spa "Error executando el query en master: %-.128s"
        swe "Fick fel vid utförande av command på mastern: %-.128s"
ER_ERROR_WHEN_EXECUTING_COMMAND  
        nla "Fout tijdens uitvoeren van commando %s: %-.128s"
        eng "Error when executing command %s: %-.128s"
        est "Viga käsu %s täitmisel: %-.128s"
        ger "Fehler beim Ausführen des Befehls %s: %-.128s"
        ita "Errore durante l'esecuzione del comando %s: %-.128s"
        jpn "%s コマンドの実行エラー: %-.128s"
        por "Erro quando executando comando %s: %-.128s"
        rus "Ошибка при выполнении команды %s: %-.128s"
        serbian "Greška pri izvršavanju komande %s: %-.128s"
        spa "Error de %s: %-.128s"
        swe "Fick fel vid utförande av %s: %-.128s"
ER_WRONG_USAGE  
        nla "Foutief gebruik van %s en %s"
        eng "Incorrect usage of %s and %s"
        est "Vigane %s ja %s kasutus"
        ger "Falsche Verwendung von %s und %s"
        ita "Uso errato di %s e %s"
        jpn "%s の %s に関する不正な使用法です。"
        por "Uso errado de %s e %s"
        rus "Неверное использование %s и %s"
        serbian "Pogrešna upotreba %s i %s"
        spa "Equivocado uso de %s y  %s"
        swe "Felaktig använding av %s and %s"
        ukr "Wrong usage of %s and %s"
ER_WRONG_NUMBER_OF_COLUMNS_IN_SELECT 21000 
        nla "De gebruikte SELECT commando's hebben een verschillend aantal kolommen"
        eng "The used SELECT statements have a different number of columns"
        est "Tulpade arv kasutatud SELECT lausetes ei kattu"
        ger "Die verwendeten SELECT-Befehle liefern unterschiedliche Anzahlen von Feldern zurück"
        ita "La SELECT utilizzata ha un numero di colonne differente"
        jpn "使用のSELECT文が返す列数が違います。"
        por "Os comandos SELECT usados têm diferente número de colunas"
        rus "Использованные операторы выборки (SELECT) дают разное количество столбцов"
        serbian "Upotrebljene 'SELECT' komande adresiraju različit broj kolona"
        spa "El comando SELECT usado tiene diferente número de columnas"
        swe "SELECT-kommandona har olika antal kolumner"
ER_CANT_UPDATE_WITH_READLOCK  
        nla "Kan de query niet uitvoeren vanwege een conflicterende read lock"
        eng "Can't execute the query because you have a conflicting read lock"
        est "Ei suuda täita päringut konfliktse luku tõttu"
        ger "Augrund eines READ-LOCK-Konflikts kann die Abfrage nicht ausgeführt werden"
        ita "Impossibile eseguire la query perche' c'e' un conflitto con in lock di lettura"
        jpn "競合するリードロックを保持しているので、クエリを実行できません。"
        por "Não posso executar a consulta porque você tem um conflito de travamento de leitura"
        rus "Невозможно исполнить запрос, поскольку у вас установлены конфликтующие блокировки чтения"
        serbian "Ne mogu da izvršim upit zbog toga što imate zaključavanja čitanja podataka u konfliktu"
        spa "No puedo ejecutar el query  porque usted tiene conflicto de traba de lectura"
        swe "Kan inte utföra kommandot emedan du har ett READ-lås"
ER_MIXING_NOT_ALLOWED  
        nla "Het combineren van transactionele en niet-transactionele tabellen is uitgeschakeld."
        eng "Mixing of transactional and non-transactional tables is disabled"
        est "Transaktsioone toetavate ning mittetoetavate tabelite kooskasutamine ei ole lubatud"
        ger "Die gleichzeitige Verwendung von Tabellen mit und ohne Transaktionsunterstützung ist deaktiviert"
        ita "E' disabilitata la possibilita' di mischiare tabelle transazionali e non-transazionali"
        jpn "トランザクション対応の表と非対応の表の同時使用は無効化されています。"
        por "Mistura de tabelas transacional e não-transacional está desabilitada"
        rus "Использование транзакционных таблиц наряду с нетранзакционными запрещено"
        serbian "Mešanje tabela koje podržavaju transakcije i onih koje ne podržavaju transakcije je isključeno"
        spa "Mezla de transancional y no-transancional tablas está deshabilitada"
        swe "Blandning av transaktionella och icke-transaktionella tabeller är inaktiverat"
ER_DUP_ARGUMENT  
        nla "Optie '%s' tweemaal gebruikt in opdracht"
        eng "Option '%s' used twice in statement"
        est "Määrangut '%s' on lauses kasutatud topelt"
        ger "Option '%s' wird im Befehl zweimal verwendet"
        ita "L'opzione '%s' e' stata usata due volte nel comando"
        jpn "オプション '%s' が2度使用されています。"
        por "Opção '%s' usada duas vezes no comando"
        rus "Опция '%s' дважды использована в выражении"
        spa "Opción '%s' usada dos veces en el comando"
        swe "Option '%s' användes två gånger"
ER_USER_LIMIT_REACHED 42000 
        nla "Gebruiker '%-.64s' heeft het maximale gebruik van de '%s' faciliteit overschreden (huidige waarde: %ld)"
        eng "User '%-.64s' has exceeded the '%s' resource (current value: %ld)"
        ger "Benutzer '%-.64s' hat die Ressourcenbeschränkung '%s' überschritten (aktueller Wert: %ld)"
        ita "L'utente '%-.64s' ha ecceduto la risorsa '%s' (valore corrente: %ld)"
        jpn "ユーザー '%-.64s' はリソースの上限 '%s' に達しました。(現在値: %ld)"
        por "Usuário '%-.64s' tem excedido o '%s' recurso (atual valor: %ld)"
        rus "Пользователь '%-.64s' превысил использование ресурса '%s' (текущее значение: %ld)"
        spa "Usuario '%-.64s' ha excedido el recurso '%s' (actual valor: %ld)"
        swe "Användare '%-.64s' har överskridit '%s' (nuvarande värde: %ld)"
ER_SPECIFIC_ACCESS_DENIED_ERROR 42000 
        nla "Toegang geweigerd. U moet het %-.128s privilege hebben voor deze operatie"
        eng "Access denied; you need (at least one of) the %-.128s privilege(s) for this operation"
        ger "Kein Zugriff. Hierfür wird die Berechtigung %-.128s benötigt"
        ita "Accesso non consentito. Serve il privilegio %-.128s per questa operazione"
        jpn "アクセスは拒否されました。この操作には %-.128s 権限が(複数の場合はどれか1つ)必要です。"
        por "Acesso negado. Você precisa o privilégio %-.128s para essa operação"
        rus "В доступе отказано. Вам нужны привилегии %-.128s для этой операции"
        spa "Acceso negado. Usted necesita el privilegio %-.128s para esta operación"
        swe "Du har inte privlegiet '%-.128s' som behövs för denna operation"
        ukr "Access denied. You need the %-.128s privilege for this operation"
ER_LOCAL_VARIABLE  
        nla "Variabele '%-.64s' is SESSION en kan niet worden gebruikt met SET GLOBAL"
        eng "Variable '%-.64s' is a SESSION variable and can't be used with SET GLOBAL"
        ger "Variable '%-.64s' ist eine lokale Variable und kann nicht mit SET GLOBAL verändert werden"
        ita "La variabile '%-.64s' e' una variabile locale ( SESSION ) e non puo' essere cambiata usando SET GLOBAL"
        jpn "変数 '%-.64s' はセッション変数です。SET GLOBALでは使用できません。"
        por "Variável '%-.64s' é uma SESSION variável e não pode ser usada com SET GLOBAL"
        rus "Переменная '%-.64s' является потоковой (SESSION) переменной и не может быть изменена с помощью SET GLOBAL"
        spa "Variable '%-.64s' es una SESSION variable y no puede ser usada con SET GLOBAL"
        swe "Variabel '%-.64s' är en SESSION variabel och kan inte ändrad med SET GLOBAL"
ER_GLOBAL_VARIABLE  
        nla "Variabele '%-.64s' is GLOBAL en dient te worden gewijzigd met SET GLOBAL"
        eng "Variable '%-.64s' is a GLOBAL variable and should be set with SET GLOBAL"
        ger "Variable '%-.64s' ist eine globale Variable und muss mit SET GLOBAL verändert werden"
        ita "La variabile '%-.64s' e' una variabile globale ( GLOBAL ) e deve essere cambiata usando SET GLOBAL"
        jpn "変数 '%-.64s' はグローバル変数です。SET GLOBALを使用してください。"
        por "Variável '%-.64s' é uma GLOBAL variável e deve ser configurada com SET GLOBAL"
        rus "Переменная '%-.64s' является глобальной (GLOBAL) переменной, и ее следует изменять с помощью SET GLOBAL"
        spa "Variable '%-.64s' es una GLOBAL variable y no puede ser configurada con SET GLOBAL"
        swe "Variabel '%-.64s' är en GLOBAL variabel och bör sättas med SET GLOBAL"
ER_NO_DEFAULT 42000 
        nla "Variabele '%-.64s' heeft geen standaard waarde"
        eng "Variable '%-.64s' doesn't have a default value"
        ger "Variable '%-.64s' hat keinen Vorgabewert"
        ita "La variabile '%-.64s' non ha un valore di default"
        jpn "変数 '%-.64s' にはデフォルト値がありません。"
        por "Variável '%-.64s' não tem um valor padrão"
        rus "Переменная '%-.64s' не имеет значения по умолчанию"
        spa "Variable '%-.64s' no tiene un valor patrón"
        swe "Variabel '%-.64s' har inte ett DEFAULT-värde"
ER_WRONG_VALUE_FOR_VAR 42000 
        nla "Variabele '%-.64s' kan niet worden gewijzigd naar de waarde '%-.200s'"
        eng "Variable '%-.64s' can't be set to the value of '%-.200s'"
        ger "Variable '%-.64s' kann nicht auf '%-.200s' gesetzt werden"
        ita "Alla variabile '%-.64s' non puo' essere assegato il valore '%-.200s'"
        jpn "変数 '%-.64s' に値 '%-.200s' を設定できません。"
        por "Variável '%-.64s' não pode ser configurada para o valor de '%-.200s'"
        rus "Переменная '%-.64s' не может быть установлена в значение '%-.200s'"
        spa "Variable '%-.64s' no puede ser configurada para el valor de '%-.200s'"
        swe "Variabel '%-.64s' kan inte sättas till '%-.200s'"
ER_WRONG_TYPE_FOR_VAR 42000 
        nla "Foutief argumenttype voor variabele '%-.64s'"
        eng "Incorrect argument type to variable '%-.64s'"
        ger "Falscher Argumenttyp für Variable '%-.64s'"
        ita "Tipo di valore errato per la variabile '%-.64s'"
        jpn "変数 '%-.64s' への値の型が不正です。"
        por "Tipo errado de argumento para variável '%-.64s'"
        rus "Неверный тип аргумента для переменной '%-.64s'"
        spa "Tipo de argumento equivocado para variable '%-.64s'"
        swe "Fel typ av argument till variabel '%-.64s'"
ER_VAR_CANT_BE_READ  
        nla "Variabele '%-.64s' kan alleen worden gewijzigd, niet gelezen"
        eng "Variable '%-.64s' can only be set, not read"
        ger "Variable '%-.64s' kann nur verändert, nicht gelesen werden"
        ita "Alla variabile '%-.64s' e' di sola scrittura quindi puo' essere solo assegnato un valore, non letto"
        jpn "変数 '%-.64s' は書き込み専用です。読み込みはできません。"
        por "Variável '%-.64s' somente pode ser configurada, não lida"
        rus "Переменная '%-.64s' может быть только установлена, но не считана"
        spa "Variable '%-.64s' solamente puede ser configurada, no leída"
        swe "Variabeln '%-.64s' kan endast sättas, inte läsas"
ER_CANT_USE_OPTION_HERE 42000 
        nla "Foutieve toepassing/plaatsing van '%s'"
        eng "Incorrect usage/placement of '%s'"
        ger "Falsche Verwendung oder Platzierung von '%s'"
        ita "Uso/posizione di '%s' sbagliato"
        jpn "'%s' の使用法または場所が不正です。"
        por "Errado uso/colocação de '%s'"
        rus "Неверное использование или в неверном месте указан '%s'"
        spa "Equivocado uso/colocación de '%s'"
        swe "Fel använding/placering av '%s'"
ER_NOT_SUPPORTED_YET 42000 
        nla "Deze versie van MySQL ondersteunt nog geen '%s'"
        eng "This version of MySQL doesn't yet support '%s'"
        ger "Diese MySQL-Version unterstützt '%s' nicht"
        ita "Questa versione di MySQL non supporta ancora '%s'"
        jpn "このバージョンのMySQLでは、まだ '%s' を利用できません。"
        por "Esta versão de MySQL não suporta ainda '%s'"
        rus "Эта версия MySQL пока еще не поддерживает '%s'"
        spa "Esta versión de MySQL no soporta todavia '%s'"
        swe "Denna version av MySQL kan ännu inte utföra '%s'"
ER_MASTER_FATAL_ERROR_READING_BINLOG  
        nla "Kreeg fatale fout %d: '%-.320s' van master tijdens lezen van data uit binaire log"
        eng "Got fatal error %d from master when reading data from binary log: '%-.320s'"
        ger "Schwerer Fehler %d: '%-.320s vom Master beim Lesen des binären Logs"
        ita "Errore fatale %d: '%-.320s' dal master leggendo i dati dal log binario"
        jpn "致命的なエラー %d: '%-.320s' がマスターでバイナリログ読み込み中に発生しました。"
        por "Obteve fatal erro %d: '%-.320s' do master quando lendo dados do binary log"
        rus "Получена неисправимая ошибка %d: '%-.320s' от головного сервера в процессе выборки данных из двоичного журнала"
        spa "Recibió fatal error %d: '%-.320s' del master cuando leyendo datos del binary log"
        swe "Fick fatalt fel %d: '%-.320s' från master vid läsning av binärloggen"
ER_SLAVE_IGNORED_TABLE  
        eng "Slave SQL thread ignored the query because of replicate-*-table rules"
        ger "Slave-SQL-Thread hat die Abfrage aufgrund von replicate-*-table-Regeln ignoriert"
        jpn "replicate-*-table ルールに従って、スレーブSQLスレッドはクエリを無視しました。"
        nla "Slave SQL thread negeerde de query vanwege replicate-*-table opties"
        por "Slave SQL thread ignorado a consulta devido às normas de replicação-*-tabela"
        spa "Slave SQL thread ignorado el query debido a las reglas de replicación-*-tabla"
        swe "Slav SQL tråden ignorerade frågan pga en replicate-*-table regel"
ER_INCORRECT_GLOBAL_LOCAL_VAR  
        eng "Variable '%-.192s' is a %s variable"
        serbian "Promenljiva '%-.192s' je %s promenljiva"
        ger "Variable '%-.192s' ist eine %s-Variable"
        jpn "変数 '%-.192s' は %s 変数です。"
        nla "Variabele '%-.192s' is geen %s variabele"
        spa "Variable '%-.192s' es una %s variable"
        swe "Variabel '%-.192s' är av typ %s"
ER_WRONG_FK_DEF 42000 
        eng "Incorrect foreign key definition for '%-.192s': %s"
        ger "Falsche Fremdschlüssel-Definition für '%-.192s': %s"
        jpn "外部キー '%-.192s' の定義の不正: %s"
        nla "Incorrecte foreign key definitie voor '%-.192s': %s"
        por "Definição errada da chave estrangeira para '%-.192s': %s"
        spa "Equivocada definición de llave extranjera para '%-.192s': %s"
        swe "Felaktig FOREIGN KEY-definition för '%-.192s': %s"
ER_KEY_REF_DO_NOT_MATCH_TABLE_REF  
        eng "Key reference and table reference don't match"
        ger "Schlüssel- und Tabellenverweis passen nicht zusammen"
        jpn "外部キーの参照表と定義が一致しません。"
        nla "Sleutel- en tabelreferentie komen niet overeen"
        por "Referência da chave e referência da tabela não coincidem"
        spa "Referencia de llave y referencia de tabla no coinciden"
        swe "Nyckelreferensen och tabellreferensen stämmer inte överens"
ER_OPERAND_COLUMNS 21000 
        eng "Operand should contain %d column(s)"
        ger "Operand sollte %d Spalte(n) enthalten"
        jpn "オペランドに %d 個の列が必要です。"
        nla "Operand behoort %d kolommen te bevatten"
        rus "Операнд должен содержать %d колонок"
        spa "Operando debe tener %d columna(s)"
        ukr "Операнд має складатися з %d стовбців"
ER_SUBQUERY_NO_1_ROW 21000 
        eng "Subquery returns more than 1 row"
        ger "Unterabfrage lieferte mehr als einen Datensatz zurück"
        jpn "サブクエリが2行以上の結果を返します。"
        nla "Subquery retourneert meer dan 1 rij"
        por "Subconsulta retorna mais que 1 registro"
        rus "Подзапрос возвращает более одной записи"
        spa "Subconsulta retorna mas que 1 línea"
        swe "Subquery returnerade mer än 1 rad"
        ukr "Підзапит повертає більш нiж 1 запис"
ER_UNKNOWN_STMT_HANDLER  
        dan "Unknown prepared statement handler (%.*s) given to %s"
        eng "Unknown prepared statement handler (%.*s) given to %s"
        ger "Unbekannter Prepared-Statement-Handler (%.*s) für %s angegeben"
        jpn "'%.*s' はプリペアードステートメントの不明なハンドルです。(%s で指定されました)"
        nla "Onebekende prepared statement handler (%.*s) voor %s aangegeven"
        por "Desconhecido manipulador de declaração preparado (%.*s) determinado para %s"
        spa "Desconocido preparado comando handler (%.*s) dado para %s"
        swe "Okänd PREPARED STATEMENT id (%.*s) var given till %s"
        ukr "Unknown prepared statement handler (%.*s) given to %s"
ER_CORRUPT_HELP_DB  
        eng "Help database is corrupt or does not exist"
        ger "Die Hilfe-Datenbank ist beschädigt oder existiert nicht"
        jpn "ヘルプデータベースは壊れているか存在しません。"
        nla "Help database is beschadigd of bestaat niet"
        por "Banco de dado de ajuda corrupto ou não existente"
        spa "Base de datos Help está corrupto o no existe"
        swe "Hjälpdatabasen finns inte eller är skadad"
ER_CYCLIC_REFERENCE  
        eng "Cyclic reference on subqueries"
        ger "Zyklischer Verweis in Unterabfragen"
        jpn "サブクエリの参照がループしています。"
        nla "Cyclische verwijzing in subqueries"
        por "Referência cíclica em subconsultas"
        rus "Циклическая ссылка на подзапрос"
        spa "Cíclica referencia en subconsultas"
        swe "Cyklisk referens i subqueries"
        ukr "Циклічне посилання на підзапит"
ER_AUTO_CONVERT  
        eng "Converting column '%s' from %s to %s"
        ger "Feld '%s' wird von %s nach %s umgewandelt"
        jpn "列 '%s' を %s から %s へ変換します。"
        nla "Veld '%s' wordt van %s naar %s geconverteerd"
        por "Convertendo coluna '%s' de %s para %s"
        rus "Преобразование поля '%s' из %s в %s"
        spa "Convirtiendo columna '%s' de %s para %s"
        swe "Konvertar kolumn '%s' från %s till %s"
        ukr "Перетворення стовбца '%s' з %s у %s"
ER_ILLEGAL_REFERENCE 42S22 
        eng "Reference '%-.64s' not supported (%s)"
        ger "Verweis '%-.64s' wird nicht unterstützt (%s)"
        jpn "'%-.64s' の参照はできません。(%s)"
        nla "Verwijzing '%-.64s' niet ondersteund (%s)"
        por "Referência '%-.64s' não suportada (%s)"
        rus "Ссылка '%-.64s' не поддерживается (%s)"
        spa "Referencia '%-.64s' no soportada (%s)"
        swe "Referens '%-.64s' stöds inte (%s)"
        ukr "Посилання '%-.64s' не пiдтримуется (%s)"
ER_DERIVED_MUST_HAVE_ALIAS 42000 
        eng "Every derived table must have its own alias"
        ger "Für jede abgeleitete Tabelle muss ein eigener Alias angegeben werden"
        jpn "導出表には別名が必須です。"
        nla "Voor elke afgeleide tabel moet een unieke alias worden gebruikt"
        por "Cada tabela derivada deve ter seu próprio alias"
        spa "Cada tabla derivada debe tener su propio alias"
        swe "Varje 'derived table' måste ha sitt eget alias"
ER_SELECT_REDUCED 01000 
        eng "Select %u was reduced during optimization"
        ger "Select %u wurde während der Optimierung reduziert"
        jpn "Select %u は最適化によって減らされました。"
        nla "Select %u werd geredureerd tijdens optimtalisatie"
        por "Select %u foi reduzido durante otimização"
        rus "Select %u был упразднен в процессе оптимизации"
        spa "Select %u fué reducido durante optimización"
        swe "Select %u reducerades vid optimiering"
        ukr "Select %u was скасовано при оптимiзацii"
ER_TABLENAME_NOT_ALLOWED_HERE 42000 
        eng "Table '%-.192s' from one of the SELECTs cannot be used in %-.32s"
        ger "Tabelle '%-.192s', die in einem der SELECT-Befehle verwendet wurde, kann nicht in %-.32s verwendet werden"
        jpn "特定のSELECTのみで使用の表 '%-.192s' は %-.32s では使用できません。"
        nla "Tabel '%-.192s' uit een van de SELECTS kan niet in %-.32s gebruikt worden"
        por "Tabela '%-.192s' de um dos SELECTs não pode ser usada em %-.32s"
        spa "Tabla '%-.192s' de uno de los SELECT no puede ser usada en %-.32s"
        swe "Tabell '%-.192s' från en SELECT kan inte användas i %-.32s"
ER_NOT_SUPPORTED_AUTH_MODE 08004 
        eng "Client does not support authentication protocol requested by server; consider upgrading MySQL client"
        ger "Client unterstützt das vom Server erwartete Authentifizierungsprotokoll nicht. Bitte aktualisieren Sie Ihren MySQL-Client"
        jpn "クライアントはサーバーが要求する認証プロトコルに対応できません。MySQLクライアントのアップグレードを検討してください。"
        nla "Client ondersteunt het door de server verwachtte authenticatieprotocol niet. Overweeg een nieuwere MySQL client te gebruiken"
        por "Cliente não suporta o protocolo de autenticação exigido pelo servidor; considere a atualização do cliente MySQL"
        spa "Cliente no soporta protocolo de autenticación solicitado por el servidor; considere actualizar el cliente MySQL"
        swe "Klienten stöder inte autentiseringsprotokollet som begärts av servern; överväg uppgradering av klientprogrammet."
ER_SPATIAL_CANT_HAVE_NULL 42000 
        eng "All parts of a SPATIAL index must be NOT NULL"
        ger "Alle Teile eines SPATIAL-Index müssen als NOT NULL deklariert sein"
        jpn "空間索引のキー列は NOT NULL でなければいけません。"
        nla "Alle delete van een  SPATIAL index dienen als NOT NULL gedeclareerd te worden"
        por "Todas as partes de uma SPATIAL index devem ser NOT NULL"
        spa "Todas las partes de una SPATIAL index deben ser NOT NULL"
        swe "Alla delar av en SPATIAL index måste vara NOT NULL"
ER_COLLATION_CHARSET_MISMATCH 42000 
        eng "COLLATION '%s' is not valid for CHARACTER SET '%s'"
        ger "COLLATION '%s' ist für CHARACTER SET '%s' ungültig"
        jpn "COLLATION '%s' は CHARACTER SET '%s' に適用できません。"
        nla "COLLATION '%s' is niet geldig voor CHARACTER SET '%s'"
        por "COLLATION '%s' não é válida para CHARACTER SET '%s'"
        spa "COLLATION '%s' no es válido para CHARACTER SET '%s'"
        swe "COLLATION '%s' är inte tillåtet för CHARACTER SET '%s'"
ER_SLAVE_WAS_RUNNING  
        eng "Slave is already running"
        ger "Slave läuft bereits"
        jpn "スレーブはすでに稼働中です。"
        nla "Slave is reeds actief"
        por "O slave já está rodando"
        spa "Slave ya está funcionando"
        swe "Slaven har redan startat"
ER_SLAVE_WAS_NOT_RUNNING  
        eng "Slave already has been stopped"
        ger "Slave wurde bereits angehalten"
        jpn "スレーブはすでに停止しています。"
        nla "Slave is reeds gestopt"
        por "O slave já está parado"
        spa "Slave ya fué parado"
        swe "Slaven har redan stoppat"
ER_TOO_BIG_FOR_UNCOMPRESS  
        eng "Uncompressed data size too large; the maximum size is %d (probably, length of uncompressed data was corrupted)"
        ger "Unkomprimierte Daten sind zu groß. Die maximale Größe beträgt %d (wahrscheinlich wurde die Länge der unkomprimierten Daten beschädigt)"
        jpn "展開後のデータが大きすぎます。最大サイズは %d です。(展開後データの長さ情報が壊れている可能性もあります。)"
        nla "Ongecomprimeerder data is te groot; de maximum lengte is %d (waarschijnlijk, de lengte van de gecomprimeerde data was beschadigd)"
        por "Tamanho muito grande dos dados des comprimidos. O máximo tamanho é %d. (provavelmente, o comprimento dos dados descomprimidos está corrupto)"
        spa "Tamaño demasiado grande para datos descomprimidos. El máximo tamaño es %d. (probablemente, extensión de datos descomprimidos fué corrompida)"
ER_ZLIB_Z_MEM_ERROR  
        eng "ZLIB: Not enough memory"
        ger "ZLIB: Nicht genug Speicher"
        jpn "ZLIB: メモリ不足です。"
        nla "ZLIB: Onvoldoende geheugen"
        por "ZLIB: Não suficiente memória disponível"
        spa "Z_MEM_ERROR: No suficiente memoria para zlib"
ER_ZLIB_Z_BUF_ERROR  
        eng "ZLIB: Not enough room in the output buffer (probably, length of uncompressed data was corrupted)"
        ger "ZLIB: Im Ausgabepuffer ist nicht genug Platz vorhanden (wahrscheinlich wurde die Länge der unkomprimierten Daten beschädigt)"
        jpn "ZLIB: 出力バッファに十分な空きがありません。(展開後データの長さ情報が壊れている可能性もあります。)"
        nla "ZLIB: Onvoldoende ruimte in uitgaande buffer (waarschijnlijk, de lengte van de ongecomprimeerde data was beschadigd)"
        por "ZLIB: Não suficiente espaço no buffer emissor (provavelmente, o comprimento dos dados descomprimidos está corrupto)"
        spa "Z_BUF_ERROR: No suficiente espacio en el búfer de salida para zlib (probablemente, extensión de datos descomprimidos fué corrompida)"
ER_ZLIB_Z_DATA_ERROR  
        eng "ZLIB: Input data corrupted"
        ger "ZLIB: Eingabedaten beschädigt"
        jpn "ZLIB: 入力データが壊れています。"
        nla "ZLIB: Invoer data beschadigd"
        por "ZLIB: Dados de entrada está corrupto"
        spa "ZLIB: Dato de entrada fué corrompido para zlib"
ER_CUT_VALUE_GROUP_CONCAT  
        eng "Row %u was cut by GROUP_CONCAT()"
ER_WARN_TOO_FEW_RECORDS 01000 
        eng "Row %ld doesn't contain data for all columns"
        ger "Zeile %ld enthält nicht für alle Felder Daten"
        jpn "行 %ld はすべての列へのデータを含んでいません。"
        nla "Rij %ld bevat niet de data voor alle kolommen"
        por "Conta de registro é menor que a conta de coluna na linha %ld"
        spa "Línea %ld no contiene datos para todas las columnas"
ER_WARN_TOO_MANY_RECORDS 01000 
        eng "Row %ld was truncated; it contained more data than there were input columns"
        ger "Zeile %ld gekürzt, die Zeile enthielt mehr Daten, als es Eingabefelder gibt"
        jpn "行 %ld はデータを切り捨てられました。列よりも多いデータを含んでいました。"
        nla "Regel %ld ingekort, bevatte meer data dan invoer kolommen"
        por "Conta de registro é maior que a conta de coluna na linha %ld"
        spa "Línea %ld fué truncada; La misma contine mas datos que las que existen en las columnas de entrada"
ER_WARN_NULL_TO_NOTNULL 22004 
        eng "Column set to default value; NULL supplied to NOT NULL column '%s' at row %ld"
        ger "Feld auf Vorgabewert gesetzt, da NULL für NOT-NULL-Feld '%s' in Zeile %ld angegeben"
        jpn "列にデフォルト値が設定されました。NOT NULLの列 '%s' に 行 %ld で NULL が与えられました。"
        por "Dado truncado, NULL fornecido para NOT NULL coluna '%s' na linha %ld"
        spa "Datos truncado, NULL suministrado para NOT NULL columna '%s' en la línea %ld"
ER_WARN_DATA_OUT_OF_RANGE 22003 
        eng "Out of range value for column '%s' at row %ld"
WARN_DATA_TRUNCATED 01000 
        eng "Data truncated for column '%s' at row %ld"
        ger "Daten abgeschnitten für Feld '%s' in Zeile %ld"
        jpn "列 '%s' の 行 %ld でデータが切り捨てられました。"
        por "Dado truncado para coluna '%s' na linha %ld"
        spa "Datos truncados para columna '%s' en la línea %ld"
ER_WARN_USING_OTHER_HANDLER  
        eng "Using storage engine %s for table '%s'"
        ger "Für Tabelle '%s' wird Speicher-Engine %s benutzt"
        jpn "ストレージエンジン %s が表 '%s' に利用されています。"
        por "Usando engine de armazenamento %s para tabela '%s'"
        spa "Usando motor de almacenamiento %s para tabla '%s'"
        swe "Använder handler %s för tabell '%s'"
ER_CANT_AGGREGATE_2COLLATIONS  
        eng "Illegal mix of collations (%s,%s) and (%s,%s) for operation '%s'"
        ger "Unerlaubte Mischung von Sortierreihenfolgen (%s, %s) und (%s, %s) für Operation '%s'"
        jpn "照合順序 (%s,%s) と (%s,%s) の混在は操作 '%s' では不正です。"
        por "Combinação ilegal de collations (%s,%s) e (%s,%s) para operação '%s'"
        spa "Ilegal mezcla de collations (%s,%s) y (%s,%s) para operación '%s'"
ER_DROP_USER  
        eng "Cannot drop one or more of the requested users"
        ger "Kann einen oder mehrere der angegebenen Benutzer nicht löschen"
ER_REVOKE_GRANTS  
        eng "Can't revoke all privileges for one or more of the requested users"
        ger "Kann nicht alle Berechtigungen widerrufen, die für einen oder mehrere Benutzer gewährt wurden"
        jpn "指定されたユーザーから指定された全ての権限を剥奪することができませんでした。"
        por "Não pode revocar todos os privilégios, grant para um ou mais dos usuários pedidos"
        spa "No puede revocar todos los privilegios, derecho para uno o mas de los usuarios solicitados"
ER_CANT_AGGREGATE_3COLLATIONS  
        eng "Illegal mix of collations (%s,%s), (%s,%s), (%s,%s) for operation '%s'"
        ger "Unerlaubte Mischung von Sortierreihenfolgen (%s, %s), (%s, %s), (%s, %s) für Operation '%s'"
        jpn "照合順序 (%s,%s), (%s,%s), (%s,%s) の混在は操作 '%s' では不正です。"
        por "Ilegal combinação de collations (%s,%s), (%s,%s), (%s,%s) para operação '%s'"
        spa "Ilegal mezcla de collations (%s,%s), (%s,%s), (%s,%s) para operación '%s'"
ER_CANT_AGGREGATE_NCOLLATIONS  
        eng "Illegal mix of collations for operation '%s'"
        ger "Unerlaubte Mischung von Sortierreihenfolgen für Operation '%s'"
        jpn "操作 '%s' では不正な照合順序の混在です。"
        por "Ilegal combinação de collations para operação '%s'"
        spa "Ilegal mezcla de collations para operación '%s'"
ER_VARIABLE_IS_NOT_STRUCT  
        eng "Variable '%-.64s' is not a variable component (can't be used as XXXX.variable_name)"
        ger "Variable '%-.64s' ist keine Variablen-Komponente (kann nicht als XXXX.variablen_name verwendet werden)"
        jpn "変数 '%-.64s' は構造変数の構成要素ではありません。(XXXX.変数名 という指定はできません。)"
        por "Variável '%-.64s' não é uma variável componente (Não pode ser usada como XXXX.variável_nome)"
        spa "Variable '%-.64s' no es una variable componente (No puede ser usada como XXXX.variable_name)"
ER_UNKNOWN_COLLATION  
        eng "Unknown collation: '%-.64s'"
        ger "Unbekannte Sortierreihenfolge: '%-.64s'"
        jpn "不明な照合順序: '%-.64s'"
        por "Collation desconhecida: '%-.64s'"
        spa "Collation desconocida: '%-.64s'"
ER_SLAVE_IGNORED_SSL_PARAMS  
        eng "SSL parameters in CHANGE MASTER are ignored because this MySQL slave was compiled without SSL support; they can be used later if MySQL slave with SSL is started"
        ger "SSL-Parameter in CHANGE MASTER werden ignoriert, weil dieser MySQL-Slave ohne SSL-Unterstützung kompiliert wurde. Sie können aber später verwendet werden, wenn ein MySQL-Slave mit SSL gestartet wird"
        jpn "このMySQLスレーブはSSLサポートを含めてコンパイルされていないので、CHANGE MASTER のSSLパラメータは無視されました。今後SSLサポートを持つMySQLスレーブを起動する際に利用されます。"
        por "SSL parâmetros em CHANGE MASTER são ignorados porque este escravo MySQL foi compilado sem o SSL suporte. Os mesmos podem ser usados mais tarde quando o escravo MySQL com SSL seja iniciado."
        spa "Parametros SSL en CHANGE MASTER son ignorados porque este slave MySQL fue compilado sin soporte SSL; pueden ser usados despues cuando el slave MySQL con SSL sea inicializado"
ER_SERVER_IS_IN_SECURE_AUTH_MODE  
        eng "Server is running in --secure-auth mode, but '%s'@'%s' has a password in the old format; please change the password to the new format"
        ger "Server läuft im Modus --secure-auth, aber '%s'@'%s' hat ein Passwort im alten Format. Bitte Passwort ins neue Format ändern"
        jpn "サーバーは --secure-auth モードで稼働しています。しかし '%s'@'%s' は古い形式のパスワードを使用しています。新しい形式のパスワードに変更してください。"
        por "Servidor está rodando em --secure-auth modo, porêm '%s'@'%s' tem senha no formato antigo; por favor troque a senha para o novo formato"
        rus "Сервер запущен в режиме --secure-auth (безопасной авторизации), но для пользователя '%s'@'%s' пароль сохранён в старом формате; необходимо обновить формат пароля"
        spa "Servidor está rodando en modo --secure-auth, pero '%s'@'%s' tiene clave en el antiguo formato; por favor cambie la clave para el nuevo formato"
ER_WARN_FIELD_RESOLVED  
        eng "Field or reference '%-.192s%s%-.192s%s%-.192s' of SELECT #%d was resolved in SELECT #%d"
        ger "Feld oder Verweis '%-.192s%s%-.192s%s%-.192s' im SELECT-Befehl Nr. %d wurde im SELECT-Befehl Nr. %d aufgelöst"
        jpn "フィールドまたは参照 '%-.192s%s%-.192s%s%-.192s' は SELECT #%d ではなく、SELECT #%d で解決されました。"
        por "Campo ou referência '%-.192s%s%-.192s%s%-.192s' de SELECT #%d foi resolvido em SELECT #%d"
        rus "Поле или ссылка '%-.192s%s%-.192s%s%-.192s' из SELECTа #%d была найдена в SELECTе #%d"
        spa "Campo o referencia '%-.192s%s%-.192s%s%-.192s' de SELECT #%d fue resolvido en SELECT #%d"
        ukr "Стовбець або посилання '%-.192s%s%-.192s%s%-.192s' із SELECTу #%d було знайдене у SELECTі #%d"
ER_BAD_SLAVE_UNTIL_COND  
        eng "Incorrect parameter or combination of parameters for START SLAVE UNTIL"
        ger "Falscher Parameter oder falsche Kombination von Parametern für START SLAVE UNTIL"
        jpn "START SLAVE UNTIL へのパラメータまたはその組み合わせが不正です。"
        por "Parâmetro ou combinação de parâmetros errado para START SLAVE UNTIL"
        spa "Parametro equivocado o combinación de parametros para START SLAVE UNTIL"
ER_MISSING_SKIP_SLAVE  
        eng "It is recommended to use --skip-slave-start when doing step-by-step replication with START SLAVE UNTIL; otherwise, you will get problems if you get an unexpected slave's mysqld restart"
        ger "Es wird empfohlen, mit --skip-slave-start zu starten, wenn mit START SLAVE UNTIL eine Schritt-für-Schritt-Replikation ausgeführt wird. Ansonsten gibt es Probleme, wenn ein Slave-Server unerwartet neu startet"
        jpn "START SLAVE UNTIL で段階的にレプリケーションを行う際には、--skip-slave-start オプションを使うことを推奨します。使わない場合、スレーブのmysqldが不慮の再起動をすると問題が発生します。"
        por "É recomendado para rodar com --skip-slave-start quando fazendo replicação passo-por-passo com START SLAVE UNTIL, de outra forma você não está seguro em caso de inesperada reinicialição do mysqld escravo"
        spa "Es recomendado rodar con --skip-slave-start cuando haciendo replicación step-by-step con START SLAVE UNTIL, a menos que usted no esté seguro en caso de inesperada reinicialización del mysqld slave"
ER_UNTIL_COND_IGNORED  
        eng "SQL thread is not to be started so UNTIL options are ignored"
        ger "SQL-Thread soll nicht gestartet werden. Daher werden UNTIL-Optionen ignoriert"
        jpn "スレーブSQLスレッドが開始されないため、UNTILオプションは無視されました。"
        por "Thread SQL não pode ser inicializado tal que opções UNTIL são ignoradas"
        spa "SQL thread no es inicializado tal que opciones UNTIL son ignoradas"
ER_WRONG_NAME_FOR_INDEX 42000 
        eng "Incorrect index name '%-.100s'"
        ger "Falscher Indexname '%-.100s'"
        jpn "索引名 '%-.100s' は不正です。"
        por "Incorreto nome de índice '%-.100s'"
        spa "Nombre de índice incorrecto '%-.100s'"
        swe "Felaktigt index namn '%-.100s'"
ER_WRONG_NAME_FOR_CATALOG 42000 
        eng "Incorrect catalog name '%-.100s'"
        ger "Falscher Katalogname '%-.100s'"
        jpn "カタログ名 '%-.100s' は不正です。"
        por "Incorreto nome de catálogo '%-.100s'"
        spa "Nombre de catalog incorrecto '%-.100s'"
        swe "Felaktigt katalog namn '%-.100s'"
ER_WARN_QC_RESIZE  
        eng "Query cache failed to set size %lu; new query cache size is %lu"
        ger "Änderung der Query-Cache-Größe auf %lu fehlgeschlagen; neue Query-Cache-Größe ist %lu"
        jpn "クエリキャッシュのサイズを %lu にできませんでした。サイズは %lu になりました。"
        por "Falha em Query cache para configurar tamanho %lu, novo tamanho de query cache é %lu"
        rus "Кеш запросов не может установить размер %lu, новый размер кеша зпросов - %lu"
        spa "Query cache fallada para configurar tamaño %lu, nuevo tamaño de query cache es %lu"
        swe "Storleken av 'Query cache' kunde inte sättas till %lu, ny storlek är %lu"
        ukr "Кеш запитів неспроможен встановити розмір %lu, новий розмір кеша запитів - %lu"
ER_BAD_FT_COLUMN  
        eng "Column '%-.192s' cannot be part of FULLTEXT index"
        ger "Feld '%-.192s' kann nicht Teil eines FULLTEXT-Index sein"
        jpn "列 '%-.192s' は全文索引のキーにはできません。"
        por "Coluna '%-.192s' não pode ser parte de índice FULLTEXT"
        spa "Columna '%-.192s' no puede ser parte de FULLTEXT index"
        swe "Kolumn '%-.192s' kan inte vara del av ett FULLTEXT index"
ER_UNKNOWN_KEY_CACHE  
        eng "Unknown key cache '%-.100s'"
        ger "Unbekannter Schlüssel-Cache '%-.100s'"
        jpn "'%-.100s' は不明なキーキャッシュです。"
        por "Key cache desconhecida '%-.100s'"
        spa "Desconocida key cache '%-.100s'"
        swe "Okänd nyckel cache '%-.100s'"
ER_WARN_HOSTNAME_WONT_WORK  
        eng "MySQL is started in --skip-name-resolve mode; you must restart it without this switch for this grant to work"
        ger "MySQL wurde mit --skip-name-resolve gestartet. Diese Option darf nicht verwendet werden, damit diese Rechtevergabe möglich ist"
        jpn "MySQLは --skip-name-resolve モードで起動しています。このオプションを外して再起動しなければ、この権限操作は機能しません。"
        por "MySQL foi inicializado em modo --skip-name-resolve. Você necesita reincializá-lo sem esta opção para este grant funcionar"
        spa "MySQL esta inicializado en modo --skip-name-resolve. Usted necesita reinicializarlo sin esta opción para este derecho funcionar"
ER_UNKNOWN_STORAGE_ENGINE 42000 
        eng "Unknown storage engine '%s'"
        ger "Unbekannte Speicher-Engine '%s'"
        jpn "'%s' は不明なストレージエンジンです。"
        por "Motor de tabela desconhecido '%s'"
        spa "Desconocido motor de tabla '%s'"
ER_WARN_DEPRECATED_SYNTAX  
        eng "'%s' is deprecated and will be removed in a future release. Please use %s instead"
        ger "'%s' ist veraltet. Bitte benutzen Sie '%s'"
        jpn "'%s' は将来のリリースで廃止予定です。代わりに %s を使用してください。"
        por "'%s' é desatualizado. Use '%s' em seu lugar"
        spa "'%s' está desaprobado, use '%s' en su lugar"
ER_NON_UPDATABLE_TABLE  
        eng "The target table %-.100s of the %s is not updatable"
        ger "Die Zieltabelle %-.100s von %s ist nicht aktualisierbar"
        jpn "対象表 %-.100s は更新可能ではないので、%s を行えません。"
        por "A tabela destino %-.100s do %s não é atualizável"
        rus "Таблица %-.100s в %s не может изменятся"
        spa "La tabla destino %-.100s del %s no es actualizable"
        swe "Tabell %-.100s använd med '%s' är inte uppdateringsbar"
        ukr "Таблиця %-.100s у %s не може оновлюватись"
ER_FEATURE_DISABLED  
        eng "The '%s' feature is disabled; you need MySQL built with '%s' to have it working"
        ger "Das Feature '%s' ist ausgeschaltet, Sie müssen MySQL mit '%s' übersetzen, damit es verfügbar ist"
        jpn "機能 '%s' は無効です。利用するためには '%s' を含めてビルドしたMySQLが必要です。"
        por "O recurso '%s' foi desativado; você necessita MySQL construído com '%s' para ter isto funcionando"
        spa "El recurso '%s' fue deshabilitado; usted necesita construir MySQL con '%s' para tener eso funcionando"
        swe "'%s' är inte aktiverad; För att aktivera detta måste du bygga om MySQL med '%s' definierad"
ER_OPTION_PREVENTS_STATEMENT  
        eng "The MySQL server is running with the %s option so it cannot execute this statement"
        ger "Der MySQL-Server läuft mit der Option %s und kann diese Anweisung deswegen nicht ausführen"
        jpn "MySQLサーバーが %s オプションで実行されているので、このステートメントは実行できません。"
        por "O servidor MySQL está rodando com a opção %s razão pela qual não pode executar esse commando"
        spa "El servidor MySQL está rodando con la opción %s tal que no puede ejecutar este comando"
        swe "MySQL är startad med %s. Pga av detta kan du inte använda detta kommando"
ER_DUPLICATED_VALUE_IN_TYPE  
        eng "Column '%-.100s' has duplicated value '%-.64s' in %s"
        ger "Feld '%-.100s' hat doppelten Wert '%-.64s' in %s"
        jpn "列 '%-.100s' で、重複する値 '%-.64s' が %s に指定されています。"
        por "Coluna '%-.100s' tem valor duplicado '%-.64s' em %s"
        spa "Columna '%-.100s' tiene valor doblado '%-.64s' en %s"
ER_TRUNCATED_WRONG_VALUE 22007 
        eng "Truncated incorrect %-.32s value: '%-.128s'"
        ger "Falscher %-.32s-Wert gekürzt: '%-.128s'"
        jpn "不正な %-.32s の値が切り捨てられました。: '%-.128s'"
        por "Truncado errado %-.32s valor: '%-.128s'"
        spa "Equivocado truncado %-.32s valor: '%-.128s'"
ER_TOO_MUCH_AUTO_TIMESTAMP_COLS  
        eng "Incorrect table definition; there can be only one TIMESTAMP column with CURRENT_TIMESTAMP in DEFAULT or ON UPDATE clause"
        ger "Fehlerhafte Tabellendefinition. Es kann nur eine einzige TIMESTAMP-Spalte mit CURRENT_TIMESTAMP als DEFAULT oder in einer ON-UPDATE-Klausel geben"
        jpn "不正な表定義です。DEFAULT句またはON UPDATE句に CURRENT_TIMESTAMP をともなうTIMESTAMP型の列は1つまでです。"
        por "Incorreta definição de tabela; Pode ter somente uma coluna TIMESTAMP com CURRENT_TIMESTAMP em DEFAULT ou ON UPDATE cláusula"
        spa "Incorrecta definición de tabla; Solamente debe haber una columna TIMESTAMP con CURRENT_TIMESTAMP en DEFAULT o ON UPDATE cláusula"
ER_INVALID_ON_UPDATE  
        eng "Invalid ON UPDATE clause for '%-.192s' column"
        ger "Ungültige ON-UPDATE-Klausel für Spalte '%-.192s'"
        jpn "列 '%-.192s' に ON UPDATE句は無効です。"
        por "Inválida cláusula ON UPDATE para campo '%-.192s'"
        spa "Inválido ON UPDATE cláusula para campo '%-.192s'"
ER_UNSUPPORTED_PS  
        eng "This command is not supported in the prepared statement protocol yet"
        ger "Dieser Befehl wird im Protokoll für vorbereitete Anweisungen noch nicht unterstützt"
ER_GET_ERRMSG  
        dan "Modtog fejl %d '%-.100s' fra %s"
        eng "Got error %d '%-.100s' from %s"
        ger "Fehler %d '%-.100s' von %s"
        jpn "エラー %d '%-.100s' が %s から返されました。"
        nor "Mottok feil %d '%-.100s' fa %s"
        norwegian-ny "Mottok feil %d '%-.100s' fra %s"
ER_GET_TEMPORARY_ERRMSG  
        dan "Modtog temporary fejl %d '%-.100s' fra %s"
        eng "Got temporary error %d '%-.100s' from %s"
        jpn "一時エラー %d '%-.100s' が %s から返されました。"
        ger "Temporärer Fehler %d '%-.100s' von %s"
        nor "Mottok temporary feil %d '%-.100s' fra %s"
        norwegian-ny "Mottok temporary feil %d '%-.100s' fra %s"
ER_UNKNOWN_TIME_ZONE  
        eng "Unknown or incorrect time zone: '%-.64s'"
        ger "Unbekannte oder falsche Zeitzone: '%-.64s'"
ER_WARN_INVALID_TIMESTAMP  
        eng "Invalid TIMESTAMP value in column '%s' at row %ld"
        ger "Ungültiger TIMESTAMP-Wert in Feld '%s', Zeile %ld"
ER_INVALID_CHARACTER_STRING  
        eng "Invalid %s character string: '%.64s'"
        ger "Ungültiger %s-Zeichen-String: '%.64s'"
ER_WARN_ALLOWED_PACKET_OVERFLOWED  
        eng "Result of %s() was larger than max_allowed_packet (%ld) - truncated"
        ger "Ergebnis von %s() war größer als max_allowed_packet (%ld) Bytes und wurde deshalb gekürzt"
ER_CONFLICTING_DECLARATIONS  
        eng "Conflicting declarations: '%s%s' and '%s%s'"
        ger "Widersprüchliche Deklarationen: '%s%s' und '%s%s'"
ER_SP_NO_RECURSIVE_CREATE 2F003 
        eng "Can't create a %s from within another stored routine"
        ger "Kann kein %s innerhalb einer anderen gespeicherten Routine erzeugen"
ER_SP_ALREADY_EXISTS 42000 
        eng "%s %s already exists"
        ger "%s %s existiert bereits"
ER_SP_DOES_NOT_EXIST 42000 
        eng "%s %s does not exist"
        ger "%s %s existiert nicht"
ER_SP_DROP_FAILED  
        eng "Failed to DROP %s %s"
        ger "DROP %s %s ist fehlgeschlagen"
ER_SP_STORE_FAILED  
        eng "Failed to CREATE %s %s"
        ger "CREATE %s %s ist fehlgeschlagen"
ER_SP_LILABEL_MISMATCH 42000 
        eng "%s with no matching label: %s"
        ger "%s ohne passende Marke: %s"
ER_SP_LABEL_REDEFINE 42000 
        eng "Redefining label %s"
        ger "Neudefinition der Marke %s"
ER_SP_LABEL_MISMATCH 42000 
        eng "End-label %s without match"
        ger "Ende-Marke %s ohne zugehörigen Anfang"
ER_SP_UNINIT_VAR 01000 
        eng "Referring to uninitialized variable %s"
        ger "Zugriff auf nichtinitialisierte Variable %s"
ER_SP_BADSELECT 0A000 
        eng "PROCEDURE %s can't return a result set in the given context"
        ger "PROCEDURE %s kann im gegebenen Kontext keine Ergebnismenge zurückgeben"
ER_SP_BADRETURN 42000 
        eng "RETURN is only allowed in a FUNCTION"
        ger "RETURN ist nur innerhalb einer FUNCTION erlaubt"
ER_SP_BADSTATEMENT 0A000 
        eng "%s is not allowed in stored procedures"
        ger "%s ist in gespeicherten Prozeduren nicht erlaubt"
ER_UPDATE_LOG_DEPRECATED_IGNORED 42000 
        eng "The update log is deprecated and replaced by the binary log; SET SQL_LOG_UPDATE has been ignored."
        ger "Das Update-Log ist veraltet und wurde durch das Binär-Log ersetzt. SET SQL_LOG_UPDATE wird ignoriert."
ER_UPDATE_LOG_DEPRECATED_TRANSLATED 42000 
        eng "The update log is deprecated and replaced by the binary log; SET SQL_LOG_UPDATE has been translated to SET SQL_LOG_BIN."
        ger "Das Update-Log ist veraltet und wurde durch das Binär-Log ersetzt. SET SQL_LOG_UPDATE wurde in SET SQL_LOG_BIN übersetzt."
ER_QUERY_INTERRUPTED 70100 
        eng "Query execution was interrupted"
        ger "Ausführung der Abfrage wurde unterbrochen"
ER_SP_WRONG_NO_OF_ARGS 42000 
        eng "Incorrect number of arguments for %s %s; expected %u, got %u"
        ger "Falsche Anzahl von Argumenten für %s %s; erwarte %u, erhalte %u"
ER_SP_COND_MISMATCH 42000 
        eng "Undefined CONDITION: %s"
        ger "Undefinierte CONDITION: %s"
ER_SP_NORETURN 42000 
        eng "No RETURN found in FUNCTION %s"
        ger "Kein RETURN in FUNCTION %s gefunden"
ER_SP_NORETURNEND 2F005 
        eng "FUNCTION %s ended without RETURN"
        ger "FUNCTION %s endete ohne RETURN"
ER_SP_BAD_CURSOR_QUERY 42000 
        eng "Cursor statement must be a SELECT"
        ger "Cursor-Anweisung muss ein SELECT sein"
ER_SP_BAD_CURSOR_SELECT 42000 
        eng "Cursor SELECT must not have INTO"
        ger "Cursor-SELECT darf kein INTO haben"
ER_SP_CURSOR_MISMATCH 42000 
        eng "Undefined CURSOR: %s"
        ger "Undefinierter CURSOR: %s"
ER_SP_CURSOR_ALREADY_OPEN 24000 
        eng "Cursor is already open"
        ger "Cursor ist schon geöffnet"
ER_SP_CURSOR_NOT_OPEN 24000 
        eng "Cursor is not open"
        ger "Cursor ist nicht geöffnet"
ER_SP_UNDECLARED_VAR 42000 
        eng "Undeclared variable: %s"
        ger "Nicht deklarierte Variable: %s"
ER_SP_WRONG_NO_OF_FETCH_ARGS  
        eng "Incorrect number of FETCH variables"
        ger "Falsche Anzahl von FETCH-Variablen"
ER_SP_FETCH_NO_DATA 02000 
        eng "No data - zero rows fetched, selected, or processed"
        ger "Keine Daten - null Zeilen geholt (fetch), ausgewählt oder verarbeitet"
ER_SP_DUP_PARAM 42000 
        eng "Duplicate parameter: %s"
        ger "Doppelter Parameter: %s"
ER_SP_DUP_VAR 42000 
        eng "Duplicate variable: %s"
        ger "Doppelte Variable: %s"
ER_SP_DUP_COND 42000 
        eng "Duplicate condition: %s"
        ger "Doppelte Bedingung: %s"
ER_SP_DUP_CURS 42000 
        eng "Duplicate cursor: %s"
        ger "Doppelter Cursor: %s"
ER_SP_CANT_ALTER  
        eng "Failed to ALTER %s %s"
        ger "ALTER %s %s fehlgeschlagen"
ER_SP_SUBSELECT_NYI 0A000 
        eng "Subquery value not supported"
        ger "Subquery-Wert wird nicht unterstützt"
ER_STMT_NOT_ALLOWED_IN_SF_OR_TRG 0A000
        eng "%s is not allowed in stored function or trigger"
        ger "%s ist in gespeicherten Funktionen und in Triggern nicht erlaubt"
ER_SP_VARCOND_AFTER_CURSHNDLR 42000 
        eng "Variable or condition declaration after cursor or handler declaration"
        ger "Deklaration einer Variablen oder einer Bedingung nach der Deklaration eines Cursors oder eines Handlers"
ER_SP_CURSOR_AFTER_HANDLER 42000 
        eng "Cursor declaration after handler declaration"
        ger "Deklaration eines Cursors nach der Deklaration eines Handlers"
ER_SP_CASE_NOT_FOUND 20000 
        eng "Case not found for CASE statement"
        ger "Fall für CASE-Anweisung nicht gefunden"
ER_FPARSER_TOO_BIG_FILE  
        eng "Configuration file '%-.192s' is too big"
        ger "Konfigurationsdatei '%-.192s' ist zu groß"
        rus "Слишком большой конфигурационный файл '%-.192s'"
        ukr "Занадто великий конфігураційний файл '%-.192s'"
ER_FPARSER_BAD_HEADER  
        eng "Malformed file type header in file '%-.192s'"
        ger "Nicht wohlgeformter Dateityp-Header in Datei '%-.192s'"
        rus "Неверный заголовок типа файла '%-.192s'"
        ukr "Невірний заголовок типу у файлі '%-.192s'"
ER_FPARSER_EOF_IN_COMMENT  
        eng "Unexpected end of file while parsing comment '%-.200s'"
        ger "Unerwartetes Dateiende beim Parsen des Kommentars '%-.200s'"
        rus "Неожиданный конец файла в коментарии '%-.200s'"
        ukr "Несподіванний кінець файлу у коментарі '%-.200s'"
ER_FPARSER_ERROR_IN_PARAMETER  
        eng "Error while parsing parameter '%-.192s' (line: '%-.192s')"
        ger "Fehler beim Parsen des Parameters '%-.192s' (Zeile: '%-.192s')"
        rus "Ошибка при распознавании параметра '%-.192s' (строка: '%-.192s')"
        ukr "Помилка в роспізнаванні параметру '%-.192s' (рядок: '%-.192s')"
ER_FPARSER_EOF_IN_UNKNOWN_PARAMETER  
        eng "Unexpected end of file while skipping unknown parameter '%-.192s'"
        ger "Unerwartetes Dateiende beim Überspringen des unbekannten Parameters '%-.192s'"
        rus "Неожиданный конец файла при пропуске неизвестного параметра '%-.192s'"
        ukr "Несподіванний кінець файлу у спробі проминути невідомий параметр '%-.192s'"
ER_VIEW_NO_EXPLAIN  
        eng "EXPLAIN/SHOW can not be issued; lacking privileges for underlying table"
        ger "EXPLAIN/SHOW kann nicht verlangt werden. Rechte für zugrunde liegende Tabelle fehlen"
        rus "EXPLAIN/SHOW не может быть выполненно; недостаточно прав на такблицы запроса"
        ukr "EXPLAIN/SHOW не може бути віконано; немає прав на тиблиці запиту"
ER_FRM_UNKNOWN_TYPE  
        eng "File '%-.192s' has unknown type '%-.64s' in its header"
        ger "Datei '%-.192s' hat unbekannten Typ '%-.64s' im Header"
        rus "Файл '%-.192s' содержит неизвестный тип '%-.64s' в заголовке"
        ukr "Файл '%-.192s' має невідомий тип '%-.64s' у заголовку"
ER_WRONG_OBJECT  
        eng "'%-.192s.%-.192s' is not %s"
        ger "'%-.192s.%-.192s' ist nicht %s"
        rus "'%-.192s.%-.192s' - не %s"
        ukr "'%-.192s.%-.192s' не є %s"
ER_NONUPDATEABLE_COLUMN  
        eng "Column '%-.192s' is not updatable"
        ger "Feld '%-.192s' ist nicht aktualisierbar"
        rus "Столбец '%-.192s' не обновляемый"
        ukr "Стовбець '%-.192s' не може бути зминений"
# Unused since MySQL 5.8.0
ER_VIEW_SELECT_DERIVED_UNUSED
        eng "View's SELECT contains a subquery in the FROM clause"
        ger "SELECT der View enthält eine Subquery in der FROM-Klausel"
        rus "View SELECT содержит подзапрос в конструкции FROM"
        ukr "View SELECT має підзапит у конструкції FROM"
ER_VIEW_SELECT_CLAUSE  
        eng "View's SELECT contains a '%s' clause"
        ger "SELECT der View enthält eine '%s'-Klausel"
        rus "View SELECT содержит конструкцию '%s'"
        ukr "View SELECT має конструкцію '%s'"
ER_VIEW_SELECT_VARIABLE  
        eng "View's SELECT contains a variable or parameter"
        ger "SELECT der View enthält eine Variable oder einen Parameter"
        rus "View SELECT содержит переменную или параметр"
        ukr "View SELECT має зминну або параметер"
ER_VIEW_SELECT_TMPTABLE  
        eng "View's SELECT refers to a temporary table '%-.192s'"
        ger "SELECT der View verweist auf eine temporäre Tabelle '%-.192s'"
        rus "View SELECT содержит ссылку на временную таблицу '%-.192s'"
        ukr "View SELECT використовує тимчасову таблицю '%-.192s'"
ER_VIEW_WRONG_LIST  
        eng "View's SELECT and view's field list have different column counts"
        ger "SELECT- und Feldliste der Views haben unterschiedliche Anzahlen von Spalten"
        rus "View SELECT и список полей view имеют разное количество столбцов"
        ukr "View SELECT і перелік стовбців view мають різну кількість сковбців"
ER_WARN_VIEW_MERGE  
        eng "View merge algorithm can't be used here for now (assumed undefined algorithm)"
        ger "View-Merge-Algorithmus kann hier momentan nicht verwendet werden (undefinierter Algorithmus wird angenommen)"
        rus "Алгоритм слияния view не может быть использован сейчас (алгоритм будет неопеределенным)"
        ukr "Алгоритм зливання view не може бути використаний зараз (алгоритм буде невизначений)"
ER_WARN_VIEW_WITHOUT_KEY  
        eng "View being updated does not have complete key of underlying table in it"
        ger "Die aktualisierte View enthält nicht den vollständigen Schlüssel der zugrunde liegenden Tabelle"
        rus "Обновляемый view не содержит ключа использованных(ой) в нем таблиц(ы)"
        ukr "View, що оновлюеться, не містить повного ключа таблиці(ь), що викорістана в ньюому"
ER_VIEW_INVALID  
        eng "View '%-.192s.%-.192s' references invalid table(s) or column(s) or function(s) or definer/invoker of view lack rights to use them"
ER_SP_NO_DROP_SP  
        eng "Can't drop or alter a %s from within another stored routine"
        ger "Kann eine %s nicht von innerhalb einer anderen gespeicherten Routine löschen oder ändern"
ER_SP_GOTO_IN_HNDLR  
        eng "GOTO is not allowed in a stored procedure handler"
        ger "GOTO ist im Handler einer gespeicherten Prozedur nicht erlaubt"
ER_TRG_ALREADY_EXISTS  
        eng "Trigger already exists"
        ger "Trigger existiert bereits"
ER_TRG_DOES_NOT_EXIST  
        eng "Trigger does not exist"
        ger "Trigger existiert nicht"
ER_TRG_ON_VIEW_OR_TEMP_TABLE  
        eng "Trigger's '%-.192s' is view or temporary table"
        ger "'%-.192s' des Triggers ist View oder temporäre Tabelle"
ER_TRG_CANT_CHANGE_ROW  
        eng "Updating of %s row is not allowed in %strigger"
        ger "Aktualisieren einer %s-Zeile ist in einem %s-Trigger nicht erlaubt"
ER_TRG_NO_SUCH_ROW_IN_TRG  
        eng "There is no %s row in %s trigger"
        ger "Es gibt keine %s-Zeile im %s-Trigger"
ER_NO_DEFAULT_FOR_FIELD  
        eng "Field '%-.192s' doesn't have a default value"
        ger "Feld '%-.192s' hat keinen Vorgabewert"
ER_DIVISION_BY_ZERO 22012 
        eng "Division by 0"
        ger "Division durch 0"
ER_TRUNCATED_WRONG_VALUE_FOR_FIELD  
        eng "Incorrect %-.32s value: '%-.128s' for column '%.192s' at row %ld"
        ger "Falscher %-.32s-Wert: '%-.128s' für Feld '%.192s' in Zeile %ld"
ER_ILLEGAL_VALUE_FOR_TYPE 22007 
        eng "Illegal %s '%-.192s' value found during parsing"
        ger "Nicht zulässiger %s-Wert '%-.192s' beim Parsen gefunden"
ER_VIEW_NONUPD_CHECK  
        eng "CHECK OPTION on non-updatable view '%-.192s.%-.192s'"
        ger "CHECK OPTION auf nicht-aktualisierbarem View '%-.192s.%-.192s'"
        rus "CHECK OPTION для необновляемого VIEW '%-.192s.%-.192s'"
        ukr "CHECK OPTION для VIEW '%-.192s.%-.192s' що не може бути оновленним"
ER_VIEW_CHECK_FAILED  
        eng "CHECK OPTION failed '%-.192s.%-.192s'"
        ger "CHECK OPTION fehlgeschlagen: '%-.192s.%-.192s'"
        rus "проверка CHECK OPTION для VIEW '%-.192s.%-.192s' провалилась"
        ukr "Перевірка CHECK OPTION для VIEW '%-.192s.%-.192s' не пройшла"
ER_PROCACCESS_DENIED_ERROR 42000 
        eng "%-.16s command denied to user '%-.48s'@'%-.64s' for routine '%-.192s'"
        ger "Befehl %-.16s nicht zulässig für Benutzer '%-.48s'@'%-.64s' in Routine '%-.192s'"
ER_RELAY_LOG_FAIL  
        eng "Failed purging old relay logs: %s"
        ger "Bereinigen alter Relais-Logs fehlgeschlagen: %s"
ER_PASSWD_LENGTH  
        eng "Password hash should be a %d-digit hexadecimal number"
        ger "Passwort-Hash sollte eine Hexdaezimalzahl mit %d Stellen sein"
ER_UNKNOWN_TARGET_BINLOG  
        eng "Target log not found in binlog index"
        ger "Ziel-Log im Binlog-Index nicht gefunden"
ER_IO_ERR_LOG_INDEX_READ  
        eng "I/O error reading log index file"
        ger "Fehler beim Lesen der Log-Index-Datei"
ER_BINLOG_PURGE_PROHIBITED  
        eng "Server configuration does not permit binlog purge"
        ger "Server-Konfiguration erlaubt keine Binlog-Bereinigung"
ER_FSEEK_FAIL  
        eng "Failed on fseek()"
        ger "fseek() fehlgeschlagen"
ER_BINLOG_PURGE_FATAL_ERR  
        eng "Fatal error during log purge"
        ger "Schwerwiegender Fehler bei der Log-Bereinigung"
ER_LOG_IN_USE  
        eng "A purgeable log is in use, will not purge"
        ger "Ein zu bereinigendes Log wird gerade benutzt, daher keine Bereinigung"
ER_LOG_PURGE_UNKNOWN_ERR  
        eng "Unknown error during log purge"
        ger "Unbekannter Fehler bei Log-Bereinigung"
ER_RELAY_LOG_INIT  
        eng "Failed initializing relay log position: %s"
        ger "Initialisierung der Relais-Log-Position fehlgeschlagen: %s"
ER_NO_BINARY_LOGGING  
        eng "You are not using binary logging"
        ger "Sie verwenden keine Binärlogs"
ER_RESERVED_SYNTAX  
        eng "The '%-.64s' syntax is reserved for purposes internal to the MySQL server"
        ger "Die Schreibweise '%-.64s' ist für interne Zwecke des MySQL-Servers reserviert"
ER_WSAS_FAILED  
        eng "WSAStartup Failed"
        ger "WSAStartup fehlgeschlagen"
ER_DIFF_GROUPS_PROC  
        eng "Can't handle procedures with different groups yet"
        ger "Kann Prozeduren mit unterschiedlichen Gruppen noch nicht verarbeiten"
ER_NO_GROUP_FOR_PROC  
        eng "Select must have a group with this procedure"
        ger "SELECT muss bei dieser Prozedur ein GROUP BY haben"
ER_ORDER_WITH_PROC  
        eng "Can't use ORDER clause with this procedure"
        ger "Kann bei dieser Prozedur keine ORDER-BY-Klausel verwenden"
ER_LOGGING_PROHIBIT_CHANGING_OF  
        eng "Binary logging and replication forbid changing the global server %s"
        ger "Binärlogs und Replikation verhindern Wechsel des globalen Servers %s"
ER_NO_FILE_MAPPING  
        eng "Can't map file: %-.200s, errno: %d"
        ger "Kann Datei nicht abbilden: %-.200s, Fehler: %d"
ER_WRONG_MAGIC  
        eng "Wrong magic in %-.64s"
        ger "Falsche magische Zahlen in %-.64s"
ER_PS_MANY_PARAM  
        eng "Prepared statement contains too many placeholders"
        ger "Vorbereitete Anweisung enthält zu viele Platzhalter"
ER_KEY_PART_0  
        eng "Key part '%-.192s' length cannot be 0"
        ger "Länge des Schlüsselteils '%-.192s' kann nicht 0 sein"
ER_VIEW_CHECKSUM  
        eng "View text checksum failed"
        ger "View-Text-Prüfsumme fehlgeschlagen"
        rus "Проверка контрольной суммы текста VIEW провалилась"
        ukr "Перевірка контрольної суми тексту VIEW не пройшла"
ER_VIEW_MULTIUPDATE  
        eng "Can not modify more than one base table through a join view '%-.192s.%-.192s'"
        ger "Kann nicht mehr als eine Basistabelle über Join-View '%-.192s.%-.192s' ändern"
        rus "Нельзя изменить больше чем одну базовую таблицу используя многотабличный VIEW '%-.192s.%-.192s'"
        ukr "Неможливо оновити більш ниж одну базову таблицю выкористовуючи VIEW '%-.192s.%-.192s', що містіть декілька таблиць"
ER_VIEW_NO_INSERT_FIELD_LIST  
        eng "Can not insert into join view '%-.192s.%-.192s' without fields list"
        ger "Kann nicht ohne Feldliste in Join-View '%-.192s.%-.192s' einfügen"
        rus "Нельзя вставлять записи в многотабличный VIEW '%-.192s.%-.192s' без списка полей"
        ukr "Неможливо уставити рядки у VIEW '%-.192s.%-.192s', що містить декілька таблиць, без списку стовбців"
ER_VIEW_DELETE_MERGE_VIEW  
        eng "Can not delete from join view '%-.192s.%-.192s'"
        ger "Kann nicht aus Join-View '%-.192s.%-.192s' löschen"
        rus "Нельзя удалять из многотабличного VIEW '%-.192s.%-.192s'"
        ukr "Неможливо видалити рядки у VIEW '%-.192s.%-.192s', що містить декілька таблиць"
ER_CANNOT_USER  
        eng "Operation %s failed for %.256s"
        ger "Operation %s schlug fehl für %.256s"
        norwegian-ny "Operation %s failed for '%.256s'"
ER_XAER_NOTA XAE04
        eng "XAER_NOTA: Unknown XID"
        ger "XAER_NOTA: Unbekannte XID"
ER_XAER_INVAL XAE05
        eng "XAER_INVAL: Invalid arguments (or unsupported command)"
        ger "XAER_INVAL: Ungültige Argumente (oder nicht unterstützter Befehl)"
ER_XAER_RMFAIL XAE07
        eng "XAER_RMFAIL: The command cannot be executed when global transaction is in the  %.64s state"
        ger "XAER_RMFAIL: DEr Befehl kann nicht ausgeführt werden, wenn die globale Transaktion im Zustand %.64s ist"
        rus "XAER_RMFAIL: эту команду нельзя выполнять когда глобальная транзакция находится в состоянии '%.64s'"
ER_XAER_OUTSIDE XAE09
        eng "XAER_OUTSIDE: Some work is done outside global transaction"
        ger "XAER_OUTSIDE: Einige Arbeiten werden außerhalb der globalen Transaktion verrichtet"
ER_XAER_RMERR XAE03
        eng "XAER_RMERR: Fatal error occurred in the transaction branch - check your data for consistency"
        ger "XAER_RMERR: Schwerwiegender Fehler im Transaktionszweig - prüfen Sie Ihre Daten auf Konsistenz"
ER_XA_RBROLLBACK XA100
        eng "XA_RBROLLBACK: Transaction branch was rolled back"
        ger "XA_RBROLLBACK: Transaktionszweig wurde zurückgerollt"
ER_NONEXISTING_PROC_GRANT 42000 
        eng "There is no such grant defined for user '%-.48s' on host '%-.64s' on routine '%-.192s'"
        ger "Es gibt diese Berechtigung für Benutzer '%-.48s' auf Host '%-.64s' für Routine '%-.192s' nicht"
ER_PROC_AUTO_GRANT_FAIL
        eng "Failed to grant EXECUTE and ALTER ROUTINE privileges"
        ger "Gewährung von EXECUTE- und ALTER-ROUTINE-Rechten fehlgeschlagen"
ER_PROC_AUTO_REVOKE_FAIL
        eng "Failed to revoke all privileges to dropped routine"
        ger "Rücknahme aller Rechte für die gelöschte Routine fehlgeschlagen"
ER_DATA_TOO_LONG 22001
        eng "Data too long for column '%s' at row %ld"
        ger "Daten zu lang für Feld '%s' in Zeile %ld"
ER_SP_BAD_SQLSTATE 42000
        eng "Bad SQLSTATE: '%s'"
        ger "Ungültiger SQLSTATE: '%s'"
ER_STARTUP
        eng "%s: ready for connections.\nVersion: '%s'  socket: '%s'  port: %d  %s"
        ger "%s: bereit für Verbindungen.\nVersion: '%s'  Socket: '%s'  Port: %d  %s"
ER_LOAD_FROM_FIXED_SIZE_ROWS_TO_VAR
        eng "Can't load value from file with fixed size rows to variable"
        ger "Kann Wert aus Datei mit Zeilen fester Größe nicht in Variable laden"
ER_CANT_CREATE_USER_WITH_GRANT 42000
        eng "You are not allowed to create a user with GRANT"
        ger "Sie dürfen keinen Benutzer mit GRANT anlegen"
ER_WRONG_VALUE_FOR_TYPE  
        eng "Incorrect %-.32s value: '%-.128s' for function %-.32s"
        ger "Falscher %-.32s-Wert: '%-.128s' für Funktion %-.32s"
ER_TABLE_DEF_CHANGED
        eng "Table definition has changed, please retry transaction"
        ger "Tabellendefinition wurde geändert, bitte starten Sie die Transaktion neu"
ER_SP_DUP_HANDLER 42000
        eng "Duplicate handler declared in the same block"
        ger "Doppelter Handler im selben Block deklariert"
ER_SP_NOT_VAR_ARG 42000
        eng "OUT or INOUT argument %d for routine %s is not a variable or NEW pseudo-variable in BEFORE trigger"
        ger "OUT- oder INOUT-Argument %d für Routine %s ist keine Variable"
ER_SP_NO_RETSET 0A000
        eng "Not allowed to return a result set from a %s"
        ger "Rückgabe einer Ergebnismenge aus einer %s ist nicht erlaubt"
ER_CANT_CREATE_GEOMETRY_OBJECT 22003 
        eng "Cannot get geometry object from data you send to the GEOMETRY field"
        ger "Kann kein Geometrieobjekt aus den Daten machen, die Sie dem GEOMETRY-Feld übergeben haben"
ER_FAILED_ROUTINE_BREAK_BINLOG
        eng "A routine failed and has neither NO SQL nor READS SQL DATA in its declaration and binary logging is enabled; if non-transactional tables were updated, the binary log will miss their changes"
        ger "Eine Routine, die weder NO SQL noch READS SQL DATA in der Deklaration hat, schlug fehl und Binärlogging ist aktiv. Wenn Nicht-Transaktions-Tabellen aktualisiert wurden, enthält das Binärlog ihre Änderungen nicht"
ER_BINLOG_UNSAFE_ROUTINE
        eng "This function has none of DETERMINISTIC, NO SQL, or READS SQL DATA in its declaration and binary logging is enabled (you *might* want to use the less safe log_bin_trust_function_creators variable)"
        ger "Diese Routine hat weder DETERMINISTIC, NO SQL noch READS SQL DATA in der Deklaration und Binärlogging ist aktiv (*vielleicht* sollten Sie die weniger sichere Variable log_bin_trust_function_creators verwenden)"
ER_BINLOG_CREATE_ROUTINE_NEED_SUPER
        eng "You do not have the SUPER privilege and binary logging is enabled (you *might* want to use the less safe log_bin_trust_function_creators variable)"
        ger "Sie haben keine SUPER-Berechtigung und Binärlogging ist aktiv (*vielleicht* sollten Sie die weniger sichere Variable log_bin_trust_function_creators verwenden)"
ER_EXEC_STMT_WITH_OPEN_CURSOR
        eng "You can't execute a prepared statement which has an open cursor associated with it. Reset the statement to re-execute it."
        ger "Sie können keine vorbereitete Anweisung ausführen, die mit einem geöffneten Cursor verknüpft ist. Setzen Sie die Anweisung zurück, um sie neu auszuführen"
ER_STMT_HAS_NO_OPEN_CURSOR
        eng "The statement (%lu) has no open cursor."
        ger "Die Anweisung (%lu) hat keinen geöffneten Cursor"
ER_COMMIT_NOT_ALLOWED_IN_SF_OR_TRG
        eng "Explicit or implicit commit is not allowed in stored function or trigger."
        ger "Explizites oder implizites Commit ist in gespeicherten Funktionen und in Triggern nicht erlaubt"
ER_NO_DEFAULT_FOR_VIEW_FIELD
        eng "Field of view '%-.192s.%-.192s' underlying table doesn't have a default value"
        ger "Ein Feld der dem View '%-.192s.%-.192s' zugrundeliegenden Tabelle hat keinen Vorgabewert"
ER_SP_NO_RECURSION
        eng "Recursive stored functions and triggers are not allowed."
        ger "Rekursive gespeicherte Routinen und Triggers sind nicht erlaubt"
ER_TOO_BIG_SCALE 42000 S1009
        eng "Too big scale %d specified for column '%-.192s'. Maximum is %lu."
        ger "Zu großer Skalierungsfaktor %d für Feld '%-.192s' angegeben. Maximum ist %lu"
ER_TOO_BIG_PRECISION 42000 S1009
        eng "Too-big precision %d specified for '%-.192s'. Maximum is %lu."
        ger "Zu große Genauigkeit %d für Feld '%-.192s' angegeben. Maximum ist %lu"
ER_M_BIGGER_THAN_D 42000 S1009
        eng "For float(M,D), double(M,D) or decimal(M,D), M must be >= D (column '%-.192s')."
        ger "Für FLOAT(M,D), DOUBLE(M,D) oder DECIMAL(M,D) muss M >= D sein (Feld '%-.192s')"
ER_WRONG_LOCK_OF_SYSTEM_TABLE
        eng "You can't combine write-locking of system tables with other tables or lock types"
	ger "Sie können Schreibsperren auf der Systemtabelle nicht mit anderen Tabellen kombinieren"
ER_CONNECT_TO_FOREIGN_DATA_SOURCE
        eng "Unable to connect to foreign data source: %.64s"
        ger "Kann nicht mit Fremddatenquelle verbinden: %.64s"
ER_QUERY_ON_FOREIGN_DATA_SOURCE
        eng "There was a problem processing the query on the foreign data source. Data source error: %-.64s"
        ger "Bei der Verarbeitung der Abfrage ist in der Fremddatenquelle ein Problem aufgetreten. Datenquellenfehlermeldung: %-.64s"
ER_FOREIGN_DATA_SOURCE_DOESNT_EXIST
        eng "The foreign data source you are trying to reference does not exist. Data source error:  %-.64s"
        ger "Die Fremddatenquelle, auf die Sie zugreifen wollen, existiert nicht. Datenquellenfehlermeldung:  %-.64s"
ER_FOREIGN_DATA_STRING_INVALID_CANT_CREATE
        eng "Can't create federated table. The data source connection string '%-.64s' is not in the correct format"
        ger "Kann föderierte Tabelle nicht erzeugen. Der Datenquellen-Verbindungsstring '%-.64s' hat kein korrektes Format"
ER_FOREIGN_DATA_STRING_INVALID
        eng "The data source connection string '%-.64s' is not in the correct format"
        ger "Der Datenquellen-Verbindungsstring '%-.64s' hat kein korrektes Format"
ER_CANT_CREATE_FEDERATED_TABLE  
        eng "Can't create federated table. Foreign data src error:  %-.64s"
        ger "Kann föderierte Tabelle nicht erzeugen. Fremddatenquellenfehlermeldung:  %-.64s"
ER_TRG_IN_WRONG_SCHEMA  
        eng "Trigger in wrong schema"
        ger "Trigger im falschen Schema"
ER_STACK_OVERRUN_NEED_MORE
        eng "Thread stack overrun:  %ld bytes used of a %ld byte stack, and %ld bytes needed.  Use 'mysqld --thread_stack=#' to specify a bigger stack."
        ger "Thread-Stack-Überlauf: %ld Bytes eines %ld-Byte-Stacks in Verwendung, und %ld Bytes benötigt. Verwenden Sie 'mysqld --thread_stack=#', um einen größeren Stack anzugeben"
        jpn "スレッドスタック不足です(使用: %ld ; サイズ: %ld ; 要求: %ld)。より大きい値で 'mysqld --thread_stack=#' の指定をしてください。"
ER_TOO_LONG_BODY 42000 S1009
        eng "Routine body for '%-.100s' is too long"
        ger "Routinen-Body für '%-.100s' ist zu lang"
ER_WARN_CANT_DROP_DEFAULT_KEYCACHE
        eng "Cannot drop default keycache"
        ger "Der vorgabemäßige Schlüssel-Cache kann nicht gelöscht werden"
ER_TOO_BIG_DISPLAYWIDTH 42000 S1009
        eng "Display width out of range for column '%-.192s' (max = %lu)"
        ger "Anzeigebreite außerhalb des zulässigen Bereichs für Spalte '%-.192s' (Maximum: %lu)"
ER_XAER_DUPID XAE08
        eng "XAER_DUPID: The XID already exists"
        ger "XAER_DUPID: Die XID existiert bereits"
ER_DATETIME_FUNCTION_OVERFLOW 22008
        eng "Datetime function: %-.32s field overflow"
        ger "Datetime-Funktion: %-.32s Feldüberlauf"
ER_CANT_UPDATE_USED_TABLE_IN_SF_OR_TRG
        eng "Can't update table '%-.192s' in stored function/trigger because it is already used by statement which invoked this stored function/trigger."
        ger "Kann Tabelle '%-.192s' in gespeicherter Funktion oder Trigger nicht aktualisieren, weil sie bereits von der Anweisung verwendet wird, die diese gespeicherte Funktion oder den Trigger aufrief"
ER_VIEW_PREVENT_UPDATE
        eng "The definition of table '%-.192s' prevents operation %.192s on table '%-.192s'."
        ger "Die Definition der Tabelle '%-.192s' verhindert die Operation %.192s auf Tabelle '%-.192s'"
ER_PS_NO_RECURSION
        eng "The prepared statement contains a stored routine call that refers to that same statement. It's not allowed to execute a prepared statement in such a recursive manner"
        ger "Die vorbereitete Anweisung enthält einen Aufruf einer gespeicherten Routine, die auf eben dieselbe Anweisung verweist. Es ist nicht erlaubt, eine vorbereitete Anweisung in solch rekursiver Weise auszuführen"
ER_SP_CANT_SET_AUTOCOMMIT
        eng "Not allowed to set autocommit from a stored function or trigger"
        ger "Es ist nicht erlaubt, innerhalb einer gespeicherten Funktion oder eines Triggers AUTOCOMMIT zu setzen"
ER_MALFORMED_DEFINER
        eng "Definer is not fully qualified"
        ger "Definierer des View ist nicht vollständig spezifiziert"
ER_VIEW_FRM_NO_USER
        eng "View '%-.192s'.'%-.192s' has no definer information (old table format). Current user is used as definer. Please recreate the view!"
        ger "View '%-.192s'.'%-.192s' hat keine Definierer-Information (altes Tabellenformat). Der aktuelle Benutzer wird als Definierer verwendet. Bitte erstellen Sie den View neu"
ER_VIEW_OTHER_USER
        eng "You need the SUPER privilege for creation view with '%-.192s'@'%-.192s' definer"
        ger "Sie brauchen die SUPER-Berechtigung, um einen View mit dem Definierer '%-.192s'@'%-.192s' zu erzeugen"
ER_NO_SUCH_USER
  eng "The user specified as a definer ('%-.64s'@'%-.64s') does not exist"
  ger "Der als Definierer angegebene Benutzer ('%-.64s'@'%-.64s') existiert nicht"
ER_FORBID_SCHEMA_CHANGE
        eng "Changing schema from '%-.192s' to '%-.192s' is not allowed."
        ger "Wechsel des Schemas von '%-.192s' auf '%-.192s' ist nicht erlaubt"
ER_ROW_IS_REFERENCED_2 23000
        eng "Cannot delete or update a parent row: a foreign key constraint fails (%.192s)"
        ger "Kann Eltern-Zeile nicht löschen oder aktualisieren: eine Fremdschlüsselbedingung schlägt fehl (%.192s)"
ER_NO_REFERENCED_ROW_2 23000
        eng "Cannot add or update a child row: a foreign key constraint fails (%.192s)"
        ger "Kann Kind-Zeile nicht hinzufügen oder aktualisieren: eine Fremdschlüsselbedingung schlägt fehl (%.192s)"
ER_SP_BAD_VAR_SHADOW 42000
        eng "Variable '%-.64s' must be quoted with `...`, or renamed"
        ger "Variable '%-.64s' muss mit `...` geschützt oder aber umbenannt werden"
ER_TRG_NO_DEFINER
        eng "No definer attribute for trigger '%-.192s'.'%-.192s'. The trigger will be activated under the authorization of the invoker, which may have insufficient privileges. Please recreate the trigger."
        ger "Kein Definierer-Attribut für Trigger '%-.192s'.'%-.192s'. Der Trigger wird mit der Autorisierung des Aufrufers aktiviert, der möglicherweise keine zureichenden Berechtigungen hat. Bitte legen Sie den Trigger neu an."
ER_OLD_FILE_FORMAT
        eng "'%-.192s' has an old format, you should re-create the '%s' object(s)"
        ger "'%-.192s' hat altes Format, Sie sollten die '%s'-Objekt(e) neu erzeugen"
ER_SP_RECURSION_LIMIT
        eng "Recursive limit %d (as set by the max_sp_recursion_depth variable) was exceeded for routine %.192s"
        ger "Rekursionsgrenze %d (durch Variable max_sp_recursion_depth gegeben) wurde für Routine %.192s überschritten"
ER_SP_PROC_TABLE_CORRUPT
        eng "Failed to load routine %-.192s. The table mysql.proc is missing, corrupt, or contains bad data (internal code %d)"
        ger "Routine %-.192s konnte nicht geladen werden. Die Tabelle mysql.proc fehlt, ist beschädigt, oder enthält fehlerhaften Daten (interner Code: %d)"
ER_SP_WRONG_NAME 42000
        eng "Incorrect routine name '%-.192s'"
        ger "Ungültiger Routinenname '%-.192s'"
ER_TABLE_NEEDS_UPGRADE
        eng "Table upgrade required. Please do \"REPAIR TABLE `%-.64s`\" or dump/reload to fix it!"
        ger "Tabellenaktualisierung erforderlich. Bitte zum Reparieren \"REPAIR TABLE `%-.64s`\" eingeben!"
ER_SP_NO_AGGREGATE 42000
        eng "AGGREGATE is not supported for stored functions"
        ger "AGGREGATE wird bei gespeicherten Funktionen nicht unterstützt"
ER_MAX_PREPARED_STMT_COUNT_REACHED 42000
        eng "Can't create more than max_prepared_stmt_count statements (current value: %lu)"
        ger "Kann nicht mehr Anweisungen als max_prepared_stmt_count erzeugen (aktueller Wert: %lu)"
ER_VIEW_RECURSIVE
        eng "`%-.192s`.`%-.192s` contains view recursion"
        ger "`%-.192s`.`%-.192s` enthält View-Rekursion"

# the one below is not used anymore:
ER_NON_GROUPING_FIELD_USED 42000
        eng "Non-grouping field '%-.192s' is used in %-.64s clause"
        ger "In der %-.192s-Klausel wird das die Nicht-Gruppierungsspalte '%-.64s' verwendet"
ER_TABLE_CANT_HANDLE_SPKEYS
        eng "The used table type doesn't support SPATIAL indexes"
        ger "Der verwendete Tabellentyp unterstützt keine SPATIAL-Indizes"
ER_NO_TRIGGERS_ON_SYSTEM_SCHEMA
        eng "Triggers can not be created on system tables"
        ger "Trigger können nicht auf Systemtabellen erzeugt werden"
ER_REMOVED_SPACES
        eng "Leading spaces are removed from name '%s'"
        ger "Führende Leerzeichen werden aus dem Namen '%s' entfernt"
ER_AUTOINC_READ_FAILED
        eng "Failed to read auto-increment value from storage engine"
        ger "Lesen des Autoincrement-Werts von der Speicher-Engine fehlgeschlagen"
ER_USERNAME
        eng "user name"
        ger "Benutzername"
ER_HOSTNAME
        eng "host name"
        ger "Hostname"
ER_WRONG_STRING_LENGTH
        eng "String '%-.70s' is too long for %s (should be no longer than %d)"
        ger "String '%-.70s' ist zu lang für %s (sollte nicht länger sein als %d)"
ER_NON_INSERTABLE_TABLE  
        eng "The target table %-.100s of the %s is not insertable-into"
        ger "Die Zieltabelle %-.100s von %s ist nicht einfügbar"
        jpn "対象表 %-.100s は挿入可能ではないので、%s を行えません。"
ER_ADMIN_WRONG_MRG_TABLE
  eng "Table '%-.64s' is differently defined or of non-MyISAM type or doesn't exist"
  ger "Tabelle '%-.64s' ist unterschiedlich definiert, nicht vom Typ MyISAM oder existiert nicht"
ER_TOO_HIGH_LEVEL_OF_NESTING_FOR_SELECT
  eng "Too high level of nesting for select"
  ger "Zu tief verschachtelte SELECT-Anweisungen"
ER_NAME_BECOMES_EMPTY
  eng "Name '%-.64s' has become ''"
  ger "Name '%-.64s' wurde zu ''"
ER_AMBIGUOUS_FIELD_TERM
  eng "First character of the FIELDS TERMINATED string is ambiguous; please use non-optional and non-empty FIELDS ENCLOSED BY"
  ger "Das erste Zeichen der Zeichenkette FIELDS TERMINATED ist mehrdeutig; bitte benutzen Sie nicht optionale und nicht leere FIELDS ENCLOSED BY"
ER_FOREIGN_SERVER_EXISTS
  eng "The foreign server, %s, you are trying to create already exists."
  ger "Der entfernte Server %s, den Sie versuchen zu erzeugen, existiert schon."
ER_FOREIGN_SERVER_DOESNT_EXIST
        eng "The foreign server name you are trying to reference does not exist. Data source error:  %-.64s"
	ger "Die externe Verbindung, auf die Sie zugreifen wollen, existiert nicht. Datenquellenfehlermeldung:  %-.64s"
ER_ILLEGAL_HA_CREATE_OPTION
        eng "Table storage engine '%-.64s' does not support the create option '%.64s'"
        ger "Speicher-Engine '%-.64s' der Tabelle unterstützt die Option '%.64s' nicht"
ER_PARTITION_REQUIRES_VALUES_ERROR
        eng "Syntax error: %-.64s PARTITIONING requires definition of VALUES %-.64s for each partition"
        ger "Fehler in der SQL-Syntax: %-.64s-PARTITIONierung erfordert Definition von VALUES %-.64s für jede Partition"
        swe "Syntaxfel: %-.64s PARTITIONering kräver definition av VALUES %-.64s för varje partition"
ER_PARTITION_WRONG_VALUES_ERROR
        eng "Only %-.64s PARTITIONING can use VALUES %-.64s in partition definition"
        ger "Nur %-.64s-PARTITIONierung kann VALUES %-.64s in der Partitionsdefinition verwenden"
        swe "Endast %-.64s partitionering kan använda VALUES %-.64s i definition av partitionen" 
ER_PARTITION_MAXVALUE_ERROR
        eng "MAXVALUE can only be used in last partition definition"
        ger "MAXVALUE kann nur für die Definition der letzten Partition verwendet werden"
        swe "MAXVALUE kan bara användas i definitionen av den sista partitionen"
ER_PARTITION_SUBPARTITION_ERROR
        eng "Subpartitions can only be hash partitions and by key"
        ger "Unterpartitionen dürfen nur HASH- oder KEY-Partitionen sein"
        swe "Subpartitioner kan bara vara hash och key partitioner"
ER_PARTITION_SUBPART_MIX_ERROR
        eng "Must define subpartitions on all partitions if on one partition"
        ger "Wenn Sie Unterpartitionen auf einer Partition definieren, müssen Sie das für alle Partitionen tun"
        swe "Subpartitioner måste definieras på alla partitioner om på en"
ER_PARTITION_WRONG_NO_PART_ERROR
        eng "Wrong number of partitions defined, mismatch with previous setting"
        ger "Falsche Anzahl von Partitionen definiert, stimmt nicht mit vorherigen Einstellungen überein"
        swe "Antal partitioner definierade och antal partitioner är inte lika"
ER_PARTITION_WRONG_NO_SUBPART_ERROR
        eng "Wrong number of subpartitions defined, mismatch with previous setting"
        ger "Falsche Anzahl von Unterpartitionen definiert, stimmt nicht mit vorherigen Einstellungen überein"
        swe "Antal subpartitioner definierade och antal subpartitioner är inte lika"
ER_WRONG_EXPR_IN_PARTITION_FUNC_ERROR
        eng "Constant, random or timezone-dependent expressions in (sub)partitioning function are not allowed"
        ger "Konstante oder Random-Ausdrücke in (Unter-)Partitionsfunktionen sind nicht erlaubt"
        swe "Konstanta uttryck eller slumpmässiga uttryck är inte tillåtna (sub)partitioneringsfunktioner"
ER_NO_CONST_EXPR_IN_RANGE_OR_LIST_ERROR
        eng "Expression in RANGE/LIST VALUES must be constant"
        ger "Ausdrücke in RANGE/LIST VALUES müssen konstant sein"
        swe "Uttryck i RANGE/LIST VALUES måste vara ett konstant uttryck"
ER_FIELD_NOT_FOUND_PART_ERROR
        eng "Field in list of fields for partition function not found in table"
        ger "Felder in der Feldliste der Partitionierungsfunktion wurden in der Tabelle nicht gefunden"
        swe "Fält i listan av fält för partitionering med key inte funnen i tabellen"
ER_LIST_OF_FIELDS_ONLY_IN_HASH_ERROR
        eng "List of fields is only allowed in KEY partitions"
        ger "Eine Feldliste ist nur in KEY-Partitionen erlaubt"
        swe "En lista av fält är endast tillåtet för KEY partitioner"
ER_INCONSISTENT_PARTITION_INFO_ERROR
        eng "The partition info in the frm file is not consistent with what can be written into the frm file"
        ger "Die Partitionierungsinformationen in der frm-Datei stimmen nicht mit dem überein, was in die frm-Datei geschrieben werden kann"
        swe "Partitioneringsinformationen i frm-filen är inte konsistent med vad som kan skrivas i frm-filen"
ER_PARTITION_FUNC_NOT_ALLOWED_ERROR
        eng "The %-.192s function returns the wrong type"
        ger "Die %-.192s-Funktion gibt einen falschen Typ zurück"
        swe "%-.192s-funktionen returnerar felaktig typ"
ER_PARTITIONS_MUST_BE_DEFINED_ERROR
        eng "For %-.64s partitions each partition must be defined"
        ger "Für %-.64s-Partitionen muss jede Partition definiert sein"
        swe "För %-.64s partitionering så måste varje partition definieras"
ER_RANGE_NOT_INCREASING_ERROR
        eng "VALUES LESS THAN value must be strictly increasing for each partition"
        ger "Werte in VALUES LESS THAN müssen für jede Partition strikt aufsteigend sein"
        swe "Värden i VALUES LESS THAN måste vara strikt växande för varje partition"
ER_INCONSISTENT_TYPE_OF_FUNCTIONS_ERROR
        eng "VALUES value must be of same type as partition function"
        ger "VALUES-Werte müssen vom selben Typ wie die Partitionierungsfunktion sein"
        swe "Värden i VALUES måste vara av samma typ som partitioneringsfunktionen"
ER_MULTIPLE_DEF_CONST_IN_LIST_PART_ERROR
        eng "Multiple definition of same constant in list partitioning"
        ger "Mehrfachdefinition derselben Konstante bei Listen-Partitionierung"
        swe "Multipel definition av samma konstant i list partitionering"
ER_PARTITION_ENTRY_ERROR
        eng "Partitioning can not be used stand-alone in query"
        ger "Partitionierung kann in einer Abfrage nicht alleinstehend benutzt werden"
        swe "Partitioneringssyntax kan inte användas på egen hand i en SQL-fråga"
ER_MIX_HANDLER_ERROR
        eng "The mix of handlers in the partitions is not allowed in this version of MySQL"
        ger "Das Vermischen von Handlern in Partitionen ist in dieser Version von MySQL nicht erlaubt"
        swe "Denna mix av lagringsmotorer är inte tillåten i denna version av MySQL"
ER_PARTITION_NOT_DEFINED_ERROR
        eng "For the partitioned engine it is necessary to define all %-.64s"
        ger "Für die partitionierte Engine müssen alle %-.64s definiert sein"
        swe "För partitioneringsmotorn så är det nödvändigt att definiera alla %-.64s"
ER_TOO_MANY_PARTITIONS_ERROR
        eng "Too many partitions (including subpartitions) were defined"
        ger "Es wurden zu vielen Partitionen (einschließlich Unterpartitionen) definiert"
        swe "För många partitioner (inkluderande subpartitioner) definierades"
ER_SUBPARTITION_ERROR
        eng "It is only possible to mix RANGE/LIST partitioning with HASH/KEY partitioning for subpartitioning"
        ger "RANGE/LIST-Partitionierung kann bei Unterpartitionen nur zusammen mit HASH/KEY-Partitionierung verwendet werden"
        swe "Det är endast möjligt att blanda RANGE/LIST partitionering med HASH/KEY partitionering för subpartitionering"
ER_CANT_CREATE_HANDLER_FILE
        eng "Failed to create specific handler file"
        ger "Erzeugen einer spezifischen Handler-Datei fehlgeschlagen"
        swe "Misslyckades med att skapa specifik fil i lagringsmotor"
ER_BLOB_FIELD_IN_PART_FUNC_ERROR
        eng "A BLOB field is not allowed in partition function"
        ger "In der Partitionierungsfunktion sind BLOB-Spalten nicht erlaubt"
        swe "Ett BLOB-fält är inte tillåtet i partitioneringsfunktioner"
ER_UNIQUE_KEY_NEED_ALL_FIELDS_IN_PF
        eng "A %-.192s must include all columns in the table's partitioning function"
ER_NO_PARTS_ERROR
        eng "Number of %-.64s = 0 is not an allowed value"
        ger "Eine Anzahl von %-.64s = 0 ist kein erlaubter Wert"
        swe "Antal %-.64s = 0 är inte ett tillåten värde"
ER_PARTITION_MGMT_ON_NONPARTITIONED
        eng "Partition management on a not partitioned table is not possible"
        ger "Partitionsverwaltung einer nicht partitionierten Tabelle ist nicht möglich"
        swe "Partitioneringskommando på en opartitionerad tabell är inte möjligt"
ER_FOREIGN_KEY_ON_PARTITIONED
        eng "Foreign keys are not yet supported in conjunction with partitioning"
        ger "Fremdschlüssel-Beschränkungen sind im Zusammenhang mit Partitionierung nicht zulässig"
        swe "Foreign keys är inte ännu implementerad i kombination med partitionering"
ER_DROP_PARTITION_NON_EXISTENT
        eng "Error in list of partitions to %-.64s"
        ger "Fehler in der Partitionsliste bei %-.64s"
        swe "Fel i listan av partitioner att %-.64s"
ER_DROP_LAST_PARTITION
        eng "Cannot remove all partitions, use DROP TABLE instead"
        ger "Es lassen sich nicht sämtliche Partitionen löschen, benutzen Sie statt dessen DROP TABLE"
        swe "Det är inte tillåtet att ta bort alla partitioner, använd DROP TABLE istället"
ER_COALESCE_ONLY_ON_HASH_PARTITION
        eng "COALESCE PARTITION can only be used on HASH/KEY partitions"
        ger "COALESCE PARTITION kann nur auf HASH- oder KEY-Partitionen benutzt werden"
        swe "COALESCE PARTITION kan bara användas på HASH/KEY partitioner"
ER_REORG_HASH_ONLY_ON_SAME_NO
        eng "REORGANIZE PARTITION can only be used to reorganize partitions not to change their numbers"
        ger "REORGANIZE PARTITION kann nur zur Reorganisation von Partitionen verwendet werden, nicht, um ihre Nummern zu ändern"
        swe "REORGANIZE PARTITION kan bara användas för att omorganisera partitioner, inte för att ändra deras antal"
ER_REORG_NO_PARAM_ERROR
        eng "REORGANIZE PARTITION without parameters can only be used on auto-partitioned tables using HASH PARTITIONs"
        ger "REORGANIZE PARTITION ohne Parameter kann nur für auto-partitionierte Tabellen verwendet werden, die HASH-Partitionierung benutzen"
        swe "REORGANIZE PARTITION utan parametrar kan bara användas på auto-partitionerade tabeller som använder HASH partitionering"
ER_ONLY_ON_RANGE_LIST_PARTITION
        eng "%-.64s PARTITION can only be used on RANGE/LIST partitions"
        ger "%-.64s PARTITION kann nur für RANGE- oder LIST-Partitionen verwendet werden"
        swe "%-.64s PARTITION kan bara användas på RANGE/LIST-partitioner"
ER_ADD_PARTITION_SUBPART_ERROR
        eng "Trying to Add partition(s) with wrong number of subpartitions"
        ger "Es wurde versucht, eine oder mehrere Partitionen mit der falschen Anzahl von Unterpartitionen hinzuzufügen"
        swe "ADD PARTITION med fel antal subpartitioner"
ER_ADD_PARTITION_NO_NEW_PARTITION
        eng "At least one partition must be added"
        ger "Es muss zumindest eine Partition hinzugefügt werden"
        swe "Åtminstone en partition måste läggas till vid ADD PARTITION"
ER_COALESCE_PARTITION_NO_PARTITION
        eng "At least one partition must be coalesced"
        ger "Zumindest eine Partition muss mit COALESCE PARTITION zusammengefügt werden"
        swe "Åtminstone en partition måste slås ihop vid COALESCE PARTITION"
ER_REORG_PARTITION_NOT_EXIST
        eng "More partitions to reorganize than there are partitions"
        ger "Es wurde versucht, mehr Partitionen als vorhanden zu reorganisieren"
        swe "Fler partitioner att reorganisera än det finns partitioner"
ER_SAME_NAME_PARTITION
        eng "Duplicate partition name %-.192s"
        ger "Doppelter Partitionsname: %-.192s"
        swe "Duplicerat partitionsnamn %-.192s"
ER_NO_BINLOG_ERROR
        eng "It is not allowed to shut off binlog on this command"
        ger "Es es nicht erlaubt, bei diesem Befehl binlog abzuschalten"
        swe "Det är inte tillåtet att stänga av binlog på detta kommando"
ER_CONSECUTIVE_REORG_PARTITIONS
        eng "When reorganizing a set of partitions they must be in consecutive order"
        ger "Bei der Reorganisation eines Satzes von Partitionen müssen diese in geordneter Reihenfolge vorliegen"
        swe "När ett antal partitioner omorganiseras måste de vara i konsekutiv ordning"
ER_REORG_OUTSIDE_RANGE
        eng "Reorganize of range partitions cannot change total ranges except for last partition where it can extend the range"
        ger "Die Reorganisation von RANGE-Partitionen kann Gesamtbereiche nicht verändern, mit Ausnahme der letzten Partition, die den Bereich erweitern kann"
        swe "Reorganisering av rangepartitioner kan inte ändra den totala intervallet utom för den sista partitionen där intervallet kan utökas"
ER_PARTITION_FUNCTION_FAILURE
        eng "Partition function not supported in this version for this handler"
        ger "Partitionsfunktion in dieser Version dieses Handlers nicht unterstützt"
ER_PART_STATE_ERROR
        eng "Partition state cannot be defined from CREATE/ALTER TABLE"
        ger "Partitionszustand kann nicht von CREATE oder ALTER TABLE aus definiert werden"
        swe "Partition state kan inte definieras från CREATE/ALTER TABLE"
ER_LIMITED_PART_RANGE
        eng "The %-.64s handler only supports 32 bit integers in VALUES"
        ger "Der Handler %-.64s unterstützt in VALUES nur 32-Bit-Integers"
        swe "%-.64s stödjer endast 32 bitar i integers i VALUES"
ER_PLUGIN_IS_NOT_LOADED
        eng "Plugin '%-.192s' is not loaded"
        ger "Plugin '%-.192s' ist nicht geladen"
ER_WRONG_VALUE
        eng "Incorrect %-.32s value: '%-.128s'"
        ger "Falscher %-.32s-Wert: '%-.128s'"
ER_NO_PARTITION_FOR_GIVEN_VALUE
        eng "Table has no partition for value %-.64s"
        ger "Tabelle hat für den Wert %-.64s keine Partition"
ER_FILEGROUP_OPTION_ONLY_ONCE
        eng "It is not allowed to specify %s more than once"
        ger "%s darf nicht mehr als einmal angegegeben werden"
ER_CREATE_FILEGROUP_FAILED
        eng "Failed to create %s"
        ger "Anlegen von %s fehlgeschlagen"
ER_DROP_FILEGROUP_FAILED
        eng "Failed to drop %s"
        ger "Löschen von %s fehlgeschlagen"
ER_TABLESPACE_AUTO_EXTEND_ERROR
        eng "The handler doesn't support autoextend of tablespaces"
        ger "Der Handler unterstützt keine automatische Erweiterung (Autoextend) von Tablespaces"
ER_WRONG_SIZE_NUMBER
        eng "A size parameter was incorrectly specified, either number or on the form 10M"
        ger "Ein Größen-Parameter wurde unkorrekt angegeben, muss entweder Zahl sein oder im Format 10M"
ER_SIZE_OVERFLOW_ERROR
        eng "The size number was correct but we don't allow the digit part to be more than 2 billion"
        ger "Die Zahl für die Größe war korrekt, aber der Zahlanteil darf nicht größer als 2 Milliarden sein"
ER_ALTER_FILEGROUP_FAILED
        eng "Failed to alter: %s"
        ger "Änderung von %s fehlgeschlagen"
ER_BINLOG_ROW_LOGGING_FAILED
        eng "Writing one row to the row-based binary log failed"
        ger "Schreiben einer Zeilen ins zeilenbasierte Binärlog fehlgeschlagen"
ER_BINLOG_ROW_WRONG_TABLE_DEF
        eng "Table definition on master and slave does not match: %s"
        ger "Tabellendefinition auf Master und Slave stimmt nicht überein: %s"
ER_BINLOG_ROW_RBR_TO_SBR
        eng "Slave running with --log-slave-updates must use row-based binary logging to be able to replicate row-based binary log events"
        ger "Slave, die mit --log-slave-updates laufen, müssen zeilenbasiertes Loggen verwenden, um zeilenbasierte Binärlog-Ereignisse loggen zu können"
ER_EVENT_ALREADY_EXISTS
        eng "Event '%-.192s' already exists"
        ger "Event '%-.192s' existiert bereits"
ER_EVENT_STORE_FAILED
        eng "Failed to store event %s. Error code %d from storage engine."
        ger "Speichern von Event %s fehlgeschlagen. Fehlercode der Speicher-Engine: %d"
ER_EVENT_DOES_NOT_EXIST
        eng "Unknown event '%-.192s'"
        ger "Unbekanntes Event '%-.192s'"
ER_EVENT_CANT_ALTER
        eng "Failed to alter event '%-.192s'"
        ger "Ändern des Events '%-.192s' fehlgeschlagen"
ER_EVENT_DROP_FAILED
        eng "Failed to drop %s"
        ger "Löschen von %s fehlgeschlagen"
ER_EVENT_INTERVAL_NOT_POSITIVE_OR_TOO_BIG
        eng "INTERVAL is either not positive or too big"
        ger "INTERVAL ist entweder nicht positiv oder zu groß"
ER_EVENT_ENDS_BEFORE_STARTS
        eng "ENDS is either invalid or before STARTS"
        ger "ENDS ist entweder ungültig oder liegt vor STARTS"
ER_EVENT_EXEC_TIME_IN_THE_PAST
  eng "Event execution time is in the past. Event has been disabled"
  ger "Ausführungszeit des Events liegt in der Vergangenheit. Event wurde deaktiviert"
ER_EVENT_OPEN_TABLE_FAILED
        eng "Failed to open mysql.event"
        ger "Öffnen von mysql.event fehlgeschlagen"
ER_EVENT_NEITHER_M_EXPR_NOR_M_AT
        eng "No datetime expression provided"
        ger "Kein DATETIME-Ausdruck angegeben"

# OBSOLETE, USE ER_COL_COUNT_DOESNT_MATCH_CORRUPTED_V2
ER_OBSOLETE_COL_COUNT_DOESNT_MATCH_CORRUPTED
        eng "Column count of mysql.%s is wrong. Expected %d, found %d. The table is probably corrupted"
        ger "Spaltenanzahl von mysql.%s falsch. %d erwartet, aber %d gefunden. Tabelle ist wahrscheinlich beschädigt"

# OBSOLETE, USE ER_CANNOT_LOAD_FROM_TABLE_V2
ER_OBSOLETE_CANNOT_LOAD_FROM_TABLE
        eng "Cannot load from mysql.%s. The table is probably corrupted"
        ger "Kann mysql.%s nicht einlesen. Tabelle ist wahrscheinlich beschädigt"

ER_EVENT_CANNOT_DELETE
        eng "Failed to delete the event from mysql.event"
        ger "Löschen des Events aus mysql.event fehlgeschlagen"
ER_EVENT_COMPILE_ERROR
        eng "Error during compilation of event's body"
        ger "Fehler beim Kompilieren des Event-Bodys"
ER_EVENT_SAME_NAME
        eng "Same old and new event name"
        ger "Alter und neuer Event-Name sind gleich"
ER_EVENT_DATA_TOO_LONG
        eng "Data for column '%s' too long"
        ger "Daten der Spalte '%s' zu lang"
ER_DROP_INDEX_FK
        eng "Cannot drop index '%-.192s': needed in a foreign key constraint"
        ger "Kann Index '%-.192s' nicht löschen: wird für eine Fremdschlüsselbeschränkung benötigt"
# When using this error message, use the ER_WARN_DEPRECATED_SYNTAX error
# code.
ER_WARN_DEPRECATED_SYNTAX_WITH_VER  
        eng  "The syntax '%s' is deprecated and will be removed in MySQL %s. Please use %s instead"
        ger "Die Syntax '%s' ist veraltet und wird in MySQL %s entfernt. Bitte benutzen Sie statt dessen %s"
ER_CANT_WRITE_LOCK_LOG_TABLE
        eng "You can't write-lock a log table. Only read access is possible"
        ger "Eine Log-Tabelle kann nicht schreibgesperrt werden. Es ist ohnehin nur Lesezugriff möglich"
ER_CANT_LOCK_LOG_TABLE
        eng "You can't use locks with log tables."
        ger "Log-Tabellen können nicht gesperrt werden."
ER_FOREIGN_DUPLICATE_KEY_OLD_UNUSED 23000 S1009
        eng "Upholding foreign key constraints for table '%.192s', entry '%-.192s', key %d would lead to a duplicate entry"
# OBSOLETE, USE ER_COL_COUNT_DOESNT_MATCH_PLEASE_UPDATE_V2
ER_COL_COUNT_DOESNT_MATCH_PLEASE_UPDATE
        eng "Column count of mysql.%s is wrong. Expected %d, found %d. Created with MySQL %d, now running %d. Please use mysql_upgrade to fix this error."
        ger "Spaltenanzahl von mysql.%s falsch. %d erwartet, aber %d erhalten. Erzeugt mit MySQL %d, jetzt unter %d. Bitte benutzen Sie mysql_upgrade, um den Fehler zu beheben"
ER_TEMP_TABLE_PREVENTS_SWITCH_OUT_OF_RBR
        eng "Cannot switch out of the row-based binary log format when the session has open temporary tables"
        ger "Kann nicht aus dem zeilenbasierten Binärlog-Format herauswechseln, wenn die Sitzung offene temporäre Tabellen hat"
ER_STORED_FUNCTION_PREVENTS_SWITCH_BINLOG_FORMAT
        eng "Cannot change the binary logging format inside a stored function or trigger"
        ger "Das Binärlog-Format kann innerhalb einer gespeicherten Funktion oder eines Triggers nicht geändert werden"
ER_NDB_CANT_SWITCH_BINLOG_FORMAT
        eng "The NDB cluster engine does not support changing the binlog format on the fly yet"
        ger "Die Speicher-Engine NDB Cluster unterstützt das Ändern des Binärlog-Formats zur Laufzeit noch nicht"
ER_PARTITION_NO_TEMPORARY
        eng "Cannot create temporary table with partitions"
        ger "Anlegen temporärer Tabellen mit Partitionen nicht möglich"
ER_PARTITION_CONST_DOMAIN_ERROR
        eng "Partition constant is out of partition function domain"
        ger "Partitionskonstante liegt außerhalb der Partitionsfunktionsdomäne"
        swe "Partitionskonstanten är utanför partitioneringsfunktionens domän"
ER_PARTITION_FUNCTION_IS_NOT_ALLOWED
        eng "This partition function is not allowed"
        ger "Diese Partitionierungsfunktion ist nicht erlaubt"
        swe "Denna partitioneringsfunktion är inte tillåten"
ER_DDL_LOG_ERROR
        eng "Error in DDL log"
        ger "Fehler im DDL-Log"
ER_NULL_IN_VALUES_LESS_THAN
        eng "Not allowed to use NULL value in VALUES LESS THAN"
        ger "In VALUES LESS THAN dürfen keine NULL-Werte verwendet werden"
        swe "Det är inte tillåtet att använda NULL-värden i VALUES LESS THAN"
ER_WRONG_PARTITION_NAME
        eng "Incorrect partition name"
        ger "Falscher Partitionsname"
        swe "Felaktigt partitionsnamn"
ER_CANT_CHANGE_TX_CHARACTERISTICS 25001
        eng "Transaction characteristics can't be changed while a transaction is in progress"
ER_DUP_ENTRY_AUTOINCREMENT_CASE
        eng "ALTER TABLE causes auto_increment resequencing, resulting in duplicate entry '%-.192s' for key '%-.192s'"
        ger "ALTER TABLE führt zur Neusequenzierung von auto_increment, wodurch der doppelte Eintrag '%-.192s' für Schlüssel '%-.192s' auftritt"
ER_EVENT_MODIFY_QUEUE_ERROR
        eng "Internal scheduler error %d"
        ger "Interner Scheduler-Fehler %d"
ER_EVENT_SET_VAR_ERROR
        eng "Error during starting/stopping of the scheduler. Error code %u"
        ger "Fehler während des Startens oder Anhalten des Schedulers. Fehlercode %u"
ER_PARTITION_MERGE_ERROR
        eng "Engine cannot be used in partitioned tables"
        ger "Engine kann in partitionierten Tabellen nicht verwendet werden"
        swe "Engine inte användas i en partitionerad tabell"
ER_CANT_ACTIVATE_LOG
        eng "Cannot activate '%-.64s' log"
        ger "Kann Logdatei '%-.64s' nicht aktivieren"
ER_RBR_NOT_AVAILABLE
        eng "The server was not built with row-based replication"
        ger "Der Server wurde nicht mit zeilenbasierter Replikation gebaut"
ER_BASE64_DECODE_ERROR
        eng "Decoding of base64 string failed"
        swe "Avkodning av base64 sträng misslyckades"
        ger "Der Server hat keine zeilenbasierte Replikation"
ER_EVENT_RECURSION_FORBIDDEN
        eng "Recursion of EVENT DDL statements is forbidden when body is present"
        ger "Rekursivität von EVENT-DDL-Anweisungen ist unzulässig wenn ein Hauptteil (Body) existiert"
ER_EVENTS_DB_ERROR
        eng "Cannot proceed because system tables used by Event Scheduler were found damaged at server start"
        ger "Kann nicht weitermachen, weil die Tabellen, die von Events verwendet werden, beim Serverstart als beschädigt markiert wurden"
ER_ONLY_INTEGERS_ALLOWED
        eng "Only integers allowed as number here"
        ger "An dieser Stelle sind nur Ganzzahlen zulässig"
ER_UNSUPORTED_LOG_ENGINE
        eng "This storage engine cannot be used for log tables""
        ger "Diese Speicher-Engine kann für Logtabellen nicht verwendet werden"
ER_BAD_LOG_STATEMENT
        eng "You cannot '%s' a log table if logging is enabled"
        ger "Sie können eine Logtabelle nicht '%s', wenn Loggen angeschaltet ist"
ER_CANT_RENAME_LOG_TABLE
        eng "Cannot rename '%s'. When logging enabled, rename to/from log table must rename two tables: the log table to an archive table and another table back to '%s'"
        ger "Kann '%s' nicht umbenennen. Wenn Loggen angeschaltet ist, müssen zwei Tabellen umbenannt werden: die Logtabelle zu einer Archivtabelle, und eine weitere Tabelle zu '%s'"
ER_WRONG_PARAMCOUNT_TO_NATIVE_FCT 42000
        eng "Incorrect parameter count in the call to native function '%-.192s'"
        ger "Falsche Anzahl von Parametern beim Aufruf der nativen Funktion '%-.192s'"
ER_WRONG_PARAMETERS_TO_NATIVE_FCT 42000
        eng "Incorrect parameters in the call to native function '%-.192s'"
        ger "Falscher Parameter beim Aufruf der nativen Funktion '%-.192s'"
ER_WRONG_PARAMETERS_TO_STORED_FCT 42000  
        eng "Incorrect parameters in the call to stored function %-.192s"
        ger "Falsche Parameter beim Aufruf der gespeicherten Funktion %-.192s"
ER_NATIVE_FCT_NAME_COLLISION
        eng "This function '%-.192s' has the same name as a native function"
        ger "Die Funktion '%-.192s' hat denselben Namen wie eine native Funktion"
# When using this error message, use the ER_DUP_ENTRY error code.  See, for
# example, code in handler.cc.
ER_DUP_ENTRY_WITH_KEY_NAME 23000 S1009
        cze "Zvojený klíč '%-.64s' (číslo klíče '%-.192s')"
        dan "Ens værdier '%-.64s' for indeks '%-.192s'"
        nla "Dubbele ingang '%-.64s' voor zoeksleutel '%-.192s'"
        eng "Duplicate entry '%-.64s' for key '%-.192s'"
        est "Kattuv väärtus '%-.64s' võtmele '%-.192s'"
        fre "Duplicata du champ '%-.64s' pour la clef '%-.192s'"
        ger "Doppelter Eintrag '%-.64s' für Schlüssel '%-.192s'"
        greek "Διπλή εγγραφή '%-.64s' για το κλειδί '%-.192s'"
        hun "Duplikalt bejegyzes '%-.64s' a '%-.192s' kulcs szerint."
        ita "Valore duplicato '%-.64s' per la chiave '%-.192s'"
        jpn "'%-.64s' は索引 '%-.192s' で重複しています。"
        kor "중복된 입력 값 '%-.64s': key '%-.192s'"
        nor "Like verdier '%-.64s' for nøkkel '%-.192s'"
        norwegian-ny "Like verdiar '%-.64s' for nykkel '%-.192s'"
        pol "Powtórzone wystąpienie '%-.64s' dla klucza '%-.192s'"
        por "Entrada '%-.64s' duplicada para a chave '%-.192s'"
        rum "Cimpul '%-.64s' e duplicat pentru cheia '%-.192s'"
        rus "Дублирующаяся запись '%-.64s' по ключу '%-.192s'"
        serbian "Dupliran unos '%-.64s' za ključ '%-.192s'"
        slo "Opakovaný kľúč '%-.64s' (číslo kľúča '%-.192s')"
        spa "Entrada duplicada '%-.64s' para la clave '%-.192s'"
        swe "Dublett '%-.64s' för nyckel '%-.192s'"
        ukr "Дублюючий запис '%-.64s' для ключа '%-.192s'"
ER_BINLOG_PURGE_EMFILE
  eng "Too many files opened, please execute the command again"
  ger "Zu viele offene Dateien, bitte führen Sie den Befehl noch einmal aus"
ER_EVENT_CANNOT_CREATE_IN_THE_PAST
  eng "Event execution time is in the past and ON COMPLETION NOT PRESERVE is set. The event was dropped immediately after creation."
  ger "Ausführungszeit des Events liegt in der Vergangenheit, und es wurde ON COMPLETION NOT PRESERVE gesetzt. Das Event wurde unmittelbar nach Erzeugung gelöscht."
ER_EVENT_CANNOT_ALTER_IN_THE_PAST
  eng "Event execution time is in the past and ON COMPLETION NOT PRESERVE is set. The event was not changed. Specify a time in the future."
  ger "Execution Zeitpunkt des Ereignisses in der Vergangenheit liegt, und es war NACH ABSCHLUSS Set nicht erhalten. Die Veranstaltung wurde nicht verändert. Geben Sie einen Zeitpunkt in der Zukunft."
ER_SLAVE_INCIDENT
  eng "The incident %s occured on the master. Message: %s"
  ger "Der Vorfall %s passierte auf dem Master. Meldung: %s"
ER_NO_PARTITION_FOR_GIVEN_VALUE_SILENT
  eng "Table has no partition for some existing values"
  ger "Tabelle hat für einige bestehende Werte keine Partition"
ER_BINLOG_UNSAFE_STATEMENT
  eng "Unsafe statement written to the binary log using statement format since BINLOG_FORMAT = STATEMENT. %s"
  swe "Detta är inte säkert att logga i statement-format, för BINLOG_FORMAT = STATEMENT. %s"
  ger "Unsichere Anweisung ins Binärlog geschrieben, weil Anweisungsformat BINLOG_FORMAT = STATEMENT. %s"
ER_SLAVE_FATAL_ERROR
  eng "Fatal error: %s"
  ger "Fataler Fehler: %s"
ER_SLAVE_RELAY_LOG_READ_FAILURE
  eng "Relay log read failure: %s"
  ger "Relaylog-Lesefehler: %s"
ER_SLAVE_RELAY_LOG_WRITE_FAILURE
  eng "Relay log write failure: %s"
  ger "Relaylog-Schreibfehler: %s"
ER_SLAVE_CREATE_EVENT_FAILURE
  eng "Failed to create %s"
  ger "Erzeugen von %s fehlgeschlagen"
ER_SLAVE_MASTER_COM_FAILURE
  eng "Master command %s failed: %s"
  ger "Master-Befehl %s fehlgeschlagen: %s"
ER_BINLOG_LOGGING_IMPOSSIBLE
  eng "Binary logging not possible. Message: %s"
  ger "Binärlogging nicht möglich. Meldung: %s"
ER_VIEW_NO_CREATION_CTX
  eng "View `%-.64s`.`%-.64s` has no creation context"
  ger "View `%-.64s`.`%-.64s` hat keinen Erzeugungskontext"
ER_VIEW_INVALID_CREATION_CTX
  eng "Creation context of view `%-.64s`.`%-.64s' is invalid"
  ger "Erzeugungskontext des Views`%-.64s`.`%-.64s' ist ungültig"
ER_SR_INVALID_CREATION_CTX
  eng "Creation context of stored routine `%-.64s`.`%-.64s` is invalid"
  ger "Erzeugungskontext der gespeicherten Routine`%-.64s`.`%-.64s` ist ungültig"
ER_TRG_CORRUPTED_FILE
  eng "Corrupted TRG file for table `%-.64s`.`%-.64s`"
  ger "Beschädigte TRG-Datei für Tabelle `%-.64s`.`%-.64s`"
ER_TRG_NO_CREATION_CTX
  eng "Triggers for table `%-.64s`.`%-.64s` have no creation context"
  ger "Trigger für Tabelle `%-.64s`.`%-.64s` haben keinen Erzeugungskontext"
ER_TRG_INVALID_CREATION_CTX
  eng "Trigger creation context of table `%-.64s`.`%-.64s` is invalid"
  ger "Trigger-Erzeugungskontext der Tabelle `%-.64s`.`%-.64s` ist ungültig"
ER_EVENT_INVALID_CREATION_CTX
  eng "Creation context of event `%-.64s`.`%-.64s` is invalid"
  ger "Erzeugungskontext des Events `%-.64s`.`%-.64s` ist ungültig"
ER_TRG_CANT_OPEN_TABLE
  eng "Cannot open table for trigger `%-.64s`.`%-.64s`"
  ger "Kann Tabelle für den Trigger `%-.64s`.`%-.64s` nicht öffnen"
ER_CANT_CREATE_SROUTINE
  eng "Cannot create stored routine `%-.64s`. Check warnings"
  ger "Kann gespeicherte Routine `%-.64s` nicht erzeugen. Beachten Sie die Warnungen"
ER_NEVER_USED
  eng "Ambiguous slave modes combination. %s"
  ger "Mehrdeutige Kombination von Slave-Modi. %s"
ER_NO_FORMAT_DESCRIPTION_EVENT_BEFORE_BINLOG_STATEMENT
  eng "The BINLOG statement of type `%s` was not preceded by a format description BINLOG statement."
  ger "Der BINLOG-Anweisung vom Typ `%s` ging keine BINLOG-Anweisung zur Formatbeschreibung voran."
ER_SLAVE_CORRUPT_EVENT
  eng "Corrupted replication event was detected"
  ger "Beschädigtes Replikationsereignis entdeckt"
ER_LOAD_DATA_INVALID_COLUMN_UNUSED
  eng "Invalid column reference (%-.64s) in LOAD DATA"
  ger "Ungültige Spaltenreferenz (%-.64s) bei LOAD DATA"
ER_LOG_PURGE_NO_FILE
  eng "Being purged log %s was not found"
  ger "Zu bereinigende Logdatei %s wurde nicht gefunden"
ER_XA_RBTIMEOUT XA106
  eng "XA_RBTIMEOUT: Transaction branch was rolled back: took too long"
  ger "XA_RBTIMEOUT: Transaktionszweig wurde zurückgerollt: Zeitüberschreitung"
ER_XA_RBDEADLOCK XA102
  eng "XA_RBDEADLOCK: Transaction branch was rolled back: deadlock was detected"
  ger "XA_RBDEADLOCK: Transaktionszweig wurde zurückgerollt: Deadlock entdeckt"
ER_NEED_REPREPARE
  eng "Prepared statement needs to be re-prepared"
  ger "Vorbereitete Anweisungen müssen noch einmal vorbereitet werden"
ER_DELAYED_NOT_SUPPORTED
  eng "DELAYED option not supported for table '%-.192s'"
  ger "Die DELAYED-Option wird für Tabelle '%-.192s' nicht unterstützt"
WARN_NO_MASTER_INFO  
  eng "The master info structure does not exist"
  ger "Die Master-Info-Struktur existiert nicht"
WARN_OPTION_IGNORED
  eng "<%-.64s> option ignored"
  ger "Option <%-.64s> ignoriert"
ER_PLUGIN_DELETE_BUILTIN
  eng "Built-in plugins cannot be deleted"
  ger "Eingebaute Plugins können nicht gelöscht werden"
WARN_PLUGIN_BUSY
  eng "Plugin is busy and will be uninstalled on shutdown"
  ger "Plugin wird verwendet und wird erst beim Herunterfahren deinstalliert"
ER_VARIABLE_IS_READONLY
  eng "%s variable '%s' is read-only. Use SET %s to assign the value"
  ger "%s Variable '%s' ist nur lesbar. Benutzen Sie SET %s, um einen Wert zuzuweisen"
ER_WARN_ENGINE_TRANSACTION_ROLLBACK
  eng "Storage engine %s does not support rollback for this statement. Transaction rolled back and must be restarted"
  ger "Speicher-Engine %s unterstützt für diese Anweisung kein Rollback. Transaktion wurde zurückgerollt und muss neu gestartet werden"
ER_SLAVE_HEARTBEAT_FAILURE
  eng "Unexpected master's heartbeat data: %s"
  ger "Unerwartete Daten vom Heartbeat des Masters: %s"
ER_SLAVE_HEARTBEAT_VALUE_OUT_OF_RANGE
  eng "The requested value for the heartbeat period is either negative or exceeds the maximum allowed (%s seconds)."
ER_NDB_REPLICATION_SCHEMA_ERROR
  eng "Bad schema for mysql.ndb_replication table. Message: %-.64s"
  ger "Fehlerhaftes Schema für mysql.ndb_replication table. Meldung: %-.64s"
ER_CONFLICT_FN_PARSE_ERROR
  eng "Error in parsing conflict function. Message: %-.64s"
  ger "Fehler beim Parsen einer Konflikt-Funktion. Meldung: %-.64s"
ER_EXCEPTIONS_WRITE_ERROR
  eng "Write to exceptions table failed. Message: %-.128s""
  ger "Schreiben in Ausnahme-Tabelle fehlgeschlagen. Meldung: %-.128s""
ER_TOO_LONG_TABLE_COMMENT
  eng "Comment for table '%-.64s' is too long (max = %lu)"
  por "Comentário para a tabela '%-.64s' é longo demais (max = %lu)"
  ger "Kommentar für Tabelle '%-.64s' ist zu lang (max = %lu)"
ER_TOO_LONG_FIELD_COMMENT
  eng "Comment for field '%-.64s' is too long (max = %lu)"
  por "Comentário para o campo '%-.64s' é longo demais (max = %lu)"
  ger "Kommentar für Feld '%-.64s' ist zu lang (max = %lu)"
ER_FUNC_INEXISTENT_NAME_COLLISION 42000 
  eng "FUNCTION %s does not exist. Check the 'Function Name Parsing and Resolution' section in the Reference Manual"
  ger "FUNCTION %s existiert nicht. Erläuterungen im Abschnitt 'Function Name Parsing and Resolution' im Referenzhandbuch"
# When updating these, please update EXPLAIN_FILENAME_MAX_EXTRA_LENGTH in
# sql_table.h with the new maximal additional length for explain_filename.
ER_DATABASE_NAME
  eng "Database"
  swe "Databas"
  ger "Datenbank"
ER_TABLE_NAME
  eng "Table"
  swe "Tabell"
  ger "Tabelle"
ER_PARTITION_NAME
  eng "Partition"
  swe "Partition"
  ger "Partition"
ER_SUBPARTITION_NAME
  eng "Subpartition"
  swe "Subpartition"
  ger "Unterpartition"
ER_TEMPORARY_NAME
  eng "Temporary"
  swe "Temporär"
  ger "Temporär"
ER_RENAMED_NAME
  eng "Renamed"
  swe "Namnändrad"
  ger "Umbenannt"
ER_TOO_MANY_CONCURRENT_TRXS
  eng  "Too many active concurrent transactions"
  ger  "Zu viele aktive simultane Transaktionen"
WARN_NON_ASCII_SEPARATOR_NOT_IMPLEMENTED
  eng "Non-ASCII separator arguments are not fully supported"
  ger "Nicht-ASCII-Trennargumente werden nicht vollständig unterstützt"
ER_DEBUG_SYNC_TIMEOUT
  eng "debug sync point wait timed out"
  ger "Debug Sync Point Wartezeit überschritten"
ER_DEBUG_SYNC_HIT_LIMIT
  eng "debug sync point hit limit reached"
  ger "Debug Sync Point Hit Limit erreicht"
ER_DUP_SIGNAL_SET 42000
  eng "Duplicate condition information item '%s'"
  ger "Informationselement '%s' für Duplikatbedingung"
# Note that the SQLSTATE is not 01000, it is provided by SIGNAL/RESIGNAL
ER_SIGNAL_WARN 01000
  eng "Unhandled user-defined warning condition"
  ger "Unbehandelte benutzerdefinierte Warnbedingung"
# Note that the SQLSTATE is not 02000, it is provided by SIGNAL/RESIGNAL
ER_SIGNAL_NOT_FOUND 02000
  eng "Unhandled user-defined not found condition"
  ger "Unbehandelte benutzerdefinierte Nicht-gefunden-Bedingung"
# Note that the SQLSTATE is not HY000, it is provided by SIGNAL/RESIGNAL
ER_SIGNAL_EXCEPTION HY000
  eng "Unhandled user-defined exception condition"
  ger "Unbehandelte benutzerdefinierte Ausnahmebedingung"
ER_RESIGNAL_WITHOUT_ACTIVE_HANDLER 0K000
  eng "RESIGNAL when handler not active"
  ger "RESIGNAL bei nicht aktivem Handler"
ER_SIGNAL_BAD_CONDITION_TYPE
  eng "SIGNAL/RESIGNAL can only use a CONDITION defined with SQLSTATE"
  ger "SIGNAL/RESIGNAL kann nur mit einer Bedingung (CONDITION) benutzt werden, die bei SQLSTATE definiert wurde"
WARN_COND_ITEM_TRUNCATED
  eng "Data truncated for condition item '%s'"
  ger "Daten gekürzt für Bedingungselement '%s'"
ER_COND_ITEM_TOO_LONG
  eng "Data too long for condition item '%s'"
  ger "Daten zu lang für Bedingungselement '%s'"
ER_UNKNOWN_LOCALE
  eng "Unknown locale: '%-.64s'"
  ger "Unbekannte Locale: '%-.64s'"
ER_SLAVE_IGNORE_SERVER_IDS
  eng "The requested server id %d clashes with the slave startup option --replicate-same-server-id"
  ger "Die angeforderte Server-ID %d steht im Konflikt mit der Startoption --replicate-same-server-id für den Slave"
ER_QUERY_CACHE_DISABLED
  eng "Query cache is disabled; restart the server with query_cache_type=1 to enable it"
  ger "Abfragen-Cache ist deaktiviert. Starten Sie den Server neu mit query_cache_type=1, um ihn zu aktivieren"
ER_SAME_NAME_PARTITION_FIELD
  eng "Duplicate partition field name '%-.192s'"
  ger "Partitionsfeld '%-.192s' ist ein Duplikat"
ER_PARTITION_COLUMN_LIST_ERROR
  eng "Inconsistency in usage of column lists for partitioning"
  ger "Inkonsistenz bei der Benutzung von Spaltenlisten für Partitionierung"
ER_WRONG_TYPE_COLUMN_VALUE_ERROR
  eng "Partition column values of incorrect type"
  ger "Partitionsspaltenwerte sind vom falschen Typ"
ER_TOO_MANY_PARTITION_FUNC_FIELDS_ERROR
  eng "Too many fields in '%-.192s'"
  ger "Zu viele Felder in '%-.192s'"
ER_MAXVALUE_IN_VALUES_IN
  eng "Cannot use MAXVALUE as value in VALUES IN"
  ger "MAXVALUE kann nicht als Wert in VALUES IN verwendet werden"
ER_TOO_MANY_VALUES_ERROR
  eng "Cannot have more than one value for this type of %-.64s partitioning"
  ger "Für den Partionierungstyp %-.64s darf es nicht mehr als einen Wert geben"
ER_ROW_SINGLE_PARTITION_FIELD_ERROR
  eng "Row expressions in VALUES IN only allowed for multi-field column partitioning"
  ger "Zeilenausdrücke in VALUES IN sind nur für Mehrfeld-Spaltenpartionierung erlaubt"
ER_FIELD_TYPE_NOT_ALLOWED_AS_PARTITION_FIELD
  eng "Field '%-.192s' is of a not allowed type for this type of partitioning"
  ger "Feld '%-.192s' ist für diese Art von Partitionierung von einem nicht zulässigen Typ"
ER_PARTITION_FIELDS_TOO_LONG
  eng "The total length of the partitioning fields is too large"
  ger "Die Gesamtlänge der Partitionsfelder ist zu groß"
ER_BINLOG_ROW_ENGINE_AND_STMT_ENGINE
  eng "Cannot execute statement: impossible to write to binary log since both row-incapable engines and statement-incapable engines are involved."
ER_BINLOG_ROW_MODE_AND_STMT_ENGINE
  eng "Cannot execute statement: impossible to write to binary log since BINLOG_FORMAT = ROW and at least one table uses a storage engine limited to statement-based logging."
ER_BINLOG_UNSAFE_AND_STMT_ENGINE
  eng "Cannot execute statement: impossible to write to binary log since statement is unsafe, storage engine is limited to statement-based logging, and BINLOG_FORMAT = MIXED. %s"
ER_BINLOG_ROW_INJECTION_AND_STMT_ENGINE
  eng "Cannot execute statement: impossible to write to binary log since statement is in row format and at least one table uses a storage engine limited to statement-based logging."
ER_BINLOG_STMT_MODE_AND_ROW_ENGINE
  eng "Cannot execute statement: impossible to write to binary log since BINLOG_FORMAT = STATEMENT and at least one table uses a storage engine limited to row-based logging.%s"
ER_BINLOG_ROW_INJECTION_AND_STMT_MODE
  eng "Cannot execute statement: impossible to write to binary log since statement is in row format and BINLOG_FORMAT = STATEMENT."
ER_BINLOG_MULTIPLE_ENGINES_AND_SELF_LOGGING_ENGINE
  eng "Cannot execute statement: impossible to write to binary log since more than one engine is involved and at least one engine is self-logging."

ER_BINLOG_UNSAFE_LIMIT
  eng "The statement is unsafe because it uses a LIMIT clause. This is unsafe because the set of rows included cannot be predicted."
ER_UNUSED4
  eng "The statement is unsafe because it uses INSERT DELAYED. This is unsafe because the times when rows are inserted cannot be predicted."
ER_BINLOG_UNSAFE_SYSTEM_TABLE
  eng "The statement is unsafe because it uses the general log, slow query log, or performance_schema table(s). This is unsafe because system tables may differ on slaves."
ER_BINLOG_UNSAFE_AUTOINC_COLUMNS
  eng "Statement is unsafe because it invokes a trigger or a stored function that inserts into an AUTO_INCREMENT column. Inserted values cannot be logged correctly."
ER_BINLOG_UNSAFE_UDF
  eng "Statement is unsafe because it uses a UDF which may not return the same value on the slave."
ER_BINLOG_UNSAFE_SYSTEM_VARIABLE
  eng "Statement is unsafe because it uses a system variable that may have a different value on the slave."
ER_BINLOG_UNSAFE_SYSTEM_FUNCTION
  eng "Statement is unsafe because it uses a system function that may return a different value on the slave."
ER_BINLOG_UNSAFE_NONTRANS_AFTER_TRANS
  eng "Statement is unsafe because it accesses a non-transactional table after accessing a transactional table within the same transaction."

ER_MESSAGE_AND_STATEMENT
  eng "%s Statement: %s"

ER_SLAVE_CONVERSION_FAILED
  eng "Column %d of table '%-.192s.%-.192s' cannot be converted from type '%-.32s' to type '%-.32s'"
ER_SLAVE_CANT_CREATE_CONVERSION
  eng "Can't create conversion table for table '%-.192s.%-.192s'"
ER_INSIDE_TRANSACTION_PREVENTS_SWITCH_BINLOG_FORMAT
  eng "Cannot modify @@session.binlog_format inside a transaction"
ER_PATH_LENGTH
  eng "The path specified for %.64s is too long."
ER_WARN_DEPRECATED_SYNTAX_NO_REPLACEMENT  
  eng "'%s' is deprecated and will be removed in a future release."
  ger "'%s' ist veraltet und wird in einer zukünftigen Version entfernt werden."

ER_WRONG_NATIVE_TABLE_STRUCTURE
        eng "Native table '%-.64s'.'%-.64s' has the wrong structure"

ER_WRONG_PERFSCHEMA_USAGE
        eng "Invalid performance_schema usage."
ER_WARN_I_S_SKIPPED_TABLE
  eng "Table '%s'.'%s' was skipped since its definition is being modified by concurrent DDL statement"

ER_INSIDE_TRANSACTION_PREVENTS_SWITCH_BINLOG_DIRECT
  eng "Cannot modify @@session.binlog_direct_non_transactional_updates inside a transaction"
ER_STORED_FUNCTION_PREVENTS_SWITCH_BINLOG_DIRECT
  eng "Cannot change the binlog direct flag inside a stored function or trigger"
ER_SPATIAL_MUST_HAVE_GEOM_COL 42000
  eng "A SPATIAL index may only contain a geometrical type column"
  ger "Ein raumbezogener Index (SPATIAL) darf nur Spalten geometrischen Typs enthalten"
ER_TOO_LONG_INDEX_COMMENT
  eng "Comment for index '%-.64s' is too long (max = %lu)"

ER_LOCK_ABORTED
  eng "Wait on a lock was aborted due to a pending exclusive lock"

ER_DATA_OUT_OF_RANGE 22003 
  eng "%s value is out of range in '%s'"

ER_WRONG_SPVAR_TYPE_IN_LIMIT
  eng "A variable of a non-integer based type in LIMIT clause"

ER_BINLOG_UNSAFE_MULTIPLE_ENGINES_AND_SELF_LOGGING_ENGINE
  eng "Mixing self-logging and non-self-logging engines in a statement is unsafe."

ER_BINLOG_UNSAFE_MIXED_STATEMENT
  eng "Statement accesses nontransactional table as well as transactional or temporary table, and writes to any of them."

ER_INSIDE_TRANSACTION_PREVENTS_SWITCH_SQL_LOG_BIN
  eng "Cannot modify @@session.sql_log_bin inside a transaction"

ER_STORED_FUNCTION_PREVENTS_SWITCH_SQL_LOG_BIN
  eng "Cannot change the sql_log_bin inside a stored function or trigger"

ER_FAILED_READ_FROM_PAR_FILE
  eng "Failed to read from the .par file"
  swe "Misslyckades läsa från .par filen"

ER_VALUES_IS_NOT_INT_TYPE_ERROR
  eng "VALUES value for partition '%-.64s' must have type INT"
  swe "Värden i VALUES för partition '%-.64s' måste ha typen INT"

ER_ACCESS_DENIED_NO_PASSWORD_ERROR 28000 
        cze "Přístup pro uživatele '%-.48s'@'%-.64s'"
        dan "Adgang nægtet bruger: '%-.48s'@'%-.64s'"
        nla "Toegang geweigerd voor gebruiker: '%-.48s'@'%-.64s'"
        eng "Access denied for user '%-.48s'@'%-.64s'"
        est "Ligipääs keelatud kasutajale '%-.48s'@'%-.64s'"
        fre "Accès refusé pour l'utilisateur: '%-.48s'@'@%-.64s'"
        ger "Benutzer '%-.48s'@'%-.64s' hat keine Zugriffsberechtigung"
        greek "Δεν επιτέρεται η πρόσβαση στο χρήστη: '%-.48s'@'%-.64s'"
        hun "A(z) '%-.48s'@'%-.64s' felhasznalo szamara tiltott eleres."
        ita "Accesso non consentito per l'utente: '%-.48s'@'%-.64s'"
        jpn "ユーザー '%-.48s'@'%-.64s' のアクセスは拒否されました。"
        kor "'%-.48s'@'%-.64s' 사용자는 접근이 거부 되었습니다."
        nor "Tilgang nektet for bruker: '%-.48s'@'%-.64s'"
        norwegian-ny "Tilgang ikke tillate for brukar: '%-.48s'@'%-.64s'"
        por "Acesso negado para o usuário '%-.48s'@'%-.64s'"
        rum "Acces interzis pentru utilizatorul: '%-.48s'@'%-.64s'"
        rus "Доступ закрыт для пользователя '%-.48s'@'%-.64s'"
        serbian "Pristup je zabranjen korisniku '%-.48s'@'%-.64s'"
        slo "Zakázaný prístup pre užívateľa: '%-.48s'@'%-.64s'"
        spa "Acceso negado para usuario: '%-.48s'@'%-.64s'"
        swe "Användare '%-.48s'@'%-.64s' är ej berättigad att logga in"
        ukr "Доступ заборонено для користувача: '%-.48s'@'%-.64s'"

ER_SET_PASSWORD_AUTH_PLUGIN
        eng "SET PASSWORD has no significance for users authenticating via plugins"

ER_GRANT_PLUGIN_USER_EXISTS
        eng "GRANT with IDENTIFIED WITH is illegal because the user %-.*s already exists"

ER_TRUNCATE_ILLEGAL_FK 42000
  eng "Cannot truncate a table referenced in a foreign key constraint (%.192s)"

ER_PLUGIN_IS_PERMANENT
  eng "Plugin '%s' is force_plus_permanent and can not be unloaded"

ER_SLAVE_HEARTBEAT_VALUE_OUT_OF_RANGE_MIN
  eng "The requested value for the heartbeat period is less than 1 millisecond. The value is reset to 0, meaning that heartbeating will effectively be disabled."

ER_SLAVE_HEARTBEAT_VALUE_OUT_OF_RANGE_MAX
  eng "The requested value for the heartbeat period exceeds the value of `slave_net_timeout' seconds. A sensible value for the period should be less than the timeout."

ER_STMT_CACHE_FULL  
        eng "Multi-row statements required more than 'max_binlog_stmt_cache_size' bytes of storage; increase this mysqld variable and try again"

ER_MULTI_UPDATE_KEY_CONFLICT
  eng "Primary key/partition key update is not allowed since the table is updated both as '%-.192s' and '%-.192s'."

# When translating this error message make sure to include "ALTER TABLE" in the
# message as mysqlcheck parses the error message looking for ALTER TABLE.
ER_TABLE_NEEDS_REBUILD
        eng "Table rebuild required. Please do \"ALTER TABLE `%-.64s` FORCE\" or dump/reload to fix it!"

WARN_OPTION_BELOW_LIMIT
  eng "The value of '%s' should be no less than the value of '%s'"

ER_INDEX_COLUMN_TOO_LONG
  eng "Index column size too large. The maximum column size is %lu bytes."

ER_ERROR_IN_TRIGGER_BODY
  eng "Trigger '%-.64s' has an error in its body: '%-.256s'"

ER_ERROR_IN_UNKNOWN_TRIGGER_BODY
  eng "Unknown trigger has an error in its body: '%-.256s'"

ER_INDEX_CORRUPT
  eng "Index %s is corrupted"

ER_UNDO_RECORD_TOO_BIG
  eng "Undo log record is too big."

ER_BINLOG_UNSAFE_INSERT_IGNORE_SELECT
  eng "INSERT IGNORE... SELECT is unsafe because the order in which rows are retrieved by the SELECT determines which (if any) rows are ignored. This order cannot be predicted and may differ on master and the slave."

ER_BINLOG_UNSAFE_INSERT_SELECT_UPDATE
  eng "INSERT... SELECT... ON DUPLICATE KEY UPDATE is unsafe because the order in which rows are retrieved by the SELECT determines which (if any) rows are updated. This order cannot be predicted and may differ on master and the slave."

ER_BINLOG_UNSAFE_REPLACE_SELECT
 eng "REPLACE... SELECT is unsafe because the order in which rows are retrieved by the SELECT determines which (if any) rows are replaced. This order cannot be predicted and may differ on master and the slave."

ER_BINLOG_UNSAFE_CREATE_IGNORE_SELECT
  eng "CREATE... IGNORE SELECT is unsafe because the order in which rows are retrieved by the SELECT determines which (if any) rows are ignored. This order cannot be predicted and may differ on master and the slave."

ER_BINLOG_UNSAFE_CREATE_REPLACE_SELECT
  eng "CREATE... REPLACE SELECT is unsafe because the order in which rows are retrieved by the SELECT determines which (if any) rows are replaced. This order cannot be predicted and may differ on master and the slave."

ER_BINLOG_UNSAFE_UPDATE_IGNORE
  eng "UPDATE IGNORE is unsafe because the order in which rows are updated determines which (if any) rows are ignored. This order cannot be predicted and may differ on master and the slave."

ER_PLUGIN_NO_UNINSTALL
  eng "Plugin '%s' is marked as not dynamically uninstallable. You have to stop the server to uninstall it."

ER_PLUGIN_NO_INSTALL
  eng "Plugin '%s' is marked as not dynamically installable. You have to stop the server to install it."

ER_BINLOG_UNSAFE_WRITE_AUTOINC_SELECT
  eng "Statements writing to a table with an auto-increment column after selecting from another table are unsafe because the order in which rows are retrieved determines what (if any) rows will be written. This order cannot be predicted and may differ on master and the slave."

ER_BINLOG_UNSAFE_CREATE_SELECT_AUTOINC
  eng "CREATE TABLE... SELECT...  on a table with an auto-increment column is unsafe because the order in which rows are retrieved by the SELECT determines which (if any) rows are inserted. This order cannot be predicted and may differ on master and the slave."

ER_BINLOG_UNSAFE_INSERT_TWO_KEYS
  eng "INSERT... ON DUPLICATE KEY UPDATE  on a table with more than one UNIQUE KEY is unsafe"

ER_TABLE_IN_FK_CHECK
  eng "Table is being used in foreign key check."

ER_UNSUPPORTED_ENGINE
  eng "Storage engine '%s' does not support system tables. [%s.%s]"

ER_BINLOG_UNSAFE_AUTOINC_NOT_FIRST
  eng "INSERT into autoincrement field which is not the first part in the composed primary key is unsafe."
#
#  End of 5.5 error messages.
#

ER_CANNOT_LOAD_FROM_TABLE_V2
  eng "Cannot load from %s.%s. The table is probably corrupted"
  ger "Kann %s.%s nicht einlesen. Tabelle ist wahrscheinlich beschädigt"


ER_MASTER_DELAY_VALUE_OUT_OF_RANGE
  eng "The requested value %s for the master delay exceeds the maximum %u"
ER_ONLY_FD_AND_RBR_EVENTS_ALLOWED_IN_BINLOG_STATEMENT
  eng "Only Format_description_log_event and row events are allowed in BINLOG statements (but %s was provided)"

ER_PARTITION_EXCHANGE_DIFFERENT_OPTION
  eng "Non matching attribute '%-.64s' between partition and table"
  swe "Attributet '%-.64s' är olika mellan partition och tabell"
ER_PARTITION_EXCHANGE_PART_TABLE
  eng "Table to exchange with partition is partitioned: '%-.64s'"
  swe "Tabellen att byta ut mot partition är partitionerad: '%-.64s'"
ER_PARTITION_EXCHANGE_TEMP_TABLE
  eng "Table to exchange with partition is temporary: '%-.64s'"
  swe "Tabellen att byta ut mot partition är temporär: '%-.64s'"
ER_PARTITION_INSTEAD_OF_SUBPARTITION
  eng "Subpartitioned table, use subpartition instead of partition"
  swe "Subpartitionerad tabell, använd subpartition istället för partition"
ER_UNKNOWN_PARTITION
  eng "Unknown partition '%-.64s' in table '%-.64s'"
  swe "Okänd partition '%-.64s' i tabell '%-.64s'"
ER_TABLES_DIFFERENT_METADATA
  eng "Tables have different definitions"
  swe "Tabellerna har olika definitioner"
ER_ROW_DOES_NOT_MATCH_PARTITION
  eng "Found a row that does not match the partition"
  swe "Hittade en rad som inte passar i partitionen"
ER_BINLOG_CACHE_SIZE_GREATER_THAN_MAX
  eng "Option binlog_cache_size (%lu) is greater than max_binlog_cache_size (%lu); setting binlog_cache_size equal to max_binlog_cache_size."
ER_WARN_INDEX_NOT_APPLICABLE
  eng "Cannot use %-.64s access on index '%-.64s' due to type or collation conversion on field '%-.64s'"

ER_PARTITION_EXCHANGE_FOREIGN_KEY
  eng "Table to exchange with partition has foreign key references: '%-.64s'"
  swe "Tabellen att byta ut mot partition har foreign key referenser: '%-.64s'"
ER_NO_SUCH_KEY_VALUE
  eng "Key value '%-.192s' was not found in table '%-.192s.%-.192s'"
ER_RPL_INFO_DATA_TOO_LONG
  eng "Data for column '%s' too long"
ER_NETWORK_READ_EVENT_CHECKSUM_FAILURE
  eng "Replication event checksum verification failed while reading from network."
ER_BINLOG_READ_EVENT_CHECKSUM_FAILURE
  eng "Replication event checksum verification failed while reading from a log file."

ER_BINLOG_STMT_CACHE_SIZE_GREATER_THAN_MAX
  eng "Option binlog_stmt_cache_size (%lu) is greater than max_binlog_stmt_cache_size (%lu); setting binlog_stmt_cache_size equal to max_binlog_stmt_cache_size."
ER_CANT_UPDATE_TABLE_IN_CREATE_TABLE_SELECT
  eng "Can't update table '%-.192s' while '%-.192s' is being created."

ER_PARTITION_CLAUSE_ON_NONPARTITIONED
  eng "PARTITION () clause on non partitioned table"
  swe "PARTITION () klausul för en icke partitionerad tabell"
ER_ROW_DOES_NOT_MATCH_GIVEN_PARTITION_SET
  eng "Found a row not matching the given partition set"
  swe "Hittade en rad som inte passar i någon given partition"

# Not used any longer, use ER_UNKNOWN_PARTITION which includes the tablename.
# was ER_NO_SUCH_PARTITION
ER_NO_SUCH_PARTITION__UNUSED
  cze "partion '%-.64s' neexistuje"
  dan "partition '%-.64s' eksisterer ikke"
  nla "partition '%-.64s' bestaat niet"
  eng "partition '%-.64s' doesn't exist"
  est "partition '%-.64s' ei eksisteeri"
  fre "La partition '%-.64s' n'existe pas"
  ger "Die partition '%-.64s' existiert nicht"
  hun "A '%-.64s' partition nem letezik"
  ita "La tabella particione '%-.64s' non esiste"
  jpn "パーティション '%-.64s' は存在しません。"
  nor "Partition '%-.64s' doesn't exist"
  norwegian-ny "Partition '%-.64s' doesn't exist"
  pol "Partition '%-.64s' doesn't exist"
  por "Particion '%-.64s' n�o existe"
  rum "Partition '%-.64s' nu exista"
  serbian "Partition '%-.64s' ne postoji"
  slo "Partition '%-.64s' doesn't exist"
  spa "Particion '%-.64s' no existe"
  swe "Det finns ingen partition som heter '%-.64s'"

ER_CHANGE_RPL_INFO_REPOSITORY_FAILURE
  eng "Failure while changing the type of replication repository: %s."

ER_WARNING_NOT_COMPLETE_ROLLBACK_WITH_CREATED_TEMP_TABLE
  eng "The creation of some temporary tables could not be rolled back."
ER_WARNING_NOT_COMPLETE_ROLLBACK_WITH_DROPPED_TEMP_TABLE
  eng "Some temporary tables were dropped, but these operations could not be rolled back."

ER_MTS_FEATURE_IS_NOT_SUPPORTED
  eng "%s is not supported in multi-threaded slave mode. %s"
ER_MTS_UPDATED_DBS_GREATER_MAX
  eng "The number of modified databases exceeds the maximum %d; the database names will not be included in the replication event metadata."
ER_MTS_CANT_PARALLEL
  eng "Cannot execute the current event group in the parallel mode. Encountered event %s, relay-log name %s, position %s which prevents execution of this event group in parallel mode. Reason: %s."
ER_MTS_INCONSISTENT_DATA
  eng "%s"

ER_FULLTEXT_NOT_SUPPORTED_WITH_PARTITIONING
  eng "FULLTEXT index is not supported for partitioned tables."
  swe "FULLTEXT index stöds ej för partitionerade tabeller."

ER_DA_INVALID_CONDITION_NUMBER 35000
  eng "Invalid condition number"
  por "Número de condição inválido"

ER_INSECURE_PLAIN_TEXT
  eng "Sending passwords in plain text without SSL/TLS is extremely insecure."

ER_INSECURE_CHANGE_MASTER
  eng "Storing MySQL user name or password information in the master info repository is not secure and is therefore not recommended. Please consider using the USER and PASSWORD connection options for START SLAVE; see the 'START SLAVE Syntax' in the MySQL Manual for more information."

ER_FOREIGN_DUPLICATE_KEY_WITH_CHILD_INFO 23000 S1009
        eng "Foreign key constraint for table '%.192s', record '%-.192s' would lead to a duplicate entry in table '%.192s', key '%.192s'"
        ger "Fremdschlüssel-Beschränkung für Tabelle '%.192s', Datensatz '%-.192s' würde zu einem doppelten Eintrag in Tabelle '%.192s', Schlüssel '%.192s' führen"
        swe "FOREIGN KEY constraint för tabell '%.192s', posten '%-.192s' kan inte uppdatera barntabell '%.192s' på grund av nyckel '%.192s'"

ER_FOREIGN_DUPLICATE_KEY_WITHOUT_CHILD_INFO 23000 S1009
        eng "Foreign key constraint for table '%.192s', record '%-.192s' would lead to a duplicate entry in a child table"
        ger "Fremdschlüssel-Beschränkung für Tabelle '%.192s', Datensatz '%-.192s' würde zu einem doppelten Eintrag in einer Kind-Tabelle führen"
        swe "FOREIGN KEY constraint för tabell '%.192s', posten '%-.192s' kan inte uppdatera en barntabell på grund av UNIQUE-test"

ER_SQLTHREAD_WITH_SECURE_SLAVE
  eng "Setting authentication options is not possible when only the Slave SQL Thread is being started."

ER_TABLE_HAS_NO_FT
  eng "The table does not have FULLTEXT index to support this query"

ER_VARIABLE_NOT_SETTABLE_IN_SF_OR_TRIGGER
  eng "The system variable %.200s cannot be set in stored functions or triggers."

ER_VARIABLE_NOT_SETTABLE_IN_TRANSACTION
  eng "The system variable %.200s cannot be set when there is an ongoing transaction."

ER_GTID_NEXT_IS_NOT_IN_GTID_NEXT_LIST
  eng "The system variable @@SESSION.GTID_NEXT has the value %.200s, which is not listed in @@SESSION.GTID_NEXT_LIST."

ER_CANT_CHANGE_GTID_NEXT_IN_TRANSACTION
  eng "The system variable @@SESSION.GTID_NEXT cannot change inside a transaction."

ER_SET_STATEMENT_CANNOT_INVOKE_FUNCTION
  eng "The statement 'SET %.200s' cannot invoke a stored function."

ER_GTID_NEXT_CANT_BE_AUTOMATIC_IF_GTID_NEXT_LIST_IS_NON_NULL
  eng "The system variable @@SESSION.GTID_NEXT cannot be 'AUTOMATIC' when @@SESSION.GTID_NEXT_LIST is non-NULL."

ER_SKIPPING_LOGGED_TRANSACTION
  eng "Skipping transaction %.200s because it has already been executed and logged."

ER_MALFORMED_GTID_SET_SPECIFICATION
  eng "Malformed GTID set specification '%.200s'."

ER_MALFORMED_GTID_SET_ENCODING
  eng "Malformed GTID set encoding."

ER_MALFORMED_GTID_SPECIFICATION
  eng "Malformed GTID specification '%.200s'."

ER_GNO_EXHAUSTED
  eng "Impossible to generate Global Transaction Identifier: the integer component reached the maximal value. Restart the server with a new server_uuid."

ER_BAD_SLAVE_AUTO_POSITION
  eng "Parameters MASTER_LOG_FILE, MASTER_LOG_POS, RELAY_LOG_FILE and RELAY_LOG_POS cannot be set when MASTER_AUTO_POSITION is active."

ER_AUTO_POSITION_REQUIRES_GTID_MODE_NOT_OFF
  eng "CHANGE MASTER TO MASTER_AUTO_POSITION = 1 cannot be executed because @@GLOBAL.GTID_MODE = OFF."

ER_CANT_DO_IMPLICIT_COMMIT_IN_TRX_WHEN_GTID_NEXT_IS_SET
  eng "Cannot execute statements with implicit commit inside a transaction when @@SESSION.GTID_NEXT == 'UUID:NUMBER'."

ER_GTID_MODE_ON_REQUIRES_ENFORCE_GTID_CONSISTENCY_ON
  eng "GTID_MODE = ON requires ENFORCE_GTID_CONSISTENCY = ON."

ER_GTID_MODE_REQUIRES_BINLOG
  eng "@@GLOBAL.GTID_MODE = ON or ON_PERMISSIVE or OFF_PERMISSIVE requires --log-bin and --log-slave-updates."

ER_CANT_SET_GTID_NEXT_TO_GTID_WHEN_GTID_MODE_IS_OFF
  eng "@@SESSION.GTID_NEXT cannot be set to UUID:NUMBER when @@GLOBAL.GTID_MODE = OFF."

ER_CANT_SET_GTID_NEXT_TO_ANONYMOUS_WHEN_GTID_MODE_IS_ON
  eng "@@SESSION.GTID_NEXT cannot be set to ANONYMOUS when @@GLOBAL.GTID_MODE = ON."

ER_CANT_SET_GTID_NEXT_LIST_TO_NON_NULL_WHEN_GTID_MODE_IS_OFF
  eng "@@SESSION.GTID_NEXT_LIST cannot be set to a non-NULL value when @@GLOBAL.GTID_MODE = OFF."

ER_FOUND_GTID_EVENT_WHEN_GTID_MODE_IS_OFF__UNUSED
  eng "Found a Gtid_log_event when @@GLOBAL.GTID_MODE = OFF."

ER_GTID_UNSAFE_NON_TRANSACTIONAL_TABLE
  eng "Statement violates GTID consistency: Updates to non-transactional tables can only be done in either autocommitted statements or single-statement transactions, and never in the same statement as updates to transactional tables."

ER_GTID_UNSAFE_CREATE_SELECT
  eng "Statement violates GTID consistency: CREATE TABLE ... SELECT."

ER_GTID_UNSAFE_CREATE_DROP_TEMPORARY_TABLE_IN_TRANSACTION
<<<<<<< HEAD
  eng "Statement violates GTID consistency: CREATE TEMPORARY TABLE and DROP TEMPORARY TABLE can only be executed outside transactional context.  These statements are also not allowed in a function or trigger because functions and triggers are also considered to be multi-statement transactions."
=======
 eng "When @@GLOBAL.ENFORCE_GTID_CONSISTENCY = 1 and @@GLOBAL.BINLOG_FORMAT = STATEMENT, the statements CREATE TEMPORARY TABLE and DROP TEMPORARY TABLE can be executed in a non-transactional context only, and require that AUTOCOMMIT = 1. These statements are also not allowed in a function or trigger because functions and triggers are also considered to be multi-statement transactions."
>>>>>>> afb6d4b5

ER_GTID_MODE_CAN_ONLY_CHANGE_ONE_STEP_AT_A_TIME
  eng "The value of @@GLOBAL.GTID_MODE can only be changed one step at a time: OFF <-> OFF_PERMISSIVE <-> ON_PERMISSIVE <-> ON. Also note that this value must be stepped up or down simultaneously on all servers. See the Manual for instructions."

ER_MASTER_HAS_PURGED_REQUIRED_GTIDS
  eng "The slave is connecting using CHANGE MASTER TO MASTER_AUTO_POSITION = 1, but the master has purged binary logs containing GTIDs that the slave requires."

ER_CANT_SET_GTID_NEXT_WHEN_OWNING_GTID
  eng "@@SESSION.GTID_NEXT cannot be changed by a client that owns a GTID. The client owns %s. Ownership is released on COMMIT or ROLLBACK."

ER_UNKNOWN_EXPLAIN_FORMAT
  eng "Unknown EXPLAIN format name: '%s'"
  rus "Неизвестное имя формата команды EXPLAIN: '%s'"

ER_CANT_EXECUTE_IN_READ_ONLY_TRANSACTION 25006
  eng "Cannot execute statement in a READ ONLY transaction."

ER_TOO_LONG_TABLE_PARTITION_COMMENT
  eng "Comment for table partition '%-.64s' is too long (max = %lu)"

ER_SLAVE_CONFIGURATION
  eng "Slave is not configured or failed to initialize properly. You must at least set --server-id to enable either a master or a slave. Additional error messages can be found in the MySQL error log."

ER_INNODB_FT_LIMIT
  eng "InnoDB presently supports one FULLTEXT index creation at a time"

ER_INNODB_NO_FT_TEMP_TABLE
  eng "Cannot create FULLTEXT index on temporary InnoDB table"

ER_INNODB_FT_WRONG_DOCID_COLUMN
  eng "Column '%-.192s' is of wrong type for an InnoDB FULLTEXT index"

ER_INNODB_FT_WRONG_DOCID_INDEX
  eng "Index '%-.192s' is of wrong type for an InnoDB FULLTEXT index"

ER_INNODB_ONLINE_LOG_TOO_BIG
  eng "Creating index '%-.192s' required more than 'innodb_online_alter_log_max_size' bytes of modification log. Please try again."

ER_UNKNOWN_ALTER_ALGORITHM
  eng "Unknown ALGORITHM '%s'"

ER_UNKNOWN_ALTER_LOCK
  eng "Unknown LOCK type '%s'"

ER_MTS_CHANGE_MASTER_CANT_RUN_WITH_GAPS
  eng "CHANGE MASTER cannot be executed when the slave was stopped with an error or killed in MTS mode. Consider using RESET SLAVE or START SLAVE UNTIL."

ER_MTS_RECOVERY_FAILURE
  eng "Cannot recover after SLAVE errored out in parallel execution mode. Additional error messages can be found in the MySQL error log."

ER_MTS_RESET_WORKERS
  eng "Cannot clean up worker info tables. Additional error messages can be found in the MySQL error log."

ER_COL_COUNT_DOESNT_MATCH_CORRUPTED_V2
  eng "Column count of %s.%s is wrong. Expected %d, found %d. The table is probably corrupted"
  ger "Spaltenanzahl von %s.%s falsch. %d erwartet, aber %d gefunden. Tabelle ist wahrscheinlich beschädigt"

ER_SLAVE_SILENT_RETRY_TRANSACTION
  eng "Slave must silently retry current transaction"

ER_DISCARD_FK_CHECKS_RUNNING
  eng "There is a foreign key check running on table '%-.192s'. Cannot discard the table."

ER_TABLE_SCHEMA_MISMATCH
  eng "Schema mismatch (%s)"

ER_TABLE_IN_SYSTEM_TABLESPACE
  eng "Table '%-.192s' in system tablespace"

ER_IO_READ_ERROR
  eng "IO Read error: (%lu, %s) %s"

ER_IO_WRITE_ERROR
  eng "IO Write error: (%lu, %s) %s"

ER_TABLESPACE_MISSING
  eng "Tablespace is missing for table %s."

ER_TABLESPACE_EXISTS
  eng "Tablespace '%-.192s' exists."

ER_TABLESPACE_DISCARDED
  eng "Tablespace has been discarded for table '%-.192s'"

ER_INTERNAL_ERROR
  eng "Internal error: %s"

ER_INNODB_IMPORT_ERROR
  eng "ALTER TABLE %-.192s IMPORT TABLESPACE failed with error %lu : '%s'"

ER_INNODB_INDEX_CORRUPT
  eng "Index corrupt: %s"

ER_INVALID_YEAR_COLUMN_LENGTH
  eng "Supports only YEAR or YEAR(4) column."
  rus "Поддерживаются только типы колонок YEAR или YEAR(4)."

ER_NOT_VALID_PASSWORD
  eng "Your password does not satisfy the current policy requirements"

ER_MUST_CHANGE_PASSWORD
  eng "You must reset your password using ALTER USER statement before executing this statement."
  bgn "Трябва първо да си смените паролата със SET PASSWORD за да можете да изпълните тази команда"

ER_FK_NO_INDEX_CHILD
        eng "Failed to add the foreign key constaint. Missing index for constraint '%s' in the foreign table '%s'"

ER_FK_NO_INDEX_PARENT
        eng "Failed to add the foreign key constaint. Missing index for constraint '%s' in the referenced table '%s'"

ER_FK_FAIL_ADD_SYSTEM
        eng "Failed to add the foreign key constraint '%s' to system tables"

ER_FK_CANNOT_OPEN_PARENT
        eng "Failed to open the referenced table '%s'"

ER_FK_INCORRECT_OPTION
        eng "Failed to add the foreign key constraint on table '%s'. Incorrect options in FOREIGN KEY constraint '%s'"

ER_FK_DUP_NAME
	eng "Duplicate foreign key constraint name '%s'"

ER_PASSWORD_FORMAT
  eng "The password hash doesn't have the expected format. Check if the correct password algorithm is being used with the PASSWORD() function."

ER_FK_COLUMN_CANNOT_DROP
        eng "Cannot drop column '%-.192s': needed in a foreign key constraint '%-.192s'"
        ger "Kann Spalte '%-.192s' nicht löschen: wird für eine Fremdschlüsselbeschränkung '%-.192s' benötigt"

ER_FK_COLUMN_CANNOT_DROP_CHILD
        eng "Cannot drop column '%-.192s': needed in a foreign key constraint '%-.192s' of table '%-.192s'"
        ger "Kann Spalte '%-.192s' nicht löschen: wird für eine Fremdschlüsselbeschränkung '%-.192s' der Tabelle '%-.192s' benötigt"

ER_FK_COLUMN_NOT_NULL
        eng "Column '%-.192s' cannot be NOT NULL: needed in a foreign key constraint '%-.192s' SET NULL"
        ger "Spalte '%-.192s' kann nicht NOT NULL sein: wird für eine Fremdschlüsselbeschränkung '%-.192s' SET NULL benötigt"

ER_DUP_INDEX
  eng "Duplicate index '%-.64s' defined on the table '%-.64s.%-.64s'. This is deprecated and will be disallowed in a future release."

ER_FK_COLUMN_CANNOT_CHANGE
  eng "Cannot change column '%-.192s': used in a foreign key constraint '%-.192s'"

ER_FK_COLUMN_CANNOT_CHANGE_CHILD
  eng "Cannot change column '%-.192s': used in a foreign key constraint '%-.192s' of table '%-.192s'"

# No longer used as IGNORE support for ALTER TABLE was removed.
ER_UNUSED5
  eng "Cannot delete rows from table which is parent in a foreign key constraint '%-.192s' of table '%-.192s'"

ER_MALFORMED_PACKET
  eng "Malformed communication packet."

ER_READ_ONLY_MODE
        eng "Running in read-only mode"

ER_GTID_NEXT_TYPE_UNDEFINED_GROUP
  eng "When @@SESSION.GTID_NEXT is set to a GTID, you must explicitly set it to a different value after a COMMIT or ROLLBACK. Please check GTID_NEXT variable manual page for detailed explanation. Current @@SESSION.GTID_NEXT is '%s'."

ER_VARIABLE_NOT_SETTABLE_IN_SP
  eng "The system variable %.200s cannot be set in stored procedures."

ER_CANT_SET_GTID_PURGED_WHEN_GTID_MODE_IS_OFF
  eng "@@GLOBAL.GTID_PURGED can only be set when @@GLOBAL.GTID_MODE = ON."

ER_CANT_SET_GTID_PURGED_WHEN_GTID_EXECUTED_IS_NOT_EMPTY
  eng "@@GLOBAL.GTID_PURGED can only be set when @@GLOBAL.GTID_EXECUTED is empty."

ER_CANT_SET_GTID_PURGED_WHEN_OWNED_GTIDS_IS_NOT_EMPTY
  eng "@@GLOBAL.GTID_PURGED can only be set when there are no ongoing transactions (not even in other clients)."

ER_GTID_PURGED_WAS_CHANGED
  eng "@@GLOBAL.GTID_PURGED was changed from '%s' to '%s'."

ER_GTID_EXECUTED_WAS_CHANGED
  eng "@@GLOBAL.GTID_EXECUTED was changed from '%s' to '%s'."

ER_BINLOG_STMT_MODE_AND_NO_REPL_TABLES
  eng "Cannot execute statement: impossible to write to binary log since BINLOG_FORMAT = STATEMENT, and both replicated and non replicated tables are written to."

ER_ALTER_OPERATION_NOT_SUPPORTED 0A000
  eng "%s is not supported for this operation. Try %s."

ER_ALTER_OPERATION_NOT_SUPPORTED_REASON 0A000
  eng "%s is not supported. Reason: %s. Try %s."

ER_ALTER_OPERATION_NOT_SUPPORTED_REASON_COPY
  eng "COPY algorithm requires a lock"

ER_ALTER_OPERATION_NOT_SUPPORTED_REASON_PARTITION
  eng "Partition specific operations do not yet support LOCK/ALGORITHM"

ER_ALTER_OPERATION_NOT_SUPPORTED_REASON_FK_RENAME
  eng "Columns participating in a foreign key are renamed"

ER_ALTER_OPERATION_NOT_SUPPORTED_REASON_COLUMN_TYPE
  eng "Cannot change column type INPLACE"

ER_ALTER_OPERATION_NOT_SUPPORTED_REASON_FK_CHECK
  eng "Adding foreign keys needs foreign_key_checks=OFF"

# No longer used as IGNORE support for ALTER TABLE was removed.
ER_UNUSED6
  eng "Creating unique indexes with IGNORE requires COPY algorithm to remove duplicate rows"

ER_ALTER_OPERATION_NOT_SUPPORTED_REASON_NOPK
  eng "Dropping a primary key is not allowed without also adding a new primary key"

ER_ALTER_OPERATION_NOT_SUPPORTED_REASON_AUTOINC
  eng "Adding an auto-increment column requires a lock"

ER_ALTER_OPERATION_NOT_SUPPORTED_REASON_HIDDEN_FTS
  eng "Cannot replace hidden FTS_DOC_ID with a user-visible one"

ER_ALTER_OPERATION_NOT_SUPPORTED_REASON_CHANGE_FTS
  eng "Cannot drop or rename FTS_DOC_ID"

ER_ALTER_OPERATION_NOT_SUPPORTED_REASON_FTS
  eng "Fulltext index creation requires a lock"

ER_SQL_SLAVE_SKIP_COUNTER_NOT_SETTABLE_IN_GTID_MODE
  eng "sql_slave_skip_counter can not be set when the server is running with @@GLOBAL.GTID_MODE = ON. Instead, for each transaction that you want to skip, generate an empty transaction with the same GTID as the transaction"

ER_DUP_UNKNOWN_IN_INDEX 23000
  cze "Zdvojený klíč (číslo klíče '%-.192s')"
  dan "Flere ens nøgler for indeks '%-.192s'"
  nla "Dubbele ingang voor zoeksleutel '%-.192s'"
  eng "Duplicate entry for key '%-.192s'"
  est "Kattuv väärtus võtmele '%-.192s'"
  fre "Duplicata du champ pour la clef '%-.192s'"
  ger "Doppelter Eintrag für Schlüssel '%-.192s'"
  greek "Διπλή εγγραφή για το κλειδί '%-.192s'"
  hun "Duplikalt bejegyzes a '%-.192s' kulcs szerint."
  ita "Valore duplicato per la chiave '%-.192s'"
  jpn "は索引 '%-.192s' で重複しています。"
  kor "중복된 입력 값: key '%-.192s'"
  nor "Like verdier for nøkkel '%-.192s'"
  norwegian-ny "Like verdiar for nykkel '%-.192s'"
  pol "Powtórzone wystąpienie dla klucza '%-.192s'"
  por "Entrada duplicada para a chave '%-.192s'"
  rum "Cimpul e duplicat pentru cheia '%-.192s'"
  rus "Дублирующаяся запись по ключу '%-.192s'"
  serbian "Dupliran unos za ključ '%-.192s'"
  slo "Opakovaný kľúč (číslo kľúča '%-.192s')"
  spa "Entrada duplicada para la clave '%-.192s'"
  swe "Dublett för nyckel '%-.192s'"
  ukr "Дублюючий запис для ключа '%-.192s'"

ER_IDENT_CAUSES_TOO_LONG_PATH
  eng "Long database name and identifier for object resulted in path length exceeding %d characters. Path: '%s'."

ER_ALTER_OPERATION_NOT_SUPPORTED_REASON_NOT_NULL
  eng "cannot silently convert NULL values, as required in this SQL_MODE"

ER_MUST_CHANGE_PASSWORD_LOGIN
  eng "Your password has expired. To log in you must change it using a client that supports expired passwords."
  bgn "Паролата ви е изтекла. За да влезете трябва да я смените използвайки клиент който поддрържа такива пароли."

ER_ROW_IN_WRONG_PARTITION
  eng "Found a row in wrong partition %s"
  swe "Hittade en rad i fel partition %s"

ER_MTS_EVENT_BIGGER_PENDING_JOBS_SIZE_MAX
  eng "Cannot schedule event %s, relay-log name %s, position %s to Worker thread because its size %lu exceeds %lu of slave_pending_jobs_size_max."

ER_INNODB_NO_FT_USES_PARSER
  eng "Cannot CREATE FULLTEXT INDEX WITH PARSER on InnoDB table"

ER_BINLOG_LOGICAL_CORRUPTION
  eng "The binary log file '%s' is logically corrupted: %s"

ER_WARN_PURGE_LOG_IN_USE
  eng "file %s was not purged because it was being read by %d thread(s), purged only %d out of %d files."

ER_WARN_PURGE_LOG_IS_ACTIVE
  eng "file %s was not purged because it is the active log file."

ER_AUTO_INCREMENT_CONFLICT
  eng "Auto-increment value in UPDATE conflicts with internally generated values"

WARN_ON_BLOCKHOLE_IN_RBR
  eng "Row events are not logged for %s statements that modify BLACKHOLE tables in row format. Table(s): '%-.192s'"

ER_SLAVE_MI_INIT_REPOSITORY
  eng "Slave failed to initialize master info structure from the repository"

ER_SLAVE_RLI_INIT_REPOSITORY
  eng "Slave failed to initialize relay log info structure from the repository"

ER_ACCESS_DENIED_CHANGE_USER_ERROR 28000 
        eng "Access denied trying to change to user '%-.48s'@'%-.64s' (using password: %s). Disconnecting."
        bgn "Отказан достъп при опит за смяна към потребител %-.48s'@'%-.64s' (използвана парола: %s). Затваряне на връзката."

ER_INNODB_READ_ONLY
  eng "InnoDB is in read only mode."

ER_STOP_SLAVE_SQL_THREAD_TIMEOUT
  eng "STOP SLAVE command execution is incomplete: Slave SQL thread got the stop signal, thread is busy, SQL thread will stop once the current task is complete."

ER_STOP_SLAVE_IO_THREAD_TIMEOUT
  eng "STOP SLAVE command execution is incomplete: Slave IO thread got the stop signal, thread is busy, IO thread will stop once the current task is complete."

ER_TABLE_CORRUPT
  eng "Operation cannot be performed. The table '%-.64s.%-.64s' is missing, corrupt or contains bad data."

ER_TEMP_FILE_WRITE_FAILURE
  eng "Temporary file write failure."

ER_INNODB_FT_AUX_NOT_HEX_ID
  eng "Upgrade index name failed, please use create index(alter table) algorithm copy to rebuild index."

ER_OLD_TEMPORALS_UPGRADED
  eng "TIME/TIMESTAMP/DATETIME columns of old format have been upgraded to the new format."

ER_INNODB_FORCED_RECOVERY
  eng "Operation not allowed when innodb_forced_recovery > 0."

ER_AES_INVALID_IV
  eng "The initialization vector supplied to %s is too short. Must be at least %d bytes long"
  bg "Инициализационния вектор подаден на %s е прекалено къс. Трябва да е поне %d байта"

ER_PLUGIN_CANNOT_BE_UNINSTALLED
  eng "Plugin '%s' cannot be uninstalled now. %s"

ER_GTID_UNSAFE_BINLOG_SPLITTABLE_STATEMENT_AND_GTID_GROUP
  eng "Cannot execute statement because it needs to be written to the binary log as multiple statements, and this is not allowed when @@SESSION.GTID_NEXT == 'UUID:NUMBER'."

ER_SLAVE_HAS_MORE_GTIDS_THAN_MASTER
  eng "Slave has more GTIDs than the master has, using the master's SERVER_UUID. This may indicate that the end of the binary log was truncated or that the last binary log file was lost, e.g., after a power or disk failure when sync_binlog != 1. The master may or may not have rolled back transactions that were already replicated to the slave. Suggest to replicate any transactions that master has rolled back from slave to master, and/or commit empty transactions on master to account for transactions that have been committed on master but are not included in GTID_EXECUTED."
#
#  End of 5.6 error messages.
#

start-error-number 3000

ER_FILE_CORRUPT
  eng "File %s is corrupted"

ER_ERROR_ON_MASTER
  eng "Query partially completed on the master (error on master: %d) and was aborted. There is a chance that your master is inconsistent at this point. If you are sure that your master is ok, run this query manually on the slave and then restart the slave with SET GLOBAL SQL_SLAVE_SKIP_COUNTER=1; START SLAVE;. Query:'%s'" 

ER_INCONSISTENT_ERROR
  eng "Query caused different errors on master and slave. Error on master: message (format)='%s' error code=%d; Error on slave:actual message='%s', error code=%d. Default database:'%s'. Query:'%s'"

ER_STORAGE_ENGINE_NOT_LOADED
        eng "Storage engine for table '%s'.'%s' is not loaded."

ER_GET_STACKED_DA_WITHOUT_ACTIVE_HANDLER 0Z002
  eng "GET STACKED DIAGNOSTICS when handler not active"

ER_WARN_LEGACY_SYNTAX_CONVERTED
  eng "%s is no longer supported. The statement was converted to %s."

ER_BINLOG_UNSAFE_FULLTEXT_PLUGIN
  eng "Statement is unsafe because it uses a fulltext parser plugin which may not return the same value on the slave."

ER_CANNOT_DISCARD_TEMPORARY_TABLE
  eng "Cannot DISCARD/IMPORT tablespace associated with temporary table"

ER_FK_DEPTH_EXCEEDED
  eng "Foreign key cascade delete/update exceeds max depth of %d."

ER_COL_COUNT_DOESNT_MATCH_PLEASE_UPDATE_V2
        eng "Column count of %s.%s is wrong. Expected %d, found %d. Created with MySQL %d, now running %d. Please use mysql_upgrade to fix this error."
        ger "Spaltenanzahl von %s.%s falsch. %d erwartet, aber %d erhalten. Erzeugt mit MySQL %d, jetzt unter %d. Bitte benutzen Sie mysql_upgrade, um den Fehler zu beheben"

ER_WARN_TRIGGER_DOESNT_HAVE_CREATED
  eng "Trigger %s.%s.%s does not have CREATED attribute."

ER_REFERENCED_TRG_DOES_NOT_EXIST
  eng "Referenced trigger '%s' for the given action time and event type does not exist."

ER_EXPLAIN_NOT_SUPPORTED
        eng "EXPLAIN FOR CONNECTION command is supported only for SELECT/UPDATE/INSERT/DELETE/REPLACE"
ER_INVALID_FIELD_SIZE
        eng "Invalid size for column '%-.192s'."

ER_MISSING_HA_CREATE_OPTION
        eng "Table storage engine '%-.64s' found required create option missing"

ER_ENGINE_OUT_OF_MEMORY
  eng "Out of memory in storage engine '%-.64s'."

ER_PASSWORD_EXPIRE_ANONYMOUS_USER
  eng "The password for anonymous user cannot be expired."

ER_SLAVE_SQL_THREAD_MUST_STOP
  eng "This operation cannot be performed with a running slave sql thread; run STOP SLAVE SQL_THREAD first"

ER_NO_FT_MATERIALIZED_SUBQUERY
  eng "Cannot create FULLTEXT index on materialized subquery"

ER_INNODB_UNDO_LOG_FULL
  eng "Undo Log error: %s"

ER_INVALID_ARGUMENT_FOR_LOGARITHM 2201E
  eng "Invalid argument for logarithm"

ER_SLAVE_CHANNEL_IO_THREAD_MUST_STOP
  eng "This operation cannot be performed with a running slave io thread; run STOP SLAVE IO_THREAD FOR CHANNEL '%s' first."

ER_WARN_OPEN_TEMP_TABLES_MUST_BE_ZERO
  eng "This operation may not be safe when the slave has temporary tables. The tables will be kept open until the server restarts or until the tables are deleted by any replicated DROP statement. Suggest to wait until slave_open_temp_tables = 0."

ER_WARN_ONLY_MASTER_LOG_FILE_NO_POS
  eng "CHANGE MASTER TO with a MASTER_LOG_FILE clause but no MASTER_LOG_POS clause may not be safe. The old position value may not be valid for the new binary log file."

ER_QUERY_TIMEOUT 
  eng "Query execution was interrupted, maximum statement execution time exceeded"

ER_NON_RO_SELECT_DISABLE_TIMER
  eng "Select is not a read only statement, disabling timer"

ER_DUP_LIST_ENTRY
  eng "Duplicate entry '%-.192s'."

ER_SQL_MODE_NO_EFFECT
  eng "'%s' mode no longer has any effect. Use STRICT_ALL_TABLES or STRICT_TRANS_TABLES instead."

ER_AGGREGATE_ORDER_FOR_UNION
  eng "Expression #%u of ORDER BY contains aggregate function and applies to a UNION"

ER_AGGREGATE_ORDER_NON_AGG_QUERY
  eng "Expression #%u of ORDER BY contains aggregate function and applies to the result of a non-aggregated query"

ER_SLAVE_WORKER_STOPPED_PREVIOUS_THD_ERROR
  eng "Slave worker has stopped after at least one previous worker encountered an error when slave-preserve-commit-order was enabled. To preserve commit order, the last transaction executed by this thread has not been committed. When restarting the slave after fixing any failed threads, you should fix this worker as well."

ER_DONT_SUPPORT_SLAVE_PRESERVE_COMMIT_ORDER
  eng "slave_preserve_commit_order is not supported %s."

ER_SERVER_OFFLINE_MODE
  eng "The server is currently in offline mode"

ER_GIS_DIFFERENT_SRIDS
  eng "Binary geometry function %s given two geometries of different srids: %u and %u, which should have been identical."

ER_GIS_UNSUPPORTED_ARGUMENT
  eng "Calling geometry function %s with unsupported types of arguments."

ER_GIS_UNKNOWN_ERROR
  eng "Unknown GIS error occured in function %s."

ER_GIS_UNKNOWN_EXCEPTION
  eng "Unknown exception caught in GIS function %s."

ER_GIS_INVALID_DATA 22023
  eng "Invalid GIS data provided to function %s."

ER_BOOST_GEOMETRY_EMPTY_INPUT_EXCEPTION
  eng "The geometry has no data in function %s."

ER_BOOST_GEOMETRY_CENTROID_EXCEPTION
  eng "Unable to calculate centroid because geometry is empty in function %s."

ER_BOOST_GEOMETRY_OVERLAY_INVALID_INPUT_EXCEPTION
  eng "Geometry overlay calculation error: geometry data is invalid in function %s."

ER_BOOST_GEOMETRY_TURN_INFO_EXCEPTION
  eng "Geometry turn info calculation error: geometry data is invalid in function %s."

ER_BOOST_GEOMETRY_SELF_INTERSECTION_POINT_EXCEPTION
  eng "Analysis procedures of intersection points interrupted unexpectedly in function %s."

ER_BOOST_GEOMETRY_UNKNOWN_EXCEPTION
  eng "Unknown exception thrown in function %s."

ER_STD_BAD_ALLOC_ERROR
  eng "Memory allocation error: %-.256s in function %s."

ER_STD_DOMAIN_ERROR
  eng "Domain error: %-.256s in function %s."

ER_STD_LENGTH_ERROR
  eng "Length error: %-.256s in function %s."

ER_STD_INVALID_ARGUMENT
  eng "Invalid argument error: %-.256s in function %s."

ER_STD_OUT_OF_RANGE_ERROR
  eng "Out of range error: %-.256s in function %s."

ER_STD_OVERFLOW_ERROR
  eng "Overflow error error: %-.256s in function %s."

ER_STD_RANGE_ERROR
  eng "Range error: %-.256s in function %s."

ER_STD_UNDERFLOW_ERROR
  eng "Underflow error: %-.256s in function %s."

ER_STD_LOGIC_ERROR
  eng "Logic error: %-.256s in function %s."

ER_STD_RUNTIME_ERROR
  eng "Runtime error: %-.256s in function %s."

ER_STD_UNKNOWN_EXCEPTION
  eng "Unknown exception: %-.384s in function %s."

ER_GIS_DATA_WRONG_ENDIANESS
  eng "Geometry byte string must be little endian."

ER_CHANGE_MASTER_PASSWORD_LENGTH
  eng "The password provided for the replication user exceeds the maximum length of 32 characters"

ER_USER_LOCK_WRONG_NAME 42000
        eng "Incorrect user-level lock name '%-.192s'."

# Should be different from ER_LOCK_DEADLOCK since it doesn't cause implicit
# rollback. Should not be mapped to SQLSTATE 40001 for the same reason.
ER_USER_LOCK_DEADLOCK
  eng "Deadlock found when trying to get user-level lock; try rolling back transaction/releasing locks and restarting lock acquisition."

ER_REPLACE_INACCESSIBLE_ROWS
  eng "REPLACE cannot be executed as it requires deleting rows that are not in the view"

ER_ALTER_OPERATION_NOT_SUPPORTED_REASON_GIS
  eng "Do not support online operation on table with GIS index"

ER_ILLEGAL_USER_VAR 42000 S1009
  eng "User variable name '%-.100s' is illegal"

ER_GTID_MODE_OFF
  eng "Cannot %s when GTID_MODE = OFF."

ER_UNSUPPORTED_BY_REPLICATION_THREAD
  eng "Cannot %s from a replication slave thread."

ER_INCORRECT_TYPE
  eng "Incorrect type for argument %s in function %s."

ER_FIELD_IN_ORDER_NOT_SELECT
  eng "Expression #%u of ORDER BY clause is not in SELECT list, references column '%-.192s' which is not in SELECT list; this is incompatible with %s"

ER_AGGREGATE_IN_ORDER_NOT_SELECT
  eng "Expression #%u of ORDER BY clause is not in SELECT list, contains aggregate function; this is incompatible with %s"

ER_INVALID_RPL_WILD_TABLE_FILTER_PATTERN
  eng "Supplied filter list contains a value which is not in the required format 'db_pattern.table_pattern'"

ER_NET_OK_PACKET_TOO_LARGE 08S01
  eng "OK packet too large"

ER_INVALID_JSON_DATA
  eng "Invalid JSON data provided to function %s: %s"

ER_INVALID_GEOJSON_MISSING_MEMBER
  eng "Invalid GeoJSON data provided to function %s: Missing required member '%s'"

ER_INVALID_GEOJSON_WRONG_TYPE
  eng "Invalid GeoJSON data provided to function %s: Member '%s' must be of type '%s'"

ER_INVALID_GEOJSON_UNSPECIFIED
  eng "Invalid GeoJSON data provided to function %s"

ER_DIMENSION_UNSUPPORTED
  eng "Unsupported number of coordinate dimensions in function %s: Found %u, expected %u"

ER_SLAVE_CHANNEL_DOES_NOT_EXIST
  eng "Slave channel '%s' does not exist."

ER_SLAVE_MULTIPLE_CHANNELS_HOST_PORT
  eng "A slave channel '%s' already exists for the given host and port combination."

ER_SLAVE_CHANNEL_NAME_INVALID_OR_TOO_LONG
  eng "Couldn't create channel: Channel name is either invalid or too long."

ER_SLAVE_NEW_CHANNEL_WRONG_REPOSITORY
  eng "To have multiple channels, repository cannot be of type FILE; Please check the repository configuration and convert them to TABLE."

ER_SLAVE_CHANNEL_DELETE
   eng "Cannot delete slave info objects for channel '%s'."

ER_SLAVE_MULTIPLE_CHANNELS_CMD
   eng "Multiple channels exist on the slave. Please provide channel name as an argument."

ER_SLAVE_MAX_CHANNELS_EXCEEDED
   eng "Maximum number of replication channels allowed exceeded."

ER_SLAVE_CHANNEL_MUST_STOP
   eng "This operation cannot be performed with running replication threads; run STOP SLAVE FOR CHANNEL '%s' first"

ER_SLAVE_CHANNEL_NOT_RUNNING
   eng "This operation requires running replication threads; configure slave and run START SLAVE FOR CHANNEL '%s'"

ER_SLAVE_CHANNEL_WAS_RUNNING
   eng "Replication thread(s) for channel '%s' are already runnning."

ER_SLAVE_CHANNEL_WAS_NOT_RUNNING
  eng "Replication thread(s) for channel '%s' are already stopped."

ER_SLAVE_CHANNEL_SQL_THREAD_MUST_STOP
  eng "This operation cannot be performed with a running slave sql thread; run STOP SLAVE SQL_THREAD FOR CHANNEL '%s' first."

ER_SLAVE_CHANNEL_SQL_SKIP_COUNTER
  eng "When sql_slave_skip_counter > 0, it is not allowed to start more than one SQL thread by using 'START SLAVE [SQL_THREAD]'. Value of sql_slave_skip_counter can only be used by one SQL thread at a time. Please use 'START SLAVE [SQL_THREAD] FOR CHANNEL' to start the SQL thread which will use the value of sql_slave_skip_counter."

# When using this error message, use the ER_WRONG_FIELD_WITH_GROUP error code.
ER_WRONG_FIELD_WITH_GROUP_V2
  eng "Expression #%u of %s is not in GROUP BY clause and contains nonaggregated column '%-.192s' which is not functionally dependent on columns in GROUP BY clause; this is incompatible with sql_mode=only_full_group_by"

# When using this error message, use the ER_MIX_OF_GROUP_FUNC_AND_FIELDS error code.
ER_MIX_OF_GROUP_FUNC_AND_FIELDS_V2
  eng "In aggregated query without GROUP BY, expression #%u of %s contains nonaggregated column '%-.192s'; this is incompatible with sql_mode=only_full_group_by"

# When using this error message, use the ER_WARN_DEPRECATED_SYNTAX_NO_REPLACEMENT error code.
ER_WARN_DEPRECATED_SYSVAR_UPDATE
  eng "Updating '%s' is deprecated. It will be made read-only in a future release."

# Use this error message to deprecate SQL MODES
ER_WARN_DEPRECATED_SQLMODE
  eng "Changing sql mode '%s' is deprecated. It will be removed in a future release."

ER_CANNOT_LOG_PARTIAL_DROP_DATABASE_WITH_GTID
  eng "DROP DATABASE failed; some tables may have been dropped but the database directory remains. The GTID has not been added to GTID_EXECUTED and the statement was not written to the binary log. Fix this as follows: (1) remove all files from the database directory %-.192s; (2) SET GTID_NEXT='%-.192s'; (3) DROP DATABASE `%-.192s`."

ER_GROUP_REPLICATION_CONFIGURATION
  eng "The server is not configured properly to be an active member of the group. Please see more details on error log."

ER_GROUP_REPLICATION_RUNNING
  eng "The START GROUP_REPLICATION command failed since the group is already running."

ER_GROUP_REPLICATION_APPLIER_INIT_ERROR
  eng "The START GROUP_REPLICATION command failed as the applier module failed to start."

ER_GROUP_REPLICATION_STOP_APPLIER_THREAD_TIMEOUT
  eng "The STOP GROUP_REPLICATION command execution is incomplete: The applier thread got the stop signal while it was busy. The applier thread will stop once the current task is complete."

ER_GROUP_REPLICATION_COMMUNICATION_LAYER_SESSION_ERROR
  eng "The START GROUP_REPLICATION command failed as there was an error when initializing the group communication layer."

ER_GROUP_REPLICATION_COMMUNICATION_LAYER_JOIN_ERROR
  eng "The START GROUP_REPLICATION command failed as there was an error when joining the communication group."

ER_BEFORE_DML_VALIDATION_ERROR
  eng "The table does not comply with the requirements by an external plugin."

ER_PREVENTS_VARIABLE_WITHOUT_RBR
  eng "Cannot change the value of variable %s without binary log format as ROW."

ER_RUN_HOOK_ERROR
  eng "Error on observer while running replication hook '%s'."

ER_TRANSACTION_ROLLBACK_DURING_COMMIT
  eng "Plugin instructed the server to rollback the current transaction."

ER_GENERATED_COLUMN_FUNCTION_IS_NOT_ALLOWED
  eng "Expression of generated column '%s' contains a disallowed function."

ER_UNSUPPORTED_ALTER_INPLACE_ON_VIRTUAL_COLUMN
  eng "INPLACE ADD or DROP of virtual columns cannot be combined with other ALTER TABLE actions"

ER_WRONG_FK_OPTION_FOR_GENERATED_COLUMN
  eng "Cannot define foreign key with %s clause on a generated column."

ER_NON_DEFAULT_VALUE_FOR_GENERATED_COLUMN
  eng "The value specified for generated column '%s' in table '%s' is not allowed."

ER_UNSUPPORTED_ACTION_ON_GENERATED_COLUMN
  eng "'%s' is not supported for generated columns."

ER_GENERATED_COLUMN_NON_PRIOR
  eng "Generated column can refer only to generated columns defined prior to it."

ER_DEPENDENT_BY_GENERATED_COLUMN
  eng "Column '%s' has a generated column dependency."

ER_GENERATED_COLUMN_REF_AUTO_INC,
  eng "Generated column '%s' cannot refer to auto-increment column."

ER_FEATURE_NOT_AVAILABLE
  eng "The '%-.64s' feature is not available; you need to remove '%-.64s' or use MySQL built with '%-.64s'"

ER_CANT_SET_GTID_MODE
  eng "SET @@GLOBAL.GTID_MODE = %-.64s is not allowed because %-.384s."

ER_CANT_USE_AUTO_POSITION_WITH_GTID_MODE_OFF
  eng "The replication receiver thread%-.192s cannot start in AUTO_POSITION mode: this server uses @@GLOBAL.GTID_MODE = OFF."

ER_CANT_REPLICATE_ANONYMOUS_WITH_AUTO_POSITION
  eng "Cannot replicate anonymous transaction when AUTO_POSITION = 1, at file %.512s, position %lld."

ER_CANT_REPLICATE_ANONYMOUS_WITH_GTID_MODE_ON
  eng "Cannot replicate anonymous transaction when @@GLOBAL.GTID_MODE = ON, at file %.512s, position %lld."

ER_CANT_REPLICATE_GTID_WITH_GTID_MODE_OFF
  eng "Cannot replicate GTID-transaction when @@GLOBAL.GTID_MODE = OFF, at file %.512s, position %lld."

ER_CANT_SET_ENFORCE_GTID_CONSISTENCY_ON_WITH_ONGOING_GTID_VIOLATING_TRANSACTIONS
  eng "Cannot set ENFORCE_GTID_CONSISTENCY = ON because there are ongoing transactions that violate GTID consistency."

ER_SET_ENFORCE_GTID_CONSISTENCY_WARN_WITH_ONGOING_GTID_VIOLATING_TRANSACTIONS
  eng "There are ongoing transactions that violate GTID consistency."

ER_ACCOUNT_HAS_BEEN_LOCKED
  eng "Access denied for user '%-.48s'@'%-.64s'. Account is locked."
  pol "Odmowa dostępu dla użytkownika '%-.48s'@'%-.64s'. Konto zablokowane."

ER_WRONG_TABLESPACE_NAME 42000
  eng "Incorrect tablespace name `%-.192s`"

ER_TABLESPACE_IS_NOT_EMPTY
  eng "Tablespace `%-.192s` is not empty."

ER_WRONG_FILE_NAME
  eng "Incorrect File Name '%s'."

ER_BOOST_GEOMETRY_INCONSISTENT_TURNS_EXCEPTION
  eng "Inconsistent intersection points."

ER_WARN_OPTIMIZER_HINT_SYNTAX_ERROR
  eng "Optimizer hint syntax error"

ER_WARN_BAD_MAX_EXECUTION_TIME
  eng "Unsupported MAX_EXECUTION_TIME"

ER_WARN_UNSUPPORTED_MAX_EXECUTION_TIME
  eng "MAX_EXECUTION_TIME hint is supported by top-level standalone SELECT statements only"

ER_WARN_CONFLICTING_HINT
  eng "Hint %s is ignored as conflicting/duplicated"

ER_WARN_UNKNOWN_QB_NAME
  eng "Query block name %s is not found for %s hint"

ER_UNRESOLVED_HINT_NAME
  eng "Unresolved name %s for %s hint"

ER_WARN_ON_MODIFYING_GTID_EXECUTED_TABLE
  eng "Please do not modify the %s table. This is a mysql internal system table to store GTIDs for committed transactions. Modifying it can lead to an inconsistent GTID state."

ER_PLUGGABLE_PROTOCOL_COMMAND_NOT_SUPPORTED
  eng "Command not supported by pluggable protocols"

ER_LOCKING_SERVICE_WRONG_NAME 42000
  eng "Incorrect locking service lock name '%-.192s'."

# Should be different from ER_LOCK_DEADLOCK since it doesn't cause implicit
# rollback. Should not be mapped to SQLSTATE 40001 for the same reason.
ER_LOCKING_SERVICE_DEADLOCK
  eng "Deadlock found when trying to get locking service lock; try releasing locks and restarting lock acquisition."

ER_LOCKING_SERVICE_TIMEOUT
  eng "Service lock wait timeout exceeded."

ER_GIS_MAX_POINTS_IN_GEOMETRY_OVERFLOWED
  eng "Parameter %s exceeds the maximum number of points in a geometry (%lu) in function %s."

ER_SQL_MODE_MERGED
  eng "'NO_ZERO_DATE', 'NO_ZERO_IN_DATE' and 'ERROR_FOR_DIVISION_BY_ZERO' sql modes should be used with strict mode. They will be merged with strict mode in a future release."

ER_VTOKEN_PLUGIN_TOKEN_MISMATCH
  eng "Version token mismatch for %.*s. Correct value %.*s"
  bg "Клеймото за версия %.*s не съвпада. Правилната стойност е %.*s"

ER_VTOKEN_PLUGIN_TOKEN_NOT_FOUND
  eng "Version token %.*s not found."
  bg "Не е намерено клеймо за версия %.*s"

ER_CANT_SET_VARIABLE_WHEN_OWNING_GTID
  eng "Variable %-.192s cannot be changed by a client that owns a GTID. The client owns %s. Ownership is released on COMMIT or ROLLBACK."

ER_SLAVE_CHANNEL_OPERATION_NOT_ALLOWED
   eng "%-.192s cannot be performed on channel '%-.192s'."

ER_INVALID_JSON_TEXT 22032
  eng "Invalid JSON text: \"%s\" at position %u in value for column '%-.200s'."

# The last parameter is now always empty but kept for backward compatibility
ER_INVALID_JSON_TEXT_IN_PARAM 22032
  eng "Invalid JSON text in argument %u to function %s: \"%s\" at position %u.%-.0s"

ER_INVALID_JSON_BINARY_DATA
  eng "The JSON binary value contains invalid data."

ER_INVALID_JSON_PATH 42000
  eng "Invalid JSON path expression. The error is around character position %u.%-.200s"

ER_INVALID_JSON_CHARSET 22032
  eng "Cannot create a JSON value from a string with CHARACTER SET '%s'."

ER_INVALID_JSON_CHARSET_IN_FUNCTION 22032
  eng "Invalid JSON character data provided to function %s: '%s'; utf8 is required."

ER_INVALID_TYPE_FOR_JSON 22032
  eng "Invalid data type for JSON data in argument %u to function %s; a JSON string or JSON type is required."

ER_INVALID_CAST_TO_JSON 22032
  eng "Cannot CAST value to JSON."

ER_INVALID_JSON_PATH_CHARSET 42000
  eng "A path expression must be encoded in the utf8 character set. The path expression '%-.200s' is encoded in character set '%-.200s'."

ER_INVALID_JSON_PATH_WILDCARD 42000
  eng "In this situation, path expressions may not contain the * and ** tokens."

ER_JSON_VALUE_TOO_BIG 22032
  eng "The JSON value is too big to be stored in a JSON column."

ER_JSON_KEY_TOO_BIG 22032
  eng "The JSON object contains a key name that is too long."

ER_JSON_USED_AS_KEY 42000
  eng "JSON column '%-.192s' cannot be used in key specification."

ER_JSON_VACUOUS_PATH 42000
  eng "The path expression '$' is not allowed in this context."

ER_JSON_BAD_ONE_OR_ALL_ARG 42000
  eng "The oneOrAll argument to %s may take these values: 'one' or 'all'."

# The second parameter is now always empty but kept for backward compatibility
ER_NUMERIC_JSON_VALUE_OUT_OF_RANGE 22003
  eng "Out of range JSON value for CAST to %s%-.0s from column %s at row %ld"

# The second parameter is now always empty but kept for backward compatibility
ER_INVALID_JSON_VALUE_FOR_CAST 22018
  eng "Invalid JSON value for CAST to %s%-.0s from column %s at row %ld"

ER_JSON_DOCUMENT_TOO_DEEP 22032
  eng "The JSON document exceeds the maximum depth."

ER_JSON_DOCUMENT_NULL_KEY 22032
  eng "JSON documents may not contain NULL member names."

ER_SECURE_TRANSPORT_REQUIRED
  eng "Connections using insecure transport are prohibited while --require_secure_transport=ON."

ER_NO_SECURE_TRANSPORTS_CONFIGURED
  eng "No secure transports (SSL or Shared Memory) are configured, unable to set --require_secure_transport=ON."

ER_DISABLED_STORAGE_ENGINE
  eng "Storage engine %s is disabled (Table creation is disallowed)."

ER_USER_DOES_NOT_EXIST
  eng "User %s does not exist."

ER_USER_ALREADY_EXISTS
  eng "User %s already exists."

ER_AUDIT_API_ABORT
  eng "Aborted by Audit API ('%-.48s';%d)."

ER_INVALID_JSON_PATH_ARRAY_CELL 42000
  eng "A path expression is not a path to a cell in an array."

ER_BUFPOOL_RESIZE_INPROGRESS
  eng "Another buffer pool resize is already in progress."

ER_FEATURE_DISABLED_SEE_DOC
  eng "The '%s' feature is disabled; see the documentation for '%s'"

ER_SERVER_ISNT_AVAILABLE
  eng "Server isn't available"

ER_SESSION_WAS_KILLED
  eng "Session was killed"

ER_CAPACITY_EXCEEDED
  eng "Memory capacity of %llu bytes for '%s' exceeded. %s"

ER_CAPACITY_EXCEEDED_IN_RANGE_OPTIMIZER
  eng "Range optimization was not done for this query."

ER_TABLE_NEEDS_UPG_PART
  eng "Partitioning upgrade required. Please dump/reload to fix it or do: ALTER TABLE `%-.192s`.`%-.192s` UPGRADE PARTITIONING"

ER_CANT_WAIT_FOR_EXECUTED_GTID_SET_WHILE_OWNING_A_GTID
  eng "The client holds ownership of the GTID %s. Therefore, WAIT_FOR_EXECUTED_GTID_SET cannot wait for this GTID."

ER_CANNOT_ADD_FOREIGN_BASE_COL_VIRTUAL
  eng "Cannot add foreign key on the base column of indexed virtual column."

ER_CANNOT_CREATE_VIRTUAL_INDEX_CONSTRAINT
  eng "Cannot create index on virtual column whose base column has foreign constraint."

ER_ERROR_ON_MODIFYING_GTID_EXECUTED_TABLE
  eng "Please do not modify the %s table with an XA transaction. This is an internal system table used to store GTIDs for committed transactions. Although modifying it can lead to an inconsistent GTID state, if neccessary you can modify it with a non-XA transaction."

ER_LOCK_REFUSED_BY_ENGINE
  eng "Lock acquisition refused by storage engine."

ER_UNSUPPORTED_ALTER_ONLINE_ON_VIRTUAL_COLUMN
  eng "ADD COLUMN col...VIRTUAL, ADD INDEX(col)"

ER_MASTER_KEY_ROTATION_NOT_SUPPORTED_BY_SE
  eng "Master key rotation is not supported by storage engine."

ER_MASTER_KEY_ROTATION_ERROR_BY_SE
  eng "Encryption key rotation error reported by SE: %s"

ER_MASTER_KEY_ROTATION_BINLOG_FAILED
  eng "Write to binlog failed. However, master key rotation has been completed successfully."

ER_MASTER_KEY_ROTATION_SE_UNAVAILABLE
  eng "Storage engine is not available."

ER_TABLESPACE_CANNOT_ENCRYPT
  eng "This tablespace can't be encrypted."

ER_INVALID_ENCRYPTION_OPTION
  eng "Invalid encryption option."

ER_CANNOT_FIND_KEY_IN_KEYRING
  eng "Can't find master key from keyring, please check keyring plugin is loaded."

ER_CAPACITY_EXCEEDED_IN_PARSER
  eng "Parser bailed out for this query."

ER_UNSUPPORTED_ALTER_ENCRYPTION_INPLACE
  eng "Cannot alter encryption attribute by inplace algorithm."

ER_KEYRING_UDF_KEYRING_SERVICE_ERROR
  eng "Function '%s' failed because underlying keyring service returned an error. Please check if a keyring plugin is installed and that provided arguments are valid for the keyring you are using."

ER_USER_COLUMN_OLD_LENGTH
  eng "It seems that your db schema is old. The %s column is 77 characters long and should be 93 characters long. Please run mysql_upgrade."

ER_CANT_RESET_MASTER
  eng "RESET MASTER is not allowed because %-.384s."

ER_GROUP_REPLICATION_MAX_GROUP_SIZE
  eng "The START GROUP_REPLICATION command failed since the group already has 9 members."

ER_CANNOT_ADD_FOREIGN_BASE_COL_STORED
  eng "Cannot add foreign key on the base column of stored column. "

ER_TABLE_REFERENCED
  eng "Cannot complete the operation because table is referenced by another connection."

ER_PARTITION_ENGINE_DEPRECATED_FOR_TABLE
  eng "The partition engine, used by table '%-.192s.%-.192s', is deprecated and will be removed in a future release. Please use native partitioning instead."

ER_WARN_USING_GEOMFROMWKB_TO_SET_SRID_ZERO 01000
  eng "%.192s(geometry) is deprecated and will be replaced by st_srid(geometry, 0) in a future version. Use %.192s(st_aswkb(geometry), 0) instead."

ER_WARN_USING_GEOMFROMWKB_TO_SET_SRID 01000
  eng "%.192s(geometry, srid) is deprecated and will be replaced by st_srid(geometry, srid) in a future version. Use %.192s(st_aswkb(geometry), srid) instead."

ER_XA_RETRY
  eng "The resource manager is not able to commit the transaction branch at this time. Please retry later."

ER_KEYRING_AWS_UDF_AWS_KMS_ERROR
  eng "Function %s failed due to: %s."

ER_COMPRESSED_COLUMN_USED_AS_KEY
  eng "Compressed column '%-.192s' is not allowed in the key list"

ER_UNSUPPORTED_COMPRESSED_COLUMN_TYPE
  eng "Can not define column '%-.192s' in compressed format"

ER_COMPRESSION_DICTIONARY_EXISTS
  eng "Compression dictionary '%-.192s' already exists"

ER_COMPRESSION_DICTIONARY_DOES_NOT_EXIST
  eng "Compression dictionary '%-.192s' does not exist"

ER_COMPRESSION_DICTIONARY_NAME_TOO_LONG
  eng "Compression dictionary name '%-.192s' is too long (max length = %lu)"

ER_COMPRESSION_DICTIONARY_DATA_TOO_LONG
  eng "Data for compression dictionary '%-.192s' is too long (max length = %lu)"

ER_COMPRESSION_DICTIONARY_IS_REFERENCED
  eng "Compression dictionary '%-.192s' is in use"

#
#  End of 5.7 error messages.
#

ER_CANT_EXECUTE_WITH_BACKUP_LOCK
  eng "Can't execute the query because you have a conflicting backup lock"
  rus "Запрос не может быть выполнен из-за конфликтующей блокировки резервного копирования"

#
# Start of MyRocks specific messages
#

start-error-number 12000

ER_KEYS_OUT_OF_ORDER
  eng "Keys are out order during bulk load"

ER_OVERLAPPING_KEYS
  eng "Bulk load rows overlap existing rows"

ER_REQUIRE_ROW_BINLOG_FORMAT
  eng "Can't execute updates on master with binlog_format != ROW."

ER_ISOLATION_MODE_NOT_SUPPORTED
  eng "MyRocks supports only READ COMMITTED and REPEATABLE READ isolation levels. Please change from current isolation level %s"

ER_ON_DUPLICATE_DISABLED
  eng "When unique checking is disabled in MyRocks, INSERT,UPDATE,LOAD statements with clauses that update or replace the key (i.e. INSERT ON DUPLICATE KEY UPDATE, REPLACE) are not allowed. Query: %s"

ER_UPDATES_WITH_CONSISTENT_SNAPSHOT
  eng "Can't execute updates when you started a transaction with START TRANSACTION WITH CONSISTENT [ROCKSDB] SNAPSHOT."

ER_ROLLBACK_ONLY
  eng "This transaction was rolled back and cannot be committed. Only supported operation is to roll it back, so all pending changes will be discarded. Please restart another transaction."

ER_ROLLBACK_TO_SAVEPOINT
  eng "MyRocks currently does not support ROLLBACK TO SAVEPOINT if modifying rows."

ER_ISOLATION_LEVEL_WITH_CONSISTENT_SNAPSHOT
  eng "Only REPEATABLE READ isolation level is supported for START TRANSACTION WITH CONSISTENT SNAPSHOT in RocksDB Storage Engine."

ER_UNSUPPORTED_COLLATION
  eng "Unsupported collation on string indexed column %s.%s Use binary collation (%s)."

ER_METADATA_INCONSISTENCY
  eng "Table '%s' does not exist, but metadata information exists inside MyRocks. This is a sign of data inconsistency. Please check if '%s.frm' exists, and try to restore it if it does not exist."

ER_KEY_CREATE_DURING_ALTER
  eng "MyRocks failed creating new key definitions during alter."

ER_SK_POPULATE_DURING_ALTER
  eng "MyRocks failed populating secondary key during alter."

ER_CF_DIFFERENT
  eng "Column family ('%s') flag (%d) is different from an existing flag (%d). Assign a new CF flag, or do not change existing CF flag."

ER_RDB_STATUS_GENERAL
  eng "Status error %d received from RocksDB: %s"

ER_RDB_STATUS_MSG
  eng "%s, Status error %d received from RocksDB: %s"

ER_RDB_TTL_UNSUPPORTED
  eng "TTL support is currently disabled when table has secondary indexes or hidden PK."

ER_RDB_TTL_COL_FORMAT
  eng "TTL column (%s) in MyRocks must be an unsigned non-null 64-bit integer, exist inside the table, and have an accompanying ttl duration."

ER_RDB_TTL_DURATION_FORMAT
  eng "TTL duration (%s) in MyRocks must be an unsigned non-null 64-bit integer."

ER_PER_INDEX_CF_DEPRECATED
  eng "The per-index column family option has been deprecated."

#
# End of MyRocks specific messages
#<|MERGE_RESOLUTION|>--- conflicted
+++ resolved
@@ -6734,11 +6734,7 @@
   eng "Statement violates GTID consistency: CREATE TABLE ... SELECT."
 
 ER_GTID_UNSAFE_CREATE_DROP_TEMPORARY_TABLE_IN_TRANSACTION
-<<<<<<< HEAD
-  eng "Statement violates GTID consistency: CREATE TEMPORARY TABLE and DROP TEMPORARY TABLE can only be executed outside transactional context.  These statements are also not allowed in a function or trigger because functions and triggers are also considered to be multi-statement transactions."
-=======
- eng "When @@GLOBAL.ENFORCE_GTID_CONSISTENCY = 1 and @@GLOBAL.BINLOG_FORMAT = STATEMENT, the statements CREATE TEMPORARY TABLE and DROP TEMPORARY TABLE can be executed in a non-transactional context only, and require that AUTOCOMMIT = 1. These statements are also not allowed in a function or trigger because functions and triggers are also considered to be multi-statement transactions."
->>>>>>> afb6d4b5
+  eng "Statement violates GTID consistency: Under statement binary log mode CREATE TEMPORARY TABLE and DROP TEMPORARY TABLE can only be executed outside transactional context.  These statements are also not allowed in a function or trigger because functions and triggers are also considered to be multi-statement transactions."
 
 ER_GTID_MODE_CAN_ONLY_CHANGE_ONE_STEP_AT_A_TIME
   eng "The value of @@GLOBAL.GTID_MODE can only be changed one step at a time: OFF <-> OFF_PERMISSIVE <-> ON_PERMISSIVE <-> ON. Also note that this value must be stepped up or down simultaneously on all servers. See the Manual for instructions."
