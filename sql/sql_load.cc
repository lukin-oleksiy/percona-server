/*
   Copyright (c) 2000, 2018, Oracle and/or its affiliates. All rights reserved.

   This program is free software; you can redistribute it and/or modify
   it under the terms of the GNU General Public License, version 2.0,
   as published by the Free Software Foundation.

   This program is also distributed with certain software (including
   but not limited to OpenSSL) that is licensed under separate terms,
   as designated in a particular file or component or in included license
   documentation.  The authors of MySQL hereby grant you an additional
   permission to link the program and your derivative works with the
   separately licensed software that they have included with MySQL.

   This program is distributed in the hope that it will be useful,
   but WITHOUT ANY WARRANTY; without even the implied warranty of
   MERCHANTABILITY or FITNESS FOR A PARTICULAR PURPOSE.  See the
   GNU General Public License, version 2.0, for more details.

   You should have received a copy of the GNU General Public License
   along with this program; if not, write to the Free Software
   Foundation, Inc., 51 Franklin St, Fifth Floor, Boston, MA 02110-1301  USA */

/* Copy data from a textfile to table */
/* 2006-12 Erik Wetterberg : LOAD XML added */

#include "sql/sql_load.h"

#include <fcntl.h>
#include <limits.h>
#include <stdio.h>
// Execute_load_query_log_event,
// LOG_EVENT_UPDATE_TABLE_MAP_VERSION_F
#include <string.h>
#include <sys/types.h>
#include <algorithm>
#include <atomic>

#include "load_data_events.h"
#include "m_ctype.h"
#include "m_string.h"
#include "my_base.h"
#include "my_bitmap.h"
#include "my_dbug.h"
#include "my_dir.h"
#include "my_inttypes.h"
#include "my_io.h"
#include "my_loglevel.h"
#include "my_macros.h"
#include "my_sys.h"
#include "my_thread_local.h"
#include "mysql/components/services/log_builtins.h"
#include "mysql/psi/mysql_file.h"
#include "mysql/service_mysql_alloc.h"
#include "mysql/thread_type.h"
#include "mysql_com.h"
#include "mysqld_error.h"
#include "sql/auth/auth_acls.h"
#include "sql/auth/auth_common.h"
#include "sql/binlog.h"
#include "sql/derror.h"
#include "sql/error_handler.h"  // Ignore_error_handler
#include "sql/field.h"
#include "sql/handler.h"
#include "sql/item.h"
#include "sql/item_func.h"
#include "sql/item_timefunc.h"  // Item_func_now_local
#include "sql/log.h"
#include "sql/log_event.h"  // Delete_file_log_event,
#include "sql/mysqld.h"     // mysql_real_data_home
#include "sql/protocol.h"
#include "sql/protocol_classic.h"
#include "sql/psi_memory_key.h"
#include "sql/query_result.h"
#include "sql/rpl_rli.h"  // Relay_log_info
#include "sql/rpl_slave.h"
#include "sql/sql_base.h"  // fill_record_n_invoke_before_triggers
#include "sql/sql_class.h"
#include "sql/sql_error.h"
#include "sql/sql_insert.h"  // check_that_all_fields_are_given_values,
#include "sql/sql_lex.h"
#include "sql/sql_list.h"
#include "sql/sql_show.h"
#include "sql/sql_view.h"  // check_key_in_view
#include "sql/system_variables.h"
#include "sql/table.h"
#include "sql/table_trigger_dispatcher.h"  // Table_trigger_dispatcher
#include "sql/thr_malloc.h"
#include "sql/transaction_info.h"
#include "sql/trigger_def.h"
#include "sql_string.h"
#include "thr_lock.h"

class READ_INFO;

using std::max;
using std::min;

class XML_TAG {
 public:
  int level;
  String field;
  String value;
  XML_TAG(int l, String f, String v);
};

XML_TAG::XML_TAG(int l, String f, String v) {
  level = l;
  field.append(f);
  value.append(v);
}

#define GET (stack_pos != stack ? *--stack_pos : my_b_get(&cache))
#define PUSH(A) *(stack_pos++) = (A)

class READ_INFO {
  File file;
  uchar *buffer,    /* Buffer for read text */
      *end_of_buff; /* Data in bufferts ends here */
  uint buff_length; /* Length of buffer */
  const uchar *field_term_ptr, *line_term_ptr;
  const char *line_start_ptr, *line_start_end;
  size_t field_term_length, line_term_length, enclosed_length;
  int field_term_char, line_term_char, enclosed_char, escape_char;
  int *stack, *stack_pos;
  bool found_end_of_line, start_of_line, eof;
  bool need_end_io_cache;
  IO_CACHE cache;
  int level; /* for load xml */

 public:
  bool error, line_truncated, found_null, enclosed;
  uchar *row_start, /* Found row starts here */
      *row_end;     /* Found row ends here */
  const CHARSET_INFO *read_charset;

  READ_INFO(File file, uint tot_length, const CHARSET_INFO *cs,
            const String &field_term, const String &line_start,
            const String &line_term, const String &enclosed, int escape,
            bool get_it_from_net, bool is_fifo);
  ~READ_INFO();
  bool read_field();
  bool read_fixed_length();
  bool next_line();
  char unescape(char chr);
  bool terminator(const uchar *ptr, size_t length);
  bool find_start_of_fields();
  /* load xml */
  List<XML_TAG> taglist;
  int read_value(int delim, String *val);
  bool read_xml();
  void clear_level(int level);

  /*
    We need to force cache close before destructor is invoked to log
    the last read block
  */
  void end_io_cache() {
    ::end_io_cache(&cache);
    need_end_io_cache = 0;
  }

  /*
    Either this method, or we need to make cache public
    Arg must be set from Sql_cmd_load_table::execute_inner()
    since constructor does not see either the table or THD value
  */
  void set_io_cache_arg(void *arg) { cache.arg = arg; }

  /**
    skip all data till the eof.
  */
  void skip_data_till_eof() {
    while (GET != my_b_EOF)
      ;
  }
};

/**
  Execute LOAD DATA query

  @param thd                 Current thread.
  @param handle_duplicates   Indicates whenever we should emit error or
                             replace row if we will meet duplicates.

  @returns true if error
*/
bool Sql_cmd_load_table::execute_inner(THD *thd,
                                       enum enum_duplicates handle_duplicates) {
  char name[FN_REFLEN];
  File file;
  bool error = false;
  const String *field_term = m_exchange.field.field_term;
  const String *escaped = m_exchange.field.escaped;
  const String *enclosed = m_exchange.field.enclosed;
  bool is_fifo = 0;
  SELECT_LEX *select = thd->lex->select_lex;
  LOAD_FILE_INFO lf_info;
  THD::killed_state killed_status = THD::NOT_KILLED;
  bool is_concurrent;
  bool transactional_table;
  TABLE_LIST *const table_list = thd->lex->query_tables;
  const char *db = table_list->db;  // This is never null
  /*
    If path for file is not defined, we will use the current database.
    If this is not set, we will use the directory where the table to be
    loaded is located
  */
  const char *tdb = thd->db().str ? thd->db().str : db;  // Result is never null
  ulong skip_lines = m_exchange.skip_lines;
  DBUG_ENTER("Sql_cmd_load_table::execute_inner");

  /*
    Bug #34283
    mysqlbinlog leaves tmpfile after termination if binlog contains
    load data infile, so in mixed mode we go to row-based for
    avoiding the problem.
  */
  thd->set_current_stmt_binlog_format_row_if_mixed();

  if (escaped->length() > 1 || enclosed->length() > 1) {
    my_error(ER_WRONG_FIELD_TERMINATORS, MYF(0));
    DBUG_RETURN(true);
  }

  /* Report problems with non-ascii separators */
  if (!escaped->is_ascii() || !enclosed->is_ascii() ||
      !field_term->is_ascii() || !m_exchange.line.line_term->is_ascii() ||
      !m_exchange.line.line_start->is_ascii()) {
    push_warning(thd, Sql_condition::SL_WARNING,
                 WARN_NON_ASCII_SEPARATOR_NOT_IMPLEMENTED,
                 ER_THD(thd, WARN_NON_ASCII_SEPARATOR_NOT_IMPLEMENTED));
  }

  if (open_and_lock_tables(thd, table_list, 0)) DBUG_RETURN(true);

  THD_STAGE_INFO(thd, stage_executing);
  if (select->setup_tables(thd, table_list, false)) DBUG_RETURN(true);

  if (run_before_dml_hook(thd)) DBUG_RETURN(true);

  if (table_list->is_view() && select->resolve_placeholder_tables(thd, false))
    DBUG_RETURN(true); /* purecov: inspected */

  TABLE_LIST *const insert_table_ref =
      table_list->is_updatable() &&  // View must be updatable
              !table_list
                   ->is_multiple_tables() &&  // Multi-table view not allowed
              !table_list->is_derived()
          ?  // derived tables not allowed
          table_list->updatable_base_table()
          : NULL;

  if (insert_table_ref == NULL ||
      check_key_in_view(thd, table_list, insert_table_ref)) {
    my_error(ER_NON_UPDATABLE_TABLE, MYF(0), table_list->alias, "LOAD");
    DBUG_RETURN(true);
  }
  if (select->derived_table_count &&
      select->check_view_privileges(thd, INSERT_ACL, SELECT_ACL))
    DBUG_RETURN(true); /* purecov: inspected */

  if (table_list->is_merged()) {
    if (table_list->prepare_check_option(thd)) DBUG_RETURN(true);

    if (handle_duplicates == DUP_REPLACE &&
        table_list->prepare_replace_filter(thd))
      DBUG_RETURN(true);
  }

  // Pass the check option down to the underlying table:
  insert_table_ref->check_option = table_list->check_option;
  /*
    Let us emit an error if we are loading data to table which is used
    in subselect in SET clause like we do it for INSERT.

    The main thing to fix to remove this restriction is to ensure that the
    table is marked to be 'used for insert' in which case we should never
    mark this table as 'const table' (ie, one that has only one row).
  */
  if (unique_table(insert_table_ref, table_list->next_global, 0)) {
    my_error(ER_UPDATE_TABLE_USED, MYF(0), table_list->table_name);
    DBUG_RETURN(true);
  }

  TABLE *const table = insert_table_ref->table;

  for (Field **cur_field = table->field; *cur_field; ++cur_field)
    (*cur_field)->reset_warnings();

  transactional_table = table->file->has_transactions();
  is_concurrent =
      (table_list->lock_descriptor().type == TL_WRITE_CONCURRENT_INSERT);

  if (m_opt_fields_or_vars.is_empty()) {
    Field_iterator_table_ref field_iterator;
    field_iterator.set(table_list);
    for (; !field_iterator.end_of_fields(); field_iterator.next()) {
      Item *item;
      if (!(item = field_iterator.create_item(thd))) DBUG_RETURN(true);

      if (item->field_for_view_update() == NULL) {
        my_error(ER_NONUPDATEABLE_COLUMN, MYF(0), item->item_name.ptr());
        DBUG_RETURN(true);
      }
      m_opt_fields_or_vars.push_back(item->real_item());
    }
    bitmap_set_all(table->write_set);
    /*
      Let us also prepare SET clause, altough it is probably empty
      in this case.
    */
    if (setup_fields(thd, Ref_item_array(), m_opt_set_fields, INSERT_ACL,
                     nullptr, false, true) ||
        setup_fields(thd, Ref_item_array(), m_opt_set_exprs, SELECT_ACL,
                     nullptr, false, false))
      DBUG_RETURN(true);
  } else {  // Part field list
    /*
      Because m_opt_fields_or_vars may contain user variables,
      pass false for column_update in first call below.
    */
    if (setup_fields(thd, Ref_item_array(), m_opt_fields_or_vars, INSERT_ACL,
                     nullptr, false, false) ||
        setup_fields(thd, Ref_item_array(), m_opt_set_fields, INSERT_ACL,
                     nullptr, false, true))
      DBUG_RETURN(true);

    /*
      Special updatability test is needed because m_opt_fields_or_vars may
      contain a mix of column references and user variables.
    */
    Item *item;
    List_iterator<Item> it(m_opt_fields_or_vars);
    while ((item = it++)) {
      if ((item->type() == Item::FIELD_ITEM ||
           item->type() == Item::REF_ITEM) &&
          item->field_for_view_update() == NULL) {
        my_error(ER_NONUPDATEABLE_COLUMN, MYF(0), item->item_name.ptr());
        DBUG_RETURN(true);
      }
      if (item->type() == Item::STRING_ITEM) {
        /*
          This item represents a user variable. Create a new item with the
          same name that can be added to LEX::set_var_list. This ensures
          that corresponding Item_func_get_user_var items are resolved as
          non-const items.
        */
        Item_func_set_user_var *user_var = new (thd->mem_root)
            Item_func_set_user_var(item->item_name, item, false);
        if (user_var == NULL) DBUG_RETURN(true);
        thd->lex->set_var_list.push_back(user_var);
      }
    }
    if (check_that_all_fields_are_given_values(thd, table, table_list))
      DBUG_RETURN(true);
    /* Fix the expressions in SET clause */
    if (setup_fields(thd, Ref_item_array(), m_opt_set_exprs, SELECT_ACL,
                     nullptr, false, false))
      DBUG_RETURN(true);
  }

  const int escape_char =
      (escaped->length() &&
       (m_exchange.escaped_given() ||
        !(thd->variables.sql_mode & MODE_NO_BACKSLASH_ESCAPES)))
          ? (*escaped)[0]
          : INT_MAX;

  /*
    * LOAD DATA INFILE fff INTO TABLE xxx SET columns2
    sets all columns, except if file's row lacks some: in that case,
    defaults are set by read_fixed_length() and read_sep_field(),
    not by COPY_INFO.
    * LOAD DATA INFILE fff INTO TABLE xxx (columns1) SET columns2=
    may need a default for columns other than columns1 and columns2.
  */
  const bool manage_defaults = m_opt_fields_or_vars.elements != 0;
  COPY_INFO info(COPY_INFO::INSERT_OPERATION, &m_opt_fields_or_vars,
                 &m_opt_set_fields, manage_defaults, handle_duplicates,
                 escape_char);

  if (info.add_function_default_columns(table, table->write_set))
    DBUG_RETURN(true);

  if (table->triggers) {
    if (table->triggers->mark_fields(TRG_EVENT_INSERT)) DBUG_RETURN(true);
  }

  prepare_triggers_for_insert_stmt(thd, table);

  uint tot_length = 0;
  bool use_blobs = 0, use_vars = 0;
  List_iterator_fast<Item> it(m_opt_fields_or_vars);
  Item *item;

  while ((item = it++)) {
    Item *real_item = item->real_item();

    if (real_item->type() == Item::FIELD_ITEM) {
      Field *field = ((Item_field *)real_item)->field;
      if (field->flags & BLOB_FLAG) {
        use_blobs = 1;
        tot_length += 256;  // Will be extended if needed
      } else
        tot_length += field->field_length;
    } else if (item->type() == Item::STRING_ITEM)
      use_vars = 1;
  }
  if (use_blobs && m_exchange.line.line_term->is_empty() &&
      field_term->is_empty()) {
    my_error(ER_BLOBS_AND_NO_TERMINATED, MYF(0));
    DBUG_RETURN(true);
  }
  if (use_vars && !field_term->length() && !enclosed->length()) {
    my_error(ER_LOAD_FROM_FIXED_SIZE_ROWS_TO_VAR, MYF(0));
    DBUG_RETURN(true);
  }

  if (m_is_local_file) {
    (void)net_request_file(thd->get_protocol_classic()->get_net(),
                           m_exchange.file_name);
    file = -1;
  } else {
    if (!dirname_length(m_exchange.file_name)) {
      strxnmov(name, FN_REFLEN - 1, mysql_real_data_home, tdb, NullS);
      (void)fn_format(name, m_exchange.file_name, name, "",
                      MY_RELATIVE_PATH | MY_UNPACK_FILENAME);
    } else {
      (void)fn_format(
          name, m_exchange.file_name, mysql_real_data_home, "",
          MY_RELATIVE_PATH | MY_UNPACK_FILENAME | MY_RETURN_REAL_PATH);
    }

<<<<<<< HEAD
    if ((thd->slave_thread &
         (SYSTEM_THREAD_SLAVE_SQL | SYSTEM_THREAD_SLAVE_WORKER)) != 0) {
      Relay_log_info *rli = thd->rli_slave->get_c_rli();
=======
    if ((thd->system_thread &
         (SYSTEM_THREAD_SLAVE_SQL | SYSTEM_THREAD_SLAVE_WORKER)) != 0)
    {
#if defined(HAVE_REPLICATION) && !defined(MYSQL_CLIENT)
      Relay_log_info* rli= thd->rli_slave->get_c_rli();
>>>>>>> 46b29a84

      if (strncmp(rli->slave_patternload_file, name,
                  rli->slave_patternload_file_size)) {
        /*
          LOAD DATA INFILE in the slave SQL Thread can only read from
          --slave-load-tmpdir". This should never happen. Please, report a bug.
        */
        LogErr(ERROR_LEVEL, ER_LOAD_DATA_INFILE_FAILED_IN_UNEXPECTED_WAY);
        my_error(ER_OPTION_PREVENTS_STATEMENT, MYF(0), "--slave-load-tmpdir");
        DBUG_RETURN(true);
      }
    } else if (!is_secure_file_path(name)) {
      /* Read only allowed from within dir specified by secure_file_priv */
      my_error(ER_OPTION_PREVENTS_STATEMENT, MYF(0), "--secure-file-priv");
      DBUG_RETURN(true);
    }

#if !defined(_WIN32)
    MY_STAT stat_info;
    if (!my_stat(name, &stat_info, MYF(MY_WME))) DBUG_RETURN(true);

    // if we are not in slave thread, the file must be:
    if (!thd->slave_thread &&
        !((stat_info.st_mode & S_IFLNK) != S_IFLNK &&   // symlink
          ((stat_info.st_mode & S_IFREG) == S_IFREG ||  // regular file
           (stat_info.st_mode & S_IFIFO) == S_IFIFO)))  // named pipe
    {
      my_error(ER_TEXTFILE_NOT_READABLE, MYF(0), name);
      DBUG_RETURN(true);
    }
    if ((stat_info.st_mode & S_IFIFO) == S_IFIFO) is_fifo = 1;
#endif
    if ((file = mysql_file_open(key_file_load, name, O_RDONLY, MYF(MY_WME))) <
        0)

      DBUG_RETURN(true);
  }

  READ_INFO read_info(
      file, tot_length,
      m_exchange.cs ? m_exchange.cs : thd->variables.collation_database,
      *field_term, *m_exchange.line.line_start, *m_exchange.line.line_term,
      *enclosed, info.escape_char, m_is_local_file, is_fifo);
  if (read_info.error) {
    if (file >= 0) mysql_file_close(file, MYF(0));  // no files in net reading
    DBUG_RETURN(true);                              // Can't allocate buffers
  }

  if (mysql_bin_log.is_open()) {
    lf_info.thd = thd;
    lf_info.logged_data_file = 0;
    lf_info.last_pos_in_file = HA_POS_ERROR;
    lf_info.log_delayed = transactional_table;
    read_info.set_io_cache_arg((void *)&lf_info);
  }

  thd->check_for_truncated_fields = CHECK_FIELD_WARN;
  thd->num_truncated_fields = 0L;
  /* Skip lines if there is a line terminator */
  if (m_exchange.line.line_term->length() &&
      m_exchange.filetype != FILETYPE_XML) {
    /* m_exchange.skip_lines needs to be preserved for logging */
    while (skip_lines > 0) {
      skip_lines--;
      if (read_info.next_line()) break;
    }
  }

  if (!(error = read_info.error)) {
    table->next_number_field = table->found_next_number_field;
    if (thd->lex->is_ignore() || handle_duplicates == DUP_REPLACE)
      table->file->extra(HA_EXTRA_IGNORE_DUP_KEY);
    if (handle_duplicates == DUP_REPLACE &&
        (!table->triggers || !table->triggers->has_delete_triggers()))
      table->file->extra(HA_EXTRA_WRITE_CAN_REPLACE);
    if (thd->locked_tables_mode <= LTM_LOCK_TABLES)
      table->file->ha_start_bulk_insert((ha_rows)0);
    table->copy_blobs = 1;

    if (m_exchange.filetype == FILETYPE_XML) /* load xml */
      error =
          read_xml_field(thd, info, insert_table_ref, read_info, skip_lines);
    else if (!field_term->length() && !enclosed->length())
      error =
          read_fixed_length(thd, info, insert_table_ref, read_info, skip_lines);
    else
      error = read_sep_field(thd, info, insert_table_ref, read_info, *enclosed,
                             skip_lines);
    if (thd->locked_tables_mode <= LTM_LOCK_TABLES &&
        table->file->ha_end_bulk_insert() && !error) {
      table->file->print_error(my_errno(), MYF(0));
      error = true;
    }
    table->next_number_field = 0;
  }
  if (file >= 0) mysql_file_close(file, MYF(0));
  free_blobs(table); /* if pack_blob was used */
  table->copy_blobs = 0;
  thd->check_for_truncated_fields = CHECK_FIELD_IGNORE;
  /*
     simulated killing in the middle of per-row loop
     must be effective for binlogging
  */
  DBUG_EXECUTE_IF("simulate_kill_bug27571", {
    error = true;
    thd->killed = THD::KILL_QUERY;
  };);

  killed_status = error ? thd->killed.load() : THD::NOT_KILLED;

  if (error) {
    if (m_is_local_file) read_info.skip_data_till_eof();

    if (mysql_bin_log.is_open()) {
      {
        /*
          Make sure last block (the one which caused the error) gets
          logged.  This is needed because otherwise after write of (to
          the binlog, not to read_info (which is a cache))
          Delete_file_log_event the bad block will remain in read_info
          (because pre_read is not called at the end of the last
          block; remember pre_read is called whenever a new block is
          read from disk).  At the end of Sql_cmd_load_table::execute_inner(),
          the destructor of read_info will call end_io_cache() which will flush
          read_info, so we will finally have this in the binlog:

          Append_block # The last successful block
          Delete_file
          Append_block # The failing block
          which is nonsense.
          Or could also be (for a small file)
          Create_file  # The failing block
          which is nonsense (Delete_file is not written in this case, because:
          Create_file has not been written, so Delete_file is not written, then
          when read_info is destroyed end_io_cache() is called which writes
          Create_file.
        */
        read_info.end_io_cache();
        /* If the file was not empty, wrote_create_file is true */
        if (lf_info.logged_data_file) {
          int errcode = query_error_code(thd, killed_status == THD::NOT_KILLED);

          /* since there is already an error, the possible error of
             writing binary log will be ignored */
          if (thd->get_transaction()->cannot_safely_rollback(
                  Transaction_ctx::STMT))
            (void)write_execute_load_query_log_event(
                thd, table_list->db, table_list->table_name, is_concurrent,
                handle_duplicates, transactional_table, errcode);
          else {
            Delete_file_log_event d(thd, db, transactional_table);
            (void)mysql_bin_log.write_event(&d);
          }
        }
      }
    }
    error = true;  // Error on read
    goto err;
  }

  snprintf(name, sizeof(name), ER_THD(thd, ER_LOAD_INFO),
           (long)info.stats.records, (long)info.stats.deleted,
           (long)(info.stats.records - info.stats.copied),
           (long)thd->get_stmt_da()->current_statement_cond_count());

  if (mysql_bin_log.is_open()) {
    /*
      We need to do the job that is normally done inside
      binlog_query() here, which is to ensure that the pending event
      is written before tables are unlocked and before any other
      events are written.  We also need to update the table map
      version for the binary log to mark that table maps are invalid
      after this point.
     */
    if (thd->is_current_stmt_binlog_format_row())
      error = thd->binlog_flush_pending_rows_event(true, transactional_table);
    else {
      /*
        As already explained above, we need to call end_io_cache() or the last
        block will be logged only after Execute_load_query_log_event (which is
        wrong), when read_info is destroyed.
      */
      read_info.end_io_cache();
      if (lf_info.logged_data_file) {
        int errcode = query_error_code(thd, killed_status == THD::NOT_KILLED);
        error = write_execute_load_query_log_event(
            thd, table_list->db, table_list->table_name, is_concurrent,
            handle_duplicates, transactional_table, errcode);
      }
    }
    if (error) goto err;
  }

  /* ok to client sent only after binlog write and engine commit */
  my_ok(thd, info.stats.copied + info.stats.deleted, 0L, name);
err:
  DBUG_ASSERT(
      table->file->has_transactions() ||
      !(info.stats.copied || info.stats.deleted) ||
      thd->get_transaction()->cannot_safely_rollback(Transaction_ctx::STMT));
  table->file->ha_release_auto_increment();
  table->auto_increment_field_not_null = false;
  DBUG_RETURN(error);
}

/**
  @note Not a very useful function; just to avoid duplication of code

  @returns true if error
*/
bool Sql_cmd_load_table::write_execute_load_query_log_event(
    THD *thd, const char *db_arg, const char *table_name_arg,
    bool is_concurrent, enum enum_duplicates duplicates,
    bool transactional_table, int errcode) {
  const char *tbl = table_name_arg;
  const char *tdb = (thd->db().str != NULL ? thd->db().str : db_arg);
  const String *query = NULL;
  String string_buf;
  size_t fname_start = 0;
  size_t fname_end = 0;

  if (thd->db().str == NULL || strcmp(db_arg, thd->db().str)) {
    /*
      If used database differs from table's database,
      prefix table name with database name so that it
      becomes a FQ name.
     */
    string_buf.set_charset(system_charset_info);
    append_identifier(thd, &string_buf, db_arg, strlen(db_arg));
    string_buf.append(".");
  }
  append_identifier(thd, &string_buf, table_name_arg, strlen(table_name_arg));
  tbl = string_buf.c_ptr_safe();
  Load_query_generator gen(thd, &m_exchange, tdb, tbl, is_concurrent,
                           duplicates == DUP_REPLACE, thd->lex->is_ignore());
  query = gen.generate(&fname_start, &fname_end);

  Execute_load_query_log_event e(
      thd, query->ptr(), query->length(), fname_start, fname_end,
      (duplicates == DUP_REPLACE)
          ? binary_log::LOAD_DUP_REPLACE
          : (thd->lex->is_ignore() ? binary_log::LOAD_DUP_IGNORE
                                   : binary_log::LOAD_DUP_ERROR),
      transactional_table, false, false, errcode);

  return mysql_bin_log.write_event(&e);
}

/**
  Read of rows of fixed size + optional garbage + optional newline

  @returns true if error
*/
bool Sql_cmd_load_table::read_fixed_length(THD *thd, COPY_INFO &info,
                                           TABLE_LIST *table_list,
                                           READ_INFO &read_info,
                                           ulong skip_lines) {
  List_iterator_fast<Item> it(m_opt_fields_or_vars);
  TABLE *table = table_list->table;
  bool err;
  DBUG_ENTER("read_fixed_length");

  while (!read_info.read_fixed_length()) {
    if (thd->killed) {
      thd->send_kill_message();
      DBUG_RETURN(true);
    }
    if (skip_lines) {
      /*
        We could implement this with a simple seek if:
        - We are not using DATA INFILE LOCAL
        - escape character is  ""
        - line starting prefix is ""
      */
      skip_lines--;
      continue;
    }
    it.rewind();
    uchar *pos = read_info.row_start;

    restore_record(table, s->default_values);
    /*
      Check whether default values of the fields not specified in column list
      are correct or not.
    */
    if (validate_default_values_of_unset_fields(thd, table)) {
      read_info.error = true;
      break;
    }

    Item *item;
    while ((item = it++)) {
      /*
        There is no variables in fields_vars list in this format so
        this conversion is safe (no need to check for STRING_ITEM).
      */
      DBUG_ASSERT(item->real_item()->type() == Item::FIELD_ITEM);
      Item_field *sql_field = static_cast<Item_field *>(item->real_item());
      Field *field = sql_field->field;
      if (field == table->next_number_field)
        table->auto_increment_field_not_null = true;
      /*
        No fields specified in fields_vars list can be null in this format.
        Mark field as not null, we should do this for each row because of
        restore_record...
      */
      field->set_notnull();

      if (pos == read_info.row_end) {
        thd->num_truncated_fields++; /* Not enough fields */
        push_warning_printf(thd, Sql_condition::SL_WARNING,
                            ER_WARN_TOO_FEW_RECORDS,
                            ER_THD(thd, ER_WARN_TOO_FEW_RECORDS),
                            thd->get_stmt_da()->current_row_for_condition());
        if (field->type() == FIELD_TYPE_TIMESTAMP && !field->maybe_null()) {
          // Specific of TIMESTAMP NOT NULL: set to CURRENT_TIMESTAMP.
          Item_func_now_local::store_in(field);
        }
      } else {
        uint length;
        uchar save_chr;
        if ((length = (uint)(read_info.row_end - pos)) > field->field_length)
          length = field->field_length;
        save_chr = pos[length];
        pos[length] = '\0';  // Safeguard aganst malloc
        field->store((char *)pos, length, read_info.read_charset);
        pos[length] = save_chr;
        if ((pos += length) > read_info.row_end)
          pos = read_info.row_end; /* Fills rest with space */
      }
    }
    if (pos != read_info.row_end) {
      thd->num_truncated_fields++; /* Too long row */
      push_warning_printf(thd, Sql_condition::SL_WARNING,
                          ER_WARN_TOO_MANY_RECORDS,
                          ER_THD(thd, ER_WARN_TOO_MANY_RECORDS),
                          thd->get_stmt_da()->current_row_for_condition());
    }

    if (thd->killed || fill_record_n_invoke_before_triggers(
                           thd, &info, m_opt_set_fields, m_opt_set_exprs, table,
                           TRG_EVENT_INSERT, table->s->fields))
      DBUG_RETURN(true);

    switch (table_list->view_check_option(thd)) {
      case VIEW_CHECK_SKIP:
        read_info.next_line();
        goto continue_loop;
      case VIEW_CHECK_ERROR:
        DBUG_RETURN(true);
    }

    err = write_record(thd, table, &info, NULL);
    table->auto_increment_field_not_null = false;
    if (err) DBUG_RETURN(true);

    /*
      We don't need to reset auto-increment field since we are restoring
      its default value at the beginning of each loop iteration.
    */
    if (read_info.next_line())  // Skip to next line
      break;
    if (read_info.line_truncated) {
      thd->num_truncated_fields++; /* Too long row */
      push_warning_printf(thd, Sql_condition::SL_WARNING,
                          ER_WARN_TOO_MANY_RECORDS,
                          ER_THD(thd, ER_WARN_TOO_MANY_RECORDS),
                          thd->get_stmt_da()->current_row_for_condition());
    }
    thd->get_stmt_da()->inc_current_row_for_condition();
  continue_loop:;
  }
  DBUG_RETURN(read_info.error);
}

class Field_tmp_nullability_guard {
 public:
  explicit Field_tmp_nullability_guard(Item *item) : m_field(NULL) {
    if (item->type() == Item::FIELD_ITEM) {
      m_field = ((Item_field *)item)->field;
      /*
        Enable temporary nullability for items that corresponds
        to table fields.
      */
      m_field->set_tmp_nullable();
    }
  }

  ~Field_tmp_nullability_guard() {
    if (m_field) m_field->reset_tmp_nullable();
  }

 private:
  Field *m_field;
};

/**
  @returns true if error
*/
bool Sql_cmd_load_table::read_sep_field(THD *thd, COPY_INFO &info,
                                        TABLE_LIST *table_list,
                                        READ_INFO &read_info,
                                        const String &enclosed,
                                        ulong skip_lines) {
  List_iterator_fast<Item> it(m_opt_fields_or_vars);
  Item *item;
  TABLE *table = table_list->table;
  size_t enclosed_length;
  bool err;
  DBUG_ENTER("read_sep_field");

  enclosed_length = enclosed.length();

  for (;; it.rewind()) {
    if (thd->killed) {
      thd->send_kill_message();
      DBUG_RETURN(true);
    }

    restore_record(table, s->default_values);
    /*
      Check whether default values of the fields not specified in column list
      are correct or not.
    */
    if (validate_default_values_of_unset_fields(thd, table)) {
      read_info.error = true;
      break;
    }

    while ((item = it++)) {
      uint length;
      uchar *pos;
      Item *real_item;

      if (read_info.read_field()) break;

      /* If this line is to be skipped we don't want to fill field or var */
      if (skip_lines) continue;

      pos = read_info.row_start;
      length = (uint)(read_info.row_end - pos);

      real_item = item->real_item();

      Field_tmp_nullability_guard fld_tmp_nullability_guard(real_item);

      if ((!read_info.enclosed && (enclosed_length && length == 4 &&
                                   !memcmp(pos, STRING_WITH_LEN("NULL")))) ||
          (length == 1 && read_info.found_null)) {
        if (real_item->type() == Item::FIELD_ITEM) {
          Field *field = ((Item_field *)real_item)->field;
          if (field->reset())  // Set to 0
          {
            my_error(ER_WARN_NULL_TO_NOTNULL, MYF(0), field->field_name,
                     thd->get_stmt_da()->current_row_for_condition());
            DBUG_RETURN(true);
          }
          if (!field->real_maybe_null() &&
              field->type() == FIELD_TYPE_TIMESTAMP) {
            // Specific of TIMESTAMP NOT NULL: set to CURRENT_TIMESTAMP.
            Item_func_now_local::store_in(field);
          } else {
            /*
              Set field to NULL. Later we will clear temporary nullability flag
              and check NOT NULL constraint.
            */
            field->set_null();
          }
        } else if (item->type() == Item::STRING_ITEM) {
          DBUG_ASSERT(NULL != dynamic_cast<Item_user_var_as_out_param *>(item));
          ((Item_user_var_as_out_param *)item)
              ->set_null_value(read_info.read_charset);
        }

        continue;
      }

      if (real_item->type() == Item::FIELD_ITEM) {
        Field *field = ((Item_field *)real_item)->field;
        field->set_notnull();
        read_info.row_end[0] = 0;  // Safe to change end marker
        if (field == table->next_number_field)
          table->auto_increment_field_not_null = true;
        field->store((char *)pos, length, read_info.read_charset);
      } else if (item->type() == Item::STRING_ITEM) {
        DBUG_ASSERT(NULL != dynamic_cast<Item_user_var_as_out_param *>(item));
        ((Item_user_var_as_out_param *)item)
            ->set_value((char *)pos, length, read_info.read_charset);
      }
    }

    if (thd->is_error()) read_info.error = true;

    if (read_info.error) break;
    if (skip_lines) {
      skip_lines--;
      continue;
    }
    if (item) {
      /* Have not read any field, thus input file is simply ended */
      if (item == m_opt_fields_or_vars.head()) break;
      for (; item; item = it++) {
        Item *real_item = item->real_item();
        if (real_item->type() == Item::FIELD_ITEM) {
          Field *field = ((Item_field *)real_item)->field;
          /*
            We set to 0. But if the field is DEFAULT NULL, the "null bit"
            turned on by restore_record() above remains so field will be NULL.
          */
          if (field->reset()) {
            my_error(ER_WARN_NULL_TO_NOTNULL, MYF(0), field->field_name,
                     thd->get_stmt_da()->current_row_for_condition());
            DBUG_RETURN(true);
          }
          if (field->type() == FIELD_TYPE_TIMESTAMP && !field->maybe_null())
            // Specific of TIMESTAMP NOT NULL: set to CURRENT_TIMESTAMP.
            Item_func_now_local::store_in(field);
          /*
            QQ: We probably should not throw warning for each field.
            But how about intention to always have the same number
            of warnings in THD::num_truncated_fields (and get rid of
            num_truncated_fields in the end?)
          */
          thd->num_truncated_fields++;
          push_warning_printf(thd, Sql_condition::SL_WARNING,
                              ER_WARN_TOO_FEW_RECORDS,
                              ER_THD(thd, ER_WARN_TOO_FEW_RECORDS),
                              thd->get_stmt_da()->current_row_for_condition());
        } else if (item->type() == Item::STRING_ITEM) {
          DBUG_ASSERT(NULL != dynamic_cast<Item_user_var_as_out_param *>(item));
          ((Item_user_var_as_out_param *)item)
              ->set_null_value(read_info.read_charset);
        }
      }
    }

    if (thd->killed || fill_record_n_invoke_before_triggers(
                           thd, &info, m_opt_set_fields, m_opt_set_exprs, table,
                           TRG_EVENT_INSERT, table->s->fields))
      DBUG_RETURN(true);

    if (!table->triggers) {
      /*
        If there is no trigger for the table then check the NOT NULL constraint
        for every table field.

        For the table that has BEFORE-INSERT trigger installed checking for
        NOT NULL constraint is done inside function
        fill_record_n_invoke_before_triggers() after all trigger instructions
        has been executed.
      */
      it.rewind();

      while ((item = it++)) {
        Item *real_item = item->real_item();
        if (real_item->type() == Item::FIELD_ITEM)
          ((Item_field *)real_item)
              ->field->check_constraints(ER_WARN_NULL_TO_NOTNULL);
      }
    }

    if (thd->is_error()) DBUG_RETURN(true);

    switch (table_list->view_check_option(thd)) {
      case VIEW_CHECK_SKIP:
        read_info.next_line();
        goto continue_loop;
      case VIEW_CHECK_ERROR:
        DBUG_RETURN(true);
    }

    err = write_record(thd, table, &info, NULL);
    table->auto_increment_field_not_null = false;
    if (err) DBUG_RETURN(true);
    /*
      We don't need to reset auto-increment field since we are restoring
      its default value at the beginning of each loop iteration.
    */
    if (read_info.next_line())  // Skip to next line
      break;
    if (read_info.line_truncated) {
      thd->num_truncated_fields++; /* Too long row */
      push_warning_printf(thd, Sql_condition::SL_WARNING,
                          ER_WARN_TOO_MANY_RECORDS,
                          ER_THD(thd, ER_WARN_TOO_MANY_RECORDS),
                          thd->get_stmt_da()->current_row_for_condition());
      if (thd->killed) DBUG_RETURN(true);
    }
    thd->get_stmt_da()->inc_current_row_for_condition();
  continue_loop:;
  }
  DBUG_RETURN(read_info.error);
}

/**
  Read rows in xml format

  @returns true if error
*/
bool Sql_cmd_load_table::read_xml_field(THD *thd, COPY_INFO &info,
                                        TABLE_LIST *table_list,
                                        READ_INFO &read_info,
                                        ulong skip_lines) {
  List_iterator_fast<Item> it(m_opt_fields_or_vars);
  Item *item;
  TABLE *table = table_list->table;
  const CHARSET_INFO *cs = read_info.read_charset;
  DBUG_ENTER("read_xml_field");

  for (;; it.rewind()) {
    if (thd->killed) {
      thd->send_kill_message();
      DBUG_RETURN(true);
    }

    // read row tag and save values into tag list
    if (read_info.read_xml()) break;

    List_iterator_fast<XML_TAG> xmlit(read_info.taglist);
    xmlit.rewind();
    XML_TAG *tag = NULL;

#ifndef DBUG_OFF
    DBUG_PRINT("read_xml_field", ("skip_lines=%d", (int)skip_lines));
    while ((tag = xmlit++)) {
      DBUG_PRINT("read_xml_field", ("got tag:%i '%s' '%s'", tag->level,
                                    tag->field.c_ptr(), tag->value.c_ptr()));
    }
#endif

    restore_record(table, s->default_values);
    /*
      Check whether default values of the fields not specified in column list
      are correct or not.
    */
    if (validate_default_values_of_unset_fields(thd, table)) {
      read_info.error = true;
      break;
    }

    while ((item = it++)) {
      /* If this line is to be skipped we don't want to fill field or var */
      if (skip_lines) continue;

      /* find field in tag list */
      xmlit.rewind();
      tag = xmlit++;

      while (tag && strcmp(tag->field.c_ptr(), item->item_name.ptr()) != 0)
        tag = xmlit++;

      item = item->real_item();

      if (!tag)  // found null
      {
        if (item->type() == Item::FIELD_ITEM) {
          Field *field = (static_cast<Item_field *>(item))->field;
          field->reset();
          field->set_null();
          if (field == table->next_number_field)
            table->auto_increment_field_not_null = true;
          if (!field->maybe_null()) {
            if (field->type() == FIELD_TYPE_TIMESTAMP)
              // Specific of TIMESTAMP NOT NULL: set to CURRENT_TIMESTAMP.
              Item_func_now_local::store_in(field);
            else if (field != table->next_number_field)
              field->set_warning(Sql_condition::SL_WARNING,
                                 ER_WARN_NULL_TO_NOTNULL, 1);
          }
        } else {
          DBUG_ASSERT(NULL != dynamic_cast<Item_user_var_as_out_param *>(item));
          ((Item_user_var_as_out_param *)item)->set_null_value(cs);
        }
        continue;
      }

      if (item->type() == Item::FIELD_ITEM) {
        Field *field = ((Item_field *)item)->field;
        field->set_notnull();
        if (field == table->next_number_field)
          table->auto_increment_field_not_null = true;
        field->store((char *)tag->value.ptr(), tag->value.length(), cs);
      } else {
        DBUG_ASSERT(NULL != dynamic_cast<Item_user_var_as_out_param *>(item));
        ((Item_user_var_as_out_param *)item)
            ->set_value((char *)tag->value.ptr(), tag->value.length(), cs);
      }
    }

    if (read_info.error) break;

    if (skip_lines) {
      skip_lines--;
      continue;
    }

    if (item) {
      /* Have not read any field, thus input file is simply ended */
      if (item == m_opt_fields_or_vars.head()) break;

      for (; item; item = it++) {
        if (item->type() == Item::FIELD_ITEM) {
          /*
            QQ: We probably should not throw warning for each field.
            But how about intention to always have the same number
            of warnings in THD::num_truncated_fields (and get rid of
            num_truncated_fields in the end?)
          */
          thd->num_truncated_fields++;
          push_warning_printf(thd, Sql_condition::SL_WARNING,
                              ER_WARN_TOO_FEW_RECORDS,
                              ER_THD(thd, ER_WARN_TOO_FEW_RECORDS),
                              thd->get_stmt_da()->current_row_for_condition());
        } else {
          DBUG_ASSERT(NULL != dynamic_cast<Item_user_var_as_out_param *>(item));
          ((Item_user_var_as_out_param *)item)->set_null_value(cs);
        }
      }
    }

    if (thd->killed || fill_record_n_invoke_before_triggers(
                           thd, &info, m_opt_set_fields, m_opt_set_exprs, table,
                           TRG_EVENT_INSERT, table->s->fields))
      DBUG_RETURN(true);

    switch (table_list->view_check_option(thd)) {
      case VIEW_CHECK_SKIP:
        read_info.next_line();
        goto continue_loop;
      case VIEW_CHECK_ERROR:
        DBUG_RETURN(true);
    }

    if (write_record(thd, table, &info, NULL)) DBUG_RETURN(true);

    /*
      We don't need to reset auto-increment field since we are restoring
      its default value at the beginning of each loop iteration.
    */
    thd->get_stmt_da()->inc_current_row_for_condition();
  continue_loop:;
  }
  DBUG_RETURN(read_info.error || thd->is_error());
} /* load xml end */

/* Unescape all escape characters, mark \N as null */

char READ_INFO::unescape(char chr) {
  /* keep this switch synchornous with the ESCAPE_CHARS macro */
  switch (chr) {
    case 'n':
      return '\n';
    case 't':
      return '\t';
    case 'r':
      return '\r';
    case 'b':
      return '\b';
    case '0':
      return 0;  // Ascii null
    case 'Z':
      return '\032';  // Win32 end of file
    case 'N':
      found_null = 1;

      /* fall through */
    default:
      return chr;
  }
}

/*
  Read a line using buffering
  If last line is empty (in line mode) then it isn't outputed
*/

READ_INFO::READ_INFO(File file_par, uint tot_length, const CHARSET_INFO *cs,
                     const String &field_term, const String &line_start,
                     const String &line_term, const String &enclosed_par,
                     int escape, bool get_it_from_net, bool is_fifo)
    : file(file_par),
      buff_length(tot_length),
      escape_char(escape),
      found_end_of_line(false),
      eof(false),
      need_end_io_cache(false),
      error(false),
      line_truncated(false),
      found_null(false),
      read_charset(cs) {
  /*
    Field and line terminators must be interpreted as sequence of unsigned char.
    Otherwise, non-ascii terminators will be negative on some platforms,
    and positive on others (depending on the implementation of char).
  */
  field_term_ptr =
      static_cast<const uchar *>(static_cast<const void *>(field_term.ptr()));
  field_term_length = field_term.length();
  line_term_ptr =
      static_cast<const uchar *>(static_cast<const void *>(line_term.ptr()));
  line_term_length = line_term.length();

  level = 0; /* for load xml */
  if (line_start.length() == 0) {
    line_start_ptr = 0;
    start_of_line = 0;
  } else {
    line_start_ptr = line_start.ptr();
    line_start_end = line_start_ptr + line_start.length();
    start_of_line = 1;
  }
  /* If field_terminator == line_terminator, don't use line_terminator */
  if (field_term_length == line_term_length &&
      !memcmp(field_term_ptr, line_term_ptr, field_term_length)) {
    line_term_length = 0;
    line_term_ptr = NULL;
  }
  enclosed_char = (enclosed_length = enclosed_par.length())
                      ? (uchar)enclosed_par[0]
                      : INT_MAX;
  field_term_char = field_term_length ? field_term_ptr[0] : INT_MAX;
  line_term_char = line_term_length ? line_term_ptr[0] : INT_MAX;

  /* Set of a stack for unget if long terminators */
  size_t length =
      max<size_t>(cs->mbmaxlen, max(field_term_length, line_term_length)) + 1;
  set_if_bigger(length, line_start.length());
  stack = stack_pos = (int *)sql_alloc(sizeof(int) * length);

  if (!(buffer = (uchar *)my_malloc(key_memory_READ_INFO, buff_length + 1,
                                    MYF(MY_WME))))
    error = true; /* purecov: inspected */
  else {
    end_of_buff = buffer + buff_length;
    if (init_io_cache(
            &cache, (get_it_from_net) ? -1 : file, 0,
            (get_it_from_net) ? READ_NET : (is_fifo ? READ_FIFO : READ_CACHE),
            0L, 1, MYF(MY_WME))) {
      my_free(buffer); /* purecov: inspected */
      buffer = NULL;
      error = true;
    } else {
      /*
        init_io_cache() will not initialize read_function member
        if the cache is READ_NET. So we work around the problem with a
        manual assignment
      */
      need_end_io_cache = 1;

      if (get_it_from_net) cache.read_function = _my_b_net_read;

      if (mysql_bin_log.is_open())
        cache.pre_read = cache.pre_close = (IO_CACHE_CALLBACK)log_loaded_block;
    }
  }
}

READ_INFO::~READ_INFO() {
  if (need_end_io_cache) ::end_io_cache(&cache);

  if (buffer != NULL) my_free(buffer);
  List_iterator<XML_TAG> xmlit(taglist);
  XML_TAG *t;
  while ((t = xmlit++)) delete (t);
}

/**
  The logic here is similar with my_mbcharlen, except for GET and PUSH

  @param[in]  cs  charset info
  @param[in]  chr the first char of sequence
  @param[out] len the length of multi-byte char
*/
#define GET_MBCHARLEN(cs, chr, len)                     \
  do {                                                  \
    len = my_mbcharlen((cs), (chr));                    \
    if (len == 0 && my_mbmaxlenlen((cs)) == 2) {        \
      int chr1 = GET;                                   \
      if (chr1 != my_b_EOF) {                           \
        len = my_mbcharlen_2((cs), (chr), chr1);        \
        /* Character is gb18030 or invalid (len = 0) */ \
        DBUG_ASSERT(len == 0 || len == 2 || len == 4);  \
      }                                                 \
      if (len != 0) PUSH(chr1);                         \
    }                                                   \
  } while (0)

/**
  Skip the terminator string (if any) in the input stream.

  @param ptr    Terminator string.
  @param length Terminator string length.

  @returns false if terminator was found and skipped,
           true if terminator was not found
*/
inline bool READ_INFO::terminator(const uchar *ptr, size_t length) {
  int chr = 0;  // Keep gcc happy
  size_t i;
  for (i = 1; i < length; i++) {
    chr = GET;
    if (chr != *++ptr) {
      break;
    }
  }
  if (i == length) return true;
  PUSH(chr);
  while (i-- > 1) PUSH(*--ptr);
  return false;
}

/**
  @returns true if error. If READ_INFO::error is true, then error is fatal (OOM
           or charset error). Otherwise see READ_INFO::found_end_of_line for
           unexpected EOL error or READ_INFO::eof for EOF error respectively.
*/
bool READ_INFO::read_field() {
  int chr, found_enclosed_char;
  uchar *to, *new_buffer;

  found_null = 0;
  if (found_end_of_line) return true;  // One have to call next_line

  /* Skip until we find 'line_start' */

  if (start_of_line) {  // Skip until line_start
    start_of_line = 0;
    if (find_start_of_fields()) return true;
  }
  if ((chr = GET) == my_b_EOF) {
    found_end_of_line = eof = 1;
    return true;
  }
  to = buffer;
  if (chr == enclosed_char) {
    found_enclosed_char = enclosed_char;
    *to++ = (uchar)chr;  // If error
  } else {
    found_enclosed_char = INT_MAX;
    PUSH(chr);
  }

  for (;;) {
    bool escaped_mb = false;
    while (to < end_of_buff) {
      chr = GET;
      if (chr == my_b_EOF) goto found_eof;
      if (chr == escape_char) {
        if ((chr = GET) == my_b_EOF) {
          *to++ = (uchar)escape_char;
          goto found_eof;
        }
        /*
          When escape_char == enclosed_char, we treat it like we do for
          handling quotes in SQL parsing -- you can double-up the
          escape_char to include it literally, but it doesn't do escapes
          like \n. This allows: LOAD DATA ... ENCLOSED BY '"' ESCAPED BY '"'
          with data like: "fie""ld1", "field2"
         */
        if (escape_char != enclosed_char || chr == escape_char) {
          uint ml;
          GET_MBCHARLEN(read_charset, chr, ml);
          /*
            For escaped multibyte character, push back the first byte,
            and will handle it below.
            Because multibyte character's second byte is possible to be
            0x5C, per Query_result_export::send_data, both head byte and
            tail byte are escaped for such characters. So mark it if the
            head byte is escaped and will handle it below.
          */
          if (ml == 1)
            *to++ = (uchar)unescape((char)chr);
          else {
            escaped_mb = true;
            PUSH(chr);
          }
          continue;
        }
        PUSH(chr);
        chr = escape_char;
      }
      if (chr == line_term_char && found_enclosed_char == INT_MAX) {
        if (terminator(line_term_ptr,
                       line_term_length)) {  // Maybe unexpected linefeed
          enclosed = 0;
          found_end_of_line = 1;
          row_start = buffer;
          row_end = to;
          return false;
        }
      }
      if (chr == found_enclosed_char) {
        if ((chr = GET) == found_enclosed_char) {  // Remove dupplicated
          *to++ = (uchar)chr;
          continue;
        }
        // End of enclosed field if followed by field_term or line_term
        if (chr == my_b_EOF ||
            (chr == line_term_char &&
             terminator(line_term_ptr,
                        line_term_length))) {  // Maybe unexpected linefeed
          enclosed = 1;
          found_end_of_line = 1;
          row_start = buffer + 1;
          row_end = to;
          return false;
        }
        if (chr == field_term_char &&
            terminator(field_term_ptr, field_term_length)) {
          enclosed = 1;
          row_start = buffer + 1;
          row_end = to;
          return false;
        }
        /*
          The string didn't terminate yet.
          Store back next character for the loop
        */
        PUSH(chr);
        /* copy the found term character to 'to' */
        chr = found_enclosed_char;
      } else if (chr == field_term_char && found_enclosed_char == INT_MAX) {
        if (terminator(field_term_ptr, field_term_length)) {
          enclosed = 0;
          row_start = buffer;
          row_end = to;
          return false;
        }
      }

      uint ml;
      GET_MBCHARLEN(read_charset, chr, ml);
      if (ml == 0) {
        *to = '\0';
        my_error(ER_INVALID_CHARACTER_STRING, MYF(0), read_charset->csname,
                 buffer);
        error = true;
        return true;
      }

      if (ml > 1 && to + ml <= end_of_buff) {
        uchar *p = to;
        *to++ = chr;

        for (uint i = 1; i < ml; i++) {
          chr = GET;
          if (chr == my_b_EOF) {
            /*
             Need to back up the bytes already ready from illformed
             multi-byte char
            */
            to -= i;
            goto found_eof;
          } else if (chr == escape_char && escaped_mb) {
            // Unescape the second byte if it is escaped.
            chr = GET;
            chr = (uchar)unescape((char)chr);
          }
          *to++ = chr;
        }
        if (escaped_mb) escaped_mb = false;
        if (my_ismbchar(read_charset, (const char *)p, (const char *)to))
          continue;
        for (uint i = 0; i < ml; i++) PUSH(*--to);
        chr = GET;
      } else if (ml > 1) {
        // Buffer is too small, exit while loop, and reallocate.
        PUSH(chr);
        break;
      }
      *to++ = (uchar)chr;
    }
    /*
    ** We come here if buffer is too small. Enlarge it and continue
    */
    if (!(new_buffer =
              (uchar *)my_realloc(key_memory_READ_INFO, (char *)buffer,
                                  buff_length + 1 + IO_SIZE, MYF(MY_WME)))) {
      error = true;
      return true;
    }
    to = new_buffer + (to - buffer);
    buffer = new_buffer;
    buff_length += IO_SIZE;
    end_of_buff = buffer + buff_length;
  }

found_eof:
  enclosed = 0;
  found_end_of_line = eof = 1;
  row_start = buffer;
  row_end = to;
  return false;
}

/**
  Read a row with fixed length.

  @note
    The row may not be fixed size on disk if there are escape
    characters in the file.

  @note
    One can't use fixed length with multi-byte charset **

  @returns true if error (unexpected end of file/line)
*/
bool READ_INFO::read_fixed_length() {
  int chr;
  uchar *to;
  if (found_end_of_line) return true;  // One have to call next_line

  if (start_of_line) {  // Skip until line_start
    start_of_line = 0;
    if (find_start_of_fields()) return true;
  }

  to = row_start = buffer;
  while (to < end_of_buff) {
    if ((chr = GET) == my_b_EOF) goto found_eof;
    if (chr == escape_char) {
      if ((chr = GET) == my_b_EOF) {
        *to++ = (uchar)escape_char;
        goto found_eof;
      }
      *to++ = (uchar)unescape((char)chr);
      continue;
    }
    if (chr == line_term_char) {
      if (terminator(line_term_ptr,
                     line_term_length)) {  // Maybe unexpected linefeed
        found_end_of_line = 1;
        row_end = to;
        return false;
      }
    }
    *to++ = (uchar)chr;
  }
  row_end = to;  // Found full line
  return false;

found_eof:
  found_end_of_line = eof = 1;
  row_start = buffer;
  row_end = to;
  return to == buffer;
}

/**
  @returns true if error (unexpected end of file/line)
*/
bool READ_INFO::next_line() {
  line_truncated = 0;
  start_of_line = line_start_ptr != 0;
  if (found_end_of_line || eof) {
    found_end_of_line = 0;
    return eof;
  }
  found_end_of_line = 0;
  if (!line_term_length) return false;  // No lines
  for (;;) {
    int chr = GET;
    uint ml;
    if (chr == my_b_EOF) {
      eof = 1;
      return true;
    }
    GET_MBCHARLEN(read_charset, chr, ml);
    if (ml > 1) {
      for (uint i = 1; chr != my_b_EOF && i < ml; i++) chr = GET;
      if (chr == escape_char) continue;
    }
    if (chr == my_b_EOF) {
      eof = 1;
      return true;
    }
    if (chr == escape_char) {
      line_truncated = 1;
      if (GET == my_b_EOF) return true;
      continue;
    }
    if (chr == line_term_char && terminator(line_term_ptr, line_term_length))
      return false;
    line_truncated = 1;
  }
}

/**
  @returns true if error (unexpected end of file/line)
*/
bool READ_INFO::find_start_of_fields() {
  int chr;
try_again:
  do {
    if ((chr = GET) == my_b_EOF) {
      found_end_of_line = eof = 1;
      return 1;
    }
  } while ((char)chr != line_start_ptr[0]);
  for (const char *ptr = line_start_ptr + 1; ptr != line_start_end; ptr++) {
    chr = GET;                // Eof will be checked later
    if ((char)chr != *ptr) {  // Can't be line_start
      PUSH(chr);
      while (--ptr != line_start_ptr) {  // Restart with next char
        PUSH(*ptr);
      }
      goto try_again;
    }
  }
  return 0;
}

/*
  Clear taglist from tags with a specified level
*/
void READ_INFO::clear_level(int level_arg) {
  DBUG_ENTER("READ_INFO::read_xml clear_level");
  List_iterator<XML_TAG> xmlit(taglist);
  xmlit.rewind();
  XML_TAG *tag;

  while ((tag = xmlit++)) {
    if (tag->level >= level_arg) {
      xmlit.remove();
      delete tag;
    }
  }
  DBUG_VOID_RETURN;
}

/*
  Convert an XML entity to Unicode value.
  Return -1 on error;
*/
static int my_xml_entity_to_char(const char *name, size_t length) {
  if (length == 2) {
    if (!memcmp(name, "gt", length)) return '>';
    if (!memcmp(name, "lt", length)) return '<';
  } else if (length == 3) {
    if (!memcmp(name, "amp", length)) return '&';
  } else if (length == 4) {
    if (!memcmp(name, "quot", length)) return '"';
    if (!memcmp(name, "apos", length)) return '\'';
  }
  return -1;
}

/**
  @brief Convert newline, linefeed, tab to space

  @param chr    character

  @details According to the "XML 1.0" standard,
           only space (@#x20) characters, carriage returns,
           line feeds or tabs are considered as spaces.
           Convert all of them to space (@#x20) for parsing simplicity.
*/
static int my_tospace(int chr) {
  return (chr == '\t' || chr == '\r' || chr == '\n') ? ' ' : chr;
}

/*
  Read an xml value: handle multibyte and xml escape

  @param      delim  Delimiter character.
  @param[out] val    Resulting value string.

  @returns next character after delim
           or
           my_b_EOF in case of charset error/unexpected EOF.
*/
int READ_INFO::read_value(int delim, String *val) {
  int chr;
  String tmp;

  for (chr = GET; my_tospace(chr) != delim && chr != my_b_EOF;) {
    uint ml;
    GET_MBCHARLEN(read_charset, chr, ml);
    if (ml == 0) {
      chr = my_b_EOF;
      val->length(0);
      return chr;
    }

    if (ml > 1) {
      DBUG_PRINT("read_xml", ("multi byte"));

      for (uint i = 1; i < ml; i++) {
        val->append(chr);
        /*
          Don't use my_tospace() in the middle of a multi-byte character
          TODO: check that the multi-byte sequence is valid.
        */
        chr = GET;
        if (chr == my_b_EOF) return chr;
      }
    }
    if (chr == '&') {
      tmp.length(0);
      for (chr = my_tospace(GET); chr != ';'; chr = my_tospace(GET)) {
        if (chr == my_b_EOF) return chr;
        tmp.append(chr);
      }
      if ((chr = my_xml_entity_to_char(tmp.ptr(), tmp.length())) >= 0)
        val->append(chr);
      else {
        val->append('&');
        val->append(tmp);
        val->append(';');
      }
    } else
      val->append(chr);
    chr = GET;
  }
  return my_tospace(chr);
}

/*
  Read a record in xml format
  tags and attributes are stored in taglist
  when tag set in ROWS IDENTIFIED BY is closed, we are ready and return

  @returns true if error (unexpected end of file)
*/
bool READ_INFO::read_xml() {
  DBUG_ENTER("READ_INFO::read_xml");
  int chr, chr2, chr3;
  int delim = 0;
  String tag, attribute, value;
  bool in_tag = false;

  tag.length(0);
  attribute.length(0);
  value.length(0);

  for (chr = my_tospace(GET); chr != my_b_EOF;) {
    switch (chr) {
      case '<': /* read tag */
        /* TODO: check if this is a comment <!-- comment -->  */
        chr = my_tospace(GET);
        if (chr == '!') {
          chr2 = GET;
          chr3 = GET;

          if (chr2 == '-' && chr3 == '-') {
            chr2 = 0;
            chr3 = 0;
            chr = my_tospace(GET);

            while (chr != '>' || chr2 != '-' || chr3 != '-') {
              if (chr == '-') {
                chr3 = chr2;
                chr2 = chr;
              } else if (chr2 == '-') {
                chr2 = 0;
                chr3 = 0;
              }
              chr = my_tospace(GET);
              if (chr == my_b_EOF) goto found_eof;
            }
            break;
          }
        }

        tag.length(0);
        while (chr != '>' && chr != ' ' && chr != '/' && chr != my_b_EOF) {
          if (chr != delim) /* fix for the '<field name =' format */
            tag.append(chr);
          chr = my_tospace(GET);
        }

        // row tag should be in ROWS IDENTIFIED BY '<row>' - stored in line_term
        if ((tag.length() == line_term_length - 2) &&
            (memcmp(tag.ptr(), line_term_ptr + 1, tag.length()) == 0)) {
          DBUG_PRINT("read_xml", ("start-of-row: %i %s %s", level,
                                  tag.c_ptr_safe(), line_term_ptr));
        }

        if (chr == ' ' || chr == '>') {
          level++;
          clear_level(level + 1);
        }

        if (chr == ' ')
          in_tag = true;
        else
          in_tag = false;
        break;

      case ' ':            /* read attribute */
        while (chr == ' ') /* skip blanks */
          chr = my_tospace(GET);

        if (!in_tag) break;

        while (chr != '=' && chr != '/' && chr != '>' && chr != my_b_EOF) {
          attribute.append(chr);
          chr = my_tospace(GET);
        }
        break;

      case '>': /* end tag - read tag value */
        in_tag = false;
        /* Skip all whitespaces */
        while (' ' == (chr = my_tospace(GET))) {
        }
        /*
          Push the first non-whitespace char back to Stack. This char would be
          read in the upcoming call to read_value()
         */
        PUSH(chr);
        chr = read_value('<', &value);
        if (chr == my_b_EOF) goto found_eof;

        /* save value to list */
        if (tag.length() > 0 && value.length() > 0) {
          DBUG_PRINT("read_xml", ("lev:%i tag:%s val:%s", level,
                                  tag.c_ptr_safe(), value.c_ptr_safe()));
          taglist.push_front(new XML_TAG(level, tag, value));
        }
        tag.length(0);
        value.length(0);
        attribute.length(0);
        break;

      case '/': /* close tag */
        chr = my_tospace(GET);
        /* Decrease the 'level' only when (i) It's not an */
        /* (without space) empty tag i.e. <tag/> or, (ii) */
        /* It is of format <row col="val" .../>           */
        if (chr != '>' || in_tag) {
          level--;
          in_tag = false;
        }
        if (chr != '>')  /* if this is an empty tag <tag   /> */
          tag.length(0); /* we should keep tag value          */
        while (chr != '>' && chr != my_b_EOF) {
          tag.append(chr);
          chr = my_tospace(GET);
        }

        if ((tag.length() == line_term_length - 2) &&
            (memcmp(tag.ptr(), line_term_ptr + 1, tag.length()) == 0)) {
          DBUG_PRINT("read_xml",
                     ("found end-of-row %i %s", level, tag.c_ptr_safe()));
          DBUG_RETURN(false);  // normal return
        }
        chr = my_tospace(GET);
        break;

      case '=': /* attribute name end - read the value */
        // check for tag field and attribute name
        if (!memcmp(tag.c_ptr_safe(), STRING_WITH_LEN("field")) &&
            !memcmp(attribute.c_ptr_safe(), STRING_WITH_LEN("name"))) {
          /*
            this is format <field name="xx">xx</field>
            where actual fieldname is in attribute
          */
          delim = my_tospace(GET);
          tag.length(0);
          attribute.length(0);
          chr = '<'; /* we pretend that it is a tag */
          level--;
          break;
        }

        // check for " or '
        chr = GET;
        if (chr == my_b_EOF) goto found_eof;
        if (chr == '"' || chr == '\'') {
          delim = chr;
        } else {
          delim = ' '; /* no delimiter, use space */
          PUSH(chr);
        }

        chr = read_value(delim, &value);
        if (attribute.length() > 0 && value.length() > 0) {
          DBUG_PRINT("read_xml", ("lev:%i att:%s val:%s\n", level + 1,
                                  attribute.c_ptr_safe(), value.c_ptr_safe()));
          taglist.push_front(new XML_TAG(level + 1, attribute, value));
        }
        attribute.length(0);
        value.length(0);
        if (chr != ' ') chr = my_tospace(GET);
        break;

      default:
        chr = my_tospace(GET);
    } /* end switch */
  }   /* end while */

found_eof:
  DBUG_PRINT("read_xml", ("Found eof"));
  eof = 1;
  DBUG_RETURN(true);
}

bool Sql_cmd_load_table::execute(THD *thd) {
  LEX *const lex = thd->lex;

  uint privilege =
      (lex->duplicates == DUP_REPLACE ? INSERT_ACL | DELETE_ACL : INSERT_ACL) |
      (m_is_local_file ? 0 : FILE_ACL);

  if (m_is_local_file) {
    if (!thd->get_protocol()->has_client_capability(CLIENT_LOCAL_FILES) ||
        !opt_local_infile) {
      my_error(ER_NOT_ALLOWED_COMMAND, MYF(0));
      return true;
    }
  }

  if (check_one_table_access(thd, privilege, lex->query_tables)) return true;

  /* Push strict / ignore error handler */
  Ignore_error_handler ignore_handler;
  Strict_error_handler strict_handler;
  if (thd->lex->is_ignore())
    thd->push_internal_handler(&ignore_handler);
  else if (thd->is_strict_mode())
    thd->push_internal_handler(&strict_handler);

  bool res = execute_inner(thd, lex->duplicates);

  /* Pop ignore / strict error handler */
  if (thd->lex->is_ignore() || thd->is_strict_mode())
    thd->pop_internal_handler();

  return res;
}<|MERGE_RESOLUTION|>--- conflicted
+++ resolved
@@ -432,17 +432,9 @@
           MY_RELATIVE_PATH | MY_UNPACK_FILENAME | MY_RETURN_REAL_PATH);
     }
 
-<<<<<<< HEAD
-    if ((thd->slave_thread &
+    if ((thd->system_thread &
          (SYSTEM_THREAD_SLAVE_SQL | SYSTEM_THREAD_SLAVE_WORKER)) != 0) {
       Relay_log_info *rli = thd->rli_slave->get_c_rli();
-=======
-    if ((thd->system_thread &
-         (SYSTEM_THREAD_SLAVE_SQL | SYSTEM_THREAD_SLAVE_WORKER)) != 0)
-    {
-#if defined(HAVE_REPLICATION) && !defined(MYSQL_CLIENT)
-      Relay_log_info* rli= thd->rli_slave->get_c_rli();
->>>>>>> 46b29a84
 
       if (strncmp(rli->slave_patternload_file, name,
                   rli->slave_patternload_file_size)) {
