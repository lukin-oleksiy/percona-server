--- conflicted
+++ resolved
@@ -3548,35 +3548,6 @@
     *start++ = thd->variables.sql_require_primary_key;
   }
 
-<<<<<<< HEAD
-  if (thd && thd->need_binlog_invoker()) {
-    LEX_CSTRING thd_active_roles;
-    String roles;
-    memset(&thd_active_roles, 0, sizeof(thd_active_roles));
-    if (thd->slave_thread && thd->has_active_roles()) {
-      thd_active_roles = thd->get_active_roles();
-    } else {
-      roles.set((char *)nullptr, 0, system_charset_info);
-      func_current_role(thd, &roles);
-      thd_active_roles.length = roles.length();
-      thd_active_roles.str = (char *)roles.c_ptr();
-    }
-
-    *start++ = Q_ACTIVE_ROLES;
-
-    /* Store active_roles length and active_roles */
-    int2store(start, thd_active_roles.length);
-    start += 2;
-    memcpy(start, thd_active_roles.str, thd_active_roles.length);
-    start += thd_active_roles.length;
-  }
-
-  if (thd && cant_replay_with_mysqlbinlog) {
-    *start++ = Q_CANT_REPLAY_WITH_MYSQLBINLOG;
-  }
-
-=======
->>>>>>> 7fec71fb
   if (thd && needs_default_table_encryption) {
     *start++ = Q_DEFAULT_TABLE_ENCRYPTION;
     *start++ = thd->variables.default_table_encryption;
