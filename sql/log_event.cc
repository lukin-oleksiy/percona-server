/*
   Copyright (c) 2000, 2013, Oracle and/or its affiliates. All rights reserved.

   This program is free software; you can redistribute it and/or modify
   it under the terms of the GNU General Public License as published by
   the Free Software Foundation; version 2 of the License.

   This program is distributed in the hope that it will be useful,
   but WITHOUT ANY WARRANTY; without even the implied warranty of
   MERCHANTABILITY or FITNESS FOR A PARTICULAR PURPOSE.  See the
   GNU General Public License for more details.

   You should have received a copy of the GNU General Public License
   along with this program; if not, write to the Free Software
   Foundation, Inc., 51 Franklin St, Fifth Floor, Boston, MA 02110-1301  USA */


#ifdef MYSQL_CLIENT

#include "sql_priv.h"

#else

#include "binlog.h"
#include "sql_priv.h"
#include "unireg.h"
#include "my_global.h" // REQUIRED by log_event.h > m_string.h > my_bitmap.h
#include "log_event.h"
#include "sql_base.h"                           // close_thread_tables
#include "sql_cache.h"                       // QUERY_CACHE_FLAGS_SIZE
#include "sql_locale.h" // MY_LOCALE, my_locale_by_number, my_locale_en_US
#include "key.h"        // key_copy
#include "lock.h"       // mysql_unlock_tables
#include "sql_parse.h"  // mysql_test_parse_for_slave
#include "tztime.h"     // struct Time_zone
#include "sql_load.h"   // mysql_load
#include "sql_db.h"     // load_db_opt_by_name
#include "rpl_slave.h"
#include "rpl_rli.h"
#include "rpl_mi.h"
#include "rpl_filter.h"
#include "rpl_record.h"
#include "transaction.h"
#include <my_dir.h>
#include "rpl_rli_pdb.h"
#include "sql_show.h"    // append_identifier

#endif /* MYSQL_CLIENT */

#include <base64.h>
#include <my_bitmap.h>
#include "rpl_utility.h"
/* This is necessary for the List manipuation */
#include "sql_list.h"                           /* I_List */
#include "hash.h"

using std::min;
using std::max;

#if defined(MYSQL_CLIENT)

/*
  A I_List variable to store the string pair for rewriting the database
  name for an event that is read from the binlog using mysqlbinlog, so
  it can be applied to the new database.
 */
I_List<i_string_pair> binlog_rewrite_db;
/*
  A constant character pointer to store the to_db name from the
  "from_db->to_db" during the transformation of the database name
  of the event read from the binlog.
*/
const char* rewrite_to_db;

#endif

/**
  BINLOG_CHECKSUM variable.
*/
const char *binlog_checksum_type_names[]= {
  "NONE",
  "CRC32",
  NullS
};

unsigned int binlog_checksum_type_length[]= {
  sizeof("NONE") - 1,
  sizeof("CRC32") - 1,
  0
};

TYPELIB binlog_checksum_typelib=
{
  array_elements(binlog_checksum_type_names) - 1, "",
  binlog_checksum_type_names,
  binlog_checksum_type_length
};


#define log_cs	&my_charset_latin1

#define FLAGSTR(V,F) ((V)&(F)?#F" ":"")

/*
  Size of buffer for printing a double in format %.<PREC>g

  optional '-' + optional zero + '.'  + PREC digits + 'e' + sign +
  exponent digits + '\0'
*/
#define FMT_G_BUFSIZE(PREC) (3 + (PREC) + 5 + 1)

/*
  Explicit instantiation to unsigned int of template available_buffer
  function.
*/
template unsigned int available_buffer<unsigned int>(const char*,
                                                     const char*,
                                                     unsigned int);

/*
  Explicit instantiation to unsigned int of template valid_buffer_range
  function.
*/
template bool valid_buffer_range<unsigned int>(unsigned int,
                                               const char*,
                                               const char*,
                                               unsigned int);

#if defined(MYSQL_CLIENT)

/**
  Function to extract the to_db name from the list of the
  from_db and to_db pairs.

  from_db1 -> to_db1
  from_db2 -> to_db2

  stored in the I_List (binlog_rewrite_db).

  At the same time it also sets the option_rewrite_db to 1
  if the to_db value is found for the supplied from_db name.

  @param[in] db     The database name to be replaced.

  @retval    true   success that a the to_db name is found from the list.
  @retval    false  the to_db name for the corresponding db is not found.

*/
bool get_binlog_rewrite_db(const char* db)
{
  if (binlog_rewrite_db.is_empty() || !db)
    return false;
  I_List_iterator<i_string_pair> it(binlog_rewrite_db);
  i_string_pair* tmp;

  while ((tmp=it++))
  {
    if (!strncmp(tmp->key, db, NAME_LEN+1))
    {
      rewrite_to_db= (const char*) my_malloc(strlen(tmp->val)+1, MYF(MY_WME));
      strncpy(const_cast<char*>(rewrite_to_db), tmp->val, strlen(tmp->val)+1);
      return true;
    }
  }
  return false;
}

/**
  Function to rewrite the buffer to a new temorary buffer so that the ROW event can
  be written on to the new database.

  The TABLE_MAP event buffer structure :

  Before Rewriting :

    +-------------+-----------+-------------+----------+----------+
    |common_header|post_header|database_info|table_info|extra_info|
    +-------------+-----------+-------------+----------+----------+

  After Rewriting :

    +-------------+-----------+-----------------+----------+----------+
    |common_header|post_header|new_database_info|table_info|extra_info|
    +-------------+-----------+-----------------+----------+----------+

    @param[in,out] buf                event buffer to be processes
    @param[in]     event_len          length of the event
    @param[in]     description_event  error, warning or info

    @retval        true               returns if the space is not allocated.
    @retval        false              if rewrite is successful or no rewrite
                                      for the event.

*/
bool rewrite_buffer(char **buf, int event_len,
                    const Format_description_log_event
                    *description_event)
{
  uint8 common_header_len= description_event->common_header_len;
  uint8 post_header_len= description_event->post_header_len[TABLE_MAP_EVENT -1];
  char* temp_rewrite_buf= 0;
  const char *const temp_vpart= *buf + common_header_len + post_header_len;
  uchar const *const ptr_dblen= (uchar const*)temp_vpart + 0;

  if(!(get_binlog_rewrite_db((const char*)ptr_dblen + 1)))
    return false;
  int temp_length_l= common_header_len + post_header_len;
  size_t old_db_len= *(uchar*) ptr_dblen;
  size_t rewrite_db_len= strlen(rewrite_to_db);

  uchar const *const ptr_tbllen= ptr_dblen + old_db_len + 2;
  int replace_segment= rewrite_db_len - old_db_len;
  if (!(temp_rewrite_buf= (char*) my_malloc(event_len + replace_segment,
                                            MYF(MY_WME))))
    return true;

  memcpy(temp_rewrite_buf, *buf, temp_length_l);
  char* temp_ptr=temp_rewrite_buf + temp_length_l + 0;

  *temp_ptr++= strlen(rewrite_to_db);
  strncpy(temp_ptr, (const char*)rewrite_to_db, rewrite_db_len + 1);
  char* temp_ptr_tbllen= temp_ptr + rewrite_db_len + 1;
  uint8 temp_length= event_len - (temp_length_l + old_db_len +2);
  memcpy(temp_ptr_tbllen, ptr_tbllen, temp_length);

  *buf= temp_rewrite_buf;
  return false;
}

#endif

/* 
   replication event checksum is introduced in the following "checksum-home" version.
   The checksum-aware servers extract FD's version to decide whether the FD event
   carries checksum info.
*/
const uchar checksum_version_split[3]= {5, 6, 1};
const ulong checksum_version_product=
  (checksum_version_split[0] * 256 + checksum_version_split[1]) * 256 +
  checksum_version_split[2];

#if !defined(MYSQL_CLIENT) && defined(HAVE_REPLICATION)
static int rows_event_stmt_cleanup(Relay_log_info const *rli, THD* thd);

static const char *HA_ERR(int i)
{
  /* 
    This function should only be called in case of an error
    was detected 
   */
  DBUG_ASSERT(i != 0);
  switch (i) {
  case HA_ERR_KEY_NOT_FOUND: return "HA_ERR_KEY_NOT_FOUND";
  case HA_ERR_FOUND_DUPP_KEY: return "HA_ERR_FOUND_DUPP_KEY";
  case HA_ERR_RECORD_CHANGED: return "HA_ERR_RECORD_CHANGED";
  case HA_ERR_WRONG_INDEX: return "HA_ERR_WRONG_INDEX";
  case HA_ERR_CRASHED: return "HA_ERR_CRASHED";
  case HA_ERR_WRONG_IN_RECORD: return "HA_ERR_WRONG_IN_RECORD";
  case HA_ERR_OUT_OF_MEM: return "HA_ERR_OUT_OF_MEM";
  case HA_ERR_NOT_A_TABLE: return "HA_ERR_NOT_A_TABLE";
  case HA_ERR_WRONG_COMMAND: return "HA_ERR_WRONG_COMMAND";
  case HA_ERR_OLD_FILE: return "HA_ERR_OLD_FILE";
  case HA_ERR_NO_ACTIVE_RECORD: return "HA_ERR_NO_ACTIVE_RECORD";
  case HA_ERR_RECORD_DELETED: return "HA_ERR_RECORD_DELETED";
  case HA_ERR_RECORD_FILE_FULL: return "HA_ERR_RECORD_FILE_FULL";
  case HA_ERR_INDEX_FILE_FULL: return "HA_ERR_INDEX_FILE_FULL";
  case HA_ERR_END_OF_FILE: return "HA_ERR_END_OF_FILE";
  case HA_ERR_UNSUPPORTED: return "HA_ERR_UNSUPPORTED";
  case HA_ERR_TO_BIG_ROW: return "HA_ERR_TO_BIG_ROW";
  case HA_WRONG_CREATE_OPTION: return "HA_WRONG_CREATE_OPTION";
  case HA_ERR_FOUND_DUPP_UNIQUE: return "HA_ERR_FOUND_DUPP_UNIQUE";
  case HA_ERR_UNKNOWN_CHARSET: return "HA_ERR_UNKNOWN_CHARSET";
  case HA_ERR_WRONG_MRG_TABLE_DEF: return "HA_ERR_WRONG_MRG_TABLE_DEF";
  case HA_ERR_CRASHED_ON_REPAIR: return "HA_ERR_CRASHED_ON_REPAIR";
  case HA_ERR_CRASHED_ON_USAGE: return "HA_ERR_CRASHED_ON_USAGE";
  case HA_ERR_LOCK_WAIT_TIMEOUT: return "HA_ERR_LOCK_WAIT_TIMEOUT";
  case HA_ERR_LOCK_TABLE_FULL: return "HA_ERR_LOCK_TABLE_FULL";
  case HA_ERR_READ_ONLY_TRANSACTION: return "HA_ERR_READ_ONLY_TRANSACTION";
  case HA_ERR_LOCK_DEADLOCK: return "HA_ERR_LOCK_DEADLOCK";
  case HA_ERR_CANNOT_ADD_FOREIGN: return "HA_ERR_CANNOT_ADD_FOREIGN";
  case HA_ERR_NO_REFERENCED_ROW: return "HA_ERR_NO_REFERENCED_ROW";
  case HA_ERR_ROW_IS_REFERENCED: return "HA_ERR_ROW_IS_REFERENCED";
  case HA_ERR_NO_SAVEPOINT: return "HA_ERR_NO_SAVEPOINT";
  case HA_ERR_NON_UNIQUE_BLOCK_SIZE: return "HA_ERR_NON_UNIQUE_BLOCK_SIZE";
  case HA_ERR_NO_SUCH_TABLE: return "HA_ERR_NO_SUCH_TABLE";
  case HA_ERR_TABLE_EXIST: return "HA_ERR_TABLE_EXIST";
  case HA_ERR_NO_CONNECTION: return "HA_ERR_NO_CONNECTION";
  case HA_ERR_NULL_IN_SPATIAL: return "HA_ERR_NULL_IN_SPATIAL";
  case HA_ERR_TABLE_DEF_CHANGED: return "HA_ERR_TABLE_DEF_CHANGED";
  case HA_ERR_NO_PARTITION_FOUND: return "HA_ERR_NO_PARTITION_FOUND";
  case HA_ERR_RBR_LOGGING_FAILED: return "HA_ERR_RBR_LOGGING_FAILED";
  case HA_ERR_DROP_INDEX_FK: return "HA_ERR_DROP_INDEX_FK";
  case HA_ERR_FOREIGN_DUPLICATE_KEY: return "HA_ERR_FOREIGN_DUPLICATE_KEY";
  case HA_ERR_TABLE_NEEDS_UPGRADE: return "HA_ERR_TABLE_NEEDS_UPGRADE";
  case HA_ERR_TABLE_READONLY: return "HA_ERR_TABLE_READONLY";
  case HA_ERR_AUTOINC_READ_FAILED: return "HA_ERR_AUTOINC_READ_FAILED";
  case HA_ERR_AUTOINC_ERANGE: return "HA_ERR_AUTOINC_ERANGE";
  case HA_ERR_GENERIC: return "HA_ERR_GENERIC";
  case HA_ERR_RECORD_IS_THE_SAME: return "HA_ERR_RECORD_IS_THE_SAME";
  case HA_ERR_LOGGING_IMPOSSIBLE: return "HA_ERR_LOGGING_IMPOSSIBLE";
  case HA_ERR_CORRUPT_EVENT: return "HA_ERR_CORRUPT_EVENT";
  case HA_ERR_ROWS_EVENT_APPLY : return "HA_ERR_ROWS_EVENT_APPLY";
  }
  return "No Error!";
}

/**
   Error reporting facility for Rows_log_event::do_apply_event

   @param level     error, warning or info
   @param ha_error  HA_ERR_ code
   @param rli       pointer to the active Relay_log_info instance
   @param thd       pointer to the slave thread's thd
   @param table     pointer to the event's table object
   @param type      the type of the event
   @param log_name  the master binlog file name
   @param pos       the master binlog file pos (the next after the event)

*/
static void inline slave_rows_error_report(enum loglevel level, int ha_error,
                                           Relay_log_info const *rli, THD *thd,
                                           TABLE *table, const char * type,
                                           const char *log_name, ulong pos)
{
  const char *handler_error= (ha_error ? HA_ERR(ha_error) : NULL);
  char buff[MAX_SLAVE_ERRMSG], *slider;
  const char *buff_end= buff + sizeof(buff);
  uint len;
  Diagnostics_area::Sql_condition_iterator it=
    thd->get_stmt_da()->sql_conditions();
  const Sql_condition *err;
  buff[0]= 0;

  for (err= it++, slider= buff; err && slider < buff_end - 1;
       slider += len, err= it++)
  {
    len= my_snprintf(slider, buff_end - slider,
                     " %s, Error_code: %d;", err->message_text(),
                     err->mysql_errno());
  }

  if (ha_error != 0)
    rli->report(level, thd->is_error() ? thd->get_stmt_da()->mysql_errno() :
                ER_UNKNOWN_ERROR, "Could not execute %s event on table %s.%s;"
                "%s handler error %s; "
                "the event's master log %s, end_log_pos %lu",
                type, table->s->db.str, table->s->table_name.str,
                buff, handler_error == NULL ? "<unknown>" : handler_error,
                log_name, pos);
  else
    rli->report(level, thd->is_error() ? thd->get_stmt_da()->mysql_errno() :
                ER_UNKNOWN_ERROR, "Could not execute %s event on table %s.%s;"
                "%s the event's master log %s, end_log_pos %lu",
                type, table->s->db.str, table->s->table_name.str,
                buff, log_name, pos);
}

static void set_thd_db(THD *thd, const char *db, uint32 db_len)
{
  char lcase_db_buf[NAME_LEN +1]; 
  LEX_STRING new_db;
  new_db.length= db_len;
  if (lower_case_table_names)
  {
    strmov(lcase_db_buf, db); 
    my_casedn_str(system_charset_info, lcase_db_buf);
    new_db.str= lcase_db_buf;
  }
  else 
    new_db.str= (char*) db;

  new_db.str= (char*) rpl_filter->get_rewrite_db(new_db.str,
                                                 &new_db.length);
  thd->set_db(new_db.str, new_db.length);
}

#endif


/*
  pretty_print_str()
*/

#ifdef MYSQL_CLIENT
static void pretty_print_str(IO_CACHE* cache, const char* str, int len)
{
  const char* end = str + len;
  my_b_printf(cache, "\'");
  while (str < end)
  {
    char c;
    switch ((c=*str++)) {
    case '\n': my_b_printf(cache, "\\n"); break;
    case '\r': my_b_printf(cache, "\\r"); break;
    case '\\': my_b_printf(cache, "\\\\"); break;
    case '\b': my_b_printf(cache, "\\b"); break;
    case '\t': my_b_printf(cache, "\\t"); break;
    case '\'': my_b_printf(cache, "\\'"); break;
    case 0   : my_b_printf(cache, "\\0"); break;
    default:
      my_b_printf(cache, "%c", c);
      break;
    }
  }
  my_b_printf(cache, "\'");
}
#endif /* MYSQL_CLIENT */

#if defined(HAVE_REPLICATION) && !defined(MYSQL_CLIENT)

static void clear_all_errors(THD *thd, Relay_log_info *rli)
{
  thd->is_slave_error = 0;
  thd->clear_error();
  rli->clear_error();
}

inline int idempotent_error_code(int err_code)
{
  int ret= 0;

  switch (err_code)
  {
    case 0:
      ret= 1;
    break;
    /*
      The following list of "idempotent" errors
      means that an error from the list might happen
      because of idempotent (more than once)
      applying of a binlog file.
      Notice, that binlog has a  ddl operation its
      second applying may cause

      case HA_ERR_TABLE_DEF_CHANGED:
      case HA_ERR_CANNOT_ADD_FOREIGN:

      which are not included into to the list.

      Note that HA_ERR_RECORD_DELETED is not in the list since
      do_exec_row() should not return that error code.
    */
    case HA_ERR_RECORD_CHANGED:
    case HA_ERR_KEY_NOT_FOUND:
    case HA_ERR_END_OF_FILE:
    case HA_ERR_FOUND_DUPP_KEY:
    case HA_ERR_FOUND_DUPP_UNIQUE:
    case HA_ERR_FOREIGN_DUPLICATE_KEY:
    case HA_ERR_NO_REFERENCED_ROW:
    case HA_ERR_ROW_IS_REFERENCED:
      ret= 1;
    break;
    default:
      ret= 0;
    break;
  }
  return (ret);
}

/**
  Ignore error code specified on command line.
*/

inline int ignored_error_code(int err_code)
{
  return ((err_code == ER_SLAVE_IGNORED_TABLE) ||
          (use_slave_mask && bitmap_is_set(&slave_error_mask, err_code)));
}

/*
  This function converts an engine's error to a server error.
   
  If the thread does not have an error already reported, it tries to 
  define it by calling the engine's method print_error. However, if a 
  mapping is not found, it uses the ER_UNKNOWN_ERROR and prints out a 
  warning message.
*/ 
int convert_handler_error(int error, THD* thd, TABLE *table)
{
  uint actual_error= (thd->is_error() ? thd->get_stmt_da()->mysql_errno() :
                           0);

  if (actual_error == 0)
  {
    table->file->print_error(error, MYF(0));
    actual_error= (thd->is_error() ? thd->get_stmt_da()->mysql_errno() :
                        ER_UNKNOWN_ERROR);
    if (actual_error == ER_UNKNOWN_ERROR)
      if (log_warnings)
        sql_print_warning("Unknown error detected %d in handler", error);
  }

  return (actual_error);
}

inline bool concurrency_error_code(int error)
{
  switch (error)
  {
  case ER_LOCK_WAIT_TIMEOUT:
  case ER_LOCK_DEADLOCK:
  case ER_XA_RBDEADLOCK:
    return TRUE;
  default: 
    return (FALSE);
  }
}

inline bool unexpected_error_code(int unexpected_error)
{
  switch (unexpected_error) 
  {
  case ER_NET_READ_ERROR:
  case ER_NET_ERROR_ON_WRITE:
  case ER_QUERY_INTERRUPTED:
  case ER_SERVER_SHUTDOWN:
  case ER_NEW_ABORTING_CONNECTION:
    return(TRUE);
  default:
    return(FALSE);
  }
}

/*
  pretty_print_str()
*/

static char *pretty_print_str(char *packet, const char *str, int len)
{
  const char *end= str + len;
  char *pos= packet;
  *pos++= '\'';
  while (str < end)
  {
    char c;
    switch ((c=*str++)) {
    case '\n': *pos++= '\\'; *pos++= 'n'; break;
    case '\r': *pos++= '\\'; *pos++= 'r'; break;
    case '\\': *pos++= '\\'; *pos++= '\\'; break;
    case '\b': *pos++= '\\'; *pos++= 'b'; break;
    case '\t': *pos++= '\\'; *pos++= 't'; break;
    case '\'': *pos++= '\\'; *pos++= '\''; break;
    case 0   : *pos++= '\\'; *pos++= '0'; break;
    default:
      *pos++= c;
      break;
    }
  }
  *pos++= '\'';
  return pos;
}
#endif /* !MYSQL_CLIENT */


#if defined(HAVE_REPLICATION) && !defined(MYSQL_CLIENT)

/**
  Creates a temporary name for load data infile:.

  @param buf		      Store new filename here
  @param file_id	      File_id (part of file name)
  @param event_server_id     Event_id (part of file name)
  @param ext		      Extension for file name

  @return
    Pointer to start of extension
*/

static char *slave_load_file_stem(char *buf, uint file_id,
                                  int event_server_id, const char *ext)
{
  char *res;
  fn_format(buf,PREFIX_SQL_LOAD,slave_load_tmpdir, "", MY_UNPACK_FILENAME);
  to_unix_path(buf);

  buf= strend(buf);
  int appended_length= sprintf(buf, "%s-%d-", server_uuid, event_server_id);
  buf+= appended_length;
  res= int10_to_str(file_id, buf, 10);
  strmov(res, ext);                             // Add extension last
  return res;                                   // Pointer to extension
}
#endif


#if defined(HAVE_REPLICATION) && !defined(MYSQL_CLIENT)

/**
  Delete all temporary files used for SQL_LOAD.
*/

static void cleanup_load_tmpdir()
{
  MY_DIR *dirp;
  FILEINFO *file;
  uint i;
  char fname[FN_REFLEN], prefbuf[TEMP_FILE_MAX_LEN], *p;

  if (!(dirp=my_dir(slave_load_tmpdir,MYF(0))))
    return;

  /* 
     When we are deleting temporary files, we should only remove
     the files associated with the server id of our server.
     We don't use event_server_id here because since we've disabled
     direct binlogging of Create_file/Append_file/Exec_load events
     we cannot meet Start_log event in the middle of events from one 
     LOAD DATA.
  */
  p= strmake(prefbuf, STRING_WITH_LEN(PREFIX_SQL_LOAD));
  sprintf(p,"%s-",server_uuid);

  for (i=0 ; i < (uint)dirp->number_off_files; i++)
  {
    file=dirp->dir_entry+i;
    if (is_prefix(file->name, prefbuf))
    {
      fn_format(fname,file->name,slave_load_tmpdir,"",MY_UNPACK_FILENAME);
      mysql_file_delete(key_file_misc, fname, MYF(0));
    }
  }

  my_dirend(dirp);
}
#endif


/*
  Stores string to IO_CACHE file.

  Writes str to file in the following format:
   1. Stores length using only one byte (255 maximum value);
   2. Stores complete str.
*/

static bool write_str_at_most_255_bytes(IO_CACHE *file, const char *str,
                                        uint length)
{
  uchar tmp[1];
  tmp[0]= (uchar) length;
  return (my_b_safe_write(file, tmp, sizeof(tmp)) ||
	  my_b_safe_write(file, (uchar*) str, length));
}


/*
  Reads string from buf.

  Reads str from buf in the following format:
   1. Read length stored on buf first index, as it only has 1 byte values
      bigger than 255 where lost.
   2. Set str pointer to buf second index.
  Despite str contains the complete stored string, when it is read until
  len its value will be truncated if original length was bigger than 255.
*/

static inline int read_str_at_most_255_bytes(const char **buf,
                                             const char *buf_end,
                                             const char **str,
                                             uint8 *len)
{
  if (*buf + ((uint) (uchar) **buf) >= buf_end)
    return 1;
  *len= (uint8) **buf;
  *str= (*buf)+1;
  (*buf)+= (uint) *len+1;
  return 0;
}


/**
  Transforms a string into "" or its expression in 0x... form.
*/

char *str_to_hex(char *to, const char *from, uint len)
{
  if (len)
  {
    *to++= '0';
    *to++= 'x';
    to= octet2hex(to, from, len);
  }
  else
    to= strmov(to, "\"\"");
  return to;                               // pointer to end 0 of 'to'
}

#ifndef MYSQL_CLIENT

/**
  Append a version of the 'from' string suitable for use in a query to
  the 'to' string.  To generate a correct escaping, the character set
  information in 'csinfo' is used.
*/

int
append_query_string(THD *thd, const CHARSET_INFO *csinfo,
                    String const *from, String *to)
{
  char *beg, *ptr;
  uint32 const orig_len= to->length();
  if (to->reserve(orig_len + from->length()*2+3))
    return 1;

  beg= to->c_ptr_quick() + to->length();
  ptr= beg;
  if (csinfo->escape_with_backslash_is_dangerous)
    ptr= str_to_hex(ptr, from->ptr(), from->length());
  else
  {
    *ptr++= '\'';
    if (!(thd->variables.sql_mode & MODE_NO_BACKSLASH_ESCAPES))
    {
      ptr+= escape_string_for_mysql(csinfo, ptr, 0,
                                    from->ptr(), from->length());
    }
    else
    {
      const char *frm_str= from->ptr();

      for (; frm_str < (from->ptr() + from->length()); frm_str++)
      {
        /* Using '' way to represent "'" */
        if (*frm_str == '\'')
          *ptr++= *frm_str;

        *ptr++= *frm_str;
      }
    }

    *ptr++= '\'';
  }
  to->length(orig_len + ptr - beg);
  return 0;
}
#endif


/**
  Prints a "session_var=value" string. Used by mysqlbinlog to print some SET
  commands just before it prints a query.
*/

#ifdef MYSQL_CLIENT

static void print_set_option(IO_CACHE* file, uint32 bits_changed,
                             uint32 option, uint32 flags, const char* name,
                             bool* need_comma)
{
  if (bits_changed & option)
  {
    if (*need_comma)
      my_b_printf(file,", ");
    my_b_printf(file,"%s=%d", name, test(flags & option));
    *need_comma= 1;
  }
}
#endif
/**************************************************************************
	Log_event methods (= the parent class of all events)
**************************************************************************/

/**
  @return
  returns the human readable name of the event's type
*/

const char* Log_event::get_type_str(Log_event_type type)
{
  switch(type) {
  case START_EVENT_V3:  return "Start_v3";
  case STOP_EVENT:   return "Stop";
  case QUERY_EVENT:  return "Query";
  case ROTATE_EVENT: return "Rotate";
  case INTVAR_EVENT: return "Intvar";
  case LOAD_EVENT:   return "Load";
  case NEW_LOAD_EVENT:   return "New_load";
  case CREATE_FILE_EVENT: return "Create_file";
  case APPEND_BLOCK_EVENT: return "Append_block";
  case DELETE_FILE_EVENT: return "Delete_file";
  case EXEC_LOAD_EVENT: return "Exec_load";
  case RAND_EVENT: return "RAND";
  case XID_EVENT: return "Xid";
  case USER_VAR_EVENT: return "User var";
  case FORMAT_DESCRIPTION_EVENT: return "Format_desc";
  case TABLE_MAP_EVENT: return "Table_map";
  case PRE_GA_WRITE_ROWS_EVENT: return "Write_rows_event_old";
  case PRE_GA_UPDATE_ROWS_EVENT: return "Update_rows_event_old";
  case PRE_GA_DELETE_ROWS_EVENT: return "Delete_rows_event_old";
  case WRITE_ROWS_EVENT_V1: return "Write_rows_v1";
  case UPDATE_ROWS_EVENT_V1: return "Update_rows_v1";
  case DELETE_ROWS_EVENT_V1: return "Delete_rows_v1";
  case BEGIN_LOAD_QUERY_EVENT: return "Begin_load_query";
  case EXECUTE_LOAD_QUERY_EVENT: return "Execute_load_query";
  case INCIDENT_EVENT: return "Incident";
  case IGNORABLE_LOG_EVENT: return "Ignorable";
  case ROWS_QUERY_LOG_EVENT: return "Rows_query";
  case WRITE_ROWS_EVENT: return "Write_rows";
  case UPDATE_ROWS_EVENT: return "Update_rows";
  case DELETE_ROWS_EVENT: return "Delete_rows";
  case GTID_LOG_EVENT: return "Gtid";
  case ANONYMOUS_GTID_LOG_EVENT: return "Anonymous_Gtid";
  case PREVIOUS_GTIDS_LOG_EVENT: return "Previous_gtids";
  case HEARTBEAT_LOG_EVENT: return "Heartbeat";
  default: return "Unknown";				/* impossible */
  }
}

const char* Log_event::get_type_str()
{
  return get_type_str(get_type_code());
}


/*
  Log_event::Log_event()
*/

#ifndef MYSQL_CLIENT
Log_event::Log_event(THD* thd_arg, uint16 flags_arg,
                     enum_event_cache_type cache_type_arg,
                     enum_event_logging_type logging_type_arg)
  :log_pos(0), temp_buf(0), exec_time(0), flags(flags_arg),
  event_cache_type(cache_type_arg),
  event_logging_type(logging_type_arg),
  crc(0), thd(thd_arg), checksum_alg(BINLOG_CHECKSUM_ALG_UNDEF)
{
  server_id= thd->server_id;
  unmasked_server_id= server_id;
  when= thd->start_time;
}

/**
  This minimal constructor is for when you are not even sure that there
  is a valid THD. For example in the server when we are shutting down or
  flushing logs after receiving a SIGHUP (then we must write a Rotate to
  the binlog but we have no THD, so we need this minimal constructor).
*/

Log_event::Log_event(enum_event_cache_type cache_type_arg,
                     enum_event_logging_type logging_type_arg)
  :temp_buf(0), exec_time(0), flags(0), event_cache_type(cache_type_arg),
  event_logging_type(logging_type_arg), crc(0), thd(0),
  checksum_alg(BINLOG_CHECKSUM_ALG_UNDEF)
{
  server_id=	::server_id;
  unmasked_server_id= server_id;
  /*
    We can't call my_time() here as this would cause a call before
    my_init() is called
  */
  when.tv_sec=  0;
  when.tv_usec= 0;
  log_pos=	0;
}
#endif /* !MYSQL_CLIENT */


/*
  Log_event::Log_event()
*/

Log_event::Log_event(const char* buf,
                     const Format_description_log_event* description_event)
  :temp_buf(0), exec_time(0),
  event_cache_type(EVENT_INVALID_CACHE),
  event_logging_type(EVENT_INVALID_LOGGING),
  crc(0), checksum_alg(BINLOG_CHECKSUM_ALG_UNDEF)
{
#ifndef MYSQL_CLIENT
  thd = 0;
#endif
  when.tv_sec= uint4korr(buf);
  when.tv_usec= 0;
  server_id = uint4korr(buf + SERVER_ID_OFFSET);
  unmasked_server_id = server_id;
  /*
     Mask out any irrelevant parts of the server_id
  */
#ifdef HAVE_REPLICATION
  server_id = unmasked_server_id & opt_server_id_mask;
#else
  server_id = unmasked_server_id;
#endif
  data_written= uint4korr(buf + EVENT_LEN_OFFSET);
  if (description_event->binlog_version==1)
  {
    log_pos= 0;
    flags= 0;
    return;
  }
  /* 4.0 or newer */
  log_pos= uint4korr(buf + LOG_POS_OFFSET);
  /*
    If the log is 4.0 (so here it can only be a 4.0 relay log read by
    the SQL thread or a 4.0 master binlog read by the I/O thread),
    log_pos is the beginning of the event: we transform it into the end
    of the event, which is more useful.
    But how do you know that the log is 4.0: you know it if
    description_event is version 3 *and* you are not reading a
    Format_desc (remember that mysqlbinlog starts by assuming that 5.0
    logs are in 4.0 format, until it finds a Format_desc).
  */
  if (description_event->binlog_version==3 &&
      buf[EVENT_TYPE_OFFSET]<FORMAT_DESCRIPTION_EVENT && log_pos)
  {
      /*
        If log_pos=0, don't change it. log_pos==0 is a marker to mean
        "don't change rli->group_master_log_pos" (see
        inc_group_relay_log_pos()). As it is unreal log_pos, adding the
        event len's is nonsense. For example, a fake Rotate event should
        not have its log_pos (which is 0) changed or it will modify
        Exec_master_log_pos in SHOW SLAVE STATUS, displaying a nonsense
        value of (a non-zero offset which does not exist in the master's
        binlog, so which will cause problems if the user uses this value
        in CHANGE MASTER).
      */
    log_pos+= data_written; /* purecov: inspected */
  }
  DBUG_PRINT("info", ("log_pos: %lu", (ulong) log_pos));

  flags= uint2korr(buf + FLAGS_OFFSET);
  if ((buf[EVENT_TYPE_OFFSET] == FORMAT_DESCRIPTION_EVENT) ||
      (buf[EVENT_TYPE_OFFSET] == ROTATE_EVENT))
  {
    /*
      These events always have a header which stops here (i.e. their
      header is FROZEN).
    */
    /*
      Initialization to zero of all other Log_event members as they're
      not specified. Currently there are no such members; in the future
      there will be an event UID (but Format_description and Rotate
      don't need this UID, as they are not propagated through
      --log-slave-updates (remember the UID is used to not play a query
      twice when you have two masters which are slaves of a 3rd master).
      Then we are done.
    */
    return;
  }
  /* otherwise, go on with reading the header from buf (nothing now) */
}

#ifndef MYSQL_CLIENT
#ifdef HAVE_REPLICATION
inline int Log_event::do_apply_event_worker(Slave_worker *w)
{ 
  return do_apply_event(w);
}

int Log_event::do_update_pos(Relay_log_info *rli)
{
  int error= 0;
  DBUG_ASSERT(!rli->belongs_to_client());
  /*
    rli is null when (as far as I (Guilhem) know) the caller is
    Load_log_event::do_apply_event *and* that one is called from
    Execute_load_log_event::do_apply_event.  In this case, we don't
    do anything here ; Execute_load_log_event::do_apply_event will
    call Log_event::do_apply_event again later with the proper rli.
    Strictly speaking, if we were sure that rli is null only in the
    case discussed above, 'if (rli)' is useless here.  But as we are
    not 100% sure, keep it for now.

    Matz: I don't think we will need this check with this refactoring.
  */

  DBUG_ASSERT(!is_mts_worker(rli->info_thd));

  if (rli)
    error= rli->stmt_done(log_pos);
  return error;
}


Log_event::enum_skip_reason
Log_event::do_shall_skip(Relay_log_info *rli)
{
  DBUG_PRINT("info", ("ev->server_id=%lu, ::server_id=%lu,"
                      " rli->replicate_same_server_id=%d,"
                      " rli->slave_skip_counter=%d",
                      (ulong) server_id, (ulong) ::server_id,
                      rli->replicate_same_server_id,
                      rli->slave_skip_counter));
  if ((server_id == ::server_id && !rli->replicate_same_server_id) ||
      (rli->slave_skip_counter == 1 && rli->is_in_group()))
    return EVENT_SKIP_IGNORE;
  else if (rli->slave_skip_counter > 0)
    return EVENT_SKIP_COUNT;
  else
    return EVENT_SKIP_NOT;
}


/*
  Log_event::pack_info()
*/

int Log_event::pack_info(Protocol *protocol)
{
  protocol->store("", &my_charset_bin);
  return 0;
}


/**
  Only called by SHOW BINLOG EVENTS
*/
int Log_event::net_send(Protocol *protocol, const char* log_name, my_off_t pos)
{
  const char *p= strrchr(log_name, FN_LIBCHAR);
  const char *event_type;
  if (p)
    log_name = p + 1;

  protocol->prepare_for_resend();
  protocol->store(log_name, &my_charset_bin);
  protocol->store((ulonglong) pos);
  event_type = get_type_str();
  protocol->store(event_type, strlen(event_type), &my_charset_bin);
  protocol->store((uint32) server_id);
  protocol->store((ulonglong) log_pos);
  if (pack_info(protocol))
    return 1;
  return protocol->write();
}
#endif /* HAVE_REPLICATION */


/**
  init_show_field_list() prepares the column names and types for the
  output of SHOW BINLOG EVENTS; it is used only by SHOW BINLOG
  EVENTS.
*/

void Log_event::init_show_field_list(List<Item>* field_list)
{
  field_list->push_back(new Item_empty_string("Log_name", 20));
  field_list->push_back(new Item_return_int("Pos", MY_INT32_NUM_DECIMAL_DIGITS,
					    MYSQL_TYPE_LONGLONG));
  field_list->push_back(new Item_empty_string("Event_type", 20));
  field_list->push_back(new Item_return_int("Server_id", 10,
					    MYSQL_TYPE_LONG));
  field_list->push_back(new Item_return_int("End_log_pos",
                                            MY_INT32_NUM_DECIMAL_DIGITS,
					    MYSQL_TYPE_LONGLONG));
  field_list->push_back(new Item_empty_string("Info", 20));
}

/**
   A decider of whether to trigger checksum computation or not.
   To be invoked in Log_event::write() stack.
   The decision is positive 

    S,M) if it's been marked for checksumming with @c checksum_alg
    
    M) otherwise, if @@global.binlog_checksum is not NONE and the event is 
       directly written to the binlog file.
       The to-be-cached event decides at @c write_cache() time.

   Otherwise the decision is negative.

   @note   A side effect of the method is altering Log_event::checksum_alg
           it the latter was undefined at calling.

   @return true (positive) or false (negative)
*/
my_bool Log_event::need_checksum()
{
  DBUG_ENTER("Log_event::need_checksum");
  my_bool ret= FALSE;
  /* 
     few callers of Log_event::write 
     (incl FD::write, FD constructing code on the slave side, Rotate relay log
     and Stop event) 
     provides their checksum alg preference through Log_event::checksum_alg.
  */
  if (checksum_alg != BINLOG_CHECKSUM_ALG_UNDEF)
    ret= (checksum_alg != BINLOG_CHECKSUM_ALG_OFF);
  else if (binlog_checksum_options != BINLOG_CHECKSUM_ALG_OFF &&
           event_cache_type == Log_event::EVENT_NO_CACHE)
    ret= binlog_checksum_options;
  else
    ret= FALSE;

  /*
    FD calls the methods before data_written has been calculated.
    The following invariant claims if the current is not the first
    call (and therefore data_written is not zero) then `ret' must be
    TRUE. It may not be null because FD is always checksummed.
  */
  
  DBUG_ASSERT(get_type_code() != FORMAT_DESCRIPTION_EVENT || ret ||
              data_written == 0);

  if (checksum_alg == BINLOG_CHECKSUM_ALG_UNDEF)
    checksum_alg= ret ? // calculated value stored
      binlog_checksum_options : (uint8) BINLOG_CHECKSUM_ALG_OFF;

  DBUG_ASSERT(!ret || 
              ((checksum_alg == binlog_checksum_options ||
               /* 
                  Stop event closes the relay-log and its checksum alg
                  preference is set by the caller can be different
                  from the server's binlog_checksum_options.
               */
               get_type_code() == STOP_EVENT ||
               /* 
                  Rotate:s can be checksummed regardless of the server's
                  binlog_checksum_options. That applies to both
                  the local RL's Rotate and the master's Rotate
                  which IO thread instantiates via queue_binlog_ver_3_event.
               */
               get_type_code() == ROTATE_EVENT ||
               /*
                  The previous event has its checksum option defined
                  according to the format description event.
               */
               get_type_code() == PREVIOUS_GTIDS_LOG_EVENT ||
               /* FD is always checksummed */
               get_type_code() == FORMAT_DESCRIPTION_EVENT) && 
               checksum_alg != BINLOG_CHECKSUM_ALG_OFF));

  DBUG_ASSERT(checksum_alg != BINLOG_CHECKSUM_ALG_UNDEF);
  DBUG_ASSERT(((get_type_code() != ROTATE_EVENT &&
                get_type_code() != STOP_EVENT) ||
                get_type_code() != FORMAT_DESCRIPTION_EVENT) ||
              event_cache_type == Log_event::EVENT_NO_CACHE);

  DBUG_RETURN(ret);
}

bool Log_event::wrapper_my_b_safe_write(IO_CACHE* file, const uchar* buf, ulong size)
{
  if (need_checksum() && size != 0)
    crc= my_checksum(crc, buf, size);

  return my_b_safe_write(file, buf, size);
}

bool Log_event::write_footer(IO_CACHE* file) 
{
  /*
     footer contains the checksum-algorithm descriptor 
     followed by the checksum value
  */
  if (need_checksum())
  {
    uchar buf[BINLOG_CHECKSUM_LEN];
    int4store(buf, crc);
    return (my_b_safe_write(file, (uchar*) buf, sizeof(buf)));
  }
  return 0;
}

/*
  Log_event::write()
*/

bool Log_event::write_header(IO_CACHE* file, ulong event_data_length)
{
  uchar header[LOG_EVENT_HEADER_LEN];
  ulong now;
  bool ret;
  DBUG_ENTER("Log_event::write_header");

  /* Store number of bytes that will be written by this event */
  data_written= event_data_length + sizeof(header);

  if (need_checksum())
  {
    crc= my_checksum(0L, NULL, 0);
    data_written += BINLOG_CHECKSUM_LEN;
  }

  /*
    log_pos != 0 if this is relay-log event. In this case we should not
    change the position
  */

  if (is_artificial_event())
  {
    /*
      Artificial events are automatically generated and do not exist
      in master's binary log, so log_pos should be set to 0.
    */
    log_pos= 0;
  }
  else  if (!log_pos)
  {
    /*
      Calculate position of end of event

      Note that with a SEQ_READ_APPEND cache, my_b_tell() does not
      work well.  So this will give slightly wrong positions for the
      Format_desc/Rotate/Stop events which the slave writes to its
      relay log. For example, the initial Format_desc will have
      end_log_pos=91 instead of 95. Because after writing the first 4
      bytes of the relay log, my_b_tell() still reports 0. Because
      my_b_append() does not update the counter which my_b_tell()
      later uses (one should probably use my_b_append_tell() to work
      around this).  To get right positions even when writing to the
      relay log, we use the (new) my_b_safe_tell().

      Note that this raises a question on the correctness of all these
      DBUG_ASSERT(my_b_tell()=rli->event_relay_log_pos).

      If in a transaction, the log_pos which we calculate below is not
      very good (because then my_b_safe_tell() returns start position
      of the BEGIN, so it's like the statement was at the BEGIN's
      place), but it's not a very serious problem (as the slave, when
      it is in a transaction, does not take those end_log_pos into
      account (as it calls inc_event_relay_log_pos()). To be fixed
      later, so that it looks less strange. But not bug.
    */

    log_pos= my_b_safe_tell(file)+data_written;
  }

  now= (ulong) get_time();                              // Query start time
  if (DBUG_EVALUATE_IF("inc_event_time_by_1_hour",1,0)  &&
      DBUG_EVALUATE_IF("dec_event_time_by_1_hour",1,0))
  {
    /** 
       This assertion guarantees that these debug flags are not
       used at the same time (they would cancel each other).
    */
    DBUG_ASSERT(0);
  } 
  else
  {
    DBUG_EXECUTE_IF("inc_event_time_by_1_hour", now= now + 3600;);
    DBUG_EXECUTE_IF("dec_event_time_by_1_hour", now= now - 3600;);
  }

  /*
    Header will be of size LOG_EVENT_HEADER_LEN for all events, except for
    FORMAT_DESCRIPTION_EVENT and ROTATE_EVENT, where it will be
    LOG_EVENT_MINIMAL_HEADER_LEN (remember these 2 have a frozen header,
    because we read them before knowing the format).
  */

  int4store(header, now);              // timestamp
  header[EVENT_TYPE_OFFSET]= get_type_code();
  int4store(header+ SERVER_ID_OFFSET, server_id);
  int4store(header+ EVENT_LEN_OFFSET, data_written);
  int4store(header+ LOG_POS_OFFSET, log_pos);
  /*
    recording checksum of FD event computed with dropped
    possibly active LOG_EVENT_BINLOG_IN_USE_F flag.
    Similar step at verication: the active flag is dropped before
    checksum computing.
  */
  if (header[EVENT_TYPE_OFFSET] != FORMAT_DESCRIPTION_EVENT ||
      !need_checksum() || !(flags & LOG_EVENT_BINLOG_IN_USE_F))
  {
    int2store(header+ FLAGS_OFFSET, flags);
    ret= wrapper_my_b_safe_write(file, header, sizeof(header)) != 0;
  }
  else
  {
    ret= (wrapper_my_b_safe_write(file, header, FLAGS_OFFSET) != 0);
    if (!ret)
    {
      flags &= ~LOG_EVENT_BINLOG_IN_USE_F;
      int2store(header + FLAGS_OFFSET, flags);
      crc= my_checksum(crc, header + FLAGS_OFFSET, sizeof(flags));
      flags |= LOG_EVENT_BINLOG_IN_USE_F;    
      int2store(header + FLAGS_OFFSET, flags);
      ret= (my_b_safe_write(file, header + FLAGS_OFFSET, sizeof(flags)) != 0);
    }
    if (!ret)
      ret= (wrapper_my_b_safe_write(file, header + FLAGS_OFFSET + sizeof(flags),
                                    sizeof(header)
                                    - (FLAGS_OFFSET + sizeof(flags))) != 0);
  }
  DBUG_RETURN( ret);
}


/**
  This needn't be format-tolerant, because we only read
  LOG_EVENT_MINIMAL_HEADER_LEN (we just want to read the event's length).
*/

int Log_event::read_log_event(IO_CACHE* file, String* packet,
                              mysql_mutex_t* log_lock,
                              uint8 checksum_alg_arg,
                              const char *log_file_name_arg,
                              bool* is_binlog_active)
{
  ulong data_len;
  int result=0;
  char buf[LOG_EVENT_MINIMAL_HEADER_LEN];
  uchar ev_offset= packet->length();
  DBUG_ENTER("Log_event::read_log_event(IO_CACHE *, String *, mysql_mutex_t, uint8)");

  if (log_lock)
    mysql_mutex_lock(log_lock);

  if (log_file_name_arg)
    *is_binlog_active= mysql_bin_log.is_active(log_file_name_arg);

  if (my_b_read(file, (uchar*) buf, sizeof(buf)))
  {
    /*
      If the read hits eof, we must report it as eof so the caller
      will know it can go into cond_wait to be woken up on the next
      update to the log.
    */
    DBUG_PRINT("error",("my_b_read failed. file->error: %d", file->error));
    if (!file->error)
      result= LOG_READ_EOF;
    else
      result= (file->error > 0 ? LOG_READ_TRUNC : LOG_READ_IO);
    goto end;
  }
  data_len= uint4korr(buf + EVENT_LEN_OFFSET);
  if (data_len < LOG_EVENT_MINIMAL_HEADER_LEN ||
      data_len > max(current_thd->variables.max_allowed_packet,
                     opt_binlog_rows_event_max_size + MAX_LOG_EVENT_HEADER))
  {
    DBUG_PRINT("error",("data_len is out of bounds. data_len: %lu", data_len));
    result= ((data_len < LOG_EVENT_MINIMAL_HEADER_LEN) ? LOG_READ_BOGUS :
	     LOG_READ_TOO_LARGE);
    goto end;
  }

  /* Append the log event header to packet */
  if (packet->append(buf, sizeof(buf)))
  {
    DBUG_PRINT("info", ("first packet->append failed (out of memory)"));
    /* Failed to allocate packet */
    result= LOG_READ_MEM;
    goto end;
  }
  data_len-= LOG_EVENT_MINIMAL_HEADER_LEN;
  if (data_len)
  {
    /* Append rest of event, read directly from file into packet */
    if (packet->append(file, data_len))
    {
      /*
        Fatal error occured when appending rest of the event
        to packet, possible failures:
	1. EOF occured when reading from file, it's really an error
           as data_len is >=0 there's supposed to be more bytes available.
           file->error will have been set to number of bytes left to read
        2. Read was interrupted, file->error would normally be set to -1
        3. Failed to allocate memory for packet, my_errno
           will be ENOMEM(file->error shuold be 0, but since the
           memory allocation occurs before the call to read it might
           be uninitialized)
      */
      DBUG_PRINT("info", ("second packet->append failed (out of memory)"));
      result= (my_errno == ENOMEM ? LOG_READ_MEM :
               (file->error >= 0 ? LOG_READ_TRUNC: LOG_READ_IO));
      goto end;
    }
    else
    {
      /* Corrupt the event for Dump thread*/
      DBUG_EXECUTE_IF("corrupt_read_log_event",
	uchar *debug_event_buf_c = (uchar*) packet->ptr() + ev_offset;
        if (debug_event_buf_c[EVENT_TYPE_OFFSET] != FORMAT_DESCRIPTION_EVENT)
        {
          int debug_cor_pos = rand() % (data_len + sizeof(buf) - BINLOG_CHECKSUM_LEN);
          debug_event_buf_c[debug_cor_pos] =~ debug_event_buf_c[debug_cor_pos];
          DBUG_PRINT("info", ("Corrupt the event at Log_event::read_log_event: byte on position %d", debug_cor_pos));
          DBUG_SET("-d,corrupt_read_log_event");
	}
      );                                                                                           
      /*
        CRC verification of the Dump thread
      */
      if (opt_master_verify_checksum &&
          event_checksum_test((uchar*) packet->ptr() + ev_offset,
                              data_len + sizeof(buf),
                              checksum_alg_arg))
      {
        DBUG_PRINT("info", ("checksum test failed"));
        result= LOG_READ_CHECKSUM_FAILURE;
        goto end;
      }
    }
  }

end:
  if (log_lock)
    mysql_mutex_unlock(log_lock);
  DBUG_PRINT("info", ("read_log_event returns %d", result));
  DBUG_RETURN(result);
}
#endif /* !MYSQL_CLIENT */

#ifndef MYSQL_CLIENT
#define UNLOCK_MUTEX if (log_lock) mysql_mutex_unlock(log_lock);
#define LOCK_MUTEX if (log_lock) mysql_mutex_lock(log_lock);
#else
#define UNLOCK_MUTEX
#define LOCK_MUTEX
#endif

#ifndef MYSQL_CLIENT
/**
  @note
    Allocates memory;  The caller is responsible for clean-up.
*/
Log_event* Log_event::read_log_event(IO_CACHE* file,
                                     mysql_mutex_t* log_lock,
                                     const Format_description_log_event
                                     *description_event,
                                     my_bool crc_check)
#else
Log_event* Log_event::read_log_event(IO_CACHE* file,
                                     const Format_description_log_event
                                     *description_event,
                                     my_bool crc_check)
#endif
{
  DBUG_ENTER("Log_event::read_log_event(IO_CACHE *[, mysql_mutex_t *], Format_description_log_event *, my_bool)");
  DBUG_ASSERT(description_event != 0);
  char head[LOG_EVENT_MINIMAL_HEADER_LEN];
  /*
    First we only want to read at most LOG_EVENT_MINIMAL_HEADER_LEN, just to
    check the event for sanity and to know its length; no need to really parse
    it. We say "at most" because this could be a 3.23 master, which has header
    of 13 bytes, whereas LOG_EVENT_MINIMAL_HEADER_LEN is 19 bytes (it's
    "minimal" over the set {MySQL >=4.0}).
  */
  uint header_size= min<uint>(description_event->common_header_len,
                              LOG_EVENT_MINIMAL_HEADER_LEN);

  LOCK_MUTEX;
  DBUG_PRINT("info", ("my_b_tell: %lu", (ulong) my_b_tell(file)));
  if (my_b_read(file, (uchar *) head, header_size))
  {
    DBUG_PRINT("info", ("Log_event::read_log_event(IO_CACHE*,Format_desc*) "
                        "failed in my_b_read((IO_CACHE*)%p, (uchar*)%p, %u)",
                        file, head, header_size));
    UNLOCK_MUTEX;
    /*
      No error here; it could be that we are at the file's end. However
      if the next my_b_read() fails (below), it will be an error as we
      were able to read the first bytes.
    */
    DBUG_RETURN(0);
  }
  ulong data_len = uint4korr(head + EVENT_LEN_OFFSET);
  char *buf= 0;
  const char *error= 0;
  Log_event *res=  0;
#ifndef max_allowed_packet
  THD *thd=current_thd;
  uint max_allowed_packet= thd ? slave_max_allowed_packet : ~0U;
#endif

  ulong const max_size=
    max<ulong>(max_allowed_packet,
               opt_binlog_rows_event_max_size + MAX_LOG_EVENT_HEADER);
  if (data_len > max_size)
  {
    error = "Event too big";
    goto err;
  }

  if (data_len < header_size)
  {
    error = "Event too small";
    goto err;
  }

  // some events use the extra byte to null-terminate strings
  if (!(buf = (char*) my_malloc(data_len+1, MYF(MY_WME))))
  {
    error = "Out of memory";
    goto err;
  }
  buf[data_len] = 0;
  memcpy(buf, head, header_size);
  if (my_b_read(file, (uchar*) buf + header_size, data_len - header_size))
  {
    error = "read error";
    goto err;
  }

#if defined(MYSQL_CLIENT)
  if(option_rewrite_set && buf[EVENT_TYPE_OFFSET] == TABLE_MAP_EVENT)
  {
    if (rewrite_buffer(&buf, data_len, description_event))
    {
      error= "Out of memory";
      goto err;
    }
  }
#endif

  if ((res= read_log_event(buf, data_len, &error, description_event, crc_check)))
    res->register_temp_buf(buf);

err:
  UNLOCK_MUTEX;
  if (!res)
  {
    DBUG_ASSERT(error != 0);
    sql_print_error("Error in Log_event::read_log_event(): "
                    "'%s', data_len: %lu, event_type: %d",
		    error,data_len,head[EVENT_TYPE_OFFSET]);
    my_free(buf);
    /*
      The SQL slave thread will check if file->error<0 to know
      if there was an I/O error. Even if there is no "low-level" I/O errors
      with 'file', any of the high-level above errors is worrying
      enough to stop the SQL thread now ; as we are skipping the current event,
      going on with reading and successfully executing other events can
      only corrupt the slave's databases. So stop.
      The file->error is also checked to record the position of
      the last valid event when master server recovers.
    */
    file->error= -1;
  }
  DBUG_RETURN(res);
}


/**
  Binlog format tolerance is in (buf, event_len, description_event)
  constructors.
*/

Log_event* Log_event::read_log_event(const char* buf, uint event_len,
				     const char **error,
                                     const Format_description_log_event *description_event,
                                     my_bool crc_check)
{
  Log_event* ev;
  uint8 alg;
  DBUG_ENTER("Log_event::read_log_event(char *, uint, char **, Format_description_log_event *, my_bool)");
  DBUG_ASSERT(description_event != 0);
  DBUG_PRINT("info", ("binlog_version: %d", description_event->binlog_version));
  DBUG_DUMP("data", (unsigned char*) buf, event_len);

  /* Check the integrity */
  if (event_len < EVENT_LEN_OFFSET ||
      buf[EVENT_TYPE_OFFSET] >= ENUM_END_EVENT ||
      (uint) event_len != uint4korr(buf+EVENT_LEN_OFFSET))
  {
    DBUG_PRINT("error", ("event_len=%u EVENT_LEN_OFFSET=%d "
                         "buf[EVENT_TYPE_OFFSET]=%d ENUM_END_EVENT=%d "
                         "uint4korr(buf+EVENT_LEN_OFFSET)=%d",
                         event_len, EVENT_LEN_OFFSET,
                         buf[EVENT_TYPE_OFFSET], ENUM_END_EVENT,
                         uint4korr(buf+EVENT_LEN_OFFSET)));
    *error="Sanity check failed";		// Needed to free buffer
    DBUG_RETURN(NULL); // general sanity check - will fail on a partial read
  }

  uint event_type= buf[EVENT_TYPE_OFFSET];
  // all following START events in the current file are without checksum
  if (event_type == START_EVENT_V3)
    (const_cast< Format_description_log_event *>(description_event))->checksum_alg= BINLOG_CHECKSUM_ALG_OFF;
  /*
    CRC verification by SQL and Show-Binlog-Events master side.
    The caller has to provide @description_event->checksum_alg to
    be the last seen FD's (A) descriptor.
    If event is FD the descriptor is in it.
    Notice, FD of the binlog can be only in one instance and therefore
    Show-Binlog-Events executing master side thread needs just to know
    the only FD's (A) value -  whereas RL can contain more.
    In the RL case, the alg is kept in FD_e (@description_event) which is reset 
    to the newer read-out event after its execution with possibly new alg descriptor.
    Therefore in a typical sequence of RL:
    {FD_s^0, FD_m, E_m^1} E_m^1 
    will be verified with (A) of FD_m.

    See legends definition on MYSQL_BIN_LOG::relay_log_checksum_alg docs
    lines (log.h).

    Notice, a pre-checksum FD version forces alg := BINLOG_CHECKSUM_ALG_UNDEF.
  */
  alg= (event_type != FORMAT_DESCRIPTION_EVENT) ?
    description_event->checksum_alg : get_checksum_alg(buf, event_len);
  // Emulate the corruption during reading an event
  DBUG_EXECUTE_IF("corrupt_read_log_event_char",
    if (event_type != FORMAT_DESCRIPTION_EVENT)
    {
      char *debug_event_buf_c = (char *)buf;
      int debug_cor_pos = rand() % (event_len - BINLOG_CHECKSUM_LEN);
      debug_event_buf_c[debug_cor_pos] =~ debug_event_buf_c[debug_cor_pos];
      DBUG_PRINT("info", ("Corrupt the event at Log_event::read_log_event(char*,...): byte on position %d", debug_cor_pos));
      DBUG_SET("");
    }
  );                                                 
  if (crc_check &&
      event_checksum_test((uchar *) buf, event_len, alg))
  {
    *error= "Event crc check failed! Most likely there is event corruption.";
#ifdef MYSQL_CLIENT
    if (force_opt)
    {
      ev= new Unknown_log_event(buf, description_event);
      DBUG_RETURN(ev);
    }
#endif
    DBUG_RETURN(NULL);
  }

  if (event_type > description_event->number_of_event_types &&
      event_type != FORMAT_DESCRIPTION_EVENT)
  {
    /*
      It is unsafe to use the description_event if its post_header_len
      array does not include the event type.
    */
    DBUG_PRINT("error", ("event type %d found, but the current "
                         "Format_description_log_event supports only %d event "
                         "types", event_type,
                         description_event->number_of_event_types));
    ev= NULL;
  }
  else
  {
    /*
      In some previuos versions (see comment in
      Format_description_log_event::Format_description_log_event(char*,...)),
      event types were assigned different id numbers than in the
      present version. In order to replicate from such versions to the
      present version, we must map those event type id's to our event
      type id's.  The mapping is done with the event_type_permutation
      array, which was set up when the Format_description_log_event
      was read.
    */
    if (description_event->event_type_permutation)
    {
      int new_event_type= description_event->event_type_permutation[event_type];
      DBUG_PRINT("info", ("converting event type %d to %d (%s)",
                   event_type, new_event_type,
                   get_type_str((Log_event_type)new_event_type)));
      event_type= new_event_type;
    }

    if (alg != BINLOG_CHECKSUM_ALG_UNDEF &&
        (event_type == FORMAT_DESCRIPTION_EVENT ||
         alg != BINLOG_CHECKSUM_ALG_OFF))
      event_len= event_len - BINLOG_CHECKSUM_LEN;
    
    switch(event_type) {
    case QUERY_EVENT:
      ev  = new Query_log_event(buf, event_len, description_event, QUERY_EVENT);
      break;
    case LOAD_EVENT:
      ev = new Load_log_event(buf, event_len, description_event);
      break;
    case NEW_LOAD_EVENT:
      ev = new Load_log_event(buf, event_len, description_event);
      break;
    case ROTATE_EVENT:
      ev = new Rotate_log_event(buf, event_len, description_event);
      break;
    case CREATE_FILE_EVENT:
      ev = new Create_file_log_event(buf, event_len, description_event);
      break;
    case APPEND_BLOCK_EVENT:
      ev = new Append_block_log_event(buf, event_len, description_event);
      break;
    case DELETE_FILE_EVENT:
      ev = new Delete_file_log_event(buf, event_len, description_event);
      break;
    case EXEC_LOAD_EVENT:
      ev = new Execute_load_log_event(buf, event_len, description_event);
      break;
    case START_EVENT_V3: /* this is sent only by MySQL <=4.x */
      ev = new Start_log_event_v3(buf, description_event);
      break;
    case STOP_EVENT:
      ev = new Stop_log_event(buf, description_event);
      break;
    case INTVAR_EVENT:
      ev = new Intvar_log_event(buf, description_event);
      break;
    case XID_EVENT:
      ev = new Xid_log_event(buf, description_event);
      break;
    case RAND_EVENT:
      ev = new Rand_log_event(buf, description_event);
      break;
    case USER_VAR_EVENT:
      ev = new User_var_log_event(buf, event_len, description_event);
      break;
    case FORMAT_DESCRIPTION_EVENT:
      ev = new Format_description_log_event(buf, event_len, description_event);
      break;
#if defined(HAVE_REPLICATION) 
    case PRE_GA_WRITE_ROWS_EVENT:
      ev = new Write_rows_log_event_old(buf, event_len, description_event);
      break;
    case PRE_GA_UPDATE_ROWS_EVENT:
      ev = new Update_rows_log_event_old(buf, event_len, description_event);
      break;
    case PRE_GA_DELETE_ROWS_EVENT:
      ev = new Delete_rows_log_event_old(buf, event_len, description_event);
      break;
    case WRITE_ROWS_EVENT_V1:
      ev = new Write_rows_log_event(buf, event_len, description_event);
      break;
    case UPDATE_ROWS_EVENT_V1:
      ev = new Update_rows_log_event(buf, event_len, description_event);
      break;
    case DELETE_ROWS_EVENT_V1:
      ev = new Delete_rows_log_event(buf, event_len, description_event);
      break;
    case TABLE_MAP_EVENT:
      ev = new Table_map_log_event(buf, event_len, description_event);
      break;
#endif
    case BEGIN_LOAD_QUERY_EVENT:
      ev = new Begin_load_query_log_event(buf, event_len, description_event);
      break;
    case EXECUTE_LOAD_QUERY_EVENT:
      ev= new Execute_load_query_log_event(buf, event_len, description_event);
      break;
    case INCIDENT_EVENT:
      ev = new Incident_log_event(buf, event_len, description_event);
      break;
    case ROWS_QUERY_LOG_EVENT:
      ev= new Rows_query_log_event(buf, event_len, description_event);
      break;
    case GTID_LOG_EVENT:
    case ANONYMOUS_GTID_LOG_EVENT:
      ev= new Gtid_log_event(buf, event_len, description_event);
      break;
    case PREVIOUS_GTIDS_LOG_EVENT:
      ev= new Previous_gtids_log_event(buf, event_len, description_event);
      break;
#if defined(HAVE_REPLICATION)
    case WRITE_ROWS_EVENT:
      ev = new Write_rows_log_event(buf, event_len, description_event);
      break;
    case UPDATE_ROWS_EVENT:
      ev = new Update_rows_log_event(buf, event_len, description_event);
      break;
    case DELETE_ROWS_EVENT:
      ev = new Delete_rows_log_event(buf, event_len, description_event);
      break;
#endif
    default:
      /*
        Create an object of Ignorable_log_event for unrecognized sub-class.
        So that SLAVE SQL THREAD will only update the position and continue.
      */
      if (uint2korr(buf + FLAGS_OFFSET) & LOG_EVENT_IGNORABLE_F)
      {
        ev= new Ignorable_log_event(buf, description_event);
      }
      else
      {
        DBUG_PRINT("error",("Unknown event code: %d",
                            (int) buf[EVENT_TYPE_OFFSET]));
        ev= NULL;
      }
      break;
    }
  }

  if (ev)
  {
    ev->checksum_alg= alg;
    if (ev->checksum_alg != BINLOG_CHECKSUM_ALG_OFF &&
        ev->checksum_alg != BINLOG_CHECKSUM_ALG_UNDEF)
      ev->crc= uint4korr(buf + (event_len));
  }

  DBUG_PRINT("read_event", ("%s(type_code: %d; event_len: %d)",
                            ev ? ev->get_type_str() : "<unknown>",
                            buf[EVENT_TYPE_OFFSET],
                            event_len));
  /*
    is_valid() are small event-specific sanity tests which are
    important; for example there are some my_malloc() in constructors
    (e.g. Query_log_event::Query_log_event(char*...)); when these
    my_malloc() fail we can't return an error out of the constructor
    (because constructor is "void") ; so instead we leave the pointer we
    wanted to allocate (e.g. 'query') to 0 and we test it in is_valid().
    Same for Format_description_log_event, member 'post_header_len'.

    SLAVE_EVENT is never used, so it should not be read ever.
  */
  if (!ev || !ev->is_valid() || (event_type == SLAVE_EVENT))
  {
    DBUG_PRINT("error",("Found invalid event in binary log"));

    delete ev;
#ifdef MYSQL_CLIENT
    if (!force_opt) /* then mysqlbinlog dies */
    {
      *error= "Found invalid event in binary log";
      DBUG_RETURN(0);
    }
    ev= new Unknown_log_event(buf, description_event);
#else
    *error= "Found invalid event in binary log";
    DBUG_RETURN(0);
#endif
  }
  DBUG_RETURN(ev);  
}

#ifdef MYSQL_CLIENT

/*
  Log_event::print_header()
*/

void Log_event::print_header(IO_CACHE* file,
                             PRINT_EVENT_INFO* print_event_info,
                             bool is_more __attribute__((unused)))
{
  char llbuff[22];
  my_off_t hexdump_from= print_event_info->hexdump_from;
  DBUG_ENTER("Log_event::print_header");

  my_b_printf(file, "#");
  print_timestamp(file, NULL);
  my_b_printf(file, " server id %lu  end_log_pos %s ", (ulong) server_id,
              llstr(log_pos,llbuff));

  /* print the checksum */

  if (checksum_alg != BINLOG_CHECKSUM_ALG_OFF &&
      checksum_alg != BINLOG_CHECKSUM_ALG_UNDEF)
  {
    char checksum_buf[BINLOG_CHECKSUM_LEN * 2 + 4]; // to fit to "0x%lx "
    size_t const bytes_written=
      my_snprintf(checksum_buf, sizeof(checksum_buf), "0x%08lx ", (ulong) crc);
    my_b_printf(file, "%s ", get_type(&binlog_checksum_typelib, checksum_alg));
    my_b_printf(file, checksum_buf, bytes_written);
  }

  /* mysqlbinlog --hexdump */
  if (print_event_info->hexdump_from)
  {
    my_b_printf(file, "\n");
    uchar *ptr= (uchar*)temp_buf;
    my_off_t size=
      uint4korr(ptr + EVENT_LEN_OFFSET) - LOG_EVENT_MINIMAL_HEADER_LEN;
    my_off_t i;

    /* Header len * 4 >= header len * (2 chars + space + extra space) */
    char *h, hex_string[49]= {0};
    char *c, char_string[16+1]= {0};

    /* Pretty-print event common header if header is exactly 19 bytes */
    if (print_event_info->common_header_len == LOG_EVENT_MINIMAL_HEADER_LEN)
    {
      char emit_buf[256];               // Enough for storing one line
      my_b_printf(file, "# Position  Timestamp   Type   Master ID        "
                  "Size      Master Pos    Flags \n");
      size_t const bytes_written=
        my_snprintf(emit_buf, sizeof(emit_buf),
                    "# %8.8lx %02x %02x %02x %02x   %02x   "
                    "%02x %02x %02x %02x   %02x %02x %02x %02x   "
                    "%02x %02x %02x %02x   %02x %02x\n",
                    (unsigned long) hexdump_from,
                    ptr[0], ptr[1], ptr[2], ptr[3], ptr[4], ptr[5], ptr[6],
                    ptr[7], ptr[8], ptr[9], ptr[10], ptr[11], ptr[12], ptr[13],
                    ptr[14], ptr[15], ptr[16], ptr[17], ptr[18]);
      DBUG_ASSERT(static_cast<size_t>(bytes_written) < sizeof(emit_buf));
      my_b_write(file, (uchar*) emit_buf, bytes_written);
      ptr += LOG_EVENT_MINIMAL_HEADER_LEN;
      hexdump_from += LOG_EVENT_MINIMAL_HEADER_LEN;
    }

    /* Rest of event (without common header) */
    for (i= 0, c= char_string, h=hex_string;
	 i < size;
	 i++, ptr++)
    {
      my_snprintf(h, 4, (i % 16 <= 7) ? "%02x " : " %02x", *ptr);
      h += 3;

      *c++= my_isalnum(&my_charset_bin, *ptr) ? *ptr : '.';

      if (i % 16 == 15)
      {
        /*
          my_b_printf() does not support full printf() formats, so we
          have to do it this way.

          TODO: Rewrite my_b_printf() to support full printf() syntax.
         */
        char emit_buf[256];
        size_t const bytes_written=
          my_snprintf(emit_buf, sizeof(emit_buf),
                      "# %8.8lx %-48.48s |%16s|\n",
                      (unsigned long) (hexdump_from + (i & 0xfffffff0)),
                      hex_string, char_string);
        DBUG_ASSERT(static_cast<size_t>(bytes_written) < sizeof(emit_buf));
	my_b_write(file, (uchar*) emit_buf, bytes_written);
	hex_string[0]= 0;
	char_string[0]= 0;
	c= char_string;
	h= hex_string;
      }
    }
    *c= '\0';
    DBUG_ASSERT(hex_string[48] == 0);
    
    if (hex_string[0])
    {
      char emit_buf[256];
      // Right-pad hex_string with spaces, up to 48 characters.
      memset(h, ' ', (sizeof(hex_string) -1) - (h - hex_string));
      size_t const bytes_written=
        my_snprintf(emit_buf, sizeof(emit_buf),
                    "# %8.8lx %-48.48s |%s|\n",
                    (unsigned long) (hexdump_from + (i & 0xfffffff0)),
                    hex_string, char_string);
      DBUG_ASSERT(static_cast<size_t>(bytes_written) < sizeof(emit_buf));
      my_b_write(file, (uchar*) emit_buf, bytes_written);
    }
    /*
      need a # to prefix the rest of printouts for example those of
      Rows_log_event::print_helper().
    */
    my_b_write(file, reinterpret_cast<const uchar*>("# "), 2);
  }
  DBUG_VOID_RETURN;
}


/**
  Prints a quoted string to io cache.
  Control characters are displayed as hex sequence, e.g. \x00
  
  @param[in] file              IO cache
  @param[in] prt               Pointer to string
  @param[in] length            String length
  @param[in] esc_all        Whether to escape all characters
*/

static void
my_b_write_quoted(IO_CACHE *file, const uchar *ptr, uint length, bool esc_all)
{
  const uchar *s;
  my_b_printf(file, "'");
  for (s= ptr; length > 0 ; s++, length--)
  {
    if (*s > 0x1F && !esc_all)
      my_b_write(file, s, 1);
    else
    {
      uchar hex[10];
      size_t len= my_snprintf((char*) hex, sizeof(hex), "%s%02x", "\\x", *s);
      my_b_write(file, hex, len);
    }
  }
  my_b_printf(file, "'");
}


static void
my_b_write_quoted(IO_CACHE *file, const uchar *ptr, uint length)
{
  my_b_write_quoted(file, ptr, length, false);
}


/**
  Prints a bit string to io cache in format  b'1010'.
  
  @param[in] file              IO cache
  @param[in] ptr               Pointer to string
  @param[in] nbits             Number of bits
*/
static void
my_b_write_bit(IO_CACHE *file, const uchar *ptr, uint nbits)
{
  uint bitnum, nbits8= ((nbits + 7) / 8) * 8, skip_bits= nbits8 - nbits;
  my_b_printf(file, "b'");
  for (bitnum= skip_bits ; bitnum < nbits8; bitnum++)
  {
    int is_set= (ptr[(bitnum) / 8] >> (7 - bitnum % 8))  & 0x01;
    my_b_write(file, (const uchar*) (is_set ? "1" : "0"), 1);
  }
  my_b_printf(file, "'");
}


/**
  Prints a packed string to io cache.
  The string consists of length packed to 1 or 2 bytes,
  followed by string data itself.
  
  @param[in] file              IO cache
  @param[in] ptr               Pointer to string
  @param[in] length            String size
  
  @retval   - number of bytes scanned.
*/
static size_t
my_b_write_quoted_with_length(IO_CACHE *file, const uchar *ptr, uint length)
{
  if (length < 256)
  {
    length= *ptr;
    my_b_write_quoted(file, ptr + 1, length);
    return length + 1;
  }
  else
  {
    length= uint2korr(ptr);
    my_b_write_quoted(file, ptr + 2, length);
    return length + 2;
  }
}


/**
  Prints a 32-bit number in both signed and unsigned representation
  
  @param[in] file              IO cache
  @param[in] sl                Signed number
  @param[in] ul                Unsigned number
*/
static void
my_b_write_sint32_and_uint32(IO_CACHE *file, int32 si, uint32 ui)
{
  my_b_printf(file, "%d", si);
  if (si < 0)
    my_b_printf(file, " (%u)", ui);
}


/**
  Print a packed value of the given SQL type into IO cache
  
  @param[in] file              IO cache
  @param[in] ptr               Pointer to string
  @param[in] type              Column type
  @param[in] meta              Column meta information
  @param[out] typestr          SQL type string buffer (for verbose output)
  @param[out] typestr_length   Size of typestr
  
  @retval   - number of bytes scanned from ptr.
*/
static size_t
log_event_print_value(IO_CACHE *file, const uchar *ptr,
                      uint type, uint meta,
                      char *typestr, size_t typestr_length)
{
  uint32 length= 0;

  if (type == MYSQL_TYPE_STRING)
  {
    if (meta >= 256)
    {
      uint byte0= meta >> 8;
      uint byte1= meta & 0xFF;
      
      if ((byte0 & 0x30) != 0x30)
      {
        /* a long CHAR() field: see #37426 */
        length= byte1 | (((byte0 & 0x30) ^ 0x30) << 4);
        type= byte0 | 0x30;
      }
      else
        length = meta & 0xFF;
    }
    else
      length= meta;
  }

  switch (type) {
  case MYSQL_TYPE_LONG:
    {
      my_snprintf(typestr, typestr_length, "INT");
      if(!ptr)
        return my_b_printf(file, "NULL");
      int32 si= sint4korr(ptr);
      uint32 ui= uint4korr(ptr);
      my_b_write_sint32_and_uint32(file, si, ui);
      return 4;
    }

  case MYSQL_TYPE_TINY:
    {
      my_snprintf(typestr, typestr_length, "TINYINT");
      if(!ptr)
        return my_b_printf(file, "NULL");
      my_b_write_sint32_and_uint32(file, (int) (signed char) *ptr,
                                  (uint) (unsigned char) *ptr);
      return 1;
    }

  case MYSQL_TYPE_SHORT:
    {
      my_snprintf(typestr, typestr_length, "SHORTINT");
      if(!ptr)
        return my_b_printf(file, "NULL");
      int32 si= (int32) sint2korr(ptr);
      uint32 ui= (uint32) uint2korr(ptr);
      my_b_write_sint32_and_uint32(file, si, ui);
      return 2;
    }
  
  case MYSQL_TYPE_INT24:
    {
      my_snprintf(typestr, typestr_length, "MEDIUMINT");
      if(!ptr)
        return my_b_printf(file, "NULL");
      int32 si= sint3korr(ptr);
      uint32 ui= uint3korr(ptr);
      my_b_write_sint32_and_uint32(file, si, ui);
      return 3;
    }

  case MYSQL_TYPE_LONGLONG:
    {
      my_snprintf(typestr, typestr_length, "LONGINT");
      if(!ptr)
        return my_b_printf(file, "NULL");
      char tmp[64];
      longlong si= sint8korr(ptr);
      longlong10_to_str(si, tmp, -10);
      my_b_printf(file, "%s", tmp);
      if (si < 0)
      {
        ulonglong ui= uint8korr(ptr);
        longlong10_to_str((longlong) ui, tmp, 10);
        my_b_printf(file, " (%s)", tmp);        
      }
      return 8;
    }

  case MYSQL_TYPE_NEWDECIMAL:
    {
      uint precision= meta >> 8;
      uint decimals= meta & 0xFF;
      my_snprintf(typestr, typestr_length, "DECIMAL(%d,%d)",
                  precision, decimals);
      if(!ptr)
        return my_b_printf(file, "NULL");
      uint bin_size= my_decimal_get_binary_size(precision, decimals);
      my_decimal dec;
      binary2my_decimal(E_DEC_FATAL_ERROR, (uchar*) ptr, &dec,
                        precision, decimals);
      int i;
      char buff[512], *pos;
      pos= buff;
      pos+= sprintf(buff, "%s", dec.sign() ? "-" : "");
      /*Print integral part, decimal point, fractional part*/
      for (i= 0; i < ROUND_UP(dec.intg); i ++)
        pos+= sprintf(pos, "%09d", dec.buf[i]);
      if(ROUND_UP(dec.frac)>0)
        pos+= sprintf(pos, "%s", ".");
      for (i= ROUND_UP(dec.intg); i < ROUND_UP(dec.intg) + ROUND_UP(dec.frac); i ++)
        pos+= sprintf(pos, "%09d", dec.buf[i]);
      my_b_printf(file, "%s", buff);
      return bin_size;
    }

  case MYSQL_TYPE_FLOAT:
    {
      my_snprintf(typestr, typestr_length, "FLOAT");
      if(!ptr)
        return my_b_printf(file, "NULL");
      float fl;
      float4get(fl, ptr);
      char tmp[320];
      sprintf(tmp, "%-20g", (double) fl);
      my_b_printf(file, "%s", tmp); /* my_snprintf doesn't support %-20g */
      return 4;
    }

  case MYSQL_TYPE_DOUBLE:
    {
      strcpy(typestr, "DOUBLE");
      if(!ptr)
        return my_b_printf(file, "NULL");
      double dbl;
      float8get(dbl, ptr);
      char tmp[320];
      sprintf(tmp, "%-.20g", dbl); /* my_snprintf doesn't support %-20g */
      my_b_printf(file, "%s", tmp);
      return 8;
    }
  
  case MYSQL_TYPE_BIT:
    {
      /* Meta-data: bit_len, bytes_in_rec, 2 bytes */
      uint nbits= ((meta >> 8) * 8) + (meta & 0xFF);
      my_snprintf(typestr, typestr_length, "BIT(%d)", nbits);
      if(!ptr)
        return my_b_printf(file, "NULL");
      length= (nbits + 7) / 8;
      my_b_write_bit(file, ptr, nbits);
      return length;
    }

  case MYSQL_TYPE_TIMESTAMP:
    {
      my_snprintf(typestr, typestr_length, "TIMESTAMP");
      if(!ptr)
        return my_b_printf(file, "NULL");
      uint32 i32= uint4korr(ptr);
      my_b_printf(file, "%d", i32);
      return 4;
    }

  case MYSQL_TYPE_TIMESTAMP2:
    {
      my_snprintf(typestr, typestr_length, "TIMESTAMP(%d)", meta);
      if(!ptr)
        return my_b_printf(file, "NULL");
      char buf[MAX_DATE_STRING_REP_LENGTH];
      struct timeval tm;
      my_timestamp_from_binary(&tm, ptr, meta);
      int buflen= my_timeval_to_str(&tm, buf, meta);
      my_b_write(file, buf, buflen);
      return my_timestamp_binary_length(meta);
    }

  case MYSQL_TYPE_DATETIME:
    {
      my_snprintf(typestr, typestr_length, "DATETIME");
      if(!ptr)
        return my_b_printf(file, "NULL");
      size_t d, t;
      uint64 i64= uint8korr(ptr); /* YYYYMMDDhhmmss */
      d= i64 / 1000000;
      t= i64 % 1000000;
      my_b_printf(file, "%04d-%02d-%02d %02d:%02d:%02d",
                  static_cast<int>(d / 10000),
                  static_cast<int>(d % 10000) / 100,
                  static_cast<int>(d % 100),
                  static_cast<int>(t / 10000),
                  static_cast<int>(t % 10000) / 100,
                  static_cast<int>(t % 100));
      return 8;
    }

  case MYSQL_TYPE_DATETIME2:
    {
      my_snprintf(typestr, typestr_length, "DATETIME(%d)", meta);
      if(!ptr)
        return my_b_printf(file, "NULL");
      char buf[MAX_DATE_STRING_REP_LENGTH];
      MYSQL_TIME ltime;
      longlong packed= my_datetime_packed_from_binary(ptr, meta);
      TIME_from_longlong_datetime_packed(&ltime, packed);
      int buflen= my_datetime_to_str(&ltime, buf, meta);
      my_b_write_quoted(file, (uchar *) buf, buflen);
      return my_datetime_binary_length(meta);
    }

  case MYSQL_TYPE_TIME:
    {
      my_snprintf(typestr, typestr_length, "TIME");
      if(!ptr)
        return my_b_printf(file, "NULL");
      uint32 i32= uint3korr(ptr);
      my_b_printf(file, "'%02d:%02d:%02d'",
                  i32 / 10000, (i32 % 10000) / 100, i32 % 100);
      return 3;
    }

  case MYSQL_TYPE_TIME2:
    {
      my_snprintf(typestr, typestr_length, "TIME(%d)", meta);
      if(!ptr)
        return my_b_printf(file, "NULL");
      char buf[MAX_DATE_STRING_REP_LENGTH];
      MYSQL_TIME ltime;
      longlong packed= my_time_packed_from_binary(ptr, meta);
      TIME_from_longlong_time_packed(&ltime, packed);
      int buflen= my_time_to_str(&ltime, buf, meta);
      my_b_write_quoted(file, (uchar *) buf, buflen);
      return my_time_binary_length(meta);
    }

  case MYSQL_TYPE_NEWDATE:
    {
      my_snprintf(typestr, typestr_length, "DATE");
      if(!ptr)
        return my_b_printf(file, "NULL");
      uint32 tmp= uint3korr(ptr);
      int part;
      char buf[11];
      char *pos= &buf[10];  // start from '\0' to the beginning

      /* Copied from field.cc */
      *pos--=0;					// End NULL
      part=(int) (tmp & 31);
      *pos--= (char) ('0'+part%10);
      *pos--= (char) ('0'+part/10);
      *pos--= ':';
      part=(int) (tmp >> 5 & 15);
      *pos--= (char) ('0'+part%10);
      *pos--= (char) ('0'+part/10);
      *pos--= ':';
      part=(int) (tmp >> 9);
      *pos--= (char) ('0'+part%10); part/=10;
      *pos--= (char) ('0'+part%10); part/=10;
      *pos--= (char) ('0'+part%10); part/=10;
      *pos=   (char) ('0'+part);
      my_b_printf(file , "'%s'", buf);
      return 3;
    }

  case MYSQL_TYPE_YEAR:
    {
      my_snprintf(typestr, typestr_length, "YEAR");
      if(!ptr)
        return my_b_printf(file, "NULL");
      uint32 i32= *ptr;
      my_b_printf(file, "%04d", i32+ 1900);
      return 1;
    }
  
  case MYSQL_TYPE_ENUM:
    switch (meta & 0xFF) {
    case 1:
      my_snprintf(typestr, typestr_length, "ENUM(1 byte)");
      if(!ptr)
        return my_b_printf(file, "NULL");
      my_b_printf(file, "%d", (int) *ptr);
      return 1;
    case 2:
      {
        my_snprintf(typestr, typestr_length, "ENUM(2 bytes)");
        if(!ptr)
          return my_b_printf(file, "NULL");
        int32 i32= uint2korr(ptr);
        my_b_printf(file, "%d", i32);
        return 2;
      }
    default:
      my_b_printf(file, "!! Unknown ENUM packlen=%d", meta & 0xFF); 
      return 0;
    }
    break;
    
  case MYSQL_TYPE_SET:
    my_snprintf(typestr, typestr_length, "SET(%d bytes)", meta & 0xFF);
    if(!ptr)
      return my_b_printf(file, "NULL");
    my_b_write_bit(file, ptr , (meta & 0xFF) * 8);
    return meta & 0xFF;
  
  case MYSQL_TYPE_BLOB:
    switch (meta) {
    case 1:
      my_snprintf(typestr, typestr_length, "TINYBLOB/TINYTEXT");
      if(!ptr)
        return my_b_printf(file, "NULL");
      length= *ptr;
      my_b_write_quoted(file, ptr + 1, length);
      return length + 1;
    case 2:
      my_snprintf(typestr, typestr_length, "BLOB/TEXT");
      if(!ptr)
        return my_b_printf(file, "NULL");
      length= uint2korr(ptr);
      my_b_write_quoted(file, ptr + 2, length);
      return length + 2;
    case 3:
      my_snprintf(typestr, typestr_length, "MEDIUMBLOB/MEDIUMTEXT");
      if(!ptr)
        return my_b_printf(file, "NULL");
      length= uint3korr(ptr);
      my_b_write_quoted(file, ptr + 3, length);
      return length + 3;
    case 4:
      my_snprintf(typestr, typestr_length, "LONGBLOB/LONGTEXT");
      if(!ptr)
        return my_b_printf(file, "NULL");
      length= uint4korr(ptr);
      my_b_write_quoted(file, ptr + 4, length);
      return length + 4;
    default:
      my_b_printf(file, "!! Unknown BLOB packlen=%d", length);
      return 0;
    }

  case MYSQL_TYPE_VARCHAR:
  case MYSQL_TYPE_VAR_STRING:
    length= meta;
    my_snprintf(typestr, typestr_length, "VARSTRING(%d)", length);
    if(!ptr) 
      return my_b_printf(file, "NULL");
    return my_b_write_quoted_with_length(file, ptr, length);

  case MYSQL_TYPE_STRING:
    my_snprintf(typestr, typestr_length, "STRING(%d)", length);
    if(!ptr)
      return my_b_printf(file, "NULL");
    return my_b_write_quoted_with_length(file, ptr, length);

  default:
    {
      char tmp[5];
      my_snprintf(tmp, sizeof(tmp), "%04x", meta);
      my_b_printf(file,
                  "!! Don't know how to handle column type=%d meta=%d (%s)",
                  type, meta, tmp);
    }
    break;
  }
  *typestr= 0;
  return 0;
}


/**
  Print a packed row into IO cache
  
  @param[in] file              IO cache
  @param[in] td                Table definition
  @param[in] print_event_into  Print parameters
  @param[in] cols_bitmap       Column bitmaps.
  @param[in] value             Pointer to packed row
  @param[in] prefix            Row's SQL clause ("SET", "WHERE", etc)
  
  @retval   - number of bytes scanned.
*/


size_t
Rows_log_event::print_verbose_one_row(IO_CACHE *file, table_def *td,
                                      PRINT_EVENT_INFO *print_event_info,
                                      MY_BITMAP *cols_bitmap,
                                      const uchar *value, const uchar *prefix)
{
  const uchar *value0= value;
  const uchar *null_bits= value;
  uint null_bit_index= 0;
  char typestr[64]= "";
  
  value+= (m_width + 7) / 8;
  
  my_b_printf(file, "%s", prefix);
  
  for (size_t i= 0; i < td->size(); i ++)
  {
    int is_null= (null_bits[null_bit_index / 8] 
                  >> (null_bit_index % 8))  & 0x01;

    if (bitmap_is_set(cols_bitmap, i) == 0)
      continue;
    
    my_b_printf(file, "###   @%d=", static_cast<int>(i + 1));
    size_t size= log_event_print_value(file,is_null? NULL: value,
                                         td->type(i), td->field_metadata(i),
                                         typestr, sizeof(typestr));
    if (!size)
      return 0;

    if(!is_null)
      value+= size;

    if (print_event_info->verbose > 1)
    {
      my_b_printf(file, " /* ");

      my_b_printf(file, "%s ", typestr);
      
      my_b_printf(file, "meta=%d nullable=%d is_null=%d ",
                  td->field_metadata(i),
                  td->maybe_null(i), is_null);
      my_b_printf(file, "*/");
    }
    
    my_b_printf(file, "\n");
    
    null_bit_index++;
  }
  return value - value0;
}


/**
  Print a row event into IO cache in human readable form (in SQL format)
  
  @param[in] file              IO cache
  @param[in] print_event_into  Print parameters
*/
void Rows_log_event::print_verbose(IO_CACHE *file,
                                   PRINT_EVENT_INFO *print_event_info)
{
  // Quoted length of the identifier can be twice the original length
  char quoted_db[1 + NAME_LEN * 2 + 2];
  char quoted_table[1 + NAME_LEN * 2 + 2];
  int quoted_db_len, quoted_table_len;
  Table_map_log_event *map;
  table_def *td;
  const char *sql_command, *sql_clause1, *sql_clause2;
  Log_event_type general_type_code= get_general_type_code();
  
  if (m_extra_row_data)
  {
    uint8 extra_data_len= m_extra_row_data[EXTRA_ROW_INFO_LEN_OFFSET];
    uint8 extra_payload_len= extra_data_len - EXTRA_ROW_INFO_HDR_BYTES;
    assert(extra_data_len >= EXTRA_ROW_INFO_HDR_BYTES);

    my_b_printf(file, "### Extra row data format: %u, len: %u :",
                m_extra_row_data[EXTRA_ROW_INFO_FORMAT_OFFSET],
                extra_payload_len);
    if (extra_payload_len)
    {
      /*
         Buffer for hex view of string, including '0x' prefix,
         2 hex chars / byte and trailing 0
      */
      const int buff_len= 2 + (256 * 2) + 1;
      char buff[buff_len];
      str_to_hex(buff, (const char*) &m_extra_row_data[EXTRA_ROW_INFO_HDR_BYTES],
                 extra_payload_len);
      my_b_printf(file, "%s", buff);
    }
    my_b_printf(file, "\n");
  }

  switch (general_type_code) {
  case WRITE_ROWS_EVENT:
    sql_command= "INSERT INTO";
    sql_clause1= "### SET\n";
    sql_clause2= NULL;
    break;
  case DELETE_ROWS_EVENT:
    sql_command= "DELETE FROM";
    sql_clause1= "### WHERE\n";
    sql_clause2= NULL;
    break;
  case UPDATE_ROWS_EVENT:
    sql_command= "UPDATE";
    sql_clause1= "### WHERE\n";
    sql_clause2= "### SET\n";
    break;
  default:
    sql_command= sql_clause1= sql_clause2= NULL;
    DBUG_ASSERT(0); /* Not possible */
  }
  
  if (!(map= print_event_info->m_table_map.get_table(m_table_id)) ||
      !(td= map->create_table_def()))
  {
    char llbuff[22];
    my_b_printf(file, "### Row event for unknown table #%s",
                llstr(m_table_id, llbuff));
    return;
  }

  /* If the write rows event contained no values for the AI */
  if (((general_type_code == WRITE_ROWS_EVENT) && (m_rows_buf==m_rows_end)))
  {
    my_b_printf(file, "### INSERT INTO `%s`.`%s` VALUES ()\n", 
                      map->get_db_name(), map->get_table_name());
    goto end;
  }

  for (const uchar *value= m_rows_buf; value < m_rows_end; )
  {
    size_t length;
#ifdef MYSQL_SERVER
    quoted_db_len= my_strmov_quoted_identifier(this->thd, (char *) quoted_db,
                                        map->get_db_name(), 0);
    quoted_table_len= my_strmov_quoted_identifier(this->thd,
                                                  (char *) quoted_table,
                                                  map->get_table_name(), 0);
#else
    quoted_db_len= my_strmov_quoted_identifier((char *) quoted_db,
                                               map->get_db_name());
    quoted_table_len= my_strmov_quoted_identifier((char *) quoted_table,
                                          map->get_table_name());
#endif
    quoted_db[quoted_db_len]= '\0';
    quoted_table[quoted_table_len]= '\0';
    my_b_printf(file, "### %s %s.%s\n",
                      sql_command,
                      quoted_db, quoted_table);
    /* Print the first image */
    if (!(length= print_verbose_one_row(file, td, print_event_info,
                                  &m_cols, value,
                                  (const uchar*) sql_clause1)))
      goto end;
    value+= length;

    /* Print the second image (for UPDATE only) */
    if (sql_clause2)
    {
      if (!(length= print_verbose_one_row(file, td, print_event_info,
                                      &m_cols_ai, value,
                                      (const uchar*) sql_clause2)))
        goto end;
      value+= length;
    }
  }

end:
  delete td;
}

#ifdef MYSQL_CLIENT
void free_table_map_log_event(Table_map_log_event *event)
{
  delete event;
}
#endif

void Log_event::print_base64(IO_CACHE* file,
                             PRINT_EVENT_INFO* print_event_info,
                             bool more)
{
  const uchar *ptr= (const uchar *)temp_buf;
  uint32 size= uint4korr(ptr + EVENT_LEN_OFFSET);
  DBUG_ENTER("Log_event::print_base64");

  size_t const tmp_str_sz= base64_needed_encoded_length((int) size);
  char *const tmp_str= (char *) my_malloc(tmp_str_sz, MYF(MY_WME));
  if (!tmp_str) {
    fprintf(stderr, "\nError: Out of memory. "
            "Could not print correct binlog event.\n");
    DBUG_VOID_RETURN;
  }

  if (base64_encode(ptr, (size_t) size, tmp_str))
  {
    DBUG_ASSERT(0);
  }

  if (print_event_info->base64_output_mode != BASE64_OUTPUT_DECODE_ROWS)
  {
    if (my_b_tell(file) == 0)
      my_b_printf(file, "\nBINLOG '\n");

    my_b_printf(file, "%s\n", tmp_str);

    if (!more)
      my_b_printf(file, "'%s\n", print_event_info->delimiter);
  }
  
  if (print_event_info->verbose)
  {
    Rows_log_event *ev= NULL;
    Log_event_type et= (Log_event_type) ptr[EVENT_TYPE_OFFSET];

    if (checksum_alg != BINLOG_CHECKSUM_ALG_UNDEF &&
        checksum_alg != BINLOG_CHECKSUM_ALG_OFF)
      size-= BINLOG_CHECKSUM_LEN; // checksum is displayed through the header
    
    switch(et)
    {
    case TABLE_MAP_EVENT:
    {
      Table_map_log_event *map; 
      map= new Table_map_log_event((const char*) ptr, size, 
                                   glob_description_event);
      print_event_info->m_table_map.set_table(map->get_table_id(), map);
      break;
    }
    case WRITE_ROWS_EVENT:
    case WRITE_ROWS_EVENT_V1:
    {
      ev= new Write_rows_log_event((const char*) ptr, size,
                                   glob_description_event);
      break;
    }
    case DELETE_ROWS_EVENT:
    case DELETE_ROWS_EVENT_V1:
    {
      ev= new Delete_rows_log_event((const char*) ptr, size,
                                    glob_description_event);
      break;
    }
    case UPDATE_ROWS_EVENT:
    case UPDATE_ROWS_EVENT_V1:
    {
      ev= new Update_rows_log_event((const char*) ptr, size,
                                    glob_description_event);
      break;
    }
    default:
      break;
    }
    
    if (ev)
    {
      ev->print_verbose(&print_event_info->footer_cache, print_event_info);
      delete ev;
    }
  }
    
  my_free(tmp_str);
  DBUG_VOID_RETURN;
}


/*
  Log_event::print_timestamp()
*/

void Log_event::print_timestamp(IO_CACHE* file, time_t *ts)
{
  struct tm *res;
  /*
    In some Windows versions timeval.tv_sec is defined as "long",
    not as "time_t" and can be of a different size.
    Let's use a temporary time_t variable to execute localtime()
    with a correct argument type.
  */
  time_t ts_tmp= ts ? *ts : (ulong)when.tv_sec;
  DBUG_ENTER("Log_event::print_timestamp");
#ifdef MYSQL_SERVER				// This is always false
  struct tm tm_tmp;
  localtime_r(&ts_tmp, (res= &tm_tmp));
#else
  res= localtime(&ts_tmp);
#endif

  my_b_printf(file,"%02d%02d%02d %2d:%02d:%02d",
              res->tm_year % 100,
              res->tm_mon+1,
              res->tm_mday,
              res->tm_hour,
              res->tm_min,
              res->tm_sec);
  DBUG_VOID_RETURN;
}

#endif /* MYSQL_CLIENT */


#if !defined(MYSQL_CLIENT) && defined(HAVE_REPLICATION)
inline Log_event::enum_skip_reason
Log_event::continue_group(Relay_log_info *rli)
{
  if (rli->slave_skip_counter == 1)
    return Log_event::EVENT_SKIP_IGNORE;
  return Log_event::do_shall_skip(rli);
}

/**
   @param end_group_sets_max_dbs  when true the group terminal event 
                          can carry partition info, see a note below.
   @return true  in cases the current event
                 carries partition data,
           false otherwise

   @note Some events combination may force to adjust partition info.
         In particular BEGIN, BEGIN_LOAD_QUERY_EVENT, COMMIT
         where none of the events holds partitioning data
         causes the sequential applying of the group through
         assigning OVER_MAX_DBS_IN_EVENT_MTS to mts_accessed_dbs
         of COMMIT query event.
*/
bool Log_event::contains_partition_info(bool end_group_sets_max_dbs)
{
  bool res;

  switch (get_type_code()) {
  case TABLE_MAP_EVENT:
  case EXECUTE_LOAD_QUERY_EVENT:
    res= true;

    break;
    
  case QUERY_EVENT:
    if (ends_group() && end_group_sets_max_dbs)
    {
      res= true;
      static_cast<Query_log_event*>(this)->mts_accessed_dbs=
        OVER_MAX_DBS_IN_EVENT_MTS;
    }
    else
      res= (!ends_group() && !starts_group()) ? true : false;

    break;

  default:
    res= false;
  }

  return res;
}

/**
   The method maps the event to a Worker and return a pointer to it.
   As a part of the group, an event belongs to one of the following types:

   B - beginning of a group of events (BEGIN query_log_event)
   g - mini-group representative event containing the partition info
      (any Table_map, a Query_log_event)
   p - a mini-group internal event that *p*receeding its g-parent
      (int_, rand_, user_ var:s) 
   r - a mini-group internal "regular" event that follows its g-parent
      (Delete, Update, Write -rows)
   T - terminator of the group (XID, COMMIT, ROLLBACK, auto-commit query)

   Only the first g-event computes the assigned Worker which once 
   is determined remains to be for the rest of the group.
   That is the g-event solely carries partitioning info.
   For B-event the assigned Worker is NULL to indicate Coordinator 
   has not yet decided. The same applies to p-event.
   
   Notice, these is a special group consisting of optionally multiple p-events
   terminating with a g-event.
   Such case is caused by old master binlog and a few corner-cases of
   the current master version (todo: to fix). 

   In case of the event accesses more than OVER_MAX_DBS the method
   has to ensure sure previously assigned groups to all other workers are
   done.


   @note The function updates GAQ queue directly, updates APH hash 
         plus relocates some temporary tables from Coordinator's list into
         involved entries of APH through @c map_db_to_worker.
         There's few memory allocations commented where to be freed.
   
   @return a pointer to the Worker struct or NULL.
*/

Slave_worker *Log_event::get_slave_worker(Relay_log_info *rli)
{
  Slave_job_group group, *ptr_group;
  bool is_s_event;
  int  num_dbs= 0;
  Slave_worker *ret_worker= NULL;
  char llbuff[22];
#ifndef DBUG_OFF
  THD *thd= rli->info_thd;
#endif
  Slave_committed_queue *gaq= rli->gaq;

  /* checking partioning properties and perform corresponding actions */

  // Beginning of a group designated explicitly with BEGIN or GTID
  if ((is_s_event= starts_group()) || is_gtid_event(this) ||
      // or DDL:s or autocommit queries possibly associated with own p-events
      (!rli->curr_group_seen_begin && !rli->curr_group_seen_gtid &&
       /*
         the following is a special case of B-free still multi-event group like
         { p_1,p_2,...,p_k, g }.
         In that case either GAQ is empty (the very first group is being
         assigned) or the last assigned group index points at one of
         mapped-to-a-worker.
       */
       (gaq->empty() ||
        gaq->get_job_group(rli->gaq->assigned_group_index)->
        worker_id != MTS_WORKER_UNDEF)))
  {
    if (!rli->curr_group_seen_gtid && !rli->curr_group_seen_begin)
    {
      ulong gaq_idx;
      rli->mts_groups_assigned++;

      rli->curr_group_isolated= FALSE;
      group.reset(log_pos, rli->mts_groups_assigned);
      // the last occupied GAQ's array index
      gaq_idx= gaq->assigned_group_index= gaq->en_queue((void *) &group);
    
      DBUG_ASSERT(gaq_idx != MTS_WORKER_UNDEF && gaq_idx < gaq->size);
      DBUG_ASSERT(gaq->get_job_group(rli->gaq->assigned_group_index)->
                  group_relay_log_name == NULL);
      DBUG_ASSERT(gaq_idx != MTS_WORKER_UNDEF);  // gaq must have room
      DBUG_ASSERT(rli->last_assigned_worker == NULL);

      if (is_s_event || is_gtid_event(this))
      {
        Log_event *ptr_curr_ev= this;
        // B-event is appended to the Deferred Array associated with GCAP
        insert_dynamic(&rli->curr_group_da,
                       (uchar*) &ptr_curr_ev);

        DBUG_ASSERT(rli->curr_group_da.elements == 1);

        if (starts_group())
        {
          // mark the current group as started with explicit B-event
          rli->mts_end_group_sets_max_dbs= true;
          rli->curr_group_seen_begin= true;
        }
     
        if (is_gtid_event(this))
          // mark the current group as started with explicit Gtid-event
          rli->curr_group_seen_gtid= true;

        return ret_worker;
      }
    }
    else
    {
      Log_event *ptr_curr_ev= this;
      // B-event is appended to the Deferred Array associated with GCAP
      insert_dynamic(&rli->curr_group_da, (uchar*) &ptr_curr_ev);
      rli->curr_group_seen_begin= true;
      rli->mts_end_group_sets_max_dbs= true;
      DBUG_ASSERT(rli->curr_group_da.elements == 2);
      DBUG_ASSERT(starts_group());
      return ret_worker;
    }
  }

  // mini-group representative

  if (contains_partition_info(rli->mts_end_group_sets_max_dbs))
  {
    int i= 0;
    num_dbs= mts_number_dbs();
    List_iterator<char> it(*get_mts_dbs(&rli->mts_coor_mem_root));
    it++;

    /*
      Bug 12982188 - MTS: SBR ABORTS WITH ERROR 1742 ON LOAD DATA
      Logging on master can create a group with no events holding
      the partition info.
      The following assert proves there's the only reason
      for such group.
    */
    DBUG_ASSERT(!ends_group() ||
                /*
                  This is an empty group being processed due to gtids.
                */
                (rli->curr_group_seen_begin && rli->curr_group_seen_gtid &&
                 ends_group()) ||
                (rli->mts_end_group_sets_max_dbs &&
                 ((rli->curr_group_da.elements == 3 && rli->curr_group_seen_gtid) ||
                 (rli->curr_group_da.elements == 2 && !rli->curr_group_seen_gtid)) &&
                 ((*(Log_event **)
                   dynamic_array_ptr(&rli->curr_group_da,
                                     rli->curr_group_da.elements - 1))-> 
                  get_type_code() == BEGIN_LOAD_QUERY_EVENT)));

    // partioning info is found which drops the flag
    rli->mts_end_group_sets_max_dbs= false;
    ret_worker= rli->last_assigned_worker;
    if (num_dbs == OVER_MAX_DBS_IN_EVENT_MTS)
    {
      // Worker with id 0 to handle serial execution
      if (!ret_worker)
        ret_worker= *(Slave_worker**) dynamic_array_ptr(&rli->workers, 0);
      // No need to know a possible error out of synchronization call.
      (void) wait_for_workers_to_finish(rli, ret_worker);
      /*
        this marking is transferred further into T-event of the current group.
      */
      rli->curr_group_isolated= TRUE;
    }

    do
    {
      char **ref_cur_db= it.ref();
      
      if (!(ret_worker=
            map_db_to_worker(*ref_cur_db, rli,
                             &mts_assigned_partitions[i],
                             /*
                               todo: optimize it. Although pure 
                               rows- event load in insensetive to the flag value
                             */
                             TRUE,
                             ret_worker)))
      {
        llstr(rli->get_event_relay_log_pos(), llbuff);
        my_error(ER_MTS_CANT_PARALLEL, MYF(0),
                 get_type_str(), rli->get_event_relay_log_name(), llbuff,
                 "could not distribute the event to a Worker");
        return ret_worker;
      }
      // all temporary tables are transferred from Coordinator in over-max case
      DBUG_ASSERT(num_dbs != OVER_MAX_DBS_IN_EVENT_MTS || !thd->temporary_tables);
      DBUG_ASSERT(!strcmp(mts_assigned_partitions[i]->db, *ref_cur_db));
      DBUG_ASSERT(ret_worker == mts_assigned_partitions[i]->worker);
      DBUG_ASSERT(mts_assigned_partitions[i]->usage >= 0);

      i++;
    } while (it++);

    if ((ptr_group= gaq->get_job_group(rli->gaq->assigned_group_index))->
        worker_id == MTS_WORKER_UNDEF)
    {
      ptr_group->worker_id= ret_worker->id;
      
      DBUG_ASSERT(ptr_group->group_relay_log_name == NULL);
    }

    DBUG_ASSERT(i == num_dbs || num_dbs == OVER_MAX_DBS_IN_EVENT_MTS);
  }
  else 
  {
    // a mini-group internal "regular" event
    if (rli->last_assigned_worker)
    {
      ret_worker= rli->last_assigned_worker;
      
      DBUG_ASSERT(rli->curr_group_assigned_parts.elements > 0 ||
                  ret_worker->id == 0);
    }
    else // int_, rand_, user_ var:s, load-data events
    {
      Log_event *ptr_curr_ev= this;

      if (!(get_type_code() == INTVAR_EVENT ||
            get_type_code() == RAND_EVENT ||
            get_type_code() == USER_VAR_EVENT ||
            get_type_code() == ROWS_QUERY_LOG_EVENT ||
            get_type_code() == BEGIN_LOAD_QUERY_EVENT ||
            get_type_code() == APPEND_BLOCK_EVENT))
      {
        DBUG_ASSERT(!ret_worker);
        
        llstr(rli->get_event_relay_log_pos(), llbuff);
        my_error(ER_MTS_CANT_PARALLEL, MYF(0),
                 get_type_str(), rli->get_event_relay_log_name(), llbuff,
                 "the event is a part of a group that is unsupported in "
                 "the parallel execution mode");

        return ret_worker;
      }

      insert_dynamic(&rli->curr_group_da, (uchar*) &ptr_curr_ev);
      
      DBUG_ASSERT(!ret_worker);
      return ret_worker;
    }
  }

  // T-event: Commit, Xid, a DDL query or dml query of B-less group.
  if (ends_group() || !rli->curr_group_seen_begin)
  {
    // index of GAQ that this terminal event belongs to
    mts_group_idx= gaq->assigned_group_index;
    rli->mts_group_status= Relay_log_info::MTS_END_GROUP;
    if (rli->curr_group_isolated)
      set_mts_isolate_group();
    ptr_group= gaq->get_job_group(rli->gaq->assigned_group_index);

    DBUG_ASSERT(ret_worker != NULL);
    
    /*
      The following two blocks are executed if the worker has not been
      notified about new relay-log or a new checkpoints. 
      Relay-log string is freed by Coordinator, Worker deallocates
      strings in the checkpoint block.
      However if the worker exits earlier reclaiming for both happens anyway at
      GAQ delete.
    */
    if (!ret_worker->relay_log_change_notified)
    {
      /*
        Prior this event, C rotated the relay log to drop each
        Worker's notified flag. Now group terminating event initiates
        the new relay-log (where the current event is from) name
        delivery to Worker that will receive it in commit_positions().
      */
      DBUG_ASSERT(ptr_group->group_relay_log_name == NULL);

      ptr_group->group_relay_log_name= (char *)
        my_malloc(strlen(rli->
                         get_group_relay_log_name()) + 1, MYF(MY_WME));
      strcpy(ptr_group->group_relay_log_name,
             rli->get_event_relay_log_name());

      DBUG_ASSERT(ptr_group->group_relay_log_name != NULL);

      ret_worker->relay_log_change_notified= TRUE;
    }

    if (!ret_worker->checkpoint_notified)
    {
      ptr_group->checkpoint_log_name= (char *)
        my_malloc(strlen(rli->
                         get_group_master_log_name()) + 1, MYF(MY_WME));
      strcpy(ptr_group->checkpoint_log_name,
             rli->get_group_master_log_name());
      ptr_group->checkpoint_log_pos= rli->get_group_master_log_pos();
      ptr_group->checkpoint_relay_log_name= (char *)
        my_malloc(strlen(rli->
                         get_group_relay_log_name()) + 1, MYF(MY_WME));
      strcpy(ptr_group->checkpoint_relay_log_name,
             rli->get_group_relay_log_name());
      ptr_group->checkpoint_relay_log_pos= rli->get_group_relay_log_pos();
      ptr_group->shifted= ret_worker->bitmap_shifted;
      ret_worker->bitmap_shifted= 0;
      ret_worker->checkpoint_notified= TRUE;
    }
    ptr_group->checkpoint_seqno= rli->checkpoint_seqno;
    ptr_group->ts= when.tv_sec + (time_t) exec_time; // Seconds_behind_master related
    rli->checkpoint_seqno++;

    // reclaiming resources allocated during the group scheduling
    free_root(&rli->mts_coor_mem_root, MYF(MY_KEEP_PREALLOC));

#ifndef DBUG_OFF
    w_rr++;
#endif

  }
  
  return ret_worker;
}

/**
   Scheduling event to execute in parallel or execute it directly.
   In MTS case the event gets associated with either Coordinator or a
   Worker.  A special case of the association is NULL when the Worker
   can't be decided yet.  In the single threaded sequential mode the
   event maps to SQL thread rli.

   @note in case of MTS failure Coordinator destroys all gathered
         deferred events.

   @return 0 as success, otherwise a failure.
*/
int Log_event::apply_event(Relay_log_info *rli)
{
  DBUG_ENTER("LOG_EVENT:apply_event");
  bool parallel= FALSE;
  enum enum_mts_event_exec_mode actual_exec_mode= EVENT_EXEC_PARALLEL;
  THD *thd= rli->info_thd;

  worker= rli;

  if (rli->is_mts_recovery())
  {
    bool skip= 
      bitmap_is_set(&rli->recovery_groups, rli->mts_recovery_index) &&
      (get_mts_execution_mode(::server_id,
       rli->mts_group_status == Relay_log_info::MTS_IN_GROUP)
       == EVENT_EXEC_PARALLEL);
    if (skip)
    {
      DBUG_RETURN(0);
    }
    else
    { 
      DBUG_RETURN(do_apply_event(rli));
    }
  }

  if (!(parallel= rli->is_parallel_exec()) ||
      ((actual_exec_mode= 
        get_mts_execution_mode(::server_id, 
                           rli->mts_group_status == Relay_log_info::MTS_IN_GROUP))
       != EVENT_EXEC_PARALLEL))
  {
    if (parallel)
    {
      /* 
         There are two classes of events that Coordinator executes
         itself. One e.g the master Rotate requires all Workers to finish up 
         their assignments. The other async class, e.g the slave Rotate,
         can't have this such synchronization because Worker might be waiting
         for terminal events to finish.
      */

      if (actual_exec_mode != EVENT_EXEC_ASYNC)
      {     
        /*
          this  event does not split the current group but is indeed
          a separator beetwen two master's binlog therefore requiring
          Workers to sync.
        */
        if (rli->curr_group_da.elements > 0)
        {
          char llbuff[22];
          /* 
             Possible reason is a old version binlog sequential event
             wrappped with BEGIN/COMMIT or preceeded by User|Int|Random- var.
             MTS has to stop to suggest restart in the permanent sequential mode.
          */
          llstr(rli->get_event_relay_log_pos(), llbuff);
          my_error(ER_MTS_CANT_PARALLEL, MYF(0),
                   get_type_str(), rli->get_event_relay_log_name(), llbuff,
                   "possible malformed group of events from an old master");

          /* Coordinator cant continue, it marks MTS group status accordingly */
          rli->mts_group_status= Relay_log_info::MTS_KILLED_GROUP;

          goto err;
        }
        /*
          Marking sure the event will be executed in sequential mode.
        */
        if (wait_for_workers_to_finish(rli) == -1)
        {
          // handle synchronization error
          rli->report(WARNING_LEVEL, 0,
                      "Slave worker thread has failed to apply an event. As a "
                      "consequence, the coordinator thread is stopping "
                      "execution.");
          DBUG_RETURN(-1);
        }
        /*
          Given not in-group mark the event handler can invoke checkpoint
          update routine in the following course.
        */
        DBUG_ASSERT(rli->mts_group_status == Relay_log_info::MTS_NOT_IN_GROUP);

#ifndef DBUG_OFF
        /* all Workers are idle as done through wait_for_workers_to_finish */
        for (uint k= 0; k < rli->curr_group_da.elements; k++)
        {
          DBUG_ASSERT(!(*(Slave_worker **)
                        dynamic_array_ptr(&rli->workers, k))->usage_partition);
          DBUG_ASSERT(!(*(Slave_worker **)
                        dynamic_array_ptr(&rli->workers, k))->jobs.len);
        }
#endif
      }
      else
      {
        DBUG_ASSERT(actual_exec_mode == EVENT_EXEC_ASYNC);
      }
    }
    DBUG_RETURN(do_apply_event(rli));
  }

  DBUG_ASSERT(actual_exec_mode == EVENT_EXEC_PARALLEL);
  DBUG_ASSERT(!(rli->curr_group_seen_begin && ends_group()) ||
              /*
                This is an empty group being processed due to gtids.
              */
              (rli->curr_group_seen_begin && rli->curr_group_seen_gtid
               && ends_group()) ||
              rli->last_assigned_worker ||
              /*
                Begin_load_query can be logged w/o db info and within
                Begin/Commit. That's a pattern forcing sequential
                applying of LOAD-DATA.
              */
              (*(Log_event **)
               dynamic_array_ptr(&rli->curr_group_da,
                                 rli->curr_group_da.elements - 1))-> 
              get_type_code() == BEGIN_LOAD_QUERY_EVENT);

  worker= NULL;
  rli->mts_group_status= Relay_log_info::MTS_IN_GROUP;

  worker= (Relay_log_info*)
    (rli->last_assigned_worker= get_slave_worker(rli));

#ifndef DBUG_OFF
  if (rli->last_assigned_worker)
    DBUG_PRINT("mts", ("Assigning job to worker %lu",
               rli->last_assigned_worker->id));
#endif

err:
  if (thd->is_error())
  {
    DBUG_ASSERT(!worker);

    /*
      Destroy all deferred buffered events but the current prior to exit.
      The current one will be deleted as an event never destined/assigned
      to any Worker in Coordinator's regular execution path.
    */
    for (uint k= 0; k < rli->curr_group_da.elements; k++)
    {
      Log_event *ev_buf=
        *(Log_event**) dynamic_array_ptr(&rli->curr_group_da, k);
      if (this != ev_buf)
        delete ev_buf;
    }
    rli->curr_group_da.elements= 0;
  }
  else
  {
    DBUG_ASSERT(worker || rli->curr_group_assigned_parts.elements == 0);
  }

  DBUG_RETURN((!thd->is_error() ||
               DBUG_EVALUATE_IF("fault_injection_get_slave_worker", 1, 0)) ?
              0 : -1);
}

#endif

/**************************************************************************
	Query_log_event methods
**************************************************************************/

#if defined(HAVE_REPLICATION) && !defined(MYSQL_CLIENT)

/**
  This (which is used only for SHOW BINLOG EVENTS) could be updated to
  print SET @@session_var=. But this is not urgent, as SHOW BINLOG EVENTS is
  only an information, it does not produce suitable queries to replay (for
  example it does not print LOAD DATA INFILE).
  @todo
    show the catalog ??
*/

int Query_log_event::pack_info(Protocol *protocol)
{
  // TODO: show the catalog ??
  String temp_buf;
  // Add use `DB` to the string if required
  if (!(flags & LOG_EVENT_SUPPRESS_USE_F)
      && db && db_len)
  {
    temp_buf.append("use ");
    append_identifier(this->thd, &temp_buf, db, db_len);
    temp_buf.append("; ");
  }
  // Add the query to the string
  if (query && q_len)
    temp_buf.append(query);
 // persist the buffer in protocol
  protocol->store(temp_buf.ptr(), temp_buf.length(), &my_charset_bin);
  return 0;
}
#endif

#ifndef MYSQL_CLIENT

/**
  Utility function for the next method (Query_log_event::write()) .
*/
static void write_str_with_code_and_len(uchar **dst, const char *src,
                                        uint len, uint code)
{
  /*
    only 1 byte to store the length of catalog, so it should not
    surpass 255
  */
  DBUG_ASSERT(len <= 255);
  DBUG_ASSERT(src);
  *((*dst)++)= code;
  *((*dst)++)= (uchar) len;
  bmove(*dst, src, len);
  (*dst)+= len;
}


/**
  Query_log_event::write().

  @note
    In this event we have to modify the header to have the correct
    EVENT_LEN_OFFSET as we don't yet know how many status variables we
    will print!
*/

bool Query_log_event::write(IO_CACHE* file)
{
  uchar buf[QUERY_HEADER_LEN + MAX_SIZE_LOG_EVENT_STATUS];
  uchar *start, *start_of_status;
  ulong event_length;

  if (!query)
    return 1;                                   // Something wrong with event

  /*
    We want to store the thread id:
    (- as an information for the user when he reads the binlog)
    - if the query uses temporary table: for the slave SQL thread to know to
    which master connection the temp table belongs.
    Now imagine we (write()) are called by the slave SQL thread (we are
    logging a query executed by this thread; the slave runs with
    --log-slave-updates). Then this query will be logged with
    thread_id=the_thread_id_of_the_SQL_thread. Imagine that 2 temp tables of
    the same name were created simultaneously on the master (in the master
    binlog you have
    CREATE TEMPORARY TABLE t; (thread 1)
    CREATE TEMPORARY TABLE t; (thread 2)
    ...)
    then in the slave's binlog there will be
    CREATE TEMPORARY TABLE t; (thread_id_of_the_slave_SQL_thread)
    CREATE TEMPORARY TABLE t; (thread_id_of_the_slave_SQL_thread)
    which is bad (same thread id!).

    To avoid this, we log the thread's thread id EXCEPT for the SQL
    slave thread for which we log the original (master's) thread id.
    Now this moves the bug: what happens if the thread id on the
    master was 10 and when the slave replicates the query, a
    connection number 10 is opened by a normal client on the slave,
    and updates a temp table of the same name? We get a problem
    again. To avoid this, in the handling of temp tables (sql_base.cc)
    we use thread_id AND server_id.  TODO when this is merged into
    4.1: in 4.1, slave_proxy_id has been renamed to pseudo_thread_id
    and is a session variable: that's to make mysqlbinlog work with
    temp tables. We probably need to introduce

    SET PSEUDO_SERVER_ID
    for mysqlbinlog in 4.1. mysqlbinlog would print:
    SET PSEUDO_SERVER_ID=
    SET PSEUDO_THREAD_ID=
    for each query using temp tables.
  */
  int4store(buf + Q_THREAD_ID_OFFSET, slave_proxy_id);
  int4store(buf + Q_EXEC_TIME_OFFSET, exec_time);
  buf[Q_DB_LEN_OFFSET] = (char) db_len;
  int2store(buf + Q_ERR_CODE_OFFSET, error_code);

  /*
    You MUST always write status vars in increasing order of code. This
    guarantees that a slightly older slave will be able to parse those he
    knows.
  */
  start_of_status= start= buf+QUERY_HEADER_LEN;
  if (flags2_inited)
  {
    *start++= Q_FLAGS2_CODE;
    int4store(start, flags2);
    start+= 4;
  }
  if (sql_mode_inited)
  {
    *start++= Q_SQL_MODE_CODE;
    int8store(start, sql_mode);
    start+= 8;
  }
  if (catalog_len) // i.e. this var is inited (false for 4.0 events)
  {
    write_str_with_code_and_len(&start,
                                catalog, catalog_len, Q_CATALOG_NZ_CODE);
    /*
      In 5.0.x where x<4 masters we used to store the end zero here. This was
      a waste of one byte so we don't do it in x>=4 masters. We change code to
      Q_CATALOG_NZ_CODE, because re-using the old code would make x<4 slaves
      of this x>=4 master segfault (expecting a zero when there is
      none). Remaining compatibility problems are: the older slave will not
      find the catalog; but it is will not crash, and it's not an issue
      that it does not find the catalog as catalogs were not used in these
      older MySQL versions (we store it in binlog and read it from relay log
      but do nothing useful with it). What is an issue is that the older slave
      will stop processing the Q_* blocks (and jumps to the db/query) as soon
      as it sees unknown Q_CATALOG_NZ_CODE; so it will not be able to read
      Q_AUTO_INCREMENT*, Q_CHARSET and so replication will fail silently in
      various ways. Documented that you should not mix alpha/beta versions if
      they are not exactly the same version, with example of 5.0.3->5.0.2 and
      5.0.4->5.0.3. If replication is from older to new, the new will
      recognize Q_CATALOG_CODE and have no problem.
    */
  }
  if (auto_increment_increment != 1 || auto_increment_offset != 1)
  {
    *start++= Q_AUTO_INCREMENT;
    int2store(start, auto_increment_increment);
    int2store(start+2, auto_increment_offset);
    start+= 4;
  }
  if (charset_inited)
  {
    *start++= Q_CHARSET_CODE;
    memcpy(start, charset, 6);
    start+= 6;
  }
  if (time_zone_len)
  {
    /* In the TZ sys table, column Name is of length 64 so this should be ok */
    DBUG_ASSERT(time_zone_len <= MAX_TIME_ZONE_NAME_LENGTH);
    write_str_with_code_and_len(&start,
                                time_zone_str, time_zone_len, Q_TIME_ZONE_CODE);
  }
  if (lc_time_names_number)
  {
    DBUG_ASSERT(lc_time_names_number <= 0xFFFF);
    *start++= Q_LC_TIME_NAMES_CODE;
    int2store(start, lc_time_names_number);
    start+= 2;
  }
  if (charset_database_number)
  {
    DBUG_ASSERT(charset_database_number <= 0xFFFF);
    *start++= Q_CHARSET_DATABASE_CODE;
    int2store(start, charset_database_number);
    start+= 2;
  }
  if (table_map_for_update)
  {
    *start++= Q_TABLE_MAP_FOR_UPDATE_CODE;
    int8store(start, table_map_for_update);
    start+= 8;
  }
  if (master_data_written != 0)
  {
    /*
      Q_MASTER_DATA_WRITTEN_CODE only exists in relay logs where the master
      has binlog_version<4 and the slave has binlog_version=4. See comment
      for master_data_written in log_event.h for details.
    */
    *start++= Q_MASTER_DATA_WRITTEN_CODE;
    int4store(start, master_data_written);
    start+= 4;
  }

  if (thd && thd->need_binlog_invoker())
  {
    LEX_STRING user;
    LEX_STRING host;
    memset(&user, 0, sizeof(user));
    memset(&host, 0, sizeof(host));

    if (thd->slave_thread && thd->has_invoker())
    {
      /* user will be null, if master is older than this patch */
      user= thd->get_invoker_user();
      host= thd->get_invoker_host();
    }
    else if (thd->security_ctx->priv_user)
    {
      Security_context *ctx= thd->security_ctx;

      user.length= strlen(ctx->priv_user);
      user.str= ctx->priv_user;
      if (ctx->priv_host[0] != '\0')
      {
        host.str= ctx->priv_host;
        host.length= strlen(ctx->priv_host);
      }
    }

    if (user.length > 0)
    {
      *start++= Q_INVOKER;

      /*
        Store user length and user. The max length of use is 16, so 1 byte is
        enough to store the user's length.
       */
      *start++= (uchar)user.length;
      memcpy(start, user.str, user.length);
      start+= user.length;

      /*
        Store host length and host. The max length of host is 60, so 1 byte is
        enough to store the host's length.
       */
      *start++= (uchar)host.length;
      memcpy(start, host.str, host.length);
      start+= host.length;
    }
  }

  if (thd && thd->get_binlog_accessed_db_names() != NULL)
  {
    uchar dbs;
    *start++= Q_UPDATED_DB_NAMES;

    compile_time_assert(MAX_DBS_IN_EVENT_MTS <= OVER_MAX_DBS_IN_EVENT_MTS);

    /* 
       In case of the number of db:s exceeds MAX_DBS_IN_EVENT_MTS
       no db:s is written and event will require the sequential applying on slave.
    */
    dbs=
      (thd->get_binlog_accessed_db_names()->elements <= MAX_DBS_IN_EVENT_MTS) ?
      thd->get_binlog_accessed_db_names()->elements : OVER_MAX_DBS_IN_EVENT_MTS;

    DBUG_ASSERT(dbs != 0);

    if (dbs <= MAX_DBS_IN_EVENT_MTS)
    {
      List_iterator_fast<char> it(*thd->get_binlog_accessed_db_names());
      char *db_name= it++;
      /* 
         the single "" db in the acccessed db list corresponds to the same as
         exceeds MAX_DBS_IN_EVENT_MTS case, so dbs is set to the over-max.
      */
      if (dbs == 1 && !strcmp(db_name, ""))
        dbs= OVER_MAX_DBS_IN_EVENT_MTS;
      *start++= dbs;
      if (dbs != OVER_MAX_DBS_IN_EVENT_MTS)
        do
        {
          strcpy((char*) start, db_name);
          start += strlen(db_name) + 1;
        } while ((db_name= it++));
    }
    else
    {
      *start++= dbs;
    }
  }

  if (thd && thd->query_start_usec_used)
  {
    *start++= Q_MICROSECONDS;
    get_time();
    int3store(start, when.tv_usec);
    start+= 3;
  }

  /*
    NOTE: When adding new status vars, please don't forget to update
    the MAX_SIZE_LOG_EVENT_STATUS in log_event.h and update the function
    code_name() in this file.
   
    Here there could be code like
    if (command-line-option-which-says-"log_this_variable" && inited)
    {
    *start++= Q_THIS_VARIABLE_CODE;
    int4store(start, this_variable);
    start+= 4;
    }
  */
  
  /* Store length of status variables */
  status_vars_len= (uint) (start-start_of_status);
  DBUG_ASSERT(status_vars_len <= MAX_SIZE_LOG_EVENT_STATUS);
  int2store(buf + Q_STATUS_VARS_LEN_OFFSET, status_vars_len);

  /*
    Calculate length of whole event
    The "1" below is the \0 in the db's length
  */
  event_length= (uint) (start-buf) + get_post_header_size_for_derived() + db_len + 1 + q_len;

  return (write_header(file, event_length) ||
          wrapper_my_b_safe_write(file, (uchar*) buf, QUERY_HEADER_LEN) ||
          write_post_header_for_derived(file) ||
          wrapper_my_b_safe_write(file, (uchar*) start_of_status,
                          (uint) (start-start_of_status)) ||
          wrapper_my_b_safe_write(file, (db) ? (uchar*) db : (uchar*)"", db_len + 1) ||
          wrapper_my_b_safe_write(file, (uchar*) query, q_len) ||
	  write_footer(file)) ? 1 : 0;
}

/**
  The simplest constructor that could possibly work.  This is used for
  creating static objects that have a special meaning and are invisible
  to the log.  
*/
Query_log_event::Query_log_event()
  :Log_event(), data_buf(0)
{
  memset(&user, 0, sizeof(user));
  memset(&host, 0, sizeof(host));
}


/**
  Creates a Query Log Event.

  @param thd_arg      Thread handle
  @param query_arg    Array of char representing the query
  @param query_length Size of the 'query_arg' array
  @param using_trans  Indicates that there are transactional changes.
  @param immediate    After being written to the binary log, the event
                      must be flushed immediately. This indirectly implies
                      the stmt-cache.
  @param suppress_use Suppress the generation of 'USE' statements
  @param errcode      The error code of the query
  @param ignore       Ignore user's statement, i.e. lex information, while
                      deciding which cache must be used.
*/
Query_log_event::Query_log_event(THD* thd_arg, const char* query_arg,
				 ulong query_length, bool using_trans,
				 bool immediate, bool suppress_use,
                                 int errcode, bool ignore_cmd_internals)

  :Log_event(thd_arg,
             (thd_arg->thread_specific_used ? LOG_EVENT_THREAD_SPECIFIC_F :
              0) |
             (suppress_use ? LOG_EVENT_SUPPRESS_USE_F : 0),
	     using_trans ? Log_event::EVENT_TRANSACTIONAL_CACHE :
                          Log_event::EVENT_STMT_CACHE,
             Log_event::EVENT_NORMAL_LOGGING),
   data_buf(0), query(query_arg), catalog(thd_arg->catalog),
   db(thd_arg->db), q_len((uint32) query_length),
   thread_id(thd_arg->thread_id),
   /* save the original thread id; we already know the server id */
   slave_proxy_id(thd_arg->variables.pseudo_thread_id),
   flags2_inited(1), sql_mode_inited(1), charset_inited(1),
   sql_mode(thd_arg->variables.sql_mode),
   auto_increment_increment(thd_arg->variables.auto_increment_increment),
   auto_increment_offset(thd_arg->variables.auto_increment_offset),
   lc_time_names_number(thd_arg->variables.lc_time_names->number),
   charset_database_number(0),
   table_map_for_update((ulonglong)thd_arg->table_map_for_update),
   master_data_written(0), mts_accessed_dbs(0)
{
  time_t end_time;

  memset(&user, 0, sizeof(user));
  memset(&host, 0, sizeof(host));

  error_code= errcode;

  time(&end_time);
  exec_time = (ulong) (end_time  - thd_arg->start_time.tv_sec);
  /**
    @todo this means that if we have no catalog, then it is replicated
    as an existing catalog of length zero. is that safe? /sven
  */
  catalog_len = (catalog) ? (uint32) strlen(catalog) : 0;
  /* status_vars_len is set just before writing the event */
  db_len = (db) ? (uint32) strlen(db) : 0;
  if (thd_arg->variables.collation_database != thd_arg->db_charset)
    charset_database_number= thd_arg->variables.collation_database->number;
  
  /*
    We only replicate over the bits of flags2 that we need: the rest
    are masked out by "& OPTIONS_WRITTEN_TO_BINLOG".

    We also force AUTOCOMMIT=1.  Rationale (cf. BUG#29288): After
    fixing BUG#26395, we always write BEGIN and COMMIT around all
    transactions (even single statements in autocommit mode).  This is
    so that replication from non-transactional to transactional table
    and error recovery from XA to non-XA table should work as
    expected.  The BEGIN/COMMIT are added in log.cc. However, there is
    one exception: MyISAM bypasses log.cc and writes directly to the
    binlog.  So if autocommit is off, master has MyISAM, and slave has
    a transactional engine, then the slave will just see one long
    never-ending transaction.  The only way to bypass explicit
    BEGIN/COMMIT in the binlog is by using a non-transactional table.
    So setting AUTOCOMMIT=1 will make this work as expected.

    Note: explicitly replicate AUTOCOMMIT=1 from master. We do not
    assume AUTOCOMMIT=1 on slave; the slave still reads the state of
    the autocommit flag as written by the master to the binlog. This
    behavior may change after WL#4162 has been implemented.
  */
  flags2= (uint32) (thd_arg->variables.option_bits &
                    (OPTIONS_WRITTEN_TO_BIN_LOG & ~OPTION_NOT_AUTOCOMMIT));
  DBUG_ASSERT(thd_arg->variables.character_set_client->number < 256*256);
  DBUG_ASSERT(thd_arg->variables.collation_connection->number < 256*256);
  DBUG_ASSERT(thd_arg->variables.collation_server->number < 256*256);
  DBUG_ASSERT(thd_arg->variables.character_set_client->mbminlen == 1);
  int2store(charset, thd_arg->variables.character_set_client->number);
  int2store(charset+2, thd_arg->variables.collation_connection->number);
  int2store(charset+4, thd_arg->variables.collation_server->number);
  if (thd_arg->time_zone_used)
  {
    /*
      Note that our event becomes dependent on the Time_zone object
      representing the time zone. Fortunately such objects are never deleted
      or changed during mysqld's lifetime.
    */
    time_zone_len= thd_arg->variables.time_zone->get_name()->length();
    time_zone_str= thd_arg->variables.time_zone->get_name()->ptr();
  }
  else
    time_zone_len= 0;

  /*
    In what follows, we define in which cache, trx-cache or stmt-cache,
    this Query Log Event will be written to.

    If ignore_cmd_internals is defined, we rely on the is_trans flag to
    choose the cache and this is done in the base class Log_event. False
    means that the stmt-cache will be used and upon statement commit/rollback
    the cache will be flushed to disk. True means that the trx-cache will
    be used and upon transaction commit/rollback the cache will be flushed
    to disk.

    If set immediate cache is defined, for convenience, we automatically
    use the stmt-cache. This mean that the statement will be written
    to the stmt-cache and immediately flushed to disk without waiting
    for a commit/rollback notification.

    For example, the cluster/ndb captures a request to execute a DDL
    statement and synchronously propagate it to all available MySQL
    servers. Unfortunately, the current protocol assumes that the
    generated events are immediately written to diks and does not check
    for commit/rollback.

    Upon dropping a connection, DDLs (i.e. DROP TEMPORARY TABLE) are
    generated and in this case the statements have the immediate flag
    set because there is no commit/rollback.

    If the immediate flag is not set, the decision on the cache is based
    on the current statement and the flag is_trans, which indicates if
    a transactional engine was updated. 

    Statements are classifed as row producers (i.e. can_generate_row_events())
    or non-row producers. Non-row producers, DDL in general, are treated
    as the immediate flag was set and for convenience are written to the
    stmt-cache and immediately flushed to disk. 

    Row producers are handled in general according to the is_trans flag.
    False means that the stmt-cache will be used and upon statement
    commit/rollback the cache will be flushed to disk. True means that the
    trx-cache will be used and upon transaction commit/rollback the cache
    will be flushed to disk.

    Unfortunately, there are exceptions to this non-row and row producer
    rules:

      . The SAVEPOINT, ROLLBACK TO SAVEPOINT, RELEASE SAVEPOINT does not
        have the flag is_trans set because there is no updated engine but
        must be written to the trx-cache.

      . SET If auto-commit is on, it must not go through a cache.

      . CREATE TABLE is classfied as non-row producer but CREATE TEMPORARY
        must be handled as row producer.

      . DROP TABLE is classfied as non-row producer but DROP TEMPORARY
        must be handled as row producer.

    Finally, some statements that does not have the flag is_trans set may
    be written to the trx-cache based on the following criteria:

      . updated both a transactional and a non-transactional engine (i.e.
        stmt_has_updated_trans_table()).

      . accessed both a transactional and a non-transactional engine and
        is classified as unsafe (i.e. is_mixed_stmt_unsafe()).

      . is executed within a transaction and previously a transactional
        engine was updated and the flag binlog_direct_non_trans_update
        is set.
  */
  if (ignore_cmd_internals)
    return;

  /*
    TRUE defines that the trx-cache must be used.
  */
  bool cmd_can_generate_row_events= FALSE;
  /*
    TRUE defines that the trx-cache must be used.
  */
  bool cmd_must_go_to_trx_cache= FALSE;
   
  LEX *lex= thd->lex;
  if (!immediate)
  {
    switch (lex->sql_command)
    {
      case SQLCOM_DROP_TABLE:
        cmd_can_generate_row_events= lex->drop_temporary &&
                                     thd->in_multi_stmt_transaction_mode();
      break;
      case SQLCOM_CREATE_TABLE:
        cmd_must_go_to_trx_cache= lex->select_lex->item_list.elements &&
                                  thd->is_current_stmt_binlog_format_row();
        cmd_can_generate_row_events= 
          ((lex->create_info.options & HA_LEX_CREATE_TMP_TABLE) &&
            thd->in_multi_stmt_transaction_mode()) || cmd_must_go_to_trx_cache;
        break;
      case SQLCOM_SET_OPTION:
        if (lex->autocommit)
          cmd_can_generate_row_events= cmd_must_go_to_trx_cache= FALSE;
        else
          cmd_can_generate_row_events= TRUE;
        break;
      case SQLCOM_RELEASE_SAVEPOINT:
      case SQLCOM_ROLLBACK_TO_SAVEPOINT:
      case SQLCOM_SAVEPOINT:
        cmd_can_generate_row_events= cmd_must_go_to_trx_cache= TRUE;
        break;
      default:
        cmd_can_generate_row_events= sqlcom_can_generate_row_events(thd);
        break;
    }
  }
  
  if (cmd_can_generate_row_events)
  {
    cmd_must_go_to_trx_cache= cmd_must_go_to_trx_cache || using_trans;
    if (cmd_must_go_to_trx_cache || stmt_has_updated_trans_table(thd) ||
        thd->lex->is_mixed_stmt_unsafe(thd->in_multi_stmt_transaction_mode(),
                                       thd->variables.binlog_direct_non_trans_update,
                                       trans_has_updated_trans_table(thd),
                                       thd->tx_isolation) ||
        (!thd->variables.binlog_direct_non_trans_update && trans_has_updated_trans_table(thd)))
    {
      event_logging_type= Log_event::EVENT_NORMAL_LOGGING; 
      event_cache_type= Log_event::EVENT_TRANSACTIONAL_CACHE;
    }
    else
    {
      event_logging_type= Log_event::EVENT_NORMAL_LOGGING; 
      event_cache_type= Log_event::EVENT_STMT_CACHE;
    }
  }
  else
  {
    event_logging_type= Log_event::EVENT_IMMEDIATE_LOGGING;
    event_cache_type= Log_event::EVENT_STMT_CACHE;
  }

  DBUG_ASSERT(event_cache_type != Log_event::EVENT_INVALID_CACHE);
  DBUG_ASSERT(event_logging_type != Log_event::EVENT_INVALID_LOGGING);
  DBUG_PRINT("info",("Query_log_event has flags2: %lu  sql_mode: %llu",
                     (ulong) flags2, sql_mode));
}
#endif /* MYSQL_CLIENT */


/* 2 utility functions for the next method */

/**
   Read a string with length from memory.

   This function reads the string-with-length stored at
   <code>src</code> and extract the length into <code>*len</code> and
   a pointer to the start of the string into <code>*dst</code>. The
   string can then be copied using <code>memcpy()</code> with the
   number of bytes given in <code>*len</code>.

   @param src Pointer to variable holding a pointer to the memory to
              read the string from.
   @param dst Pointer to variable holding a pointer where the actual
              string starts. Starting from this position, the string
              can be copied using @c memcpy().
   @param len Pointer to variable where the length will be stored.
   @param end One-past-the-end of the memory where the string is
              stored.

   @return    Zero if the entire string can be copied successfully,
              @c UINT_MAX if the length could not be read from memory
              (that is, if <code>*src >= end</code>), otherwise the
              number of bytes that are missing to read the full
              string, which happends <code>*dst + *len >= end</code>.
*/
static int
get_str_len_and_pointer(const Log_event::Byte **src,
                        const char **dst,
                        uint *len,
                        const Log_event::Byte *end)
{
  if (*src >= end)
    return -1;       // Will be UINT_MAX in two-complement arithmetics
  uint length= **src;
  if (length > 0)
  {
    if (*src + length >= end)
      return *src + length - end + 1;       // Number of bytes missing
    *dst= (char *)*src + 1;                    // Will be copied later
  }
  *len= length;
  *src+= length + 1;
  return 0;
}

static void copy_str_and_move(const char **src, 
                              Log_event::Byte **dst, 
                              uint len)
{
  memcpy(*dst, *src, len);
  *src= (const char *)*dst;
  (*dst)+= len;
  *(*dst)++= 0;
}


#ifndef DBUG_OFF
static char const *
code_name(int code)
{
  static char buf[255];
  switch (code) {
  case Q_FLAGS2_CODE: return "Q_FLAGS2_CODE";
  case Q_SQL_MODE_CODE: return "Q_SQL_MODE_CODE";
  case Q_CATALOG_CODE: return "Q_CATALOG_CODE";
  case Q_AUTO_INCREMENT: return "Q_AUTO_INCREMENT";
  case Q_CHARSET_CODE: return "Q_CHARSET_CODE";
  case Q_TIME_ZONE_CODE: return "Q_TIME_ZONE_CODE";
  case Q_CATALOG_NZ_CODE: return "Q_CATALOG_NZ_CODE";
  case Q_LC_TIME_NAMES_CODE: return "Q_LC_TIME_NAMES_CODE";
  case Q_CHARSET_DATABASE_CODE: return "Q_CHARSET_DATABASE_CODE";
  case Q_TABLE_MAP_FOR_UPDATE_CODE: return "Q_TABLE_MAP_FOR_UPDATE_CODE";
  case Q_MASTER_DATA_WRITTEN_CODE: return "Q_MASTER_DATA_WRITTEN_CODE";
  case Q_UPDATED_DB_NAMES: return "Q_UPDATED_DB_NAMES";
  case Q_MICROSECONDS: return "Q_MICROSECONDS";
  }
  sprintf(buf, "CODE#%d", code);
  return buf;
}
#endif

/**
   Macro to check that there is enough space to read from memory.

   @param PTR Pointer to memory
   @param END End of memory
   @param CNT Number of bytes that should be read.
 */
#define CHECK_SPACE(PTR,END,CNT)                      \
  do {                                                \
    DBUG_PRINT("info", ("Read %s", code_name(pos[-1]))); \
    DBUG_ASSERT((PTR) + (CNT) <= (END));              \
    if ((PTR) + (CNT) > (END)) {                      \
      DBUG_PRINT("info", ("query= 0"));               \
      query= 0;                                       \
      DBUG_VOID_RETURN;                               \
    }                                                 \
  } while (0)


/**
  This is used by the SQL slave thread to prepare the event before execution.
*/
Query_log_event::Query_log_event(const char* buf, uint event_len,
                                 const Format_description_log_event
                                 *description_event,
                                 Log_event_type event_type)
  :Log_event(buf, description_event), data_buf(0), query(NullS),
   db(NullS), catalog_len(0), status_vars_len(0),
   flags2_inited(0), sql_mode_inited(0), charset_inited(0),
   auto_increment_increment(1), auto_increment_offset(1),
   time_zone_len(0), lc_time_names_number(0), charset_database_number(0),
   table_map_for_update(0), master_data_written(0),
   mts_accessed_dbs(OVER_MAX_DBS_IN_EVENT_MTS)
{
  ulong data_len;
  uint32 tmp;
  uint8 common_header_len, post_header_len;
  Log_event::Byte *start;
  const Log_event::Byte *end;
  bool catalog_nz= 1;
  DBUG_ENTER("Query_log_event::Query_log_event(char*,...)");

  memset(&user, 0, sizeof(user));
  memset(&host, 0, sizeof(host));
  common_header_len= description_event->common_header_len;
  post_header_len= description_event->post_header_len[event_type-1];
  DBUG_PRINT("info",("event_len: %u  common_header_len: %d  post_header_len: %d",
                     event_len, common_header_len, post_header_len));
  
  /*
    We test if the event's length is sensible, and if so we compute data_len.
    We cannot rely on QUERY_HEADER_LEN here as it would not be format-tolerant.
    We use QUERY_HEADER_MINIMAL_LEN which is the same for 3.23, 4.0 & 5.0.
  */
  if (event_len < (uint)(common_header_len + post_header_len))
    DBUG_VOID_RETURN;				
  data_len = event_len - (common_header_len + post_header_len);
  buf+= common_header_len;
  
  slave_proxy_id= thread_id = uint4korr(buf + Q_THREAD_ID_OFFSET);
  exec_time = uint4korr(buf + Q_EXEC_TIME_OFFSET);
  db_len = (uint)buf[Q_DB_LEN_OFFSET]; // TODO: add a check of all *_len vars
  error_code = uint2korr(buf + Q_ERR_CODE_OFFSET);

  /*
    5.0 format starts here.
    Depending on the format, we may or not have affected/warnings etc
    The remnent post-header to be parsed has length:
  */
  tmp= post_header_len - QUERY_HEADER_MINIMAL_LEN; 
  if (tmp)
  {
    status_vars_len= uint2korr(buf + Q_STATUS_VARS_LEN_OFFSET);
    /*
      Check if status variable length is corrupt and will lead to very
      wrong data. We could be even more strict and require data_len to
      be even bigger, but this will suffice to catch most corruption
      errors that can lead to a crash.
    */
    if (status_vars_len > min<ulong>(data_len, MAX_SIZE_LOG_EVENT_STATUS))
    {
      DBUG_PRINT("info", ("status_vars_len (%u) > data_len (%lu); query= 0",
                          status_vars_len, data_len));
      query= 0;
      DBUG_VOID_RETURN;
    }
    data_len-= status_vars_len;
    DBUG_PRINT("info", ("Query_log_event has status_vars_len: %u",
                        (uint) status_vars_len));
    tmp-= 2;
  } 
  else
  {
    /*
      server version < 5.0 / binlog_version < 4 master's event is 
      relay-logged with storing the original size of the event in
      Q_MASTER_DATA_WRITTEN_CODE status variable.
      The size is to be restored at reading Q_MASTER_DATA_WRITTEN_CODE-marked
      event from the relay log.
    */
    DBUG_ASSERT(description_event->binlog_version < 4);
    master_data_written= data_written;
  }
  /*
    We have parsed everything we know in the post header for QUERY_EVENT,
    the rest of post header is either comes from older version MySQL or
    dedicated to derived events (e.g. Execute_load_query...)
  */

  /* variable-part: the status vars; only in MySQL 5.0  */
  
  start= (Log_event::Byte*) (buf+post_header_len);
  end= (const Log_event::Byte*) (start+status_vars_len);
  for (const Log_event::Byte* pos= start; pos < end;)
  {
    switch (*pos++) {
    case Q_FLAGS2_CODE:
      CHECK_SPACE(pos, end, 4);
      flags2_inited= 1;
      flags2= uint4korr(pos);
      DBUG_PRINT("info",("In Query_log_event, read flags2: %lu", (ulong) flags2));
      pos+= 4;
      break;
    case Q_SQL_MODE_CODE:
    {
#ifndef DBUG_OFF
      char buff[22];
#endif
      CHECK_SPACE(pos, end, 8);
      sql_mode_inited= 1;
      sql_mode= uint8korr(pos);
      DBUG_PRINT("info",("In Query_log_event, read sql_mode: %s",
			 llstr(sql_mode, buff)));
      pos+= 8;
      break;
    }
    case Q_CATALOG_NZ_CODE:
      DBUG_PRINT("info", ("case Q_CATALOG_NZ_CODE; pos: 0x%lx; end: 0x%lx",
                          (ulong) pos, (ulong) end));
      if (get_str_len_and_pointer(&pos, &catalog, &catalog_len, end))
      {
        DBUG_PRINT("info", ("query= 0"));
        query= 0;
        DBUG_VOID_RETURN;
      }
      break;
    case Q_AUTO_INCREMENT:
      CHECK_SPACE(pos, end, 4);
      auto_increment_increment= uint2korr(pos);
      auto_increment_offset=    uint2korr(pos+2);
      pos+= 4;
      break;
    case Q_CHARSET_CODE:
    {
      CHECK_SPACE(pos, end, 6);
      charset_inited= 1;
      memcpy(charset, pos, 6);
      pos+= 6;
      break;
    }
    case Q_TIME_ZONE_CODE:
    {
      if (get_str_len_and_pointer(&pos, &time_zone_str, &time_zone_len, end))
      {
        DBUG_PRINT("info", ("Q_TIME_ZONE_CODE: query= 0"));
        query= 0;
        DBUG_VOID_RETURN;
      }
      break;
    }
    case Q_CATALOG_CODE: /* for 5.0.x where 0<=x<=3 masters */
      CHECK_SPACE(pos, end, 1);
      if ((catalog_len= *pos))
        catalog= (char*) pos+1;                           // Will be copied later
      CHECK_SPACE(pos, end, catalog_len + 2);
      pos+= catalog_len+2; // leap over end 0
      catalog_nz= 0; // catalog has end 0 in event
      break;
    case Q_LC_TIME_NAMES_CODE:
      CHECK_SPACE(pos, end, 2);
      lc_time_names_number= uint2korr(pos);
      pos+= 2;
      break;
    case Q_CHARSET_DATABASE_CODE:
      CHECK_SPACE(pos, end, 2);
      charset_database_number= uint2korr(pos);
      pos+= 2;
      break;
    case Q_TABLE_MAP_FOR_UPDATE_CODE:
      CHECK_SPACE(pos, end, 8);
      table_map_for_update= uint8korr(pos);
      pos+= 8;
      break;
    case Q_MASTER_DATA_WRITTEN_CODE:
      CHECK_SPACE(pos, end, 4);
      data_written= master_data_written= uint4korr(pos);
      pos+= 4;
      break;
    case Q_MICROSECONDS:
    {
      CHECK_SPACE(pos, end, 3);
      when.tv_usec= uint3korr(pos);
      pos+= 3;
      break;
    }
    case Q_INVOKER:
    {
      CHECK_SPACE(pos, end, 1);
      user.length= *pos++;
      CHECK_SPACE(pos, end, user.length);
      user.str= (char *)pos;
      pos+= user.length;

      CHECK_SPACE(pos, end, 1);
      host.length= *pos++;
      CHECK_SPACE(pos, end, host.length);
      host.str= (char *)pos;
      pos+= host.length;
      break;
    }
    case Q_UPDATED_DB_NAMES:
    {
      uchar i= 0;
      CHECK_SPACE(pos, end, 1);
      mts_accessed_dbs= *pos++;
      /* 
         Notice, the following check is positive also in case of
         the master's MAX_DBS_IN_EVENT_MTS > the slave's one and the event 
         contains e.g the master's MAX_DBS_IN_EVENT_MTS db:s.
      */
      if (mts_accessed_dbs > MAX_DBS_IN_EVENT_MTS)
      {
        mts_accessed_dbs= OVER_MAX_DBS_IN_EVENT_MTS;
        break;
      }

      DBUG_ASSERT(mts_accessed_dbs != 0);

      for (i= 0; i < mts_accessed_dbs && pos < start + status_vars_len; i++)
      {
        DBUG_EXECUTE_IF("query_log_event_mts_corrupt_db_names",
                        {
                          if (mts_accessed_dbs == 2)
                          {
                            DBUG_ASSERT(pos[sizeof("d?") - 1] == 0);
                            ((char*) pos)[sizeof("d?") - 1]= 'a';
                          }});
        strncpy(mts_accessed_db_names[i], (char*) pos,
                min<ulong>(NAME_LEN, start + status_vars_len - pos));
        mts_accessed_db_names[i][NAME_LEN - 1]= 0;
        pos+= 1 + strlen((const char*) pos);
      }
      if (i != mts_accessed_dbs || pos > start + status_vars_len)
        DBUG_VOID_RETURN;
      break;
    }
    default:
      /* That's why you must write status vars in growing order of code */
      DBUG_PRINT("info",("Query_log_event has unknown status vars (first has\
 code: %u), skipping the rest of them", (uint) *(pos-1)));
      pos= (const uchar*) end;                         // Break loop
    }
  }

  /**
    Layout for the data buffer is as follows
    +--------+-----------+------+------+---------+----+-------+
    | catlog | time_zone | user | host | db name | \0 | Query |
    +--------+-----------+------+------+---------+----+-------+

    To support the query cache we append the following buffer to the above
    +-------+----------------------------------------+-------+
    |db len | uninitiatlized space of size of db len | FLAGS |
    +-------+----------------------------------------+-------+

    The area of buffer starting from Query field all the way to the end belongs
    to the Query buffer and its structure is described in alloc_query() in
    sql_parse.cc
    */

#if !defined(MYSQL_CLIENT)
  if (!(start= data_buf = (Log_event::Byte*) my_malloc(catalog_len + 1
                                                    +  time_zone_len + 1
                                                    +  user.length + 1
                                                    +  host.length + 1
                                                    +  data_len + 1
                                                    +  sizeof(size_t)//for db_len
                                                    +  db_len + 1
                                                    +  QUERY_CACHE_FLAGS_SIZE,
                                                       MYF(MY_WME))))
#else
  if (!(start= data_buf = (Log_event::Byte*) my_malloc(catalog_len + 1
                                                    +  time_zone_len + 1
                                                    +  user.length + 1
                                                    +  host.length + 1
                                                    +  data_len + 1,
                                                       MYF(MY_WME))))
#endif
      DBUG_VOID_RETURN;
  if (catalog_len)                                  // If catalog is given
  {
    /**
      @todo we should clean up and do only copy_str_and_move; it
      works for both cases.  Then we can remove the catalog_nz
      flag. /sven
    */
    if (likely(catalog_nz)) // true except if event comes from 5.0.0|1|2|3.
      copy_str_and_move(&catalog, &start, catalog_len);
    else
    {
      memcpy(start, catalog, catalog_len+1); // copy end 0
      catalog= (const char *)start;
      start+= catalog_len+1;
    }
  }
  if (time_zone_len)
    copy_str_and_move(&time_zone_str, &start, time_zone_len);

  if (user.length > 0)
    copy_str_and_move((const char **)&(user.str), &start, user.length);
  if (host.length > 0)
    copy_str_and_move((const char **)&(host.str), &start, host.length);

  /**
    if time_zone_len or catalog_len are 0, then time_zone and catalog
    are uninitialized at this point.  shouldn't they point to the
    zero-length null-terminated strings we allocated space for in the
    my_alloc call above? /sven
  */

  /* A 2nd variable part; this is common to all versions */ 
  memcpy((char*) start, end, data_len);          // Copy db and query
  start[data_len]= '\0';              // End query with \0 (For safetly)
  db= (char *)start;
  query= (char *)(start + db_len + 1);
  q_len= data_len - db_len -1;
  /**
    Append the db length at the end of the buffer. This will be used by
    Query_cache::send_result_to_client() in case the query cache is On.
   */
#if !defined(MYSQL_CLIENT)
  size_t db_length= (size_t)db_len;
  memcpy(start + data_len + 1, &db_length, sizeof(size_t));
#endif
  DBUG_VOID_RETURN;
}


#ifdef MYSQL_CLIENT
/**
  Query_log_event::print().

  @todo
    print the catalog ??
*/
void Query_log_event::print_query_header(IO_CACHE* file,
					 PRINT_EVENT_INFO* print_event_info)
{
  // TODO: print the catalog ??
  char buff[48], *end;  // Enough for "SET TIMESTAMP=1305535348.123456"
  char quoted_id[1+ 2*FN_REFLEN+ 2];
  int quoted_len= 0;
  bool different_db= 1;
  uint32 tmp;

  if (!print_event_info->short_form)
  {
    print_header(file, print_event_info, FALSE);
    my_b_printf(file, "\t%s\tthread_id=%lu\texec_time=%lu\terror_code=%d\n",
                get_type_str(), (ulong) thread_id, (ulong) exec_time,
                error_code);
  }

  if ((flags & LOG_EVENT_SUPPRESS_USE_F))
  {
    if (!is_trans_keyword())
      print_event_info->db[0]= '\0';
  }

/*
  option_rewrite_set is used to check whether the USE DATABASE command needs
  to be suppressed or not.
  Suppress if the --rewrite-db  option in use.
  Skip otherwise.
*/
  else if (db && !option_rewrite_set)
  {
#ifdef MYSQL_SERVER
    quoted_len= my_strmov_quoted_identifier(this->thd, (char*)quoted_id, db, 0);
#else
    quoted_len= my_strmov_quoted_identifier((char*)quoted_id, db);
#endif
    quoted_id[quoted_len]= '\0';
    different_db= memcmp(print_event_info->db, db, db_len + 1);
    if (different_db)
      memcpy(print_event_info->db, db, db_len + 1);
    if (db[0] && different_db) 
      my_b_printf(file, "use %s%s\n", quoted_id, print_event_info->delimiter);
  }

  end=int10_to_str((long) when.tv_sec, strmov(buff,"SET TIMESTAMP="),10);
  if (when.tv_usec)
    end+= sprintf(end, ".%06d", (int) when.tv_usec);
  end= strmov(end, print_event_info->delimiter);
  *end++='\n';
  DBUG_ASSERT(end < buff + sizeof(buff));
  my_b_write(file, (uchar*) buff, (uint) (end-buff));
  if ((!print_event_info->thread_id_printed ||
       ((flags & LOG_EVENT_THREAD_SPECIFIC_F) &&
        thread_id != print_event_info->thread_id)))
  {
    // If --short-form, print deterministic value instead of pseudo_thread_id.
    my_b_printf(file,"SET @@session.pseudo_thread_id=%lu%s\n",
                short_form ? 999999999 : (ulong)thread_id,
                print_event_info->delimiter);
    print_event_info->thread_id= thread_id;
    print_event_info->thread_id_printed= 1;
  }

  /*
    If flags2_inited==0, this is an event from 3.23 or 4.0; nothing to
    print (remember we don't produce mixed relay logs so there cannot be
    5.0 events before that one so there is nothing to reset).
  */
  if (likely(flags2_inited)) /* likely as this will mainly read 5.0 logs */
  {
    /* tmp is a bitmask of bits which have changed. */
    if (likely(print_event_info->flags2_inited)) 
      /* All bits which have changed */
      tmp= (print_event_info->flags2) ^ flags2;
    else /* that's the first Query event we read */
    {
      print_event_info->flags2_inited= 1;
      tmp= ~((uint32)0); /* all bits have changed */
    }

    if (unlikely(tmp)) /* some bits have changed */
    {
      bool need_comma= 0;
      my_b_printf(file, "SET ");
      print_set_option(file, tmp, OPTION_NO_FOREIGN_KEY_CHECKS, ~flags2,
                       "@@session.foreign_key_checks", &need_comma);
      print_set_option(file, tmp, OPTION_AUTO_IS_NULL, flags2,
                       "@@session.sql_auto_is_null", &need_comma);
      print_set_option(file, tmp, OPTION_RELAXED_UNIQUE_CHECKS, ~flags2,
                       "@@session.unique_checks", &need_comma);
      print_set_option(file, tmp, OPTION_NOT_AUTOCOMMIT, ~flags2,
                       "@@session.autocommit", &need_comma);
      my_b_printf(file,"%s\n", print_event_info->delimiter);
      print_event_info->flags2= flags2;
    }
  }

  /*
    Now the session variables;
    it's more efficient to pass SQL_MODE as a number instead of a
    comma-separated list.
    FOREIGN_KEY_CHECKS, SQL_AUTO_IS_NULL, UNIQUE_CHECKS are session-only
    variables (they have no global version; they're not listed in
    sql_class.h), The tests below work for pure binlogs or pure relay
    logs. Won't work for mixed relay logs but we don't create mixed
    relay logs (that is, there is no relay log with a format change
    except within the 3 first events, which mysqlbinlog handles
    gracefully). So this code should always be good.
  */

  if (likely(sql_mode_inited) &&
      (unlikely(print_event_info->sql_mode != sql_mode ||
                !print_event_info->sql_mode_inited)))
  {
    my_b_printf(file,"SET @@session.sql_mode=%lu%s\n",
                (ulong)sql_mode, print_event_info->delimiter);
    print_event_info->sql_mode= sql_mode;
    print_event_info->sql_mode_inited= 1;
  }
  if (print_event_info->auto_increment_increment != auto_increment_increment ||
      print_event_info->auto_increment_offset != auto_increment_offset)
  {
    my_b_printf(file,"SET @@session.auto_increment_increment=%lu, @@session.auto_increment_offset=%lu%s\n",
                auto_increment_increment,auto_increment_offset,
                print_event_info->delimiter);
    print_event_info->auto_increment_increment= auto_increment_increment;
    print_event_info->auto_increment_offset=    auto_increment_offset;
  }

  /* TODO: print the catalog when we feature SET CATALOG */

  if (likely(charset_inited) &&
      (unlikely(!print_event_info->charset_inited ||
                memcmp(print_event_info->charset, charset, 6))))
  {
    char *charset_p= charset; // Avoid type-punning warning.
    CHARSET_INFO *cs_info= get_charset(uint2korr(charset_p), MYF(MY_WME));
    if (cs_info)
    {
      /* for mysql client */
      my_b_printf(file, "/*!\\C %s */%s\n",
                  cs_info->csname, print_event_info->delimiter);
    }
    my_b_printf(file,"SET "
                "@@session.character_set_client=%d,"
                "@@session.collation_connection=%d,"
                "@@session.collation_server=%d"
                "%s\n",
                uint2korr(charset_p),
                uint2korr(charset+2),
                uint2korr(charset+4),
                print_event_info->delimiter);
    memcpy(print_event_info->charset, charset, 6);
    print_event_info->charset_inited= 1;
  }
  if (time_zone_len)
  {
    if (memcmp(print_event_info->time_zone_str,
               time_zone_str, time_zone_len+1))
    {
      my_b_printf(file,"SET @@session.time_zone='%s'%s\n",
                  time_zone_str, print_event_info->delimiter);
      memcpy(print_event_info->time_zone_str, time_zone_str, time_zone_len+1);
    }
  }
  if (lc_time_names_number != print_event_info->lc_time_names_number)
  {
    my_b_printf(file, "SET @@session.lc_time_names=%d%s\n",
                lc_time_names_number, print_event_info->delimiter);
    print_event_info->lc_time_names_number= lc_time_names_number;
  }
  if (charset_database_number != print_event_info->charset_database_number)
  {
    if (charset_database_number)
      my_b_printf(file, "SET @@session.collation_database=%d%s\n",
                  charset_database_number, print_event_info->delimiter);
    else
      my_b_printf(file, "SET @@session.collation_database=DEFAULT%s\n",
                  print_event_info->delimiter);
    print_event_info->charset_database_number= charset_database_number;
  }
}


void Query_log_event::print(FILE* file, PRINT_EVENT_INFO* print_event_info)
{
  IO_CACHE *const head= &print_event_info->head_cache;

  /**
    reduce the size of io cache so that the write function is called
    for every call to my_b_write().
   */
  DBUG_EXECUTE_IF ("simulate_file_write_error",
                   {head->write_pos= head->write_end- 500;});
  print_query_header(head, print_event_info);
  my_b_write(head, (uchar*) query, q_len);
  my_b_printf(head, "\n%s\n", print_event_info->delimiter);
}
#endif /* MYSQL_CLIENT */

#if defined(HAVE_REPLICATION) && !defined(MYSQL_CLIENT)

/**
   Associating slave Worker thread to a subset of temporary tables
   belonging to db-partitions the event accesses.
   The pointer if all entries is cleaned.

   @param thd   THD instance pointer
*/
void Query_log_event::attach_temp_tables_worker(THD *thd)
{
  if (!is_mts_worker(thd) || (ends_group() || starts_group()))
    return;
  
  // in over max-db:s case just one special partition is locked
  int parts= ((mts_accessed_dbs == OVER_MAX_DBS_IN_EVENT_MTS) ?
              1 : mts_accessed_dbs);

  DBUG_ASSERT(!thd->temporary_tables);

  for (int i= 0; i < parts; i++)
  {
    mts_move_temp_tables_to_thd(thd,
                                mts_assigned_partitions[i]->temporary_tables);
    mts_assigned_partitions[i]->temporary_tables= NULL;
  }
}

/**
   Dissociating slave Worker thread from its thd->temporary_tables
   to possibly update the involved entries of db-to-worker hash
   with new values of temporary_tables.

   @param thd   THD instance pointer
*/
void Query_log_event::detach_temp_tables_worker(THD *thd)
{
  if (!is_mts_worker(thd))
    return;

  int parts= ((mts_accessed_dbs == OVER_MAX_DBS_IN_EVENT_MTS) ?
              1 : mts_accessed_dbs);
  /*
    todo: optimize for a case of 

    a. one db
       Only detaching temporary_tables from thd to entry would require
       instead of the double-loop below.

    b. unchanged thd->temporary_tables. 
       In such case the involved entries would continue to hold the
       unmodified lists provided that the attach_ method does not
       destroy references to them.
  */
  for (int i= 0; i < parts; i++)
  {
    mts_assigned_partitions[i]->temporary_tables= NULL;
  }

  for (TABLE *table= thd->temporary_tables; table;)
  {
    int i;
    char *db_name= NULL;

    // find which entry to go
    for (i= 0; i < parts; i++)
    {
      db_name= mts_accessed_db_names[i];

      if (!strlen(db_name))
        break;

      // Only default database is rewritten.
      if (!rpl_filter->is_rewrite_empty() && !strcmp(get_db(), db_name))
      {
        size_t dummy_len;
        const char *db_filtered= rpl_filter->get_rewrite_db(db_name, &dummy_len);
        // db_name != db_filtered means that db_name is rewritten.
        if (strcmp(db_name, db_filtered))
          db_name= (char*)db_filtered;
      }

      if (strcmp(table->s->db.str, db_name) < 0)
        continue;
      else
      {
        // When rewrite db rules are used we can not rely on
        // mts_accessed_db_names elements order.
        if (!rpl_filter->is_rewrite_empty() &&
            strcmp(table->s->db.str, db_name))
          continue;
        else
          break;
      }
    }

    DBUG_ASSERT(db_name && (
                !strcmp(table->s->db.str, db_name) ||
                !strlen(db_name))
                );
    DBUG_ASSERT(i < mts_accessed_dbs);

    // table pointer is shifted inside the function
    table= mts_move_temp_table_to_entry(table, thd, mts_assigned_partitions[i]);
  }

  DBUG_ASSERT(!thd->temporary_tables);
#ifndef DBUG_OFF
  for (int i= 0; i < parts; i++)
  {
    DBUG_ASSERT(!mts_assigned_partitions[i]->temporary_tables ||
                !mts_assigned_partitions[i]->temporary_tables->prev);
  }
#endif
}

/*
  Query_log_event::do_apply_event()
*/
int Query_log_event::do_apply_event(Relay_log_info const *rli)
{
  return do_apply_event(rli, query, q_len);
}

/*
  is_silent_error

  Return true if the thread has an error which should be
  handled silently
*/
  
static bool is_silent_error(THD* thd)
{
  DBUG_ENTER("is_silent_error");
  Diagnostics_area::Sql_condition_iterator it=
    thd->get_stmt_da()->sql_conditions();
  const Sql_condition *err;
  while ((err= it++))
  {
    DBUG_PRINT("info", ("has condition %d %s", err->mysql_errno(),
                        err->message_text()));
    switch (err->mysql_errno())
    {
    case ER_SLAVE_SILENT_RETRY_TRANSACTION:
    {
      DBUG_RETURN(true);
    }
    default:
      break;
    }
  }
  DBUG_RETURN(false);
}

/**
  @todo
  Compare the values of "affected rows" around here. Something
  like:
  @code
     if ((uint32) affected_in_event != (uint32) affected_on_slave)
     {
     sql_print_error("Slave: did not get the expected number of affected \
     rows running query from master - expected %d, got %d (this numbers \
     should have matched modulo 4294967296).", 0, ...);
     thd->query_error = 1;
     }
  @endcode
  We may also want an option to tell the slave to ignore "affected"
  mismatch. This mismatch could be implemented with a new ER_ code, and
  to ignore it you would use --slave-skip-errors...
*/
int Query_log_event::do_apply_event(Relay_log_info const *rli,
                                      const char *query_arg, uint32 q_len_arg)
{
  int expected_error,actual_error= 0;
  HA_CREATE_INFO db_options;

  /*
    Colleagues: please never free(thd->catalog) in MySQL. This would
    lead to bugs as here thd->catalog is a part of an alloced block,
    not an entire alloced block (see
    Query_log_event::do_apply_event()). Same for thd->db.  Thank
    you.
  */
  thd->catalog= catalog_len ? (char *) catalog : (char *)"";
  set_thd_db(thd, db, db_len);

  /*
    Setting the character set and collation of the current database thd->db.
   */
  load_db_opt_by_name(thd, thd->db, &db_options);
  if (db_options.default_table_charset)
    thd->db_charset= db_options.default_table_charset;
  thd->variables.auto_increment_increment= auto_increment_increment;
  thd->variables.auto_increment_offset=    auto_increment_offset;

  /*
    InnoDB internally stores the master log position it has executed so far,
    i.e. the position just after the COMMIT event.
    When InnoDB will want to store, the positions in rli won't have
    been updated yet, so group_master_log_* will point to old BEGIN
    and event_master_log* will point to the beginning of current COMMIT.
    But log_pos of the COMMIT Query event is what we want, i.e. the pos of the
    END of the current log event (COMMIT). We save it in rli so that InnoDB can
    access it.
  */
  const_cast<Relay_log_info*>(rli)->set_future_group_master_log_pos(log_pos);
  DBUG_PRINT("info", ("log_pos: %lu", (ulong) log_pos));

  /*
    todo: such cleanup should not be specific to Query event and therefore
          is preferable at a common with other event pre-execution point
  */
  clear_all_errors(thd, const_cast<Relay_log_info*>(rli));
  if (strcmp("COMMIT", query) == 0 && rli->tables_to_lock != NULL)
  {
    /*
      Cleaning-up the last statement context:
      the terminal event of the current statement flagged with
      STMT_END_F got filtered out in ndb circular replication.
    */
    int error;
    char llbuff[22];
    if ((error= rows_event_stmt_cleanup(const_cast<Relay_log_info*>(rli), thd)))
    {
      const_cast<Relay_log_info*>(rli)->report(ERROR_LEVEL, error,
                  "Error in cleaning up after an event preceeding the commit; "
                  "the group log file/position: %s %s",
                  const_cast<Relay_log_info*>(rli)->get_group_master_log_name(),
                  llstr(const_cast<Relay_log_info*>(rli)->get_group_master_log_pos(),
                        llbuff));
    }
    /*
      Executing a part of rli->stmt_done() logics that does not deal
      with group position change. The part is redundant now but is 
      future-change-proof addon, e.g if COMMIT handling will start checking
      invariants like IN_STMT flag must be off at committing the transaction.
    */
    const_cast<Relay_log_info*>(rli)->inc_event_relay_log_pos();
    const_cast<Relay_log_info*>(rli)->clear_flag(Relay_log_info::IN_STMT);
  }
  else
  {
    const_cast<Relay_log_info*>(rli)->slave_close_thread_tables(thd);
  }

  /*
    Note:   We do not need to execute reset_one_shot_variables() if this
            db_ok() test fails.
    Reason: The db stored in binlog events is the same for SET and for
            its companion query.  If the SET is ignored because of
            db_ok(), the companion query will also be ignored, and if
            the companion query is ignored in the db_ok() test of
            ::do_apply_event(), then the companion SET also have so
            we don't need to reset_one_shot_variables().
  */
  if (is_trans_keyword() || rpl_filter->db_ok(thd->db))
  {
    thd->set_time(&when);
    thd->set_query_and_id((char*)query_arg, q_len_arg,
                          thd->charset(), next_query_id());
    thd->variables.pseudo_thread_id= thread_id;		// for temp tables
    attach_temp_tables_worker(thd);
    DBUG_PRINT("query",("%s", thd->query()));

    if (ignored_error_code((expected_error= error_code)) ||
	!unexpected_error_code(expected_error))
    {
      if (flags2_inited)
        /*
          all bits of thd->variables.option_bits which are 1 in OPTIONS_WRITTEN_TO_BIN_LOG
          must take their value from flags2.
        */
        thd->variables.option_bits= flags2|(thd->variables.option_bits & ~OPTIONS_WRITTEN_TO_BIN_LOG);
      /*
        else, we are in a 3.23/4.0 binlog; we previously received a
        Rotate_log_event which reset thd->variables.option_bits and sql_mode etc, so
        nothing to do.
      */
      /*
        We do not replicate MODE_NO_DIR_IN_CREATE. That is, if the master is a
        slave which runs with SQL_MODE=MODE_NO_DIR_IN_CREATE, this should not
        force us to ignore the dir too. Imagine you are a ring of machines, and
        one has a disk problem so that you temporarily need
        MODE_NO_DIR_IN_CREATE on this machine; you don't want it to propagate
        elsewhere (you don't want all slaves to start ignoring the dirs).
      */
      if (sql_mode_inited)
        thd->variables.sql_mode=
          (sql_mode_t) ((thd->variables.sql_mode & MODE_NO_DIR_IN_CREATE) |
                       (sql_mode & ~(ulonglong) MODE_NO_DIR_IN_CREATE));
      if (charset_inited)
      {
        if (rli->cached_charset_compare(charset))
        {
          char *charset_p= charset; // Avoid type-punning warning.
          /* Verify that we support the charsets found in the event. */
          if (!(thd->variables.character_set_client=
                get_charset(uint2korr(charset_p), MYF(MY_WME))) ||
              !(thd->variables.collation_connection=
                get_charset(uint2korr(charset+2), MYF(MY_WME))) ||
              !(thd->variables.collation_server=
                get_charset(uint2korr(charset+4), MYF(MY_WME))))
          {
            /*
              We updated the thd->variables with nonsensical values (0). Let's
              set them to something safe (i.e. which avoids crash), and we'll
              stop with EE_UNKNOWN_CHARSET in compare_errors (unless set to
              ignore this error).
            */
            set_slave_thread_default_charset(thd, rli);
            goto compare_errors;
          }
          thd->update_charset(); // for the charset change to take effect
          /*
            Reset thd->query_string.cs to the newly set value.
            Note, there is a small flaw here. For a very short time frame
            if the new charset is different from the old charset and
            if another thread executes "SHOW PROCESSLIST" after
            the above thd->set_query_and_id() and before this thd->set_query(),
            and if the current query has some non-ASCII characters,
            the another thread may see some '?' marks in the PROCESSLIST
            result. This should be acceptable now. This is a reminder
            to fix this if any refactoring happens here sometime.
          */
          thd->set_query((char*) query_arg, q_len_arg, thd->charset());
        }
      }
      if (time_zone_len)
      {
        String tmp(time_zone_str, time_zone_len, &my_charset_bin);
        if (!(thd->variables.time_zone= my_tz_find(thd, &tmp)))
        {
          my_error(ER_UNKNOWN_TIME_ZONE, MYF(0), tmp.c_ptr());
          thd->variables.time_zone= global_system_variables.time_zone;
          goto compare_errors;
        }
      }
      if (lc_time_names_number)
      {
        if (!(thd->variables.lc_time_names=
              my_locale_by_number(lc_time_names_number)))
        {
          my_printf_error(ER_UNKNOWN_ERROR,
                      "Unknown locale: '%d'", MYF(0), lc_time_names_number);
          thd->variables.lc_time_names= &my_locale_en_US;
          goto compare_errors;
        }
      }
      else
        thd->variables.lc_time_names= &my_locale_en_US;
      if (charset_database_number)
      {
        CHARSET_INFO *cs;
        if (!(cs= get_charset(charset_database_number, MYF(0))))
        {
          char buf[20];
          int10_to_str((int) charset_database_number, buf, -10);
          my_error(ER_UNKNOWN_COLLATION, MYF(0), buf);
          goto compare_errors;
        }
        thd->variables.collation_database= cs;
      }
      else
        thd->variables.collation_database= thd->db_charset;
      
      thd->table_map_for_update= (table_map)table_map_for_update;
      thd->set_invoker(&user, &host);
      /*
        Flag if we need to rollback the statement transaction on
        slave if it by chance succeeds.
        If we expected a non-zero error code and get nothing and,
        it is a concurrency issue or ignorable issue, effects
        of the statement should be rolled back.
      */
      if (expected_error &&
          (ignored_error_code(expected_error) ||
           concurrency_error_code(expected_error)))
      {
        thd->variables.option_bits|= OPTION_MASTER_SQL_ERROR;
      }
      /* Execute the query (note that we bypass dispatch_command()) */
      Parser_state parser_state;
      if (!parser_state.init(thd, thd->query(), thd->query_length()))
      {
        mysql_parse(thd, thd->query(), thd->query_length(), &parser_state);
        /* Finalize server status flags after executing a statement. */
        thd->update_server_status();
        log_slow_statement(thd);
      }

      thd->variables.option_bits&= ~OPTION_MASTER_SQL_ERROR;

      /*
        Resetting the enable_slow_log thd variable.

        We need to reset it back to the opt_log_slow_slave_statements
        value after the statement execution (and slow logging
        is done). It might have changed if the statement was an
        admin statement (in which case, down in mysql_parse execution
        thd->enable_slow_log is set to the value of
        opt_log_slow_admin_statements).
      */
      thd->enable_slow_log= opt_log_slow_slave_statements;
    }
    else
    {
      /*
        The query got a really bad error on the master (thread killed etc),
        which could be inconsistent. Parse it to test the table names: if the
        replicate-*-do|ignore-table rules say "this query must be ignored" then
        we exit gracefully; otherwise we warn about the bad error and tell DBA
        to check/fix it.
      */
      if (mysql_test_parse_for_slave(thd, thd->query(), thd->query_length()))
        clear_all_errors(thd, const_cast<Relay_log_info*>(rli)); /* Can ignore query */
      else
      {
        rli->report(ERROR_LEVEL, ER_ERROR_ON_MASTER, ER(ER_ERROR_ON_MASTER),
                    expected_error, thd->query());
        thd->is_slave_error= 1;
      }
      goto end;
    }

    /* If the query was not ignored, it is printed to the general log */
    if (!thd->is_error() ||
        thd->get_stmt_da()->mysql_errno() != ER_SLAVE_IGNORED_TABLE)
    {
      /* log the rewritten query if the query was rewritten 
         and the option to log raw was not set.
        
         There is an assumption here. We assume that query log
         events can never have multi-statement queries, thus the
         parsed statement is the same as the raw one.
       */
      if (opt_general_log_raw || thd->rewritten_query.length() == 0)
        query_logger.general_log_write(thd, COM_QUERY, thd->query(),
                                       thd->query_length());
      else
        query_logger.general_log_write(thd, COM_QUERY,
                                       thd->rewritten_query.c_ptr_safe(),
                                       thd->rewritten_query.length());
    }

compare_errors:
    /*
      In the slave thread, we may sometimes execute some DROP / * 40005
      TEMPORARY * / TABLE that come from parts of binlogs (likely if we
      use RESET SLAVE or CHANGE MASTER TO), while the temporary table
      has already been dropped. To ignore such irrelevant "table does
      not exist errors", we silently clear the error if TEMPORARY was used.
    */
    if (thd->lex->sql_command == SQLCOM_DROP_TABLE &&
        thd->lex->drop_temporary &&
        thd->is_error() &&
        thd->get_stmt_da()->mysql_errno() == ER_BAD_TABLE_ERROR &&
        !expected_error)
      thd->get_stmt_da()->reset_diagnostics_area();
    /*
      If we expected a non-zero error code, and we don't get the same error
      code, and it should be ignored or is related to a concurrency issue.
    */
    actual_error= thd->is_error() ? thd->get_stmt_da()->mysql_errno() : 0;
    DBUG_PRINT("info",("expected_error: %d  sql_errno: %d",
                       expected_error, actual_error));

    if ((expected_error && expected_error != actual_error &&
         !concurrency_error_code(expected_error)) &&
        !ignored_error_code(actual_error) &&
        !ignored_error_code(expected_error))
    {
      rli->report(ERROR_LEVEL, ER_INCONSISTENT_ERROR, ER(ER_INCONSISTENT_ERROR),
                  ER_SAFE(expected_error), expected_error,
                  (actual_error ?
                   thd->get_stmt_da()->message_text() :
                   "no error"),
                  actual_error, print_slave_db_safe(db), query_arg);
      thd->is_slave_error= 1;
    }
    /*
      If we get the same error code as expected and it is not a concurrency
      issue, or should be ignored.
    */
    else if ((expected_error == actual_error &&
              !concurrency_error_code(expected_error)) ||
             ignored_error_code(actual_error))
    {
      DBUG_PRINT("info",("error ignored"));
      if (log_warnings > 1 && ignored_error_code(actual_error))
      {
	    rli->report(WARNING_LEVEL, actual_error,
                "Could not execute %s event. Detailed error: %s;",
		 get_type_str(), thd->get_stmt_da()->message_text());
      }
      clear_all_errors(thd, const_cast<Relay_log_info*>(rli));
      thd->killed= THD::NOT_KILLED;
    }
    /*
      Other cases: mostly we expected no error and get one.
    */
    else if (thd->is_slave_error || thd->is_fatal_error)
    {
      if (!is_silent_error(thd))
      {
        rli->report(ERROR_LEVEL, actual_error,
                    "Error '%s' on query. Default database: '%s'. Query: '%s'",
                    (actual_error ?
                     thd->get_stmt_da()->message_text() :
                     "unexpected success or fatal error"),
                    print_slave_db_safe(thd->db), query_arg);
      }
      thd->is_slave_error= 1;
    }

    /*
      TODO: compare the values of "affected rows" around here. Something
      like:
      if ((uint32) affected_in_event != (uint32) affected_on_slave)
      {
      sql_print_error("Slave: did not get the expected number of affected \
      rows running query from master - expected %d, got %d (this numbers \
      should have matched modulo 4294967296).", 0, ...);
      thd->is_slave_error = 1;
      }
      We may also want an option to tell the slave to ignore "affected"
      mismatch. This mismatch could be implemented with a new ER_ code, and
      to ignore it you would use --slave-skip-errors...

      To do the comparison we need to know the value of "affected" which the
      above mysql_parse() computed. And we need to know the value of
      "affected" in the master's binlog. Both will be implemented later. The
      important thing is that we now have the format ready to log the values
      of "affected" in the binlog. So we can release 5.0.0 before effectively
      logging "affected" and effectively comparing it.
    */
  } /* End of if (db_ok(... */

  {
    /**
      The following failure injecion works in cooperation with tests
      setting @@global.debug= 'd,stop_slave_middle_group'.
      The sql thread receives the killed status and will proceed
      to shutdown trying to finish incomplete events group.
    */

    // TODO: address the middle-group killing in MTS case

    DBUG_EXECUTE_IF("stop_slave_middle_group",
                    if (strcmp("COMMIT", query) != 0 &&
                        strcmp("BEGIN", query) != 0)
                    {
                      if (thd->transaction.all.cannot_safely_rollback())
                        const_cast<Relay_log_info*>(rli)->abort_slave= 1;
                    };);
  }

end:

  if (thd->temporary_tables)
    detach_temp_tables_worker(thd);
  /*
    Probably we have set thd->query, thd->db, thd->catalog to point to places
    in the data_buf of this event. Now the event is going to be deleted
    probably, so data_buf will be freed, so the thd->... listed above will be
    pointers to freed memory.
    So we must set them to 0, so that those bad pointers values are not later
    used. Note that "cleanup" queries like automatic DROP TEMPORARY TABLE
    don't suffer from these assignments to 0 as DROP TEMPORARY
    TABLE uses the db.table syntax.
  */
  thd->catalog= 0;
  thd->set_db(NULL, 0);                 /* will free the current database */
  thd->reset_query();
  thd->lex->sql_command= SQLCOM_END;
  DBUG_PRINT("info", ("end: query= 0"));
  /*
    As a disk space optimization, future masters will not log an event for
    LAST_INSERT_ID() if that function returned 0 (and thus they will be able
    to replace the THD::stmt_depends_on_first_successful_insert_id_in_prev_stmt
    variable by (THD->first_successful_insert_id_in_prev_stmt > 0) ; with the
    resetting below we are ready to support that.
  */
  thd->first_successful_insert_id_in_prev_stmt_for_binlog= 0;
  thd->first_successful_insert_id_in_prev_stmt= 0;
  thd->stmt_depends_on_first_successful_insert_id_in_prev_stmt= 0;
  free_root(thd->mem_root,MYF(MY_KEEP_PREALLOC));
  return thd->is_slave_error;
}

int Query_log_event::do_update_pos(Relay_log_info *rli)
{
  /*
    Note that we will not increment group* positions if we are just
    after a SET ONE_SHOT, because SET ONE_SHOT should not be separated
    from its following updating query.
  */
  int ret= 0;
  if (thd->one_shot_set)
  {
    rli->inc_event_relay_log_pos();
  }
  else
    ret= Log_event::do_update_pos(rli);

  DBUG_EXECUTE_IF("crash_after_commit_and_update_pos",
       if (!strcmp("COMMIT", query))
       {
         sql_print_information("Crashing crash_after_commit_and_update_pos.");
         rli->flush_info(true);
         ha_flush_logs(0); 
         DBUG_SUICIDE();
       }
  );
  
  return ret;
}


Log_event::enum_skip_reason
Query_log_event::do_shall_skip(Relay_log_info *rli)
{
  DBUG_ENTER("Query_log_event::do_shall_skip");
  DBUG_PRINT("debug", ("query: %s; q_len: %d", query, q_len));
  DBUG_ASSERT(query && q_len > 0);

  if (rli->slave_skip_counter > 0)
  {
    if (strcmp("BEGIN", query) == 0)
    {
      thd->variables.option_bits|= OPTION_BEGIN;
      DBUG_RETURN(Log_event::continue_group(rli));
    }

    if (strcmp("COMMIT", query) == 0 || strcmp("ROLLBACK", query) == 0)
    {
      thd->variables.option_bits&= ~OPTION_BEGIN;
      DBUG_RETURN(Log_event::EVENT_SKIP_COUNT);
    }
  }
  DBUG_RETURN(Log_event::do_shall_skip(rli));
}

#endif


/**************************************************************************
	Start_log_event_v3 methods
**************************************************************************/

#ifndef MYSQL_CLIENT
Start_log_event_v3::Start_log_event_v3()
  :Log_event(), created(0), binlog_version(BINLOG_VERSION),
   dont_set_created(0)
{
  memcpy(server_version, ::server_version, ST_SERVER_VER_LEN);
}
#endif

/*
  Start_log_event_v3::pack_info()
*/

#if defined(HAVE_REPLICATION) && !defined(MYSQL_CLIENT)
int Start_log_event_v3::pack_info(Protocol *protocol)
{
  char buf[12 + ST_SERVER_VER_LEN + 14 + 22], *pos;
  pos= strmov(buf, "Server ver: ");
  pos= strmov(pos, server_version);
  pos= strmov(pos, ", Binlog ver: ");
  pos= int10_to_str(binlog_version, pos, 10);
  protocol->store(buf, (uint) (pos-buf), &my_charset_bin);
  return 0;
}
#endif


/*
  Start_log_event_v3::print()
*/

#ifdef MYSQL_CLIENT
void Start_log_event_v3::print(FILE* file, PRINT_EVENT_INFO* print_event_info)
{
  DBUG_ENTER("Start_log_event_v3::print");

  IO_CACHE *const head= &print_event_info->head_cache;

  if (!print_event_info->short_form)
  {
    print_header(head, print_event_info, FALSE);
    my_b_printf(head, "\tStart: binlog v %d, server v %s created ",
                binlog_version, server_version);
    print_timestamp(head, NULL);
    if (created)
      my_b_printf(head," at startup");
    my_b_printf(head, "\n");
    if (flags & LOG_EVENT_BINLOG_IN_USE_F)
      my_b_printf(head, "# Warning: this binlog is either in use or was not "
                  "closed properly.\n");
  }
  if (!is_artificial_event() && created)
  {
#ifdef WHEN_WE_HAVE_THE_RESET_CONNECTION_SQL_COMMAND
    /*
      This is for mysqlbinlog: like in replication, we want to delete the stale
      tmp files left by an unclean shutdown of mysqld (temporary tables)
      and rollback unfinished transaction.
      Probably this can be done with RESET CONNECTION (syntax to be defined).
    */
    my_b_printf(head,"RESET CONNECTION%s\n", print_event_info->delimiter);
#else
    my_b_printf(head,"ROLLBACK%s\n", print_event_info->delimiter);
#endif
  }
  if (temp_buf &&
      print_event_info->base64_output_mode != BASE64_OUTPUT_NEVER &&
      !print_event_info->short_form)
  {
    if (print_event_info->base64_output_mode != BASE64_OUTPUT_DECODE_ROWS)
      my_b_printf(head, "BINLOG '\n");
    print_base64(head, print_event_info, FALSE);
    print_event_info->printed_fd_event= TRUE;
  }
  DBUG_VOID_RETURN;
}
#endif /* MYSQL_CLIENT */

/*
  Start_log_event_v3::Start_log_event_v3()
*/

Start_log_event_v3::Start_log_event_v3(const char* buf,
                                       const Format_description_log_event
                                       *description_event)
  :Log_event(buf, description_event)
{
  buf+= description_event->common_header_len;
  binlog_version= uint2korr(buf+ST_BINLOG_VER_OFFSET);
  memcpy(server_version, buf+ST_SERVER_VER_OFFSET,
	 ST_SERVER_VER_LEN);
  // prevent overrun if log is corrupted on disk
  server_version[ST_SERVER_VER_LEN-1]= 0;
  created= uint4korr(buf+ST_CREATED_OFFSET);
  dont_set_created= 1;
}


/*
  Start_log_event_v3::write()
*/

#ifndef MYSQL_CLIENT
bool Start_log_event_v3::write(IO_CACHE* file)
{
  char buff[START_V3_HEADER_LEN];
  int2store(buff + ST_BINLOG_VER_OFFSET,binlog_version);
  memcpy(buff + ST_SERVER_VER_OFFSET,server_version,ST_SERVER_VER_LEN);
  if (!dont_set_created)
    created= get_time();
  int4store(buff + ST_CREATED_OFFSET,created);
  return (write_header(file, sizeof(buff)) ||
          wrapper_my_b_safe_write(file, (uchar*) buff, sizeof(buff)) ||
	  write_footer(file));
}
#endif


#if defined(HAVE_REPLICATION) && !defined(MYSQL_CLIENT)

/**
  Start_log_event_v3::do_apply_event() .
  The master started

    IMPLEMENTATION
    - To handle the case where the master died without having time to write
    DROP TEMPORARY TABLE, DO RELEASE_LOCK (prepared statements' deletion is
    TODO), we clean up all temporary tables that we got, if we are sure we
    can (see below).

  @todo
    - Remove all active user locks.
    Guilhem 2003-06: this is true but not urgent: the worst it can cause is
    the use of a bit of memory for a user lock which will not be used
    anymore. If the user lock is later used, the old one will be released. In
    other words, no deadlock problem.
*/

int Start_log_event_v3::do_apply_event(Relay_log_info const *rli)
{
  DBUG_ENTER("Start_log_event_v3::do_apply_event");
  int error= 0;
  switch (binlog_version)
  {
  case 3:
  case 4:
    /*
      This can either be 4.x (then a Start_log_event_v3 is only at master
      startup so we are sure the master has restarted and cleared his temp
      tables; the event always has 'created'>0) or 5.0 (then we have to test
      'created').
    */
    if (created)
    {
      error= close_temporary_tables(thd);
      cleanup_load_tmpdir();
    }
    else
    {
      /*
        Set all temporary tables thread references to the current thread
        as they may point to the "old" SQL slave thread in case of its
        restart.
      */
      TABLE *table;
      for (table= thd->temporary_tables; table; table= table->next)
        table->in_use= thd;
    }
    break;

    /*
       Now the older formats; in that case load_tmpdir is cleaned up by the I/O
       thread.
    */
  case 1:
    if (strncmp(rli->get_rli_description_event()->server_version,
                "3.23.57",7) >= 0 && created)
    {
      /*
        Can distinguish, based on the value of 'created': this event was
        generated at master startup.
      */
      error= close_temporary_tables(thd);
    }
    /*
      Otherwise, can't distinguish a Start_log_event generated at
      master startup and one generated by master FLUSH LOGS, so cannot
      be sure temp tables have to be dropped. So do nothing.
    */
    break;
  default:
    /* this case is impossible */
    DBUG_RETURN(1);
  }
  DBUG_RETURN(error);
}
#endif /* defined(HAVE_REPLICATION) && !defined(MYSQL_CLIENT) */

/***************************************************************************
       Format_description_log_event methods
****************************************************************************/

/**
  Format_description_log_event 1st ctor.

    Ctor. Can be used to create the event to write to the binary log (when the
    server starts or when FLUSH LOGS), or to create artificial events to parse
    binlogs from MySQL 3.23 or 4.x.
    When in a client, only the 2nd use is possible.

  @param binlog_version         the binlog version for which we want to build
                                an event. Can be 1 (=MySQL 3.23), 3 (=4.0.x
                                x>=2 and 4.1) or 4 (MySQL 5.0). Note that the
                                old 4.0 (binlog version 2) is not supported;
                                it should not be used for replication with
                                5.0.
  @param server_ver             a string containing the server version.
*/

Format_description_log_event::
Format_description_log_event(uint8 binlog_ver, const char* server_ver)
  :Start_log_event_v3(), event_type_permutation(0)
{
  binlog_version= binlog_ver;
  switch (binlog_ver) {
  case 4: /* MySQL 5.0 */
    memcpy(server_version, ::server_version, ST_SERVER_VER_LEN);
    DBUG_EXECUTE_IF("pretend_version_50034_in_binlog",
                    strmov(server_version, "5.0.34"););
    common_header_len= LOG_EVENT_HEADER_LEN;
    number_of_event_types= LOG_EVENT_TYPES;
    /* we'll catch my_malloc() error in is_valid() */
    post_header_len=(uint8*) my_malloc(number_of_event_types*sizeof(uint8)
                                       + BINLOG_CHECKSUM_ALG_DESC_LEN,
                                       MYF(0));
    /*
      This long list of assignments is not beautiful, but I see no way to
      make it nicer, as the right members are #defines, not array members, so
      it's impossible to write a loop.
    */
    if (post_header_len)
    {
#ifndef DBUG_OFF
      // Allows us to sanity-check that all events initialized their
      // events (see the end of this 'if' block).
      memset(post_header_len, 255, number_of_event_types*sizeof(uint8));
#endif

      /* Note: all event types must explicitly fill in their lengths here. */
      post_header_len[START_EVENT_V3-1]= START_V3_HEADER_LEN;
      post_header_len[QUERY_EVENT-1]= QUERY_HEADER_LEN;
      post_header_len[STOP_EVENT-1]= STOP_HEADER_LEN;
      post_header_len[ROTATE_EVENT-1]= ROTATE_HEADER_LEN;
      post_header_len[INTVAR_EVENT-1]= INTVAR_HEADER_LEN;
      post_header_len[LOAD_EVENT-1]= LOAD_HEADER_LEN;
      post_header_len[SLAVE_EVENT-1]= 0;   /* Unused because the code for Slave log event was removed. (15th Oct. 2010) */
      post_header_len[CREATE_FILE_EVENT-1]= CREATE_FILE_HEADER_LEN;
      post_header_len[APPEND_BLOCK_EVENT-1]= APPEND_BLOCK_HEADER_LEN;
      post_header_len[EXEC_LOAD_EVENT-1]= EXEC_LOAD_HEADER_LEN;
      post_header_len[DELETE_FILE_EVENT-1]= DELETE_FILE_HEADER_LEN;
      post_header_len[NEW_LOAD_EVENT-1]= NEW_LOAD_HEADER_LEN;
      post_header_len[RAND_EVENT-1]= RAND_HEADER_LEN;
      post_header_len[USER_VAR_EVENT-1]= USER_VAR_HEADER_LEN;
      post_header_len[FORMAT_DESCRIPTION_EVENT-1]= FORMAT_DESCRIPTION_HEADER_LEN;
      post_header_len[XID_EVENT-1]= XID_HEADER_LEN;
      post_header_len[BEGIN_LOAD_QUERY_EVENT-1]= BEGIN_LOAD_QUERY_HEADER_LEN;
      post_header_len[EXECUTE_LOAD_QUERY_EVENT-1]= EXECUTE_LOAD_QUERY_HEADER_LEN;
      /*
        The PRE_GA events are never be written to any binlog, but
        their lengths are included in Format_description_log_event.
        Hence, we need to be assign some value here, to avoid reading
        uninitialized memory when the array is written to disk.
      */
      post_header_len[PRE_GA_WRITE_ROWS_EVENT-1] = 0;
      post_header_len[PRE_GA_UPDATE_ROWS_EVENT-1] = 0;
      post_header_len[PRE_GA_DELETE_ROWS_EVENT-1] = 0;

      post_header_len[TABLE_MAP_EVENT-1]=       TABLE_MAP_HEADER_LEN;
      post_header_len[WRITE_ROWS_EVENT_V1-1]=   ROWS_HEADER_LEN_V1;
      post_header_len[UPDATE_ROWS_EVENT_V1-1]=  ROWS_HEADER_LEN_V1;
      post_header_len[DELETE_ROWS_EVENT_V1-1]=  ROWS_HEADER_LEN_V1;
      /*
        We here have the possibility to simulate a master of before we changed
        the table map id to be stored in 6 bytes: when it was stored in 4
        bytes (=> post_header_len was 6). This is used to test backward
        compatibility.
        This code can be removed after a few months (today is Dec 21st 2005),
        when we know that the 4-byte masters are not deployed anymore (check
        with Tomas Ulin first!), and the accompanying test (rpl_row_4_bytes)
        too.
      */
      DBUG_EXECUTE_IF("old_row_based_repl_4_byte_map_id_master",
                      post_header_len[TABLE_MAP_EVENT-1]=
                      post_header_len[WRITE_ROWS_EVENT_V1-1]=
                      post_header_len[UPDATE_ROWS_EVENT_V1-1]=
                      post_header_len[DELETE_ROWS_EVENT_V1-1]= 6;);
      post_header_len[INCIDENT_EVENT-1]= INCIDENT_HEADER_LEN;
      post_header_len[HEARTBEAT_LOG_EVENT-1]= 0;
      post_header_len[IGNORABLE_LOG_EVENT-1]= IGNORABLE_HEADER_LEN;
      post_header_len[ROWS_QUERY_LOG_EVENT-1]= IGNORABLE_HEADER_LEN;
      post_header_len[WRITE_ROWS_EVENT-1]=  ROWS_HEADER_LEN_V2;
      post_header_len[UPDATE_ROWS_EVENT-1]= ROWS_HEADER_LEN_V2;
      post_header_len[DELETE_ROWS_EVENT-1]= ROWS_HEADER_LEN_V2;
      post_header_len[GTID_LOG_EVENT-1]=
        post_header_len[ANONYMOUS_GTID_LOG_EVENT-1]=
        Gtid_log_event::POST_HEADER_LENGTH;
      post_header_len[PREVIOUS_GTIDS_LOG_EVENT-1]= IGNORABLE_HEADER_LEN;

      // Sanity-check that all post header lengths are initialized.
      int i;
      for (i=0; i<number_of_event_types; i++)
        DBUG_ASSERT(post_header_len[i] != 255);
    }
    break;

  case 1: /* 3.23 */
  case 3: /* 4.0.x x>=2 */
    /*
      We build an artificial (i.e. not sent by the master) event, which
      describes what those old master versions send.
    */
    if (binlog_ver==1)
      strmov(server_version, server_ver ? server_ver : "3.23");
    else
      strmov(server_version, server_ver ? server_ver : "4.0");
    common_header_len= binlog_ver==1 ? OLD_HEADER_LEN :
      LOG_EVENT_MINIMAL_HEADER_LEN;
    /*
      The first new event in binlog version 4 is Format_desc. So any event type
      after that does not exist in older versions. We use the events known by
      version 3, even if version 1 had only a subset of them (this is not a
      problem: it uses a few bytes for nothing but unifies code; it does not
      make the slave detect less corruptions).
    */
    number_of_event_types= FORMAT_DESCRIPTION_EVENT - 1;
    post_header_len=(uint8*) my_malloc(number_of_event_types*sizeof(uint8),
                                       MYF(0));
    if (post_header_len)
    {
      post_header_len[START_EVENT_V3-1]= START_V3_HEADER_LEN;
      post_header_len[QUERY_EVENT-1]= QUERY_HEADER_MINIMAL_LEN;
      post_header_len[STOP_EVENT-1]= 0;
      post_header_len[ROTATE_EVENT-1]= (binlog_ver==1) ? 0 : ROTATE_HEADER_LEN;
      post_header_len[INTVAR_EVENT-1]= 0;
      post_header_len[LOAD_EVENT-1]= LOAD_HEADER_LEN;
      post_header_len[SLAVE_EVENT-1]= 0;  /* Unused because the code for Slave log event was removed. (15th Oct. 2010) */
      post_header_len[CREATE_FILE_EVENT-1]= CREATE_FILE_HEADER_LEN;
      post_header_len[APPEND_BLOCK_EVENT-1]= APPEND_BLOCK_HEADER_LEN;
      post_header_len[EXEC_LOAD_EVENT-1]= EXEC_LOAD_HEADER_LEN;
      post_header_len[DELETE_FILE_EVENT-1]= DELETE_FILE_HEADER_LEN;
      post_header_len[NEW_LOAD_EVENT-1]= post_header_len[LOAD_EVENT-1];
      post_header_len[RAND_EVENT-1]= 0;
      post_header_len[USER_VAR_EVENT-1]= 0;
    }
    break;
  default: /* Includes binlog version 2 i.e. 4.0.x x<=1 */
    post_header_len= 0; /* will make is_valid() fail */
    break;
  }
  calc_server_version_split();
  checksum_alg= (uint8) BINLOG_CHECKSUM_ALG_UNDEF;
}


/**
  The problem with this constructor is that the fixed header may have a
  length different from this version, but we don't know this length as we
  have not read the Format_description_log_event which says it, yet. This
  length is in the post-header of the event, but we don't know where the
  post-header starts.

  So this type of event HAS to:
  - either have the header's length at the beginning (in the header, at a
  fixed position which will never be changed), not in the post-header. That
  would make the header be "shifted" compared to other events.
  - or have a header of size LOG_EVENT_MINIMAL_HEADER_LEN (19), in all future
  versions, so that we know for sure.

  I (Guilhem) chose the 2nd solution. Rotate has the same constraint (because
  it is sent before Format_description_log_event).
*/

Format_description_log_event::
Format_description_log_event(const char* buf,
                             uint event_len,
                             const
                             Format_description_log_event*
                             description_event)
  :Start_log_event_v3(buf, description_event), event_type_permutation(0)
{
  ulong ver_calc;
  DBUG_ENTER("Format_description_log_event::Format_description_log_event(char*,...)");
  buf+= LOG_EVENT_MINIMAL_HEADER_LEN;
  if ((common_header_len=buf[ST_COMMON_HEADER_LEN_OFFSET]) < OLD_HEADER_LEN)
    DBUG_VOID_RETURN; /* sanity check */
  number_of_event_types=
    event_len - (LOG_EVENT_MINIMAL_HEADER_LEN + ST_COMMON_HEADER_LEN_OFFSET + 1);
  DBUG_PRINT("info", ("common_header_len=%d number_of_event_types=%d",
                      common_header_len, number_of_event_types));
  /* If alloc fails, we'll detect it in is_valid() */

  post_header_len= (uint8*) my_memdup((uchar*)buf+ST_COMMON_HEADER_LEN_OFFSET+1,
                                      number_of_event_types*
                                      sizeof(*post_header_len),
                                      MYF(0));
  calc_server_version_split();
  if ((ver_calc= get_version_product()) >= checksum_version_product)
  {
    /* the last bytes are the checksum alg desc and value (or value's room) */
    number_of_event_types -= BINLOG_CHECKSUM_ALG_DESC_LEN;
    /*
      FD from the checksum-home version server (ver_calc ==
      checksum_version_product) must have 
      number_of_event_types == LOG_EVENT_TYPES.
    */
    DBUG_ASSERT(ver_calc != checksum_version_product ||
                number_of_event_types == LOG_EVENT_TYPES);
    checksum_alg= post_header_len[number_of_event_types];
  }
  else
  {
    checksum_alg= (uint8) BINLOG_CHECKSUM_ALG_UNDEF;
  }

  /*
    In some previous versions, the events were given other event type
    id numbers than in the present version. When replicating from such
    a version, we therefore set up an array that maps those id numbers
    to the id numbers of the present server.

    If post_header_len is null, it means malloc failed, and is_valid
    will fail, so there is no need to do anything.

    The trees in which events have wrong id's are:

    mysql-5.1-wl1012.old mysql-5.1-wl2325-5.0-drop6p13-alpha
    mysql-5.1-wl2325-5.0-drop6 mysql-5.1-wl2325-5.0
    mysql-5.1-wl2325-no-dd

    (this was found by grepping for two lines in sequence where the
    first matches "FORMAT_DESCRIPTION_EVENT," and the second matches
    "TABLE_MAP_EVENT," in log_event.h in all trees)

    In these trees, the following server_versions existed since
    TABLE_MAP_EVENT was introduced:

    5.1.1-a_drop5p3   5.1.1-a_drop5p4        5.1.1-alpha
    5.1.2-a_drop5p10  5.1.2-a_drop5p11       5.1.2-a_drop5p12
    5.1.2-a_drop5p13  5.1.2-a_drop5p14       5.1.2-a_drop5p15
    5.1.2-a_drop5p16  5.1.2-a_drop5p16b      5.1.2-a_drop5p16c
    5.1.2-a_drop5p17  5.1.2-a_drop5p4        5.1.2-a_drop5p5
    5.1.2-a_drop5p6   5.1.2-a_drop5p7        5.1.2-a_drop5p8
    5.1.2-a_drop5p9   5.1.3-a_drop5p17       5.1.3-a_drop5p17b
    5.1.3-a_drop5p17c 5.1.4-a_drop5p18       5.1.4-a_drop5p19
    5.1.4-a_drop5p20  5.1.4-a_drop6p0        5.1.4-a_drop6p1
    5.1.4-a_drop6p2   5.1.5-a_drop5p20       5.2.0-a_drop6p3
    5.2.0-a_drop6p4   5.2.0-a_drop6p5        5.2.0-a_drop6p6
    5.2.1-a_drop6p10  5.2.1-a_drop6p11       5.2.1-a_drop6p12
    5.2.1-a_drop6p6   5.2.1-a_drop6p7        5.2.1-a_drop6p8
    5.2.2-a_drop6p13  5.2.2-a_drop6p13-alpha 5.2.2-a_drop6p13b
    5.2.2-a_drop6p13c

    (this was found by grepping for "mysql," in all historical
    versions of configure.in in the trees listed above).

    There are 5.1.1-alpha versions that use the new event id's, so we
    do not test that version string.  So replication from 5.1.1-alpha
    with the other event id's to a new version does not work.
    Moreover, we can safely ignore the part after drop[56].  This
    allows us to simplify the big list above to the following regexes:

    5\.1\.[1-5]-a_drop5.*
    5\.1\.4-a_drop6.*
    5\.2\.[0-2]-a_drop6.*

    This is what we test for in the 'if' below.
  */
  if (post_header_len &&
      server_version[0] == '5' && server_version[1] == '.' &&
      server_version[3] == '.' &&
      strncmp(server_version + 5, "-a_drop", 7) == 0 &&
      ((server_version[2] == '1' &&
        server_version[4] >= '1' && server_version[4] <= '5' &&
        server_version[12] == '5') ||
       (server_version[2] == '1' &&
        server_version[4] == '4' &&
        server_version[12] == '6') ||
       (server_version[2] == '2' &&
        server_version[4] >= '0' && server_version[4] <= '2' &&
        server_version[12] == '6')))
  {
    if (number_of_event_types != 22)
    {
      DBUG_PRINT("info", (" number_of_event_types=%d",
                          number_of_event_types));
      /* this makes is_valid() return false. */
      my_free(post_header_len);
      post_header_len= NULL;
      DBUG_VOID_RETURN;
    }
    static const uint8 perm[23]=
      {
        UNKNOWN_EVENT, START_EVENT_V3, QUERY_EVENT, STOP_EVENT, ROTATE_EVENT,
        INTVAR_EVENT, LOAD_EVENT, SLAVE_EVENT, CREATE_FILE_EVENT,
        APPEND_BLOCK_EVENT, EXEC_LOAD_EVENT, DELETE_FILE_EVENT,
        NEW_LOAD_EVENT,
        RAND_EVENT, USER_VAR_EVENT,
        FORMAT_DESCRIPTION_EVENT,
        TABLE_MAP_EVENT,
        PRE_GA_WRITE_ROWS_EVENT,
        PRE_GA_UPDATE_ROWS_EVENT,
        PRE_GA_DELETE_ROWS_EVENT,
        XID_EVENT,
        BEGIN_LOAD_QUERY_EVENT,
        EXECUTE_LOAD_QUERY_EVENT,
      };
    event_type_permutation= perm;
    /*
      Since we use (permuted) event id's to index the post_header_len
      array, we need to permute the post_header_len array too.
    */
    uint8 post_header_len_temp[23];
    for (int i= 1; i < 23; i++)
      post_header_len_temp[perm[i] - 1]= post_header_len[i - 1];
    for (int i= 0; i < 22; i++)
      post_header_len[i] = post_header_len_temp[i];
  }
  DBUG_VOID_RETURN;
}

#ifndef MYSQL_CLIENT
bool Format_description_log_event::write(IO_CACHE* file)
{
  bool ret;
  bool no_checksum;
  /*
    We don't call Start_log_event_v3::write() because this would make 2
    my_b_safe_write().
  */
  uchar buff[FORMAT_DESCRIPTION_HEADER_LEN + BINLOG_CHECKSUM_ALG_DESC_LEN];
  size_t rec_size= sizeof(buff);
  int2store(buff + ST_BINLOG_VER_OFFSET,binlog_version);
  memcpy((char*) buff + ST_SERVER_VER_OFFSET,server_version,ST_SERVER_VER_LEN);
  if (!dont_set_created)
    created= get_time();
  int4store(buff + ST_CREATED_OFFSET,created);
  buff[ST_COMMON_HEADER_LEN_OFFSET]= LOG_EVENT_HEADER_LEN;
  memcpy((char*) buff+ST_COMMON_HEADER_LEN_OFFSET + 1, (uchar*) post_header_len,
         LOG_EVENT_TYPES);
  /*
    if checksum is requested
    record the checksum-algorithm descriptor next to
    post_header_len vector which will be followed by the checksum value.
    Master is supposed to trigger checksum computing by binlog_checksum_options,
    slave does it via marking the event according to
    FD_queue checksum_alg value.
  */
  compile_time_assert(sizeof(BINLOG_CHECKSUM_ALG_DESC_LEN == 1));
#ifndef DBUG_OFF
  data_written= 0; // to prepare for need_checksum assert
#endif
  buff[FORMAT_DESCRIPTION_HEADER_LEN]= need_checksum() ?
    checksum_alg : (uint8) BINLOG_CHECKSUM_ALG_OFF;
  /* 
     FD of checksum-aware server is always checksum-equipped, (V) is in,
     regardless of @@global.binlog_checksum policy.
     Thereby a combination of (A) == 0, (V) != 0 means
     it's the checksum-aware server's FD event that heads checksum-free binlog
     file. 
     Here 0 stands for checksumming OFF to evaluate (V) as 0 is that case.
     A combination of (A) != 0, (V) != 0 denotes FD of the checksum-aware server
     heading the checksummed binlog.
     (A), (V) presence in FD of the checksum-aware server makes the event
     1 + 4 bytes bigger comparing to the former FD.
  */

  if ((no_checksum= (checksum_alg == BINLOG_CHECKSUM_ALG_OFF)))
  {
    checksum_alg= BINLOG_CHECKSUM_ALG_CRC32;  // Forcing (V) room to fill anyway
  }
  ret= (write_header(file, rec_size) ||
        wrapper_my_b_safe_write(file, buff, rec_size) ||
        write_footer(file));
  if (no_checksum)
    checksum_alg= BINLOG_CHECKSUM_ALG_OFF;
  return ret;
}
#endif

#if defined(HAVE_REPLICATION) && !defined(MYSQL_CLIENT)
int Format_description_log_event::do_apply_event(Relay_log_info const *rli)
{
  int ret= 0;
  DBUG_ENTER("Format_description_log_event::do_apply_event");

  /*
    As a transaction NEVER spans on 2 or more binlogs:
    if we have an active transaction at this point, the master died
    while writing the transaction to the binary log, i.e. while
    flushing the binlog cache to the binlog. XA guarantees that master has
    rolled back. So we roll back.
    Note: this event could be sent by the master to inform us of the
    format of its binlog; in other words maybe it is not at its
    original place when it comes to us; we'll know this by checking
    log_pos ("artificial" events have log_pos == 0).
  */
  if (!is_artificial_event() && created && thd->transaction.all.ha_list)
  {
    /* This is not an error (XA is safe), just an information */
    rli->report(INFORMATION_LEVEL, 0,
                "Rolling back unfinished transaction (no COMMIT "
                "or ROLLBACK in relay log). A probable cause is that "
                "the master died while writing the transaction to "
                "its binary log, thus rolled back too."); 
    const_cast<Relay_log_info*>(rli)->cleanup_context(thd, 1);
  }

  /*
    If this event comes from ourselves, there is no cleaning task to
    perform, we don't call Start_log_event_v3::do_apply_event()
    (this was just to update the log's description event).
  */
  if (server_id != (uint32) ::server_id)
  {
    /*
      If the event was not requested by the slave i.e. the master sent
      it while the slave asked for a position >4, the event will make
      rli->group_master_log_pos advance. Say that the slave asked for
      position 1000, and the Format_desc event's end is 96. Then in
      the beginning of replication rli->group_master_log_pos will be
      0, then 96, then jump to first really asked event (which is
      >96). So this is ok.
    */
    ret= Start_log_event_v3::do_apply_event(rli);
  }

  if (!ret)
  {
    /* Save the information describing this binlog */
    const_cast<Relay_log_info *>(rli)->set_rli_description_event(this);
  }

  DBUG_RETURN(ret);
}

int Format_description_log_event::do_update_pos(Relay_log_info *rli)
{
  if (server_id == (uint32) ::server_id)
  {
    /*
      We only increase the relay log position if we are skipping
      events and do not touch any group_* variables, nor flush the
      relay log info.  If there is a crash, we will have to re-skip
      the events again, but that is a minor issue.

      If we do not skip stepping the group log position (and the
      server id was changed when restarting the server), it might well
      be that we start executing at a position that is invalid, e.g.,
      at a Rows_log_event or a Query_log_event preceeded by a
      Intvar_log_event instead of starting at a Table_map_log_event or
      the Intvar_log_event respectively.
     */
    rli->inc_event_relay_log_pos();
    return 0;
  }
  else
  {
    return Log_event::do_update_pos(rli);
  }
}

Log_event::enum_skip_reason
Format_description_log_event::do_shall_skip(Relay_log_info *rli)
{
  return Log_event::EVENT_SKIP_NOT;
}

#endif


/**
   'server_version_split' is used for lookups to find if the server which
   created this event has some known bug.
*/
void Format_description_log_event::calc_server_version_split()
{
  do_server_version_split(server_version, server_version_split);

  DBUG_PRINT("info",("Format_description_log_event::server_version_split:"
                     " '%s' %d %d %d", server_version,
                     server_version_split[0],
                     server_version_split[1], server_version_split[2]));
}

/**
   @return integer representing the version of server that originated
   the current FD instance.
*/
ulong Format_description_log_event::get_version_product() const
{ 
  return version_product(server_version_split);
}

/**
   @return TRUE is the event's version is earlier than one that introduced
   the replication event checksum. FALSE otherwise.
*/
bool Format_description_log_event::is_version_before_checksum() const
{
  return get_version_product() < checksum_version_product;
}

/**
   @param buf buffer holding serialized FD event
   @param len netto (possible checksum is stripped off) length of the event buf
   
   @return  the version-safe checksum alg descriptor where zero
            designates no checksum, 255 - the orginator is
            checksum-unaware (effectively no checksum) and the actuall
            [1-254] range alg descriptor.
*/
uint8 get_checksum_alg(const char* buf, ulong len)
{
  uint8 ret;
  char version[ST_SERVER_VER_LEN];
  uchar version_split[3];

  DBUG_ENTER("get_checksum_alg");
  DBUG_ASSERT(buf[EVENT_TYPE_OFFSET] == FORMAT_DESCRIPTION_EVENT);

  memcpy(version, buf +
         buf[LOG_EVENT_MINIMAL_HEADER_LEN + ST_COMMON_HEADER_LEN_OFFSET]
         + ST_SERVER_VER_OFFSET, ST_SERVER_VER_LEN);
  version[ST_SERVER_VER_LEN - 1]= 0;
  
  do_server_version_split(version, version_split);
  ret= (version_product(version_split) < checksum_version_product) ?
    (uint8) BINLOG_CHECKSUM_ALG_UNDEF :
    * (uint8*) (buf + len - BINLOG_CHECKSUM_LEN - BINLOG_CHECKSUM_ALG_DESC_LEN);
  DBUG_ASSERT(ret == BINLOG_CHECKSUM_ALG_OFF ||
              ret == BINLOG_CHECKSUM_ALG_UNDEF ||
              ret == BINLOG_CHECKSUM_ALG_CRC32);
  DBUG_RETURN(ret);
}
  

  /**************************************************************************
        Load_log_event methods
   General note about Load_log_event: the binlogging of LOAD DATA INFILE is
   going to be changed in 5.0 (or maybe in 5.1; not decided yet).
   However, the 5.0 slave could still have to read such events (from a 4.x
   master), convert them (which just means maybe expand the header, when 5.0
   servers have a UID in events) (remember that whatever is after the header
   will be like in 4.x, as this event's format is not modified in 5.0 as we
   will use new types of events to log the new LOAD DATA INFILE features).
   To be able to read/convert, we just need to not assume that the common
   header is of length LOG_EVENT_HEADER_LEN (we must use the description
   event).
   Note that I (Guilhem) manually tested replication of a big LOAD DATA INFILE
   between 3.23 and 5.0, and between 4.0 and 5.0, and it works fine (and the
   positions displayed in SHOW SLAVE STATUS then are fine too).
  **************************************************************************/

#if defined(HAVE_REPLICATION) && !defined(MYSQL_CLIENT)
uint Load_log_event::get_query_buffer_length()
{
  return
    //the DB name may double if we escape the quote character
    5 + 2*db_len + 3 +
    18 + fname_len + 2 +                    // "LOAD DATA INFILE 'file''"
    11 +                                    // "CONCURRENT "
    7 +					    // LOCAL
    9 +                                     // " REPLACE or IGNORE "
    13 + table_name_len*2 +                 // "INTO TABLE `table`"
    21 + sql_ex.field_term_len*4 + 2 +      // " FIELDS TERMINATED BY 'str'"
    23 + sql_ex.enclosed_len*4 + 2 +        // " OPTIONALLY ENCLOSED BY 'str'"
    12 + sql_ex.escaped_len*4 + 2 +         // " ESCAPED BY 'str'"
    21 + sql_ex.line_term_len*4 + 2 +       // " LINES TERMINATED BY 'str'"
    19 + sql_ex.line_start_len*4 + 2 +      // " LINES STARTING BY 'str'"
    15 + 22 +                               // " IGNORE xxx  LINES"
    3 + (num_fields-1)*2 + field_block_len; // " (field1, field2, ...)"
}


void Load_log_event::print_query(bool need_db, const char *cs, char *buf,
                                 char **end, char **fn_start, char **fn_end)
{
  char quoted_id[1 + NAME_LEN * 2 + 2];//quoted  length
  int  quoted_id_len= 0;
  char *pos= buf;

  if (need_db && db && db_len)
  {
    pos= strmov(pos, "use ");
#ifdef MYSQL_SERVER
    quoted_id_len= my_strmov_quoted_identifier(this->thd, (char *) quoted_id,
                                               db, 0);
#else
    quoted_id_len= my_strmov_quoted_identifier((char *) quoted_id, db);
#endif
    quoted_id[quoted_id_len]= '\0';
    pos= strmov(pos, quoted_id);
    pos= strmov(pos, "; ");
  }

  pos= strmov(pos, "LOAD DATA ");

  if (is_concurrent)
    pos= strmov(pos, "CONCURRENT ");

  if (fn_start)
    *fn_start= pos;

  if (check_fname_outside_temp_buf())
    pos= strmov(pos, "LOCAL ");
  pos= strmov(pos, "INFILE '");
  memcpy(pos, fname, fname_len);
  pos= strmov(pos+fname_len, "' ");

  if (sql_ex.opt_flags & REPLACE_FLAG)
    pos= strmov(pos, "REPLACE ");
  else if (sql_ex.opt_flags & IGNORE_FLAG)
    pos= strmov(pos, "IGNORE ");

  pos= strmov(pos ,"INTO");

  if (fn_end)
    *fn_end= pos;

  pos= strmov(pos ," TABLE ");
  memcpy(pos, table_name, table_name_len);
  pos+= table_name_len;

  if (cs != NULL)
  {
    pos= strmov(pos ," CHARACTER SET ");
    pos= strmov(pos ,  cs);
  }

  /* We have to create all optional fields as the default is not empty */
  pos= strmov(pos, " FIELDS TERMINATED BY ");
  pos= pretty_print_str(pos, sql_ex.field_term, sql_ex.field_term_len);
  if (sql_ex.opt_flags & OPT_ENCLOSED_FLAG)
    pos= strmov(pos, " OPTIONALLY ");
  pos= strmov(pos, " ENCLOSED BY ");
  pos= pretty_print_str(pos, sql_ex.enclosed, sql_ex.enclosed_len);

  pos= strmov(pos, " ESCAPED BY ");
  pos= pretty_print_str(pos, sql_ex.escaped, sql_ex.escaped_len);

  pos= strmov(pos, " LINES TERMINATED BY ");
  pos= pretty_print_str(pos, sql_ex.line_term, sql_ex.line_term_len);
  if (sql_ex.line_start_len)
  {
    pos= strmov(pos, " STARTING BY ");
    pos= pretty_print_str(pos, sql_ex.line_start, sql_ex.line_start_len);
  }

  if ((long) skip_lines > 0)
  {
    pos= strmov(pos, " IGNORE ");
    pos= longlong10_to_str((longlong) skip_lines, pos, 10);
    pos= strmov(pos," LINES ");    
  }

  if (num_fields)
  {
    uint i;
    const char *field= fields;
    pos= strmov(pos, " (");
    for (i = 0; i < num_fields; i++)
    {
      if (i)
      {
        *pos++= ' ';
        *pos++= ',';
      }
      quoted_id_len= my_strmov_quoted_identifier(this->thd, quoted_id, field,
                                                 0);
      memcpy(pos, quoted_id, quoted_id_len-1);
    }
    *pos++= ')';
  }

  *end= pos;
}


int Load_log_event::pack_info(Protocol *protocol)
{
  char *buf, *end;

  if (!(buf= (char*) my_malloc(get_query_buffer_length(), MYF(MY_WME))))
    return 1;
  print_query(TRUE, NULL, buf, &end, 0, 0);
  protocol->store(buf, end-buf, &my_charset_bin);
  my_free(buf);
  return 0;
}
#endif /* defined(HAVE_REPLICATION) && !defined(MYSQL_CLIENT) */


#ifndef MYSQL_CLIENT

/*
  Load_log_event::write_data_header()
*/

bool Load_log_event::write_data_header(IO_CACHE* file)
{
  char buf[LOAD_HEADER_LEN];
  int4store(buf + L_THREAD_ID_OFFSET, slave_proxy_id);
  int4store(buf + L_EXEC_TIME_OFFSET, exec_time);
  int4store(buf + L_SKIP_LINES_OFFSET, skip_lines);
  buf[L_TBL_LEN_OFFSET] = (char)table_name_len;
  buf[L_DB_LEN_OFFSET] = (char)db_len;
  int4store(buf + L_NUM_FIELDS_OFFSET, num_fields);
  return my_b_safe_write(file, (uchar*)buf, LOAD_HEADER_LEN) != 0;
}


/*
  Load_log_event::write_data_body()
*/

bool Load_log_event::write_data_body(IO_CACHE* file)
{
  if (sql_ex.write_data(file))
    return 1;
  if (num_fields && fields && field_lens)
  {
    if (my_b_safe_write(file, (uchar*)field_lens, num_fields) ||
	my_b_safe_write(file, (uchar*)fields, field_block_len))
      return 1;
  }
  return (my_b_safe_write(file, (uchar*)table_name, table_name_len + 1) ||
	  my_b_safe_write(file, (uchar*)db, db_len + 1) ||
	  my_b_safe_write(file, (uchar*)fname, fname_len));
}


/*
  Load_log_event::Load_log_event()
*/

Load_log_event::Load_log_event(THD *thd_arg, sql_exchange *ex,
			       const char *db_arg, const char *table_name_arg,
			       List<Item> &fields_arg,
                               bool is_concurrent_arg,
			       enum enum_duplicates handle_dup,
			       bool ignore, bool using_trans)
  :Log_event(thd_arg,
             thd_arg->thread_specific_used ? LOG_EVENT_THREAD_SPECIFIC_F : 0,
             using_trans ? Log_event::EVENT_TRANSACTIONAL_CACHE :
                           Log_event::EVENT_STMT_CACHE,
             Log_event::EVENT_NORMAL_LOGGING),
   thread_id(thd_arg->thread_id),
   slave_proxy_id(thd_arg->variables.pseudo_thread_id),
   num_fields(0),fields(0),
   field_lens(0),field_block_len(0),
   table_name(table_name_arg ? table_name_arg : ""),
   db(db_arg), fname(ex->file_name), local_fname(FALSE),
   is_concurrent(is_concurrent_arg)
{
  time_t end_time;
  time(&end_time);
  exec_time = (ulong) (end_time  - thd_arg->start_time.tv_sec);
  /* db can never be a zero pointer in 4.0 */
  db_len = (uint32) strlen(db);
  table_name_len = (uint32) strlen(table_name);
  fname_len = (fname) ? (uint) strlen(fname) : 0;
  sql_ex.field_term = (char*) ex->field_term->ptr();
  sql_ex.field_term_len = (uint8) ex->field_term->length();
  sql_ex.enclosed = (char*) ex->enclosed->ptr();
  sql_ex.enclosed_len = (uint8) ex->enclosed->length();
  sql_ex.line_term = (char*) ex->line_term->ptr();
  sql_ex.line_term_len = (uint8) ex->line_term->length();
  sql_ex.line_start = (char*) ex->line_start->ptr();
  sql_ex.line_start_len = (uint8) ex->line_start->length();
  sql_ex.escaped = (char*) ex->escaped->ptr();
  sql_ex.escaped_len = (uint8) ex->escaped->length();
  sql_ex.opt_flags = 0;
  sql_ex.cached_new_format = -1;
    
  if (ex->dumpfile)
    sql_ex.opt_flags|= DUMPFILE_FLAG;
  if (ex->opt_enclosed)
    sql_ex.opt_flags|= OPT_ENCLOSED_FLAG;

  sql_ex.empty_flags= 0;

  switch (handle_dup) {
  case DUP_REPLACE:
    sql_ex.opt_flags|= REPLACE_FLAG;
    break;
  case DUP_UPDATE:				// Impossible here
  case DUP_ERROR:
    break;	
  }
  if (ignore)
    sql_ex.opt_flags|= IGNORE_FLAG;

  if (!ex->field_term->length())
    sql_ex.empty_flags |= FIELD_TERM_EMPTY;
  if (!ex->enclosed->length())
    sql_ex.empty_flags |= ENCLOSED_EMPTY;
  if (!ex->line_term->length())
    sql_ex.empty_flags |= LINE_TERM_EMPTY;
  if (!ex->line_start->length())
    sql_ex.empty_flags |= LINE_START_EMPTY;
  if (!ex->escaped->length())
    sql_ex.empty_flags |= ESCAPED_EMPTY;
    
  skip_lines = ex->skip_lines;

  List_iterator<Item> li(fields_arg);
  field_lens_buf.length(0);
  fields_buf.length(0);
  Item* item;
  while ((item = li++))
  {
    num_fields++;
    uchar len= (uchar) item->item_name.length();
    field_block_len += len + 1;
    fields_buf.append(item->item_name.ptr(), len + 1);
    field_lens_buf.append((char*)&len, 1);
  }

  field_lens = (const uchar*)field_lens_buf.ptr();
  fields = fields_buf.ptr();
}
#endif /* !MYSQL_CLIENT */


/**
  @note
    The caller must do buf[event_len] = 0 before he starts using the
    constructed event.
*/
Load_log_event::Load_log_event(const char *buf, uint event_len,
                               const Format_description_log_event *description_event)
  :Log_event(buf, description_event), num_fields(0), fields(0),
   field_lens(0),field_block_len(0),
   table_name(0), db(0), fname(0), local_fname(FALSE),
   /*
     Load_log_event which comes from the binary log does not contain
     information about the type of insert which was used on the master.
     Assume that it was an ordinary, non-concurrent LOAD DATA.
    */
   is_concurrent(FALSE)
{
  DBUG_ENTER("Load_log_event");
  /*
    I (Guilhem) manually tested replication of LOAD DATA INFILE for 3.23->5.0,
    4.0->5.0 and 5.0->5.0 and it works.
  */
  if (event_len)
    copy_log_event(buf, event_len,
                   ((buf[EVENT_TYPE_OFFSET] == LOAD_EVENT) ?
                    LOAD_HEADER_LEN + 
                    description_event->common_header_len :
                    LOAD_HEADER_LEN + LOG_EVENT_HEADER_LEN),
                   description_event);
  /* otherwise it's a derived class, will call copy_log_event() itself */
  DBUG_VOID_RETURN;
}


/*
  Load_log_event::copy_log_event()
*/

int Load_log_event::copy_log_event(const char *buf, ulong event_len,
                                   int body_offset,
                                   const Format_description_log_event *description_event)
{
  DBUG_ENTER("Load_log_event::copy_log_event");
  uint data_len;
  char* buf_end = (char*)buf + event_len;
  /* this is the beginning of the post-header */
  const char* data_head = buf + description_event->common_header_len;
  slave_proxy_id= thread_id= uint4korr(data_head + L_THREAD_ID_OFFSET);
  exec_time = uint4korr(data_head + L_EXEC_TIME_OFFSET);
  skip_lines = uint4korr(data_head + L_SKIP_LINES_OFFSET);
  table_name_len = (uint)data_head[L_TBL_LEN_OFFSET];
  db_len = (uint)data_head[L_DB_LEN_OFFSET];
  num_fields = uint4korr(data_head + L_NUM_FIELDS_OFFSET);
	  
  if ((int) event_len < body_offset)
    DBUG_RETURN(1);
  /*
    Sql_ex.init() on success returns the pointer to the first byte after
    the sql_ex structure, which is the start of field lengths array.
  */
  if (!(field_lens= (uchar*)sql_ex.init((char*)buf + body_offset,
                                        buf_end,
                                        buf[EVENT_TYPE_OFFSET] != LOAD_EVENT)))
    DBUG_RETURN(1);
  
  data_len = event_len - body_offset;
  if (num_fields > data_len) // simple sanity check against corruption
    DBUG_RETURN(1);
  for (uint i = 0; i < num_fields; i++)
    field_block_len += (uint)field_lens[i] + 1;

  fields = (char*)field_lens + num_fields;
  table_name  = fields + field_block_len;
  db = table_name + table_name_len + 1;
  fname = db + db_len + 1;
  fname_len = (uint) strlen(fname);
  // null termination is accomplished by the caller doing buf[event_len]=0

  DBUG_RETURN(0);
}


/*
  Load_log_event::print()
*/

#ifdef MYSQL_CLIENT
void Load_log_event::print(FILE* file, PRINT_EVENT_INFO* print_event_info)
{
  print(file, print_event_info, 0);
}


void Load_log_event::print(FILE* file_arg, PRINT_EVENT_INFO* print_event_info,
			   bool commented)
{
  IO_CACHE *const head= &print_event_info->head_cache;
  size_t id_len= 0;
  char temp_buf[1 + 2*FN_REFLEN + 2];

  DBUG_ENTER("Load_log_event::print");
  if (!print_event_info->short_form)
  {
    print_header(head, print_event_info, FALSE);
    my_b_printf(head, "\tQuery\tthread_id=%ld\texec_time=%ld\n",
                thread_id, exec_time);
  }

  bool different_db= 1;
  if (db)
  {
    /*
      If the database is different from the one of the previous statement, we
      need to print the "use" command, and we update the last_db.
      But if commented, the "use" is going to be commented so we should not
      update the last_db.
    */
    if ((different_db= memcmp(print_event_info->db, db, db_len + 1)) &&
        !commented)
      memcpy(print_event_info->db, db, db_len + 1);
  }
  
  if (db && db[0] && different_db)
  {
#ifdef MYSQL_SERVER
    id_len= my_strmov_quoted_identifier(this->thd, temp_buf, db, 0);
#else
    id_len= my_strmov_quoted_identifier(temp_buf, db);
#endif
    temp_buf[id_len]= '\0';
    my_b_printf(head, "%suse %s%s\n",
                commented ? "# " : "", temp_buf, print_event_info->delimiter);
  }
  if (flags & LOG_EVENT_THREAD_SPECIFIC_F)
    my_b_printf(head,"%sSET @@session.pseudo_thread_id=%lu%s\n",
            commented ? "# " : "", (ulong)thread_id,
            print_event_info->delimiter);
  my_b_printf(head, "%sLOAD DATA ",
              commented ? "# " : "");
  if (check_fname_outside_temp_buf())
    my_b_printf(head, "LOCAL ");
  my_b_printf(head, "INFILE '%-*s' ", fname_len, fname);

  if (sql_ex.opt_flags & REPLACE_FLAG)
    my_b_printf(head,"REPLACE ");
  else if (sql_ex.opt_flags & IGNORE_FLAG)
    my_b_printf(head,"IGNORE ");

#ifdef MYSQL_SERVER
    id_len= my_strmov_quoted_identifier(this->thd, temp_buf, table_name, 0);
#else
    id_len= my_strmov_quoted_identifier(temp_buf, table_name);
#endif
  temp_buf[id_len]= '\0';
  my_b_printf(head, "INTO TABLE %s", temp_buf);

  my_b_printf(head, " FIELDS TERMINATED BY ");
  pretty_print_str(head, sql_ex.field_term, sql_ex.field_term_len);

  if (sql_ex.opt_flags & OPT_ENCLOSED_FLAG)
    my_b_printf(head," OPTIONALLY ");
  my_b_printf(head, " ENCLOSED BY ");
  pretty_print_str(head, sql_ex.enclosed, sql_ex.enclosed_len);
     
  my_b_printf(head, " ESCAPED BY ");
  pretty_print_str(head, sql_ex.escaped, sql_ex.escaped_len);
     
  my_b_printf(head," LINES TERMINATED BY ");
  pretty_print_str(head, sql_ex.line_term, sql_ex.line_term_len);


  if (sql_ex.line_start)
  {
    my_b_printf(head," STARTING BY ");
    pretty_print_str(head, sql_ex.line_start, sql_ex.line_start_len);
  }
  if ((long) skip_lines > 0)
    my_b_printf(head, " IGNORE %ld LINES", (long) skip_lines);

  if (num_fields)
  {
    uint i;
    const char* field = fields;
    my_b_printf(head, " (");
    for (i = 0; i < num_fields; i++)
    {
      if (i)
        my_b_printf(head, ",");
      id_len= my_strmov_quoted_identifier((char *) temp_buf, field);
      temp_buf[id_len]= '\0';
      my_b_printf(head, "%s", temp_buf);

      field += field_lens[i]  + 1;
    }
    my_b_printf(head, ")");
  }

  my_b_printf(head, "%s\n", print_event_info->delimiter);
  DBUG_VOID_RETURN;
}
#endif /* MYSQL_CLIENT */

#ifndef MYSQL_CLIENT

/**
  Load_log_event::set_fields()

  @note
    This function can not use the member variable 
    for the database, since LOAD DATA INFILE on the slave
    can be for a different database than the current one.
    This is the reason for the affected_db argument to this method.
*/

void Load_log_event::set_fields(const char* affected_db, 
				List<Item> &field_list,
                                Name_resolution_context *context)
{
  uint i;
  const char* field = fields;
  for (i= 0; i < num_fields; i++)
  {
    field_list.push_back(new Item_field(context,
                                        affected_db, table_name, field));
    field+= field_lens[i]  + 1;
  }
}
#endif /* !MYSQL_CLIENT */


#if defined(HAVE_REPLICATION) && !defined(MYSQL_CLIENT)
/**
  Does the data loading job when executing a LOAD DATA on the slave.

  @param net
  @param rli
  @param use_rli_only_for_errors     If set to 1, rli is provided to
                                     Load_log_event::exec_event only for this
                                     function to have rli->get_rpl_log_name and
                                     rli->last_slave_error, both being used by
                                     error reports. rli's position advancing
                                     is skipped (done by the caller which is
                                     Execute_load_log_event::exec_event).
                                     If set to 0, rli is provided for full use,
                                     i.e. for error reports and position
                                     advancing.

  @todo
    fix this; this can be done by testing rules in
    Create_file_log_event::exec_event() and then discarding Append_block and
    al.
  @todo
    this is a bug - this needs to be moved to the I/O thread

  @retval
    0           Success
  @retval
    1           Failure
*/

int Load_log_event::do_apply_event(NET* net, Relay_log_info const *rli,
                                   bool use_rli_only_for_errors)
{
  DBUG_ASSERT(thd->query() == 0);
  thd->reset_query_inner();                    // Should not be needed
  set_thd_db(thd, db, db_len);
  thd->is_slave_error= 0;
  clear_all_errors(thd, const_cast<Relay_log_info*>(rli));

  /* see Query_log_event::do_apply_event() and BUG#13360 */
  DBUG_ASSERT(!rli->m_table_map.count());
  /*
    Usually lex_start() is called by mysql_parse(), but we need it here
    as the present method does not call mysql_parse().
  */
  lex_start(thd);
  thd->lex->local_file= local_fname;
  mysql_reset_thd_for_next_command(thd);

  if (!use_rli_only_for_errors)
  {
    /*
      Saved for InnoDB, see comment in
      Query_log_event::do_apply_event()
    */
    const_cast<Relay_log_info*>(rli)->set_future_group_master_log_pos(log_pos);
    DBUG_PRINT("info", ("log_pos: %lu", (ulong) log_pos));
  }
 
   /*
    We test replicate_*_db rules. Note that we have already prepared
    the file to load, even if we are going to ignore and delete it
    now. So it is possible that we did a lot of disk writes for
    nothing. In other words, a big LOAD DATA INFILE on the master will
    still consume a lot of space on the slave (space in the relay log
    + space of temp files: twice the space of the file to load...)
    even if it will finally be ignored.  TODO: fix this; this can be
    done by testing rules in Create_file_log_event::do_apply_event()
    and then discarding Append_block and al. Another way is do the
    filtering in the I/O thread (more efficient: no disk writes at
    all).


    Note:   We do not need to execute reset_one_shot_variables() if this
            db_ok() test fails.
    Reason: The db stored in binlog events is the same for SET and for
            its companion query.  If the SET is ignored because of
            db_ok(), the companion query will also be ignored, and if
            the companion query is ignored in the db_ok() test of
            ::do_apply_event(), then the companion SET also have so
            we don't need to reset_one_shot_variables().
  */
  if (rpl_filter->db_ok(thd->db))
  {
    thd->set_time(&when);
    thd->set_query_id(next_query_id());
    thd->get_stmt_da()->opt_reset_condition_info(thd->query_id);

    TABLE_LIST tables;
    char table_buf[NAME_LEN + 1];
    strmov(table_buf, table_name);
    if (lower_case_table_names)
      my_casedn_str(system_charset_info, table_buf);
    tables.init_one_table(thd->strmake(thd->db, thd->db_length),
                          thd->db_length,
                          table_buf, strlen(table_buf),
                          table_buf, TL_WRITE);
    tables.updating= 1;

    // the table will be opened in mysql_load    
    if (rpl_filter->is_on() && !rpl_filter->tables_ok(thd->db, &tables))
    {
      // TODO: this is a bug - this needs to be moved to the I/O thread
      if (net)
        skip_load_data_infile(net);
    }
    else
    {
      char llbuff[22];
      char *end;
      enum enum_duplicates handle_dup;
      bool ignore= 0;
      char *load_data_query;

      /*
        Forge LOAD DATA INFILE query which will be used in SHOW PROCESS LIST
        and written to slave's binlog if binlogging is on.
      */
      if (!(load_data_query= (char *)thd->alloc(get_query_buffer_length() + 1)))
      {
        /*
          This will set thd->fatal_error in case of OOM. So we surely will notice
          that something is wrong.
        */
        goto error;
      }

      print_query(FALSE, NULL, load_data_query, &end, NULL, NULL);
      *end= 0;
      thd->set_query(load_data_query, (uint) (end - load_data_query));

      if (sql_ex.opt_flags & REPLACE_FLAG)
        handle_dup= DUP_REPLACE;
      else if (sql_ex.opt_flags & IGNORE_FLAG)
      {
        ignore= 1;
        handle_dup= DUP_ERROR;
      }
      else
      {
        /*
          When replication is running fine, if it was DUP_ERROR on the
          master then we could choose IGNORE here, because if DUP_ERROR
          suceeded on master, and data is identical on the master and slave,
          then there should be no uniqueness errors on slave, so IGNORE is
          the same as DUP_ERROR. But in the unlikely case of uniqueness errors
          (because the data on the master and slave happen to be different
          (user error or bug), we want LOAD DATA to print an error message on
          the slave to discover the problem.

          If reading from net (a 3.23 master), mysql_load() will change this
          to IGNORE.
        */
        handle_dup= DUP_ERROR;
      }
      /*
        We need to set thd->lex->sql_command and thd->lex->duplicates
        since InnoDB tests these variables to decide if this is a LOAD
        DATA ... REPLACE INTO ... statement even though mysql_parse()
        is not called.  This is not needed in 5.0 since there the LOAD
        DATA ... statement is replicated using mysql_parse(), which
        sets the thd->lex fields correctly.
      */
      thd->lex->sql_command= SQLCOM_LOAD;
      thd->lex->duplicates= handle_dup;

      sql_exchange ex((char*)fname, sql_ex.opt_flags & DUMPFILE_FLAG);
      String field_term(sql_ex.field_term,sql_ex.field_term_len,log_cs);
      String enclosed(sql_ex.enclosed,sql_ex.enclosed_len,log_cs);
      String line_term(sql_ex.line_term,sql_ex.line_term_len,log_cs);
      String line_start(sql_ex.line_start,sql_ex.line_start_len,log_cs);
      String escaped(sql_ex.escaped,sql_ex.escaped_len, log_cs);
      const String empty_str("", 0, log_cs);
      ex.field_term= &field_term;
      ex.enclosed= &enclosed;
      ex.line_term= &line_term;
      ex.line_start= &line_start;
      ex.escaped= &escaped;

      ex.opt_enclosed = (sql_ex.opt_flags & OPT_ENCLOSED_FLAG);
      if (sql_ex.empty_flags & FIELD_TERM_EMPTY)
        ex.field_term= &empty_str;

      ex.skip_lines = skip_lines;
      List<Item> field_list;
      thd->lex->select_lex->context.resolve_in_table_list_only(&tables);
      set_fields(tables.db, field_list, &thd->lex->select_lex->context);
      thd->variables.pseudo_thread_id= thread_id;
      if (net)
      {
        // mysql_load will use thd->net to read the file
        thd->net.vio = net->vio;
        // Make sure the client does not get confused about the packet sequence
        thd->net.pkt_nr = net->pkt_nr;
      }
      /*
        It is safe to use tmp_list twice because we are not going to
        update it inside mysql_load().
      */
      List<Item> tmp_list;
      if (open_temporary_tables(thd, &tables) ||
          mysql_load(thd, &ex, &tables, field_list, tmp_list, tmp_list,
                     handle_dup, ignore, net != 0))
        thd->is_slave_error= 1;
      if (thd->cuted_fields)
      {
        /* log_pos is the position of the LOAD event in the master log */
        sql_print_warning("Slave: load data infile on table '%s' at "
                          "log position %s in log '%s' produced %ld "
                          "warning(s). Default database: '%s'",
                          (char*) table_name,
                          llstr(log_pos,llbuff),
                          const_cast<Relay_log_info*>(rli)->get_rpl_log_name(),
                          (ulong) thd->cuted_fields,
                          print_slave_db_safe(thd->db));
      }
      if (net)
        net->pkt_nr= thd->net.pkt_nr;
    }
  }
  else
  {
    /*
      We will just ask the master to send us /dev/null if we do not
      want to load the data.
      TODO: this a bug - needs to be done in I/O thread
    */
    if (net)
      skip_load_data_infile(net);
  }

error:
  thd->net.vio = 0; 
  const char *remember_db= thd->db;
  thd->catalog= 0;
  thd->set_db(NULL, 0);                   /* will free the current database */
  thd->reset_query();
  thd->get_stmt_da()->set_overwrite_status(true);
  thd->is_error() ? trans_rollback_stmt(thd) : trans_commit_stmt(thd);
  thd->get_stmt_da()->set_overwrite_status(false);
  close_thread_tables(thd);
  /*
    - If inside a multi-statement transaction,
    defer the release of metadata locks until the current
    transaction is either committed or rolled back. This prevents
    other statements from modifying the table for the entire
    duration of this transaction.  This provides commit ordering
    and guarantees serializability across multiple transactions.
    - If in autocommit mode, or outside a transactional context,
    automatically release metadata locks of the current statement.
  */
  if (! thd->in_multi_stmt_transaction_mode())
    thd->mdl_context.release_transactional_locks();
  else
    thd->mdl_context.release_statement_locks();

  DBUG_EXECUTE_IF("LOAD_DATA_INFILE_has_fatal_error",
                  thd->is_slave_error= 0; thd->is_fatal_error= 1;);

  if (thd->is_slave_error)
  {
    /* this err/sql_errno code is copy-paste from net_send_error() */
    const char *err;
    int sql_errno;
    if (thd->is_error())
    {
      err= thd->get_stmt_da()->message_text();
      sql_errno= thd->get_stmt_da()->mysql_errno();
    }
    else
    {
      sql_errno=ER_UNKNOWN_ERROR;
      err=ER(sql_errno);       
    }
    rli->report(ERROR_LEVEL, sql_errno,"\
Error '%s' running LOAD DATA INFILE on table '%s'. Default database: '%s'",
                    err, (char*)table_name, print_slave_db_safe(remember_db));
    free_root(thd->mem_root,MYF(MY_KEEP_PREALLOC));
    return 1;
  }
  free_root(thd->mem_root,MYF(MY_KEEP_PREALLOC));

  if (thd->is_fatal_error)
  {
    char buf[256];
    my_snprintf(buf, sizeof(buf),
                "Running LOAD DATA INFILE on table '%-.64s'."
                " Default database: '%-.64s'",
                (char*)table_name,
                print_slave_db_safe(remember_db));

    rli->report(ERROR_LEVEL, ER_SLAVE_FATAL_ERROR,
                ER(ER_SLAVE_FATAL_ERROR), buf);
    return 1;
  }

  return ( use_rli_only_for_errors ? 0 : Log_event::do_apply_event(rli) ); 
}
#endif


/**************************************************************************
  Rotate_log_event methods
**************************************************************************/

/*
  Rotate_log_event::pack_info()
*/

#if defined(HAVE_REPLICATION) && !defined(MYSQL_CLIENT)
int Rotate_log_event::pack_info(Protocol *protocol)
{
  char buf1[256], buf[22];
  String tmp(buf1, sizeof(buf1), log_cs);
  tmp.length(0);
  tmp.append(new_log_ident, ident_len);
  tmp.append(STRING_WITH_LEN(";pos="));
  tmp.append(llstr(pos,buf));
  protocol->store(tmp.ptr(), tmp.length(), &my_charset_bin);
  return 0;
}
#endif


/*
  Rotate_log_event::print()
*/

#ifdef MYSQL_CLIENT
void Rotate_log_event::print(FILE* file, PRINT_EVENT_INFO* print_event_info)
{
  char buf[22];
  IO_CACHE *const head= &print_event_info->head_cache;

  if (print_event_info->short_form)
    return;
  print_header(head, print_event_info, FALSE);
  my_b_printf(head, "\tRotate to ");
  if (new_log_ident)
    my_b_write(head, (uchar*) new_log_ident, (uint)ident_len);
  my_b_printf(head, "  pos: %s\n", llstr(pos, buf));
}
#endif /* MYSQL_CLIENT */



/*
  Rotate_log_event::Rotate_log_event() (2 constructors)
*/


#ifndef MYSQL_CLIENT
Rotate_log_event::Rotate_log_event(const char* new_log_ident_arg,
                                   uint ident_len_arg, ulonglong pos_arg,
                                   uint flags_arg)
  :Log_event(Log_event::EVENT_NO_CACHE, Log_event::EVENT_IMMEDIATE_LOGGING),
   new_log_ident(new_log_ident_arg), pos(pos_arg),ident_len(ident_len_arg ?
   ident_len_arg : (uint) strlen(new_log_ident_arg)), flags(flags_arg)
{
#ifndef DBUG_OFF
  char buff[22];
  DBUG_ENTER("Rotate_log_event::Rotate_log_event(...,flags)");
  DBUG_PRINT("enter",("new_log_ident: %s  pos: %s  flags: %lu", new_log_ident_arg,
                      llstr(pos_arg, buff), (ulong) flags));
#endif
  if (flags & DUP_NAME)
    new_log_ident= my_strndup(new_log_ident_arg, ident_len, MYF(MY_WME));
  if (flags & RELAY_LOG)
    set_relay_log_event();
  DBUG_VOID_RETURN;
}
#endif


Rotate_log_event::Rotate_log_event(const char* buf, uint event_len,
                                   const Format_description_log_event* description_event)
  :Log_event(buf, description_event) ,new_log_ident(0), flags(DUP_NAME)
{
  DBUG_ENTER("Rotate_log_event::Rotate_log_event(char*,...)");
  // The caller will ensure that event_len is what we have at EVENT_LEN_OFFSET
  uint8 header_size= description_event->common_header_len;
  uint8 post_header_len= description_event->post_header_len[ROTATE_EVENT-1];
  uint ident_offset;
  if (event_len < header_size)
    DBUG_VOID_RETURN;
  buf += header_size;
  pos = post_header_len ? uint8korr(buf + R_POS_OFFSET) : 4;
  ident_len = (uint)(event_len -
                     (header_size+post_header_len)); 
  ident_offset = post_header_len; 
  set_if_smaller(ident_len,FN_REFLEN-1);
  new_log_ident= my_strndup(buf + ident_offset, (uint) ident_len, MYF(MY_WME));
  DBUG_PRINT("debug", ("new_log_ident: '%s'", new_log_ident));
  DBUG_VOID_RETURN;
}


/*
  Rotate_log_event::write()
*/

#ifndef MYSQL_CLIENT
bool Rotate_log_event::write(IO_CACHE* file)
{
  char buf[ROTATE_HEADER_LEN];
  int8store(buf + R_POS_OFFSET, pos);
  return (write_header(file, ROTATE_HEADER_LEN + ident_len) || 
          wrapper_my_b_safe_write(file, (uchar*) buf, ROTATE_HEADER_LEN) ||
          wrapper_my_b_safe_write(file, (uchar*) new_log_ident,
                                     (uint) ident_len) ||
          write_footer(file));
}
#endif


#if defined(HAVE_REPLICATION) && !defined(MYSQL_CLIENT)

/*
  Got a rotate log event from the master.

  This is mainly used so that we can later figure out the logname and
  position for the master.

  We can't rotate the slave's BINlog as this will cause infinitive rotations
  in a A -> B -> A setup.
  The NOTES below is a wrong comment which will disappear when 4.1 is merged.

  This must only be called from the Slave SQL thread, since it calls
  flush_relay_log_info().

  @retval
    0	ok
*/
int Rotate_log_event::do_update_pos(Relay_log_info *rli)
{
  int error= 0;
  DBUG_ENTER("Rotate_log_event::do_update_pos");
#ifndef DBUG_OFF
  char buf[32];
#endif

  DBUG_PRINT("info", ("server_id=%lu; ::server_id=%lu",
                      (ulong) this->server_id, (ulong) ::server_id));
  DBUG_PRINT("info", ("new_log_ident: %s", this->new_log_ident));
  DBUG_PRINT("info", ("pos: %s", llstr(this->pos, buf)));

  /*
    If we are in a transaction or in a group: the only normal case is
    when the I/O thread was copying a big transaction, then it was
    stopped and restarted: we have this in the relay log:

    BEGIN
    ...
    ROTATE (a fake one)
    ...
    COMMIT or ROLLBACK

    In that case, we don't want to touch the coordinates which
    correspond to the beginning of the transaction.  Starting from
    5.0.0, there also are some rotates from the slave itself, in the
    relay log, which shall not change the group positions.
  */
  if ((server_id != ::server_id || rli->replicate_same_server_id) &&
      !is_relay_log_event() &&
      ((!rli->is_parallel_exec() && !rli->is_in_group()) ||
       rli->mts_group_status != Relay_log_info::MTS_IN_GROUP))
  {
    if (rli->is_parallel_exec())
    {
      /*
        Rotate events are special events that are handled as a
        synchronization point. For that reason, the checkpoint
        routine is being called here.
      */
      if ((error= mts_checkpoint_routine(rli, 0, false,
                                         true/*need_data_lock=true*/)))
        goto err;
    }

    mysql_mutex_lock(&rli->data_lock);
    DBUG_PRINT("info", ("old group_master_log_name: '%s'  "
                        "old group_master_log_pos: %lu",
                        rli->get_group_master_log_name(),
                        (ulong) rli->get_group_master_log_pos()));

    memcpy((void *)rli->get_group_master_log_name(),
           new_log_ident, ident_len + 1);
    rli->notify_group_master_log_name_update();
    if ((error= rli->inc_group_relay_log_pos(pos,
                                             false/*need_data_lock=false*/)))
    {
      mysql_mutex_unlock(&rli->data_lock);
      goto err;
    }

    DBUG_PRINT("info", ("new group_master_log_name: '%s'  "
                        "new group_master_log_pos: %lu",
                        rli->get_group_master_log_name(),
                        (ulong) rli->get_group_master_log_pos()));
    mysql_mutex_unlock(&rli->data_lock);
    if (rli->is_parallel_exec())
      rli->reset_notified_checkpoint(0, when.tv_sec + (time_t) exec_time,
                                     true/*need_data_lock=true*/);

    /*
      Reset thd->variables.option_bits and sql_mode etc, because this could be the signal of
      a master's downgrade from 5.0 to 4.0.
      However, no need to reset rli_description_event: indeed, if the next
      master is 5.0 (even 5.0.1) we will soon get a Format_desc; if the next
      master is 4.0 then the events are in the slave's format (conversion).
    */
    set_slave_thread_options(thd);
    set_slave_thread_default_charset(thd, rli);
    thd->variables.sql_mode= global_system_variables.sql_mode;
    thd->variables.auto_increment_increment=
      thd->variables.auto_increment_offset= 1;
  }
  else
    rli->inc_event_relay_log_pos();

err:
  DBUG_RETURN(error);
}


Log_event::enum_skip_reason
Rotate_log_event::do_shall_skip(Relay_log_info *rli)
{
  enum_skip_reason reason= Log_event::do_shall_skip(rli);

  switch (reason) {
  case Log_event::EVENT_SKIP_NOT:
  case Log_event::EVENT_SKIP_COUNT:
    return Log_event::EVENT_SKIP_NOT;

  case Log_event::EVENT_SKIP_IGNORE:
    return Log_event::EVENT_SKIP_IGNORE;
  }
  DBUG_ASSERT(0);
  return Log_event::EVENT_SKIP_NOT;             // To keep compiler happy
}

#endif


/**************************************************************************
	Intvar_log_event methods
**************************************************************************/

/*
  Intvar_log_event::pack_info()
*/

#if defined(HAVE_REPLICATION) && !defined(MYSQL_CLIENT)
int Intvar_log_event::pack_info(Protocol *protocol)
{
  char buf[256], *pos;
  pos= strmake(buf, get_var_type_name(), sizeof(buf)-23);
  *pos++= '=';
  pos= longlong10_to_str(val, pos, -10);
  protocol->store(buf, (uint) (pos-buf), &my_charset_bin);
  return 0;
}
#endif


/*
  Intvar_log_event::Intvar_log_event()
*/

Intvar_log_event::Intvar_log_event(const char* buf,
                                   const Format_description_log_event* description_event)
  :Log_event(buf, description_event)
{
  /* The Post-Header is empty. The Varible Data part begins immediately. */
  buf+= description_event->common_header_len +
    description_event->post_header_len[INTVAR_EVENT-1];
  type= buf[I_TYPE_OFFSET];
  val= uint8korr(buf+I_VAL_OFFSET);
}


/*
  Intvar_log_event::get_var_type_name()
*/

const char* Intvar_log_event::get_var_type_name()
{
  switch(type) {
  case LAST_INSERT_ID_EVENT: return "LAST_INSERT_ID";
  case INSERT_ID_EVENT: return "INSERT_ID";
  default: /* impossible */ return "UNKNOWN";
  }
}


/*
  Intvar_log_event::write()
*/

#ifndef MYSQL_CLIENT
bool Intvar_log_event::write(IO_CACHE* file)
{
  uchar buf[9];
  buf[I_TYPE_OFFSET]= (uchar) type;
  int8store(buf + I_VAL_OFFSET, val);
  return (write_header(file, sizeof(buf)) ||
          wrapper_my_b_safe_write(file, buf, sizeof(buf)) ||
	  write_footer(file));
}
#endif


/*
  Intvar_log_event::print()
*/

#ifdef MYSQL_CLIENT
void Intvar_log_event::print(FILE* file, PRINT_EVENT_INFO* print_event_info)
{
  char llbuff[22];
  const char *msg;
  LINT_INIT(msg);
  IO_CACHE *const head= &print_event_info->head_cache;

  if (!print_event_info->short_form)
  {
    print_header(head, print_event_info, FALSE);
    my_b_printf(head, "\tIntvar\n");
  }

  my_b_printf(head, "SET ");
  switch (type) {
  case LAST_INSERT_ID_EVENT:
    msg="LAST_INSERT_ID";
    break;
  case INSERT_ID_EVENT:
    msg="INSERT_ID";
    break;
  case INVALID_INT_EVENT:
  default: // cannot happen
    msg="INVALID_INT";
    break;
  }
  my_b_printf(head, "%s=%s%s\n",
              msg, llstr(val,llbuff), print_event_info->delimiter);
}
#endif


#if defined(HAVE_REPLICATION)&& !defined(MYSQL_CLIENT)

/*
  Intvar_log_event::do_apply_event()
*/

int Intvar_log_event::do_apply_event(Relay_log_info const *rli)
{
  /*
    We are now in a statement until the associated query log event has
    been processed.
   */
  const_cast<Relay_log_info*>(rli)->set_flag(Relay_log_info::IN_STMT);

  if (rli->deferred_events_collecting)
    return rli->deferred_events->add(this);

  switch (type) {
  case LAST_INSERT_ID_EVENT:
    thd->stmt_depends_on_first_successful_insert_id_in_prev_stmt= 1;
    thd->first_successful_insert_id_in_prev_stmt= val;
    break;
  case INSERT_ID_EVENT:
    thd->force_one_auto_inc_interval(val);
    break;
  }
  return 0;
}

int Intvar_log_event::do_update_pos(Relay_log_info *rli)
{
  rli->inc_event_relay_log_pos();
  return 0;
}


Log_event::enum_skip_reason
Intvar_log_event::do_shall_skip(Relay_log_info *rli)
{
  /*
    It is a common error to set the slave skip counter to 1 instead of
    2 when recovering from an insert which used a auto increment,
    rand, or user var.  Therefore, if the slave skip counter is 1, we
    just say that this event should be skipped by ignoring it, meaning
    that we do not change the value of the slave skip counter since it
    will be decreased by the following insert event.
  */
  return continue_group(rli);
}

#endif


/**************************************************************************
  Rand_log_event methods
**************************************************************************/

#if defined(HAVE_REPLICATION) && !defined(MYSQL_CLIENT)
int Rand_log_event::pack_info(Protocol *protocol)
{
  char buf1[256], *pos;
  pos= strmov(buf1,"rand_seed1=");
  pos= int10_to_str((long) seed1, pos, 10);
  pos= strmov(pos, ",rand_seed2=");
  pos= int10_to_str((long) seed2, pos, 10);
  protocol->store(buf1, (uint) (pos-buf1), &my_charset_bin);
  return 0;
}
#endif


Rand_log_event::Rand_log_event(const char* buf,
                               const Format_description_log_event* description_event)
  :Log_event(buf, description_event)
{
  /* The Post-Header is empty. The Variable Data part begins immediately. */
  buf+= description_event->common_header_len +
    description_event->post_header_len[RAND_EVENT-1];
  seed1= uint8korr(buf+RAND_SEED1_OFFSET);
  seed2= uint8korr(buf+RAND_SEED2_OFFSET);
}


#ifndef MYSQL_CLIENT
bool Rand_log_event::write(IO_CACHE* file)
{
  uchar buf[16];
  int8store(buf + RAND_SEED1_OFFSET, seed1);
  int8store(buf + RAND_SEED2_OFFSET, seed2);
  return (write_header(file, sizeof(buf)) ||
          wrapper_my_b_safe_write(file, buf, sizeof(buf)) ||
	  write_footer(file));
}
#endif


#ifdef MYSQL_CLIENT
void Rand_log_event::print(FILE* file, PRINT_EVENT_INFO* print_event_info)
{
  IO_CACHE *const head= &print_event_info->head_cache;

  char llbuff[22],llbuff2[22];
  if (!print_event_info->short_form)
  {
    print_header(head, print_event_info, FALSE);
    my_b_printf(head, "\tRand\n");
  }
  my_b_printf(head, "SET @@RAND_SEED1=%s, @@RAND_SEED2=%s%s\n",
              llstr(seed1, llbuff),llstr(seed2, llbuff2),
              print_event_info->delimiter);
}
#endif /* MYSQL_CLIENT */


#if defined(HAVE_REPLICATION) && !defined(MYSQL_CLIENT)
int Rand_log_event::do_apply_event(Relay_log_info const *rli)
{
  /*
    We are now in a statement until the associated query log event has
    been processed.
   */
  const_cast<Relay_log_info*>(rli)->set_flag(Relay_log_info::IN_STMT);

  if (rli->deferred_events_collecting)
    return rli->deferred_events->add(this);

  thd->rand.seed1= (ulong) seed1;
  thd->rand.seed2= (ulong) seed2;
  return 0;
}

int Rand_log_event::do_update_pos(Relay_log_info *rli)
{
  rli->inc_event_relay_log_pos();
  return 0;
}


Log_event::enum_skip_reason
Rand_log_event::do_shall_skip(Relay_log_info *rli)
{
  /*
    It is a common error to set the slave skip counter to 1 instead of
    2 when recovering from an insert which used a auto increment,
    rand, or user var.  Therefore, if the slave skip counter is 1, we
    just say that this event should be skipped by ignoring it, meaning
    that we do not change the value of the slave skip counter since it
    will be decreased by the following insert event.
  */
  return continue_group(rli);
}

/**
   Exec deferred Int-, Rand- and User- var events prefixing
   a Query-log-event event.

   @param thd THD handle

   @return false on success, true if a failure in an event applying occurred.
*/
bool slave_execute_deferred_events(THD *thd)
{
  bool res= false;
  Relay_log_info *rli= thd->rli_slave;

  DBUG_ASSERT(rli && (!rli->deferred_events_collecting || rli->deferred_events));

  if (!rli->deferred_events_collecting || rli->deferred_events->is_empty())
    return res;

  res= rli->deferred_events->execute(rli);
  rli->deferred_events->rewind();
  return res;
}

#endif /* !MYSQL_CLIENT */


/**************************************************************************
  Xid_log_event methods
**************************************************************************/

#if defined(HAVE_REPLICATION) && !defined(MYSQL_CLIENT)
int Xid_log_event::pack_info(Protocol *protocol)
{
  char buf[128], *pos;
  pos= strmov(buf, "COMMIT /* xid=");
  pos= longlong10_to_str(xid, pos, 10);
  pos= strmov(pos, " */");
  protocol->store(buf, (uint) (pos-buf), &my_charset_bin);
  return 0;
}
#endif

/**
  @note
  It's ok not to use int8store here,
  as long as xid_t::set(ulonglong) and
  xid_t::get_my_xid doesn't do it either.
  We don't care about actual values of xids as long as
  identical numbers compare identically
*/

Xid_log_event::
Xid_log_event(const char* buf,
              const Format_description_log_event *description_event)
  :Log_event(buf, description_event)
{
  /* The Post-Header is empty. The Variable Data part begins immediately. */
  buf+= description_event->common_header_len +
    description_event->post_header_len[XID_EVENT-1];
  memcpy((char*) &xid, buf, sizeof(xid));
}


#ifndef MYSQL_CLIENT
bool Xid_log_event::write(IO_CACHE* file)
{
  DBUG_EXECUTE_IF("do_not_write_xid", return 0;);
  return (write_header(file, sizeof(xid)) ||
	  wrapper_my_b_safe_write(file, (uchar*) &xid, sizeof(xid)) ||
	  write_footer(file));
}
#endif


#ifdef MYSQL_CLIENT
void Xid_log_event::print(FILE* file, PRINT_EVENT_INFO* print_event_info)
{
  IO_CACHE *const head= &print_event_info->head_cache;

  if (!print_event_info->short_form)
  {
    char buf[64];
    longlong10_to_str(xid, buf, 10);

    print_header(head, print_event_info, FALSE);
    my_b_printf(head, "\tXid = %s\n", buf);
  }
  my_b_printf(head, "COMMIT%s\n", print_event_info->delimiter);
}
#endif /* MYSQL_CLIENT */


#if defined(HAVE_REPLICATION) && !defined(MYSQL_CLIENT)
/**
   The methods combines few commit actions to make it useable
   as in the single- so multi- threaded case.

   @param  thd    a pointer to THD handle
   @return false  as success and
           true   as an error 
*/

bool Xid_log_event::do_commit(THD *thd)
{
  bool error= trans_commit(thd); /* Automatically rolls back on error. */
  DBUG_EXECUTE_IF("crash_after_apply", 
                  sql_print_information("Crashing crash_after_apply.");
                  DBUG_SUICIDE(););
  thd->mdl_context.release_transactional_locks();

  if (thd->variables.gtid_next.type == GTID_GROUP &&
      thd->owned_gtid.sidno != 0)
  {
    // GTID logging and cleanup runs regardless of the current res
    error |= gtid_empty_group_log_and_cleanup(thd);
  }

  /*
    Increment the global status commit count variable
  */
  if (!error)
    thd->status_var.com_stat[SQLCOM_COMMIT]++;

  return error;
}

/**
   Worker commits Xid transaction and in case of its transactional
   info table marks the current group as done in the Coordnator's 
   Group Assigned Queue.

   @return zero as success or non-zero as an error 
*/
int Xid_log_event::do_apply_event_worker(Slave_worker *w)
{
  int error= 0;
  Slave_committed_queue *coordinator_gaq= w->c_rli->gaq;

  /* For a slave Xid_log_event is COMMIT */
  query_logger.general_log_print(thd, COM_QUERY,
                                 "COMMIT /* implicit, from Xid_log_event */");

  DBUG_PRINT("mts", ("do_apply group master %s %llu  group relay %s %llu event %s %llu.",
                     w->get_group_master_log_name(),
                     w->get_group_master_log_pos(),
                     w->get_group_relay_log_name(),
                     w->get_group_relay_log_pos(),
                     w->get_event_relay_log_name(),
                     w->get_event_relay_log_pos()));

  DBUG_EXECUTE_IF("crash_before_update_pos",
                  sql_print_information("Crashing crash_before_update_pos.");
                  DBUG_SUICIDE(););

  ulong gaq_idx= mts_group_idx;
  Slave_job_group *ptr_group= coordinator_gaq->get_job_group(gaq_idx);

  if ((error= w->commit_positions(this, ptr_group,
                                  w->c_rli->is_transactional())))
    goto err;

  DBUG_PRINT("mts", ("do_apply group master %s %llu  group relay %s %llu event %s %llu.",
                     w->get_group_master_log_name(),
                     w->get_group_master_log_pos(),
                     w->get_group_relay_log_name(),
                     w->get_group_relay_log_pos(),
                     w->get_event_relay_log_name(),
                     w->get_event_relay_log_pos()));

  DBUG_EXECUTE_IF("crash_after_update_pos_before_apply",
                  sql_print_information("Crashing crash_after_update_pos_before_apply.");
                  DBUG_SUICIDE(););

  error= do_commit(thd);
err:
  return error;
}

int Xid_log_event::do_apply_event(Relay_log_info const *rli)
{
  int error= 0;
  lex_start(thd);
  mysql_reset_thd_for_next_command(thd);
  Relay_log_info *rli_ptr= const_cast<Relay_log_info *>(rli);

  /* For a slave Xid_log_event is COMMIT */
  query_logger.general_log_print(thd, COM_QUERY,
                                 "COMMIT /* implicit, from Xid_log_event */");

  mysql_mutex_lock(&rli_ptr->data_lock);

  DBUG_PRINT("info", ("do_apply group master %s %llu  group relay %s %llu event %s %llu\n",
    rli_ptr->get_group_master_log_name(),
    rli_ptr->get_group_master_log_pos(),
    rli_ptr->get_group_relay_log_name(),
    rli_ptr->get_group_relay_log_pos(),
    rli_ptr->get_event_relay_log_name(),
    rli_ptr->get_event_relay_log_pos()));

  DBUG_EXECUTE_IF("crash_before_update_pos",
                  sql_print_information("Crashing crash_before_update_pos.");
                  DBUG_SUICIDE(););

  /*
    We need to update the positions in here to make it transactional.  
  */
  rli_ptr->inc_event_relay_log_pos();
  rli_ptr->set_group_relay_log_pos(rli_ptr->get_event_relay_log_pos());
  rli_ptr->set_group_relay_log_name(rli_ptr->get_event_relay_log_name());

  rli_ptr->notify_group_relay_log_name_update();

  if (log_pos) // 3.23 binlogs don't have log_posx
    rli_ptr->set_group_master_log_pos(log_pos);
  
  if ((error= rli_ptr->flush_info(rli_ptr->is_transactional())))
    goto err;

  DBUG_PRINT("info", ("do_apply group master %s %llu  group relay %s %llu event %s %llu\n",
    rli_ptr->get_group_master_log_name(),
    rli_ptr->get_group_master_log_pos(),
    rli_ptr->get_group_relay_log_name(),
    rli_ptr->get_group_relay_log_pos(),
    rli_ptr->get_event_relay_log_name(),
    rli_ptr->get_event_relay_log_pos()));

  DBUG_EXECUTE_IF("crash_after_update_pos_before_apply",
                  sql_print_information("Crashing crash_after_update_pos_before_apply.");
                  DBUG_SUICIDE(););

  /**
    Commit operation expects the global transaction state variable 'xa_state'to
    be set to 'XA_NOTR'. In order to simulate commit failure we set
    the 'xa_state' to 'XA_IDLE' so that the commit reports 'ER_XAER_RMFAIL'
    error.
   */
  DBUG_EXECUTE_IF("simulate_commit_failure",
                  {
                  thd->transaction.xid_state.xa_state = XA_IDLE;
                  });
  error= do_commit(thd);
  if(error)
    rli->report(ERROR_LEVEL, thd->get_stmt_da()->mysql_errno(),
                "Error in Xid_log_event: Commit could not be completed, '%s'",
                thd->get_stmt_da()->message_text());
err:
  mysql_cond_broadcast(&rli_ptr->data_cond);
  mysql_mutex_unlock(&rli_ptr->data_lock);

  return error;
}

Log_event::enum_skip_reason
Xid_log_event::do_shall_skip(Relay_log_info *rli)
{
  DBUG_ENTER("Xid_log_event::do_shall_skip");
  if (rli->slave_skip_counter > 0) {
    thd->variables.option_bits&= ~OPTION_BEGIN;
    DBUG_RETURN(Log_event::EVENT_SKIP_COUNT);
  }
  DBUG_RETURN(Log_event::do_shall_skip(rli));
}
#endif /* !MYSQL_CLIENT */


/**************************************************************************
  User_var_log_event methods
**************************************************************************/

#if defined(HAVE_REPLICATION) && !defined(MYSQL_CLIENT)
int User_var_log_event::pack_info(Protocol* protocol)
{
  char *buf= 0;
  char quoted_id[1 + FN_REFLEN * 2 + 2];// quoted identifier
  int id_len= my_strmov_quoted_identifier(this->thd, quoted_id, name, name_len);
  quoted_id[id_len]= '\0';
  uint val_offset= 2 + id_len;
  uint event_len= val_offset;

  if (is_null)
  {
    if (!(buf= (char*) my_malloc(val_offset + 5, MYF(MY_WME))))
      return 1;
    strmov(buf + val_offset, "NULL");
    event_len= val_offset + 4;
  }
  else
  {
    switch (type) {
    case REAL_RESULT:
      double real_val;
      float8get(real_val, val);
      if (!(buf= (char*) my_malloc(val_offset + MY_GCVT_MAX_FIELD_WIDTH + 1,
                                   MYF(MY_WME))))
        return 1;
      event_len+= my_gcvt(real_val, MY_GCVT_ARG_DOUBLE, MY_GCVT_MAX_FIELD_WIDTH,
                          buf + val_offset, NULL);
      break;
    case INT_RESULT:
      if (!(buf= (char*) my_malloc(val_offset + 22, MYF(MY_WME))))
        return 1;
      event_len= longlong10_to_str(uint8korr(val), buf + val_offset, 
                                   ((flags & User_var_log_event::UNSIGNED_F) ? 
                                    10 : -10))-buf;
      break;
    case DECIMAL_RESULT:
    {
      if (!(buf= (char*) my_malloc(val_offset + DECIMAL_MAX_STR_LENGTH + 1,
                                   MYF(MY_WME))))
        return 1;
      String str(buf+val_offset, DECIMAL_MAX_STR_LENGTH + 1, &my_charset_bin);
      my_decimal dec;
      binary2my_decimal(E_DEC_FATAL_ERROR, (uchar*) (val+2), &dec, val[0],
                        val[1]);
      my_decimal2string(E_DEC_FATAL_ERROR, &dec, 0, 0, 0, &str);
      event_len= str.length() + val_offset;
      break;
    } 
    case STRING_RESULT:
      /* 15 is for 'COLLATE' and other chars */
      buf= (char*) my_malloc(event_len+val_len*2+1+2*MY_CS_NAME_SIZE+15,
                             MYF(MY_WME));
      CHARSET_INFO *cs;
      if (!buf)
        return 1;
      if (!(cs= get_charset(charset_number, MYF(0))))
      {
        strmov(buf+val_offset, "???");
        event_len+= 3;
      }
      else
      {
        char *p= strxmov(buf + val_offset, "_", cs->csname, " ", NullS);
        p= str_to_hex(p, val, val_len);
        p= strxmov(p, " COLLATE ", cs->name, NullS);
        event_len= p-buf;
      }
      break;
    case ROW_RESULT:
    default:
      DBUG_ASSERT(1);
      return 1;
    }
  }
  buf[0]= '@';
  memcpy(buf + 1, quoted_id, id_len);
  buf[1 + id_len]= '=';
  protocol->store(buf, event_len, &my_charset_bin);
  my_free(buf);
  return 0;
}
#endif /* !MYSQL_CLIENT */


User_var_log_event::
User_var_log_event(const char* buf, uint event_len,
                   const Format_description_log_event* description_event)
  :Log_event(buf, description_event)
#ifndef MYSQL_CLIENT
  , deferred(false), query_id(0)
#endif
{
  bool error= false;
  const char* buf_start= buf;
  /* The Post-Header is empty. The Variable Data part begins immediately. */
  const char *start= buf;
  buf+= description_event->common_header_len +
    description_event->post_header_len[USER_VAR_EVENT-1];
  name_len= uint4korr(buf);
  name= (char *) buf + UV_NAME_LEN_SIZE;

  /*
    We don't know yet is_null value, so we must assume that name_len
    may have the bigger value possible, is_null= True and there is no
    payload for val, or even that name_len is 0.
  */
  if (!valid_buffer_range<uint>(name_len, buf_start, name,
                                event_len - UV_VAL_IS_NULL))
  {
    error= true;
    goto err;
  }

  buf+= UV_NAME_LEN_SIZE + name_len;
  is_null= (bool) *buf;
  flags= User_var_log_event::UNDEF_F;    // defaults to UNDEF_F
  if (is_null)
  {
    type= STRING_RESULT;
    charset_number= my_charset_bin.number;
    val_len= 0;
    val= 0;  
  }
  else
  {
    if (!valid_buffer_range<uint>(UV_VAL_IS_NULL + UV_VAL_TYPE_SIZE
                                  + UV_CHARSET_NUMBER_SIZE + UV_VAL_LEN_SIZE,
                                  buf_start, buf, event_len))
    {
      error= true;
      goto err;
    }

    type= (Item_result) buf[UV_VAL_IS_NULL];
    charset_number= uint4korr(buf + UV_VAL_IS_NULL + UV_VAL_TYPE_SIZE);
    val_len= uint4korr(buf + UV_VAL_IS_NULL + UV_VAL_TYPE_SIZE +
                       UV_CHARSET_NUMBER_SIZE);
    val= (char *) (buf + UV_VAL_IS_NULL + UV_VAL_TYPE_SIZE +
                   UV_CHARSET_NUMBER_SIZE + UV_VAL_LEN_SIZE);

    if (!valid_buffer_range<uint>(val_len, buf_start, val, event_len))
    {
      error= true;
      goto err;
    }

    /**
      We need to check if this is from an old server
      that did not pack information for flags.
      We do this by checking if there are extra bytes
      after the packed value. If there are we take the
      extra byte and it's value is assumed to contain
      the flags value.

      Old events will not have this extra byte, thence,
      we keep the flags set to UNDEF_F.
    */
    uint bytes_read= ((val + val_len) - start);
#ifndef DBUG_OFF
    bool old_pre_checksum_fd= description_event->is_version_before_checksum();
#endif
    DBUG_ASSERT((bytes_read == data_written -
                 (old_pre_checksum_fd ||
                  (description_event->checksum_alg ==
                   BINLOG_CHECKSUM_ALG_OFF)) ?
                 0 : BINLOG_CHECKSUM_LEN)
                ||
                (bytes_read == data_written -1 -
                 (old_pre_checksum_fd ||
                  (description_event->checksum_alg ==
                   BINLOG_CHECKSUM_ALG_OFF)) ?
                 0 : BINLOG_CHECKSUM_LEN));
    if ((data_written - bytes_read) > 0)
    {
      flags= (uint) *(buf + UV_VAL_IS_NULL + UV_VAL_TYPE_SIZE +
                    UV_CHARSET_NUMBER_SIZE + UV_VAL_LEN_SIZE +
                    val_len);
    }
  }

err:
  if (error)
    name= 0;
}


#ifndef MYSQL_CLIENT
bool User_var_log_event::write(IO_CACHE* file)
{
  char buf[UV_NAME_LEN_SIZE];
  char buf1[UV_VAL_IS_NULL + UV_VAL_TYPE_SIZE + 
	    UV_CHARSET_NUMBER_SIZE + UV_VAL_LEN_SIZE];
  uchar buf2[MY_MAX(8, DECIMAL_MAX_FIELD_SIZE + 2)], *pos= buf2;
  uint unsigned_len= 0;
  uint buf1_length;
  ulong event_length;

  int4store(buf, name_len);
  
  if ((buf1[0]= is_null))
  {
    buf1_length= 1;
    val_len= 0;                                 // Length of 'pos'
  }    
  else
  {
    buf1[1]= type;
    int4store(buf1 + 2, charset_number);

    switch (type) {
    case REAL_RESULT:
      float8store(buf2, *(double*) val);
      break;
    case INT_RESULT:
      int8store(buf2, *(longlong*) val);
      unsigned_len= 1;
      break;
    case DECIMAL_RESULT:
    {
      my_decimal *dec= (my_decimal *)val;
      dec->fix_buffer_pointer();
      buf2[0]= (char)(dec->intg + dec->frac);
      buf2[1]= (char)dec->frac;
      decimal2bin((decimal_t*)val, buf2+2, buf2[0], buf2[1]);
      val_len= decimal_bin_size(buf2[0], buf2[1]) + 2;
      break;
    }
    case STRING_RESULT:
      pos= (uchar*) val;
      break;
    case ROW_RESULT:
    default:
      DBUG_ASSERT(1);
      return 0;
    }
    int4store(buf1 + 2 + UV_CHARSET_NUMBER_SIZE, val_len);
    buf1_length= 10;
  }

  /* Length of the whole event */
  event_length= sizeof(buf)+ name_len + buf1_length + val_len + unsigned_len;

  return (write_header(file, event_length) ||
          wrapper_my_b_safe_write(file, (uchar*) buf, sizeof(buf))   ||
	  wrapper_my_b_safe_write(file, (uchar*) name, name_len)     ||
	  wrapper_my_b_safe_write(file, (uchar*) buf1, buf1_length) ||
	  wrapper_my_b_safe_write(file, pos, val_len) ||
          wrapper_my_b_safe_write(file, &flags, unsigned_len) ||
	  write_footer(file));
}
#endif


/*
  User_var_log_event::print()
*/

#ifdef MYSQL_CLIENT
void User_var_log_event::print(FILE* file, PRINT_EVENT_INFO* print_event_info)
{
  IO_CACHE *const head= &print_event_info->head_cache;
  char quoted_id[1 + NAME_LEN * 2 + 2];// quoted length of the identifier
  char name_id[NAME_LEN];
  int quoted_len= 0;

  if (!print_event_info->short_form)
  {
    print_header(head, print_event_info, FALSE);
    my_b_printf(head, "\tUser_var\n");
  }
  strmov(name_id, name);
  name_id[name_len]= '\0';
  my_b_printf(head, "SET @");
  quoted_len= my_strmov_quoted_identifier((char *) quoted_id,
                                          (const char *) name_id);
  quoted_id[quoted_len]= '\0';
  my_b_write(head, (uchar*) quoted_id, quoted_len);

  if (is_null)
  {
    my_b_printf(head, ":=NULL%s\n", print_event_info->delimiter);
  }
  else
  {
    switch (type) {
    case REAL_RESULT:
      double real_val;
      char real_buf[FMT_G_BUFSIZE(14)];
      float8get(real_val, val);
      sprintf(real_buf, "%.14g", real_val);
      my_b_printf(head, ":=%s%s\n", real_buf, print_event_info->delimiter);
      break;
    case INT_RESULT:
      char int_buf[22];
      longlong10_to_str(uint8korr(val), int_buf, 
                        ((flags & User_var_log_event::UNSIGNED_F) ? 10 : -10));
      my_b_printf(head, ":=%s%s\n", int_buf, print_event_info->delimiter);
      break;
    case DECIMAL_RESULT:
    {
      char str_buf[200];
      int str_len= sizeof(str_buf) - 1;
      int precision= (int)val[0];
      int scale= (int)val[1];
      decimal_digit_t dec_buf[10];
      decimal_t dec;
      dec.len= 10;
      dec.buf= dec_buf;

      bin2decimal((uchar*) val+2, &dec, precision, scale);
      decimal2string(&dec, str_buf, &str_len, 0, 0, 0);
      str_buf[str_len]= 0;
      my_b_printf(head, ":=%s%s\n", str_buf, print_event_info->delimiter);
      break;
    }
    case STRING_RESULT:
    {
      /*
        Let's express the string in hex. That's the most robust way. If we
        print it in character form instead, we need to escape it with
        character_set_client which we don't know (we will know it in 5.0, but
        in 4.1 we don't know it easily when we are printing
        User_var_log_event). Explanation why we would need to bother with
        character_set_client (quoting Bar):
        > Note, the parser doesn't switch to another unescaping mode after
        > it has met a character set introducer.
        > For example, if an SJIS client says something like:
        > SET @a= _ucs2 \0a\0b'
        > the string constant is still unescaped according to SJIS, not
        > according to UCS2.
      */
      char *hex_str;
      CHARSET_INFO *cs;

      hex_str= (char *)my_malloc(2*val_len+1+2,MYF(MY_WME)); // 2 hex digits / byte
      if (!hex_str)
        return;
      str_to_hex(hex_str, val, val_len);
      /*
        For proper behaviour when mysqlbinlog|mysql, we need to explicitely
        specify the variable's collation. It will however cause problems when
        people want to mysqlbinlog|mysql into another server not supporting the
        character set. But there's not much to do about this and it's unlikely.
      */
      if (!(cs= get_charset(charset_number, MYF(0))))
        /*
          Generate an unusable command (=> syntax error) is probably the best
          thing we can do here.
        */
        my_b_printf(head, ":=???%s\n", print_event_info->delimiter);
      else
        my_b_printf(head, ":=_%s %s COLLATE `%s`%s\n",
                    cs->csname, hex_str, cs->name,
                    print_event_info->delimiter);
      my_free(hex_str);
    }
      break;
    case ROW_RESULT:
    default:
      DBUG_ASSERT(1);
      return;
    }
  }
}
#endif


/*
  User_var_log_event::do_apply_event()
*/

#if defined(HAVE_REPLICATION) && !defined(MYSQL_CLIENT)
int User_var_log_event::do_apply_event(Relay_log_info const *rli)
{
  Item *it= 0;
  CHARSET_INFO *charset;
  query_id_t sav_query_id= 0; /* memorize orig id when deferred applying */

  if (rli->deferred_events_collecting)
  {
    set_deferred(current_thd->query_id);
    return rli->deferred_events->add(this);
  } else if (is_deferred())
  {
    sav_query_id= current_thd->query_id;
    current_thd->query_id= query_id; /* recreating original time context */
  }

  if (!(charset= get_charset(charset_number, MYF(MY_WME))))
    return 1;
  double real_val;
  longlong int_val;

  /*
    We are now in a statement until the associated query log event has
    been processed.
   */
  const_cast<Relay_log_info*>(rli)->set_flag(Relay_log_info::IN_STMT);

  if (is_null)
  {
    it= new Item_null();
  }
  else
  {
    switch (type) {
    case REAL_RESULT:
      float8get(real_val, val);
      it= new Item_float(real_val, 0);
      val= (char*) &real_val;		// Pointer to value in native format
      val_len= 8;
      break;
    case INT_RESULT:
      int_val= (longlong) uint8korr(val);
      it= new Item_int(int_val);
      val= (char*) &int_val;		// Pointer to value in native format
      val_len= 8;
      break;
    case DECIMAL_RESULT:
    {
      Item_decimal *dec= new Item_decimal((uchar*) val+2, val[0], val[1]);
      it= dec;
      val= (char *)dec->val_decimal(NULL);
      val_len= sizeof(my_decimal);
      break;
    }
    case STRING_RESULT:
      it= new Item_string(val, val_len, charset);
      break;
    case ROW_RESULT:
    default:
      DBUG_ASSERT(1);
      return 0;
    }
  }
  Item_func_set_user_var *e=
    new Item_func_set_user_var(Name_string(name, name_len, false), it, false);
  /*
    Item_func_set_user_var can't substitute something else on its place =>
    0 can be passed as last argument (reference on item)

    Fix_fields() can fail, in which case a call of update_hash() might
    crash the server, so if fix fields fails, we just return with an
    error.
  */
  if (e->fix_fields(thd, 0))
    return 1;

  /*
    A variable can just be considered as a table with
    a single record and with a single column. Thus, like
    a column value, it could always have IMPLICIT derivation.
   */
  e->update_hash(val, val_len, type, charset, DERIVATION_IMPLICIT,
                 (flags & User_var_log_event::UNSIGNED_F));
  if (!is_deferred())
    free_root(thd->mem_root, 0);
  else
    current_thd->query_id= sav_query_id; /* restore current query's context */

  return 0;
}

int User_var_log_event::do_update_pos(Relay_log_info *rli)
{
  rli->inc_event_relay_log_pos();
  return 0;
}

Log_event::enum_skip_reason
User_var_log_event::do_shall_skip(Relay_log_info *rli)
{
  /*
    It is a common error to set the slave skip counter to 1 instead
    of 2 when recovering from an insert which used a auto increment,
    rand, or user var.  Therefore, if the slave skip counter is 1, we
    just say that this event should be skipped by ignoring it, meaning
    that we do not change the value of the slave skip counter since it
    will be decreased by the following insert event.
  */
  return continue_group(rli);
}
#endif /* !MYSQL_CLIENT */


/**************************************************************************
  Unknown_log_event methods
**************************************************************************/

#ifdef HAVE_REPLICATION
#ifdef MYSQL_CLIENT
void Unknown_log_event::print(FILE* file_arg, PRINT_EVENT_INFO* print_event_info)
{
  if (print_event_info->short_form)
    return;
  print_header(&print_event_info->head_cache, print_event_info, FALSE);
  my_b_printf(&print_event_info->head_cache, "\n# %s", "Unknown event\n");
}
#endif  

/**************************************************************************
	Stop_log_event methods
**************************************************************************/

/*
  Stop_log_event::print()
*/

#ifdef MYSQL_CLIENT
void Stop_log_event::print(FILE* file, PRINT_EVENT_INFO* print_event_info)
{
  if (print_event_info->short_form)
    return;

  print_header(&print_event_info->head_cache, print_event_info, FALSE);
  my_b_printf(&print_event_info->head_cache, "\tStop\n");
}
#endif /* MYSQL_CLIENT */


#ifndef MYSQL_CLIENT
/*
  The master stopped.  We used to clean up all temporary tables but
  this is useless as, as the master has shut down properly, it has
  written all DROP TEMPORARY TABLE (prepared statements' deletion is
  TODO only when we binlog prep stmts).  We used to clean up
  slave_load_tmpdir, but this is useless as it has been cleared at the
  end of LOAD DATA INFILE.  So we have nothing to do here.  The place
  were we must do this cleaning is in
  Start_log_event_v3::do_apply_event(), not here. Because if we come
  here, the master was sane.

  This must only be called from the Slave SQL thread, since it calls
  flush_relay_log_info().
*/
int Stop_log_event::do_update_pos(Relay_log_info *rli)
{
  int error_inc= 0;
  int error_flush= 0;
  /*
    We do not want to update master_log pos because we get a rotate event
    before stop, so by now group_master_log_name is set to the next log.
    If we updated it, we will have incorrect master coordinates and this
    could give false triggers in MASTER_POS_WAIT() that we have reached
    the target position when in fact we have not.
    The group position is always unchanged in MTS mode because the event
    is never executed so can't be scheduled to a Worker.
  */
  if ((thd->variables.option_bits & OPTION_BEGIN) || rli->is_parallel_exec())
    rli->inc_event_relay_log_pos();
  else
  {
    error_inc= rli->inc_group_relay_log_pos(0, true/*need_data_lock=true*/);
    error_flush= rli->flush_info(TRUE);
  }
  return (error_inc || error_flush);
}

#endif /* !MYSQL_CLIENT */
#endif /* HAVE_REPLICATION */


/**************************************************************************
	Create_file_log_event methods
**************************************************************************/

/*
  Create_file_log_event ctor
*/

#ifndef MYSQL_CLIENT
Create_file_log_event::
Create_file_log_event(THD* thd_arg, sql_exchange* ex,
		      const char* db_arg, const char* table_name_arg,
                      List<Item>& fields_arg,
                      bool is_concurrent_arg,
                      enum enum_duplicates handle_dup,
                      bool ignore,
		      uchar* block_arg, uint block_len_arg, bool using_trans)
  :Load_log_event(thd_arg, ex, db_arg, table_name_arg, fields_arg,
                  is_concurrent_arg,
                  handle_dup, ignore, using_trans),
   fake_base(0), block(block_arg), event_buf(0), block_len(block_len_arg),
   file_id(thd_arg->file_id = mysql_bin_log.next_file_id())
{
  DBUG_ENTER("Create_file_log_event");
  sql_ex.force_new_format();
  DBUG_VOID_RETURN;
}


/*
  Create_file_log_event::write_data_body()
*/

bool Create_file_log_event::write_data_body(IO_CACHE* file)
{
  bool res;
  if ((res= Load_log_event::write_data_body(file)) || fake_base)
    return res;
  return (my_b_safe_write(file, (uchar*) "", 1) ||
          my_b_safe_write(file, (uchar*) block, block_len));
}


/*
  Create_file_log_event::write_data_header()
*/

bool Create_file_log_event::write_data_header(IO_CACHE* file)
{
  bool res;
  uchar buf[CREATE_FILE_HEADER_LEN];
  if ((res= Load_log_event::write_data_header(file)) || fake_base)
    return res;
  int4store(buf + CF_FILE_ID_OFFSET, file_id);
  return my_b_safe_write(file, buf, CREATE_FILE_HEADER_LEN) != 0;
}


/*
  Create_file_log_event::write_base()
*/

bool Create_file_log_event::write_base(IO_CACHE* file)
{
  bool res;
  fake_base= 1;                                 // pretend we are Load event
  DBUG_EXECUTE_IF("simulate_cache_write_failure",
                  {
                  res= TRUE;
                  my_error(ER_UNKNOWN_ERROR, MYF(0));
                  return res;
                  });
  res= write(file);
  fake_base= 0;
  return res;
}

#endif /* !MYSQL_CLIENT */

/*
  Create_file_log_event ctor
*/

Create_file_log_event::Create_file_log_event(const char* buf, uint len,
                                             const Format_description_log_event* description_event)
  :Load_log_event(buf,0,description_event),fake_base(0),block(0),inited_from_old(0)
{
  DBUG_ENTER("Create_file_log_event::Create_file_log_event(char*,...)");
  uint block_offset;
  uint header_len= description_event->common_header_len;
  uint8 load_header_len= description_event->post_header_len[LOAD_EVENT-1];
  uint8 create_file_header_len= description_event->post_header_len[CREATE_FILE_EVENT-1];
  if (!(event_buf= (char*) my_memdup(buf, len, MYF(MY_WME))) ||
      copy_log_event(event_buf,len,
                     ((buf[EVENT_TYPE_OFFSET] == LOAD_EVENT) ?
                      load_header_len + header_len :
                      (fake_base ? (header_len+load_header_len) :
                       (header_len+load_header_len) +
                       create_file_header_len)),
                     description_event))
    DBUG_VOID_RETURN;
  if (description_event->binlog_version!=1)
  {
    file_id= uint4korr(buf + 
                       header_len +
		       load_header_len + CF_FILE_ID_OFFSET);
    /*
      Note that it's ok to use get_data_size() below, because it is computed
      with values we have already read from this event (because we called
      copy_log_event()); we are not using slave's format info to decode
      master's format, we are really using master's format info.
      Anyway, both formats should be identical (except the common_header_len)
      as these Load events are not changed between 4.0 and 5.0 (as logging of
      LOAD DATA INFILE does not use Load_log_event in 5.0).

      The + 1 is for \0 terminating fname  
    */
    block_offset= (description_event->common_header_len +
                   Load_log_event::get_data_size() +
                   create_file_header_len + 1);
    if (len < block_offset)
      DBUG_VOID_RETURN;
    block = (uchar*)buf + block_offset;
    block_len = len - block_offset;
  }
  else
  {
    sql_ex.force_new_format();
    inited_from_old = 1;
  }
  DBUG_VOID_RETURN;
}


/*
  Create_file_log_event::print()
*/

#ifdef MYSQL_CLIENT
void Create_file_log_event::print(FILE* file, PRINT_EVENT_INFO* print_event_info,
				  bool enable_local)
{
  if (print_event_info->short_form)
  {
    if (enable_local && check_fname_outside_temp_buf())
      Load_log_event::print(file, print_event_info);
    return;
  }

  if (enable_local)
  {
    Load_log_event::print(file, print_event_info,
			  !check_fname_outside_temp_buf());
    /**
      reduce the size of io cache so that the write function is called
      for every call to my_b_printf().
     */
    DBUG_EXECUTE_IF ("simulate_create_event_write_error",
                     {(&print_event_info->head_cache)->write_pos=
                     (&print_event_info->head_cache)->write_end;
                     DBUG_SET("+d,simulate_file_write_error");});
    /* 
       That one is for "file_id: etc" below: in mysqlbinlog we want the #, in
       SHOW BINLOG EVENTS we don't.
    */
    my_b_printf(&print_event_info->head_cache, "#");
  }

  my_b_printf(&print_event_info->head_cache,
              " file_id: %d  block_len: %d\n", file_id, block_len);
}


void Create_file_log_event::print(FILE* file, PRINT_EVENT_INFO* print_event_info)
{
  print(file, print_event_info, 0);
}
#endif /* MYSQL_CLIENT */


/*
  Create_file_log_event::pack_info()
*/

#if defined(HAVE_REPLICATION) && !defined(MYSQL_CLIENT)
int Create_file_log_event::pack_info(Protocol *protocol)
{
  char buf[NAME_LEN*2 + 30 + 21*2], *pos;
  pos= strmov(buf, "db=");
  memcpy(pos, db, db_len);
  pos= strmov(pos + db_len, ";table=");
  memcpy(pos, table_name, table_name_len);
  pos= strmov(pos + table_name_len, ";file_id=");
  pos= int10_to_str((long) file_id, pos, 10);
  pos= strmov(pos, ";block_len=");
  pos= int10_to_str((long) block_len, pos, 10);
  protocol->store(buf, (uint) (pos-buf), &my_charset_bin);
  return 0;
}
#endif /* defined(HAVE_REPLICATION) && !defined(MYSQL_CLIENT) */


/**
  Create_file_log_event::do_apply_event()
  Constructor for Create_file_log_event to intantiate an event
  from the relay log on the slave.

  @retval
    0           Success
  @retval
    1           Failure
*/

#if defined(HAVE_REPLICATION) && !defined(MYSQL_CLIENT)
int Create_file_log_event::do_apply_event(Relay_log_info const *rli)
{
  char fname_buf[FN_REFLEN+TEMP_FILE_MAX_LEN];
  char *ext;
  int fd = -1;
  IO_CACHE file;
  int error = 1;

  lex_start(thd);
  mysql_reset_thd_for_next_command(thd);
  THD_STAGE_INFO(thd, stage_making_temp_file_create_before_load_data);
  memset(&file, 0, sizeof(file));
  ext= slave_load_file_stem(fname_buf, file_id, server_id, ".info");
  /* old copy may exist already */
  mysql_file_delete(key_file_log_event_info, fname_buf, MYF(0));
  /**
    To simulate file creation failure, convert the file name to a
    directory by appending a "/" to the file name.
   */
  DBUG_EXECUTE_IF("simulate_file_create_error_create_log_event",
                  {
                  strcat(fname_buf,"/");
                  });
  if ((fd= mysql_file_create(key_file_log_event_info,
                             fname_buf, CREATE_MODE,
                             O_WRONLY | O_BINARY | O_EXCL | O_NOFOLLOW,
                             MYF(MY_WME))) < 0 ||
      init_io_cache(&file, fd, IO_SIZE, WRITE_CACHE, (my_off_t)0, 0,
		    MYF(MY_WME|MY_NABP)))
  {
    rli->report(ERROR_LEVEL, thd->get_stmt_da()->mysql_errno(),
                "Error in Create_file event: could not open file '%s', '%s'",
                fname_buf, thd->get_stmt_da()->message_text());
    goto err;
  }
  
  // a trick to avoid allocating another buffer
  fname= fname_buf;
  fname_len= (uint) (strmov(ext, ".data") - fname);
  if (write_base(&file))
  {
    strmov(ext, ".info"); // to have it right in the error message
    rli->report(ERROR_LEVEL, thd->get_stmt_da()->mysql_errno(),
                "Error in Create_file event: could not write to file '%s', '%s'",
                fname_buf, thd->get_stmt_da()->message_text());
    goto err;
  }
  end_io_cache(&file);
  mysql_file_close(fd, MYF(0));
  
  // fname_buf now already has .data, not .info, because we did our trick
  /* old copy may exist already */
  mysql_file_delete(key_file_log_event_data, fname_buf, MYF(0));
  DBUG_EXECUTE_IF("simulate_file_create_error_create_log_event_2",
                  {
                  strcat(fname_buf, "/");
                  });
  if ((fd= mysql_file_create(key_file_log_event_data,
                             fname_buf, CREATE_MODE,
                             O_WRONLY | O_BINARY | O_EXCL | O_NOFOLLOW,
                             MYF(MY_WME))) < 0)
  {
    rli->report(ERROR_LEVEL, thd->get_stmt_da()->mysql_errno(),
                "Error in Create_file event: could not open file '%s', '%s'",
                fname_buf, thd->get_stmt_da()->message_text());
    goto err;
  }
  /**
    To simulate file write failure,close the file before the write operation.
    Write will fail with an error reporting file is UNOPENED. 
   */
  DBUG_EXECUTE_IF("simulate_file_write_error_create_log_event",
                  {
                  mysql_file_close(fd, MYF(0));
                  });
  if (mysql_file_write(fd, (uchar*) block, block_len, MYF(MY_WME+MY_NABP)))
  {
    rli->report(ERROR_LEVEL, thd->get_stmt_da()->mysql_errno(),
                "Error in Create_file event: write to '%s' failed, '%s'",
                fname_buf, thd->get_stmt_da()->message_text());
    goto err;
  }
  error=0;					// Everything is ok

err:
  if (error)
    end_io_cache(&file);
  if (fd >= 0)
    mysql_file_close(fd, MYF(0));
  return error != 0;
}
#endif /* defined(HAVE_REPLICATION) && !defined(MYSQL_CLIENT) */


/**************************************************************************
	Append_block_log_event methods
**************************************************************************/

/*
  Append_block_log_event ctor
*/

#ifndef MYSQL_CLIENT  
Append_block_log_event::Append_block_log_event(THD *thd_arg,
                                               const char *db_arg,
					       uchar *block_arg,
					       uint block_len_arg,
					       bool using_trans)
  :Log_event(thd_arg, 0,
             using_trans ? Log_event::EVENT_TRANSACTIONAL_CACHE :
                           Log_event::EVENT_STMT_CACHE,
             Log_event::EVENT_NORMAL_LOGGING),
   block(block_arg),
   block_len(block_len_arg), file_id(thd_arg->file_id), db(db_arg)
{
}
#endif


/*
  Append_block_log_event ctor
*/

Append_block_log_event::Append_block_log_event(const char* buf, uint len,
                                               const Format_description_log_event* description_event)
  :Log_event(buf, description_event),block(0)
{
  DBUG_ENTER("Append_block_log_event::Append_block_log_event(char*,...)");
  uint8 common_header_len= description_event->common_header_len; 
  uint8 append_block_header_len=
    description_event->post_header_len[APPEND_BLOCK_EVENT-1];
  uint total_header_len= common_header_len+append_block_header_len;
  if (len < total_header_len)
    DBUG_VOID_RETURN;
  file_id= uint4korr(buf + common_header_len + AB_FILE_ID_OFFSET);
  block= (uchar*)buf + total_header_len;
  block_len= len - total_header_len;
  DBUG_VOID_RETURN;
}


/*
  Append_block_log_event::write()
*/

#ifndef MYSQL_CLIENT
bool Append_block_log_event::write(IO_CACHE* file)
{
  uchar buf[APPEND_BLOCK_HEADER_LEN];
  int4store(buf + AB_FILE_ID_OFFSET, file_id);
  return (write_header(file, APPEND_BLOCK_HEADER_LEN + block_len) ||
          wrapper_my_b_safe_write(file, buf, APPEND_BLOCK_HEADER_LEN) ||
	  wrapper_my_b_safe_write(file, (uchar*) block, block_len) ||
	  write_footer(file));
}
#endif


/*
  Append_block_log_event::print()
*/

#ifdef MYSQL_CLIENT  
void Append_block_log_event::print(FILE* file,
				   PRINT_EVENT_INFO* print_event_info)
{
  if (print_event_info->short_form)
    return;
  print_header(&print_event_info->head_cache, print_event_info, FALSE);
  my_b_printf(&print_event_info->head_cache,
              "\n#%s: file_id: %d  block_len: %d\n",
              get_type_str(), file_id, block_len);
}
#endif /* MYSQL_CLIENT */


/*
  Append_block_log_event::pack_info()
*/

#if defined(HAVE_REPLICATION) && !defined(MYSQL_CLIENT)
int Append_block_log_event::pack_info(Protocol *protocol)
{
  char buf[256];
  size_t length;
  length= my_snprintf(buf, sizeof(buf), ";file_id=%u;block_len=%u",
                      file_id, block_len);
  protocol->store(buf, length, &my_charset_bin);
  return 0;
}


/*
  Append_block_log_event::get_create_or_append()
*/

int Append_block_log_event::get_create_or_append() const
{
  return 0; /* append to the file, fail if not exists */
}

/*
  Append_block_log_event::do_apply_event()
*/

int Append_block_log_event::do_apply_event(Relay_log_info const *rli)
{
  char fname[FN_REFLEN+TEMP_FILE_MAX_LEN];
  int fd;
  int error = 1;
  DBUG_ENTER("Append_block_log_event::do_apply_event");

  THD_STAGE_INFO(thd, stage_making_temp_file_append_before_load_data);
  slave_load_file_stem(fname, file_id, server_id, ".data");
  if (get_create_or_append())
  {
    /*
      Usually lex_start() is called by mysql_parse(), but we need it here
      as the present method does not call mysql_parse().
    */
    lex_start(thd);
    mysql_reset_thd_for_next_command(thd);
    /* old copy may exist already */
    mysql_file_delete(key_file_log_event_data, fname, MYF(0));
    DBUG_EXECUTE_IF("simulate_file_create_error_Append_block_event",
                    {
                    strcat(fname, "/");
                    });
    if ((fd= mysql_file_create(key_file_log_event_data,
                               fname, CREATE_MODE,
                               O_WRONLY | O_BINARY | O_EXCL | O_NOFOLLOW,
                               MYF(MY_WME))) < 0)
    {
      rli->report(ERROR_LEVEL, thd->get_stmt_da()->mysql_errno(),
                  "Error in %s event: could not create file '%s', '%s'",
                  get_type_str(), fname,
                  thd->get_stmt_da()->message_text());
      goto err;
    }
  }
  else if ((fd= mysql_file_open(key_file_log_event_data,
                                fname,
                                O_WRONLY | O_APPEND | O_BINARY | O_NOFOLLOW,
                                MYF(MY_WME))) < 0)
  {
    rli->report(ERROR_LEVEL, thd->get_stmt_da()->mysql_errno(),
                "Error in %s event: could not open file '%s', '%s'",
                get_type_str(), fname, thd->get_stmt_da()->message_text());
    goto err;
  }
  DBUG_EXECUTE_IF("remove_slave_load_file_before_write",
                  {
                    my_delete_allow_opened(fname, MYF(0));
                  });

  DBUG_EXECUTE_IF("simulate_file_write_error_Append_block_event",
                  {
                    mysql_file_close(fd, MYF(0));
                  });
  if (mysql_file_write(fd, (uchar*) block, block_len, MYF(MY_WME+MY_NABP)))
  {
    rli->report(ERROR_LEVEL, thd->get_stmt_da()->mysql_errno(),
                "Error in %s event: write to '%s' failed, '%s'",
                get_type_str(), fname, thd->get_stmt_da()->message_text());
    goto err;
  }
  error=0;

err:
  if (fd >= 0)
    mysql_file_close(fd, MYF(0));
  DBUG_RETURN(error);
}
#endif


/**************************************************************************
	Delete_file_log_event methods
**************************************************************************/

/*
  Delete_file_log_event ctor
*/

#ifndef MYSQL_CLIENT
Delete_file_log_event::Delete_file_log_event(THD *thd_arg, const char* db_arg,
					     bool using_trans)
  :Log_event(thd_arg, 0, 
             using_trans ? Log_event::EVENT_TRANSACTIONAL_CACHE :
                           Log_event::EVENT_STMT_CACHE,
             Log_event::EVENT_NORMAL_LOGGING),
  file_id(thd_arg->file_id), db(db_arg)
{
}
#endif

/*
  Delete_file_log_event ctor
*/

Delete_file_log_event::Delete_file_log_event(const char* buf, uint len,
                                             const Format_description_log_event* description_event)
  :Log_event(buf, description_event),file_id(0)
{
  uint8 common_header_len= description_event->common_header_len;
  uint8 delete_file_header_len= description_event->post_header_len[DELETE_FILE_EVENT-1];
  if (len < (uint)(common_header_len + delete_file_header_len))
    return;
  file_id= uint4korr(buf + common_header_len + DF_FILE_ID_OFFSET);
}


/*
  Delete_file_log_event::write()
*/

#ifndef MYSQL_CLIENT
bool Delete_file_log_event::write(IO_CACHE* file)
{
 uchar buf[DELETE_FILE_HEADER_LEN];
 int4store(buf + DF_FILE_ID_OFFSET, file_id);
 return (write_header(file, sizeof(buf)) ||
         wrapper_my_b_safe_write(file, buf, sizeof(buf)) ||
	 write_footer(file));
}
#endif


/*
  Delete_file_log_event::print()
*/

#ifdef MYSQL_CLIENT  
void Delete_file_log_event::print(FILE* file,
				  PRINT_EVENT_INFO* print_event_info)
{
  if (print_event_info->short_form)
    return;
  print_header(&print_event_info->head_cache, print_event_info, FALSE);
  my_b_printf(&print_event_info->head_cache,
              "\n#Delete_file: file_id=%u\n", file_id);
}
#endif /* MYSQL_CLIENT */

/*
  Delete_file_log_event::pack_info()
*/

#if defined(HAVE_REPLICATION) && !defined(MYSQL_CLIENT)
int Delete_file_log_event::pack_info(Protocol *protocol)
{
  char buf[64];
  size_t length;
  length= my_snprintf(buf, sizeof(buf), ";file_id=%u", (uint) file_id);
  protocol->store(buf, length, &my_charset_bin);
  return 0;
}
#endif

/*
  Delete_file_log_event::do_apply_event()
*/

#if defined(HAVE_REPLICATION) && !defined(MYSQL_CLIENT)
int Delete_file_log_event::do_apply_event(Relay_log_info const *rli)
{
  char fname[FN_REFLEN+TEMP_FILE_MAX_LEN];
  lex_start(thd);
  mysql_reset_thd_for_next_command(thd);
  char *ext= slave_load_file_stem(fname, file_id, server_id, ".data");
  mysql_file_delete(key_file_log_event_data, fname, MYF(MY_WME));
  strmov(ext, ".info");
  mysql_file_delete(key_file_log_event_info, fname, MYF(MY_WME));
  return 0;
}
#endif /* defined(HAVE_REPLICATION) && !defined(MYSQL_CLIENT) */


/**************************************************************************
	Execute_load_log_event methods
**************************************************************************/

/*
  Execute_load_log_event ctor
*/

#ifndef MYSQL_CLIENT  
Execute_load_log_event::Execute_load_log_event(THD *thd_arg,
                                               const char* db_arg,
					       bool using_trans)
  :Log_event(thd_arg, 0,
             using_trans ? Log_event::EVENT_TRANSACTIONAL_CACHE :
                           Log_event::EVENT_STMT_CACHE,
             Log_event::EVENT_NORMAL_LOGGING),
  file_id(thd_arg->file_id), db(db_arg)
{
}
#endif
  

/*
  Execute_load_log_event ctor
*/

Execute_load_log_event::Execute_load_log_event(const char* buf, uint len,
                                               const Format_description_log_event* description_event)
  :Log_event(buf, description_event), file_id(0)
{
  uint8 common_header_len= description_event->common_header_len;
  uint8 exec_load_header_len= description_event->post_header_len[EXEC_LOAD_EVENT-1];
  if (len < (uint)(common_header_len+exec_load_header_len))
    return;
  file_id= uint4korr(buf + common_header_len + EL_FILE_ID_OFFSET);
}


/*
  Execute_load_log_event::write()
*/

#ifndef MYSQL_CLIENT
bool Execute_load_log_event::write(IO_CACHE* file)
{
  uchar buf[EXEC_LOAD_HEADER_LEN];
  int4store(buf + EL_FILE_ID_OFFSET, file_id);
  return (write_header(file, sizeof(buf)) || 
          wrapper_my_b_safe_write(file, buf, sizeof(buf)) ||
	  write_footer(file));
}
#endif


/*
  Execute_load_log_event::print()
*/

#ifdef MYSQL_CLIENT  
void Execute_load_log_event::print(FILE* file,
				   PRINT_EVENT_INFO* print_event_info)
{
  if (print_event_info->short_form)
    return;
  print_header(&print_event_info->head_cache, print_event_info, FALSE);
  my_b_printf(&print_event_info->head_cache, "\n#Exec_load: file_id=%d\n",
              file_id);
}
#endif

/*
  Execute_load_log_event::pack_info()
*/

#if defined(HAVE_REPLICATION) && !defined(MYSQL_CLIENT)
int Execute_load_log_event::pack_info(Protocol *protocol)
{
  char buf[64];
  size_t length;
  length= my_snprintf(buf, sizeof(buf), ";file_id=%u", (uint) file_id);
  protocol->store(buf, length, &my_charset_bin);
  return 0;
}


/*
  Execute_load_log_event::do_apply_event()
*/

int Execute_load_log_event::do_apply_event(Relay_log_info const *rli)
{
  char fname[FN_REFLEN+TEMP_FILE_MAX_LEN];
  char *ext;
  int fd;
  int error= 1;
  IO_CACHE file;
  Load_log_event *lev= 0;

  lex_start(thd);
  mysql_reset_thd_for_next_command(thd);
  ext= slave_load_file_stem(fname, file_id, server_id, ".info");
  /**
    To simulate file open failure, convert the file name to a
    directory by appending a "/" to the file name. File open
    will fail with an error reporting it is not a directory.
   */
  DBUG_EXECUTE_IF("simulate_file_open_error_exec_event",
                  {
                  strcat(fname,"/");
                  });
  if ((fd= mysql_file_open(key_file_log_event_info,
                           fname, O_RDONLY | O_BINARY | O_NOFOLLOW,
                           MYF(MY_WME))) < 0 ||
      init_io_cache(&file, fd, IO_SIZE, READ_CACHE, (my_off_t)0, 0,
		    MYF(MY_WME|MY_NABP)))
  {
    rli->report(ERROR_LEVEL, thd->get_stmt_da()->mysql_errno(),
                "Error in Exec_load event: could not open file, '%s'",
                thd->get_stmt_da()->message_text());
    goto err;
  }
  if (!(lev= (Load_log_event*)
        Log_event::read_log_event(&file,
                                  (mysql_mutex_t*) 0,
                                  rli->get_rli_description_event(),
                                  opt_slave_sql_verify_checksum)) ||
      lev->get_type_code() != NEW_LOAD_EVENT)
  {
    rli->report(ERROR_LEVEL, ER_FILE_CORRUPT, ER(ER_FILE_CORRUPT),
                fname);
    goto err;
  }
  lev->thd = thd;
  /*
    lev->do_apply_event should use rli only for errors i.e. should
    not advance rli's position.

    lev->do_apply_event is the place where the table is loaded (it
    calls mysql_load()).
  */
  const_cast<Relay_log_info*>(rli)->set_future_group_master_log_pos(log_pos);
  if (lev->do_apply_event(0,rli,1)) 
  {
    /*
      We want to indicate the name of the file that could not be loaded
      (SQL_LOADxxx).
      But as we are here we are sure the error is in rli->last_slave_error and
      rli->last_slave_errno (example of error: duplicate entry for key), so we
      don't want to overwrite it with the filename.
      What we want instead is add the filename to the current error message.
    */
    char *tmp= my_strdup(rli->last_error().message, MYF(MY_WME));
    if (tmp)
    {
      rli->report(ERROR_LEVEL, rli->last_error().number,
                  "%s. Failed executing load from '%s'", tmp, fname);
      my_free(tmp);
    }
    goto err;
  }
  /*
    We have an open file descriptor to the .info file; we need to close it
    or Windows will refuse to delete the file in mysql_file_delete().
  */
  if (fd >= 0)
  {
    mysql_file_close(fd, MYF(0));
    end_io_cache(&file);
    fd= -1;
  }
  mysql_file_delete(key_file_log_event_info, fname, MYF(MY_WME));
  memcpy(ext, ".data", 6);
  mysql_file_delete(key_file_log_event_data, fname, MYF(MY_WME));
  error = 0;

err:
  delete lev;
  if (fd >= 0)
  {
    mysql_file_close(fd, MYF(0));
    end_io_cache(&file);
  }
  return error;
}

#endif /* defined(HAVE_REPLICATION) && !defined(MYSQL_CLIENT) */


/**************************************************************************
	Begin_load_query_log_event methods
**************************************************************************/

#ifndef MYSQL_CLIENT
Begin_load_query_log_event::
Begin_load_query_log_event(THD* thd_arg, const char* db_arg, uchar* block_arg,
                           uint block_len_arg, bool using_trans)
  :Append_block_log_event(thd_arg, db_arg, block_arg, block_len_arg,
                          using_trans)
{
   file_id= thd_arg->file_id= mysql_bin_log.next_file_id();
}
#endif


Begin_load_query_log_event::
Begin_load_query_log_event(const char* buf, uint len,
                           const Format_description_log_event* desc_event)
  :Append_block_log_event(buf, len, desc_event)
{
}


#if defined( HAVE_REPLICATION) && !defined(MYSQL_CLIENT)
int Begin_load_query_log_event::get_create_or_append() const
{
  return 1; /* create the file */
}
#endif /* defined( HAVE_REPLICATION) && !defined(MYSQL_CLIENT) */


#if !defined(MYSQL_CLIENT) && defined(HAVE_REPLICATION)
Log_event::enum_skip_reason
Begin_load_query_log_event::do_shall_skip(Relay_log_info *rli)
{
  /*
    If the slave skip counter is 1, then we should not start executing
    on the next event.
  */
  return continue_group(rli);
}
#endif


/**************************************************************************
	Execute_load_query_log_event methods
**************************************************************************/


#ifndef MYSQL_CLIENT
Execute_load_query_log_event::
Execute_load_query_log_event(THD *thd_arg, const char* query_arg,
                             ulong query_length_arg, uint fn_pos_start_arg,
                             uint fn_pos_end_arg,
                             enum_load_dup_handling dup_handling_arg,
                             bool using_trans, bool immediate, bool suppress_use,
                             int errcode):
  Query_log_event(thd_arg, query_arg, query_length_arg, using_trans, immediate,
                  suppress_use, errcode),
  file_id(thd_arg->file_id), fn_pos_start(fn_pos_start_arg),
  fn_pos_end(fn_pos_end_arg), dup_handling(dup_handling_arg)
{
}
#endif /* !MYSQL_CLIENT */


Execute_load_query_log_event::
Execute_load_query_log_event(const char* buf, uint event_len,
                             const Format_description_log_event* desc_event):
  Query_log_event(buf, event_len, desc_event, EXECUTE_LOAD_QUERY_EVENT),
  file_id(0), fn_pos_start(0), fn_pos_end(0)
{
  if (!Query_log_event::is_valid())
    return;

  buf+= desc_event->common_header_len;

  fn_pos_start= uint4korr(buf + ELQ_FN_POS_START_OFFSET);
  fn_pos_end= uint4korr(buf + ELQ_FN_POS_END_OFFSET);
  dup_handling= (enum_load_dup_handling)(*(buf + ELQ_DUP_HANDLING_OFFSET));

  if (fn_pos_start > q_len || fn_pos_end > q_len ||
      dup_handling > LOAD_DUP_REPLACE)
    return;

  file_id= uint4korr(buf + ELQ_FILE_ID_OFFSET);
}


ulong Execute_load_query_log_event::get_post_header_size_for_derived()
{
  return EXECUTE_LOAD_QUERY_EXTRA_HEADER_LEN;
}


#ifndef MYSQL_CLIENT
bool
Execute_load_query_log_event::write_post_header_for_derived(IO_CACHE* file)
{
  uchar buf[EXECUTE_LOAD_QUERY_EXTRA_HEADER_LEN];
  int4store(buf, file_id);
  int4store(buf + 4, fn_pos_start);
  int4store(buf + 4 + 4, fn_pos_end);
  *(buf + 4 + 4 + 4)= (uchar) dup_handling;
  return wrapper_my_b_safe_write(file, buf, EXECUTE_LOAD_QUERY_EXTRA_HEADER_LEN);
}
#endif


#ifdef MYSQL_CLIENT
void Execute_load_query_log_event::print(FILE* file,
                                         PRINT_EVENT_INFO* print_event_info)
{
  print(file, print_event_info, 0);
}

/**
  Prints the query as LOAD DATA LOCAL and with rewritten filename.
*/
void Execute_load_query_log_event::print(FILE* file,
                                         PRINT_EVENT_INFO* print_event_info,
                                         const char *local_fname)
{
  IO_CACHE *const head= &print_event_info->head_cache;

  print_query_header(head, print_event_info);
  /**
    reduce the size of io cache so that the write function is called
    for every call to my_b_printf().
   */
  DBUG_EXECUTE_IF ("simulate_execute_event_write_error",
                   {head->write_pos= head->write_end;
                   DBUG_SET("+d,simulate_file_write_error");});

  if (local_fname)
  {
    my_b_write(head, (uchar*) query, fn_pos_start);
    my_b_printf(head, " LOCAL INFILE \'");
    my_b_printf(head, "%s", local_fname);
    my_b_printf(head, "\'");
    if (dup_handling == LOAD_DUP_REPLACE)
      my_b_printf(head, " REPLACE");
    my_b_printf(head, " INTO");
    my_b_write(head, (uchar*) query + fn_pos_end, q_len-fn_pos_end);
    my_b_printf(head, "\n%s\n", print_event_info->delimiter);
  }
  else
  {
    my_b_write(head, (uchar*) query, q_len);
    my_b_printf(head, "\n%s\n", print_event_info->delimiter);
  }

  if (!print_event_info->short_form)
    my_b_printf(head, "# file_id: %d \n", file_id);
}
#endif


#if defined(HAVE_REPLICATION) && !defined(MYSQL_CLIENT)
int Execute_load_query_log_event::pack_info(Protocol *protocol)
{
  char *buf, *pos;
  if (!(buf= (char*) my_malloc(9 + (db_len * 2) + 2 + q_len + 10 + 21,
                               MYF(MY_WME))))
    return 1;
  pos= buf;
  if (db && db_len)
  {
    /*
      Statically allocates room to store '\0' and an identifier
      that may have NAME_LEN * 2 due to quoting and there are
      two quoting characters that wrap them.
    */
    char quoted_db[1 + NAME_LEN * 2 + 2];// quoted length of the identifier
    size_t size= 0;
    size= my_strmov_quoted_identifier(this->thd, quoted_db, db, 0);
    pos= strmov(buf, "use ");
    memcpy(pos, quoted_db, size);
    pos= strmov(pos + size, "; ");
  }
  if (query && q_len)
  {
    memcpy(pos, query, q_len);
    pos+= q_len;
  }
  pos= strmov(pos, " ;file_id=");
  pos= int10_to_str((long) file_id, pos, 10);
  protocol->store(buf, pos-buf, &my_charset_bin);
  my_free(buf);
  return 0;
}


int
Execute_load_query_log_event::do_apply_event(Relay_log_info const *rli)
{
  char *p;
  char *buf;
  char *fname;
  char *fname_end;
  int error;

  buf= (char*) my_malloc(q_len + 1 - (fn_pos_end - fn_pos_start) +
                         (FN_REFLEN + TEMP_FILE_MAX_LEN) + 10 + 8 + 5, MYF(MY_WME));

  DBUG_EXECUTE_IF("LOAD_DATA_INFILE_has_fatal_error", my_free(buf); buf= NULL;);

  /* Replace filename and LOCAL keyword in query before executing it */
  if (buf == NULL)
  {
    rli->report(ERROR_LEVEL, ER_SLAVE_FATAL_ERROR,
                ER(ER_SLAVE_FATAL_ERROR), "Not enough memory");
    return 1;
  }

  p= buf;
  memcpy(p, query, fn_pos_start);
  p+= fn_pos_start;
  fname= (p= strmake(p, STRING_WITH_LEN(" INFILE \'")));
  p= slave_load_file_stem(p, file_id, server_id, ".data");
  fname_end= p= strend(p);                      // Safer than p=p+5
  *(p++)='\'';
  switch (dup_handling) {
  case LOAD_DUP_IGNORE:
    p= strmake(p, STRING_WITH_LEN(" IGNORE"));
    break;
  case LOAD_DUP_REPLACE:
    p= strmake(p, STRING_WITH_LEN(" REPLACE"));
    break;
  default:
    /* Ordinary load data */
    break;
  }
  p= strmake(p, STRING_WITH_LEN(" INTO "));
  p= strmake(p, query+fn_pos_end, q_len-fn_pos_end);

  error= Query_log_event::do_apply_event(rli, buf, p-buf);

  /* Forging file name for deletion in same buffer */
  *fname_end= 0;

  /*
    If there was an error the slave is going to stop, leave the
    file so that we can re-execute this event at START SLAVE.
  */
  if (!error)
    mysql_file_delete(key_file_log_event_data, fname, MYF(MY_WME));

  my_free(buf);
  return error;
}
#endif


/**************************************************************************
	sql_ex_info methods
**************************************************************************/

/*
  sql_ex_info::write_data()
*/

bool sql_ex_info::write_data(IO_CACHE* file)
{
  if (new_format())
  {
    return (write_str_at_most_255_bytes(file, field_term, (uint) field_term_len) ||
	    write_str_at_most_255_bytes(file, enclosed,   (uint) enclosed_len) ||
	    write_str_at_most_255_bytes(file, line_term,  (uint) line_term_len) ||
	    write_str_at_most_255_bytes(file, line_start, (uint) line_start_len) ||
	    write_str_at_most_255_bytes(file, escaped,    (uint) escaped_len) ||
	    my_b_safe_write(file,(uchar*) &opt_flags,1));
  }
  else
  {
    /**
      @todo This is sensitive to field padding. We should write a
      char[7], not an old_sql_ex. /sven
    */
    old_sql_ex old_ex;
    old_ex.field_term= *field_term;
    old_ex.enclosed=   *enclosed;
    old_ex.line_term=  *line_term;
    old_ex.line_start= *line_start;
    old_ex.escaped=    *escaped;
    old_ex.opt_flags=  opt_flags;
    old_ex.empty_flags=empty_flags;
    return my_b_safe_write(file, (uchar*) &old_ex, sizeof(old_ex)) != 0;
  }
}


/*
  sql_ex_info::init()
*/

const char *sql_ex_info::init(const char *buf, const char *buf_end,
                              bool use_new_format)
{
  cached_new_format = use_new_format;
  if (use_new_format)
  {
    empty_flags=0;
    /*
      The code below assumes that buf will not disappear from
      under our feet during the lifetime of the event. This assumption
      holds true in the slave thread if the log is in new format, but is not
      the case when we have old format because we will be reusing net buffer
      to read the actual file before we write out the Create_file event.
    */
    if (read_str_at_most_255_bytes(&buf, buf_end, &field_term, &field_term_len) ||
        read_str_at_most_255_bytes(&buf, buf_end, &enclosed,   &enclosed_len) ||
        read_str_at_most_255_bytes(&buf, buf_end, &line_term,  &line_term_len) ||
        read_str_at_most_255_bytes(&buf, buf_end, &line_start, &line_start_len) ||
        read_str_at_most_255_bytes(&buf, buf_end, &escaped,    &escaped_len))
      return 0;
    opt_flags = *buf++;
  }
  else
  {
    field_term_len= enclosed_len= line_term_len= line_start_len= escaped_len=1;
    field_term = buf++;			// Use first byte in string
    enclosed=	 buf++;
    line_term=   buf++;
    line_start=  buf++;
    escaped=     buf++;
    opt_flags =  *buf++;
    empty_flags= *buf++;
    if (empty_flags & FIELD_TERM_EMPTY)
      field_term_len=0;
    if (empty_flags & ENCLOSED_EMPTY)
      enclosed_len=0;
    if (empty_flags & LINE_TERM_EMPTY)
      line_term_len=0;
    if (empty_flags & LINE_START_EMPTY)
      line_start_len=0;
    if (empty_flags & ESCAPED_EMPTY)
      escaped_len=0;
  }
  return buf;
}

#ifndef DBUG_OFF
#ifndef MYSQL_CLIENT
static uchar dbug_extra_row_data_val= 0;

/**
   set_extra_data

   Called during self-test to generate various
   self-consistent binlog row event extra
   thread data structures which can be checked
   when reading the binlog.

   @param arr  Buffer to use
*/
const uchar* set_extra_data(uchar* arr)
{
  uchar val= (dbug_extra_row_data_val++) %
    (EXTRA_ROW_INFO_MAX_PAYLOAD + 1); /* 0 .. MAX_PAYLOAD + 1 */
  arr[EXTRA_ROW_INFO_LEN_OFFSET]= val + EXTRA_ROW_INFO_HDR_BYTES;
  arr[EXTRA_ROW_INFO_FORMAT_OFFSET]= val;
  for (uchar i=0; i<val; i++)
    arr[EXTRA_ROW_INFO_HDR_BYTES+i]= val;

  return arr;
}

#endif // #ifndef MYSQL_CLIENT

/**
   check_extra_data

   Called during self-test to check that
   binlog row event extra data is self-
   consistent as defined by the set_extra_data
   function above.

   Will assert(false) if not.

   @param extra_row_data
*/
void check_extra_data(uchar* extra_row_data)
{
  assert(extra_row_data);
  uint16 len= extra_row_data[EXTRA_ROW_INFO_LEN_OFFSET];
  uint8 val= len - EXTRA_ROW_INFO_HDR_BYTES;
  assert(extra_row_data[EXTRA_ROW_INFO_FORMAT_OFFSET] == val);
  for (uint16 i= 0; i < val; i++)
  {
    assert(extra_row_data[EXTRA_ROW_INFO_HDR_BYTES + i] == val);
  }
}

#endif  // #ifndef DBUG_OFF

/**************************************************************************
	Rows_log_event member functions
**************************************************************************/

#ifndef MYSQL_CLIENT
Rows_log_event::Rows_log_event(THD *thd_arg, TABLE *tbl_arg, const Table_id& tid,
                               MY_BITMAP const *cols, bool using_trans,
                               Log_event_type event_type,
                               const uchar* extra_row_info)
  : Log_event(thd_arg, 0,
             using_trans ? Log_event::EVENT_TRANSACTIONAL_CACHE :
                           Log_event::EVENT_STMT_CACHE,
             Log_event::EVENT_NORMAL_LOGGING),
    m_row_count(0),
    m_table(tbl_arg),
    m_table_id(tid),
    m_width(tbl_arg ? tbl_arg->s->fields : 1),
    m_rows_buf(0), m_rows_cur(0), m_rows_end(0), m_flags(0),
    m_type(event_type), m_extra_row_data(0)
#ifdef HAVE_REPLICATION
    , m_curr_row(NULL), m_curr_row_end(NULL), m_key(NULL), last_hashed_key(NULL)
#endif
{
  DBUG_ASSERT(tbl_arg && tbl_arg->s && tid.is_valid());

  if (thd_arg->variables.option_bits & OPTION_NO_FOREIGN_KEY_CHECKS)
      set_flags(NO_FOREIGN_KEY_CHECKS_F);
  if (thd_arg->variables.option_bits & OPTION_RELAXED_UNIQUE_CHECKS)
      set_flags(RELAXED_UNIQUE_CHECKS_F);
#ifndef DBUG_OFF
  uchar extra_data[255];
  DBUG_EXECUTE_IF("extra_row_data_set",
                  /* Set extra row data to a known value */
                  extra_row_info = set_extra_data(extra_data););
#endif
  if (extra_row_info)
  {
    /* Copy Extra data from thd into new event */
    uint8 extra_data_len= extra_row_info[EXTRA_ROW_INFO_LEN_OFFSET];
    assert(extra_data_len >= EXTRA_ROW_INFO_HDR_BYTES);

    m_extra_row_data= (uchar*) my_malloc(extra_data_len, MYF(MY_WME));

    if (likely(m_extra_row_data != NULL))
    {
      memcpy(m_extra_row_data, extra_row_info,
             extra_data_len);
    }
  }

  /* if bitmap_init fails, caught in is_valid() */
  if (likely(!bitmap_init(&m_cols,
                          m_width <= sizeof(m_bitbuf)*8 ? m_bitbuf : NULL,
                          m_width,
                          false)))
  {
    /* Cols can be zero if this is a dummy binrows event */
    if (likely(cols != NULL))
    {
      memcpy(m_cols.bitmap, cols->bitmap, no_bytes_in_map(cols));
      create_last_word_mask(&m_cols);
    }
  }
  else
  {
    // Needed because bitmap_init() does not set it to null on failure
    m_cols.bitmap= 0;
  }
}
#endif

Rows_log_event::Rows_log_event(const char *buf, uint event_len,
                               const Format_description_log_event
                               *description_event)
  : Log_event(buf, description_event),
    m_row_count(0),
#ifndef MYSQL_CLIENT
    m_table(NULL),
#endif
    m_table_id(0), m_rows_buf(0), m_rows_cur(0), m_rows_end(0),
    m_extra_row_data(0)
#if !defined(MYSQL_CLIENT) && defined(HAVE_REPLICATION)
    , m_curr_row(NULL), m_curr_row_end(NULL), m_key(NULL), last_hashed_key(NULL)
#endif
{
  DBUG_ENTER("Rows_log_event::Rows_log_event(const char*,...)");
  uint8 const common_header_len= description_event->common_header_len;
  Log_event_type event_type= (Log_event_type) buf[EVENT_TYPE_OFFSET];
  m_type= event_type;
  
  uint8 const post_header_len= description_event->post_header_len[event_type-1];
  memset(&m_cols, 0, sizeof(m_cols));

  DBUG_PRINT("enter",("event_len: %u  common_header_len: %d  "
		      "post_header_len: %d",
		      event_len, common_header_len,
		      post_header_len));

  const char *post_start= buf + common_header_len;
  post_start+= RW_MAPID_OFFSET;
  if (post_header_len == 6)
  {
    /* Master is of an intermediate source tree before 5.1.4. Id is 4 bytes */
    m_table_id= uint4korr(post_start);
    post_start+= 4;
  }
  else
  {
    m_table_id= uint6korr(post_start);
    post_start+= RW_FLAGS_OFFSET;
  }

  m_flags= uint2korr(post_start);
  post_start+= 2;

  uint16 var_header_len= 0;
  if (post_header_len == ROWS_HEADER_LEN_V2)
  {
    /*
      Have variable length header, check length,
      which includes length bytes
    */
    var_header_len= uint2korr(post_start);
    if (var_header_len < 2)
      DBUG_VOID_RETURN;

    var_header_len-= 2;

    /* Iterate over var-len header, extracting 'chunks' */
    const char* start= post_start + 2;
    const char* end= start + var_header_len;
    for (const char* pos= start; pos < end;)
    {
      switch(*pos++)
      {
      case RW_V_EXTRAINFO_TAG:
      {
        /* Have an 'extra info' section, read it in */
        if ((end - pos) < EXTRA_ROW_INFO_HDR_BYTES)
          DBUG_VOID_RETURN;

        uint8 infoLen= pos[EXTRA_ROW_INFO_LEN_OFFSET];
        if ((end - pos) < infoLen)
          DBUG_VOID_RETURN;

        /* Just store/use the first tag of this type, skip others */
        if (likely(!m_extra_row_data))
        {
          m_extra_row_data= (uchar*) my_malloc(infoLen,
                                               MYF(MY_WME));
          if (likely(m_extra_row_data != NULL))
          {
            memcpy(m_extra_row_data, pos, infoLen);
          }
          DBUG_EXECUTE_IF("extra_row_data_check",
                          /* Check extra data has expected value */
                          check_extra_data(m_extra_row_data););
        }
        pos+= infoLen;
        break;
      }
      default:
        /* Unknown code, we will not understand anything further here */
        pos= end; /* Break loop */
      }
    }
  }

  uchar const *const var_start=
    (const uchar *)buf + common_header_len + post_header_len + var_header_len;
  uchar const *const ptr_width= var_start;
  uchar *ptr_after_width= (uchar*) ptr_width;
  DBUG_PRINT("debug", ("Reading from %p", ptr_after_width));
  m_width = net_field_length(&ptr_after_width);
  DBUG_PRINT("debug", ("m_width=%lu", m_width));
  /* if bitmap_init fails, catched in is_valid() */
  if (likely(!bitmap_init(&m_cols,
                          m_width <= sizeof(m_bitbuf)*8 ? m_bitbuf : NULL,
                          m_width,
                          false)))
  {
    DBUG_PRINT("debug", ("Reading from %p", ptr_after_width));
    memcpy(m_cols.bitmap, ptr_after_width, (m_width + 7) / 8);
    create_last_word_mask(&m_cols);
    ptr_after_width+= (m_width + 7) / 8;
    DBUG_DUMP("m_cols", (uchar*) m_cols.bitmap, no_bytes_in_map(&m_cols));
  }
  else
  {
    // Needed because bitmap_init() does not set it to null on failure
    m_cols.bitmap= NULL;
    DBUG_VOID_RETURN;
  }

  m_cols_ai.bitmap= m_cols.bitmap; /* See explanation in is_valid() */

  if ((event_type == UPDATE_ROWS_EVENT) ||
      (event_type == UPDATE_ROWS_EVENT_V1))
  {
    DBUG_PRINT("debug", ("Reading from %p", ptr_after_width));

    /* if bitmap_init fails, caught in is_valid() */
    if (likely(!bitmap_init(&m_cols_ai,
                            m_width <= sizeof(m_bitbuf_ai)*8 ? m_bitbuf_ai : NULL,
                            m_width,
                            false)))
    {
      DBUG_PRINT("debug", ("Reading from %p", ptr_after_width));
      memcpy(m_cols_ai.bitmap, ptr_after_width, (m_width + 7) / 8);
      create_last_word_mask(&m_cols_ai);
      ptr_after_width+= (m_width + 7) / 8;
      DBUG_DUMP("m_cols_ai", (uchar*) m_cols_ai.bitmap,
                no_bytes_in_map(&m_cols_ai));
    }
    else
    {
      // Needed because bitmap_init() does not set it to null on failure
      m_cols_ai.bitmap= 0;
      DBUG_VOID_RETURN;
    }
  }

  const uchar* const ptr_rows_data= (const uchar*) ptr_after_width;

  size_t const data_size= event_len - (ptr_rows_data - (const uchar *) buf);
  DBUG_PRINT("info",("m_table_id: %llu  m_flags: %d  m_width: %lu  data_size: %lu",
                     m_table_id.id(), m_flags, m_width, (ulong) data_size));

  // Allocate one extra byte, in case we have to do uint3korr!
  m_rows_buf= (uchar*) my_malloc(data_size + 1, MYF(MY_WME)); // didrik
  if (likely((bool)m_rows_buf))
  {
#if !defined(MYSQL_CLIENT) && defined(HAVE_REPLICATION)
    m_curr_row= m_rows_buf;
#endif
    m_rows_end= m_rows_buf + data_size;
    m_rows_cur= m_rows_end;
    memcpy(m_rows_buf, ptr_rows_data, data_size);
  }
  else
    m_cols.bitmap= 0; // to not free it

  DBUG_VOID_RETURN;
}

Rows_log_event::~Rows_log_event()
{
  if (m_cols.bitmap == m_bitbuf) // no my_malloc happened
    m_cols.bitmap= 0; // so no my_free in bitmap_free
  bitmap_free(&m_cols); // To pair with bitmap_init().
  if (m_rows_buf)
    my_free(m_rows_buf);
  if (m_extra_row_data)
    my_free(m_extra_row_data);
}

int Rows_log_event::get_data_size()
{
  int const general_type_code= get_general_type_code();

  uchar buf[sizeof(m_width) + 1];
  uchar *end= net_store_length(buf, m_width);

  DBUG_EXECUTE_IF("old_row_based_repl_4_byte_map_id_master",
                  return 6 + no_bytes_in_map(&m_cols) + (end - buf) +
                  (general_type_code == UPDATE_ROWS_EVENT ? no_bytes_in_map(&m_cols_ai) : 0) +
                  (m_rows_cur - m_rows_buf););

  int data_size= 0;
  bool is_v2_event= get_type_code() > DELETE_ROWS_EVENT_V1;
  if (is_v2_event)
  {
    data_size= ROWS_HEADER_LEN_V2 +
      (m_extra_row_data ?
       RW_V_TAG_LEN + m_extra_row_data[EXTRA_ROW_INFO_LEN_OFFSET]:
       0);
  }
  else
  {
    data_size= ROWS_HEADER_LEN_V1;
  }
  data_size+= no_bytes_in_map(&m_cols);
  data_size+= (uint) (end - buf);

  if (general_type_code == UPDATE_ROWS_EVENT)
    data_size+= no_bytes_in_map(&m_cols_ai);

  data_size+= (uint) (m_rows_cur - m_rows_buf);
  return data_size; 
}


#ifndef MYSQL_CLIENT
int Rows_log_event::do_add_row_data(uchar *row_data, size_t length)
{
  /*
    When the table has a primary key, we would probably want, by default, to
    log only the primary key value instead of the entire "before image". This
    would save binlog space. TODO
  */
  DBUG_ENTER("Rows_log_event::do_add_row_data");
  DBUG_PRINT("enter", ("row_data: 0x%lx  length: %lu", (ulong) row_data,
                       (ulong) length));

  /*
    If length is zero, there is nothing to write, so we just
    return. Note that this is not an optimization, since calling
    realloc() with size 0 means free().
   */
  if (length == 0)
  {
    m_row_count++;
    DBUG_RETURN(0);
  }

  /*
    Don't print debug messages when running valgrind since they can
    trigger false warnings.
   */
#ifndef HAVE_purify
  DBUG_DUMP("row_data", row_data, min<size_t>(length, 32));
#endif

  DBUG_ASSERT(m_rows_buf <= m_rows_cur);
  DBUG_ASSERT(!m_rows_buf || (m_rows_end && m_rows_buf < m_rows_end));
  DBUG_ASSERT(m_rows_cur <= m_rows_end);

  /* The cast will always work since m_rows_cur <= m_rows_end */
  if (static_cast<size_t>(m_rows_end - m_rows_cur) <= length)
  {
    size_t const block_size= 1024;
    my_ptrdiff_t const cur_size= m_rows_cur - m_rows_buf;
    my_ptrdiff_t const new_alloc= 
        block_size * ((cur_size + length + block_size - 1) / block_size);

    // Allocate one extra byte, in case we have to do uint3korr!
    uchar* const new_buf=
      (uchar*)my_realloc((uchar*)m_rows_buf, (uint) new_alloc + 1,
                         MYF(MY_ALLOW_ZERO_PTR|MY_WME));
    if (unlikely(!new_buf))
      DBUG_RETURN(HA_ERR_OUT_OF_MEM);

    /* If the memory moved, we need to move the pointers */
    if (new_buf != m_rows_buf)
    {
      m_rows_buf= new_buf;
      m_rows_cur= m_rows_buf + cur_size;
    }

    /*
       The end pointer should always be changed to point to the end of
       the allocated memory.
    */
    m_rows_end= m_rows_buf + new_alloc;
  }

  DBUG_ASSERT(m_rows_cur + length <= m_rows_end);
  memcpy(m_rows_cur, row_data, length);
  m_rows_cur+= length;
  m_row_count++;
  DBUG_RETURN(0);
}
#endif

#if !defined(MYSQL_CLIENT) && defined(HAVE_REPLICATION)

/**
  Checks if any of the columns in the given table is
  signaled in the bitmap.

  For each column in the given table checks if it is
  signaled in the bitmap. This is most useful when deciding
  whether a before image (BI) can be used or not for
  searching a row. If no column is signaled, then the
  image cannot be used for searching a record (regardless
  of using position(), index scan or table scan). Here is
  an example:

  MASTER> SET @@binlog_row_image='MINIMAL';
  MASTER> CREATE TABLE t1 (a int, b int, c int, primary key(c));
  SLAVE>  CREATE TABLE t1 (a int, b int);
  MASTER> INSERT INTO t1 VALUES (1,2,3);
  MASTER> UPDATE t1 SET a=2 WHERE b=2;

  For the update statement only the PK (column c) is
  logged in the before image (BI). As such, given that
  the slave has no column c, it will not be able to
  find the row, because BI has no values for the columns
  the slave knows about (column a and b).

  @param table   the table reference on the slave.
  @param cols the bitmap signaling columns available in
                 the BI.

  @return TRUE if BI contains usable colums for searching,
          FALSE otherwise.
*/
static
my_bool is_any_column_signaled_for_table(TABLE *table, MY_BITMAP *cols)
{
  DBUG_ENTER("is_any_column_signaled_for_table");

  for (Field **ptr= table->field ;
       *ptr && ((*ptr)->field_index < cols->n_bits);
       ptr++)
  {
    if (bitmap_is_set(cols, (*ptr)->field_index))
      DBUG_RETURN(TRUE);
  }

  DBUG_RETURN (FALSE);
}

/**
  Checks if the fields in the given key are signaled in
  the bitmap.

  Validates whether the before image is usable for the
  given key. It can be the case that the before image
  does not contain values for the key (eg, master was
  using 'minimal' option for image logging and slave has
  different index structure on the table). Here is an
  example:

  MASTER> SET @@binlog_row_image='MINIMAL';
  MASTER> CREATE TABLE t1 (a int, b int, c int, primary key(c));
  SLAVE> CREATE TABLE t1 (a int, b int, c int, key(a,c));
  MASTER> INSERT INTO t1 VALUES (1,2,3);
  MASTER> UPDATE t1 SET a=2 WHERE b=2;

  When finding the row on the slave, one cannot use the
  index (a,c) to search for the row, because there is only
  data in the before image for column c. This function
  checks the fields needed for a given key and searches
  the bitmap to see if all the fields required are
  signaled.

  @param keyinfo  reference to key.
  @param cols     the bitmap signaling which columns
                  have available data.

  @return TRUE if all fields are signaled in the bitmap
          for the given key, FALSE otherwise.
*/
static
my_bool are_all_columns_signaled_for_key(KEY *keyinfo, MY_BITMAP *cols)
{
  DBUG_ENTER("are_all_columns_signaled_for_key");

  for (uint i=0 ; i < keyinfo->user_defined_key_parts ;i++)
  {
    uint fieldnr= keyinfo->key_part[i].fieldnr - 1;
    if (fieldnr >= cols->n_bits ||
        !bitmap_is_set(cols, fieldnr))
      DBUG_RETURN(FALSE);
  }

  DBUG_RETURN(TRUE);
}

/**
  Searches the table for a given key that can be used
  according to the existing values, ie, columns set
  in the bitmap.

  The caller can specify which type of key to find by
  setting the following flags in the key_type parameter:

    - PRI_KEY_FLAG
      Returns the primary key.

    - UNIQUE_KEY_FLAG
      Returns a unique key (flagged with HA_NOSAME)

    - MULTIPLE_KEY_FLAG
      Returns a key that is not unique (flagged with HA_NOSAME
      and without HA_NULL_PART_KEY) nor PK.

  The above flags can be used together, in which case, the
  search is conducted in the above listed order. Eg, the
  following flag:

    (PRI_KEY_FLAG | UNIQUE_KEY_FLAG | MULTIPLE_KEY_FLAG)

  means that a primary key is returned if it is suitable. If
  not then the unique keys are searched. If no unique key is
  suitable, then the keys are searched. Finally, if no key
  is suitable, MAX_KEY is returned.

  @param table    reference to the table.
  @param bi_cols  a bitmap that filters out columns that should
                  not be considered while searching the key.
                  Columns that should be considered are set.
  @param key_type the type of key to search for.

  @return MAX_KEY if no key, according to the key_type specified
          is suitable. Returns the key otherwise.

*/
static
uint
search_key_in_table(TABLE *table, MY_BITMAP *bi_cols, uint key_type)
{
  DBUG_ENTER("search_key_in_table");

  KEY *keyinfo;
  uint res= MAX_KEY;
  uint key;

  if (key_type & PRI_KEY_FLAG &&
      (table->s->primary_key < MAX_KEY))
  {
    DBUG_PRINT("debug", ("Searching for PK"));
    keyinfo= table->s->key_info + (uint) table->s->primary_key;
    if (are_all_columns_signaled_for_key(keyinfo, bi_cols))
      DBUG_RETURN(table->s->primary_key);
  }

  DBUG_PRINT("debug", ("Unique keys count: %u", table->s->uniques));

  if (key_type & UNIQUE_KEY_FLAG && table->s->uniques)
  {
    DBUG_PRINT("debug", ("Searching for UK"));
    for (key=0,keyinfo= table->key_info ;
         (key < table->s->keys) && (res == MAX_KEY);
         key++,keyinfo++)
    {
      /*
        - Unique keys cannot be disabled, thence we skip the check.
        - Skip unique keys with nullable parts
        - Skip primary keys
      */
      if (!((keyinfo->flags & (HA_NOSAME | HA_NULL_PART_KEY)) == HA_NOSAME) ||
          (key == table->s->primary_key))
        continue;
      res= are_all_columns_signaled_for_key(keyinfo, bi_cols) ?
           key : MAX_KEY;

      if (res < MAX_KEY)
        DBUG_RETURN(res);
    }
    DBUG_PRINT("debug", ("UK has NULLABLE parts or not all columns signaled."));
  }

  if (key_type & MULTIPLE_KEY_FLAG && table->s->keys)
  {
    DBUG_PRINT("debug", ("Searching for K."));
    for (key=0,keyinfo= table->key_info ;
         (key < table->s->keys) && (res == MAX_KEY);
         key++,keyinfo++)
    {
      /*
        - Skip innactive keys
        - Skip unique keys without nullable parts
        - Skip indices that do not support ha_index_next() e.g. full-text
        - Skip primary keys
      */
      if (!(table->s->keys_in_use.is_set(key)) ||
          ((keyinfo->flags & (HA_NOSAME | HA_NULL_PART_KEY)) == HA_NOSAME) ||
          !(table->file->index_flags(key, 0, true) & HA_READ_NEXT) ||
          (key == table->s->primary_key))
        continue;

      res= are_all_columns_signaled_for_key(keyinfo, bi_cols) ?
           key : MAX_KEY;

      if (res < MAX_KEY)
        DBUG_RETURN(res);
    }
    DBUG_PRINT("debug", ("Not all columns signaled for K."));
  }

  DBUG_RETURN(res);
}

void
Rows_log_event::decide_row_lookup_algorithm_and_key()
{

  DBUG_ENTER("decide_row_lookup_algorithm_and_key");

  /*
    Decision table:
    - I  --> Index scan / search
    - T  --> Table scan
    - Hi --> Hash over index
    - Ht --> Hash over the entire table

    |--------------+-----------+------+------+------|
    | Index\Option | I , T , H | I, T | I, H | T, H |
    |--------------+-----------+------+------+------|
    | PK / UK      | I         | I    | I    | Hi   |
    | K            | Hi        | I    | Hi   | Hi   |
    | No Index     | Ht        | T    | Ht   | Ht   |
    |--------------+-----------+------+------+------|

  */

  TABLE *table= this->m_table;
  uint event_type= this->get_general_type_code();
  MY_BITMAP *cols= &this->m_cols;
  this->m_rows_lookup_algorithm= ROW_LOOKUP_NOT_NEEDED;
  this->m_key_index= MAX_KEY;

  if (event_type == WRITE_ROWS_EVENT)  // row lookup not needed
    DBUG_VOID_RETURN;

  if (!(slave_rows_search_algorithms_options & SLAVE_ROWS_INDEX_SCAN))
    goto TABLE_OR_INDEX_HASH_SCAN;

  /* PK or UK => use LOOKUP_INDEX_SCAN */
  this->m_key_index= search_key_in_table(table, cols, (PRI_KEY_FLAG | UNIQUE_KEY_FLAG));
  if (this->m_key_index != MAX_KEY)
  {
    DBUG_PRINT("info", ("decide_row_lookup_algorithm_and_key: decided - INDEX_SCAN"));
    this->m_rows_lookup_algorithm= ROW_LOOKUP_INDEX_SCAN;
    goto end;
  }

TABLE_OR_INDEX_HASH_SCAN:

  /*
     NOTE: Engines like Blackhole cannot use HASH_SCAN, because
           they do not syncronize reads .
   */
  if (!(slave_rows_search_algorithms_options & SLAVE_ROWS_HASH_SCAN) ||
      (table->file->ha_table_flags() & HA_READ_OUT_OF_SYNC))
    goto TABLE_OR_INDEX_FULL_SCAN;

  /* search for a key to see if we can narrow the lookup domain further. */
  this->m_key_index= search_key_in_table(table, cols, (PRI_KEY_FLAG | UNIQUE_KEY_FLAG | MULTIPLE_KEY_FLAG));
  this->m_rows_lookup_algorithm= ROW_LOOKUP_HASH_SCAN;
  DBUG_PRINT("info", ("decide_row_lookup_algorithm_and_key: decided - HASH_SCAN"));
  goto end;

TABLE_OR_INDEX_FULL_SCAN:

  this->m_key_index= MAX_KEY;

  /* If we can use an index, try to narrow the scan a bit further. */
  if (slave_rows_search_algorithms_options & SLAVE_ROWS_INDEX_SCAN)
    this->m_key_index= search_key_in_table(table, cols, (PRI_KEY_FLAG | UNIQUE_KEY_FLAG | MULTIPLE_KEY_FLAG));

  if (this->m_key_index != MAX_KEY)
  {
    DBUG_PRINT("info", ("decide_row_lookup_algorithm_and_key: decided - INDEX_SCAN"));
    this->m_rows_lookup_algorithm= ROW_LOOKUP_INDEX_SCAN;
  }
  else
  {
    DBUG_PRINT("info", ("decide_row_lookup_algorithm_and_key: decided - TABLE_SCAN"));
    this->m_rows_lookup_algorithm= ROW_LOOKUP_TABLE_SCAN;
  }

end:
#ifndef DBUG_OFF
  const char* s= ((m_rows_lookup_algorithm == Rows_log_event::ROW_LOOKUP_TABLE_SCAN) ? "TABLE_SCAN" :
                  ((m_rows_lookup_algorithm == Rows_log_event::ROW_LOOKUP_HASH_SCAN) ? "HASH_SCAN" :
                   "INDEX_SCAN"));

  // only for testing purposes
  slave_rows_last_search_algorithm_used= m_rows_lookup_algorithm;
  DBUG_PRINT("debug", ("Row lookup method: %s", s));
#endif

  DBUG_VOID_RETURN;
}

/*
  Encapsulates the  operations to be done before applying
  row events for update and delete.

  @ret value error code
             0 success
*/
int
Rows_log_event::row_operations_scan_and_key_setup()
{
  int error= 0;
  DBUG_ENTER("Row_log_event::row_operations_scan_and_key_setup");

  /*
     Prepare memory structures for search operations. If
     search is performed:

     1. using hash search => initialize the hash
     2. using key => decide on key to use and allocate mem structures
     3. using table scan => do nothing
   */
  decide_row_lookup_algorithm_and_key();

  switch (m_rows_lookup_algorithm)
  {
  case ROW_LOOKUP_HASH_SCAN:
    {
      if (m_hash.init())
        error= HA_ERR_OUT_OF_MEM;
      goto err;
    }
  case ROW_LOOKUP_INDEX_SCAN:
    {
      DBUG_ASSERT (m_key_index < MAX_KEY);
      // Allocate buffer for key searches
      m_key= (uchar*)my_malloc(MAX_KEY_LENGTH, MYF(MY_WME));
      if (!m_key)
        error= HA_ERR_OUT_OF_MEM;
      goto err;
    }
  case ROW_LOOKUP_TABLE_SCAN:
  default: break;
  }
err:
  DBUG_RETURN(error);
}

/*
  Encapsulates the  operations to be done after applying
  row events for update and delete.

  @ret value error code
             0 success
*/

int
Rows_log_event::row_operations_scan_and_key_teardown(int error)
{
  DBUG_ENTER("Rows_log_event::row_operations_scan_and_key_teardown");

  DBUG_ASSERT(!m_table->file->inited);
  switch (m_rows_lookup_algorithm)
  {
  case ROW_LOOKUP_HASH_SCAN:
    {
      m_hash.deinit(); // we don't need the hash anymore.
      goto err;
    }

  case ROW_LOOKUP_INDEX_SCAN:
    {
      if (m_table->s->keys > 0)
      {
        my_free(m_key); // Free for multi_malloc
        m_key= NULL;
        m_key_index= MAX_KEY;
      }
     goto err;
    }

  case ROW_LOOKUP_TABLE_SCAN:
  default: break;
  }

err:
  m_rows_lookup_algorithm= ROW_LOOKUP_UNDEFINED;
  DBUG_RETURN(error);
}

/*
  Compares table->record[0] and table->record[1]

  Returns TRUE if different.
*/
static bool record_compare(TABLE *table, MY_BITMAP *cols)
{
  DBUG_ENTER("record_compare");

  /*
    Need to set the X bit and the filler bits in both records since
    there are engines that do not set it correctly.

    In addition, since MyISAM checks that one hasn't tampered with the
    record, it is necessary to restore the old bytes into the record
    after doing the comparison.

    TODO[record format ndb]: Remove it once NDB returns correct
    records. Check that the other engines also return correct records.
   */

  DBUG_DUMP("record[0]", table->record[0], table->s->reclength);
  DBUG_DUMP("record[1]", table->record[1], table->s->reclength);

  bool result= false;
  uchar saved_x[2]= {0, 0}, saved_filler[2]= {0, 0};

  if (table->s->null_bytes > 0)
  {
    for (int i = 0 ; i < 2 ; ++i)
    {
      /*
        If we have an X bit then we need to take care of it.
      */
      if (!(table->s->db_options_in_use & HA_OPTION_PACK_RECORD))
      {
        saved_x[i]= table->record[i][0];
        table->record[i][0]|= 1U;
      }

      /*
         If (last_null_bit_pos == 0 && null_bytes > 1), then:

         X bit (if any) + N nullable fields + M Field_bit fields = 8 bits

         Ie, the entire byte is used.
      */
      if (table->s->last_null_bit_pos > 0)
      {
        saved_filler[i]= table->record[i][table->s->null_bytes - 1];
        table->record[i][table->s->null_bytes - 1]|=
          256U - (1U << table->s->last_null_bit_pos);
      }
    }
  }

  /**
    Compare full record only if:
    - there are no blob fields (otherwise we would also need
      to compare blobs contents as well);
    - there are no varchar fields (otherwise we would also need
      to compare varchar contents as well);
    - there are no null fields, otherwise NULLed fields
      contents (i.e., the don't care bytes) may show arbitrary
      values, depending on how each engine handles internally.
    - if all the bitmap is set (both are full rows)
    */
  if ((table->s->blob_fields +
       table->s->varchar_fields +
       table->s->null_fields) == 0 &&
      bitmap_is_set_all(cols))
  {
    result= cmp_record(table,record[1]);
  }

  /*
    Fallback to field-by-field comparison:
    1. start by checking if the field is signaled:
    2. if it is, first compare the null bit if the field is nullable
    3. then compare the contents of the field, if it is not
       set to null
   */
  else
  {
    for (Field **ptr=table->field ;
         *ptr && ((*ptr)->field_index < cols->n_bits) && !result;
         ptr++)
    {
      Field *field= *ptr;
      if (bitmap_is_set(cols, field->field_index))
      {
        /* compare null bit */
        if (field->is_null() != field->is_null_in_record(table->record[1]))
          result= true;

        /* compare content, only if fields are not set to NULL */
        else if (!field->is_null())
          result= field->cmp_binary_offset(table->s->rec_buff_length);
      }
    }
  }

  /*
    Restore the saved bytes.

    TODO[record format ndb]: Remove this code once NDB returns the
    correct record format.
  */
  if (table->s->null_bytes > 0)
  {
    for (int i = 0 ; i < 2 ; ++i)
    {
      if (!(table->s->db_options_in_use & HA_OPTION_PACK_RECORD))
        table->record[i][0]= saved_x[i];

      if (table->s->last_null_bit_pos)
        table->record[i][table->s->null_bytes - 1]= saved_filler[i];
    }
  }

  DBUG_RETURN(result);
}

void Rows_log_event::do_post_row_operations(Relay_log_info const *rli, int error)
{

  /*
    If m_curr_row_end  was not set during event execution (e.g., because
    of errors) we can't proceed to the next row. If the error is transient
    (i.e., error==0 at this point) we must call unpack_current_row() to set
    m_curr_row_end.
  */

  DBUG_PRINT("info", ("curr_row: 0x%lu; curr_row_end: 0x%lu; rows_end: 0x%lu",
                      (ulong) m_curr_row, (ulong) m_curr_row_end, (ulong) m_rows_end));

  if (!m_curr_row_end && !error)
  {
    error= unpack_current_row(rli, &m_cols);
  }

  // at this moment m_curr_row_end should be set
  DBUG_ASSERT(error || m_curr_row_end != NULL);
  DBUG_ASSERT(error || m_curr_row <= m_curr_row_end);
  DBUG_ASSERT(error || m_curr_row_end <= m_rows_end);

  m_curr_row= m_curr_row_end;

  if (error == 0 && !m_table->file->has_transactions())
  {
    thd->transaction.all.set_unsafe_rollback_flags(TRUE);
    thd->transaction.stmt.set_unsafe_rollback_flags(TRUE);
  }
}

int Rows_log_event::handle_idempotent_and_ignored_errors(Relay_log_info const *rli, int *err)
{
  int error= *err;
  if (error)
  {
    int actual_error= convert_handler_error(error, thd, m_table);
    bool idempotent_error= (idempotent_error_code(error) &&
                           (rbr_exec_mode == RBR_EXEC_MODE_IDEMPOTENT));
    bool ignored_error= (idempotent_error == 0 ?
                         ignored_error_code(actual_error) : 0);

    if (idempotent_error || ignored_error)
    {
      if ( (idempotent_error && log_warnings) || 
		(ignored_error && log_warnings > 1) )
        slave_rows_error_report(WARNING_LEVEL, error, rli, thd, m_table,
                                get_type_str(),
                                const_cast<Relay_log_info*>(rli)->get_rpl_log_name(),
                                (ulong) log_pos);
      thd->get_stmt_da()->reset_condition_info(thd->query_id);
      clear_all_errors(thd, const_cast<Relay_log_info*>(rli));
      *err= 0;
      if (idempotent_error == 0)
        return ignored_error;
    }
  }

  return *err;
}

int Rows_log_event::do_apply_row(Relay_log_info const *rli)
{
  DBUG_ENTER("Rows_log_event::do_apply_row");

  int error= 0;

  /* in_use can have been set to NULL in close_tables_for_reopen */
  THD* old_thd= m_table->in_use;
  if (!m_table->in_use)
    m_table->in_use= thd;

  error= do_exec_row(rli);

  if(error)
  {
    DBUG_PRINT("info", ("error: %s", HA_ERR(error)));
    DBUG_ASSERT(error != HA_ERR_RECORD_DELETED);
  }

  m_table->in_use = old_thd;

  DBUG_RETURN(error);
}

/**
   Does the cleanup
     -  deallocates all the elements in m_distinct_key_list if any
     -  closes the index if opened by open_record_scan
     -  closes the table if opened for scanning.
*/
int
Rows_log_event::close_record_scan()
{
  DBUG_ENTER("Rows_log_event::close_record_scan");
  int error= 0;

  // if there is something to actually close
  if (m_key_index < MAX_KEY)
  {
    if (m_table->file->inited)
      error= m_table->file->ha_index_end();

    if(m_rows_lookup_algorithm == ROW_LOOKUP_HASH_SCAN)
    {
      uchar *key_val;
      /* free the allocated memory for each key values */
      List_iterator_fast<uchar> it(m_distinct_key_list);
      while((key_val= it++) && (key_val))
        my_free(key_val);
    }
  }
  else if (m_table->file->inited)
    error= m_table->file->ha_rnd_end();

  DBUG_RETURN(error);
}

/**
  Fetches next row. If it is a HASH_SCAN over an index, it populates
  table->record[0] with the next row corresponding to the index. If
  the indexes are in non-contigous ranges it fetches record corresponding
  to the key value in the next range.

  @parms: bool first_read : signifying if this is the first time we are reading a row
          over an index.
  @return_value: -  error code when there are no more reeords to be fetched or some other
                    error occured,
                 -  0 otherwise.
*/
int
Rows_log_event::next_record_scan(bool first_read)
{
  DBUG_ENTER("Rows_log_event::next_record_scan");
  DBUG_ASSERT(m_table->file->inited);
  TABLE *table= m_table;
  int error= 0;

  if (m_key_index >= MAX_KEY)
    error= table->file->ha_rnd_next(table->record[0]);
  else
  {
    KEY *keyinfo= m_table->key_info + m_key_index;
    /*
      We need to set the null bytes to ensure that the filler bit are
      all set when returning.  There are storage engines that just set
      the necessary bits on the bytes and don't set the filler bits
      correctly.
    */
    if (table->s->null_bytes > 0)
      table->record[0][table->s->null_bytes - 1]|=
        256U - (1U << table->s->last_null_bit_pos);

    if (!first_read)
    {
      /*
        if we fail to fetch next record corresponding to an index value, we
        move to the next key value. If we are out of key values as well an error
        will be returned.
       */
      error= table->file->ha_index_next(table->record[0]);
      if(m_rows_lookup_algorithm == ROW_LOOKUP_HASH_SCAN)
        /*
          if we are out of rows for this particular key value
          or we have jumped to the next key value, we reposition the
          marker according to the next key value that we have in the
          list.
         */
        if ((error) ||
            (key_cmp(keyinfo->key_part, m_key, keyinfo->key_length) != 0))
        {
          if ((m_key= m_itr++))
            first_read= true;
          else
            error= HA_ERR_KEY_NOT_FOUND;
        }
    }

    if (first_read)
      if ((error= table->file->ha_index_read_map(table->record[0], m_key,
                                                 HA_WHOLE_KEY,
                                                 HA_READ_KEY_EXACT)))
      {
        DBUG_PRINT("info",("no record matching the key found in the table"));
        if (error == HA_ERR_RECORD_DELETED)
          error= HA_ERR_KEY_NOT_FOUND;
      }
  }

  DBUG_RETURN(error);
}

/**
  Initializes scanning of rows. Opens an index and initializes an iterator
  over a list of distinct keys (m_distinct_key_list) if it is a HASH_SCAN
  over an index or the table if its a HASH_SCAN over the table.
*/
int
Rows_log_event::open_record_scan()
{
  int error= 0;
  TABLE *table= m_table;
  DBUG_ENTER("Rows_log_event::open_record_scan");

  if (m_key_index < MAX_KEY )
  {
    KEY *keyinfo= m_table->key_info + m_key_index;
    if(m_rows_lookup_algorithm == ROW_LOOKUP_HASH_SCAN)
    {
      /* initialize the iterator over the list of distinct keys that we have */
      m_itr.init(m_distinct_key_list);

      /* get the first element from the list of keys and increment the
         iterator
       */
      m_key= m_itr++;
    }
    else {
      /* this is an INDEX_SCAN we need to store the key in m_key */
      DBUG_ASSERT((m_rows_lookup_algorithm == ROW_LOOKUP_INDEX_SCAN) && m_key);
      key_copy(m_key, m_table->record[0], keyinfo, 0);
    }

    /*
      Save copy of the record in table->record[1]. It might be needed
      later if linear search is used to find exact match.
     */
    store_record(table,record[1]);

    DBUG_PRINT("info",("locating record using a key (index_read)"));

    /* The m_key_index'th key is active and usable: search the table using the index */
    if (!table->file->inited && (error= table->file->ha_index_init(m_key_index, FALSE)))
    {
      DBUG_PRINT("info",("ha_index_init returns error %d",error));
      goto end;
    }

    /*
      Don't print debug messages when running valgrind since they can
      trigger false warnings.
     */
#ifndef HAVE_purify
    DBUG_DUMP("key data", m_key, keyinfo->key_length);
#endif
  }
  else
  {
    if ((error= table->file->ha_rnd_init(1)))
    {
      DBUG_PRINT("info",("error initializing table scan"
          " (ha_rnd_init returns %d)",error));
      table->file->print_error(error, MYF(0));
    }
  }

end:
  DBUG_RETURN(error);
}

/**
  Populates the m_distinct_key_list with unique keys to be modified
  during HASH_SCAN over keys.
  @return_value -0 success
                -Err_code
*/
int
Rows_log_event::add_key_to_distinct_keyset()
{
  int error= 0;
  bool distinct= true;
  DBUG_ENTER("Rows_log_event::add_key_to_distinct_keyset");
  DBUG_ASSERT(m_key_index < MAX_KEY);
  KEY *cur_key_info= m_table->key_info + m_key_index;

  if ((last_hashed_key))
    distinct= key_cmp(cur_key_info->key_part, last_hashed_key,
                      cur_key_info->key_length);

  if (distinct)
  {
    uchar *cur_key= (uchar *)my_malloc(cur_key_info->key_length,
                                       MYF(MY_WME));
    if (!cur_key )
    {
      error= HA_ERR_OUT_OF_MEM;
      goto err;
    }
    m_distinct_key_list.push_back(cur_key);
    last_hashed_key= cur_key;
    key_copy(cur_key, m_table->record[0], cur_key_info, 0);
  }

err:
  DBUG_RETURN(error);
}


int Rows_log_event::do_index_scan_and_update(Relay_log_info const *rli)
{
  DBUG_ENTER("Rows_log_event::do_index_scan_and_update");
  DBUG_ASSERT(m_table && m_table->in_use != NULL);

  KEY *keyinfo= NULL;
  TABLE *table= m_table;
  int error= 0;
  const uchar *saved_m_curr_row= m_curr_row;

  /*
    rpl_row_tabledefs.test specifies that
    if the extra field on the slave does not have a default value
    and this is okay with Delete or Update events.
    Todo: fix wl3228 hld that requires defaults for all types of events
  */

  prepare_record(table, &m_cols, FALSE);
  if ((error= unpack_current_row(rli, &m_cols)))
    goto end;

  // Temporary fix to find out why it fails [/Matz]
  memcpy(m_table->read_set->bitmap, m_cols.bitmap, (m_table->read_set->n_bits + 7) / 8);

  /*
    Trying to do an index scan without a usable key
    This is a valid state because we allow the user
    to set Slave_rows_search_algorithm= 'INDEX_SCAN'.

    Therefore on tables with no indexes we will end
    up here.
   */
  if (m_key_index >= MAX_KEY)
  {
    error= HA_ERR_END_OF_FILE;
    goto end;
  }

#ifndef DBUG_OFF
  DBUG_PRINT("info",("looking for the following record"));
  DBUG_DUMP("record[0]", table->record[0], table->s->reclength);
#endif

  if (m_key_index != m_table->s->primary_key)
    /* we dont have a PK, or PK is not usable */
    goto INDEX_SCAN;

  if ((table->file->ha_table_flags() & HA_READ_BEFORE_WRITE_REMOVAL))
  {
    /*
      Read removal is possible since the engine supports write without
      previous read using full primary key
    */
    DBUG_PRINT("info", ("using read before write removal"));
    DBUG_ASSERT(m_key_index == m_table->s->primary_key);

    /*
      Tell the handler to ignore if key exists or not, since it's
      not yet known if the key does exist(when using rbwr)
    */
    table->file->extra(HA_EXTRA_IGNORE_NO_KEY);

    goto end;
  }

  if ((table->file->ha_table_flags() & HA_PRIMARY_KEY_REQUIRED_FOR_POSITION))
  {
    /*
      Use a more efficient method to fetch the record given by
      table->record[0] if the engine allows it.  We first compute a
      row reference using the position() member function (it will be
      stored in table->file->ref) and then use rnd_pos() to position
      the "cursor" (i.e., record[0] in this case) at the correct row.

      TODO: Check that the correct record has been fetched by
      comparing it with the original record. Take into account that the
      record on the master and slave can be of different
      length. Something along these lines should work:

      ADD>>>  store_record(table,record[1]);
              int error= table->file->rnd_pos(table->record[0], table->file->ref);
      ADD>>>  DBUG_ASSERT(memcmp(table->record[1], table->record[0],
                                 table->s->reclength) == 0);

    */

    DBUG_PRINT("info",("locating record using primary key (position)"));
    if (table->file->inited && (error= table->file->ha_index_end()))
      goto end;

    if ((error= table->file->ha_rnd_init(FALSE)))
      goto end;

    error= table->file->rnd_pos_by_record(table->record[0]);

    table->file->ha_rnd_end();
    if (error)
    {
      DBUG_PRINT("info",("rnd_pos returns error %d",error));
      if (error == HA_ERR_RECORD_DELETED)
        error= HA_ERR_KEY_NOT_FOUND;
    }

    goto end;
  }

  // We can't use position() - try other methods.

INDEX_SCAN:

  /* Use the m_key_index'th key */
  keyinfo= table->key_info + m_key_index;

  if ((error= open_record_scan()))
    goto end;

  error= next_record_scan(true);
  if (error)
  {
    DBUG_PRINT("info",("no record matching the key found in the table"));
    if (error == HA_ERR_RECORD_DELETED)
      error= HA_ERR_KEY_NOT_FOUND;
    goto end;
  }


  /*
    Don't print debug messages when running valgrind since they can
    trigger false warnings.
   */
#ifndef HAVE_purify
  DBUG_PRINT("info",("found first matching record"));
  DBUG_DUMP("record[0]", table->record[0], table->s->reclength);
#endif
  /*
    Below is a minor "optimization".  If the key (i.e., key number
    0) has the HA_NOSAME flag set, we know that we have found the
    correct record (since there can be no duplicates); otherwise, we
    have to compare the record with the one found to see if it is
    the correct one.

    CAVEAT! This behaviour is essential for the replication of,
    e.g., the mysql.proc table since the correct record *shall* be
    found using the primary key *only*.  There shall be no
    comparison of non-PK columns to decide if the correct record is
    found.  I can see no scenario where it would be incorrect to
    chose the row to change only using a PK or an UNNI.
  */
  if (keyinfo->flags & HA_NOSAME || m_key_index == table->s->primary_key)
  {
    /* Unique does not have non nullable part */
    if (!(keyinfo->flags & (HA_NULL_PART_KEY)))
      goto end;  // record found
    else
    {
      /*
        Unique has nullable part. We need to check if there is any field in the
        BI image that is null and part of UNNI.
      */
      bool null_found= FALSE;
      for (uint i=0; i < keyinfo->user_defined_key_parts && !null_found; i++)
      {
        uint fieldnr= keyinfo->key_part[i].fieldnr - 1;
        Field **f= table->field+fieldnr;
        null_found= (*f)->is_null();
      }

      if (!null_found)
        goto end;           // record found

      /* else fall through to index scan */
    }
  }

  /*
    In case key is not unique, we still have to iterate over records found
    and find the one which is identical to the row given. A copy of the
    record we are looking for is stored in record[1].
   */
  DBUG_PRINT("info",("non-unique index, scanning it to find matching record"));

  while (record_compare(table, &m_cols))
  {
    while((error= next_record_scan(false)))
    {
      /* We just skip records that has already been deleted */
      if (error == HA_ERR_RECORD_DELETED)
        continue;
      DBUG_PRINT("info",("no record matching the given row found"));
      goto end;
    }
  }

end:

  DBUG_ASSERT(error != HA_ERR_RECORD_DELETED);

  if (error && error != HA_ERR_RECORD_DELETED)
    table->file->print_error(error, MYF(0));
  else
    error= do_apply_row(rli);

  if (!error)
    error= close_record_scan();  
  else
    /* 
      we are already with errors. Keep the error code and 
      try to close the scan anyway.
    */
    (void) close_record_scan(); 

  if ((get_general_type_code() == UPDATE_ROWS_EVENT) &&
      (saved_m_curr_row == m_curr_row))
  {
    /* we need to unpack the AI so that positions get updated */
    m_curr_row= m_curr_row_end;
    unpack_current_row(rli, &m_cols);
  }
  table->default_column_bitmaps();
  DBUG_RETURN(error);

}

int Rows_log_event::do_hash_row(Relay_log_info const *rli)
{
  DBUG_ENTER("Rows_log_event::do_hash_row");
  DBUG_ASSERT(m_table && m_table->in_use != NULL);
  int error= 0;

  /* create an empty entry to add to the hash table */
  HASH_ROW_ENTRY* entry= m_hash.make_entry();

  /* Prepare the record, unpack and save positions. */
  entry->positions->bi_start= m_curr_row;        // save the bi start pos
  prepare_record(m_table, &m_cols, false);
  if ((error= unpack_current_row(rli, &m_cols)))
    goto end;
  entry->positions->bi_ends= m_curr_row_end;    // save the bi end pos

  /*
    Now that m_table->record[0] is filled in, we can add the entry
    to the hash table. Note that the put operation calculates the
    key based on record[0] contents (including BLOB fields).
   */
  m_hash.put(m_table, &m_cols, entry);

  if (m_key_index < MAX_KEY)
    add_key_to_distinct_keyset();

  /*
    We need to unpack the AI to advance the positions, so we
    know when we have reached m_rows_end and that we do not
    unpack the AI in the next iteration as if it was a BI.
  */
  if (get_general_type_code() == UPDATE_ROWS_EVENT)
  {
    /* Save a copy of the BI. */
    store_record(m_table, record[1]);

     /*
      This is the situation after hashing the BI:

      ===|=== before image ====|=== after image ===|===
         ^                     ^
         m_curr_row            m_curr_row_end
    */

    /* Set the position to the start of the record to be unpacked. */
    m_curr_row= m_curr_row_end;

    /* We shouldn't need this, but lets not leave loose ends */
    prepare_record(m_table, &m_cols, false);
    error= unpack_current_row(rli, &m_cols_ai);

    /*
      This is the situation after unpacking the AI:

      ===|=== before image ====|=== after image ===|===
                               ^                   ^
                               m_curr_row          m_curr_row_end
    */

    /* Restore back the copy of the BI. */
    restore_record(m_table, record[1]);
  }

end:
  DBUG_RETURN(error);
}

int Rows_log_event::do_scan_and_update(Relay_log_info const *rli)
{
  DBUG_ENTER("Rows_log_event::do_scan_and_update");
  DBUG_ASSERT(m_table && m_table->in_use != NULL);
  DBUG_ASSERT(m_hash.is_empty() == false);
  TABLE *table= m_table;
  int error= 0;
  const uchar *saved_last_m_curr_row= NULL;
  const uchar *saved_last_m_curr_row_end= NULL;
  /* create an empty entry to add to the hash table */
  HASH_ROW_ENTRY* entry= NULL;
  int idempotent_errors= 0;
  int i= 0;

  saved_last_m_curr_row=m_curr_row;
  saved_last_m_curr_row_end=m_curr_row_end;

  DBUG_PRINT("info",("Hash was populated with %d records!", m_hash.size()));

  /* open table or index depending on whether we have set m_key_index or not. */
  if ((error= open_record_scan()))
    goto err;

  /*
     Scan the table only once and compare against entries in hash.
     When a match is found, apply the changes.
   */
  do
  {
    /* get the next record from the table */
    error= next_record_scan(i == 0);
    i++;

    if(error)
      DBUG_PRINT("info", ("error: %s", HA_ERR(error)));
    switch (error) {
      case 0:
      {
        entry= m_hash.get(table, &m_cols);
        store_record(table, record[1]);

        /**
           If there are collisions we need to be sure that this is
           indeed the record we want.  Loop through all records for
           the given key and explicitly compare them against the
           record we got from the storage engine.
         */
        while(entry)
        {
          m_curr_row= entry->positions->bi_start;
          m_curr_row_end= entry->positions->bi_ends;

          prepare_record(table, &m_cols, false);
          if ((error= unpack_current_row(rli, &m_cols)))
            goto close_table;

          if (record_compare(table, &m_cols))
            m_hash.next(&entry);
          else
            break;   // we found a match
        }

        /**
           We found the entry we needed, just apply the changes.
         */
        if (entry)
        {
          // just to be safe, copy the record from the SE to table->record[0]
          restore_record(table, record[1]);

          /**
             At this point, both table->record[0] and
             table->record[1] have the SE row that matched the one
             in the hash table.

             Thence if this is a DELETE we wouldn't need to mess
             around with positions anymore, but since this can be an
             update, we need to provide positions so that AI is
             unpacked correctly to table->record[0] in UPDATE
             implementation of do_exec_row().
          */
          m_curr_row= entry->positions->bi_start;
          m_curr_row_end= entry->positions->bi_ends;

          /* we don't need this entry anymore, just delete it */
          if ((error= m_hash.del(entry)))
            goto err;

          if ((error= do_apply_row(rli)))
          {
            if (handle_idempotent_and_ignored_errors(rli, &error))
              goto close_table;

            do_post_row_operations(rli, error);
          }
        }
      }
      break;

      case HA_ERR_RECORD_DELETED:
        // get next
        continue;

      case HA_ERR_KEY_NOT_FOUND:
        /* If the slave exec mode is idempotent or the error is
            skipped error, then don't break */
        if (handle_idempotent_and_ignored_errors(rli, &error))
          goto close_table;
<<<<<<< HEAD
      }
    }
   /**
     if the rbr_exec_mode is set to Idempotent, we cannot expect the hash to
     be empty. In such cases we count the number of idempotent errors and check
     if it is equal to or greater than the number of rows left in the hash.
    */
    while (((idempotent_errors < m_hash.size()) && !m_hash.is_empty()) &&
           (!error || (error == HA_ERR_RECORD_DELETED)));
=======
        idempotent_errors++;
        continue;
>>>>>>> 4e496ac3

      case HA_ERR_END_OF_FILE:
      default:
        // exception (hash is not empty and we have reached EOF or
        // other error happened)
        goto close_table;
    }
  }
 /**
   if the slave_exec_mode is set to Idempotent, we cannot expect the hash to
   be empty. In such cases we count the number of idempotent errors and check
   if it is equal to or greater than the number of rows left in the hash.
  */
  while (((idempotent_errors < m_hash.size()) && !m_hash.is_empty()) &&
         (!error || (error == HA_ERR_RECORD_DELETED)));

close_table:
  if (error == HA_ERR_RECORD_DELETED)
    error= 0;

  if (error)
  {
    table->file->print_error(error, MYF(0));
    DBUG_PRINT("info", ("Failed to get next record"
                        " (ha_rnd_next returns %d)",error));
    /*
      we are already with errors. Keep the error code and
      try to close the scan anyway.
    */
    (void) close_record_scan();
  }
  else
    error= close_record_scan();

  DBUG_ASSERT((m_hash.is_empty() && !error) ||
              (!m_hash.is_empty() &&
               ((error) || (idempotent_errors >= m_hash.size()))));

err:

  if ((m_hash.is_empty() && !error) || (idempotent_errors >= m_hash.size()))
  {
    /**
       Reset the last positions, because the positions are lost while
       handling entries in the hash.
     */
    m_curr_row= saved_last_m_curr_row;
    m_curr_row_end= saved_last_m_curr_row_end;
  }

  DBUG_RETURN(error);
}

int Rows_log_event::do_hash_scan_and_update(Relay_log_info const *rli)
{
  DBUG_ENTER("Rows_log_event::do_hash_scan_and_update");
  DBUG_ASSERT(m_table && m_table->in_use != NULL);

  // HASHING PART

  /* unpack the BI (and AI, if it exists) and add it to the hash map. */
  if (int error= this->do_hash_row(rli))
    DBUG_RETURN(error);

  /* We have not yet hashed all rows in the buffer. Do not proceed to the SCAN part. */
  if (m_curr_row_end < m_rows_end)
    DBUG_RETURN (0);

  DBUG_PRINT("info",("Hash was populated with %d records!", m_hash.size()));
  DBUG_ASSERT(m_curr_row_end == m_rows_end);

  // SCANNING & UPDATE PART

  DBUG_RETURN(this->do_scan_and_update(rli));
}

int Rows_log_event::do_table_scan_and_update(Relay_log_info const *rli)
{
  int error= 0;
  const uchar* saved_m_curr_row= m_curr_row;
  TABLE* table= m_table;

  DBUG_ENTER("Rows_log_event::do_table_scan_and_update");
  DBUG_ASSERT(m_curr_row != m_rows_end);
  DBUG_PRINT("info",("locating record using table scan (ha_rnd_next)"));

  saved_m_curr_row= m_curr_row;

  /** unpack the before image */
  prepare_record(table, &m_cols, FALSE);
  if (!(error= unpack_current_row(rli, &m_cols)))
  {
    // Temporary fix to find out why it fails [/Matz]
    memcpy(m_table->read_set->bitmap, m_cols.bitmap, (m_table->read_set->n_bits + 7) / 8);

    /** save a copy so that we can compare against it later */
    store_record(m_table, record[1]);

    int restart_count= 0; // Number of times scanning has restarted from top

    if ((error= m_table->file->ha_rnd_init(1)))
    {
      DBUG_PRINT("info",("error initializing table scan"
                         " (ha_rnd_init returns %d)",error));
      goto end;
    }

    /* Continue until we find the right record or have made a full loop */
    do
    {
      error= m_table->file->ha_rnd_next(m_table->record[0]);
      if (error)
        DBUG_PRINT("info", ("error: %s", HA_ERR(error)));
      switch (error) {
      case HA_ERR_END_OF_FILE:
        // restart scan from top
        if (++restart_count < 2)
          error= m_table->file->ha_rnd_init(1);
        break;

      case HA_ERR_RECORD_DELETED:
        // fetch next
      case 0:
        // we're good, check if record matches
        break;

      default:
        // exception
        goto end;
      }
    }
    while ((error == HA_ERR_END_OF_FILE && restart_count < 2) ||
           (error == HA_ERR_RECORD_DELETED) ||
           (!error && record_compare(m_table, &m_cols)));
  }

end:

  DBUG_ASSERT(error != HA_ERR_RECORD_DELETED);

  /* either we report error or apply the changes */
  if (error && error != HA_ERR_RECORD_DELETED)
  {
    DBUG_PRINT("info", ("Failed to get next record"
                        " (ha_rnd_next returns %d)",error));
    m_table->file->print_error(error, MYF(0));
  }
  else
    error= do_apply_row(rli);


  if (!error)
    error= close_record_scan();  
  else
    /* 
      we are already with errors. Keep the error code and 
      try to close the scan anyway.
    */
    (void) close_record_scan(); 

  if ((get_general_type_code() == UPDATE_ROWS_EVENT) &&
      (saved_m_curr_row == m_curr_row)) // we need to unpack the AI
  {
    m_curr_row= m_curr_row_end;
    unpack_current_row(rli, &m_cols);
  }

  table->default_column_bitmaps();
  DBUG_RETURN(error);
}

int Rows_log_event::do_apply_event(Relay_log_info const *rli)
{
  DBUG_ENTER("Rows_log_event::do_apply_event(Relay_log_info*)");
  int error= 0;

  if (opt_bin_log)
  {
    enum_gtid_statement_status state= gtid_pre_statement_checks(thd);
    if (state == GTID_STATEMENT_CANCEL)
      // error has already been printed; don't print anything more here
      DBUG_RETURN(-1);
    else if (state == GTID_STATEMENT_SKIP)
      DBUG_RETURN(0);
  }

  /*
    'thd' has been set by exec_relay_log_event(), just before calling
    do_apply_event(). We still check here to prevent future coding
    errors.
  */
  DBUG_ASSERT(rli->info_thd == thd);

  /*
    If there is no locks taken, this is the first binrow event seen
    after the table map events.  We should then lock all the tables
    used in the transaction and proceed with execution of the actual
    event.
  */
  if (!thd->lock)
  {
    /*
      Lock_tables() reads the contents of thd->lex, so they must be
      initialized.

      We also call the mysql_reset_thd_for_next_command(), since this
      is the logical start of the next "statement". Note that this
      call might reset the value of current_stmt_binlog_format, so
      we need to do any changes to that value after this function.
    */
    lex_start(thd);
    mysql_reset_thd_for_next_command(thd);
    /*
      The current statement is just about to begin and 
      has not yet modified anything. Note, all.modified is reset
      by mysql_reset_thd_for_next_command.
    */
    thd->transaction.stmt.reset_unsafe_rollback_flags();
    /*
      This is a row injection, so we flag the "statement" as
      such. Note that this code is called both when the slave does row
      injections and when the BINLOG statement is used to do row
      injections.
    */
    thd->lex->set_stmt_row_injection();

    /*
      There are a few flags that are replicated with each row event.
      Make sure to set/clear them before executing the main body of
      the event.
    */
    if (get_flags(NO_FOREIGN_KEY_CHECKS_F))
        thd->variables.option_bits|= OPTION_NO_FOREIGN_KEY_CHECKS;
    else
        thd->variables.option_bits&= ~OPTION_NO_FOREIGN_KEY_CHECKS;

    if (get_flags(RELAXED_UNIQUE_CHECKS_F))
        thd->variables.option_bits|= OPTION_RELAXED_UNIQUE_CHECKS;
    else
        thd->variables.option_bits&= ~OPTION_RELAXED_UNIQUE_CHECKS;

    thd->binlog_row_event_extra_data = m_extra_row_data;

    /* A small test to verify that objects have consistent types */
    DBUG_ASSERT(sizeof(thd->variables.option_bits) == sizeof(OPTION_RELAXED_UNIQUE_CHECKS));

    if (open_and_lock_tables(thd, rli->tables_to_lock, FALSE, 0))
    {
      uint actual_error= thd->get_stmt_da()->mysql_errno();
      if (thd->is_slave_error || thd->is_fatal_error)
      {
        /*
          Error reporting borrowed from Query_log_event with many excessive
          simplifications. 
          We should not honour --slave-skip-errors at this point as we are
          having severe errors which should not be skiped.
        */
        rli->report(ERROR_LEVEL, actual_error,
                    "Error executing row event: '%s'",
                    (actual_error ? thd->get_stmt_da()->message_text() :
                     "unexpected success or fatal error"));
        thd->is_slave_error= 1;
      }
      const_cast<Relay_log_info*>(rli)->slave_close_thread_tables(thd);
      DBUG_RETURN(actual_error);
    }

    /*
      When the open and locking succeeded, we check all tables to
      ensure that they still have the correct type.

      We can use a down cast here since we know that every table added
      to the tables_to_lock is a RPL_TABLE_LIST.
    */

    {
      DBUG_PRINT("debug", ("Checking compability of tables to lock - tables_to_lock: %p",
                           rli->tables_to_lock));

      /**
        When using RBR and MyISAM MERGE tables the base tables that make
        up the MERGE table can be appended to the list of tables to lock.
  
        Thus, we just check compatibility for those that tables that have
        a correspondent table map event (ie, those that are actually going
        to be accessed while applying the event). That's why the loop stops
        at rli->tables_to_lock_count .

        NOTE: The base tables are added here are removed when 
              close_thread_tables is called.
       */
      RPL_TABLE_LIST *ptr= rli->tables_to_lock;
      for (uint i= 0 ; ptr && (i < rli->tables_to_lock_count);
           ptr= static_cast<RPL_TABLE_LIST*>(ptr->next_global), i++)
      {
        DBUG_ASSERT(ptr->m_tabledef_valid);
        TABLE *conv_table;
        if (!ptr->m_tabledef.compatible_with(thd, const_cast<Relay_log_info*>(rli),
                                             ptr->table, &conv_table))
        {
          DBUG_PRINT("debug", ("Table: %s.%s is not compatible with master",
                               ptr->table->s->db.str,
                               ptr->table->s->table_name.str));
          /*
            We should not honour --slave-skip-errors at this point as we are
            having severe errors which should not be skiped.
          */
          thd->is_slave_error= 1;
          const_cast<Relay_log_info*>(rli)->slave_close_thread_tables(thd);
          DBUG_RETURN(ERR_BAD_TABLE_DEF);
        }
        DBUG_PRINT("debug", ("Table: %s.%s is compatible with master"
                             " - conv_table: %p",
                             ptr->table->s->db.str,
                             ptr->table->s->table_name.str, conv_table));
        ptr->m_conv_table= conv_table;
      }
    }

    /*
      ... and then we add all the tables to the table map and but keep
      them in the tables to lock list.

      We also invalidate the query cache for all the tables, since
      they will now be changed.

      TODO [/Matz]: Maybe the query cache should not be invalidated
      here? It might be that a table is not changed, even though it
      was locked for the statement.  We do know that each
      Rows_log_event contain at least one row, so after processing one
      Rows_log_event, we can invalidate the query cache for the
      associated table.
     */
    TABLE_LIST *ptr= rli->tables_to_lock;
    for (uint i=0 ;  ptr && (i < rli->tables_to_lock_count); ptr= ptr->next_global, i++)
      const_cast<Relay_log_info*>(rli)->m_table_map.set_table(ptr->table_id, ptr->table);

    query_cache.invalidate_locked_for_write(rli->tables_to_lock);
  }

  TABLE* 
    table= 
    m_table= const_cast<Relay_log_info*>(rli)->m_table_map.get_table(m_table_id);

  DBUG_PRINT("debug", ("m_table: 0x%lx, m_table_id: %llu", (ulong) m_table,
                       m_table_id.id()));

  if (table)
  {
    /*
      table == NULL means that this table should not be replicated
      (this was set up by Table_map_log_event::do_apply_event()
      which tested replicate-* rules).
    */

    /*
      It's not needed to set_time() but
      1) it continues the property that "Time" in SHOW PROCESSLIST shows how
      much slave is behind
      2) it will be needed when we allow replication from a table with no
      TIMESTAMP column to a table with one.
      So we call set_time(), like in SBR. Presently it changes nothing.
    */
    thd->set_time(&when);

    thd->binlog_row_event_extra_data = m_extra_row_data;

    /*
      Now we are in a statement and will stay in a statement until we
      see a STMT_END_F.

      We set this flag here, before actually applying any rows, in
      case the SQL thread is stopped and we need to detect that we're
      inside a statement and halting abruptly might cause problems
      when restarting.
     */
    const_cast<Relay_log_info*>(rli)->set_flag(Relay_log_info::IN_STMT);

     if ( m_width == table->s->fields && bitmap_is_set_all(&m_cols))
      set_flags(COMPLETE_ROWS_F);

    /*
      Set tables write and read sets.

      Read_set contains all slave columns (in case we are going to fetch
      a complete record from slave)

      Write_set equals the m_cols bitmap sent from master but it can be
      longer if slave has extra columns.
     */

    DBUG_PRINT_BITSET("debug", "Setting table's read_set from: %s", &m_cols);

    bitmap_set_all(table->read_set);
    if (get_general_type_code() == DELETE_ROWS_EVENT ||
        get_general_type_code() == UPDATE_ROWS_EVENT)
        bitmap_intersect(table->read_set,&m_cols);

    bitmap_set_all(table->write_set);

    /* WRITE ROWS EVENTS store the bitmap in m_cols instead of m_cols_ai */
    MY_BITMAP *after_image= ((get_general_type_code() == UPDATE_ROWS_EVENT) ?
                             &m_cols_ai : &m_cols);
    bitmap_intersect(table->write_set, after_image);

    if (thd->slave_thread) // set the mode for slave
      this->rbr_exec_mode= slave_exec_mode_options;
    else //set the mode for user thread
      this->rbr_exec_mode= thd->variables.rbr_exec_mode_options;

    // Do event specific preparations
    error= do_before_row_operations(rli);

    /*
      Bug#56662 Assertion failed: next_insert_id == 0, file handler.cc
      Don't allow generation of auto_increment value when processing
      rows event by setting 'MODE_NO_AUTO_VALUE_ON_ZERO'.
    */
    ulong saved_sql_mode= thd->variables.sql_mode;
    thd->variables.sql_mode= MODE_NO_AUTO_VALUE_ON_ZERO;

    // row processing loop

    /*
      set the initial time of this ROWS statement if it was not done
      before in some other ROWS event.
     */
    const_cast<Relay_log_info*>(rli)->set_row_stmt_start_timestamp();

    const uchar *saved_m_curr_row= m_curr_row;

    int (Rows_log_event::*do_apply_row_ptr)(Relay_log_info const *)= NULL;

    /**
       Skip update rows events that don't have data for this slave's
       table.
     */
    if ((get_general_type_code() == UPDATE_ROWS_EVENT) &&
        !is_any_column_signaled_for_table(table, &m_cols_ai))
      goto AFTER_MAIN_EXEC_ROW_LOOP;

    /**
       If there are no columns marked in the read_set for this table,
       that means that we cannot lookup any row using the available BI
       in the binarr log. Thence, we immediatly raise an error:
       HA_ERR_END_OF_FILE.
     */

    if ((m_rows_lookup_algorithm != ROW_LOOKUP_NOT_NEEDED) &&
        !is_any_column_signaled_for_table(table, &m_cols))
    {
      error= HA_ERR_END_OF_FILE;
      goto AFTER_MAIN_EXEC_ROW_LOOP;
    }
    switch (m_rows_lookup_algorithm)
    {
      case ROW_LOOKUP_HASH_SCAN:
        do_apply_row_ptr= &Rows_log_event::do_hash_scan_and_update;
        break;

      case ROW_LOOKUP_INDEX_SCAN:
        do_apply_row_ptr= &Rows_log_event::do_index_scan_and_update;
        break;

      case ROW_LOOKUP_TABLE_SCAN:
        do_apply_row_ptr= &Rows_log_event::do_table_scan_and_update;
        break;

      case ROW_LOOKUP_NOT_NEEDED:
        DBUG_ASSERT(get_general_type_code() == WRITE_ROWS_EVENT);

        /* No need to scan for rows, just apply it */
        do_apply_row_ptr= &Rows_log_event::do_apply_row;
        break;

      default:
        DBUG_ASSERT(0);
        error= 1;
        goto AFTER_MAIN_EXEC_ROW_LOOP;
        break;
    }

    do {

      error= (this->*do_apply_row_ptr)(rli);

      if (handle_idempotent_and_ignored_errors(rli, &error))
        break;

      /* this advances m_curr_row */
      do_post_row_operations(rli, error);

    } while (!error && (m_curr_row != m_rows_end));

AFTER_MAIN_EXEC_ROW_LOOP:

    if (saved_m_curr_row != m_curr_row && !table->file->has_transactions())
    {
      /*
        Usually, the trans_commit_stmt() propagates unsafe_rollback_flags
        from statement to transaction level. However, we cannot rely on
        this when row format is in use as several events can be processed
        before calling this function. This happens because it is called
        only when the latest event generated by a statement is processed.

        There are however upper level functions that execute per event
        and check transaction's status. So if the unsafe_rollback_flags
        are not propagated here, this can lead to errors.

        For example, a transaction that updates non-transactional tables
        may be stopped in the middle thus leading to inconsistencies
        after a restart.
      */
      thd->transaction.stmt.mark_modified_non_trans_table();
      thd->transaction.merge_unsafe_rollback_flags();
    }

    /*
      Restore the sql_mode after the rows event is processed.
    */
    thd->variables.sql_mode= saved_sql_mode;

    {/*
         The following failure injecion works in cooperation with tests
         setting @@global.debug= 'd,stop_slave_middle_group'.
         The sql thread receives the killed status and will proceed
         to shutdown trying to finish incomplete events group.
     */
      DBUG_EXECUTE_IF("stop_slave_middle_group",
                      if (thd->transaction.all.cannot_safely_rollback())
                        const_cast<Relay_log_info*>(rli)->abort_slave= 1;);
    }

    if ((error= do_after_row_operations(rli, error)) &&
        ignored_error_code(convert_handler_error(error, thd, table)))
    {

      if (log_warnings > 1)
        slave_rows_error_report(WARNING_LEVEL, error, rli, thd, table,
                                get_type_str(),
                                const_cast<Relay_log_info*>(rli)->get_rpl_log_name(),
                                (ulong) log_pos);
      thd->get_stmt_da()->reset_condition_info(thd->query_id);
      clear_all_errors(thd, const_cast<Relay_log_info*>(rli));
      error= 0;
    }
  } // if (table)

  if (error)
  {
    slave_rows_error_report(ERROR_LEVEL, error, rli, thd, table,
                             get_type_str(),
                             const_cast<Relay_log_info*>(rli)->get_rpl_log_name(),
                             (ulong) log_pos);
    /*
      @todo We should probably not call
      reset_current_stmt_binlog_format_row() from here.

      Note: this applies to log_event_old.cc too.
      /Sven
    */
    thd->reset_current_stmt_binlog_format_row();
    thd->is_slave_error= 1;
    DBUG_RETURN(error);
  }

  if (get_flags(STMT_END_F) && (error= rows_event_stmt_cleanup(rli, thd)))
    slave_rows_error_report(ERROR_LEVEL,
                            thd->is_error() ? 0 : error,
                            rli, thd, table,
                            get_type_str(),
                            const_cast<Relay_log_info*>(rli)->get_rpl_log_name(),
                            (ulong) log_pos);
  DBUG_RETURN(error);
}

Log_event::enum_skip_reason
Rows_log_event::do_shall_skip(Relay_log_info *rli)
{
  /*
    If the slave skip counter is 1 and this event does not end a
    statement, then we should not start executing on the next event.
    Otherwise, we defer the decision to the normal skipping logic.
  */
  if (rli->slave_skip_counter == 1 && !get_flags(STMT_END_F))
    return Log_event::EVENT_SKIP_IGNORE;
  else
    return Log_event::do_shall_skip(rli);
}

/**
   The function is called at Rows_log_event statement commit time,
   normally from Rows_log_event::do_update_pos() and possibly from
   Query_log_event::do_apply_event() of the COMMIT.
   The function commits the last statement for engines, binlog and
   releases resources have been allocated for the statement.

   @retval  0         Ok.
   @retval  non-zero  Error at the commit.
 */

static int rows_event_stmt_cleanup(Relay_log_info const *rli, THD * thd)
{
  int error;
  {
    /*
      This is the end of a statement or transaction, so close (and
      unlock) the tables we opened when processing the
      Table_map_log_event starting the statement.

      OBSERVER.  This will clear *all* mappings, not only those that
      are open for the table. There is not good handle for on-close
      actions for tables.

      NOTE. Even if we have no table ('table' == 0) we still need to be
      here, so that we increase the group relay log position. If we didn't, we
      could have a group relay log position which lags behind "forever"
      (assume the last master's transaction is ignored by the slave because of
      replicate-ignore rules).
    */
    error= thd->binlog_flush_pending_rows_event(TRUE);

    /*
      If this event is not in a transaction, the call below will, if some
      transactional storage engines are involved, commit the statement into
      them and flush the pending event to binlog.
      If this event is in a transaction, the call will do nothing, but a
      Xid_log_event will come next which will, if some transactional engines
      are involved, commit the transaction and flush the pending event to the
      binlog.
    */
    error|= (error ? trans_rollback_stmt(thd) : trans_commit_stmt(thd));

    /*
      Now what if this is not a transactional engine? we still need to
      flush the pending event to the binlog; we did it with
      thd->binlog_flush_pending_rows_event(). Note that we imitate
      what is done for real queries: a call to
      ha_autocommit_or_rollback() (sometimes only if involves a
      transactional engine), and a call to be sure to have the pending
      event flushed.
    */

    /*
      @todo We should probably not call
      reset_current_stmt_binlog_format_row() from here.

      Note: this applies to log_event_old.cc too

      Btw, the previous comment about transactional engines does not
      seem related to anything that happens here.
      /Sven
    */
    thd->reset_current_stmt_binlog_format_row();

    const_cast<Relay_log_info*>(rli)->cleanup_context(thd, 0);
  }
  return error;
}

/**
   The method either increments the relay log position or
   commits the current statement and increments the master group
   possition if the event is STMT_END_F flagged and
   the statement corresponds to the autocommit query (i.e replicated
   without wrapping in BEGIN/COMMIT)

   @retval 0         Success
   @retval non-zero  Error in the statement commit
 */
int
Rows_log_event::do_update_pos(Relay_log_info *rli)
{
  DBUG_ENTER("Rows_log_event::do_update_pos");
  int error= 0;

  DBUG_PRINT("info", ("flags: %s",
                      get_flags(STMT_END_F) ? "STMT_END_F " : ""));

  /* Worker does not execute binlog update position logics */
  DBUG_ASSERT(!is_mts_worker(rli->info_thd));

  if (get_flags(STMT_END_F))
  {
    /*
      Indicate that a statement is finished.
      Step the group log position if we are not in a transaction,
      otherwise increase the event log position.
    */
    error= rli->stmt_done(log_pos);
  }
  else
  {
    rli->inc_event_relay_log_pos();
  }

  DBUG_RETURN(error);
}

#endif /* !defined(MYSQL_CLIENT) && defined(HAVE_REPLICATION) */

#ifndef MYSQL_CLIENT
bool Rows_log_event::write_data_header(IO_CACHE *file)
{
  uchar buf[ROWS_HEADER_LEN_V2];	// No need to init the buffer
  DBUG_ASSERT(m_table_id.is_valid());
  DBUG_EXECUTE_IF("old_row_based_repl_4_byte_map_id_master",
                  {
                    int4store(buf + 0, (ulong) m_table_id.id());
                    int2store(buf + 4, m_flags);
                    return (wrapper_my_b_safe_write(file, buf, 6));
                  });
  int6store(buf + RW_MAPID_OFFSET, m_table_id.id());
  int2store(buf + RW_FLAGS_OFFSET, m_flags);
  int rc = 0;
  if (likely(!log_bin_use_v1_row_events))
  {
    /*
       v2 event, with variable header portion.
       Determine length of variable header payload
    */
    uint16 vhlen= 2;
    uint16 vhpayloadlen= 0;
    uint16 extra_data_len= 0;
    if (m_extra_row_data)
    {
      extra_data_len= m_extra_row_data[EXTRA_ROW_INFO_LEN_OFFSET];
      vhpayloadlen= RW_V_TAG_LEN + extra_data_len;
    }

    /* Var-size header len includes len itself */
    int2store(buf + RW_VHLEN_OFFSET, vhlen + vhpayloadlen);
    rc= wrapper_my_b_safe_write(file, buf, ROWS_HEADER_LEN_V2);

    /* Write var-sized payload, if any */
    if ((vhpayloadlen > 0) &&
        (rc == 0))
    {
      /* Add tag and extra row info */
      uchar type_code= RW_V_EXTRAINFO_TAG;
      rc= wrapper_my_b_safe_write(file, &type_code, RW_V_TAG_LEN);
      if (rc==0)
        rc= wrapper_my_b_safe_write(file, m_extra_row_data, extra_data_len);
    }
  }
  else
  {
    rc= wrapper_my_b_safe_write(file, buf, ROWS_HEADER_LEN_V1);
  }

  return (rc != 0);
}

bool Rows_log_event::write_data_body(IO_CACHE*file)
{
  /*
     Note that this should be the number of *bits*, not the number of
     bytes.
  */
  uchar sbuf[sizeof(m_width) + 1];
  my_ptrdiff_t const data_size= m_rows_cur - m_rows_buf;
  bool res= false;
  uchar *const sbuf_end= net_store_length(sbuf, (size_t) m_width);
  DBUG_ASSERT(static_cast<size_t>(sbuf_end - sbuf) <= sizeof(sbuf));

  DBUG_DUMP("m_width", sbuf, (size_t) (sbuf_end - sbuf));
  res= res || wrapper_my_b_safe_write(file, sbuf, (size_t) (sbuf_end - sbuf));

  DBUG_DUMP("m_cols", (uchar*) m_cols.bitmap, no_bytes_in_map(&m_cols));
  res= res || wrapper_my_b_safe_write(file, (uchar*) m_cols.bitmap,
                              no_bytes_in_map(&m_cols));
  /*
    TODO[refactor write]: Remove the "down cast" here (and elsewhere).
   */
  if (get_general_type_code() == UPDATE_ROWS_EVENT)
  {
    DBUG_DUMP("m_cols_ai", (uchar*) m_cols_ai.bitmap,
              no_bytes_in_map(&m_cols_ai));
    res= res || wrapper_my_b_safe_write(file, (uchar*) m_cols_ai.bitmap,
                                no_bytes_in_map(&m_cols_ai));
  }
  DBUG_DUMP("rows", m_rows_buf, data_size);
  res= res || wrapper_my_b_safe_write(file, m_rows_buf, (size_t) data_size);

  return res;

}
#endif

#if defined(HAVE_REPLICATION) && !defined(MYSQL_CLIENT)
int Rows_log_event::pack_info(Protocol *protocol)
{
  char buf[256];
  char const *const flagstr=
    get_flags(STMT_END_F) ? " flags: STMT_END_F" : "";
  size_t bytes= my_snprintf(buf, sizeof(buf),
                            "table_id: %llu%s", m_table_id.id(), flagstr);
  protocol->store(buf, bytes, &my_charset_bin);
  return 0;
}
#endif

#ifdef MYSQL_CLIENT
void Rows_log_event::print_helper(FILE *file,
                                  PRINT_EVENT_INFO *print_event_info,
                                  char const *const name)
{
  IO_CACHE *const head= &print_event_info->head_cache;
  IO_CACHE *const body= &print_event_info->body_cache;
  if (!print_event_info->short_form)
  {
    bool const last_stmt_event= get_flags(STMT_END_F);
    print_header(head, print_event_info, !last_stmt_event);
    my_b_printf(head, "\t%s: table id %llu%s\n",
                name, m_table_id.id(),
                last_stmt_event ? " flags: STMT_END_F" : "");
    print_base64(body, print_event_info, !last_stmt_event);
  }
}
#endif

/**************************************************************************
	Table_map_log_event member functions and support functions
**************************************************************************/

/**
  @page How replication of field metadata works.
  
  When a table map is created, the master first calls 
  Table_map_log_event::save_field_metadata() which calculates how many 
  values will be in the field metadata. Only those fields that require the 
  extra data are added. The method also loops through all of the fields in 
  the table calling the method Field::save_field_metadata() which returns the
  values for the field that will be saved in the metadata and replicated to
  the slave. Once all fields have been processed, the table map is written to
  the binlog adding the size of the field metadata and the field metadata to
  the end of the body of the table map.

  When a table map is read on the slave, the field metadata is read from the 
  table map and passed to the table_def class constructor which saves the 
  field metadata from the table map into an array based on the type of the 
  field. Field metadata values not present (those fields that do not use extra 
  data) in the table map are initialized as zero (0). The array size is the 
  same as the columns for the table on the slave.

  Additionally, values saved for field metadata on the master are saved as a 
  string of bytes (uchar) in the binlog. A field may require 1 or more bytes
  to store the information. In cases where values require multiple bytes 
  (e.g. values > 255), the endian-safe methods are used to properly encode 
  the values on the master and decode them on the slave. When the field
  metadata values are captured on the slave, they are stored in an array of
  type uint16. This allows the least number of casts to prevent casting bugs
  when the field metadata is used in comparisons of field attributes. When
  the field metadata is used for calculating addresses in pointer math, the
  type used is uint32. 
*/

#if !defined(MYSQL_CLIENT)
/**
  Save the field metadata based on the real_type of the field.
  The metadata saved depends on the type of the field. Some fields
  store a single byte for pack_length() while others store two bytes
  for field_length (max length).
  
  @retval  0  Ok.

  @todo
  We may want to consider changing the encoding of the information.
  Currently, the code attempts to minimize the number of bytes written to 
  the tablemap. There are at least two other alternatives; 1) using 
  net_store_length() to store the data allowing it to choose the number of
  bytes that are appropriate thereby making the code much easier to 
  maintain (only 1 place to change the encoding), or 2) use a fixed number
  of bytes for each field. The problem with option 1 is that net_store_length()
  will use one byte if the value < 251, but 3 bytes if it is > 250. Thus,
  for fields like CHAR which can be no larger than 255 characters, the method
  will use 3 bytes when the value is > 250. Further, every value that is
  encoded using 2 parts (e.g., pack_length, field_length) will be numerically
  > 250 therefore will use 3 bytes for eah value. The problem with option 2
  is less wasteful for space but does waste 1 byte for every field that does
  not encode 2 parts. 
*/
int Table_map_log_event::save_field_metadata()
{
  DBUG_ENTER("Table_map_log_event::save_field_metadata");
  int index= 0;
  for (unsigned int i= 0 ; i < m_table->s->fields ; i++)
  {
    DBUG_PRINT("debug", ("field_type: %d", m_coltype[i]));
    index+= m_table->s->field[i]->save_field_metadata(&m_field_metadata[index]);
  }
  DBUG_RETURN(index);
}
#endif /* !defined(MYSQL_CLIENT) */

/*
  Constructor used to build an event for writing to the binary log.
  Mats says tbl->s lives longer than this event so it's ok to copy pointers
  (tbl->s->db etc) and not pointer content.
 */
#if !defined(MYSQL_CLIENT)
Table_map_log_event::Table_map_log_event(THD *thd, TABLE *tbl,
                                         const Table_id& tid,
                                         bool using_trans)
  : Log_event(thd, 0,
              using_trans ? Log_event::EVENT_TRANSACTIONAL_CACHE :
                            Log_event::EVENT_STMT_CACHE,
              Log_event::EVENT_NORMAL_LOGGING),
    m_table(tbl),
    m_dbnam(tbl->s->db.str),
    m_dblen(m_dbnam ? tbl->s->db.length : 0),
    m_tblnam(tbl->s->table_name.str),
    m_tbllen(tbl->s->table_name.length),
    m_colcnt(tbl->s->fields),
    m_memory(NULL),
    m_table_id(tid),
    m_flags(TM_BIT_LEN_EXACT_F),
    m_data_size(0),
    m_field_metadata(0),
    m_field_metadata_size(0),
    m_null_bits(0),
    m_meta_memory(NULL)
{
  uchar cbuf[sizeof(m_colcnt) + 1];
  uchar *cbuf_end;
  DBUG_ASSERT(m_table_id.is_valid());
  /*
    In TABLE_SHARE, "db" and "table_name" are 0-terminated (see this comment in
    table.cc / alloc_table_share():
      Use the fact the key is db/0/table_name/0
    As we rely on this let's assert it.
  */
  DBUG_ASSERT((tbl->s->db.str == 0) ||
              (tbl->s->db.str[tbl->s->db.length] == 0));
  DBUG_ASSERT(tbl->s->table_name.str[tbl->s->table_name.length] == 0);


  m_data_size=  TABLE_MAP_HEADER_LEN;
  DBUG_EXECUTE_IF("old_row_based_repl_4_byte_map_id_master", m_data_size= 6;);
  m_data_size+= m_dblen + 2;	// Include length and terminating \0
  m_data_size+= m_tbllen + 2;	// Include length and terminating \0
  cbuf_end= net_store_length(cbuf, (size_t) m_colcnt);
  DBUG_ASSERT(static_cast<size_t>(cbuf_end - cbuf) <= sizeof(cbuf));
  m_data_size+= (cbuf_end - cbuf) + m_colcnt;	// COLCNT and column types

  /* If malloc fails, caught in is_valid() */
  if ((m_memory= (uchar*) my_malloc(m_colcnt, MYF(MY_WME))))
  {
    m_coltype= reinterpret_cast<uchar*>(m_memory);
    for (unsigned int i= 0 ; i < m_table->s->fields ; ++i)
      m_coltype[i]= m_table->field[i]->binlog_type();
  }

  /*
    Calculate a bitmap for the results of maybe_null() for all columns.
    The bitmap is used to determine when there is a column from the master
    that is not on the slave and is null and thus not in the row data during
    replication.
  */
  uint num_null_bytes= (m_table->s->fields + 7) / 8;
  m_data_size+= num_null_bytes;
  m_meta_memory= (uchar *)my_multi_malloc(MYF(MY_WME),
                                 &m_null_bits, num_null_bytes,
                                 &m_field_metadata, (m_colcnt * 2),
                                 NULL);

  memset(m_field_metadata, 0, (m_colcnt * 2));

  /*
    Create an array for the field metadata and store it.
  */
  m_field_metadata_size= save_field_metadata();
  DBUG_ASSERT(m_field_metadata_size <= (m_colcnt * 2));

  /*
    Now set the size of the data to the size of the field metadata array
    plus one or three bytes (see pack.c:net_store_length) for number of 
    elements in the field metadata array.
  */
  if (m_field_metadata_size < 251)
    m_data_size+= m_field_metadata_size + 1; 
  else
    m_data_size+= m_field_metadata_size + 3; 

  memset(m_null_bits, 0, num_null_bytes);
  for (unsigned int i= 0 ; i < m_table->s->fields ; ++i)
    if (m_table->field[i]->maybe_null())
      m_null_bits[(i / 8)]+= 1 << (i % 8);
  /*
    Marking event to require sequential execution in MTS
    if the query might have updated FK-referenced db.
    Unlike Query_log_event where this fact is encoded through 
    the accessed db list in the Table_map case m_flags is exploited.
  */
  uchar dbs= thd->get_binlog_accessed_db_names() ?
    thd->get_binlog_accessed_db_names()->elements : 0;
  if (dbs == 1)
  {
    char *db_name= thd->get_binlog_accessed_db_names()->head();
    if (!strcmp(db_name, ""))
      m_flags |= TM_REFERRED_FK_DB_F;
  }
}
#endif /* !defined(MYSQL_CLIENT) */

/*
  Constructor used by slave to read the event from the binary log.
 */
#if defined(HAVE_REPLICATION)
Table_map_log_event::Table_map_log_event(const char *buf, uint event_len,
                                         const Format_description_log_event
                                         *description_event)

  : Log_event(buf, description_event),
#ifndef MYSQL_CLIENT
    m_table(NULL),
#endif
    m_dbnam(NULL), m_dblen(0), m_tblnam(NULL), m_tbllen(0),
    m_colcnt(0), m_coltype(0),
    m_memory(NULL), m_table_id(ULONGLONG_MAX), m_flags(0),
    m_data_size(0), m_field_metadata(0), m_field_metadata_size(0),
    m_null_bits(0), m_meta_memory(NULL)
{
  unsigned int bytes_read= 0;
  DBUG_ENTER("Table_map_log_event::Table_map_log_event(const char*,uint,...)");

  uint8 common_header_len= description_event->common_header_len;
  uint8 post_header_len= description_event->post_header_len[TABLE_MAP_EVENT-1];
  DBUG_PRINT("info",("event_len: %u  common_header_len: %d  post_header_len: %d",
                     event_len, common_header_len, post_header_len));

  /*
    Don't print debug messages when running valgrind since they can
    trigger false warnings.
   */
#ifndef HAVE_purify
  DBUG_DUMP("event buffer", (uchar*) buf, event_len);
#endif

  /* Read the post-header */
  const char *post_start= buf + common_header_len;

  post_start+= TM_MAPID_OFFSET;
  if (post_header_len == 6)
  {
    /* Master is of an intermediate source tree before 5.1.4. Id is 4 bytes */
    m_table_id= uint4korr(post_start);
    post_start+= 4;
  }
  else
  {
    DBUG_ASSERT(post_header_len == TABLE_MAP_HEADER_LEN);
    m_table_id= uint6korr(post_start);
    post_start+= TM_FLAGS_OFFSET;
  }

  m_flags= uint2korr(post_start);

  /* Read the variable part of the event */
  const char *const vpart= buf + common_header_len + post_header_len;

  /* Extract the length of the various parts from the buffer */
  uchar const *const ptr_dblen= (uchar const*)vpart + 0;
  m_dblen= *(uchar*) ptr_dblen;

  /* Length of database name + counter + terminating null */
  uchar const *const ptr_tbllen= ptr_dblen + m_dblen + 2;
  m_tbllen= *(uchar*) ptr_tbllen;

  /* Length of table name + counter + terminating null */
  uchar const *const ptr_colcnt= ptr_tbllen + m_tbllen + 2;
  uchar *ptr_after_colcnt= (uchar*) ptr_colcnt;
  m_colcnt= net_field_length(&ptr_after_colcnt);

  DBUG_PRINT("info",("m_dblen: %lu  off: %ld  m_tbllen: %lu  off: %ld  m_colcnt: %lu  off: %ld",
                     (ulong) m_dblen, (long) (ptr_dblen-(const uchar*)vpart), 
                     (ulong) m_tbllen, (long) (ptr_tbllen-(const uchar*)vpart),
                     m_colcnt, (long) (ptr_colcnt-(const uchar*)vpart)));

  /* Allocate mem for all fields in one go. If fails, caught in is_valid() */
  m_memory= (uchar*) my_multi_malloc(MYF(MY_WME),
                                     &m_dbnam, (uint) m_dblen + 1,
                                     &m_tblnam, (uint) m_tbllen + 1,
                                     &m_coltype, (uint) m_colcnt,
                                     NullS);

  if (m_memory)
  {
    /* Copy the different parts into their memory */
    strncpy(const_cast<char*>(m_dbnam), (const char*)ptr_dblen  + 1, m_dblen + 1);
    strncpy(const_cast<char*>(m_tblnam), (const char*)ptr_tbllen + 1, m_tbllen + 1);
    memcpy(m_coltype, ptr_after_colcnt, m_colcnt);

    ptr_after_colcnt= ptr_after_colcnt + m_colcnt;
    bytes_read= (uint) (ptr_after_colcnt - (uchar *)buf);
    DBUG_PRINT("info", ("Bytes read: %d.\n", bytes_read));
    if (bytes_read < event_len)
    {
      m_field_metadata_size= net_field_length(&ptr_after_colcnt);
      if (m_field_metadata_size > (m_colcnt * 2))
        DBUG_VOID_RETURN;
      uint num_null_bytes= (m_colcnt + 7) / 8;
      m_meta_memory= (uchar *)my_multi_malloc(MYF(MY_WME),
                                     &m_null_bits, num_null_bytes,
                                     &m_field_metadata, m_field_metadata_size,
                                     NULL);
      memcpy(m_field_metadata, ptr_after_colcnt, m_field_metadata_size);
      ptr_after_colcnt= (uchar*)ptr_after_colcnt + m_field_metadata_size;
      memcpy(m_null_bits, ptr_after_colcnt, num_null_bytes);
    }
  }

  DBUG_VOID_RETURN;
}
#endif

Table_map_log_event::~Table_map_log_event()
{
  if (m_meta_memory)
    my_free(m_meta_memory);
  if (m_memory)
    my_free(m_memory);
}

/*
  Return value is an error code, one of:

      -1     Failure to open table   [from open_tables()]
       0     Success
       1     No room for more tables [from set_table()]
       2     Out of memory           [from set_table()]
       3     Wrong table definition
       4     Daisy-chaining RBR with SBR not possible
 */

#if !defined(MYSQL_CLIENT) && defined(HAVE_REPLICATION)

enum enum_tbl_map_status
{
  /* no duplicate identifier found */
  OK_TO_PROCESS= 0,

  /* this table map must be filtered out */
  FILTERED_OUT= 1,

  /* identifier mapping table with different properties */
  SAME_ID_MAPPING_DIFFERENT_TABLE= 2,
  
  /* a duplicate identifier was found mapping the same table */
  SAME_ID_MAPPING_SAME_TABLE= 3
};

/*
  Checks if this table map event should be processed or not. First
  it checks the filtering rules, and then looks for duplicate identifiers
  in the existing list of rli->tables_to_lock.

  It checks that there hasn't been any corruption by verifying that there
  are no duplicate entries with different properties.

  In some cases, some binary logs could get corrupted, showing several
  tables mapped to the same table_id, 0 (see: BUG#56226). Thus we do this
  early sanity check for such cases and avoid that the server crashes 
  later.

  In some corner cases, the master logs duplicate table map events, i.e.,
  same id, same database name, same table name (see: BUG#37137). This is
  different from the above as it's the same table that is mapped again 
  to the same identifier. Thus we cannot just check for same ids and 
  assume that the event is corrupted we need to check every property. 

  NOTE: in the event that BUG#37137 ever gets fixed, this extra check 
        will still be valid because we would need to support old binary 
        logs anyway.

  @param rli The relay log info reference.
  @param table_list A list element containing the table to check against.
  @return OK_TO_PROCESS 
            if there was no identifier already in rli->tables_to_lock 
            
          FILTERED_OUT
            if the event is filtered according to the filtering rules

          SAME_ID_MAPPING_DIFFERENT_TABLE 
            if the same identifier already maps a different table in 
            rli->tables_to_lock

          SAME_ID_MAPPING_SAME_TABLE 
            if the same identifier already maps the same table in 
            rli->tables_to_lock.
*/
static enum_tbl_map_status
check_table_map(Relay_log_info const *rli, RPL_TABLE_LIST *table_list)
{
  DBUG_ENTER("check_table_map");
  enum_tbl_map_status res= OK_TO_PROCESS;

  if (rli->info_thd->slave_thread /* filtering is for slave only */ &&
      (!rpl_filter->db_ok(table_list->db) ||
       (rpl_filter->is_on() && !rpl_filter->tables_ok("", table_list))))
    res= FILTERED_OUT;
  else
  {
    RPL_TABLE_LIST *ptr= static_cast<RPL_TABLE_LIST*>(rli->tables_to_lock);
    for(uint i=0 ; ptr && (i< rli->tables_to_lock_count); 
        ptr= static_cast<RPL_TABLE_LIST*>(ptr->next_local), i++)
    {
      if (ptr->table_id == table_list->table_id)
      {

        if (strcmp(ptr->db, table_list->db) || 
            strcmp(ptr->alias, table_list->table_name) || 
            ptr->lock_type != TL_WRITE) // the ::do_apply_event always sets TL_WRITE
          res= SAME_ID_MAPPING_DIFFERENT_TABLE;
        else
          res= SAME_ID_MAPPING_SAME_TABLE;

        break;
      }
    }
  }

  DBUG_PRINT("debug", ("check of table map ended up with: %u", res));

  DBUG_RETURN(res);
}

int Table_map_log_event::do_apply_event(Relay_log_info const *rli)
{
  RPL_TABLE_LIST *table_list;
  char *db_mem, *tname_mem, *ptr;
  size_t dummy_len;
  void *memory;
  DBUG_ENTER("Table_map_log_event::do_apply_event(Relay_log_info*)");
  DBUG_ASSERT(rli->info_thd == thd);

  /* Step the query id to mark what columns that are actually used. */
  thd->set_query_id(next_query_id());

  if (!(memory= my_multi_malloc(MYF(MY_WME),
                                &table_list, (uint) sizeof(RPL_TABLE_LIST),
                                &db_mem, (uint) NAME_LEN + 1,
                                &tname_mem, (uint) NAME_LEN + 1,
                                NullS)))
    DBUG_RETURN(HA_ERR_OUT_OF_MEM);

  strmov(db_mem, m_dbnam);
  strmov(tname_mem, m_tblnam);

  if (lower_case_table_names)
  {
    my_casedn_str(system_charset_info, db_mem);
    my_casedn_str(system_charset_info, tname_mem);
  }

  /* rewrite rules changed the database */
  if (((ptr= (char*) rpl_filter->get_rewrite_db(db_mem, &dummy_len)) != db_mem))
    strmov(db_mem, ptr);

  table_list->init_one_table(db_mem, strlen(db_mem),
                             tname_mem, strlen(tname_mem),
                             tname_mem, TL_WRITE);

  table_list->table_id=
    DBUG_EVALUATE_IF("inject_tblmap_same_id_maps_diff_table", 0, m_table_id.id());
  table_list->updating= 1;
  table_list->required_type= FRMTYPE_TABLE;
  DBUG_PRINT("debug", ("table: %s is mapped to %llu", table_list->table_name,
                       table_list->table_id.id()));

  enum_tbl_map_status tblmap_status= check_table_map(rli, table_list);
  if (tblmap_status == OK_TO_PROCESS)
  {
    DBUG_ASSERT(thd->lex->query_tables != table_list);

    /*
      Use placement new to construct the table_def instance in the
      memory allocated for it inside table_list.

      The memory allocated by the table_def structure (i.e., not the
      memory allocated *for* the table_def structure) is released
      inside Relay_log_info::clear_tables_to_lock() by calling the
      table_def destructor explicitly.
    */
    new (&table_list->m_tabledef)
      table_def(m_coltype, m_colcnt,
                m_field_metadata, m_field_metadata_size,
                m_null_bits, m_flags);
    table_list->m_tabledef_valid= TRUE;
    table_list->m_conv_table= NULL;
    table_list->open_type= OT_BASE_ONLY;

    /*
      We record in the slave's information that the table should be
      locked by linking the table into the list of tables to lock.
    */
    table_list->next_global= table_list->next_local= rli->tables_to_lock;
    const_cast<Relay_log_info*>(rli)->tables_to_lock= table_list;
    const_cast<Relay_log_info*>(rli)->tables_to_lock_count++;
    /* 'memory' is freed in clear_tables_to_lock */
  }
  else  // FILTERED_OUT, SAME_ID_MAPPING_*
  {
    /*
      If mapped already but with different properties, we raise an
      error.
      If mapped already but with same properties we skip the event.
      If filtered out we skip the event.

      In all three cases, we need to free the memory previously 
      allocated.
     */
    if (tblmap_status == SAME_ID_MAPPING_DIFFERENT_TABLE)
    {
      /*
        Something bad has happened. We need to stop the slave as strange things
        could happen if we proceed: slave crash, wrong table being updated, ...
        As a consequence we push an error in this case.
       */

      char buf[256];

      my_snprintf(buf, sizeof(buf), 
                  "Found table map event mapping table id %llu which "
                  "was already mapped but with different settings.",
                  table_list->table_id.id());

      if (thd->slave_thread)
        rli->report(ERROR_LEVEL, ER_SLAVE_FATAL_ERROR, 
                    ER(ER_SLAVE_FATAL_ERROR), buf);
      else
        /* 
          For the cases in which a 'BINLOG' statement is set to 
          execute in a user session 
         */
        my_printf_error(ER_SLAVE_FATAL_ERROR, ER(ER_SLAVE_FATAL_ERROR), 
                        MYF(0), buf);
    } 
    
    my_free(memory);
  }

  DBUG_RETURN(tblmap_status == SAME_ID_MAPPING_DIFFERENT_TABLE);
}

Log_event::enum_skip_reason
Table_map_log_event::do_shall_skip(Relay_log_info *rli)
{
  /*
    If the slave skip counter is 1, then we should not start executing
    on the next event.
  */
  return continue_group(rli);
}

int Table_map_log_event::do_update_pos(Relay_log_info *rli)
{
  rli->inc_event_relay_log_pos();
  return 0;
}

#endif /* !defined(MYSQL_CLIENT) && defined(HAVE_REPLICATION) */

#ifndef MYSQL_CLIENT
bool Table_map_log_event::write_data_header(IO_CACHE *file)
{
  DBUG_ASSERT(m_table_id.is_valid());
  uchar buf[TABLE_MAP_HEADER_LEN];
  DBUG_EXECUTE_IF("old_row_based_repl_4_byte_map_id_master",
                  {
                    int4store(buf + 0, m_table_id.id());
                    int2store(buf + 4, m_flags);
                    return (wrapper_my_b_safe_write(file, buf, 6));
                  });
  int6store(buf + TM_MAPID_OFFSET, m_table_id.id());
  int2store(buf + TM_FLAGS_OFFSET, m_flags);
  return (wrapper_my_b_safe_write(file, buf, TABLE_MAP_HEADER_LEN));
}

bool Table_map_log_event::write_data_body(IO_CACHE *file)
{
  DBUG_ASSERT(m_dbnam != NULL);
  DBUG_ASSERT(m_tblnam != NULL);
  /* We use only one byte per length for storage in event: */
  DBUG_ASSERT(m_dblen <= 128);
  DBUG_ASSERT(m_tbllen <= 128);

  uchar const dbuf[]= { (uchar) m_dblen };
  uchar const tbuf[]= { (uchar) m_tbllen };

  uchar cbuf[sizeof(m_colcnt) + 1];
  uchar *const cbuf_end= net_store_length(cbuf, (size_t) m_colcnt);
  DBUG_ASSERT(static_cast<size_t>(cbuf_end - cbuf) <= sizeof(cbuf));

  /*
    Store the size of the field metadata.
  */
  uchar mbuf[sizeof(m_field_metadata_size)];
  uchar *const mbuf_end= net_store_length(mbuf, m_field_metadata_size);

  return (wrapper_my_b_safe_write(file, dbuf,      sizeof(dbuf)) ||
          wrapper_my_b_safe_write(file, (const uchar*)m_dbnam,   m_dblen+1) ||
          wrapper_my_b_safe_write(file, tbuf,      sizeof(tbuf)) ||
          wrapper_my_b_safe_write(file, (const uchar*)m_tblnam,  m_tbllen+1) ||
          wrapper_my_b_safe_write(file, cbuf, (size_t) (cbuf_end - cbuf)) ||
          wrapper_my_b_safe_write(file, m_coltype, m_colcnt) ||
          wrapper_my_b_safe_write(file, mbuf, (size_t) (mbuf_end - mbuf)) ||
          wrapper_my_b_safe_write(file, m_field_metadata, m_field_metadata_size),
          wrapper_my_b_safe_write(file, m_null_bits, (m_colcnt + 7) / 8));
 }
#endif

#if defined(HAVE_REPLICATION) && !defined(MYSQL_CLIENT)

/*
  Print some useful information for the SHOW BINARY LOG information
  field.
 */

#if defined(HAVE_REPLICATION) && !defined(MYSQL_CLIENT)
int Table_map_log_event::pack_info(Protocol *protocol)
{
  char buf[256];
  size_t bytes= my_snprintf(buf, sizeof(buf),
                            "table_id: %llu (%s.%s)",
                            m_table_id.id(), m_dbnam, m_tblnam);
  protocol->store(buf, bytes, &my_charset_bin);
  return 0;
}
#endif


#endif


#ifdef MYSQL_CLIENT
void Table_map_log_event::print(FILE *, PRINT_EVENT_INFO *print_event_info)
{
  if (!print_event_info->short_form)
  {
    print_header(&print_event_info->head_cache, print_event_info, TRUE);
    my_b_printf(&print_event_info->head_cache,
                "\tTable_map: `%s`.`%s` mapped to number %llu\n",
                m_dbnam, m_tblnam, m_table_id.id());
    print_base64(&print_event_info->body_cache, print_event_info, TRUE);
  }
}
#endif

/**************************************************************************
	Write_rows_log_event member functions
**************************************************************************/

/*
  Constructor used to build an event for writing to the binary log.
 */
#if !defined(MYSQL_CLIENT)
Write_rows_log_event::Write_rows_log_event(THD *thd_arg, TABLE *tbl_arg,
                                           const Table_id& tid_arg,
                                           bool is_transactional,
                                           const uchar* extra_row_info)
  : Rows_log_event(thd_arg, tbl_arg, tid_arg, tbl_arg->write_set, is_transactional,
                   log_bin_use_v1_row_events?
                   WRITE_ROWS_EVENT_V1:
                   WRITE_ROWS_EVENT,
                   extra_row_info)
{
}
#endif

/*
  Constructor used by slave to read the event from the binary log.
 */
#ifdef HAVE_REPLICATION
Write_rows_log_event::Write_rows_log_event(const char *buf, uint event_len,
                                           const Format_description_log_event
                                           *description_event)
: Rows_log_event(buf, event_len, description_event)
{
}
#endif

#if !defined(MYSQL_CLIENT) && defined(HAVE_REPLICATION)
int 
Write_rows_log_event::do_before_row_operations(const Slave_reporting_capability *const)
{
  int error= 0;

  /*
    Increment the global status insert count variable
  */
  if (get_flags(STMT_END_F))
    thd->status_var.com_stat[SQLCOM_INSERT]++;

  /**
     todo: to introduce a property for the event (handler?) which forces
     applying the event in the replace (idempotent) fashion.
  */
  if ((rbr_exec_mode == RBR_EXEC_MODE_IDEMPOTENT) ||
      (m_table->s->db_type()->db_type == DB_TYPE_NDBCLUSTER))
  {
    /*
      We are using REPLACE semantics and not INSERT IGNORE semantics
      when writing rows, that is: new rows replace old rows.  We need to
      inform the storage engine that it should use this behaviour.
    */
    
    /* Tell the storage engine that we are using REPLACE semantics. */
    thd->lex->duplicates= DUP_REPLACE;
    
    /*
      Pretend we're executing a REPLACE command: this is needed for
      InnoDB and NDB Cluster since they are not (properly) checking the
      lex->duplicates flag.
    */
    thd->lex->sql_command= SQLCOM_REPLACE;
    /* 
       Do not raise the error flag in case of hitting to an unique attribute
    */
    m_table->file->extra(HA_EXTRA_IGNORE_DUP_KEY);
    /* 
       NDB specific: update from ndb master wrapped as Write_rows
       so that the event should be applied to replace slave's row
    */
    m_table->file->extra(HA_EXTRA_WRITE_CAN_REPLACE);
    /* 
       NDB specific: if update from ndb master wrapped as Write_rows
       does not find the row it's assumed idempotent binlog applying
       is taking place; don't raise the error.
    */
    m_table->file->extra(HA_EXTRA_IGNORE_NO_KEY);
    /*
      TODO: the cluster team (Tomas?) says that it's better if the engine knows
      how many rows are going to be inserted, then it can allocate needed memory
      from the start.
    */
  }

 
  /* Honor next number column if present */
  m_table->next_number_field= m_table->found_next_number_field;
  /*
   * Fixed Bug#45999, In RBR, Store engine of Slave auto-generates new
   * sequence numbers for auto_increment fields if the values of them are 0.
   * If generateing a sequence number is decided by the values of
   * table->auto_increment_field_not_null and SQL_MODE(if includes
   * MODE_NO_AUTO_VALUE_ON_ZERO) in update_auto_increment function.
   * SQL_MODE of slave sql thread is always consistency with master's.
   * In RBR, auto_increment fields never are NULL.
   */
  m_table->auto_increment_field_not_null= TRUE;

  /**
     Sets it to ROW_LOOKUP_NOT_NEEDED.
   */
  decide_row_lookup_algorithm_and_key();
  DBUG_ASSERT(m_rows_lookup_algorithm==ROW_LOOKUP_NOT_NEEDED);
  return error;
}

int 
Write_rows_log_event::do_after_row_operations(const Slave_reporting_capability *const,
                                              int error)
{
  int local_error= 0;
  m_table->next_number_field=0;
  m_table->auto_increment_field_not_null= FALSE;
  if ((rbr_exec_mode == RBR_EXEC_MODE_IDEMPOTENT) ||
      m_table->s->db_type()->db_type == DB_TYPE_NDBCLUSTER)
  {
    m_table->file->extra(HA_EXTRA_NO_IGNORE_DUP_KEY);
    m_table->file->extra(HA_EXTRA_WRITE_CANNOT_REPLACE);
    /*
      resetting the extra with 
      table->file->extra(HA_EXTRA_NO_IGNORE_NO_KEY); 
      fires bug#27077
      explanation: file->reset() performs this duty
      ultimately. Still todo: fix
    */
  }
  if ((local_error= m_table->file->ha_end_bulk_insert()))
  {
    m_table->file->print_error(local_error, MYF(0));
  }

  m_rows_lookup_algorithm= ROW_LOOKUP_UNDEFINED;

  return error? error : local_error;
}

#if !defined(MYSQL_CLIENT) && defined(HAVE_REPLICATION)

/*
  Check if there are more UNIQUE keys after the given key.
*/
static int
last_uniq_key(TABLE *table, uint keyno)
{
  while (++keyno < table->s->keys)
    if (table->key_info[keyno].flags & HA_NOSAME)
      return 0;
  return 1;
}

/**
   Check if an error is a duplicate key error.

   This function is used to check if an error code is one of the
   duplicate key error, i.e., and error code for which it is sensible
   to do a <code>get_dup_key()</code> to retrieve the duplicate key.

   @param errcode The error code to check.

   @return <code>true</code> if the error code is such that
   <code>get_dup_key()</code> will return true, <code>false</code>
   otherwise.
 */
bool
is_duplicate_key_error(int errcode)
{
  switch (errcode)
  {
  case HA_ERR_FOUND_DUPP_KEY:
  case HA_ERR_FOUND_DUPP_UNIQUE:
    return true;
  }
  return false;
}

/**
  Write the current row into event's table.

  The row is located in the row buffer, pointed by @c m_curr_row member.
  Number of columns of the row is stored in @c m_width member (it can be 
  different from the number of columns in the table to which we insert). 
  Bitmap @c m_cols indicates which columns are present in the row. It is assumed 
  that event's table is already open and pointed by @c m_table.

  If the same record already exists in the table it can be either overwritten 
  or an error is reported depending on the value of @c overwrite flag 
  (error reporting not yet implemented). Note that the matching record can be
  different from the row we insert if we use primary keys to identify records in
  the table.

  The row to be inserted can contain values only for selected columns. The 
  missing columns are filled with default values using @c prepare_record() 
  function. If a matching record is found in the table and @c overwritte is
  true, the missing columns are taken from it.

  @param  rli   Relay log info (needed for row unpacking).
  @param  overwrite  
                Shall we overwrite if the row already exists or signal 
                error (currently ignored).

  @returns Error code on failure, 0 on success.

  This method, if successful, sets @c m_curr_row_end pointer to point at the
  next row in the rows buffer. This is done when unpacking the row to be 
  inserted.

  @note If a matching record is found, it is either updated using 
  @c ha_update_row() or first deleted and then new record written.
*/ 

int
Write_rows_log_event::write_row(const Relay_log_info *const rli,
                                const bool overwrite)
{
  DBUG_ENTER("write_row");
  DBUG_ASSERT(m_table != NULL && thd != NULL);

  TABLE *table= m_table;  // pointer to event's table
  int error;
  int UNINIT_VAR(keynum);
  auto_afree_ptr<char> key(NULL);

  prepare_record(table, &m_cols,
                 table->file->ht->db_type != DB_TYPE_NDBCLUSTER);

  /* unpack row into table->record[0] */
  if ((error= unpack_current_row(rli, &m_cols)))
    DBUG_RETURN(error);

  if (m_curr_row == m_rows_buf)
  {
    /* this is the first row to be inserted, we estimate the rows with
       the size of the first row and use that value to initialize
       storage engine for bulk insertion */
    DBUG_ASSERT(!(m_curr_row > m_curr_row_end));
    ulong estimated_rows= 0;
    if (m_curr_row < m_curr_row_end)
      estimated_rows= (m_rows_end - m_curr_row) / (m_curr_row_end - m_curr_row);
    else if (m_curr_row == m_curr_row_end)
      estimated_rows= 1;

    m_table->file->ha_start_bulk_insert(estimated_rows);
  }
  
  
#ifndef DBUG_OFF
  DBUG_DUMP("record[0]", table->record[0], table->s->reclength);
  DBUG_PRINT_BITSET("debug", "write_set = %s", table->write_set);
  DBUG_PRINT_BITSET("debug", "read_set = %s", table->read_set);
#endif

  /* 
    Try to write record. If a corresponding record already exists in the table,
    we try to change it using ha_update_row() if possible. Otherwise we delete
    it and repeat the whole process again. 

    TODO: Add safety measures against infinite looping. 
   */

  m_table->mark_columns_per_binlog_row_image();

  while ((error= table->file->ha_write_row(table->record[0])))
  {
    if (error == HA_ERR_LOCK_DEADLOCK ||
        error == HA_ERR_LOCK_WAIT_TIMEOUT ||
        (keynum= table->file->get_dup_key(error)) < 0 ||
        !overwrite)
    {
      DBUG_PRINT("info",("get_dup_key returns %d)", keynum));
      /*
        Deadlock, waiting for lock or just an error from the handler
        such as HA_ERR_FOUND_DUPP_KEY when overwrite is false.
        Retrieval of the duplicate key number may fail
        - either because the error was not "duplicate key" error
        - or because the information which key is not available
      */
      table->file->print_error(error, MYF(0));
      goto error;
    }
    /*
      key index value is either valid in the range [0-MAX_KEY) or
      has value MAX_KEY as a marker for the case when no information
      about key can be found. In the last case we have to require
      that storage engine has the flag HA_DUPLICATE_POS turned on.
      If this invariant is false then DBUG_ASSERT will crash
      the server built in debug mode. For the server that was built
      without DEBUG we have additional check for the value of key index
      in the code below in order to report about error in any case.
    */
    DBUG_ASSERT(keynum != MAX_KEY ||
                (keynum == MAX_KEY &&
                 (table->file->ha_table_flags() & HA_DUPLICATE_POS)));
    /*
       We need to retrieve the old row into record[1] to be able to
       either update or delete the offending record.  We either:

       - use ha_rnd_pos() with a row-id (available as dupp_row) to the
         offending row, if that is possible (MyISAM and Blackhole), or else

       - use ha_index_read_idx_map() with the key that is duplicated, to
         retrieve the offending row.
     */
    if (table->file->ha_table_flags() & HA_DUPLICATE_POS)
    {
      DBUG_PRINT("info",("Locating offending record using ha_rnd_pos()"));

      if (table->file->inited && (error= table->file->ha_index_end()))
      {
        table->file->print_error(error, MYF(0));
        goto error;
      }
      if ((error= table->file->ha_rnd_init(FALSE)))
      {
        table->file->print_error(error, MYF(0));
        goto error;
      }

      error= table->file->ha_rnd_pos(table->record[1], table->file->dup_ref);

      table->file->ha_rnd_end();
      if (error)
      {
        DBUG_PRINT("info",("ha_rnd_pos() returns error %d",error));
        if (error == HA_ERR_RECORD_DELETED)
          error= HA_ERR_KEY_NOT_FOUND;
        table->file->print_error(error, MYF(0));
        goto error;
      }
    }
    else
    {
      DBUG_PRINT("info",("Locating offending record using index_read_idx()"));

      if (table->file->extra(HA_EXTRA_FLUSH_CACHE))
      {
        DBUG_PRINT("info",("Error when setting HA_EXTRA_FLUSH_CACHE"));
        error= my_errno;
        goto error;
      }

      if (key.get() == NULL)
      {
        key.assign(static_cast<char*>(my_alloca(table->s->max_unique_length)));
        if (key.get() == NULL)
        {
          DBUG_PRINT("info",("Can't allocate key buffer"));
          error= ENOMEM;
          goto error;
        }
      }

      if ((uint)keynum < MAX_KEY)
      {
        key_copy((uchar*)key.get(), table->record[0], table->key_info + keynum,
                 0);
        error= table->file->ha_index_read_idx_map(table->record[1], keynum,
                                                  (const uchar*)key.get(),
                                                  HA_WHOLE_KEY,
                                                  HA_READ_KEY_EXACT);
      }
      else
        /*
          For the server built in non-debug mode returns error if
          handler::get_dup_key() returned MAX_KEY as the value of key index.
        */
        error= HA_ERR_FOUND_DUPP_KEY;

      if (error)
      {
        DBUG_PRINT("info",("ha_index_read_idx_map() returns %s", HA_ERR(error)));
        if (error == HA_ERR_RECORD_DELETED)
          error= HA_ERR_KEY_NOT_FOUND;
        table->file->print_error(error, MYF(0));
        goto error;
      }
    }

    /*
       Now, record[1] should contain the offending row.  That
       will enable us to update it or, alternatively, delete it (so
       that we can insert the new row afterwards).
     */

    /*
      If row is incomplete we will use the record found to fill
      missing columns.
    */
    if (!get_flags(COMPLETE_ROWS_F))
    {
      restore_record(table,record[1]);
      error= unpack_current_row(rli, &m_cols);
    }

#ifndef DBUG_OFF
    DBUG_PRINT("debug",("preparing for update: before and after image"));
    DBUG_DUMP("record[1] (before)", table->record[1], table->s->reclength);
    DBUG_DUMP("record[0] (after)", table->record[0], table->s->reclength);
#endif

    /*
       REPLACE is defined as either INSERT or DELETE + INSERT.  If
       possible, we can replace it with an UPDATE, but that will not
       work on InnoDB if FOREIGN KEY checks are necessary.

       I (Matz) am not sure of the reason for the last_uniq_key()
       check as, but I'm guessing that it's something along the
       following lines.

       Suppose that we got the duplicate key to be a key that is not
       the last unique key for the table and we perform an update:
       then there might be another key for which the unique check will
       fail, so we're better off just deleting the row and inserting
       the correct row.
     */
    if (last_uniq_key(table, keynum) &&
        !table->file->referenced_by_foreign_key())
    {
      DBUG_PRINT("info",("Updating row using ha_update_row()"));
      error=table->file->ha_update_row(table->record[1],
                                       table->record[0]);
      switch (error) {
                
      case HA_ERR_RECORD_IS_THE_SAME:
        DBUG_PRINT("info",("ignoring HA_ERR_RECORD_IS_THE_SAME error from"
                           " ha_update_row()"));
        error= 0;
      
      case 0:
        break;
        
      default:    
        DBUG_PRINT("info",("ha_update_row() returns error %d",error));
        table->file->print_error(error, MYF(0));
      }
      
      goto error;
    }
    else
    {
      DBUG_PRINT("info",("Deleting offending row and trying to write new one again"));
      if ((error= table->file->ha_delete_row(table->record[1])))
      {
        DBUG_PRINT("info",("ha_delete_row() returns error %d",error));
        table->file->print_error(error, MYF(0));
        goto error;
      }
      /* Will retry ha_write_row() with the offending row removed. */
    }
  }

error:
  m_table->default_column_bitmaps();
  DBUG_RETURN(error);
}

#endif

int
Write_rows_log_event::do_exec_row(const Relay_log_info *const rli)
{
  DBUG_ASSERT(m_table != NULL);
  int error= write_row(rli, rbr_exec_mode == RBR_EXEC_MODE_IDEMPOTENT);

  if (error && !thd->is_error())
  {
    DBUG_ASSERT(0);
    my_error(ER_UNKNOWN_ERROR, MYF(0));
  }

  return error;
}

#endif /* !defined(MYSQL_CLIENT) && defined(HAVE_REPLICATION) */

#ifdef MYSQL_CLIENT
void Write_rows_log_event::print(FILE *file, PRINT_EVENT_INFO* print_event_info)
{
  DBUG_EXECUTE_IF("simulate_cache_read_error",
                  {DBUG_SET("+d,simulate_my_b_fill_error");});
  Rows_log_event::print_helper(file, print_event_info, "Write_rows");
}
#endif

/**************************************************************************
	Delete_rows_log_event member functions
**************************************************************************/

/*
  Constructor used to build an event for writing to the binary log.
 */

#ifndef MYSQL_CLIENT
Delete_rows_log_event::Delete_rows_log_event(THD *thd_arg, TABLE *tbl_arg,
                                             const Table_id& tid,
                                             bool is_transactional,
                                             const uchar* extra_row_info)
  : Rows_log_event(thd_arg, tbl_arg, tid, tbl_arg->read_set, is_transactional,
                   log_bin_use_v1_row_events?
                   DELETE_ROWS_EVENT_V1:
                   DELETE_ROWS_EVENT,
                   extra_row_info)
{
}
#endif /* #if !defined(MYSQL_CLIENT) */

/*
  Constructor used by slave to read the event from the binary log.
 */
#ifdef HAVE_REPLICATION
Delete_rows_log_event::Delete_rows_log_event(const char *buf, uint event_len,
                                             const Format_description_log_event
                                             *description_event)
  : Rows_log_event(buf, event_len, description_event)
{
}
#endif

#if !defined(MYSQL_CLIENT) && defined(HAVE_REPLICATION)

int
Delete_rows_log_event::do_before_row_operations(const Slave_reporting_capability *const)
{
  int error= 0;
  DBUG_ENTER("Delete_rows_log_event::do_before_row_operations");
  /*
    Increment the global status delete count variable
   */
  if (get_flags(STMT_END_F))
    thd->status_var.com_stat[SQLCOM_DELETE]++;
  error= row_operations_scan_and_key_setup();
  DBUG_RETURN(error);

}

int
Delete_rows_log_event::do_after_row_operations(const Slave_reporting_capability *const,
                                               int error)
{
  DBUG_ENTER("Delete_rows_log_event::do_after_row_operations");
  error= row_operations_scan_and_key_teardown(error);
  DBUG_RETURN(error);
}

int Delete_rows_log_event::do_exec_row(const Relay_log_info *const rli)
{
  int error;
  DBUG_ASSERT(m_table != NULL);
  /* m_table->record[0] contains the BI */
  m_table->mark_columns_per_binlog_row_image();
  error= m_table->file->ha_delete_row(m_table->record[0]);
  m_table->default_column_bitmaps();
  return error;
}

#endif /* !defined(MYSQL_CLIENT) && defined(HAVE_REPLICATION) */

#ifdef MYSQL_CLIENT
void Delete_rows_log_event::print(FILE *file,
                                  PRINT_EVENT_INFO* print_event_info)
{
  Rows_log_event::print_helper(file, print_event_info, "Delete_rows");
}
#endif


/**************************************************************************
	Update_rows_log_event member functions
**************************************************************************/

/*
  Constructor used to build an event for writing to the binary log.
 */
#if !defined(MYSQL_CLIENT)
Update_rows_log_event::Update_rows_log_event(THD *thd_arg, TABLE *tbl_arg,
                                             const Table_id& tid,
                                             bool is_transactional,
                                             const uchar* extra_row_info)
: Rows_log_event(thd_arg, tbl_arg, tid, tbl_arg->read_set, is_transactional,
                 log_bin_use_v1_row_events?
                 UPDATE_ROWS_EVENT_V1:
                 UPDATE_ROWS_EVENT,
                 extra_row_info)
{
  init(tbl_arg->write_set);
}

void Update_rows_log_event::init(MY_BITMAP const *cols)
{
  /* if bitmap_init fails, caught in is_valid() */
  if (likely(!bitmap_init(&m_cols_ai,
                          m_width <= sizeof(m_bitbuf_ai)*8 ? m_bitbuf_ai : NULL,
                          m_width,
                          false)))
  {
    /* Cols can be zero if this is a dummy binrows event */
    if (likely(cols != NULL))
    {
      memcpy(m_cols_ai.bitmap, cols->bitmap, no_bytes_in_map(cols));
      create_last_word_mask(&m_cols_ai);
    }
  }
}
#endif /* !defined(MYSQL_CLIENT) */


Update_rows_log_event::~Update_rows_log_event()
{
  if (m_cols_ai.bitmap == m_bitbuf_ai) // no my_malloc happened
    m_cols_ai.bitmap= 0; // so no my_free in bitmap_free
  bitmap_free(&m_cols_ai); // To pair with bitmap_init().
}


/*
  Constructor used by slave to read the event from the binary log.
 */
#ifdef HAVE_REPLICATION
Update_rows_log_event::Update_rows_log_event(const char *buf, uint event_len,
                                             const
                                             Format_description_log_event
                                             *description_event)
  : Rows_log_event(buf, event_len, description_event)
{
}
#endif

#if !defined(MYSQL_CLIENT) && defined(HAVE_REPLICATION)

int
Update_rows_log_event::do_before_row_operations(const Slave_reporting_capability *const)
{
  int error= 0;
  DBUG_ENTER("Update_rows_log_event::do_before_row_operations");
  /*
    Increment the global status update count variable
  */
  if (get_flags(STMT_END_F))
    thd->status_var.com_stat[SQLCOM_UPDATE]++;
  error= row_operations_scan_and_key_setup();
  DBUG_RETURN(error);

}

int
Update_rows_log_event::do_after_row_operations(const Slave_reporting_capability *const,
                                               int error)
{
  DBUG_ENTER("Update_rows_log_event::do_after_row_operations");
  error= row_operations_scan_and_key_teardown(error);
  DBUG_RETURN(error);
}

int
Update_rows_log_event::do_exec_row(const Relay_log_info *const rli)
{
  DBUG_ASSERT(m_table != NULL);
  int error= 0;

  /*
    This is the situation after locating BI:

    ===|=== before image ====|=== after image ===|===
       ^                     ^
       m_curr_row            m_curr_row_end

    BI found in the table is stored in record[0]. We copy it to record[1]
    and unpack AI to record[0].
   */

  store_record(m_table,record[1]);

  m_curr_row= m_curr_row_end;
  /* this also updates m_curr_row_end */
  if ((error= unpack_current_row(rli, &m_cols_ai)))
    return error;

  /*
    Now we have the right row to update.  The old row (the one we're
    looking for) is in record[1] and the new row is in record[0].
  */
#ifndef HAVE_purify
  /*
    Don't print debug messages when running valgrind since they can
    trigger false warnings.
   */
  DBUG_PRINT("info",("Updating row in table"));
  DBUG_DUMP("old record", m_table->record[1], m_table->s->reclength);
  DBUG_DUMP("new values", m_table->record[0], m_table->s->reclength);
#endif

  // Temporary fix to find out why it fails [/Matz]
  memcpy(m_table->read_set->bitmap, m_cols.bitmap, (m_table->read_set->n_bits + 7) / 8);
  memcpy(m_table->write_set->bitmap, m_cols_ai.bitmap, (m_table->write_set->n_bits + 7) / 8);

  m_table->mark_columns_per_binlog_row_image();
  error= m_table->file->ha_update_row(m_table->record[1], m_table->record[0]);
  if (error == HA_ERR_RECORD_IS_THE_SAME)
    error= 0;
  m_table->default_column_bitmaps();

  return error;
}

#endif /* !defined(MYSQL_CLIENT) && defined(HAVE_REPLICATION) */

#ifdef MYSQL_CLIENT
void Update_rows_log_event::print(FILE *file,
				  PRINT_EVENT_INFO* print_event_info)
{
  Rows_log_event::print_helper(file, print_event_info, "Update_rows");
}
#endif


Incident_log_event::Incident_log_event(const char *buf, uint event_len,
                                       const Format_description_log_event *descr_event)
  : Log_event(buf, descr_event)
{
  DBUG_ENTER("Incident_log_event::Incident_log_event");
  uint8 const common_header_len=
    descr_event->common_header_len;
  uint8 const post_header_len=
    descr_event->post_header_len[INCIDENT_EVENT-1];

  DBUG_PRINT("info",("event_len: %u; common_header_len: %d; post_header_len: %d",
                     event_len, common_header_len, post_header_len));

  m_message.str= NULL;
  m_message.length= 0;
  int incident_number= uint2korr(buf + common_header_len);
  if (incident_number >= INCIDENT_COUNT ||
      incident_number <= INCIDENT_NONE)
  {
    // If the incident is not recognized, this binlog event is
    // invalid.  If we set incident_number to INCIDENT_NONE, the
    // invalidity will be detected by is_valid().
    m_incident= INCIDENT_NONE;
    DBUG_VOID_RETURN;
  }
  m_incident= static_cast<Incident>(incident_number);
  char const *ptr= buf + common_header_len + post_header_len;
  char const *const str_end= buf + event_len;
  uint8 len= 0;                   // Assignment to keep compiler happy
  const char *str= NULL;          // Assignment to keep compiler happy
  read_str_at_most_255_bytes(&ptr, str_end, &str, &len);
  if (!(m_message.str= (char*) my_malloc(len+1, MYF(MY_WME))))
  {
    /* Mark this event invalid */
    m_incident= INCIDENT_NONE;
    DBUG_VOID_RETURN;
  }
  strmake(m_message.str, str, len);
  m_message.length= len;
  DBUG_PRINT("info", ("m_incident: %d", m_incident));
  DBUG_VOID_RETURN;
}


Incident_log_event::~Incident_log_event()
{
  if (m_message.str)
    my_free(m_message.str);
}


const char *
Incident_log_event::description() const
{
  static const char *const description[]= {
    "NOTHING",                                  // Not used
    "LOST_EVENTS"
  };

  DBUG_PRINT("info", ("m_incident: %d", m_incident));

  return description[m_incident];
}


#ifndef MYSQL_CLIENT
int Incident_log_event::pack_info(Protocol *protocol)
{
  char buf[256];
  size_t bytes;
  if (m_message.length > 0)
    bytes= my_snprintf(buf, sizeof(buf), "#%d (%s)",
                       m_incident, description());
  else
    bytes= my_snprintf(buf, sizeof(buf), "#%d (%s): %s",
                       m_incident, description(), m_message.str);
  protocol->store(buf, bytes, &my_charset_bin);
  return 0;
}
#endif


#ifdef MYSQL_CLIENT
void
Incident_log_event::print(FILE *file,
                          PRINT_EVENT_INFO *print_event_info)
{
  if (print_event_info->short_form)
    return;

  print_header(&print_event_info->head_cache, print_event_info, FALSE);
  my_b_printf(&print_event_info->head_cache,
              "\n# Incident: %s\nRELOAD DATABASE; # Shall generate syntax error\n",
              description());
}
#endif

#if defined(HAVE_REPLICATION) && !defined(MYSQL_CLIENT)
int
Incident_log_event::do_apply_event(Relay_log_info const *rli)
{
  DBUG_ENTER("Incident_log_event::do_apply_event");

  if (ignored_error_code(ER_SLAVE_INCIDENT))
  {
    DBUG_PRINT("info", ("Ignoring Incident"));
    DBUG_RETURN(0);
  }
   
  rli->report(ERROR_LEVEL, ER_SLAVE_INCIDENT,
              ER(ER_SLAVE_INCIDENT),
              description(),
              m_message.length > 0 ? m_message.str : "<none>");
  DBUG_RETURN(1);
}
#endif

bool
Incident_log_event::write_data_header(IO_CACHE *file)
{
  DBUG_ENTER("Incident_log_event::write_data_header");
  DBUG_PRINT("enter", ("m_incident: %d", m_incident));
  uchar buf[sizeof(int16)];
  int2store(buf, (int16) m_incident);
#ifndef MYSQL_CLIENT
  DBUG_RETURN(wrapper_my_b_safe_write(file, buf, sizeof(buf)));
#else
   DBUG_RETURN(my_b_safe_write(file, buf, sizeof(buf)));
#endif
}

bool
Incident_log_event::write_data_body(IO_CACHE *file)
{
  uchar tmp[1];
  DBUG_ENTER("Incident_log_event::write_data_body");
  tmp[0]= (uchar) m_message.length;
  crc= my_checksum(crc, (uchar*) tmp, 1);
  if (m_message.length > 0)
  {
    crc= my_checksum(crc, (uchar*) m_message.str, m_message.length);
    // todo: report a bug on write_str accepts uint but treats it as uchar
  }
  DBUG_RETURN(write_str_at_most_255_bytes(file, m_message.str, (uint) m_message.length));
}


Ignorable_log_event::Ignorable_log_event(const char *buf,
                                         const Format_description_log_event *descr_event)
  : Log_event(buf, descr_event)
{
  DBUG_ENTER("Ignorable_log_event::Ignorable_log_event");
  DBUG_VOID_RETURN;
}

Ignorable_log_event::~Ignorable_log_event()
{
}

#ifndef MYSQL_CLIENT
/* Pack info for its unrecognized ignorable event */
int Ignorable_log_event::pack_info(Protocol *protocol)
{
  char buf[256];
  size_t bytes;
  bytes= my_snprintf(buf, sizeof(buf), "# Unrecognized ignorable event");
  protocol->store(buf, bytes, &my_charset_bin);
  return 0;
}
#endif

#ifdef MYSQL_CLIENT
/* Print for its unrecognized ignorable event */
void
Ignorable_log_event::print(FILE *file,
                           PRINT_EVENT_INFO *print_event_info)
{
  if (print_event_info->short_form)
    return;

  print_header(&print_event_info->head_cache, print_event_info, FALSE);
  my_b_printf(&print_event_info->head_cache, "\tIgnorable\n");
  my_b_printf(&print_event_info->head_cache,
              "# Unrecognized ignorable event\n");
}
#endif


Rows_query_log_event::Rows_query_log_event(const char *buf, uint event_len,
                                           const Format_description_log_event *descr_event)
  : Ignorable_log_event(buf, descr_event)
{
  DBUG_ENTER("Rows_query_log_event::Rows_query_log_event");
  uint8 const common_header_len=
    descr_event->common_header_len;
  uint8 const post_header_len=
    descr_event->post_header_len[ROWS_QUERY_LOG_EVENT-1];

  DBUG_PRINT("info",("event_len: %u; common_header_len: %d; post_header_len: %d",
                     event_len, common_header_len, post_header_len));

  /*
   m_rows_query length is stored using only one byte, but that length is
   ignored and the complete query is read.
  */
  int offset= common_header_len + post_header_len + 1;
  int len= event_len - offset;
  if (!(m_rows_query= (char*) my_malloc(len+1, MYF(MY_WME))))
    return;
  strmake(m_rows_query, buf + offset, len);
  DBUG_PRINT("info", ("m_rows_query: %s", m_rows_query));
  DBUG_VOID_RETURN;
}

Rows_query_log_event::~Rows_query_log_event()
{
  my_free(m_rows_query);
}

#ifndef MYSQL_CLIENT
int Rows_query_log_event::pack_info(Protocol *protocol)
{
  char *buf;
  size_t bytes;
  ulong len= sizeof("# ") + (ulong) strlen(m_rows_query);
  if (!(buf= (char*) my_malloc(len, MYF(MY_WME))))
    return 1;
  bytes= my_snprintf(buf, len, "# %s", m_rows_query);
  protocol->store(buf, bytes, &my_charset_bin);
  my_free(buf);
  return 0;
}
#endif

#ifdef MYSQL_CLIENT
void
Rows_query_log_event::print(FILE *file,
                            PRINT_EVENT_INFO *print_event_info)
{
  if (!print_event_info->short_form && print_event_info->verbose > 1)
  {
    IO_CACHE *const head= &print_event_info->head_cache;
    IO_CACHE *const body= &print_event_info->body_cache;
    char *token= NULL, *saveptr= NULL;
    char *rows_query_copy= NULL;
    if (!(rows_query_copy= my_strdup(m_rows_query, MYF(MY_WME))))
      return;

    print_header(head, print_event_info, FALSE);
    my_b_printf(head, "\tRows_query\n");
    /*
      Prefix every line of a multi-line query with '#' to prevent the
      statement from being executed when binary log will be processed
      using 'mysqlbinlog --verbose --verbose'.
    */
    for (token= strtok_r(rows_query_copy, "\n", &saveptr); token;
         token= strtok_r(NULL, "\n", &saveptr))
      my_b_printf(head, "# %s\n", token);
    my_free(rows_query_copy);
    print_base64(body, print_event_info, true);
  }
}
#endif

bool
Rows_query_log_event::write_data_body(IO_CACHE *file)
{
  DBUG_ENTER("Rows_query_log_event::write_data_body");
  /*
   m_rows_query length will be stored using only one byte, but on read
   that length will be ignored and the complete query will be read.
  */
  DBUG_RETURN(write_str_at_most_255_bytes(file, m_rows_query,
              (uint) strlen(m_rows_query)));
}

#if defined(MYSQL_SERVER) && defined(HAVE_REPLICATION)
int Rows_query_log_event::do_apply_event(Relay_log_info const *rli)
{
  DBUG_ENTER("Rows_query_log_event::do_apply_event");
  DBUG_ASSERT(rli->info_thd == thd);
  /* Set query for writing Rows_query log event into binlog later.*/
  thd->set_query(m_rows_query, (uint32) strlen(m_rows_query));

  DBUG_ASSERT(rli->rows_query_ev == NULL);

  const_cast<Relay_log_info*>(rli)->rows_query_ev= this;

  DBUG_RETURN(0);
}
#endif


const char *Gtid_log_event::SET_STRING_PREFIX= "SET @@SESSION.GTID_NEXT= '";


Gtid_log_event::Gtid_log_event(const char *buffer, uint event_len,
                               const Format_description_log_event *descr_event)
  : Log_event(buffer, descr_event)
{
  DBUG_ENTER("Gtid_log_event::Gtid_log_event(const char *, uint, const Format_description_log_event *");
  uint8 const common_header_len=
    descr_event->common_header_len;

#ifndef DBUG_OFF
  uint8 const post_header_len=
    buffer[EVENT_TYPE_OFFSET] == ANONYMOUS_GTID_LOG_EVENT ?
    descr_event->post_header_len[ANONYMOUS_GTID_LOG_EVENT - 1] :
    descr_event->post_header_len[GTID_LOG_EVENT - 1];
  DBUG_PRINT("info",("event_len: %u; common_header_len: %d; post_header_len: %d",
                     event_len, common_header_len, post_header_len));
#endif

  char const *ptr_buffer= buffer + common_header_len;

  spec.type= buffer[EVENT_TYPE_OFFSET] == ANONYMOUS_GTID_LOG_EVENT ? 
    ANONYMOUS_GROUP : GTID_GROUP;

  commit_flag= *ptr_buffer != 0;
  ptr_buffer+= ENCODED_FLAG_LENGTH;

  sid.copy_from((uchar *)ptr_buffer);
  ptr_buffer+= ENCODED_SID_LENGTH;

  // SIDNO is only generated if needed, in get_sidno().
  spec.gtid.sidno= -1;

  spec.gtid.gno= uint8korr(ptr_buffer);
  ptr_buffer+= ENCODED_GNO_LENGTH;

  DBUG_VOID_RETURN;
}

#ifndef MYSQL_CLIENT
Gtid_log_event::Gtid_log_event(THD* thd_arg, bool using_trans,
                               const Gtid_specification *spec_arg)
: Log_event(thd_arg, thd_arg->variables.gtid_next.type == ANONYMOUS_GROUP ?
            LOG_EVENT_IGNORABLE_F : 0,
            using_trans ? Log_event::EVENT_TRANSACTIONAL_CACHE :
            Log_event::EVENT_STMT_CACHE, Log_event::EVENT_NORMAL_LOGGING),
  commit_flag(true)
{
  DBUG_ENTER("Gtid_log_event::Gtid_log_event(THD *)");
  spec= spec_arg ? *spec_arg : thd_arg->variables.gtid_next;
  if (spec.type == GTID_GROUP)
  {
    global_sid_lock->rdlock();
    sid= global_sid_map->sidno_to_sid(spec.gtid.sidno);
    global_sid_lock->unlock();
  }
  else
    sid.clear();
#ifndef DBUG_OFF
  char buf[MAX_SET_STRING_LENGTH + 1];
  to_string(buf);
  DBUG_PRINT("info", ("%s", buf));
#endif
  DBUG_VOID_RETURN;
}
#endif

#ifndef MYSQL_CLIENT
int Gtid_log_event::pack_info(Protocol *protocol)
{
  char buffer[MAX_SET_STRING_LENGTH + 1];
  size_t len= to_string(buffer);
  protocol->store(buffer, len, &my_charset_bin);
  return 0;
}
#endif

size_t Gtid_log_event::to_string(char *buf) const
{
  char *p= buf;
  DBUG_ASSERT(strlen(SET_STRING_PREFIX) == SET_STRING_PREFIX_LENGTH);
  strcpy(p, SET_STRING_PREFIX);
  p+= SET_STRING_PREFIX_LENGTH;
  p+= spec.to_string(&sid, p);
  *p++= '\'';
  *p= '\0';
  return p - buf;
}

#ifdef MYSQL_CLIENT
void
Gtid_log_event::print(FILE *file, PRINT_EVENT_INFO *print_event_info)
{
  char buffer[MAX_SET_STRING_LENGTH + 1];
  IO_CACHE *const head= &print_event_info->head_cache;
  if (!print_event_info->short_form)
  {
    print_header(head, print_event_info, FALSE);
    my_b_printf(head, "\tGTID [commit=%s]\n", commit_flag ? "yes" : "no");
  }
  to_string(buffer);
  my_b_printf(head, "%s%s\n", buffer, print_event_info->delimiter);
}
#endif

#ifdef MYSQL_SERVER
bool Gtid_log_event::write_data_header(IO_CACHE *file)
{
  DBUG_ENTER("Gtid_log_event::write_data_header");
  char buffer[POST_HEADER_LENGTH];
  char* ptr_buffer= buffer;

  *ptr_buffer= commit_flag ? 1 : 0;
  ptr_buffer+= ENCODED_FLAG_LENGTH;

#ifndef DBUG_OFF
  char buf[rpl_sid::TEXT_LENGTH + 1];
  sid.to_string(buf);
  DBUG_PRINT("info", ("sid=%s sidno=%d gno=%lld",
                      buf, spec.gtid.sidno, spec.gtid.gno));
#endif

  sid.copy_to((uchar *)ptr_buffer);
  ptr_buffer+= ENCODED_SID_LENGTH;

  int8store(ptr_buffer, spec.gtid.gno);
  ptr_buffer+= ENCODED_GNO_LENGTH;

  DBUG_ASSERT(ptr_buffer == (buffer + sizeof(buffer)));
  DBUG_RETURN(wrapper_my_b_safe_write(file, (uchar *) buffer, sizeof(buffer)));
}
#endif // MYSQL_SERVER

#if defined(MYSQL_SERVER) && defined(HAVE_REPLICATION)
int Gtid_log_event::do_apply_event(Relay_log_info const *rli)
{
  DBUG_ENTER("Gtid_log_event::do_apply_event");
  DBUG_ASSERT(rli->info_thd == thd);

  // Gtid_log_events should be filtered out at earlier stages if gtid_mode == 0
  DBUG_ASSERT(gtid_mode > 0);

  rpl_sidno sidno= get_sidno(true);
  if (sidno < 0)
    DBUG_RETURN(1); // out of memory
  if (thd->owned_gtid.sidno)
  {
    gtid_rollback(thd);
  }
  thd->variables.gtid_next.set(sidno, spec.gtid.gno);
  DBUG_PRINT("info", ("setting gtid_next=%d:%lld",
                      sidno, spec.gtid.gno));

  if (gtid_acquire_ownership_single(thd))
    DBUG_RETURN(1);

  DBUG_RETURN(0);
}

int Gtid_log_event::do_update_pos(Relay_log_info *rli)
{
  /*
    This event does not increment group positions. This means
    that if there is a failure after it has been processed,
    it will be automatically re-executed.
  */
  rli->inc_event_relay_log_pos();
  DBUG_EXECUTE_IF("crash_after_update_pos_gtid",
                  sql_print_information("Crashing crash_after_update_pos_gtid.");
                  DBUG_SUICIDE(););
  return 0;
}
#endif

Previous_gtids_log_event::Previous_gtids_log_event(
  const char *buffer, uint event_len,
  const Format_description_log_event *descr_event)
  : Log_event(buffer, descr_event)
{
  DBUG_ENTER("Previous_gtids_log_event::Previous_gtids_log_event");
  uint8 const common_header_len=
    descr_event->common_header_len;
  uint8 const post_header_len=
    descr_event->post_header_len[PREVIOUS_GTIDS_LOG_EVENT - 1];

  DBUG_PRINT("info",("event_len: %u; common_header_len: %d; post_header_len: %d",
                     event_len, common_header_len, post_header_len));

  buf= (const uchar *)buffer + common_header_len + post_header_len;
  buf_size= (const uchar *)buffer + event_len - buf;
  DBUG_PRINT("info", ("data size of the event: %d", buf_size));
  DBUG_VOID_RETURN;
}

#ifndef MYSQL_CLIENT
Previous_gtids_log_event::Previous_gtids_log_event(const Gtid_set *set)
: Log_event(Log_event::EVENT_NO_CACHE,
            Log_event::EVENT_IMMEDIATE_LOGGING)
{
  DBUG_ENTER("Previous_gtids_log_event::Previous_gtids_log_event(THD *, const Gtid_set *)");
  global_sid_lock->assert_some_lock();
  buf_size= set->get_encoded_length();
  uchar *buffer= (uchar *) my_malloc(buf_size, MYF(MY_WME));
  if (buffer != NULL)
  {
    set->encode(buffer);
    register_temp_buf((char *)buffer);
  }
  this->buf= buffer;
  // if buf == NULL, is_valid will return false
  DBUG_VOID_RETURN;
}
#endif

#ifndef MYSQL_CLIENT
int Previous_gtids_log_event::pack_info(Protocol *protocol)
{
  size_t length= 0;
  global_sid_lock->rdlock();
  char *str= get_str(&length, &Gtid_set::default_string_format);
  global_sid_lock->unlock();
  if (str == NULL)
    return 1;
  protocol->store(str, length, &my_charset_bin);
  my_free(str);
  return 0;
}
#endif

#ifdef MYSQL_CLIENT
void Previous_gtids_log_event::print(FILE *file,
                                     PRINT_EVENT_INFO *print_event_info)
{
  IO_CACHE *const head= &print_event_info->head_cache;

  global_sid_lock->rdlock();
  char *str= get_str(NULL, &Gtid_set::commented_string_format);
  global_sid_lock->unlock();
  if (str != NULL)
  {
    if (!print_event_info->short_form)
    {
      print_header(head, print_event_info, FALSE);
      my_b_printf(head, "\tPrevious-GTIDs\n");
    }
    my_b_printf(head, "%s\n", str);
    my_free(str);
  }
}
#endif

int Previous_gtids_log_event::add_to_set(Gtid_set *target) const
{
  DBUG_ENTER("Previous_gtids_log_event::add_to_set(Gtid_set *)");
  size_t end_pos= 0;
  size_t add_size= DBUG_EVALUATE_IF("gtid_has_extra_data", 10, 0);
  /* Silently ignore additional unknown data at the end of the encoding */
  PROPAGATE_REPORTED_ERROR_INT(target->add_gtid_encoding(buf,
                                                         buf_size + add_size,
                                                         &end_pos));
  DBUG_ASSERT(end_pos <= (size_t) buf_size);
  DBUG_RETURN(0);
}

char *Previous_gtids_log_event::get_str(
  size_t *length_p, const Gtid_set::String_format *string_format) const
{
  DBUG_ENTER("Previous_gtids_log_event::get_str(size_t *)");
  Sid_map sid_map(NULL);
  Gtid_set set(&sid_map, NULL);
  DBUG_PRINT("info", ("temp_buf=%p buf=%p", temp_buf, buf));
  if (set.add_gtid_encoding(buf, buf_size) != RETURN_STATUS_OK)
    DBUG_RETURN(NULL);
  set.dbug_print("set");
  size_t length= set.get_string_length(string_format);
  DBUG_PRINT("info", ("string length= %lu", (ulong) length));
  char* str= (char *)my_malloc(length + 1, MYF(MY_WME));
  if (str != NULL)
  {
    set.to_string(str, string_format);
    if (length_p != NULL)
      *length_p= length;
  }
  DBUG_RETURN(str);
}

#ifndef MYSQL_CLIENT
bool Previous_gtids_log_event::write_data_body(IO_CACHE *file)
{
  DBUG_ENTER("Previous_gtids_log_event::write_data_body");
  DBUG_PRINT("info", ("size=%d", buf_size));
  bool ret= wrapper_my_b_safe_write(file, buf, buf_size);
  DBUG_RETURN(ret);
}
#endif

#if defined(MYSQL_SERVER) && defined(HAVE_REPLICATION)
int Previous_gtids_log_event::do_update_pos(Relay_log_info *rli)
{
  rli->inc_event_relay_log_pos();
  return 0;
}
#endif


#ifdef MYSQL_CLIENT
/**
  The default values for these variables should be values that are
  *incorrect*, i.e., values that cannot occur in an event.  This way,
  they will always be printed for the first event.
*/
st_print_event_info::st_print_event_info()
  :flags2_inited(0), sql_mode_inited(0), sql_mode(0),
   auto_increment_increment(0),auto_increment_offset(0), charset_inited(0),
   lc_time_names_number(~0),
   charset_database_number(ILLEGAL_CHARSET_INFO_NUMBER),
   thread_id(0), thread_id_printed(false),
   base64_output_mode(BASE64_OUTPUT_UNSPEC), printed_fd_event(FALSE),
   have_unflushed_events(FALSE), skipped_event_in_transaction(false)
{
  /*
    Currently we only use static PRINT_EVENT_INFO objects, so zeroed at
    program's startup, but these explicit memset() is for the day someone
    creates dynamic instances.
  */
  memset(db, 0, sizeof(db));
  memset(charset, 0, sizeof(charset));
  memset(time_zone_str, 0, sizeof(time_zone_str));
  delimiter[0]= ';';
  delimiter[1]= 0;
  myf const flags = MYF(MY_WME | MY_NABP);
  open_cached_file(&head_cache, NULL, NULL, 0, flags);
  open_cached_file(&body_cache, NULL, NULL, 0, flags);
  open_cached_file(&footer_cache, NULL, NULL, 0, flags);
}
#endif


#if defined(HAVE_REPLICATION) && !defined(MYSQL_CLIENT)
Heartbeat_log_event::Heartbeat_log_event(const char* buf, uint event_len,
                    const Format_description_log_event* description_event)
  :Log_event(buf, description_event)
{
  uint8 header_size= description_event->common_header_len;
  ident_len = event_len - header_size;
  set_if_smaller(ident_len,FN_REFLEN-1);
  log_ident= buf + header_size;
}
#endif

#ifdef MYSQL_SERVER
/*
  This is a utility function that adds a quoted identifier into the a buffer.
  This also escapes any existance of the quote string inside the identifier.

  SYNOPSIS
    my_strmov_quoted_identifier
    thd                   thread handler
    buffer                target buffer
    identifier            the identifier to be quoted
    length                length of the identifier
*/
size_t my_strmov_quoted_identifier(THD* thd, char *buffer,
                                   const char* identifier,
                                   uint length)
{
  int q= thd ? get_quote_char_for_identifier(thd, identifier, length) : '`';
  return my_strmov_quoted_identifier_helper(q, buffer, identifier, length);
}
#else
size_t my_strmov_quoted_identifier(char *buffer,  const char* identifier)
{
  int q= '`';
  return my_strmov_quoted_identifier_helper(q, buffer, identifier, 0);
}

#endif

size_t my_strmov_quoted_identifier_helper(int q, char *buffer,
                                          const char* identifier,
                                          uint length)
{
  size_t written= 0;
  char quote_char;
  uint id_length= (length) ? length : strlen(identifier);

  if (q == EOF)
  {
    (void) strncpy(buffer, identifier, id_length);
    return id_length;
  }
  quote_char= (char) q;
  *buffer++= quote_char;
  written++;
  while (id_length--)
  {
    if (*identifier == quote_char)
    {
      *buffer++= quote_char;
      written++;
    }
    *buffer++= *identifier++;
    written++;
  }
  *buffer++= quote_char;
  return ++written;
}
<|MERGE_RESOLUTION|>--- conflicted
+++ resolved
@@ -10823,20 +10823,8 @@
             skipped error, then don't break */
         if (handle_idempotent_and_ignored_errors(rli, &error))
           goto close_table;
-<<<<<<< HEAD
-      }
-    }
-   /**
-     if the rbr_exec_mode is set to Idempotent, we cannot expect the hash to
-     be empty. In such cases we count the number of idempotent errors and check
-     if it is equal to or greater than the number of rows left in the hash.
-    */
-    while (((idempotent_errors < m_hash.size()) && !m_hash.is_empty()) &&
-           (!error || (error == HA_ERR_RECORD_DELETED)));
-=======
         idempotent_errors++;
         continue;
->>>>>>> 4e496ac3
 
       case HA_ERR_END_OF_FILE:
       default:
@@ -10845,11 +10833,11 @@
         goto close_table;
     }
   }
- /**
-   if the slave_exec_mode is set to Idempotent, we cannot expect the hash to
-   be empty. In such cases we count the number of idempotent errors and check
-   if it is equal to or greater than the number of rows left in the hash.
-  */
+  /**
+    if the rbr_exec_mode is set to Idempotent, we cannot expect the hash to
+    be empty. In such cases we count the number of idempotent errors and check
+    if it is equal to or greater than the number of rows left in the hash.
+   */
   while (((idempotent_errors < m_hash.size()) && !m_hash.is_empty()) &&
          (!error || (error == HA_ERR_RECORD_DELETED)));
 
