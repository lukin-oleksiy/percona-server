/*
   Copyright (c) 2000, 2015, Oracle and/or its affiliates. All rights reserved.

   This program is free software; you can redistribute it and/or modify
   it under the terms of the GNU General Public License as published by
   the Free Software Foundation; version 2 of the License.

   This program is distributed in the hope that it will be useful,
   but WITHOUT ANY WARRANTY; without even the implied warranty of
   MERCHANTABILITY or FITNESS FOR A PARTICULAR PURPOSE.  See the
   GNU General Public License for more details.

   You should have received a copy of the GNU General Public License
   along with this program; if not, write to the Free Software
   Foundation, Inc., 51 Franklin St, Fifth Floor, Boston, MA 02110-1301  USA */


#ifdef MYSQL_CLIENT

#include "sql_priv.h"
#include "mysqld_error.h"

#else

#include "binlog.h"
#include "sql_priv.h"
#include "unireg.h"
#include "my_global.h" // REQUIRED by log_event.h > m_string.h > my_bitmap.h
#include "log_event.h"
#include "sql_base.h"                           // close_thread_tables
#include "sql_cache.h"                       // QUERY_CACHE_FLAGS_SIZE
#include "sql_locale.h" // MY_LOCALE, my_locale_by_number, my_locale_en_US
#include "lock.h"       // mysql_unlock_tables
#include "sql_parse.h"  // mysql_test_parse_for_slave
#include "tztime.h"     // struct Time_zone
#include "sql_load.h"   // mysql_load
#include "sql_db.h"     // load_db_opt_by_name
#include "rpl_slave.h"
#include "rpl_rli.h"
#include "rpl_mi.h"
#include "rpl_filter.h"
#include "rpl_record.h"
#include "transaction.h"
#include <my_dir.h>
#include "rpl_rli_pdb.h"
#include "sql_show.h"    // append_identifier
#include <mysql/psi/mysql_statement.h>
#define window_size Log_throttle::LOG_THROTTLE_WINDOW_SIZE
Error_log_throttle
slave_ignored_err_throttle(window_size,
                           sql_print_warning,
                           "Error log throttle: %lu time(s) Error_code: 1237"
                           " \"Slave SQL thread ignored the query because of"
                           " replicate-*-table rules\" got suppressed.");
#endif /* MYSQL_CLIENT */

#include <base64.h>
#include <my_bitmap.h>
#include "rpl_utility.h"

#include "sql_digest.h"

using std::min;
using std::max;

/* The number of event types need to be permuted. */
static const uint EVENT_TYPE_PERMUTATION_NUM= 23;

/**
  BINLOG_CHECKSUM variable.
*/
const char *binlog_checksum_type_names[]= {
  "NONE",
  "CRC32",
  NullS
};

unsigned int binlog_checksum_type_length[]= {
  sizeof("NONE") - 1,
  sizeof("CRC32") - 1,
  0
};

TYPELIB binlog_checksum_typelib=
{
  array_elements(binlog_checksum_type_names) - 1, "",
  binlog_checksum_type_names,
  binlog_checksum_type_length
};


#define log_cs	&my_charset_latin1

#define FLAGSTR(V,F) ((V)&(F)?#F" ":"")

/*
  Size of buffer for printing a double in format %.<PREC>g

  optional '-' + optional zero + '.'  + PREC digits + 'e' + sign +
  exponent digits + '\0'
*/
#define FMT_G_BUFSIZE(PREC) (3 + (PREC) + 5 + 1)

/*
  Explicit instantiation to unsigned int of template available_buffer
  function.
*/
template unsigned int available_buffer<unsigned int>(const char*,
                                                     const char*,
                                                     unsigned int);

/*
  Explicit instantiation to unsigned int of template valid_buffer_range
  function.
*/
template bool valid_buffer_range<unsigned int>(unsigned int,
                                               const char*,
                                               const char*,
                                               unsigned int);

/* 
   replication event checksum is introduced in the following "checksum-home" version.
   The checksum-aware servers extract FD's version to decide whether the FD event
   carries checksum info.
*/
const uchar checksum_version_split[3]= {5, 6, 1};
const ulong checksum_version_product=
  (checksum_version_split[0] * 256 + checksum_version_split[1]) * 256 +
  checksum_version_split[2];

#if !defined(MYSQL_CLIENT) && defined(HAVE_REPLICATION)
static int rows_event_stmt_cleanup(Relay_log_info const *rli, THD* thd);

static const char *HA_ERR(int i)
{
  /* 
    This function should only be called in case of an error
    was detected 
   */
  DBUG_ASSERT(i != 0);
  switch (i) {
  case HA_ERR_KEY_NOT_FOUND: return "HA_ERR_KEY_NOT_FOUND";
  case HA_ERR_FOUND_DUPP_KEY: return "HA_ERR_FOUND_DUPP_KEY";
  case HA_ERR_RECORD_CHANGED: return "HA_ERR_RECORD_CHANGED";
  case HA_ERR_WRONG_INDEX: return "HA_ERR_WRONG_INDEX";
  case HA_ERR_CRASHED: return "HA_ERR_CRASHED";
  case HA_ERR_WRONG_IN_RECORD: return "HA_ERR_WRONG_IN_RECORD";
  case HA_ERR_OUT_OF_MEM: return "HA_ERR_OUT_OF_MEM";
  case HA_ERR_NOT_A_TABLE: return "HA_ERR_NOT_A_TABLE";
  case HA_ERR_WRONG_COMMAND: return "HA_ERR_WRONG_COMMAND";
  case HA_ERR_OLD_FILE: return "HA_ERR_OLD_FILE";
  case HA_ERR_NO_ACTIVE_RECORD: return "HA_ERR_NO_ACTIVE_RECORD";
  case HA_ERR_RECORD_DELETED: return "HA_ERR_RECORD_DELETED";
  case HA_ERR_RECORD_FILE_FULL: return "HA_ERR_RECORD_FILE_FULL";
  case HA_ERR_INDEX_FILE_FULL: return "HA_ERR_INDEX_FILE_FULL";
  case HA_ERR_END_OF_FILE: return "HA_ERR_END_OF_FILE";
  case HA_ERR_UNSUPPORTED: return "HA_ERR_UNSUPPORTED";
  case HA_ERR_TO_BIG_ROW: return "HA_ERR_TO_BIG_ROW";
  case HA_WRONG_CREATE_OPTION: return "HA_WRONG_CREATE_OPTION";
  case HA_ERR_FOUND_DUPP_UNIQUE: return "HA_ERR_FOUND_DUPP_UNIQUE";
  case HA_ERR_UNKNOWN_CHARSET: return "HA_ERR_UNKNOWN_CHARSET";
  case HA_ERR_WRONG_MRG_TABLE_DEF: return "HA_ERR_WRONG_MRG_TABLE_DEF";
  case HA_ERR_CRASHED_ON_REPAIR: return "HA_ERR_CRASHED_ON_REPAIR";
  case HA_ERR_CRASHED_ON_USAGE: return "HA_ERR_CRASHED_ON_USAGE";
  case HA_ERR_LOCK_WAIT_TIMEOUT: return "HA_ERR_LOCK_WAIT_TIMEOUT";
  case HA_ERR_LOCK_TABLE_FULL: return "HA_ERR_LOCK_TABLE_FULL";
  case HA_ERR_READ_ONLY_TRANSACTION: return "HA_ERR_READ_ONLY_TRANSACTION";
  case HA_ERR_LOCK_DEADLOCK: return "HA_ERR_LOCK_DEADLOCK";
  case HA_ERR_CANNOT_ADD_FOREIGN: return "HA_ERR_CANNOT_ADD_FOREIGN";
  case HA_ERR_NO_REFERENCED_ROW: return "HA_ERR_NO_REFERENCED_ROW";
  case HA_ERR_ROW_IS_REFERENCED: return "HA_ERR_ROW_IS_REFERENCED";
  case HA_ERR_NO_SAVEPOINT: return "HA_ERR_NO_SAVEPOINT";
  case HA_ERR_NON_UNIQUE_BLOCK_SIZE: return "HA_ERR_NON_UNIQUE_BLOCK_SIZE";
  case HA_ERR_NO_SUCH_TABLE: return "HA_ERR_NO_SUCH_TABLE";
  case HA_ERR_TABLE_EXIST: return "HA_ERR_TABLE_EXIST";
  case HA_ERR_NO_CONNECTION: return "HA_ERR_NO_CONNECTION";
  case HA_ERR_NULL_IN_SPATIAL: return "HA_ERR_NULL_IN_SPATIAL";
  case HA_ERR_TABLE_DEF_CHANGED: return "HA_ERR_TABLE_DEF_CHANGED";
  case HA_ERR_NO_PARTITION_FOUND: return "HA_ERR_NO_PARTITION_FOUND";
  case HA_ERR_RBR_LOGGING_FAILED: return "HA_ERR_RBR_LOGGING_FAILED";
  case HA_ERR_DROP_INDEX_FK: return "HA_ERR_DROP_INDEX_FK";
  case HA_ERR_FOREIGN_DUPLICATE_KEY: return "HA_ERR_FOREIGN_DUPLICATE_KEY";
  case HA_ERR_TABLE_NEEDS_UPGRADE: return "HA_ERR_TABLE_NEEDS_UPGRADE";
  case HA_ERR_TABLE_READONLY: return "HA_ERR_TABLE_READONLY";
  case HA_ERR_AUTOINC_READ_FAILED: return "HA_ERR_AUTOINC_READ_FAILED";
  case HA_ERR_AUTOINC_ERANGE: return "HA_ERR_AUTOINC_ERANGE";
  case HA_ERR_GENERIC: return "HA_ERR_GENERIC";
  case HA_ERR_RECORD_IS_THE_SAME: return "HA_ERR_RECORD_IS_THE_SAME";
  case HA_ERR_LOGGING_IMPOSSIBLE: return "HA_ERR_LOGGING_IMPOSSIBLE";
  case HA_ERR_CORRUPT_EVENT: return "HA_ERR_CORRUPT_EVENT";
  case HA_ERR_ROWS_EVENT_APPLY : return "HA_ERR_ROWS_EVENT_APPLY";
  case HA_ERR_INNODB_READ_ONLY: return "HA_ERR_INNODB_READ_ONLY";
  }
  return "No Error!";
}

/**
   Error reporting facility for Rows_log_event::do_apply_event

   @param level     error, warning or info
   @param ha_error  HA_ERR_ code
   @param rli       pointer to the active Relay_log_info instance
   @param thd       pointer to the slave thread's thd
   @param table     pointer to the event's table object
   @param type      the type of the event
   @param log_name  the master binlog file name
   @param pos       the master binlog file pos (the next after the event)

*/
static void inline slave_rows_error_report(enum loglevel level, int ha_error,
                                           Relay_log_info const *rli, THD *thd,
                                           TABLE *table, const char * type,
                                           const char *log_name, ulong pos)
{
  const char *handler_error= (ha_error ? HA_ERR(ha_error) : NULL);
  char buff[MAX_SLAVE_ERRMSG], *slider;
  const char *buff_end= buff + sizeof(buff);
  uint len;
  Diagnostics_area::Sql_condition_iterator it=
    thd->get_stmt_da()->sql_conditions();
  const Sql_condition *err;
  buff[0]= 0;

  for (err= it++, slider= buff; err && slider < buff_end - 1;
       slider += len, err= it++)
  {
    len= my_snprintf(slider, buff_end - slider,
                     " %s, Error_code: %d;", err->get_message_text(),
                     err->get_sql_errno());
  }

  if (ha_error != 0)
    rli->report(level, thd->is_error() ? thd->get_stmt_da()->sql_errno() : 0,
                "Could not execute %s event on table %s.%s;"
                "%s handler error %s; "
                "the event's master log %s, end_log_pos %lu",
                type, table->s->db.str, table->s->table_name.str,
                buff, handler_error == NULL ? "<unknown>" : handler_error,
                log_name, pos);
  else
    rli->report(level, thd->is_error() ? thd->get_stmt_da()->sql_errno() : 0,
                "Could not execute %s event on table %s.%s;"
                "%s the event's master log %s, end_log_pos %lu",
                type, table->s->db.str, table->s->table_name.str,
                buff, log_name, pos);
}

static void set_thd_db(THD *thd, const char *db, uint32 db_len)
{
  char lcase_db_buf[NAME_LEN +1]; 
  LEX_STRING new_db;
  new_db.length= db_len;
  if (lower_case_table_names == 1)
  {
    strmov(lcase_db_buf, db); 
    my_casedn_str(system_charset_info, lcase_db_buf);
    new_db.str= lcase_db_buf;
  }
  else 
    new_db.str= (char*) db;

  new_db.str= (char*) rpl_filter->get_rewrite_db(new_db.str,
                                                 &new_db.length);
  thd->set_db(new_db.str, new_db.length);
}

#endif


/*
  pretty_print_str()
*/

#ifdef MYSQL_CLIENT
static void pretty_print_str(IO_CACHE* cache, const char* str, int len)
{
  const char* end = str + len;
  my_b_printf(cache, "\'");
  while (str < end)
  {
    char c;
    switch ((c=*str++)) {
    case '\n': my_b_printf(cache, "\\n"); break;
    case '\r': my_b_printf(cache, "\\r"); break;
    case '\\': my_b_printf(cache, "\\\\"); break;
    case '\b': my_b_printf(cache, "\\b"); break;
    case '\t': my_b_printf(cache, "\\t"); break;
    case '\'': my_b_printf(cache, "\\'"); break;
    case 0   : my_b_printf(cache, "\\0"); break;
    default:
      my_b_printf(cache, "%c", c);
      break;
    }
  }
  my_b_printf(cache, "\'");
}
#endif /* MYSQL_CLIENT */

#if defined(HAVE_REPLICATION) && !defined(MYSQL_CLIENT)

static void clear_all_errors(THD *thd, Relay_log_info *rli)
{
  thd->is_slave_error = 0;
  thd->clear_error();
  rli->clear_error();
}

inline int idempotent_error_code(int err_code)
{
  int ret= 0;

  switch (err_code)
  {
    case 0:
      ret= 1;
    break;
    /*
      The following list of "idempotent" errors
      means that an error from the list might happen
      because of idempotent (more than once)
      applying of a binlog file.
      Notice, that binlog has a  ddl operation its
      second applying may cause

      case HA_ERR_TABLE_DEF_CHANGED:
      case HA_ERR_CANNOT_ADD_FOREIGN:

      which are not included into to the list.

      Note that HA_ERR_RECORD_DELETED is not in the list since
      do_exec_row() should not return that error code.
    */
    case HA_ERR_RECORD_CHANGED:
    case HA_ERR_KEY_NOT_FOUND:
    case HA_ERR_END_OF_FILE:
    case HA_ERR_FOUND_DUPP_KEY:
    case HA_ERR_FOUND_DUPP_UNIQUE:
    case HA_ERR_FOREIGN_DUPLICATE_KEY:
    case HA_ERR_NO_REFERENCED_ROW:
    case HA_ERR_ROW_IS_REFERENCED:
      ret= 1;
    break;
    default:
      ret= 0;
    break;
  }
  return (ret);
}

/**
  Ignore error code specified on command line.
*/

inline int ignored_error_code(int err_code)
{
#ifdef HAVE_NDB_BINLOG
  /*
    The following error codes are hard-coded and will always be ignored.
  */
  switch (err_code)
  {
  case ER_DB_CREATE_EXISTS:
  case ER_DB_DROP_EXISTS:
    return 1;
  default:
    /* Nothing to do */
    break;
  }
#endif
  return ((err_code == ER_SLAVE_IGNORED_TABLE) ||
          (use_slave_mask && bitmap_is_set(&slave_error_mask, err_code)));
}

/*
  This function converts an engine's error to a server error.
   
  If the thread does not have an error already reported, it tries to 
  define it by calling the engine's method print_error. However, if a 
  mapping is not found, it uses the ER_UNKNOWN_ERROR and prints out a 
  warning message.
*/ 
int convert_handler_error(int error, THD* thd, TABLE *table)
{
  uint actual_error= (thd->is_error() ? thd->get_stmt_da()->sql_errno() :
                           0);

  if (actual_error == 0)
  {
    table->file->print_error(error, MYF(0));
    actual_error= (thd->is_error() ? thd->get_stmt_da()->sql_errno() :
                        ER_UNKNOWN_ERROR);
    if (actual_error == ER_UNKNOWN_ERROR)
      if (log_warnings)
        sql_print_warning("Unknown error detected %d in handler", error);
  }

  return (actual_error);
}

inline bool concurrency_error_code(int error)
{
  switch (error)
  {
  case ER_LOCK_WAIT_TIMEOUT:
  case ER_LOCK_DEADLOCK:
  case ER_XA_RBDEADLOCK:
    return TRUE;
  default: 
    return (FALSE);
  }
}

inline bool unexpected_error_code(int unexpected_error)
{
  switch (unexpected_error) 
  {
  case ER_NET_READ_ERROR:
  case ER_NET_ERROR_ON_WRITE:
  case ER_QUERY_INTERRUPTED:
  case ER_SERVER_SHUTDOWN:
  case ER_NEW_ABORTING_CONNECTION:
    return(TRUE);
  default:
    return(FALSE);
  }
}

/*
  pretty_print_str()
*/

static char *pretty_print_str(char *packet, const char *str, int len)
{
  const char *end= str + len;
  char *pos= packet;
  *pos++= '\'';
  while (str < end)
  {
    char c;
    switch ((c=*str++)) {
    case '\n': *pos++= '\\'; *pos++= 'n'; break;
    case '\r': *pos++= '\\'; *pos++= 'r'; break;
    case '\\': *pos++= '\\'; *pos++= '\\'; break;
    case '\b': *pos++= '\\'; *pos++= 'b'; break;
    case '\t': *pos++= '\\'; *pos++= 't'; break;
    case '\'': *pos++= '\\'; *pos++= '\''; break;
    case 0   : *pos++= '\\'; *pos++= '0'; break;
    default:
      *pos++= c;
      break;
    }
  }
  *pos++= '\'';
  return pos;
}
#endif /* !MYSQL_CLIENT */


#if defined(HAVE_REPLICATION) && !defined(MYSQL_CLIENT)

/**
  Creates a temporary name for load data infile:.

  @param buf		      Store new filename here
  @param file_id	      File_id (part of file name)
  @param event_server_id     Event_id (part of file name)
  @param ext		      Extension for file name

  @return
    Pointer to start of extension
*/

static char *slave_load_file_stem(char *buf, uint file_id,
                                  int event_server_id, const char *ext)
{
  char *res;
  fn_format(buf,PREFIX_SQL_LOAD,slave_load_tmpdir, "", MY_UNPACK_FILENAME);
  to_unix_path(buf);

  buf= strend(buf);
  int appended_length= sprintf(buf, "%s-%d-", server_uuid, event_server_id);
  buf+= appended_length;
  res= int10_to_str(file_id, buf, 10);
  strmov(res, ext);                             // Add extension last
  return res;                                   // Pointer to extension
}
#endif


#if defined(HAVE_REPLICATION) && !defined(MYSQL_CLIENT)

/**
  Delete all temporary files used for SQL_LOAD.
*/

static void cleanup_load_tmpdir()
{
  MY_DIR *dirp;
  FILEINFO *file;
  uint i;
  char fname[FN_REFLEN], prefbuf[TEMP_FILE_MAX_LEN], *p;

  if (!(dirp=my_dir(slave_load_tmpdir,MYF(0))))
    return;

  /* 
     When we are deleting temporary files, we should only remove
     the files associated with the server id of our server.
     We don't use event_server_id here because since we've disabled
     direct binlogging of Create_file/Append_file/Exec_load events
     we cannot meet Start_log event in the middle of events from one 
     LOAD DATA.
  */
  p= strmake(prefbuf, STRING_WITH_LEN(PREFIX_SQL_LOAD));
  sprintf(p,"%s-",server_uuid);

  for (i=0 ; i < (uint)dirp->number_off_files; i++)
  {
    file=dirp->dir_entry+i;
    if (is_prefix(file->name, prefbuf))
    {
      fn_format(fname,file->name,slave_load_tmpdir,"",MY_UNPACK_FILENAME);
      mysql_file_delete(key_file_misc, fname, MYF(0));
    }
  }

  my_dirend(dirp);
}
#endif


/*
  Stores string to IO_CACHE file.

  Writes str to file in the following format:
   1. Stores length using only one byte (255 maximum value);
   2. Stores complete str.
*/

static bool write_str_at_most_255_bytes(IO_CACHE *file, const char *str,
                                        uint length)
{
  uchar tmp[1];
  tmp[0]= (uchar) length;
  return (my_b_safe_write(file, tmp, sizeof(tmp)) ||
	  my_b_safe_write(file, (uchar*) str, length));
}


/*
  Reads string from buf.

  Reads str from buf in the following format:
   1. Read length stored on buf first index, as it only has 1 byte values
      bigger than 255 where lost.
   2. Set str pointer to buf second index.
  Despite str contains the complete stored string, when it is read until
  len its value will be truncated if original length was bigger than 255.
*/

static inline int read_str_at_most_255_bytes(const char **buf,
                                             const char *buf_end,
                                             const char **str,
                                             uint8 *len)
{
  if (*buf + ((uint) (uchar) **buf) >= buf_end)
    return 1;
  *len= (uint8) **buf;
  *str= (*buf)+1;
  (*buf)+= (uint) *len+1;
  return 0;
}


/**
  Transforms a string into "" or its expression in 0x... form.
*/

char *str_to_hex(char *to, const char *from, uint len)
{
  if (len)
  {
    *to++= '0';
    *to++= 'x';
    to= octet2hex(to, from, len);
  }
  else
    to= strmov(to, "\"\"");
  return to;                               // pointer to end 0 of 'to'
}

#ifndef MYSQL_CLIENT

/**
  Append a version of the 'from' string suitable for use in a query to
  the 'to' string.  To generate a correct escaping, the character set
  information in 'csinfo' is used.
*/

int
append_query_string(THD *thd, const CHARSET_INFO *csinfo,
                    String const *from, String *to)
{
  char *beg, *ptr;
  uint32 const orig_len= to->length();
  if (to->reserve(orig_len + from->length()*2+3))
    return 1;

  beg= to->c_ptr_quick() + to->length();
  ptr= beg;
  if (csinfo->escape_with_backslash_is_dangerous)
    ptr= str_to_hex(ptr, from->ptr(), from->length());
  else
  {
    *ptr++= '\'';
    if (!(thd->variables.sql_mode & MODE_NO_BACKSLASH_ESCAPES))
    {
      ptr+= escape_string_for_mysql(csinfo, ptr, 0,
                                    from->ptr(), from->length());
    }
    else
    {
      const char *frm_str= from->ptr();

      for (; frm_str < (from->ptr() + from->length()); frm_str++)
      {
        /* Using '' way to represent "'" */
        if (*frm_str == '\'')
          *ptr++= *frm_str;

        *ptr++= *frm_str;
      }
    }

    *ptr++= '\'';
  }
  to->length(orig_len + ptr - beg);
  return 0;
}
#endif


/**
  Prints a "session_var=value" string. Used by mysqlbinlog to print some SET
  commands just before it prints a query.
*/

#ifdef MYSQL_CLIENT

static void print_set_option(IO_CACHE* file, uint32 bits_changed,
                             uint32 option, uint32 flags, const char* name,
                             bool* need_comma)
{
  if (bits_changed & option)
  {
    if (*need_comma)
      my_b_printf(file,", ");
    my_b_printf(file,"%s=%d", name, MY_TEST(flags & option));
    *need_comma= 1;
  }
}
#endif
/**************************************************************************
	Log_event methods (= the parent class of all events)
**************************************************************************/

/**
  @return
  returns the human readable name of the event's type
*/

const char* Log_event::get_type_str(Log_event_type type)
{
  switch(type) {
  case START_EVENT_V3:  return "Start_v3";
  case STOP_EVENT:   return "Stop";
  case QUERY_EVENT:  return "Query";
  case ROTATE_EVENT: return "Rotate";
  case INTVAR_EVENT: return "Intvar";
  case LOAD_EVENT:   return "Load";
  case NEW_LOAD_EVENT:   return "New_load";
  case CREATE_FILE_EVENT: return "Create_file";
  case APPEND_BLOCK_EVENT: return "Append_block";
  case DELETE_FILE_EVENT: return "Delete_file";
  case EXEC_LOAD_EVENT: return "Exec_load";
  case RAND_EVENT: return "RAND";
  case XID_EVENT: return "Xid";
  case USER_VAR_EVENT: return "User var";
  case FORMAT_DESCRIPTION_EVENT: return "Format_desc";
  case TABLE_MAP_EVENT: return "Table_map";
  case PRE_GA_WRITE_ROWS_EVENT: return "Write_rows_event_old";
  case PRE_GA_UPDATE_ROWS_EVENT: return "Update_rows_event_old";
  case PRE_GA_DELETE_ROWS_EVENT: return "Delete_rows_event_old";
  case WRITE_ROWS_EVENT_V1: return "Write_rows_v1";
  case UPDATE_ROWS_EVENT_V1: return "Update_rows_v1";
  case DELETE_ROWS_EVENT_V1: return "Delete_rows_v1";
  case BEGIN_LOAD_QUERY_EVENT: return "Begin_load_query";
  case EXECUTE_LOAD_QUERY_EVENT: return "Execute_load_query";
  case INCIDENT_EVENT: return "Incident";
  case IGNORABLE_LOG_EVENT: return "Ignorable";
  case ROWS_QUERY_LOG_EVENT: return "Rows_query";
  case WRITE_ROWS_EVENT: return "Write_rows";
  case UPDATE_ROWS_EVENT: return "Update_rows";
  case DELETE_ROWS_EVENT: return "Delete_rows";
  case GTID_LOG_EVENT: return "Gtid";
  case ANONYMOUS_GTID_LOG_EVENT: return "Anonymous_Gtid";
  case PREVIOUS_GTIDS_LOG_EVENT: return "Previous_gtids";
  case HEARTBEAT_LOG_EVENT: return "Heartbeat";
  default: return "Unknown";				/* impossible */
  }
}

const char* Log_event::get_type_str()
{
  return get_type_str(get_type_code());
}


/*
  Log_event::Log_event()
*/

#ifndef MYSQL_CLIENT
Log_event::Log_event(THD* thd_arg, uint16 flags_arg,
                     enum_event_cache_type cache_type_arg,
                     enum_event_logging_type logging_type_arg)
  :log_pos(0), temp_buf(0), exec_time(0), flags(flags_arg),
  event_cache_type(cache_type_arg),
  event_logging_type(logging_type_arg),
  crc(0), thd(thd_arg), checksum_alg(BINLOG_CHECKSUM_ALG_UNDEF)
{
  server_id= thd->server_id;
  unmasked_server_id= server_id;
  when= thd->start_time;
}

/**
  This minimal constructor is for when you are not even sure that there
  is a valid THD. For example in the server when we are shutting down or
  flushing logs after receiving a SIGHUP (then we must write a Rotate to
  the binlog but we have no THD, so we need this minimal constructor).
*/

Log_event::Log_event(enum_event_cache_type cache_type_arg,
                     enum_event_logging_type logging_type_arg)
  :temp_buf(0), exec_time(0), flags(0), event_cache_type(cache_type_arg),
  event_logging_type(logging_type_arg), crc(0), thd(0),
  checksum_alg(BINLOG_CHECKSUM_ALG_UNDEF)
{
  server_id=	::server_id;
  unmasked_server_id= server_id;
  /*
    We can't call my_time() here as this would cause a call before
    my_init() is called
  */
  when.tv_sec=  0;
  when.tv_usec= 0;
  log_pos=	0;
}
#endif /* !MYSQL_CLIENT */


/*
  Log_event::Log_event()
*/

Log_event::Log_event(const char* buf,
                     const Format_description_log_event* description_event)
  :temp_buf(0), exec_time(0),
  event_cache_type(EVENT_INVALID_CACHE),
  event_logging_type(EVENT_INVALID_LOGGING),
  crc(0), checksum_alg(BINLOG_CHECKSUM_ALG_UNDEF)
{
#ifndef MYSQL_CLIENT
  thd = 0;
#endif
  when.tv_sec= uint4korr(buf);
  when.tv_usec= 0;
  server_id = uint4korr(buf + SERVER_ID_OFFSET);
  unmasked_server_id = server_id;
  /*
     Mask out any irrelevant parts of the server_id
  */
#ifdef HAVE_REPLICATION
  server_id = unmasked_server_id & opt_server_id_mask;
#else
  server_id = unmasked_server_id;
#endif
  data_written= uint4korr(buf + EVENT_LEN_OFFSET);
  if (description_event->binlog_version==1)
  {
    log_pos= 0;
    flags= 0;
    return;
  }
  /* 4.0 or newer */
  log_pos= uint4korr(buf + LOG_POS_OFFSET);
  /*
    If the log is 4.0 (so here it can only be a 4.0 relay log read by
    the SQL thread or a 4.0 master binlog read by the I/O thread),
    log_pos is the beginning of the event: we transform it into the end
    of the event, which is more useful.
    But how do you know that the log is 4.0: you know it if
    description_event is version 3 *and* you are not reading a
    Format_desc (remember that mysqlbinlog starts by assuming that 5.0
    logs are in 4.0 format, until it finds a Format_desc).
  */
  if (description_event->binlog_version==3 &&
      buf[EVENT_TYPE_OFFSET]<FORMAT_DESCRIPTION_EVENT && log_pos)
  {
      /*
        If log_pos=0, don't change it. log_pos==0 is a marker to mean
        "don't change rli->group_master_log_pos" (see
        inc_group_relay_log_pos()). As it is unreal log_pos, adding the
        event len's is nonsense. For example, a fake Rotate event should
        not have its log_pos (which is 0) changed or it will modify
        Exec_master_log_pos in SHOW SLAVE STATUS, displaying a nonsense
        value of (a non-zero offset which does not exist in the master's
        binlog, so which will cause problems if the user uses this value
        in CHANGE MASTER).
      */
    log_pos+= data_written; /* purecov: inspected */
  }
  DBUG_PRINT("info", ("log_pos: %lu", (ulong) log_pos));

  flags= uint2korr(buf + FLAGS_OFFSET);
  if ((buf[EVENT_TYPE_OFFSET] == FORMAT_DESCRIPTION_EVENT) ||
      (buf[EVENT_TYPE_OFFSET] == ROTATE_EVENT))
  {
    /*
      These events always have a header which stops here (i.e. their
      header is FROZEN).
    */
    /*
      Initialization to zero of all other Log_event members as they're
      not specified. Currently there are no such members; in the future
      there will be an event UID (but Format_description and Rotate
      don't need this UID, as they are not propagated through
      --log-slave-updates (remember the UID is used to not play a query
      twice when you have two masters which are slaves of a 3rd master).
      Then we are done.
    */
    return;
  }
  /* otherwise, go on with reading the header from buf (nothing now) */
}

#ifndef MYSQL_CLIENT
#ifdef HAVE_REPLICATION
inline int Log_event::do_apply_event_worker(Slave_worker *w)
{ 
  return do_apply_event(w);
}

int Log_event::do_update_pos(Relay_log_info *rli)
{
  int error= 0;
  DBUG_ASSERT(!rli->belongs_to_client());
  /*
    rli is null when (as far as I (Guilhem) know) the caller is
    Load_log_event::do_apply_event *and* that one is called from
    Execute_load_log_event::do_apply_event.  In this case, we don't
    do anything here ; Execute_load_log_event::do_apply_event will
    call Log_event::do_apply_event again later with the proper rli.
    Strictly speaking, if we were sure that rli is null only in the
    case discussed above, 'if (rli)' is useless here.  But as we are
    not 100% sure, keep it for now.

    Matz: I don't think we will need this check with this refactoring.
  */

  DBUG_ASSERT(!is_mts_worker(rli->info_thd));

  if (rli)
    error= rli->stmt_done(log_pos);
  return error;
}


Log_event::enum_skip_reason
Log_event::do_shall_skip(Relay_log_info *rli)
{
  DBUG_PRINT("info", ("ev->server_id=%lu, ::server_id=%lu,"
                      " rli->replicate_same_server_id=%d,"
                      " rli->slave_skip_counter=%d",
                      (ulong) server_id, (ulong) ::server_id,
                      rli->replicate_same_server_id,
                      rli->slave_skip_counter));
  if ((server_id == ::server_id && !rli->replicate_same_server_id) ||
      (rli->slave_skip_counter == 1 && rli->is_in_group()))
    return EVENT_SKIP_IGNORE;
  else if (rli->slave_skip_counter > 0)
    return EVENT_SKIP_COUNT;
  else
    return EVENT_SKIP_NOT;
}


/*
  Log_event::pack_info()
*/

int Log_event::pack_info(Protocol *protocol)
{
  protocol->store("", &my_charset_bin);
  return 0;
}


/**
  Only called by SHOW BINLOG EVENTS
*/
int Log_event::net_send(Protocol *protocol, const char* log_name, my_off_t pos)
{
  const char *p= strrchr(log_name, FN_LIBCHAR);
  const char *event_type;
  if (p)
    log_name = p + 1;

  protocol->prepare_for_resend();
  protocol->store(log_name, &my_charset_bin);
  protocol->store((ulonglong) pos);
  event_type = get_type_str();
  protocol->store(event_type, strlen(event_type), &my_charset_bin);
  protocol->store((uint32) server_id);
  protocol->store((ulonglong) log_pos);
  if (pack_info(protocol))
    return 1;
  return protocol->write();
}
#endif /* HAVE_REPLICATION */


/**
  init_show_field_list() prepares the column names and types for the
  output of SHOW BINLOG EVENTS; it is used only by SHOW BINLOG
  EVENTS.
*/

void Log_event::init_show_field_list(List<Item>* field_list)
{
  field_list->push_back(new Item_empty_string("Log_name", 20));
  field_list->push_back(new Item_return_int("Pos", MY_INT32_NUM_DECIMAL_DIGITS,
					    MYSQL_TYPE_LONGLONG));
  field_list->push_back(new Item_empty_string("Event_type", 20));
  field_list->push_back(new Item_return_int("Server_id", 10,
					    MYSQL_TYPE_LONG));
  field_list->push_back(new Item_return_int("End_log_pos",
                                            MY_INT32_NUM_DECIMAL_DIGITS,
					    MYSQL_TYPE_LONGLONG));
  field_list->push_back(new Item_empty_string("Info", 20));
}

/**
   A decider of whether to trigger checksum computation or not.
   To be invoked in Log_event::write() stack.
   The decision is positive 

    S,M) if it's been marked for checksumming with @c checksum_alg
    
    M) otherwise, if @@global.binlog_checksum is not NONE and the event is 
       directly written to the binlog file.
       The to-be-cached event decides at @c write_cache() time.

   Otherwise the decision is negative.

   @note   A side effect of the method is altering Log_event::checksum_alg
           it the latter was undefined at calling.

   @return true (positive) or false (negative)
*/
my_bool Log_event::need_checksum()
{
  DBUG_ENTER("Log_event::need_checksum");
  my_bool ret= FALSE;
  /* 
     few callers of Log_event::write 
     (incl FD::write, FD constructing code on the slave side, Rotate relay log
     and Stop event) 
     provides their checksum alg preference through Log_event::checksum_alg.
  */
  if (checksum_alg != BINLOG_CHECKSUM_ALG_UNDEF)
    ret= (checksum_alg != BINLOG_CHECKSUM_ALG_OFF);
  else if (binlog_checksum_options != BINLOG_CHECKSUM_ALG_OFF &&
           event_cache_type == Log_event::EVENT_NO_CACHE)
    ret= binlog_checksum_options;
  else
    ret= FALSE;

  /*
    FD calls the methods before data_written has been calculated.
    The following invariant claims if the current is not the first
    call (and therefore data_written is not zero) then `ret' must be
    TRUE. It may not be null because FD is always checksummed.
  */
  
  DBUG_ASSERT(get_type_code() != FORMAT_DESCRIPTION_EVENT || ret ||
              data_written == 0);

  if (checksum_alg == BINLOG_CHECKSUM_ALG_UNDEF)
    checksum_alg= ret ? // calculated value stored
      binlog_checksum_options : (uint8) BINLOG_CHECKSUM_ALG_OFF;

  DBUG_ASSERT(!ret || 
              ((checksum_alg == binlog_checksum_options ||
               /* 
                  Stop event closes the relay-log and its checksum alg
                  preference is set by the caller can be different
                  from the server's binlog_checksum_options.
               */
               get_type_code() == STOP_EVENT ||
               /* 
                  Rotate:s can be checksummed regardless of the server's
                  binlog_checksum_options. That applies to both
                  the local RL's Rotate and the master's Rotate
                  which IO thread instantiates via queue_binlog_ver_3_event.
               */
               get_type_code() == ROTATE_EVENT ||
               /*
                  The previous event has its checksum option defined
                  according to the format description event.
               */
               get_type_code() == PREVIOUS_GTIDS_LOG_EVENT ||
               /* FD is always checksummed */
               get_type_code() == FORMAT_DESCRIPTION_EVENT) && 
               checksum_alg != BINLOG_CHECKSUM_ALG_OFF));

  DBUG_ASSERT(checksum_alg != BINLOG_CHECKSUM_ALG_UNDEF);
  DBUG_ASSERT(((get_type_code() != ROTATE_EVENT &&
                get_type_code() != STOP_EVENT) ||
                get_type_code() != FORMAT_DESCRIPTION_EVENT) ||
              event_cache_type == Log_event::EVENT_NO_CACHE);

  DBUG_RETURN(ret);
}

bool Log_event::wrapper_my_b_safe_write(IO_CACHE* file, const uchar* buf, ulong size)
{
  if (need_checksum() && size != 0)
    crc= my_checksum(crc, buf, size);

  return my_b_safe_write(file, buf, size);
}

bool Log_event::write_footer(IO_CACHE* file) 
{
  /*
     footer contains the checksum-algorithm descriptor 
     followed by the checksum value
  */
  if (need_checksum())
  {
    uchar buf[BINLOG_CHECKSUM_LEN];
    int4store(buf, crc);
    return (my_b_safe_write(file, (uchar*) buf, sizeof(buf)));
  }
  return 0;
}

/*
  Log_event::write()
*/

bool Log_event::write_header(IO_CACHE* file, ulong event_data_length)
{
  uchar header[LOG_EVENT_HEADER_LEN];
  ulong now;
  bool ret;
  DBUG_ENTER("Log_event::write_header");

  /* Store number of bytes that will be written by this event */
  data_written= event_data_length + sizeof(header);

  if (need_checksum())
  {
    crc= my_checksum(0L, NULL, 0);
    data_written += BINLOG_CHECKSUM_LEN;
  }

  /*
    log_pos != 0 if this is relay-log event. In this case we should not
    change the position
  */

  if (is_artificial_event())
  {
    /*
      Artificial events are automatically generated and do not exist
      in master's binary log, so log_pos should be set to 0.
    */
    log_pos= 0;
  }
  else  if (!log_pos)
  {
    /*
      Calculate position of end of event

      Note that with a SEQ_READ_APPEND cache, my_b_tell() does not
      work well.  So this will give slightly wrong positions for the
      Format_desc/Rotate/Stop events which the slave writes to its
      relay log. For example, the initial Format_desc will have
      end_log_pos=91 instead of 95. Because after writing the first 4
      bytes of the relay log, my_b_tell() still reports 0. Because
      my_b_append() does not update the counter which my_b_tell()
      later uses (one should probably use my_b_append_tell() to work
      around this).  To get right positions even when writing to the
      relay log, we use the (new) my_b_safe_tell().

      Note that this raises a question on the correctness of all these
      DBUG_ASSERT(my_b_tell()=rli->event_relay_log_pos).

      If in a transaction, the log_pos which we calculate below is not
      very good (because then my_b_safe_tell() returns start position
      of the BEGIN, so it's like the statement was at the BEGIN's
      place), but it's not a very serious problem (as the slave, when
      it is in a transaction, does not take those end_log_pos into
      account (as it calls inc_event_relay_log_pos()). To be fixed
      later, so that it looks less strange. But not bug.
    */

    log_pos= my_b_safe_tell(file)+data_written;
  }

  now= (ulong) get_time();                              // Query start time
  if (DBUG_EVALUATE_IF("inc_event_time_by_1_hour",1,0)  &&
      DBUG_EVALUATE_IF("dec_event_time_by_1_hour",1,0))
  {
    /** 
       This assertion guarantees that these debug flags are not
       used at the same time (they would cancel each other).
    */
    DBUG_ASSERT(0);
  } 
  else
  {
    DBUG_EXECUTE_IF("inc_event_time_by_1_hour", now= now + 3600;);
    DBUG_EXECUTE_IF("dec_event_time_by_1_hour", now= now - 3600;);
  }

  /*
    Header will be of size LOG_EVENT_HEADER_LEN for all events, except for
    FORMAT_DESCRIPTION_EVENT and ROTATE_EVENT, where it will be
    LOG_EVENT_MINIMAL_HEADER_LEN (remember these 2 have a frozen header,
    because we read them before knowing the format).
  */

  int4store(header, now);              // timestamp
  header[EVENT_TYPE_OFFSET]= get_type_code();
  int4store(header+ SERVER_ID_OFFSET, server_id);
  int4store(header+ EVENT_LEN_OFFSET, data_written);
  int4store(header+ LOG_POS_OFFSET, log_pos);
  /*
    recording checksum of FD event computed with dropped
    possibly active LOG_EVENT_BINLOG_IN_USE_F flag.
    Similar step at verication: the active flag is dropped before
    checksum computing.
  */
  if (header[EVENT_TYPE_OFFSET] != FORMAT_DESCRIPTION_EVENT ||
      !need_checksum() || !(flags & LOG_EVENT_BINLOG_IN_USE_F))
  {
    int2store(header+ FLAGS_OFFSET, flags);
    ret= wrapper_my_b_safe_write(file, header, sizeof(header)) != 0;
  }
  else
  {
    ret= (wrapper_my_b_safe_write(file, header, FLAGS_OFFSET) != 0);
    if (!ret)
    {
      flags &= ~LOG_EVENT_BINLOG_IN_USE_F;
      int2store(header + FLAGS_OFFSET, flags);
      crc= my_checksum(crc, header + FLAGS_OFFSET, sizeof(flags));
      flags |= LOG_EVENT_BINLOG_IN_USE_F;    
      int2store(header + FLAGS_OFFSET, flags);
      ret= (my_b_safe_write(file, header + FLAGS_OFFSET, sizeof(flags)) != 0);
    }
    if (!ret)
      ret= (wrapper_my_b_safe_write(file, header + FLAGS_OFFSET + sizeof(flags),
                                    sizeof(header)
                                    - (FLAGS_OFFSET + sizeof(flags))) != 0);
  }
  DBUG_RETURN( ret);
}


/**
  This needn't be format-tolerant, because we only read
  LOG_EVENT_MINIMAL_HEADER_LEN (we just want to read the event's length).
*/

int Log_event::read_log_event(IO_CACHE* file, String* packet,
                              mysql_mutex_t* log_lock,
                              uint8 checksum_alg_arg,
                              const char *log_file_name_arg,
                              bool* is_binlog_active)
{
  ulong data_len;
  int result=0;
  char buf[LOG_EVENT_MINIMAL_HEADER_LEN];
  uchar ev_offset= packet->length();
  DBUG_ENTER("Log_event::read_log_event(IO_CACHE *, String *, mysql_mutex_t, uint8)");

  if (log_lock)
    mysql_mutex_lock(log_lock);

  if (log_file_name_arg)
    *is_binlog_active= mysql_bin_log.is_active(log_file_name_arg);

  if (my_b_read(file, (uchar*) buf, sizeof(buf)))
  {
    /*
      If the read hits eof, we must report it as eof so the caller
      will know it can go into cond_wait to be woken up on the next
      update to the log.
    */
    DBUG_PRINT("error",("my_b_read failed. file->error: %d", file->error));
    if (!file->error)
      result= LOG_READ_EOF;
    else
      result= (file->error > 0 ? LOG_READ_TRUNC : LOG_READ_IO);
    goto end;
  }
  data_len= uint4korr(buf + EVENT_LEN_OFFSET);
  if (data_len < LOG_EVENT_MINIMAL_HEADER_LEN ||
      data_len > max(current_thd->variables.max_allowed_packet,
                     opt_binlog_rows_event_max_size + MAX_LOG_EVENT_HEADER))
  {
    DBUG_PRINT("error",("data_len is out of bounds. data_len: %lu", data_len));
    result= ((data_len < LOG_EVENT_MINIMAL_HEADER_LEN) ? LOG_READ_BOGUS :
	     LOG_READ_TOO_LARGE);
    goto end;
  }

  /* Append the log event header to packet */
  if (packet->append(buf, sizeof(buf)))
  {
    DBUG_PRINT("info", ("first packet->append failed (out of memory)"));
    /* Failed to allocate packet */
    result= LOG_READ_MEM;
    goto end;
  }
  data_len-= LOG_EVENT_MINIMAL_HEADER_LEN;
  if (data_len)
  {
    /* Append rest of event, read directly from file into packet */
    if (packet->append(file, data_len))
    {
      /*
        Fatal error occured when appending rest of the event
        to packet, possible failures:
	1. EOF occured when reading from file, it's really an error
           as data_len is >=0 there's supposed to be more bytes available.
           file->error will have been set to number of bytes left to read
        2. Read was interrupted, file->error would normally be set to -1
        3. Failed to allocate memory for packet, my_errno
           will be ENOMEM(file->error shuold be 0, but since the
           memory allocation occurs before the call to read it might
           be uninitialized)
      */
      DBUG_PRINT("info", ("second packet->append failed (out of memory)"));
      result= (my_errno == ENOMEM ? LOG_READ_MEM :
               (file->error >= 0 ? LOG_READ_TRUNC: LOG_READ_IO));
      goto end;
    }
    else
    {
      /*
        Corrupt the event for Dump thread.
        We also need to exclude Previous_gtids_log_event and Gtid_log_event
        events from injected corruption to allow dump thread to move forward
        on binary log until the missing transactions from slave when
        MASTER_AUTO_POSITION= 1.
      */
      DBUG_EXECUTE_IF("corrupt_read_log_event",
	uchar *debug_event_buf_c = (uchar*) packet->ptr() + ev_offset;
        if (debug_event_buf_c[EVENT_TYPE_OFFSET] != FORMAT_DESCRIPTION_EVENT &&
            debug_event_buf_c[EVENT_TYPE_OFFSET] != PREVIOUS_GTIDS_LOG_EVENT &&
            debug_event_buf_c[EVENT_TYPE_OFFSET] != GTID_LOG_EVENT)
        {
          int debug_cor_pos = rand() % (data_len + sizeof(buf) - BINLOG_CHECKSUM_LEN);
          debug_event_buf_c[debug_cor_pos] =~ debug_event_buf_c[debug_cor_pos];
          DBUG_PRINT("info", ("Corrupt the event at Log_event::read_log_event: byte on position %d", debug_cor_pos));
	}
      );                                                                                           
      /*
        CRC verification of the Dump thread
      */
      if (opt_master_verify_checksum &&
          event_checksum_test((uchar*) packet->ptr() + ev_offset,
                              data_len + sizeof(buf),
                              checksum_alg_arg))
      {
        DBUG_PRINT("info", ("checksum test failed"));
        result= LOG_READ_CHECKSUM_FAILURE;
        goto end;
      }
    }
  }

end:
  if (log_lock)
    mysql_mutex_unlock(log_lock);
  DBUG_PRINT("info", ("read_log_event returns %d", result));
  DBUG_RETURN(result);
}
#endif /* !MYSQL_CLIENT */

#ifndef MYSQL_CLIENT
#define UNLOCK_MUTEX if (log_lock) mysql_mutex_unlock(log_lock);
#define LOCK_MUTEX if (log_lock) mysql_mutex_lock(log_lock);
#else
#define UNLOCK_MUTEX
#define LOCK_MUTEX
#endif

#ifndef MYSQL_CLIENT
/**
  @note
    Allocates memory;  The caller is responsible for clean-up.
*/
Log_event* Log_event::read_log_event(IO_CACHE* file,
                                     mysql_mutex_t* log_lock,
                                     const Format_description_log_event
                                     *description_event,
                                     my_bool crc_check)
#else
Log_event* Log_event::read_log_event(IO_CACHE* file,
                                     const Format_description_log_event
                                     *description_event,
                                     my_bool crc_check)
#endif
{
  DBUG_ENTER("Log_event::read_log_event(IO_CACHE *[, mysql_mutex_t *], Format_description_log_event *, my_bool)");
  DBUG_ASSERT(description_event != 0);
  char head[LOG_EVENT_MINIMAL_HEADER_LEN];
  /*
    First we only want to read at most LOG_EVENT_MINIMAL_HEADER_LEN, just to
    check the event for sanity and to know its length; no need to really parse
    it. We say "at most" because this could be a 3.23 master, which has header
    of 13 bytes, whereas LOG_EVENT_MINIMAL_HEADER_LEN is 19 bytes (it's
    "minimal" over the set {MySQL >=4.0}).
  */
  uint header_size= min<uint>(description_event->common_header_len,
                              LOG_EVENT_MINIMAL_HEADER_LEN);

  LOCK_MUTEX;
  DBUG_PRINT("info", ("my_b_tell: %lu", (ulong) my_b_tell(file)));
  if (my_b_read(file, (uchar *) head, header_size))
  {
    DBUG_PRINT("info", ("Log_event::read_log_event(IO_CACHE*,Format_desc*) "
                        "failed in my_b_read((IO_CACHE*)%p, (uchar*)%p, %u)",
                        file, head, header_size));
    UNLOCK_MUTEX;
    /*
      No error here; it could be that we are at the file's end. However
      if the next my_b_read() fails (below), it will be an error as we
      were able to read the first bytes.
    */
    DBUG_RETURN(0);
  }
  ulong data_len = uint4korr(head + EVENT_LEN_OFFSET);
  char *buf= 0;
  const char *error= 0;
  Log_event *res=  0;
#ifndef max_allowed_packet
  THD *thd=current_thd;
  uint max_allowed_packet= thd ? slave_max_allowed_packet : ~0U;
#endif

  ulong const max_size=
    max<ulong>(max_allowed_packet,
               opt_binlog_rows_event_max_size + MAX_LOG_EVENT_HEADER);
  if (data_len > max_size)
  {
    error = "Event too big";
    goto err;
  }

  if (data_len < header_size)
  {
    error = "Event too small";
    goto err;
  }

  // some events use the extra byte to null-terminate strings
  if (!(buf = (char*) my_malloc(data_len+1, MYF(MY_WME))))
  {
    error = "Out of memory";
    goto err;
  }
  buf[data_len] = 0;
  memcpy(buf, head, header_size);
  if (my_b_read(file, (uchar*) buf + header_size, data_len - header_size))
  {
    error = "read error";
    goto err;
  }
  if ((res= read_log_event(buf, data_len, &error, description_event, crc_check)))
    res->register_temp_buf(buf);

err:
  UNLOCK_MUTEX;
  if (!res)
  {
    DBUG_ASSERT(error != 0);
<<<<<<< HEAD
    sql_print_error("Error in Log_event::read_log_event(): "
                    "'%s', data_len: %lu, event_type: %d",
		    error,data_len,head[EVENT_TYPE_OFFSET]);
=======
    /* Don't log error if read_log_event invoked from SHOW BINLOG EVENTS */
#ifdef MYSQL_SERVER
    THD *thd= current_thd;
    if (!(thd && thd->lex &&
          thd->lex->sql_command == SQLCOM_SHOW_BINLOG_EVENTS)) {
#endif
      sql_print_error("Error in Log_event::read_log_event(): "
                      "'%s', data_len: %d, event_type: %d",
		      error,data_len,head[EVENT_TYPE_OFFSET]);
#ifdef MYSQL_SERVER
    }
#endif
>>>>>>> aa9f1745
    my_free(buf);
    /*
      The SQL slave thread will check if file->error<0 to know
      if there was an I/O error. Even if there is no "low-level" I/O errors
      with 'file', any of the high-level above errors is worrying
      enough to stop the SQL thread now ; as we are skipping the current event,
      going on with reading and successfully executing other events can
      only corrupt the slave's databases. So stop.
      The file->error is also checked to record the position of
      the last valid event when master server recovers.
    */
    file->error= -1;
  }
  DBUG_RETURN(res);
}


/**
  Binlog format tolerance is in (buf, event_len, description_event)
  constructors.
*/

Log_event* Log_event::read_log_event(const char* buf, uint event_len,
				     const char **error,
                                     const Format_description_log_event *description_event,
                                     my_bool crc_check)
{
  Log_event* ev;
  uint8 alg;
  DBUG_ENTER("Log_event::read_log_event(char *, uint, char **, Format_description_log_event *, my_bool)");
  DBUG_ASSERT(description_event != 0);
  DBUG_PRINT("info", ("binlog_version: %d", description_event->binlog_version));
  DBUG_DUMP("data", (unsigned char*) buf, event_len);

  /* Check the integrity */
  if (event_len < EVENT_LEN_OFFSET ||
      (uint) event_len != uint4korr(buf+EVENT_LEN_OFFSET))
  {
    DBUG_PRINT("error", ("event_len=%u EVENT_LEN_OFFSET=%d "
                         "buf[EVENT_TYPE_OFFSET]=%d ENUM_END_EVENT=%d "
                         "uint4korr(buf+EVENT_LEN_OFFSET)=%d",
                         event_len, EVENT_LEN_OFFSET,
                         buf[EVENT_TYPE_OFFSET], ENUM_END_EVENT,
                         uint4korr(buf+EVENT_LEN_OFFSET)));
    *error="Sanity check failed";		// Needed to free buffer
    DBUG_RETURN(NULL); // general sanity check - will fail on a partial read
  }

  uint event_type= buf[EVENT_TYPE_OFFSET];
  // all following START events in the current file are without checksum
  if (event_type == START_EVENT_V3)
    (const_cast< Format_description_log_event *>(description_event))->checksum_alg= BINLOG_CHECKSUM_ALG_OFF;
  // Sanity check for Format description event
  if (event_type == FORMAT_DESCRIPTION_EVENT)
  {
    if (event_len < LOG_EVENT_MINIMAL_HEADER_LEN +
        ST_COMMON_HEADER_LEN_OFFSET)
    {
      *error= "Found invalid Format description event in binary log";
      DBUG_RETURN(0);
    }
    uint tmp_header_len= buf[LOG_EVENT_MINIMAL_HEADER_LEN + ST_COMMON_HEADER_LEN_OFFSET];
    if (event_len < tmp_header_len + ST_SERVER_VER_OFFSET + ST_SERVER_VER_LEN)
    {
      *error= "Found invalid Format description event in binary log";
      DBUG_RETURN(0);
    }
  }
  /*
    CRC verification by SQL and Show-Binlog-Events master side.
    The caller has to provide @description_event->checksum_alg to
    be the last seen FD's (A) descriptor.
    If event is FD the descriptor is in it.
    Notice, FD of the binlog can be only in one instance and therefore
    Show-Binlog-Events executing master side thread needs just to know
    the only FD's (A) value -  whereas RL can contain more.
    In the RL case, the alg is kept in FD_e (@description_event) which is reset 
    to the newer read-out event after its execution with possibly new alg descriptor.
    Therefore in a typical sequence of RL:
    {FD_s^0, FD_m, E_m^1} E_m^1 
    will be verified with (A) of FD_m.

    See legends definition on MYSQL_BIN_LOG::relay_log_checksum_alg docs
    lines (log.h).

    Notice, a pre-checksum FD version forces alg := BINLOG_CHECKSUM_ALG_UNDEF.
  */
  alg= (event_type != FORMAT_DESCRIPTION_EVENT) ?
    description_event->checksum_alg : get_checksum_alg(buf, event_len);
  // Emulate the corruption during reading an event
  DBUG_EXECUTE_IF("corrupt_read_log_event_char",
    if (event_type != FORMAT_DESCRIPTION_EVENT)
    {
      char *debug_event_buf_c = (char *)buf;
      int debug_cor_pos = rand() % (event_len - BINLOG_CHECKSUM_LEN);
      debug_event_buf_c[debug_cor_pos] =~ debug_event_buf_c[debug_cor_pos];
      DBUG_PRINT("info", ("Corrupt the event at Log_event::read_log_event(char*,...): byte on position %d", debug_cor_pos));
      DBUG_SET("");
    }
  );
  if (crc_check &&
      event_checksum_test((uchar *) buf, event_len, alg) &&
      /* Skip the crc check when simulating an unknown ignorable log event. */
      !DBUG_EVALUATE_IF("simulate_unknown_ignorable_log_event", 1, 0))
  {
    *error= "Event crc check failed! Most likely there is event corruption.";
#ifdef MYSQL_CLIENT
    if (force_opt)
    {
      ev= new Unknown_log_event(buf, description_event);
      DBUG_RETURN(ev);
    }
#endif
    DBUG_RETURN(NULL);
  }

  if (event_type > description_event->number_of_event_types &&
      event_type != FORMAT_DESCRIPTION_EVENT &&
      /*
        Skip the event type check when simulating an
        unknown ignorable log event.
      */
      !DBUG_EVALUATE_IF("simulate_unknown_ignorable_log_event", 1, 0))
  {
    /*
      It is unsafe to use the description_event if its post_header_len
      array does not include the event type.
    */
    DBUG_PRINT("error", ("event type %d found, but the current "
                         "Format_description_log_event supports only %d event "
                         "types", event_type,
                         description_event->number_of_event_types));
    ev= NULL;
  }
  else
  {
    /*
      In some previuos versions (see comment in
      Format_description_log_event::Format_description_log_event(char*,...)),
      event types were assigned different id numbers than in the
      present version. In order to replicate from such versions to the
      present version, we must map those event type id's to our event
      type id's.  The mapping is done with the event_type_permutation
      array, which was set up when the Format_description_log_event
      was read.
    */
    if (description_event->event_type_permutation)
    {
      uint new_event_type;
      if (event_type >= EVENT_TYPE_PERMUTATION_NUM)
        /* Safe guard for read out of bounds of event_type_permutation. */
        new_event_type= UNKNOWN_EVENT;
      else
        new_event_type= description_event->event_type_permutation[event_type];

      DBUG_PRINT("info", ("converting event type %d to %d (%s)",
                 event_type, new_event_type,
                 get_type_str((Log_event_type)new_event_type)));
      event_type= new_event_type;
    }

    if (alg != BINLOG_CHECKSUM_ALG_UNDEF &&
        (event_type == FORMAT_DESCRIPTION_EVENT ||
         alg != BINLOG_CHECKSUM_ALG_OFF))
      event_len= event_len - BINLOG_CHECKSUM_LEN;
    
    switch(event_type) {
    case QUERY_EVENT:
      ev  = new Query_log_event(buf, event_len, description_event, QUERY_EVENT);
      break;
    case LOAD_EVENT:
      ev = new Load_log_event(buf, event_len, description_event);
      break;
    case NEW_LOAD_EVENT:
      ev = new Load_log_event(buf, event_len, description_event);
      break;
    case ROTATE_EVENT:
      ev = new Rotate_log_event(buf, event_len, description_event);
      break;
    case CREATE_FILE_EVENT:
      ev = new Create_file_log_event(buf, event_len, description_event);
      break;
    case APPEND_BLOCK_EVENT:
      ev = new Append_block_log_event(buf, event_len, description_event);
      break;
    case DELETE_FILE_EVENT:
      ev = new Delete_file_log_event(buf, event_len, description_event);
      break;
    case EXEC_LOAD_EVENT:
      ev = new Execute_load_log_event(buf, event_len, description_event);
      break;
    case START_EVENT_V3: /* this is sent only by MySQL <=4.x */
      ev = new Start_log_event_v3(buf, event_len, description_event);
      break;
    case STOP_EVENT:
      ev = new Stop_log_event(buf, description_event);
      break;
    case INTVAR_EVENT:
      ev = new Intvar_log_event(buf, description_event);
      break;
    case XID_EVENT:
      ev = new Xid_log_event(buf, description_event);
      break;
    case RAND_EVENT:
      ev = new Rand_log_event(buf, description_event);
      break;
    case USER_VAR_EVENT:
      ev = new User_var_log_event(buf, event_len, description_event);
      break;
    case FORMAT_DESCRIPTION_EVENT:
      ev = new Format_description_log_event(buf, event_len, description_event);
      break;
#if defined(HAVE_REPLICATION) 
    case PRE_GA_WRITE_ROWS_EVENT:
      ev = new Write_rows_log_event_old(buf, event_len, description_event);
      break;
    case PRE_GA_UPDATE_ROWS_EVENT:
      ev = new Update_rows_log_event_old(buf, event_len, description_event);
      break;
    case PRE_GA_DELETE_ROWS_EVENT:
      ev = new Delete_rows_log_event_old(buf, event_len, description_event);
      break;
    case WRITE_ROWS_EVENT_V1:
      ev = new Write_rows_log_event(buf, event_len, description_event);
      break;
    case UPDATE_ROWS_EVENT_V1:
      ev = new Update_rows_log_event(buf, event_len, description_event);
      break;
    case DELETE_ROWS_EVENT_V1:
      ev = new Delete_rows_log_event(buf, event_len, description_event);
      break;
    case TABLE_MAP_EVENT:
      ev = new Table_map_log_event(buf, event_len, description_event);
      break;
#endif
    case BEGIN_LOAD_QUERY_EVENT:
      ev = new Begin_load_query_log_event(buf, event_len, description_event);
      break;
    case EXECUTE_LOAD_QUERY_EVENT:
      ev= new Execute_load_query_log_event(buf, event_len, description_event);
      break;
    case INCIDENT_EVENT:
      ev = new Incident_log_event(buf, event_len, description_event);
      break;
    case ROWS_QUERY_LOG_EVENT:
      ev= new Rows_query_log_event(buf, event_len, description_event);
      break;
    case GTID_LOG_EVENT:
    case ANONYMOUS_GTID_LOG_EVENT:
      ev= new Gtid_log_event(buf, event_len, description_event);
      break;
    case PREVIOUS_GTIDS_LOG_EVENT:
      ev= new Previous_gtids_log_event(buf, event_len, description_event);
      break;
#if defined(HAVE_REPLICATION)
    case WRITE_ROWS_EVENT:
      ev = new Write_rows_log_event(buf, event_len, description_event);
      break;
    case UPDATE_ROWS_EVENT:
      ev = new Update_rows_log_event(buf, event_len, description_event);
      break;
    case DELETE_ROWS_EVENT:
      ev = new Delete_rows_log_event(buf, event_len, description_event);
      break;
#endif
    default:
      /*
        Create an object of Ignorable_log_event for unrecognized sub-class.
        So that SLAVE SQL THREAD will only update the position and continue.
      */
      if (uint2korr(buf + FLAGS_OFFSET) & LOG_EVENT_IGNORABLE_F)
      {
        ev= new Ignorable_log_event(buf, description_event);
      }
      else
      {
        DBUG_PRINT("error",("Unknown event code: %d",
                            (int) buf[EVENT_TYPE_OFFSET]));
        ev= NULL;
      }
      break;
    }
  }

  if (ev)
  {
    ev->checksum_alg= alg;
    if (ev->checksum_alg != BINLOG_CHECKSUM_ALG_OFF &&
        ev->checksum_alg != BINLOG_CHECKSUM_ALG_UNDEF)
      ev->crc= uint4korr(buf + (event_len));
  }

  DBUG_PRINT("read_event", ("%s(type_code: %d; event_len: %d)",
                            ev ? ev->get_type_str() : "<unknown>",
                            buf[EVENT_TYPE_OFFSET],
                            event_len));
  /*
    is_valid() are small event-specific sanity tests which are
    important; for example there are some my_malloc() in constructors
    (e.g. Query_log_event::Query_log_event(char*...)); when these
    my_malloc() fail we can't return an error out of the constructor
    (because constructor is "void") ; so instead we leave the pointer we
    wanted to allocate (e.g. 'query') to 0 and we test it in is_valid().
    Same for Format_description_log_event, member 'post_header_len'.

    SLAVE_EVENT is never used, so it should not be read ever.
  */
  if (!ev || !ev->is_valid() || (event_type == SLAVE_EVENT))
  {
    DBUG_PRINT("error",("Found invalid event in binary log"));

    delete ev;
#ifdef MYSQL_CLIENT
    if (!force_opt) /* then mysqlbinlog dies */
    {
      *error= "Found invalid event in binary log";
      DBUG_RETURN(0);
    }
    ev= new Unknown_log_event(buf, description_event);
#else
    *error= "Found invalid event in binary log";
    DBUG_RETURN(0);
#endif
  }
  DBUG_RETURN(ev);  
}

#ifdef MYSQL_CLIENT

/*
  Log_event::print_header()
*/

void Log_event::print_header(IO_CACHE* file,
                             PRINT_EVENT_INFO* print_event_info,
                             bool is_more __attribute__((unused)))
{
  char llbuff[22];
  my_off_t hexdump_from= print_event_info->hexdump_from;
  DBUG_ENTER("Log_event::print_header");

  my_b_printf(file, "#");
  print_timestamp(file, NULL);
  my_b_printf(file, " server id %lu  end_log_pos %s ", (ulong) server_id,
              llstr(log_pos,llbuff));

  /* print the checksum */

  if (checksum_alg != BINLOG_CHECKSUM_ALG_OFF &&
      checksum_alg != BINLOG_CHECKSUM_ALG_UNDEF)
  {
    char checksum_buf[BINLOG_CHECKSUM_LEN * 2 + 4]; // to fit to "0x%lx "
    size_t const bytes_written=
      my_snprintf(checksum_buf, sizeof(checksum_buf), "0x%08lx ", (ulong) crc);
    my_b_printf(file, "%s ", get_type(&binlog_checksum_typelib, checksum_alg));
    my_b_printf(file, checksum_buf, bytes_written);
  }

  /* mysqlbinlog --hexdump */
  if (print_event_info->hexdump_from)
  {
    my_b_printf(file, "\n");
    uchar *ptr= (uchar*)temp_buf;
    my_off_t size=
      uint4korr(ptr + EVENT_LEN_OFFSET) - LOG_EVENT_MINIMAL_HEADER_LEN;
    my_off_t i;

    /* Header len * 4 >= header len * (2 chars + space + extra space) */
    char *h, hex_string[49]= {0};
    char *c, char_string[16+1]= {0};

    /* Pretty-print event common header if header is exactly 19 bytes */
    if (print_event_info->common_header_len == LOG_EVENT_MINIMAL_HEADER_LEN)
    {
      char emit_buf[256];               // Enough for storing one line
      my_b_printf(file, "# Position  Timestamp   Type   Master ID        "
                  "Size      Master Pos    Flags \n");
      size_t const bytes_written=
        my_snprintf(emit_buf, sizeof(emit_buf),
                    "# %8.8lx %02x %02x %02x %02x   %02x   "
                    "%02x %02x %02x %02x   %02x %02x %02x %02x   "
                    "%02x %02x %02x %02x   %02x %02x\n",
                    (unsigned long) hexdump_from,
                    ptr[0], ptr[1], ptr[2], ptr[3], ptr[4], ptr[5], ptr[6],
                    ptr[7], ptr[8], ptr[9], ptr[10], ptr[11], ptr[12], ptr[13],
                    ptr[14], ptr[15], ptr[16], ptr[17], ptr[18]);
      DBUG_ASSERT(static_cast<size_t>(bytes_written) < sizeof(emit_buf));
      my_b_write(file, (uchar*) emit_buf, bytes_written);
      ptr += LOG_EVENT_MINIMAL_HEADER_LEN;
      hexdump_from += LOG_EVENT_MINIMAL_HEADER_LEN;
    }

    /* Rest of event (without common header) */
    for (i= 0, c= char_string, h=hex_string;
	 i < size;
	 i++, ptr++)
    {
      my_snprintf(h, 4, (i % 16 <= 7) ? "%02x " : " %02x", *ptr);
      h += 3;

      *c++= my_isalnum(&my_charset_bin, *ptr) ? *ptr : '.';

      if (i % 16 == 15)
      {
        /*
          my_b_printf() does not support full printf() formats, so we
          have to do it this way.

          TODO: Rewrite my_b_printf() to support full printf() syntax.
         */
        char emit_buf[256];
        size_t const bytes_written=
          my_snprintf(emit_buf, sizeof(emit_buf),
                      "# %8.8lx %-48.48s |%16s|\n",
                      (unsigned long) (hexdump_from + (i & 0xfffffff0)),
                      hex_string, char_string);
        DBUG_ASSERT(static_cast<size_t>(bytes_written) < sizeof(emit_buf));
	my_b_write(file, (uchar*) emit_buf, bytes_written);
	hex_string[0]= 0;
	char_string[0]= 0;
	c= char_string;
	h= hex_string;
      }
    }
    *c= '\0';
    DBUG_ASSERT(hex_string[48] == 0);
    
    if (hex_string[0])
    {
      char emit_buf[256];
      // Right-pad hex_string with spaces, up to 48 characters.
      memset(h, ' ', (sizeof(hex_string) -1) - (h - hex_string));
      size_t const bytes_written=
        my_snprintf(emit_buf, sizeof(emit_buf),
                    "# %8.8lx %-48.48s |%s|\n",
                    (unsigned long) (hexdump_from + (i & 0xfffffff0)),
                    hex_string, char_string);
      DBUG_ASSERT(static_cast<size_t>(bytes_written) < sizeof(emit_buf));
      my_b_write(file, (uchar*) emit_buf, bytes_written);
    }
    /*
      need a # to prefix the rest of printouts for example those of
      Rows_log_event::print_helper().
    */
    my_b_write(file, reinterpret_cast<const uchar*>("# "), 2);
  }
  DBUG_VOID_RETURN;
}


/**
  Prints a quoted string to io cache.
  Control characters are displayed as hex sequence, e.g. \x00
  
  @param[in] file              IO cache
  @param[in] prt               Pointer to string
  @param[in] length            String length
  @param[in] esc_all        Whether to escape all characters
*/

static void
my_b_write_quoted(IO_CACHE *file, const uchar *ptr, uint length, bool esc_all)
{
  const uchar *s;
  my_b_printf(file, "'");
  for (s= ptr; length > 0 ; s++, length--)
  {
    if (*s > 0x1F && !esc_all)
      my_b_write(file, s, 1);
    else
    {
      uchar hex[10];
      size_t len= my_snprintf((char*) hex, sizeof(hex), "%s%02x", "\\x", *s);
      my_b_write(file, hex, len);
    }
  }
  my_b_printf(file, "'");
}


static void
my_b_write_quoted(IO_CACHE *file, const uchar *ptr, uint length)
{
  my_b_write_quoted(file, ptr, length, false);
}


/**
  Prints a bit string to io cache in format  b'1010'.
  
  @param[in] file              IO cache
  @param[in] ptr               Pointer to string
  @param[in] nbits             Number of bits
*/
static void
my_b_write_bit(IO_CACHE *file, const uchar *ptr, uint nbits)
{
  uint bitnum, nbits8= ((nbits + 7) / 8) * 8, skip_bits= nbits8 - nbits;
  my_b_printf(file, "b'");
  for (bitnum= skip_bits ; bitnum < nbits8; bitnum++)
  {
    int is_set= (ptr[(bitnum) / 8] >> (7 - bitnum % 8))  & 0x01;
    my_b_write(file, (const uchar*) (is_set ? "1" : "0"), 1);
  }
  my_b_printf(file, "'");
}


/**
  Prints a packed string to io cache.
  The string consists of length packed to 1 or 2 bytes,
  followed by string data itself.
  
  @param[in] file              IO cache
  @param[in] ptr               Pointer to string
  @param[in] length            String size
  
  @retval   - number of bytes scanned.
*/
static size_t
my_b_write_quoted_with_length(IO_CACHE *file, const uchar *ptr, uint length)
{
  if (length < 256)
  {
    length= *ptr;
    my_b_write_quoted(file, ptr + 1, length);
    return length + 1;
  }
  else
  {
    length= uint2korr(ptr);
    my_b_write_quoted(file, ptr + 2, length);
    return length + 2;
  }
}


/**
  Prints a 32-bit number in both signed and unsigned representation
  
  @param[in] file              IO cache
  @param[in] sl                Signed number
  @param[in] ul                Unsigned number
*/
static void
my_b_write_sint32_and_uint32(IO_CACHE *file, int32 si, uint32 ui)
{
  my_b_printf(file, "%d", si);
  if (si < 0)
    my_b_printf(file, " (%u)", ui);
}


/**
  Print a packed value of the given SQL type into IO cache
  
  @param[in] file              IO cache
  @param[in] ptr               Pointer to string
  @param[in] type              Column type
  @param[in] meta              Column meta information
  @param[out] typestr          SQL type string buffer (for verbose output)
  @param[out] typestr_length   Size of typestr
  
  @retval   - number of bytes scanned from ptr.
*/
static size_t
log_event_print_value(IO_CACHE *file, const uchar *ptr,
                      uint type, uint meta,
                      char *typestr, size_t typestr_length)
{
  uint32 length= 0;

  if (type == MYSQL_TYPE_STRING)
  {
    if (meta >= 256)
    {
      uint byte0= meta >> 8;
      uint byte1= meta & 0xFF;
      
      if ((byte0 & 0x30) != 0x30)
      {
        /* a long CHAR() field: see #37426 */
        length= byte1 | (((byte0 & 0x30) ^ 0x30) << 4);
        type= byte0 | 0x30;
      }
      else
        length = meta & 0xFF;
    }
    else
      length= meta;
  }

  switch (type) {
  case MYSQL_TYPE_LONG:
    {
      int32 si= sint4korr(ptr);
      uint32 ui= uint4korr(ptr);
      my_b_write_sint32_and_uint32(file, si, ui);
      my_snprintf(typestr, typestr_length, "INT");
      return 4;
    }

  case MYSQL_TYPE_TINY:
    {
      my_b_write_sint32_and_uint32(file, (int) (signed char) *ptr,
                                  (uint) (unsigned char) *ptr);
      my_snprintf(typestr, typestr_length, "TINYINT");
      return 1;
    }

  case MYSQL_TYPE_SHORT:
    {
      int32 si= (int32) sint2korr(ptr);
      uint32 ui= (uint32) uint2korr(ptr);
      my_b_write_sint32_and_uint32(file, si, ui);
      my_snprintf(typestr, typestr_length, "SHORTINT");
      return 2;
    }
  
  case MYSQL_TYPE_INT24:
    {
      int32 si= sint3korr(ptr);
      uint32 ui= uint3korr(ptr);
      my_b_write_sint32_and_uint32(file, si, ui);
      my_snprintf(typestr, typestr_length, "MEDIUMINT");
      return 3;
    }

  case MYSQL_TYPE_LONGLONG:
    {
      char tmp[64];
      longlong si= sint8korr(ptr);
      longlong10_to_str(si, tmp, -10);
      my_b_printf(file, "%s", tmp);
      if (si < 0)
      {
        ulonglong ui= uint8korr(ptr);
        longlong10_to_str((longlong) ui, tmp, 10);
        my_b_printf(file, " (%s)", tmp);        
      }
      my_snprintf(typestr, typestr_length, "LONGINT");
      return 8;
    }

  case MYSQL_TYPE_NEWDECIMAL:
    {
      uint precision= meta >> 8;
      uint decimals= meta & 0xFF;
      uint bin_size= my_decimal_get_binary_size(precision, decimals);
      my_decimal dec;
      binary2my_decimal(E_DEC_FATAL_ERROR, (uchar*) ptr, &dec,
                        precision, decimals);
      int len= DECIMAL_MAX_STR_LENGTH;
      char buff[DECIMAL_MAX_STR_LENGTH + 1];
      decimal2string(&dec,buff,&len, 0, 0, 0);
      my_b_printf(file, "%s", buff);
      my_snprintf(typestr, typestr_length, "DECIMAL(%d,%d)",
                  precision, decimals);
      return bin_size;
    }

  case MYSQL_TYPE_FLOAT:
    {
      float fl;
      float4get(fl, ptr);
      char tmp[320];
      sprintf(tmp, "%-20g", (double) fl);
      my_b_printf(file, "%s", tmp); /* my_snprintf doesn't support %-20g */
      my_snprintf(typestr, typestr_length, "FLOAT");
      return 4;
    }

  case MYSQL_TYPE_DOUBLE:
    {
      double dbl;
      float8get(dbl, ptr);
      char tmp[320];
      sprintf(tmp, "%-.20g", dbl); /* my_snprintf doesn't support %-20g */
      my_b_printf(file, "%s", tmp);
      strcpy(typestr, "DOUBLE");
      return 8;
    }
  
  case MYSQL_TYPE_BIT:
    {
      /* Meta-data: bit_len, bytes_in_rec, 2 bytes */
      uint nbits= ((meta >> 8) * 8) + (meta & 0xFF);
      length= (nbits + 7) / 8;
      my_b_write_bit(file, ptr, nbits);
      my_snprintf(typestr, typestr_length, "BIT(%d)", nbits);
      return length;
    }

  case MYSQL_TYPE_TIMESTAMP:
    {
      uint32 i32= uint4korr(ptr);
      my_b_printf(file, "%d", i32);
      my_snprintf(typestr, typestr_length, "TIMESTAMP");
      return 4;
    }

  case MYSQL_TYPE_TIMESTAMP2:
    {
      char buf[MAX_DATE_STRING_REP_LENGTH];
      struct timeval tm;
      my_timestamp_from_binary(&tm, ptr, meta);
      int buflen= my_timeval_to_str(&tm, buf, meta);
      my_b_write(file, buf, buflen);
      my_snprintf(typestr, typestr_length, "TIMESTAMP(%d)", meta);
      return my_timestamp_binary_length(meta);
    }

  case MYSQL_TYPE_DATETIME:
    {
      size_t d, t;
      uint64 i64= uint8korr(ptr); /* YYYYMMDDhhmmss */
      d= i64 / 1000000;
      t= i64 % 1000000;
      my_b_printf(file, "%04d-%02d-%02d %02d:%02d:%02d",
                  static_cast<int>(d / 10000),
                  static_cast<int>(d % 10000) / 100,
                  static_cast<int>(d % 100),
                  static_cast<int>(t / 10000),
                  static_cast<int>(t % 10000) / 100,
                  static_cast<int>(t % 100));
      my_snprintf(typestr, typestr_length, "DATETIME");
      return 8;
    }

  case MYSQL_TYPE_DATETIME2:
    {
      char buf[MAX_DATE_STRING_REP_LENGTH];
      MYSQL_TIME ltime;
      longlong packed= my_datetime_packed_from_binary(ptr, meta);
      TIME_from_longlong_datetime_packed(&ltime, packed);
      int buflen= my_datetime_to_str(&ltime, buf, meta);
      my_b_write_quoted(file, (uchar *) buf, buflen);
      my_snprintf(typestr, typestr_length, "DATETIME(%d)", meta);
      return my_datetime_binary_length(meta);
    }

  case MYSQL_TYPE_TIME:
    {
      uint32 i32= uint3korr(ptr);
      my_b_printf(file, "'%02d:%02d:%02d'",
                  i32 / 10000, (i32 % 10000) / 100, i32 % 100);
      my_snprintf(typestr, typestr_length, "TIME");
      return 3;
    }

  case MYSQL_TYPE_TIME2:
    {
      char buf[MAX_DATE_STRING_REP_LENGTH];
      MYSQL_TIME ltime;
      longlong packed= my_time_packed_from_binary(ptr, meta);
      TIME_from_longlong_time_packed(&ltime, packed);
      int buflen= my_time_to_str(&ltime, buf, meta);
      my_b_write_quoted(file, (uchar *) buf, buflen);
      my_snprintf(typestr, typestr_length, "TIME(%d)", meta);
      return my_time_binary_length(meta);
    }

  case MYSQL_TYPE_NEWDATE:
    {
      uint32 tmp= uint3korr(ptr);
      int part;
      char buf[11];
      char *pos= &buf[10];  // start from '\0' to the beginning

      /* Copied from field.cc */
      *pos--=0;					// End NULL
      part=(int) (tmp & 31);
      *pos--= (char) ('0'+part%10);
      *pos--= (char) ('0'+part/10);
      *pos--= ':';
      part=(int) (tmp >> 5 & 15);
      *pos--= (char) ('0'+part%10);
      *pos--= (char) ('0'+part/10);
      *pos--= ':';
      part=(int) (tmp >> 9);
      *pos--= (char) ('0'+part%10); part/=10;
      *pos--= (char) ('0'+part%10); part/=10;
      *pos--= (char) ('0'+part%10); part/=10;
      *pos=   (char) ('0'+part);
      my_b_printf(file , "'%s'", buf);
      my_snprintf(typestr, typestr_length, "DATE");
      return 3;
    }

  case MYSQL_TYPE_YEAR:
    {
      uint32 i32= *ptr;
      my_b_printf(file, "%04d", i32+ 1900);
      my_snprintf(typestr, typestr_length, "YEAR");
      return 1;
    }
  
  case MYSQL_TYPE_ENUM:
    switch (meta & 0xFF) {
    case 1:
      my_b_printf(file, "%d", (int) *ptr);
      my_snprintf(typestr, typestr_length, "ENUM(1 byte)");
      return 1;
    case 2:
      {
        int32 i32= uint2korr(ptr);
        my_b_printf(file, "%d", i32);
        my_snprintf(typestr, typestr_length, "ENUM(2 bytes)");
        return 2;
      }
    default:
      my_b_printf(file, "!! Unknown ENUM packlen=%d", meta & 0xFF); 
      return 0;
    }
    break;
    
  case MYSQL_TYPE_SET:
    my_b_write_bit(file, ptr , (meta & 0xFF) * 8);
    my_snprintf(typestr, typestr_length, "SET(%d bytes)", meta & 0xFF);
    return meta & 0xFF;
  
  case MYSQL_TYPE_BLOB:
    switch (meta) {
    case 1:
      length= *ptr;
      my_b_write_quoted(file, ptr + 1, length);
      my_snprintf(typestr, typestr_length, "TINYBLOB/TINYTEXT");
      return length + 1;
    case 2:
      length= uint2korr(ptr);
      my_b_write_quoted(file, ptr + 2, length);
      my_snprintf(typestr, typestr_length, "BLOB/TEXT");
      return length + 2;
    case 3:
      length= uint3korr(ptr);
      my_b_write_quoted(file, ptr + 3, length);
      my_snprintf(typestr, typestr_length, "MEDIUMBLOB/MEDIUMTEXT");
      return length + 3;
    case 4:
      length= uint4korr(ptr);
      my_b_write_quoted(file, ptr + 4, length);
      my_snprintf(typestr, typestr_length, "LONGBLOB/LONGTEXT");
      return length + 4;
    default:
      my_b_printf(file, "!! Unknown BLOB packlen=%d", length);
      return 0;
    }

  case MYSQL_TYPE_VARCHAR:
  case MYSQL_TYPE_VAR_STRING:
    length= meta;
    my_snprintf(typestr, typestr_length, "VARSTRING(%d)", length);
    return my_b_write_quoted_with_length(file, ptr, length);

  case MYSQL_TYPE_STRING:
    my_snprintf(typestr, typestr_length, "STRING(%d)", length);
    return my_b_write_quoted_with_length(file, ptr, length);

  default:
    {
      char tmp[5];
      my_snprintf(tmp, sizeof(tmp), "%04x", meta);
      my_b_printf(file,
                  "!! Don't know how to handle column type=%d meta=%d (%s)",
                  type, meta, tmp);
    }
    break;
  }
  *typestr= 0;
  return 0;
}


/**
  Print a packed row into IO cache
  
  @param[in] file              IO cache
  @param[in] td                Table definition
  @param[in] print_event_into  Print parameters
  @param[in] cols_bitmap       Column bitmaps.
  @param[in] value             Pointer to packed row
  @param[in] prefix            Row's SQL clause ("SET", "WHERE", etc)
  
  @retval   - number of bytes scanned.
*/


size_t
Rows_log_event::print_verbose_one_row(IO_CACHE *file, table_def *td,
                                      PRINT_EVENT_INFO *print_event_info,
                                      MY_BITMAP *cols_bitmap,
                                      const uchar *value, const uchar *prefix)
{
  const uchar *value0= value;
  const uchar *null_bits= value;
  uint null_bit_index= 0;
  char typestr[64]= "";

  /*
    Skip metadata bytes which gives the information about nullabity of master
    columns. Master writes one bit for each affected column.
   */
  value+= (bitmap_bits_set(cols_bitmap) + 7) / 8;
  
  my_b_printf(file, "%s", prefix);
  
  for (size_t i= 0; i < td->size(); i ++)
  {
    int is_null= (null_bits[null_bit_index / 8] 
                  >> (null_bit_index % 8))  & 0x01;

    if (bitmap_is_set(cols_bitmap, i) == 0)
      continue;
    
    if (is_null)
    {
      my_b_printf(file, "###   @%d=NULL", static_cast<int>(i + 1));
    }
    else
    {
      my_b_printf(file, "###   @%d=", static_cast<int>(i + 1));
      size_t fsize= td->calc_field_size((uint)i, (uchar*) value);
      if (value + fsize > m_rows_end)
      {
        my_b_printf(file, "***Corrupted replication event was detected."
                    " Not printing the value***\n");
        value+= fsize;
        return 0;
      }
      size_t size= log_event_print_value(file, value,
                                         td->type(i), td->field_metadata(i),
                                         typestr, sizeof(typestr));
      if (!size)
        return 0;

      value+= size;
    }

    if (print_event_info->verbose > 1)
    {
      my_b_printf(file, " /* ");

      if (typestr[0])
        my_b_printf(file, "%s ", typestr);
      else
        my_b_printf(file, "type=%d ", td->type(i));
      
      my_b_printf(file, "meta=%d nullable=%d is_null=%d ",
                  td->field_metadata(i),
                  td->maybe_null(i), is_null);
      my_b_printf(file, "*/");
    }
    
    my_b_printf(file, "\n");
    
    null_bit_index++;
  }
  return value - value0;
}


/**
  Print a row event into IO cache in human readable form (in SQL format)
  
  @param[in] file              IO cache
  @param[in] print_event_into  Print parameters
*/
void Rows_log_event::print_verbose(IO_CACHE *file,
                                   PRINT_EVENT_INFO *print_event_info)
{
  // Quoted length of the identifier can be twice the original length
  char quoted_db[1 + NAME_LEN * 2 + 2];
  char quoted_table[1 + NAME_LEN * 2 + 2];
  int quoted_db_len, quoted_table_len;
  Table_map_log_event *map;
  table_def *td;
  const char *sql_command, *sql_clause1, *sql_clause2;
  Log_event_type general_type_code= get_general_type_code();
  
  if (m_extra_row_data)
  {
    uint8 extra_data_len= m_extra_row_data[EXTRA_ROW_INFO_LEN_OFFSET];
    uint8 extra_payload_len= extra_data_len - EXTRA_ROW_INFO_HDR_BYTES;
    assert(extra_data_len >= EXTRA_ROW_INFO_HDR_BYTES);

    my_b_printf(file, "### Extra row data format: %u, len: %u :",
                m_extra_row_data[EXTRA_ROW_INFO_FORMAT_OFFSET],
                extra_payload_len);
    if (extra_payload_len)
    {
      /*
         Buffer for hex view of string, including '0x' prefix,
         2 hex chars / byte and trailing 0
      */
      const int buff_len= 2 + (256 * 2) + 1;
      char buff[buff_len];
      str_to_hex(buff, (const char*) &m_extra_row_data[EXTRA_ROW_INFO_HDR_BYTES],
                 extra_payload_len);
      my_b_printf(file, "%s", buff);
    }
    my_b_printf(file, "\n");
  }

  switch (general_type_code) {
  case WRITE_ROWS_EVENT:
    sql_command= "INSERT INTO";
    sql_clause1= "### SET\n";
    sql_clause2= NULL;
    break;
  case DELETE_ROWS_EVENT:
    sql_command= "DELETE FROM";
    sql_clause1= "### WHERE\n";
    sql_clause2= NULL;
    break;
  case UPDATE_ROWS_EVENT:
    sql_command= "UPDATE";
    sql_clause1= "### WHERE\n";
    sql_clause2= "### SET\n";
    break;
  default:
    sql_command= sql_clause1= sql_clause2= NULL;
    DBUG_ASSERT(0); /* Not possible */
  }
  
  if (!(map= print_event_info->m_table_map.get_table(m_table_id)) ||
      !(td= map->create_table_def()))
  {
    char llbuff[22];
    my_b_printf(file, "### Row event for unknown table #%s",
                llstr(m_table_id, llbuff));
    return;
  }

  /* If the write rows event contained no values for the AI */
  if (((general_type_code == WRITE_ROWS_EVENT) && (m_rows_buf==m_rows_end)))
  {
    my_b_printf(file, "### INSERT INTO `%s`.`%s` VALUES ()\n", 
                      map->get_db_name(), map->get_table_name());
    goto end;
  }

  for (const uchar *value= m_rows_buf; value < m_rows_end; )
  {
    size_t length;
#ifdef MYSQL_SERVER
    quoted_db_len= my_strmov_quoted_identifier(this->thd, (char *) quoted_db,
                                        map->get_db_name(), 0);
    quoted_table_len= my_strmov_quoted_identifier(this->thd,
                                                  (char *) quoted_table,
                                                  map->get_table_name(), 0);
#else
    quoted_db_len= my_strmov_quoted_identifier((char *) quoted_db,
                                               map->get_db_name());
    quoted_table_len= my_strmov_quoted_identifier((char *) quoted_table,
                                          map->get_table_name());
#endif
    quoted_db[quoted_db_len]= '\0';
    quoted_table[quoted_table_len]= '\0';
    my_b_printf(file, "### %s %s.%s\n",
                      sql_command,
                      quoted_db, quoted_table);
    /* Print the first image */
    if (!(length= print_verbose_one_row(file, td, print_event_info,
                                  &m_cols, value,
                                  (const uchar*) sql_clause1)))
      goto end;
    value+= length;

    /* Print the second image (for UPDATE only) */
    if (sql_clause2)
    {
      if (!(length= print_verbose_one_row(file, td, print_event_info,
                                      &m_cols_ai, value,
                                      (const uchar*) sql_clause2)))
        goto end;
      value+= length;
    }
  }

end:
  delete td;
}

#ifdef MYSQL_CLIENT
void free_table_map_log_event(Table_map_log_event *event)
{
  delete event;
}
#endif

void Log_event::print_base64(IO_CACHE* file,
                             PRINT_EVENT_INFO* print_event_info,
                             bool more)
{
  const uchar *ptr= (const uchar *)temp_buf;
  uint32 size= uint4korr(ptr + EVENT_LEN_OFFSET);
  DBUG_ENTER("Log_event::print_base64");

  size_t const tmp_str_sz= base64_needed_encoded_length((int) size);
  char *const tmp_str= (char *) my_malloc(tmp_str_sz, MYF(MY_WME));
  if (!tmp_str) {
    fprintf(stderr, "\nError: Out of memory. "
            "Could not print correct binlog event.\n");
    DBUG_VOID_RETURN;
  }

  if (base64_encode(ptr, (size_t) size, tmp_str))
  {
    DBUG_ASSERT(0);
  }

  if (print_event_info->base64_output_mode != BASE64_OUTPUT_DECODE_ROWS)
  {
    if (my_b_tell(file) == 0)
      my_b_printf(file, "\nBINLOG '\n");

    my_b_printf(file, "%s\n", tmp_str);

    if (!more)
      my_b_printf(file, "'%s\n", print_event_info->delimiter);
  }
  
  if (print_event_info->verbose)
  {
    Rows_log_event *ev= NULL;
    Log_event_type et= (Log_event_type) ptr[EVENT_TYPE_OFFSET];

    if (checksum_alg != BINLOG_CHECKSUM_ALG_UNDEF &&
        checksum_alg != BINLOG_CHECKSUM_ALG_OFF)
      size-= BINLOG_CHECKSUM_LEN; // checksum is displayed through the header
    
    switch(et)
    {
    case TABLE_MAP_EVENT:
    {
      Table_map_log_event *map; 
      map= new Table_map_log_event((const char*) ptr, size, 
                                   glob_description_event);
      print_event_info->m_table_map.set_table(map->get_table_id(), map);
      break;
    }
    case WRITE_ROWS_EVENT:
    case WRITE_ROWS_EVENT_V1:
    {
      ev= new Write_rows_log_event((const char*) ptr, size,
                                   glob_description_event);
      break;
    }
    case DELETE_ROWS_EVENT:
    case DELETE_ROWS_EVENT_V1:
    {
      ev= new Delete_rows_log_event((const char*) ptr, size,
                                    glob_description_event);
      break;
    }
    case UPDATE_ROWS_EVENT:
    case UPDATE_ROWS_EVENT_V1:
    {
      ev= new Update_rows_log_event((const char*) ptr, size,
                                    glob_description_event);
      break;
    }
    default:
      break;
    }
    
    if (ev)
    {
      ev->print_verbose(file, print_event_info);
      delete ev;
    }
  }
    
  my_free(tmp_str);
  DBUG_VOID_RETURN;
}


/*
  Log_event::print_timestamp()
*/

void Log_event::print_timestamp(IO_CACHE* file, time_t *ts)
{
  struct tm *res;
  /*
    In some Windows versions timeval.tv_sec is defined as "long",
    not as "time_t" and can be of a different size.
    Let's use a temporary time_t variable to execute localtime()
    with a correct argument type.
  */
  time_t ts_tmp= ts ? *ts : (ulong)when.tv_sec;
  DBUG_ENTER("Log_event::print_timestamp");
  struct tm tm_tmp;
  localtime_r(&ts_tmp, (res= &tm_tmp));
  my_b_printf(file,"%02d%02d%02d %2d:%02d:%02d",
              res->tm_year % 100,
              res->tm_mon+1,
              res->tm_mday,
              res->tm_hour,
              res->tm_min,
              res->tm_sec);
  DBUG_VOID_RETURN;
}

#endif /* MYSQL_CLIENT */


#if !defined(MYSQL_CLIENT) && defined(HAVE_REPLICATION)
inline Log_event::enum_skip_reason
Log_event::continue_group(Relay_log_info *rli)
{
  if (rli->slave_skip_counter == 1)
    return Log_event::EVENT_SKIP_IGNORE;
  return Log_event::do_shall_skip(rli);
}

/**
   @param end_group_sets_max_dbs  when true the group terminal event 
                          can carry partition info, see a note below.
   @return true  in cases the current event
                 carries partition data,
           false otherwise

   @note Some events combination may force to adjust partition info.
         In particular BEGIN, BEGIN_LOAD_QUERY_EVENT, COMMIT
         where none of the events holds partitioning data
         causes the sequential applying of the group through
         assigning OVER_MAX_DBS_IN_EVENT_MTS to mts_accessed_dbs
         of COMMIT query event.
*/
bool Log_event::contains_partition_info(bool end_group_sets_max_dbs)
{
  bool res;

  switch (get_type_code()) {
  case TABLE_MAP_EVENT:
  case EXECUTE_LOAD_QUERY_EVENT:
    res= true;

    break;
    
  case QUERY_EVENT:
    if (ends_group() && end_group_sets_max_dbs)
    {
      res= true;
      static_cast<Query_log_event*>(this)->mts_accessed_dbs=
        OVER_MAX_DBS_IN_EVENT_MTS;
    }
    else
      res= (!ends_group() && !starts_group()) ? true : false;

    break;

  default:
    res= false;
  }

  return res;
}

/**
   The method maps the event to a Worker and return a pointer to it.
   As a part of the group, an event belongs to one of the following types:

   B - beginning of a group of events (BEGIN query_log_event)
   g - mini-group representative event containing the partition info
      (any Table_map, a Query_log_event)
   p - a mini-group internal event that *p*receeding its g-parent
      (int_, rand_, user_ var:s)
   r - a mini-group internal "regular" event that follows its g-parent
      (Delete, Update, Write -rows)
   T - terminator of the group (XID, COMMIT, ROLLBACK, auto-commit query)

   Only the first g-event computes the assigned Worker which once
   is determined remains to be for the rest of the group.
   That is the g-event solely carries partitioning info.
   For B-event the assigned Worker is NULL to indicate Coordinator
   has not yet decided. The same applies to p-event.

   Notice, these is a special group consisting of optionally multiple p-events
   terminating with a g-event.
   Such case is caused by old master binlog and a few corner-cases of
   the current master version (todo: to fix).

   In case of the event accesses more than OVER_MAX_DBS the method
   has to ensure sure previously assigned groups to all other workers are
   done.


   @note The function updates GAQ queue directly, updates APH hash
         plus relocates some temporary tables from Coordinator's list into
         involved entries of APH through @c map_db_to_worker.
         There's few memory allocations commented where to be freed.

   @return a pointer to the Worker struct or NULL.
*/

Slave_worker *Log_event::get_slave_worker(Relay_log_info *rli)
{
  Slave_job_group group, *ptr_group= NULL;
  bool is_s_event;
  Slave_worker *ret_worker= NULL;
  char llbuff[22];
#ifndef DBUG_OFF
  THD *thd= rli->info_thd;
#endif
  Slave_committed_queue *gaq= rli->gaq;

  /* checking partioning properties and perform corresponding actions */

  // Beginning of a group designated explicitly with BEGIN or GTID
  if ((is_s_event= starts_group()) || is_gtid_event(this) ||
      // or DDL:s or autocommit queries possibly associated with own p-events
      (!rli->curr_group_seen_begin && !rli->curr_group_seen_gtid &&
       /*
         the following is a special case of B-free still multi-event group like
         { p_1,p_2,...,p_k, g }.
         In that case either GAQ is empty (the very first group is being
         assigned) or the last assigned group index points at one of
         mapped-to-a-worker.
       */
       (gaq->empty() ||
        gaq->get_job_group(rli->gaq->assigned_group_index)->
        worker_id != MTS_WORKER_UNDEF)))
  {
    if (!rli->curr_group_seen_gtid && !rli->curr_group_seen_begin)
    {
      ulong gaq_idx __attribute__((unused));
      rli->mts_groups_assigned++;

      rli->curr_group_isolated= FALSE;
      group.reset(log_pos, rli->mts_groups_assigned);
      // the last occupied GAQ's array index
      gaq_idx= gaq->assigned_group_index= gaq->en_queue((void *) &group);

      DBUG_ASSERT(gaq_idx != MTS_WORKER_UNDEF && gaq_idx < gaq->size);
      DBUG_ASSERT(gaq->get_job_group(rli->gaq->assigned_group_index)->
                  group_relay_log_name == NULL);
      DBUG_ASSERT(gaq_idx != MTS_WORKER_UNDEF);  // gaq must have room
      DBUG_ASSERT(rli->last_assigned_worker == NULL);

      if (is_s_event || is_gtid_event(this))
      {
        Log_event *ptr_curr_ev= this;
        // B-event is appended to the Deferred Array associated with GCAP
        insert_dynamic(&rli->curr_group_da,
                       (uchar*) &ptr_curr_ev);

        DBUG_ASSERT(rli->curr_group_da.elements == 1);

        if (starts_group())
        {
          // mark the current group as started with explicit B-event
          rli->mts_end_group_sets_max_dbs= true;
          rli->curr_group_seen_begin= true;
        }

        if (is_gtid_event(this))
          // mark the current group as started with explicit Gtid-event
          rli->curr_group_seen_gtid= true;

        return ret_worker;
      }
    }
    else
    {
      Log_event *ptr_curr_ev= this;
      // B-event is appended to the Deferred Array associated with GCAP
      insert_dynamic(&rli->curr_group_da, (uchar*) &ptr_curr_ev);
      rli->curr_group_seen_begin= true;
      rli->mts_end_group_sets_max_dbs= true;
      DBUG_ASSERT(rli->curr_group_da.elements == 2);
      DBUG_ASSERT(starts_group());
      return ret_worker;
    }
  }

  // mini-group representative

  if (contains_partition_info(rli->mts_end_group_sets_max_dbs))
  {
    int i= 0;
    Mts_db_names mts_dbs;

    get_mts_dbs(&mts_dbs);
    /*
      Bug 12982188 - MTS: SBR ABORTS WITH ERROR 1742 ON LOAD DATA
      Logging on master can create a group with no events holding
      the partition info.
      The following assert proves there's the only reason
      for such group.
    */
    DBUG_ASSERT(!ends_group() ||
                /*
                  This is an empty group being processed due to gtids.
                */
                (rli->curr_group_seen_begin && rli->curr_group_seen_gtid &&
                 ends_group()) ||
                (rli->mts_end_group_sets_max_dbs &&
                 ((rli->curr_group_da.elements == 3 && rli->curr_group_seen_gtid) ||
                 (rli->curr_group_da.elements == 2 && !rli->curr_group_seen_gtid)) &&
                 ((*(Log_event **)
                   dynamic_array_ptr(&rli->curr_group_da,
                                     rli->curr_group_da.elements - 1))->
                  get_type_code() == BEGIN_LOAD_QUERY_EVENT)));

    // partioning info is found which drops the flag
    rli->mts_end_group_sets_max_dbs= false;
    ret_worker= rli->last_assigned_worker;
    if (mts_dbs.num == OVER_MAX_DBS_IN_EVENT_MTS)
    {
      // Worker with id 0 to handle serial execution
      if (!ret_worker)
        ret_worker= *(Slave_worker**) dynamic_array_ptr(&rli->workers, 0);
      // No need to know a possible error out of synchronization call.
      (void) wait_for_workers_to_finish(rli, ret_worker);
      /*
        this marking is transferred further into T-event of the current group.
      */
      rli->curr_group_isolated= TRUE;
    }

    /* One run of the loop in the case of over-max-db:s */
    for (i= 0; i < ((mts_dbs.num != OVER_MAX_DBS_IN_EVENT_MTS) ? mts_dbs.num : 1);
         i++)
    {
      /*
        The over max db:s case handled through passing to map_db_to_worker
        such "all" db as encoded as  the "" empty string.
        Note, the empty string is allocated in a large buffer
        to satisfy hashcmp() implementation.
      */
      const char all_db[NAME_LEN]= {0};
      if (!(ret_worker=
            map_db_to_worker(mts_dbs.num == OVER_MAX_DBS_IN_EVENT_MTS ?
                             all_db : mts_dbs.name[i], rli,
                             &mts_assigned_partitions[i],
                             /*
                               todo: optimize it. Although pure
                               rows- event load in insensetive to the flag value
                             */
                             TRUE,
                             ret_worker)))
      {
        llstr(rli->get_event_relay_log_pos(), llbuff);
        my_error(ER_MTS_CANT_PARALLEL, MYF(0),
                 get_type_str(), rli->get_event_relay_log_name(), llbuff,
                 "could not distribute the event to a Worker");
        return ret_worker;
      }
      // all temporary tables are transferred from Coordinator in over-max case
      DBUG_ASSERT(mts_dbs.num != OVER_MAX_DBS_IN_EVENT_MTS || !thd->temporary_tables);
      DBUG_ASSERT(!strcmp(mts_assigned_partitions[i]->db,
                          mts_dbs.num != OVER_MAX_DBS_IN_EVENT_MTS ?
                          mts_dbs.name[i] : all_db));
      DBUG_ASSERT(ret_worker == mts_assigned_partitions[i]->worker);
      DBUG_ASSERT(mts_assigned_partitions[i]->usage >= 0);
    }

    if ((ptr_group= gaq->get_job_group(rli->gaq->assigned_group_index))->
        worker_id == MTS_WORKER_UNDEF)
    {
      ptr_group->worker_id= ret_worker->id;

      DBUG_ASSERT(ptr_group->group_relay_log_name == NULL);
    }

    DBUG_ASSERT(i == mts_dbs.num || mts_dbs.num == OVER_MAX_DBS_IN_EVENT_MTS);
  }
  else
  {
    // a mini-group internal "regular" event
    if (rli->last_assigned_worker)
    {
      ret_worker= rli->last_assigned_worker;

      DBUG_ASSERT(rli->curr_group_assigned_parts.elements > 0 ||
                  ret_worker->id == 0);
    }
    else // int_, rand_, user_ var:s, load-data events
    {
      Log_event *ptr_curr_ev= this;

      if (!(get_type_code() == INTVAR_EVENT ||
            get_type_code() == RAND_EVENT ||
            get_type_code() == USER_VAR_EVENT ||
            get_type_code() == BEGIN_LOAD_QUERY_EVENT ||
            get_type_code() == APPEND_BLOCK_EVENT ||
            is_ignorable_event()))
      {
        DBUG_ASSERT(!ret_worker);

        llstr(rli->get_event_relay_log_pos(), llbuff);
        my_error(ER_MTS_CANT_PARALLEL, MYF(0),
                 get_type_str(), rli->get_event_relay_log_name(), llbuff,
                 "the event is a part of a group that is unsupported in "
                 "the parallel execution mode");

        return ret_worker;
      }

      insert_dynamic(&rli->curr_group_da, (uchar*) &ptr_curr_ev);

      DBUG_ASSERT(!ret_worker);
      return ret_worker;
    }
  }

  DBUG_ASSERT(ret_worker);

  /*
    Preparing event physical coordinates info for Worker before any
    event got scheduled so when Worker error-stopped at the first
    event it would be aware of where exactly in the event stream.
  */
  if (!ret_worker->master_log_change_notified)
  {
    if (!ptr_group)
      ptr_group= gaq->get_job_group(rli->gaq->assigned_group_index);
    ptr_group->group_master_log_name=
      my_strdup(rli->get_group_master_log_name(), MYF(MY_WME));
    ret_worker->master_log_change_notified= true;

    DBUG_ASSERT(!ptr_group->notified);
#ifndef DBUG_OFF
    ptr_group->notified= true;
#endif
  }

  // T-event: Commit, Xid, a DDL query or dml query of B-less group.
  if (ends_group() || !rli->curr_group_seen_begin)
  {
    rli->mts_group_status= Relay_log_info::MTS_END_GROUP;
    if (rli->curr_group_isolated)
      set_mts_isolate_group();
    if (!ptr_group)
      ptr_group= gaq->get_job_group(rli->gaq->assigned_group_index);

    DBUG_ASSERT(ret_worker != NULL);

    /*
      The following two blocks are executed if the worker has not been
      notified about new relay-log or a new checkpoints.
      Relay-log string is freed by Coordinator, Worker deallocates
      strings in the checkpoint block.
      However if the worker exits earlier reclaiming for both happens anyway at
      GAQ delete.
    */
    if (!ret_worker->relay_log_change_notified)
    {
      /*
        Prior this event, C rotated the relay log to drop each
        Worker's notified flag. Now group terminating event initiates
        the new relay-log (where the current event is from) name
        delivery to Worker that will receive it in commit_positions().
      */
      DBUG_ASSERT(ptr_group->group_relay_log_name == NULL);

      ptr_group->group_relay_log_name= (char *)
        my_malloc(strlen(rli->
                         get_group_relay_log_name()) + 1, MYF(MY_WME));
      strcpy(ptr_group->group_relay_log_name,
             rli->get_event_relay_log_name());

      DBUG_ASSERT(ptr_group->group_relay_log_name != NULL);

      ret_worker->relay_log_change_notified= TRUE;
    }

    if (!ret_worker->checkpoint_notified)
    {
      if (!ptr_group)
        ptr_group= gaq->get_job_group(rli->gaq->assigned_group_index);
      ptr_group->checkpoint_log_name=
        my_strdup(rli->get_group_master_log_name(), MYF(MY_WME));
      ptr_group->checkpoint_log_pos= rli->get_group_master_log_pos();
      ptr_group->checkpoint_relay_log_name=
        my_strdup(rli->get_group_relay_log_name(), MYF(MY_WME));
      ptr_group->checkpoint_relay_log_pos= rli->get_group_relay_log_pos();
      ptr_group->shifted= ret_worker->bitmap_shifted;
      ret_worker->bitmap_shifted= 0;
      ret_worker->checkpoint_notified= TRUE;
    }
    ptr_group->checkpoint_seqno= rli->checkpoint_seqno;
    ptr_group->ts= when.tv_sec + (time_t) exec_time; // Seconds_behind_master related
    rli->checkpoint_seqno++;
    /*
      Coordinator should not use the main memroot however its not
      reset elsewhere either, so let's do it safe way.
      The main mem root is also reset by the SQL thread in at the end
      of applying which Coordinator does not do in this case.
      That concludes the memroot reset can't harm anything in SQL thread roles
      after Coordinator has finished its current scheduling.
    */
    free_root(thd->mem_root,MYF(MY_KEEP_PREALLOC));

#ifndef DBUG_OFF
    w_rr++;
#endif

  }

  return ret_worker;
}

/**
   Scheduling event to execute in parallel or execute it directly.
   In MTS case the event gets associated with either Coordinator or a
   Worker.  A special case of the association is NULL when the Worker
   can't be decided yet.  In the single threaded sequential mode the
   event maps to SQL thread rli.

   @note in case of MTS failure Coordinator destroys all gathered
         deferred events.

   @return 0 as success, otherwise a failure.
*/
int Log_event::apply_event(Relay_log_info *rli)
{
  DBUG_ENTER("LOG_EVENT:apply_event");
  bool parallel= FALSE;
  enum enum_mts_event_exec_mode actual_exec_mode= EVENT_EXEC_PARALLEL;
  THD *thd= rli->info_thd;

  worker= rli;

  if (rli->is_mts_recovery())
  {
    bool skip= 
      bitmap_is_set(&rli->recovery_groups, rli->mts_recovery_index) &&
      (get_mts_execution_mode(::server_id,
       rli->mts_group_status == Relay_log_info::MTS_IN_GROUP)
       == EVENT_EXEC_PARALLEL);
    if (skip)
    {
      DBUG_RETURN(0);
    }
    else
    { 
      DBUG_RETURN(do_apply_event(rli));
    }
  }

  if (!(parallel= rli->is_parallel_exec()) ||
      ((actual_exec_mode= 
        get_mts_execution_mode(::server_id, 
                           rli->mts_group_status == Relay_log_info::MTS_IN_GROUP))
       != EVENT_EXEC_PARALLEL))
  {
    if (parallel)
    {
      /* 
         There are two classes of events that Coordinator executes
         itself. One e.g the master Rotate requires all Workers to finish up 
         their assignments. The other async class, e.g the slave Rotate,
         can't have this such synchronization because Worker might be waiting
         for terminal events to finish.
      */

      if (actual_exec_mode != EVENT_EXEC_ASYNC)
      {     
        /*
          this  event does not split the current group but is indeed
          a separator beetwen two master's binlog therefore requiring
          Workers to sync.
        */
        if (rli->curr_group_da.elements > 0)
        {
          char llbuff[22];
          /* 
             Possible reason is a old version binlog sequential event
             wrappped with BEGIN/COMMIT or preceeded by User|Int|Random- var.
             MTS has to stop to suggest restart in the permanent sequential mode.
          */
          llstr(rli->get_event_relay_log_pos(), llbuff);
          my_error(ER_MTS_CANT_PARALLEL, MYF(0),
                   get_type_str(), rli->get_event_relay_log_name(), llbuff,
                   "possible malformed group of events from an old master");

          /* Coordinator cant continue, it marks MTS group status accordingly */
          rli->mts_group_status= Relay_log_info::MTS_KILLED_GROUP;

          goto err;
        }
        /*
          Marking sure the event will be executed in sequential mode.
        */
        if (wait_for_workers_to_finish(rli) == -1)
        {
          // handle synchronization error
          rli->report(WARNING_LEVEL, 0,
                      "Slave worker thread has failed to apply an event. As a "
                      "consequence, the coordinator thread is stopping "
                      "execution.");
          DBUG_RETURN(-1);
        }
        /*
          Given not in-group mark the event handler can invoke checkpoint
          update routine in the following course.
        */
        DBUG_ASSERT(rli->mts_group_status == Relay_log_info::MTS_NOT_IN_GROUP);

#ifndef DBUG_OFF
        /* all Workers are idle as done through wait_for_workers_to_finish */
        for (uint k= 0; k < rli->curr_group_da.elements; k++)
        {
          DBUG_ASSERT(!(*(Slave_worker **)
                        dynamic_array_ptr(&rli->workers, k))->usage_partition);
          DBUG_ASSERT(!(*(Slave_worker **)
                        dynamic_array_ptr(&rli->workers, k))->jobs.len);
        }
#endif
      }
      else
      {
        DBUG_ASSERT(actual_exec_mode == EVENT_EXEC_ASYNC);
      }
    }
    DBUG_RETURN(do_apply_event(rli));
  }

  DBUG_ASSERT(actual_exec_mode == EVENT_EXEC_PARALLEL);
  DBUG_ASSERT(!(rli->curr_group_seen_begin && ends_group()) ||
              /*
                This is an empty group being processed due to gtids.
              */
              (rli->curr_group_seen_begin && rli->curr_group_seen_gtid
               && ends_group()) ||
              rli->last_assigned_worker ||
              /*
                Begin_load_query can be logged w/o db info and within
                Begin/Commit. That's a pattern forcing sequential
                applying of LOAD-DATA.
              */
              (*(Log_event **)
               dynamic_array_ptr(&rli->curr_group_da,
                                 rli->curr_group_da.elements - 1))-> 
              get_type_code() == BEGIN_LOAD_QUERY_EVENT);

  worker= NULL;
  rli->mts_group_status= Relay_log_info::MTS_IN_GROUP;

  worker= (Relay_log_info*)
    (rli->last_assigned_worker= get_slave_worker(rli));

#ifndef DBUG_OFF
  if (rli->last_assigned_worker)
    DBUG_PRINT("mts", ("Assigning job to worker %lu",
               rli->last_assigned_worker->id));
#endif

err:
  if (thd->is_error())
  {
    DBUG_ASSERT(!worker);

    /*
      Destroy all deferred buffered events but the current prior to exit.
      The current one will be deleted as an event never destined/assigned
      to any Worker in Coordinator's regular execution path.
    */
    for (uint k= 0; k < rli->curr_group_da.elements; k++)
    {
      Log_event *ev_buf=
        *(Log_event**) dynamic_array_ptr(&rli->curr_group_da, k);
      if (this != ev_buf)
        delete ev_buf;
    }
    rli->curr_group_da.elements= 0;
  }
  else
  {
    DBUG_ASSERT(worker || rli->curr_group_assigned_parts.elements == 0);
  }

  DBUG_RETURN((!thd->is_error() ||
               DBUG_EVALUATE_IF("fault_injection_get_slave_worker", 1, 0)) ?
              0 : -1);
}

#endif

/**************************************************************************
	Query_log_event methods
**************************************************************************/

#if defined(HAVE_REPLICATION) && !defined(MYSQL_CLIENT)

/**
  This (which is used only for SHOW BINLOG EVENTS) could be updated to
  print SET @@session_var=. But this is not urgent, as SHOW BINLOG EVENTS is
  only an information, it does not produce suitable queries to replay (for
  example it does not print LOAD DATA INFILE).
  @todo
    show the catalog ??
*/

int Query_log_event::pack_info(Protocol *protocol)
{
  // TODO: show the catalog ??
  String temp_buf;
  // Add use `DB` to the string if required
  if (!(flags & LOG_EVENT_SUPPRESS_USE_F)
      && db && db_len)
  {
    temp_buf.append("use ");
    append_identifier(this->thd, &temp_buf, db, db_len);
    temp_buf.append("; ");
  }
  // Add the query to the string
  if (query && q_len)
    temp_buf.append(query);
 // persist the buffer in protocol
  protocol->store(temp_buf.ptr(), temp_buf.length(), &my_charset_bin);
  return 0;
}
#endif

#ifndef MYSQL_CLIENT

/**
  Utility function for the next method (Query_log_event::write()) .
*/
static void write_str_with_code_and_len(uchar **dst, const char *src,
                                        uint len, uint code)
{
  /*
    only 1 byte to store the length of catalog, so it should not
    surpass 255
  */
  DBUG_ASSERT(len <= 255);
  DBUG_ASSERT(src);
  *((*dst)++)= code;
  *((*dst)++)= (uchar) len;
  bmove(*dst, src, len);
  (*dst)+= len;
}


/**
  Query_log_event::write().

  @note
    In this event we have to modify the header to have the correct
    EVENT_LEN_OFFSET as we don't yet know how many status variables we
    will print!
*/

bool Query_log_event::write(IO_CACHE* file)
{
  uchar buf[QUERY_HEADER_LEN + MAX_SIZE_LOG_EVENT_STATUS];
  uchar *start, *start_of_status;
  ulong event_length;

  if (!query)
    return 1;                                   // Something wrong with event

  /*
    We want to store the thread id:
    (- as an information for the user when he reads the binlog)
    - if the query uses temporary table: for the slave SQL thread to know to
    which master connection the temp table belongs.
    Now imagine we (write()) are called by the slave SQL thread (we are
    logging a query executed by this thread; the slave runs with
    --log-slave-updates). Then this query will be logged with
    thread_id=the_thread_id_of_the_SQL_thread. Imagine that 2 temp tables of
    the same name were created simultaneously on the master (in the master
    binlog you have
    CREATE TEMPORARY TABLE t; (thread 1)
    CREATE TEMPORARY TABLE t; (thread 2)
    ...)
    then in the slave's binlog there will be
    CREATE TEMPORARY TABLE t; (thread_id_of_the_slave_SQL_thread)
    CREATE TEMPORARY TABLE t; (thread_id_of_the_slave_SQL_thread)
    which is bad (same thread id!).

    To avoid this, we log the thread's thread id EXCEPT for the SQL
    slave thread for which we log the original (master's) thread id.
    Now this moves the bug: what happens if the thread id on the
    master was 10 and when the slave replicates the query, a
    connection number 10 is opened by a normal client on the slave,
    and updates a temp table of the same name? We get a problem
    again. To avoid this, in the handling of temp tables (sql_base.cc)
    we use thread_id AND server_id.  TODO when this is merged into
    4.1: in 4.1, slave_proxy_id has been renamed to pseudo_thread_id
    and is a session variable: that's to make mysqlbinlog work with
    temp tables. We probably need to introduce

    SET PSEUDO_SERVER_ID
    for mysqlbinlog in 4.1. mysqlbinlog would print:
    SET PSEUDO_SERVER_ID=
    SET PSEUDO_THREAD_ID=
    for each query using temp tables.
  */
  int4store(buf + Q_THREAD_ID_OFFSET, slave_proxy_id);
  int4store(buf + Q_EXEC_TIME_OFFSET, exec_time);
  buf[Q_DB_LEN_OFFSET] = (char) db_len;
  int2store(buf + Q_ERR_CODE_OFFSET, error_code);

  /*
    You MUST always write status vars in increasing order of code. This
    guarantees that a slightly older slave will be able to parse those he
    knows.
  */
  start_of_status= start= buf+QUERY_HEADER_LEN;
  if (flags2_inited)
  {
    *start++= Q_FLAGS2_CODE;
    int4store(start, flags2);
    start+= 4;
  }
  if (sql_mode_inited)
  {
    *start++= Q_SQL_MODE_CODE;
    int8store(start, sql_mode);
    start+= 8;
  }
  if (catalog_len) // i.e. this var is inited (false for 4.0 events)
  {
    write_str_with_code_and_len(&start,
                                catalog, catalog_len, Q_CATALOG_NZ_CODE);
    /*
      In 5.0.x where x<4 masters we used to store the end zero here. This was
      a waste of one byte so we don't do it in x>=4 masters. We change code to
      Q_CATALOG_NZ_CODE, because re-using the old code would make x<4 slaves
      of this x>=4 master segfault (expecting a zero when there is
      none). Remaining compatibility problems are: the older slave will not
      find the catalog; but it is will not crash, and it's not an issue
      that it does not find the catalog as catalogs were not used in these
      older MySQL versions (we store it in binlog and read it from relay log
      but do nothing useful with it). What is an issue is that the older slave
      will stop processing the Q_* blocks (and jumps to the db/query) as soon
      as it sees unknown Q_CATALOG_NZ_CODE; so it will not be able to read
      Q_AUTO_INCREMENT*, Q_CHARSET and so replication will fail silently in
      various ways. Documented that you should not mix alpha/beta versions if
      they are not exactly the same version, with example of 5.0.3->5.0.2 and
      5.0.4->5.0.3. If replication is from older to new, the new will
      recognize Q_CATALOG_CODE and have no problem.
    */
  }
  if (auto_increment_increment != 1 || auto_increment_offset != 1)
  {
    *start++= Q_AUTO_INCREMENT;
    int2store(start, auto_increment_increment);
    int2store(start+2, auto_increment_offset);
    start+= 4;
  }
  if (charset_inited)
  {
    *start++= Q_CHARSET_CODE;
    memcpy(start, charset, 6);
    start+= 6;
  }
  if (time_zone_len)
  {
    /* In the TZ sys table, column Name is of length 64 so this should be ok */
    DBUG_ASSERT(time_zone_len <= MAX_TIME_ZONE_NAME_LENGTH);
    write_str_with_code_and_len(&start,
                                time_zone_str, time_zone_len, Q_TIME_ZONE_CODE);
  }
  if (lc_time_names_number)
  {
    DBUG_ASSERT(lc_time_names_number <= 0xFFFF);
    *start++= Q_LC_TIME_NAMES_CODE;
    int2store(start, lc_time_names_number);
    start+= 2;
  }
  if (charset_database_number)
  {
    DBUG_ASSERT(charset_database_number <= 0xFFFF);
    *start++= Q_CHARSET_DATABASE_CODE;
    int2store(start, charset_database_number);
    start+= 2;
  }
  if (table_map_for_update)
  {
    *start++= Q_TABLE_MAP_FOR_UPDATE_CODE;
    int8store(start, table_map_for_update);
    start+= 8;
  }
  if (master_data_written != 0)
  {
    /*
      Q_MASTER_DATA_WRITTEN_CODE only exists in relay logs where the master
      has binlog_version<4 and the slave has binlog_version=4. See comment
      for master_data_written in log_event.h for details.
    */
    *start++= Q_MASTER_DATA_WRITTEN_CODE;
    int4store(start, master_data_written);
    start+= 4;
  }

  if (thd && thd->need_binlog_invoker())
  {
    LEX_STRING user;
    LEX_STRING host;
    memset(&user, 0, sizeof(user));
    memset(&host, 0, sizeof(host));

    if (thd->slave_thread && thd->has_invoker())
    {
      /* user will be null, if master is older than this patch */
      user= thd->get_invoker_user();
      host= thd->get_invoker_host();
    }
    else if (thd->security_ctx->priv_user)
    {
      Security_context *ctx= thd->security_ctx;

      user.length= strlen(ctx->priv_user);
      user.str= ctx->priv_user;
      if (ctx->priv_host[0] != '\0')
      {
        host.str= ctx->priv_host;
        host.length= strlen(ctx->priv_host);
      }
    }

    *start++= Q_INVOKER;

    /*
      Store user length and user. The max length of use is 16, so 1 byte is
      enough to store the user's length.
     */
    *start++= (uchar)user.length;
    memcpy(start, user.str, user.length);
    start+= user.length;

    /*
      Store host length and host. The max length of host is 60, so 1 byte is
      enough to store the host's length.
     */
    *start++= (uchar)host.length;
    memcpy(start, host.str, host.length);
    start+= host.length;
  }

  if (thd && thd->get_binlog_accessed_db_names() != NULL)
  {
    uchar dbs;
    *start++= Q_UPDATED_DB_NAMES;

    compile_time_assert(MAX_DBS_IN_EVENT_MTS <= OVER_MAX_DBS_IN_EVENT_MTS);

    /* 
       In case of the number of db:s exceeds MAX_DBS_IN_EVENT_MTS
       no db:s is written and event will require the sequential applying on slave.
    */
    dbs=
      (thd->get_binlog_accessed_db_names()->elements <= MAX_DBS_IN_EVENT_MTS) ?
      thd->get_binlog_accessed_db_names()->elements : OVER_MAX_DBS_IN_EVENT_MTS;

    DBUG_ASSERT(dbs != 0);

    if (dbs <= MAX_DBS_IN_EVENT_MTS)
    {
      List_iterator_fast<char> it(*thd->get_binlog_accessed_db_names());
      char *db_name= it++;
      /* 
         the single "" db in the acccessed db list corresponds to the same as
         exceeds MAX_DBS_IN_EVENT_MTS case, so dbs is set to the over-max.
      */
      if (dbs == 1 && !strcmp(db_name, ""))
        dbs= OVER_MAX_DBS_IN_EVENT_MTS;
      *start++= dbs;
      if (dbs != OVER_MAX_DBS_IN_EVENT_MTS)
        do
        {
          strcpy((char*) start, db_name);
          start += strlen(db_name) + 1;
        } while ((db_name= it++));
    }
    else
    {
      *start++= dbs;
    }
  }

  if (thd && thd->query_start_usec_used)
  {
    *start++= Q_MICROSECONDS;
    get_time();
    int3store(start, when.tv_usec);
    start+= 3;
  }

#ifndef DBUG_OFF
  if (thd && thd->variables.query_exec_time > 0)
  {
    *start++= Q_QUERY_EXEC_TIME;
    int8store(start, thd->variables.query_exec_time);
    start+= 8;
  }
#endif

/*
    NOTE: When adding new status vars, please don't forget to update
    the MAX_SIZE_LOG_EVENT_STATUS in log_event.h and update the function
    code_name() in this file.
   
    Here there could be code like
    if (command-line-option-which-says-"log_this_variable" && inited)
    {
    *start++= Q_THIS_VARIABLE_CODE;
    int4store(start, this_variable);
    start+= 4;
    }
  */
  
  /* Store length of status variables */
  status_vars_len= (uint) (start-start_of_status);
  DBUG_ASSERT(status_vars_len <= MAX_SIZE_LOG_EVENT_STATUS);
  int2store(buf + Q_STATUS_VARS_LEN_OFFSET, status_vars_len);

  /*
    Calculate length of whole event
    The "1" below is the \0 in the db's length
  */
  event_length= (uint) (start-buf) + get_post_header_size_for_derived() + db_len + 1 + q_len;

  return (write_header(file, event_length) ||
          wrapper_my_b_safe_write(file, (uchar*) buf, QUERY_HEADER_LEN) ||
          write_post_header_for_derived(file) ||
          wrapper_my_b_safe_write(file, (uchar*) start_of_status,
                          (uint) (start-start_of_status)) ||
          wrapper_my_b_safe_write(file, (db) ? (uchar*) db : (uchar*)"", db_len + 1) ||
          wrapper_my_b_safe_write(file, (uchar*) query, q_len) ||
	  write_footer(file)) ? 1 : 0;
}

/**
  The simplest constructor that could possibly work.  This is used for
  creating static objects that have a special meaning and are invisible
  to the log.  
*/
Query_log_event::Query_log_event()
  :Log_event(), data_buf(0)
{
  memset(&user, 0, sizeof(user));
  memset(&host, 0, sizeof(host));
}


/**
  Creates a Query Log Event.

  @param thd_arg      Thread handle
  @param query_arg    Array of char representing the query
  @param query_length Size of the 'query_arg' array
  @param using_trans  Indicates that there are transactional changes.
  @param immediate    After being written to the binary log, the event
                      must be flushed immediately. This indirectly implies
                      the stmt-cache.
  @param suppress_use Suppress the generation of 'USE' statements
  @param errcode      The error code of the query
  @param ignore       Ignore user's statement, i.e. lex information, while
                      deciding which cache must be used.
*/
Query_log_event::Query_log_event(THD* thd_arg, const char* query_arg,
				 ulong query_length, bool using_trans,
				 bool immediate, bool suppress_use,
                                 int errcode, bool ignore_cmd_internals)

  :Log_event(thd_arg,
             (thd_arg->thread_specific_used ? LOG_EVENT_THREAD_SPECIFIC_F :
              0) |
             (suppress_use ? LOG_EVENT_SUPPRESS_USE_F : 0),
	     using_trans ? Log_event::EVENT_TRANSACTIONAL_CACHE :
                          Log_event::EVENT_STMT_CACHE,
             Log_event::EVENT_NORMAL_LOGGING),
   data_buf(0), query(query_arg), catalog(thd_arg->catalog),
   db(thd_arg->db), q_len((uint32) query_length),
   thread_id(thd_arg->thread_id),
   /* save the original thread id; we already know the server id */
   slave_proxy_id(thd_arg->variables.pseudo_thread_id),
   flags2_inited(1), sql_mode_inited(1), charset_inited(1),
   sql_mode(thd_arg->variables.sql_mode),
   auto_increment_increment(thd_arg->variables.auto_increment_increment),
   auto_increment_offset(thd_arg->variables.auto_increment_offset),
   lc_time_names_number(thd_arg->variables.lc_time_names->number),
   charset_database_number(0),
   table_map_for_update((ulonglong)thd_arg->table_map_for_update),
   master_data_written(0), mts_accessed_dbs(0)
{

  memset(&user, 0, sizeof(user));
  memset(&host, 0, sizeof(host));

  error_code= errcode;

  /*
  exec_time calculation has changed to use the same method that is used
  to fill out "thd_arg->start_time"
  */

  struct timeval end_time;
  ulonglong micro_end_time= my_micro_time();
  my_micro_time_to_timeval(micro_end_time, &end_time);

  exec_time= end_time.tv_sec - thd_arg->start_time.tv_sec;

  /**
    @todo this means that if we have no catalog, then it is replicated
    as an existing catalog of length zero. is that safe? /sven
  */
  catalog_len = (catalog) ? (uint32) strlen(catalog) : 0;
  /* status_vars_len is set just before writing the event */
  db_len = (db) ? (uint32) strlen(db) : 0;
  if (thd_arg->variables.collation_database != thd_arg->db_charset)
    charset_database_number= thd_arg->variables.collation_database->number;
  
  /*
    We only replicate over the bits of flags2 that we need: the rest
    are masked out by "& OPTIONS_WRITTEN_TO_BINLOG".

    We also force AUTOCOMMIT=1.  Rationale (cf. BUG#29288): After
    fixing BUG#26395, we always write BEGIN and COMMIT around all
    transactions (even single statements in autocommit mode).  This is
    so that replication from non-transactional to transactional table
    and error recovery from XA to non-XA table should work as
    expected.  The BEGIN/COMMIT are added in log.cc. However, there is
    one exception: MyISAM bypasses log.cc and writes directly to the
    binlog.  So if autocommit is off, master has MyISAM, and slave has
    a transactional engine, then the slave will just see one long
    never-ending transaction.  The only way to bypass explicit
    BEGIN/COMMIT in the binlog is by using a non-transactional table.
    So setting AUTOCOMMIT=1 will make this work as expected.

    Note: explicitly replicate AUTOCOMMIT=1 from master. We do not
    assume AUTOCOMMIT=1 on slave; the slave still reads the state of
    the autocommit flag as written by the master to the binlog. This
    behavior may change after WL#4162 has been implemented.
  */
  flags2= (uint32) (thd_arg->variables.option_bits &
                    (OPTIONS_WRITTEN_TO_BIN_LOG & ~OPTION_NOT_AUTOCOMMIT));
  DBUG_ASSERT(thd_arg->variables.character_set_client->number < 256*256);
  DBUG_ASSERT(thd_arg->variables.collation_connection->number < 256*256);
  DBUG_ASSERT(thd_arg->variables.collation_server->number < 256*256);
  DBUG_ASSERT(thd_arg->variables.character_set_client->mbminlen == 1);
  int2store(charset, thd_arg->variables.character_set_client->number);
  int2store(charset+2, thd_arg->variables.collation_connection->number);
  int2store(charset+4, thd_arg->variables.collation_server->number);
  if (thd_arg->time_zone_used)
  {
    /*
      Note that our event becomes dependent on the Time_zone object
      representing the time zone. Fortunately such objects are never deleted
      or changed during mysqld's lifetime.
    */
    time_zone_len= thd_arg->variables.time_zone->get_name()->length();
    time_zone_str= thd_arg->variables.time_zone->get_name()->ptr();
  }
  else
    time_zone_len= 0;

  /*
    In what follows, we define in which cache, trx-cache or stmt-cache,
    this Query Log Event will be written to.

    If ignore_cmd_internals is defined, we rely on the is_trans flag to
    choose the cache and this is done in the base class Log_event. False
    means that the stmt-cache will be used and upon statement commit/rollback
    the cache will be flushed to disk. True means that the trx-cache will
    be used and upon transaction commit/rollback the cache will be flushed
    to disk.

    If set immediate cache is defined, for convenience, we automatically
    use the stmt-cache. This mean that the statement will be written
    to the stmt-cache and immediately flushed to disk without waiting
    for a commit/rollback notification.

    For example, the cluster/ndb captures a request to execute a DDL
    statement and synchronously propagate it to all available MySQL
    servers. Unfortunately, the current protocol assumes that the
    generated events are immediately written to diks and does not check
    for commit/rollback.

    Upon dropping a connection, DDLs (i.e. DROP TEMPORARY TABLE) are
    generated and in this case the statements have the immediate flag
    set because there is no commit/rollback.

    If the immediate flag is not set, the decision on the cache is based
    on the current statement and the flag is_trans, which indicates if
    a transactional engine was updated. 

    Statements are classifed as row producers (i.e. can_generate_row_events())
    or non-row producers. Non-row producers, DDL in general, are treated
    as the immediate flag was set and for convenience are written to the
    stmt-cache and immediately flushed to disk. 

    Row producers are handled in general according to the is_trans flag.
    False means that the stmt-cache will be used and upon statement
    commit/rollback the cache will be flushed to disk. True means that the
    trx-cache will be used and upon transaction commit/rollback the cache
    will be flushed to disk.

    Unfortunately, there are exceptions to this non-row and row producer
    rules:

      . The SAVEPOINT, ROLLBACK TO SAVEPOINT, RELEASE SAVEPOINT does not
        have the flag is_trans set because there is no updated engine but
        must be written to the trx-cache.

      . SET If auto-commit is on, it must not go through a cache.

      . CREATE TABLE is classfied as non-row producer but CREATE TEMPORARY
        must be handled as row producer.

      . DROP TABLE is classfied as non-row producer but DROP TEMPORARY
        must be handled as row producer.

    Finally, some statements that does not have the flag is_trans set may
    be written to the trx-cache based on the following criteria:

      . updated both a transactional and a non-transactional engine (i.e.
        stmt_has_updated_trans_table()).

      . accessed both a transactional and a non-transactional engine and
        is classified as unsafe (i.e. is_mixed_stmt_unsafe()).

      . is executed within a transaction and previously a transactional
        engine was updated and the flag binlog_direct_non_trans_update
        is set.
  */
  if (ignore_cmd_internals)
    return;

  /*
    TRUE defines that the trx-cache must be used.
  */
  bool cmd_can_generate_row_events= FALSE;
  /*
    TRUE defines that the trx-cache must be used.
  */
  bool cmd_must_go_to_trx_cache= FALSE;
   
  LEX *lex= thd->lex;
  if (!immediate)
  {
    switch (lex->sql_command)
    {
      case SQLCOM_DROP_TABLE:
        cmd_can_generate_row_events= lex->drop_temporary &&
                                     thd->in_multi_stmt_transaction_mode();
      break;
      case SQLCOM_CREATE_TABLE:
        cmd_must_go_to_trx_cache= lex->select_lex.item_list.elements &&
                                  thd->is_current_stmt_binlog_format_row();
        cmd_can_generate_row_events= 
          ((lex->create_info.options & HA_LEX_CREATE_TMP_TABLE) &&
            thd->in_multi_stmt_transaction_mode()) || cmd_must_go_to_trx_cache;
        break;
      case SQLCOM_SET_OPTION:
        if (lex->autocommit)
          cmd_can_generate_row_events= cmd_must_go_to_trx_cache= FALSE;
        else
          cmd_can_generate_row_events= TRUE;
        break;
      case SQLCOM_RELEASE_SAVEPOINT:
      case SQLCOM_ROLLBACK_TO_SAVEPOINT:
      case SQLCOM_SAVEPOINT:
        cmd_can_generate_row_events= cmd_must_go_to_trx_cache= TRUE;
        break;
      default:
        cmd_can_generate_row_events= sqlcom_can_generate_row_events(thd);
        break;
    }
  }
  
  if (cmd_can_generate_row_events)
  {
    cmd_must_go_to_trx_cache= cmd_must_go_to_trx_cache || using_trans;
    if (cmd_must_go_to_trx_cache || stmt_has_updated_trans_table(thd) ||
        thd->lex->is_mixed_stmt_unsafe(thd->in_multi_stmt_transaction_mode(),
                                       thd->variables.binlog_direct_non_trans_update,
                                       trans_has_updated_trans_table(thd),
                                       thd->tx_isolation) ||
        (!thd->variables.binlog_direct_non_trans_update && trans_has_updated_trans_table(thd)))
    {
      event_logging_type= Log_event::EVENT_NORMAL_LOGGING; 
      event_cache_type= Log_event::EVENT_TRANSACTIONAL_CACHE;
    }
    else
    {
      event_logging_type= Log_event::EVENT_NORMAL_LOGGING; 
      event_cache_type= Log_event::EVENT_STMT_CACHE;
    }
  }
  else
  {
    event_logging_type= Log_event::EVENT_IMMEDIATE_LOGGING;
    event_cache_type= Log_event::EVENT_STMT_CACHE;
  }

  DBUG_ASSERT(event_cache_type != Log_event::EVENT_INVALID_CACHE);
  DBUG_ASSERT(event_logging_type != Log_event::EVENT_INVALID_LOGGING);
  DBUG_PRINT("info",("Query_log_event has flags2: %lu  sql_mode: %llu",
                     (ulong) flags2, sql_mode));
}
#endif /* MYSQL_CLIENT */


/* 2 utility functions for the next method */

/**
   Read a string with length from memory.

   This function reads the string-with-length stored at
   <code>src</code> and extract the length into <code>*len</code> and
   a pointer to the start of the string into <code>*dst</code>. The
   string can then be copied using <code>memcpy()</code> with the
   number of bytes given in <code>*len</code>.

   @param src Pointer to variable holding a pointer to the memory to
              read the string from.
   @param dst Pointer to variable holding a pointer where the actual
              string starts. Starting from this position, the string
              can be copied using @c memcpy().
   @param len Pointer to variable where the length will be stored.
   @param end One-past-the-end of the memory where the string is
              stored.

   @return    Zero if the entire string can be copied successfully,
              @c UINT_MAX if the length could not be read from memory
              (that is, if <code>*src >= end</code>), otherwise the
              number of bytes that are missing to read the full
              string, which happends <code>*dst + *len >= end</code>.
*/
static int
get_str_len_and_pointer(const Log_event::Byte **src,
                        const char **dst,
                        uint *len,
                        const Log_event::Byte *end)
{
  if (*src >= end)
    return -1;       // Will be UINT_MAX in two-complement arithmetics
  uint length= **src;
  if (length > 0)
  {
    if (*src + length >= end)
      return *src + length - end + 1;       // Number of bytes missing
    *dst= (char *)*src + 1;                    // Will be copied later
  }
  *len= length;
  *src+= length + 1;
  return 0;
}

static void copy_str_and_move(const char **src, 
                              Log_event::Byte **dst, 
                              uint len)
{
  memcpy(*dst, *src, len);
  *src= (const char *)*dst;
  (*dst)+= len;
  *(*dst)++= 0;
}


#ifndef DBUG_OFF
static char const *
code_name(int code)
{
  static char buf[255];
  switch (code) {
  case Q_FLAGS2_CODE: return "Q_FLAGS2_CODE";
  case Q_SQL_MODE_CODE: return "Q_SQL_MODE_CODE";
  case Q_CATALOG_CODE: return "Q_CATALOG_CODE";
  case Q_AUTO_INCREMENT: return "Q_AUTO_INCREMENT";
  case Q_CHARSET_CODE: return "Q_CHARSET_CODE";
  case Q_TIME_ZONE_CODE: return "Q_TIME_ZONE_CODE";
  case Q_CATALOG_NZ_CODE: return "Q_CATALOG_NZ_CODE";
  case Q_LC_TIME_NAMES_CODE: return "Q_LC_TIME_NAMES_CODE";
  case Q_CHARSET_DATABASE_CODE: return "Q_CHARSET_DATABASE_CODE";
  case Q_TABLE_MAP_FOR_UPDATE_CODE: return "Q_TABLE_MAP_FOR_UPDATE_CODE";
  case Q_MASTER_DATA_WRITTEN_CODE: return "Q_MASTER_DATA_WRITTEN_CODE";
  case Q_UPDATED_DB_NAMES: return "Q_UPDATED_DB_NAMES";
  case Q_MICROSECONDS: return "Q_MICROSECONDS";
  }
  sprintf(buf, "CODE#%d", code);
  return buf;
}
#endif

/**
   Macro to check that there is enough space to read from memory.

   @param PTR Pointer to memory
   @param END End of memory
   @param CNT Number of bytes that should be read.
 */
#define CHECK_SPACE(PTR,END,CNT)                      \
  do {                                                \
    DBUG_PRINT("info", ("Read %s", code_name(pos[-1]))); \
    DBUG_ASSERT((PTR) + (CNT) <= (END));              \
    if ((PTR) + (CNT) > (END)) {                      \
      DBUG_PRINT("info", ("query= 0"));               \
      query= 0;                                       \
      DBUG_VOID_RETURN;                               \
    }                                                 \
  } while (0)


/**
  This is used by the SQL slave thread to prepare the event before execution.
*/
Query_log_event::Query_log_event(const char* buf, uint event_len,
                                 const Format_description_log_event
                                 *description_event,
                                 Log_event_type event_type)
  :Log_event(buf, description_event), data_buf(0), query(NullS),
   db(NullS), catalog_len(0), status_vars_len(0),
   flags2_inited(0), sql_mode_inited(0), charset_inited(0),
   auto_increment_increment(1), auto_increment_offset(1),
   time_zone_len(0), lc_time_names_number(0), charset_database_number(0),
   table_map_for_update(0), master_data_written(0),
   mts_accessed_dbs(OVER_MAX_DBS_IN_EVENT_MTS)
{
  ulong data_len;
  uint32 tmp;
  uint8 common_header_len, post_header_len;
  Log_event::Byte *start;
  const Log_event::Byte *end;
  bool catalog_nz= 1;
  DBUG_ENTER("Query_log_event::Query_log_event(char*,...)");

  memset(&user, 0, sizeof(user));
  memset(&host, 0, sizeof(host));
  common_header_len= description_event->common_header_len;
  post_header_len= description_event->post_header_len[event_type-1];
  DBUG_PRINT("info",("event_len: %u  common_header_len: %d  post_header_len: %d",
                     event_len, common_header_len, post_header_len));
  
  /*
    We test if the event's length is sensible, and if so we compute data_len.
    We cannot rely on QUERY_HEADER_LEN here as it would not be format-tolerant.
    We use QUERY_HEADER_MINIMAL_LEN which is the same for 3.23, 4.0 & 5.0.
  */
  if (event_len < (uint)(common_header_len + post_header_len))
    DBUG_VOID_RETURN;				
  data_len = event_len - (common_header_len + post_header_len);
  buf+= common_header_len;
  
  slave_proxy_id= thread_id = uint4korr(buf + Q_THREAD_ID_OFFSET);
  exec_time = uint4korr(buf + Q_EXEC_TIME_OFFSET);
  db_len = (uint)buf[Q_DB_LEN_OFFSET]; // TODO: add a check of all *_len vars
  error_code = uint2korr(buf + Q_ERR_CODE_OFFSET);

  /*
    5.0 format starts here.
    Depending on the format, we may or not have affected/warnings etc
    The remnent post-header to be parsed has length:
  */
  tmp= post_header_len - QUERY_HEADER_MINIMAL_LEN; 
  if (tmp)
  {
    status_vars_len= uint2korr(buf + Q_STATUS_VARS_LEN_OFFSET);
    /*
      Check if status variable length is corrupt and will lead to very
      wrong data. We could be even more strict and require data_len to
      be even bigger, but this will suffice to catch most corruption
      errors that can lead to a crash.
    */
    if (status_vars_len > min<ulong>(data_len, MAX_SIZE_LOG_EVENT_STATUS))
    {
      DBUG_PRINT("info", ("status_vars_len (%u) > data_len (%lu); query= 0",
                          status_vars_len, data_len));
      query= 0;
      DBUG_VOID_RETURN;
    }
    data_len-= status_vars_len;
    DBUG_PRINT("info", ("Query_log_event has status_vars_len: %u",
                        (uint) status_vars_len));
    tmp-= 2;
  } 
  else
  {
    /*
      server version < 5.0 / binlog_version < 4 master's event is 
      relay-logged with storing the original size of the event in
      Q_MASTER_DATA_WRITTEN_CODE status variable.
      The size is to be restored at reading Q_MASTER_DATA_WRITTEN_CODE-marked
      event from the relay log.
    */
    DBUG_ASSERT(description_event->binlog_version < 4);
    master_data_written= data_written;
  }
  /*
    We have parsed everything we know in the post header for QUERY_EVENT,
    the rest of post header is either comes from older version MySQL or
    dedicated to derived events (e.g. Execute_load_query...)
  */

  /* variable-part: the status vars; only in MySQL 5.0  */
  
  start= (Log_event::Byte*) (buf+post_header_len);
  end= (const Log_event::Byte*) (start+status_vars_len);
  for (const Log_event::Byte* pos= start; pos < end;)
  {
    switch (*pos++) {
    case Q_FLAGS2_CODE:
      CHECK_SPACE(pos, end, 4);
      flags2_inited= 1;
      flags2= uint4korr(pos);
      DBUG_PRINT("info",("In Query_log_event, read flags2: %lu", (ulong) flags2));
      pos+= 4;
      break;
    case Q_SQL_MODE_CODE:
    {
#ifndef DBUG_OFF
      char buff[22];
#endif
      CHECK_SPACE(pos, end, 8);
      sql_mode_inited= 1;
      sql_mode= uint8korr(pos);
      DBUG_PRINT("info",("In Query_log_event, read sql_mode: %s",
			 llstr(sql_mode, buff)));
      pos+= 8;
      break;
    }
    case Q_CATALOG_NZ_CODE:
      DBUG_PRINT("info", ("case Q_CATALOG_NZ_CODE; pos: 0x%lx; end: 0x%lx",
                          (ulong) pos, (ulong) end));
      if (get_str_len_and_pointer(&pos, &catalog, &catalog_len, end))
      {
        DBUG_PRINT("info", ("query= 0"));
        query= 0;
        DBUG_VOID_RETURN;
      }
      break;
    case Q_AUTO_INCREMENT:
      CHECK_SPACE(pos, end, 4);
      auto_increment_increment= uint2korr(pos);
      auto_increment_offset=    uint2korr(pos+2);
      pos+= 4;
      break;
    case Q_CHARSET_CODE:
    {
      CHECK_SPACE(pos, end, 6);
      charset_inited= 1;
      memcpy(charset, pos, 6);
      pos+= 6;
      break;
    }
    case Q_TIME_ZONE_CODE:
    {
      if (get_str_len_and_pointer(&pos, &time_zone_str, &time_zone_len, end))
      {
        DBUG_PRINT("info", ("Q_TIME_ZONE_CODE: query= 0"));
        query= 0;
        DBUG_VOID_RETURN;
      }
      break;
    }
    case Q_CATALOG_CODE: /* for 5.0.x where 0<=x<=3 masters */
      CHECK_SPACE(pos, end, 1);
      if ((catalog_len= *pos))
        catalog= (char*) pos+1;                           // Will be copied later
      CHECK_SPACE(pos, end, catalog_len + 2);
      pos+= catalog_len+2; // leap over end 0
      catalog_nz= 0; // catalog has end 0 in event
      break;
    case Q_LC_TIME_NAMES_CODE:
      CHECK_SPACE(pos, end, 2);
      lc_time_names_number= uint2korr(pos);
      pos+= 2;
      break;
    case Q_CHARSET_DATABASE_CODE:
      CHECK_SPACE(pos, end, 2);
      charset_database_number= uint2korr(pos);
      pos+= 2;
      break;
    case Q_TABLE_MAP_FOR_UPDATE_CODE:
      CHECK_SPACE(pos, end, 8);
      table_map_for_update= uint8korr(pos);
      pos+= 8;
      break;
    case Q_MASTER_DATA_WRITTEN_CODE:
      CHECK_SPACE(pos, end, 4);
      data_written= master_data_written= uint4korr(pos);
      pos+= 4;
      break;
    case Q_MICROSECONDS:
      CHECK_SPACE(pos, end, 3);
      when.tv_usec= uint3korr(pos);
      pos+= 3;
      break;
#if !defined(DBUG_OFF) && !defined(MYSQL_CLIENT)
    case Q_QUERY_EXEC_TIME:
    {
      THD *thd= current_thd;
      CHECK_SPACE(pos, end, 8);
      if (thd)
        thd->variables.query_exec_time= uint8korr(pos);
      pos+= 8;
      break;
    }
#endif
    case Q_INVOKER:
    {
      CHECK_SPACE(pos, end, 1);
      user.length= *pos++;
      CHECK_SPACE(pos, end, user.length);
      user.str= (char *)pos;
      if (user.length == 0)
        user.str= (char *)"";
      pos+= user.length;

      CHECK_SPACE(pos, end, 1);
      host.length= *pos++;
      CHECK_SPACE(pos, end, host.length);
      host.str= (char *)pos;
      if (host.length == 0)
        host.str= (char *)"";
      pos+= host.length;
      break;
    }
    case Q_UPDATED_DB_NAMES:
    {
      uchar i= 0;
      CHECK_SPACE(pos, end, 1);
      mts_accessed_dbs= *pos++;
      /* 
         Notice, the following check is positive also in case of
         the master's MAX_DBS_IN_EVENT_MTS > the slave's one and the event 
         contains e.g the master's MAX_DBS_IN_EVENT_MTS db:s.
      */
      if (mts_accessed_dbs > MAX_DBS_IN_EVENT_MTS)
      {
        mts_accessed_dbs= OVER_MAX_DBS_IN_EVENT_MTS;
        break;
      }

      DBUG_ASSERT(mts_accessed_dbs != 0);

      for (i= 0; i < mts_accessed_dbs && pos < start + status_vars_len; i++)
      {
        DBUG_EXECUTE_IF("query_log_event_mts_corrupt_db_names",
                        {
                          if (mts_accessed_dbs == 2)
                          {
                            DBUG_ASSERT(pos[sizeof("d?") - 1] == 0);
                            ((char*) pos)[sizeof("d?") - 1]= 'a';
                          }});
        strncpy(mts_accessed_db_names[i], (char*) pos,
                min<ulong>(NAME_LEN, start + status_vars_len - pos));
        mts_accessed_db_names[i][NAME_LEN - 1]= 0;
        pos+= 1 + strlen((const char*) pos);
      }
      if (i != mts_accessed_dbs || pos > start + status_vars_len)
        DBUG_VOID_RETURN;
      break;
    }
    default:
      /* That's why you must write status vars in growing order of code */
      DBUG_PRINT("info",("Query_log_event has unknown status vars (first has\
 code: %u), skipping the rest of them", (uint) *(pos-1)));
      pos= (const uchar*) end;                         // Break loop
    }
  }

  /**
    Layout for the data buffer is as follows
    +--------+-----------+------+------+---------+----+-------+
    | catlog | time_zone | user | host | db name | \0 | Query |
    +--------+-----------+------+------+---------+----+-------+

    To support the query cache we append the following buffer to the above
    +-------+----------------------------------------+-------+
    |db len | uninitiatlized space of size of db len | FLAGS |
    +-------+----------------------------------------+-------+

    The area of buffer starting from Query field all the way to the end belongs
    to the Query buffer and its structure is described in alloc_query() in
    sql_parse.cc
    */

#if !defined(MYSQL_CLIENT) && defined(HAVE_QUERY_CACHE)
  if (!(start= data_buf = (Log_event::Byte*) my_malloc(catalog_len + 1
                                                    +  time_zone_len + 1
                                                    +  user.length + 1
                                                    +  host.length + 1
                                                    +  data_len + 1
                                                    +  sizeof(size_t)//for db_len
                                                    +  db_len + 1
                                                    +  QUERY_CACHE_FLAGS_SIZE,
                                                       MYF(MY_WME))))
#else
  if (!(start= data_buf = (Log_event::Byte*) my_malloc(catalog_len + 1
                                                    +  time_zone_len + 1
                                                    +  user.length + 1
                                                    +  host.length + 1
                                                    +  data_len + 1,
                                                       MYF(MY_WME))))
#endif
      DBUG_VOID_RETURN;
  if (catalog_len)                                  // If catalog is given
  {
    /**
      @todo we should clean up and do only copy_str_and_move; it
      works for both cases.  Then we can remove the catalog_nz
      flag. /sven
    */
    if (likely(catalog_nz)) // true except if event comes from 5.0.0|1|2|3.
      copy_str_and_move(&catalog, &start, catalog_len);
    else
    {
      memcpy(start, catalog, catalog_len+1); // copy end 0
      catalog= (const char *)start;
      start+= catalog_len+1;
    }
  }
  if (time_zone_len)
    copy_str_and_move(&time_zone_str, &start, time_zone_len);

  if (user.length > 0)
    copy_str_and_move((const char **)&(user.str), &start, user.length);
  if (host.length > 0)
    copy_str_and_move((const char **)&(host.str), &start, host.length);

  /**
    if time_zone_len or catalog_len are 0, then time_zone and catalog
    are uninitialized at this point.  shouldn't they point to the
    zero-length null-terminated strings we allocated space for in the
    my_alloc call above? /sven
  */

  /* A 2nd variable part; this is common to all versions */ 
  memcpy((char*) start, end, data_len);          // Copy db and query
  start[data_len]= '\0';              // End query with \0 (For safetly)
  db= (char *)start;
  query= (char *)(start + db_len + 1);
  q_len= data_len - db_len -1;
  /**
    Append the db length at the end of the buffer. This will be used by
    Query_cache::send_result_to_client() in case the query cache is On.
   */
#if !defined(MYSQL_CLIENT) && defined(HAVE_QUERY_CACHE)
  size_t db_length= (size_t)db_len;
  memcpy(start + data_len + 1, &db_length, sizeof(size_t));
#endif
  DBUG_VOID_RETURN;
}


#ifdef MYSQL_CLIENT
/**
  Query_log_event::print().

  @todo
    print the catalog ??
*/
void Query_log_event::print_query_header(IO_CACHE* file,
					 PRINT_EVENT_INFO* print_event_info)
{
  // TODO: print the catalog ??
  char buff[48], *end;  // Enough for "SET TIMESTAMP=1305535348.123456"
  char quoted_id[1+ 2*FN_REFLEN+ 2];
  int quoted_len= 0;
  bool different_db= 1;
  uint32 tmp;

  if (!print_event_info->short_form)
  {
    print_header(file, print_event_info, FALSE);
    my_b_printf(file, "\t%s\tthread_id=%lu\texec_time=%lu\terror_code=%d\n",
                get_type_str(), (ulong) thread_id, (ulong) exec_time,
                error_code);
  }

  if ((flags & LOG_EVENT_SUPPRESS_USE_F))
  {
    if (!is_trans_keyword())
      print_event_info->db[0]= '\0';
  }
  else if (db)
  {
#ifdef MYSQL_SERVER
    quoted_len= my_strmov_quoted_identifier(this->thd, (char*)quoted_id, db, 0);
#else
    quoted_len= my_strmov_quoted_identifier((char*)quoted_id, db);
#endif
    quoted_id[quoted_len]= '\0';
    different_db= memcmp(print_event_info->db, db, db_len + 1);
    if (different_db)
      memcpy(print_event_info->db, db, db_len + 1);
    if (db[0] && different_db) 
      my_b_printf(file, "use %s%s\n", quoted_id, print_event_info->delimiter);
  }

  end=int10_to_str((long) when.tv_sec, strmov(buff,"SET TIMESTAMP="),10);
  if (when.tv_usec)
    end+= sprintf(end, ".%06d", (int) when.tv_usec);
  end= strmov(end, print_event_info->delimiter);
  *end++='\n';
  DBUG_ASSERT(end < buff + sizeof(buff));
  my_b_write(file, (uchar*) buff, (uint) (end-buff));
  if ((!print_event_info->thread_id_printed ||
       ((flags & LOG_EVENT_THREAD_SPECIFIC_F) &&
        thread_id != print_event_info->thread_id)))
  {
    // If --short-form, print deterministic value instead of pseudo_thread_id.
    my_b_printf(file,"SET @@session.pseudo_thread_id=%lu%s\n",
                short_form ? 999999999 : (ulong)thread_id,
                print_event_info->delimiter);
    print_event_info->thread_id= thread_id;
    print_event_info->thread_id_printed= 1;
  }

  /*
    If flags2_inited==0, this is an event from 3.23 or 4.0; nothing to
    print (remember we don't produce mixed relay logs so there cannot be
    5.0 events before that one so there is nothing to reset).
  */
  if (likely(flags2_inited)) /* likely as this will mainly read 5.0 logs */
  {
    /* tmp is a bitmask of bits which have changed. */
    if (likely(print_event_info->flags2_inited)) 
      /* All bits which have changed */
      tmp= (print_event_info->flags2) ^ flags2;
    else /* that's the first Query event we read */
    {
      print_event_info->flags2_inited= 1;
      tmp= ~((uint32)0); /* all bits have changed */
    }

    if (unlikely(tmp)) /* some bits have changed */
    {
      bool need_comma= 0;
      my_b_printf(file, "SET ");
      print_set_option(file, tmp, OPTION_NO_FOREIGN_KEY_CHECKS, ~flags2,
                       "@@session.foreign_key_checks", &need_comma);
      print_set_option(file, tmp, OPTION_AUTO_IS_NULL, flags2,
                       "@@session.sql_auto_is_null", &need_comma);
      print_set_option(file, tmp, OPTION_RELAXED_UNIQUE_CHECKS, ~flags2,
                       "@@session.unique_checks", &need_comma);
      print_set_option(file, tmp, OPTION_NOT_AUTOCOMMIT, ~flags2,
                       "@@session.autocommit", &need_comma);
      my_b_printf(file,"%s\n", print_event_info->delimiter);
      print_event_info->flags2= flags2;
    }
  }

  /*
    Now the session variables;
    it's more efficient to pass SQL_MODE as a number instead of a
    comma-separated list.
    FOREIGN_KEY_CHECKS, SQL_AUTO_IS_NULL, UNIQUE_CHECKS are session-only
    variables (they have no global version; they're not listed in
    sql_class.h), The tests below work for pure binlogs or pure relay
    logs. Won't work for mixed relay logs but we don't create mixed
    relay logs (that is, there is no relay log with a format change
    except within the 3 first events, which mysqlbinlog handles
    gracefully). So this code should always be good.
  */

  if (likely(sql_mode_inited) &&
      (unlikely(print_event_info->sql_mode != sql_mode ||
                !print_event_info->sql_mode_inited)))
  {
    my_b_printf(file,"SET @@session.sql_mode=%lu%s\n",
                (ulong)sql_mode, print_event_info->delimiter);
    print_event_info->sql_mode= sql_mode;
    print_event_info->sql_mode_inited= 1;
  }
  if (print_event_info->auto_increment_increment != auto_increment_increment ||
      print_event_info->auto_increment_offset != auto_increment_offset)
  {
    my_b_printf(file,"SET @@session.auto_increment_increment=%lu, @@session.auto_increment_offset=%lu%s\n",
                auto_increment_increment,auto_increment_offset,
                print_event_info->delimiter);
    print_event_info->auto_increment_increment= auto_increment_increment;
    print_event_info->auto_increment_offset=    auto_increment_offset;
  }

  /* TODO: print the catalog when we feature SET CATALOG */

  if (likely(charset_inited) &&
      (unlikely(!print_event_info->charset_inited ||
                memcmp(print_event_info->charset, charset, 6))))
  {
    char *charset_p= charset; // Avoid type-punning warning.
    CHARSET_INFO *cs_info= get_charset(uint2korr(charset_p), MYF(MY_WME));
    if (cs_info)
    {
      /* for mysql client */
      my_b_printf(file, "/*!\\C %s */%s\n",
                  cs_info->csname, print_event_info->delimiter);
    }
    my_b_printf(file,"SET "
                "@@session.character_set_client=%d,"
                "@@session.collation_connection=%d,"
                "@@session.collation_server=%d"
                "%s\n",
                uint2korr(charset_p),
                uint2korr(charset+2),
                uint2korr(charset+4),
                print_event_info->delimiter);
    memcpy(print_event_info->charset, charset, 6);
    print_event_info->charset_inited= 1;
  }
  if (time_zone_len)
  {
    if (memcmp(print_event_info->time_zone_str,
               time_zone_str, time_zone_len+1))
    {
      my_b_printf(file,"SET @@session.time_zone='%s'%s\n",
                  time_zone_str, print_event_info->delimiter);
      memcpy(print_event_info->time_zone_str, time_zone_str, time_zone_len+1);
    }
  }
  if (lc_time_names_number != print_event_info->lc_time_names_number)
  {
    my_b_printf(file, "SET @@session.lc_time_names=%d%s\n",
                lc_time_names_number, print_event_info->delimiter);
    print_event_info->lc_time_names_number= lc_time_names_number;
  }
  if (charset_database_number != print_event_info->charset_database_number)
  {
    if (charset_database_number)
      my_b_printf(file, "SET @@session.collation_database=%d%s\n",
                  charset_database_number, print_event_info->delimiter);
    else
      my_b_printf(file, "SET @@session.collation_database=DEFAULT%s\n",
                  print_event_info->delimiter);
    print_event_info->charset_database_number= charset_database_number;
  }
}


void Query_log_event::print(FILE* file, PRINT_EVENT_INFO* print_event_info)
{
  IO_CACHE *const head= &print_event_info->head_cache;

  /**
    reduce the size of io cache so that the write function is called
    for every call to my_b_write().
   */
  DBUG_EXECUTE_IF ("simulate_file_write_error",
                   {head->write_pos= head->write_end- 500;});
  print_query_header(head, print_event_info);
  my_b_write(head, (uchar*) query, q_len);
  my_b_printf(head, "\n%s\n", print_event_info->delimiter);
}
#endif /* MYSQL_CLIENT */

#if defined(HAVE_REPLICATION) && !defined(MYSQL_CLIENT)

/**
   Associating slave Worker thread to a subset of temporary tables
   belonging to db-partitions the event accesses.
   The pointer if all entries is cleaned.

   @param thd   THD instance pointer
*/
void Query_log_event::attach_temp_tables_worker(THD *thd)
{
  if (!is_mts_worker(thd) || (ends_group() || starts_group()))
    return;
  
  // in over max-db:s case just one special partition is locked
  int parts= ((mts_accessed_dbs == OVER_MAX_DBS_IN_EVENT_MTS) ?
              1 : mts_accessed_dbs);

  DBUG_ASSERT(!thd->temporary_tables);

  for (int i= 0; i < parts; i++)
  {
    mts_move_temp_tables_to_thd(thd,
                                mts_assigned_partitions[i]->temporary_tables);
    mts_assigned_partitions[i]->temporary_tables= NULL;
  }
}

/**
   Dissociating slave Worker thread from its thd->temporary_tables
   to possibly update the involved entries of db-to-worker hash
   with new values of temporary_tables.

   @param thd   THD instance pointer
*/
void Query_log_event::detach_temp_tables_worker(THD *thd)
{
  if (!is_mts_worker(thd))
    return;

  int parts= ((mts_accessed_dbs == OVER_MAX_DBS_IN_EVENT_MTS) ?
              1 : mts_accessed_dbs);
  /*
    todo: optimize for a case of 

    a. one db
       Only detaching temporary_tables from thd to entry would require
       instead of the double-loop below.

    b. unchanged thd->temporary_tables. 
       In such case the involved entries would continue to hold the
       unmodified lists provided that the attach_ method does not
       destroy references to them.
  */
  for (int i= 0; i < parts; i++)
  {
    mts_assigned_partitions[i]->temporary_tables= NULL;
  }

  for (TABLE *table= thd->temporary_tables; table;)
  {
    int i;
    char *db_name= NULL;

    // find which entry to go
    for (i= 0; i < parts; i++)
    {
      db_name= mts_accessed_db_names[i];

      if (!strlen(db_name))
        break;

      // Only default database is rewritten.
      if (!rpl_filter->is_rewrite_empty() && !strcmp(get_db(), db_name))
      {
        size_t dummy_len;
        const char *db_filtered= rpl_filter->get_rewrite_db(db_name, &dummy_len);
        // db_name != db_filtered means that db_name is rewritten.
        if (strcmp(db_name, db_filtered))
          db_name= (char*)db_filtered;
      }

      if (strcmp(table->s->db.str, db_name) < 0)
        continue;
      else
      {
        // When rewrite db rules are used we can not rely on
        // mts_accessed_db_names elements order.
        if (!rpl_filter->is_rewrite_empty() &&
            strcmp(table->s->db.str, db_name))
          continue;
        else
          break;
      }
    }

    DBUG_ASSERT(db_name && (
                !strcmp(table->s->db.str, db_name) ||
                !strlen(db_name))
                );
    DBUG_ASSERT(i < mts_accessed_dbs);

    // table pointer is shifted inside the function
    table= mts_move_temp_table_to_entry(table, thd, mts_assigned_partitions[i]);
  }

  DBUG_ASSERT(!thd->temporary_tables);
#ifndef DBUG_OFF
  for (int i= 0; i < parts; i++)
  {
    DBUG_ASSERT(!mts_assigned_partitions[i]->temporary_tables ||
                !mts_assigned_partitions[i]->temporary_tables->prev);
  }
#endif
}

/*
  Query_log_event::do_apply_event()
*/
int Query_log_event::do_apply_event(Relay_log_info const *rli)
{
  return do_apply_event(rli, query, q_len);
}

/*
  is_silent_error

  Return true if the thread has an error which should be
  handled silently
*/
  
static bool is_silent_error(THD* thd)
{
  DBUG_ENTER("is_silent_error");
  Diagnostics_area::Sql_condition_iterator it=
    thd->get_stmt_da()->sql_conditions();
  const Sql_condition *err;
  while ((err= it++))
  {
    DBUG_PRINT("info", ("has condition %d %s", err->get_sql_errno(),
                        err->get_message_text()));
    switch (err->get_sql_errno())
    {
    case ER_SLAVE_SILENT_RETRY_TRANSACTION:
    {
      DBUG_RETURN(true);
    }
    default:
      break;
    }
  }
  DBUG_RETURN(false);
}

/**
  @todo
  Compare the values of "affected rows" around here. Something
  like:
  @code
     if ((uint32) affected_in_event != (uint32) affected_on_slave)
     {
     sql_print_error("Slave: did not get the expected number of affected \
     rows running query from master - expected %d, got %d (this numbers \
     should have matched modulo 4294967296).", 0, ...);
     thd->query_error = 1;
     }
  @endcode
  We may also want an option to tell the slave to ignore "affected"
  mismatch. This mismatch could be implemented with a new ER_ code, and
  to ignore it you would use --slave-skip-errors...
*/
int Query_log_event::do_apply_event(Relay_log_info const *rli,
                                      const char *query_arg, uint32 q_len_arg)
{
  char* query_buf;
  int query_buf_len;
  int expected_error,actual_error= 0;
  HA_CREATE_INFO db_options;
  DBUG_ENTER("Query_log_event::do_apply_event");

  /*
    We must allocate some extra memory for query cache
    The query buffer layout is:
       buffer :==
         <statement>   The input statement(s)
         '\0'          Terminating null char  (1 byte)
         <length>      Length of following current database name (size_t)
         <db_name>     Name of current database
         <flags>       Flags struct
  */
  query_buf_len = q_len_arg + 1 + sizeof(size_t) + thd->db_length
                  + QUERY_CACHE_FLAGS_SIZE + 1;
  if ((query_buf= (char *) thd->alloc(query_buf_len)))
  {
    memcpy(query_buf, query_arg, q_len_arg);
    query_buf[q_len_arg]= 0;
    memcpy(query_buf+q_len_arg+1, (char *) &thd->db_length, sizeof(size_t));
  }
  else
    goto end;

  /*
    Colleagues: please never free(thd->catalog) in MySQL. This would
    lead to bugs as here thd->catalog is a part of an alloced block,
    not an entire alloced block (see
    Query_log_event::do_apply_event()). Same for thd->db.  Thank
    you.
  */
  thd->catalog= catalog_len ? (char *) catalog : (char *)"";
  set_thd_db(thd, db, db_len);

  /*
    Setting the character set and collation of the current database thd->db.
   */
  load_db_opt_by_name(thd, thd->db, &db_options);
  if (db_options.default_table_charset)
    thd->db_charset= db_options.default_table_charset;
  thd->variables.auto_increment_increment= auto_increment_increment;
  thd->variables.auto_increment_offset=    auto_increment_offset;

  /*
    InnoDB internally stores the master log position it has executed so far,
    i.e. the position just after the COMMIT event.
    When InnoDB will want to store, the positions in rli won't have
    been updated yet, so group_master_log_* will point to old BEGIN
    and event_master_log* will point to the beginning of current COMMIT.
    But log_pos of the COMMIT Query event is what we want, i.e. the pos of the
    END of the current log event (COMMIT). We save it in rli so that InnoDB can
    access it.
  */
  const_cast<Relay_log_info*>(rli)->set_future_group_master_log_pos(log_pos);
  DBUG_PRINT("info", ("log_pos: %lu", (ulong) log_pos));

  /*
    todo: such cleanup should not be specific to Query event and therefore
          is preferable at a common with other event pre-execution point
  */
  clear_all_errors(thd, const_cast<Relay_log_info*>(rli));
  if (strcmp("COMMIT", query) == 0 && rli->tables_to_lock != NULL)
  {
    /*
      Cleaning-up the last statement context:
      the terminal event of the current statement flagged with
      STMT_END_F got filtered out in ndb circular replication.
    */
    int error;
    char llbuff[22];
    if ((error= rows_event_stmt_cleanup(const_cast<Relay_log_info*>(rli), thd)))
    {
      const_cast<Relay_log_info*>(rli)->report(ERROR_LEVEL, error,
                  "Error in cleaning up after an event preceeding the commit; "
                  "the group log file/position: %s %s",
                  const_cast<Relay_log_info*>(rli)->get_group_master_log_name(),
                  llstr(const_cast<Relay_log_info*>(rli)->get_group_master_log_pos(),
                        llbuff));
    }
    /*
      Executing a part of rli->stmt_done() logics that does not deal
      with group position change. The part is redundant now but is 
      future-change-proof addon, e.g if COMMIT handling will start checking
      invariants like IN_STMT flag must be off at committing the transaction.
    */
    const_cast<Relay_log_info*>(rli)->inc_event_relay_log_pos();
    const_cast<Relay_log_info*>(rli)->clear_flag(Relay_log_info::IN_STMT);
  }
  else
  {
    const_cast<Relay_log_info*>(rli)->slave_close_thread_tables(thd);
  }

  /*
    Note:   We do not need to execute reset_one_shot_variables() if this
            db_ok() test fails.
    Reason: The db stored in binlog events is the same for SET and for
            its companion query.  If the SET is ignored because of
            db_ok(), the companion query will also be ignored, and if
            the companion query is ignored in the db_ok() test of
            ::do_apply_event(), then the companion SET also have so
            we don't need to reset_one_shot_variables().
  */
  {
    thd->set_time(&when);

    thd->set_query_and_id((char*) query_buf, q_len_arg,
                          thd->charset(), next_query_id());
 
    thd->variables.pseudo_thread_id= thread_id;		// for temp tables
    attach_temp_tables_worker(thd);
    DBUG_PRINT("query",("%s", thd->query()));

    if (ignored_error_code((expected_error= error_code)) ||
	!unexpected_error_code(expected_error))
    {
      if (flags2_inited)
        /*
          all bits of thd->variables.option_bits which are 1 in OPTIONS_WRITTEN_TO_BIN_LOG
          must take their value from flags2.
        */
        thd->variables.option_bits= flags2|(thd->variables.option_bits & ~OPTIONS_WRITTEN_TO_BIN_LOG);
      /*
        else, we are in a 3.23/4.0 binlog; we previously received a
        Rotate_log_event which reset thd->variables.option_bits and sql_mode etc, so
        nothing to do.
      */
      /*
        We do not replicate MODE_NO_DIR_IN_CREATE. That is, if the master is a
        slave which runs with SQL_MODE=MODE_NO_DIR_IN_CREATE, this should not
        force us to ignore the dir too. Imagine you are a ring of machines, and
        one has a disk problem so that you temporarily need
        MODE_NO_DIR_IN_CREATE on this machine; you don't want it to propagate
        elsewhere (you don't want all slaves to start ignoring the dirs).
      */
      if (sql_mode_inited)
        thd->variables.sql_mode=
          (sql_mode_t) ((thd->variables.sql_mode & MODE_NO_DIR_IN_CREATE) |
                       (sql_mode & ~(ulonglong) MODE_NO_DIR_IN_CREATE));
      if (charset_inited)
      {
        if (rli->cached_charset_compare(charset))
        {
          char *charset_p= charset; // Avoid type-punning warning.
          /* Verify that we support the charsets found in the event. */
          if (!(thd->variables.character_set_client=
                get_charset(uint2korr(charset_p), MYF(MY_WME))) ||
              !(thd->variables.collation_connection=
                get_charset(uint2korr(charset+2), MYF(MY_WME))) ||
              !(thd->variables.collation_server=
                get_charset(uint2korr(charset+4), MYF(MY_WME))))
          {
            /*
              We updated the thd->variables with nonsensical values (0). Let's
              set them to something safe (i.e. which avoids crash), and we'll
              stop with EE_UNKNOWN_CHARSET in compare_errors (unless set to
              ignore this error).
            */
            set_slave_thread_default_charset(thd, rli);
            goto compare_errors;
          }
          thd->update_charset(); // for the charset change to take effect
          /*
            Reset thd->query_string.cs to the newly set value.
            Note, there is a small flaw here. For a very short time frame
            if the new charset is different from the old charset and
            if another thread executes "SHOW PROCESSLIST" after
            the above thd->set_query_and_id() and before this thd->set_query(),
            and if the current query has some non-ASCII characters,
            the another thread may see some '?' marks in the PROCESSLIST
            result. This should be acceptable now. This is a reminder
            to fix this if any refactoring happens here sometime.
          */
          thd->set_query((char*) query_buf, q_len_arg, thd->charset());
        }
      }
      if (time_zone_len)
      {
        String tmp(time_zone_str, time_zone_len, &my_charset_bin);
        if (!(thd->variables.time_zone= my_tz_find(thd, &tmp)))
        {
          my_error(ER_UNKNOWN_TIME_ZONE, MYF(0), tmp.c_ptr());
          thd->variables.time_zone= global_system_variables.time_zone;
          goto compare_errors;
        }
      }
      if (lc_time_names_number)
      {
        if (!(thd->variables.lc_time_names=
              my_locale_by_number(lc_time_names_number)))
        {
          my_printf_error(ER_UNKNOWN_ERROR,
                      "Unknown locale: '%d'", MYF(0), lc_time_names_number);
          thd->variables.lc_time_names= &my_locale_en_US;
          goto compare_errors;
        }
      }
      else
        thd->variables.lc_time_names= &my_locale_en_US;
      if (charset_database_number)
      {
        CHARSET_INFO *cs;
        if (!(cs= get_charset(charset_database_number, MYF(0))))
        {
          char buf[20];
          int10_to_str((int) charset_database_number, buf, -10);
          my_error(ER_UNKNOWN_COLLATION, MYF(0), buf);
          goto compare_errors;
        }
        thd->variables.collation_database= cs;
      }
      else
        thd->variables.collation_database= thd->db_charset;
      
      thd->table_map_for_update= (table_map)table_map_for_update;
      thd->set_invoker(&user, &host);
      /*
        Flag if we need to rollback the statement transaction on
        slave if it by chance succeeds.
        If we expected a non-zero error code and get nothing and,
        it is a concurrency issue or ignorable issue, effects
        of the statement should be rolled back.
      */
      if (expected_error &&
          (ignored_error_code(expected_error) ||
           concurrency_error_code(expected_error)))
      {
        thd->variables.option_bits|= OPTION_MASTER_SQL_ERROR;
      }
      /* Execute the query (note that we bypass dispatch_command()) */
      Parser_state parser_state;
      if (!parser_state.init(thd, thd->query(), thd->query_length()))
      {
        DBUG_ASSERT(thd->m_digest == NULL);
        thd->m_digest= & thd->m_digest_state;
        DBUG_ASSERT(thd->m_statement_psi == NULL);
        thd->m_statement_psi= MYSQL_START_STATEMENT(&thd->m_statement_state,
                                                    stmt_info_rpl.m_key,
                                                    thd->db, thd->db_length,
                                                    thd->charset());
        THD_STAGE_INFO(thd, stage_init);
        MYSQL_SET_STATEMENT_TEXT(thd->m_statement_psi, thd->query(), thd->query_length());
        if (thd->m_digest != NULL)
          thd->m_digest->reset(thd->m_token_array, max_digest_length);

        mysql_parse(thd, thd->query(), thd->query_length(), &parser_state);
        /* Finalize server status flags after executing a statement. */
        thd->update_server_status();
        log_slow_statement(thd);
      }

      thd->variables.option_bits&= ~OPTION_MASTER_SQL_ERROR;

      /*
        Resetting the enable_slow_log thd variable.

        We need to reset it back to the opt_log_slow_slave_statements
        value after the statement execution (and slow logging
        is done). It might have changed if the statement was an
        admin statement (in which case, down in mysql_parse execution
        thd->enable_slow_log is set to the value of
        opt_log_slow_admin_statements).
      */
      thd->enable_slow_log= TRUE;
    }
    else
    {
      /*
        The query got a really bad error on the master (thread killed etc),
        which could be inconsistent. Parse it to test the table names: if the
        replicate-*-do|ignore-table rules say "this query must be ignored" then
        we exit gracefully; otherwise we warn about the bad error and tell DBA
        to check/fix it.
      */
      if (mysql_test_parse_for_slave(thd, thd->query(), thd->query_length()))
        clear_all_errors(thd, const_cast<Relay_log_info*>(rli)); /* Can ignore query */
      else
      {
        rli->report(ERROR_LEVEL, expected_error, 
                          "\
Query partially completed on the master (error on master: %d) \
and was aborted. There is a chance that your master is inconsistent at this \
point. If you are sure that your master is ok, run this query manually on the \
slave and then restart the slave with SET GLOBAL SQL_SLAVE_SKIP_COUNTER=1; \
START SLAVE; . Query: '%s'", expected_error, thd->query());
        thd->is_slave_error= 1;
      }
      goto end;
    }

    /* If the query was not ignored, it is printed to the general log */
    if (!thd->is_error() || thd->get_stmt_da()->sql_errno() != ER_SLAVE_IGNORED_TABLE)
    {
      /* log the rewritten query if the query was rewritten 
         and the option to log raw was not set.
        
         There is an assumption here. We assume that query log
         events can never have multi-statement queries, thus the
         parsed statement is the same as the raw one.
       */
      if (opt_log_raw || thd->rewritten_query.length() == 0)
        general_log_write(thd, COM_QUERY, thd->query(), thd->query_length());
      else
        general_log_write(thd, COM_QUERY, thd->rewritten_query.c_ptr_safe(), 
                                          thd->rewritten_query.length());
    }

compare_errors:
    /*
      In the slave thread, we may sometimes execute some DROP / * 40005
      TEMPORARY * / TABLE that come from parts of binlogs (likely if we
      use RESET SLAVE or CHANGE MASTER TO), while the temporary table
      has already been dropped. To ignore such irrelevant "table does
      not exist errors", we silently clear the error if TEMPORARY was used.
    */
    if (thd->lex->sql_command == SQLCOM_DROP_TABLE && thd->lex->drop_temporary &&
        thd->is_error() && thd->get_stmt_da()->sql_errno() == ER_BAD_TABLE_ERROR &&
        !expected_error)
      thd->get_stmt_da()->reset_diagnostics_area();
    /*
      If we expected a non-zero error code, and we don't get the same error
      code, and it should be ignored or is related to a concurrency issue.
    */
    actual_error= thd->is_error() ? thd->get_stmt_da()->sql_errno() : 0;
    DBUG_PRINT("info",("expected_error: %d  sql_errno: %d",
                       expected_error, actual_error));

    if ((expected_error && expected_error != actual_error &&
         !concurrency_error_code(expected_error)) &&
        !ignored_error_code(actual_error) &&
        !ignored_error_code(expected_error))
    {
      rli->report(ERROR_LEVEL, 0,
                      "\
Query caused different errors on master and slave.     \
Error on master: message (format)='%s' error code=%d ; \
Error on slave: actual message='%s', error code=%d. \
Default database: '%s'. Query: '%s'",
                      ER_SAFE(expected_error),
                      expected_error,
                      actual_error ? thd->get_stmt_da()->message() : "no error",
                      actual_error,
                      print_slave_db_safe(db), query_arg);
      thd->is_slave_error= 1;
    }
    /*
      If we get the same error code as expected and it is not a concurrency
      issue, or should be ignored.
    */
    else if ((expected_error == actual_error &&
              !concurrency_error_code(expected_error)) ||
             ignored_error_code(actual_error))
    {
      DBUG_PRINT("info",("error ignored"));
      if (actual_error && log_warnings > 1 && ignored_error_code(actual_error))
      {
        if (actual_error == ER_SLAVE_IGNORED_TABLE)
        {
          if (!slave_ignored_err_throttle.log(thd))
            rli->report(WARNING_LEVEL, actual_error,
                        "Could not execute %s event. Detailed error: %s;"
                        " Error log throttle is enabled. This error will not be"
                        " displayed for next %lu secs. It will be suppressed",
                        get_type_str(), thd->get_stmt_da()->message(),
                        (window_size / 1000000));
        }
        else
          rli->report(WARNING_LEVEL, actual_error,
                      "Could not execute %s event. Detailed error: %s;",
                      get_type_str(), thd->get_stmt_da()->message());
      }
      clear_all_errors(thd, const_cast<Relay_log_info*>(rli));
      thd->killed= THD::NOT_KILLED;
    }
    /*
      Other cases: mostly we expected no error and get one.
    */
    else if (thd->is_slave_error || thd->is_fatal_error)
    {
      if (!is_silent_error(thd))
      {
        rli->report(ERROR_LEVEL, actual_error,
                    "Error '%s' on query. Default database: '%s'. Query: '%s'",
                    (actual_error ? thd->get_stmt_da()->message() :
                     "unexpected success or fatal error"),
                    print_slave_db_safe(thd->db), query_arg);
      }
      thd->is_slave_error= 1;
    }

    /*
      TODO: compare the values of "affected rows" around here. Something
      like:
      if ((uint32) affected_in_event != (uint32) affected_on_slave)
      {
      sql_print_error("Slave: did not get the expected number of affected \
      rows running query from master - expected %d, got %d (this numbers \
      should have matched modulo 4294967296).", 0, ...);
      thd->is_slave_error = 1;
      }
      We may also want an option to tell the slave to ignore "affected"
      mismatch. This mismatch could be implemented with a new ER_ code, and
      to ignore it you would use --slave-skip-errors...

      To do the comparison we need to know the value of "affected" which the
      above mysql_parse() computed. And we need to know the value of
      "affected" in the master's binlog. Both will be implemented later. The
      important thing is that we now have the format ready to log the values
      of "affected" in the binlog. So we can release 5.0.0 before effectively
      logging "affected" and effectively comparing it.
    */
  } /* End of if (db_ok(... */

  {
    /**
      The following failure injecion works in cooperation with tests
      setting @@global.debug= 'd,stop_slave_middle_group'.
      The sql thread receives the killed status and will proceed
      to shutdown trying to finish incomplete events group.
    */

    // TODO: address the middle-group killing in MTS case

    DBUG_EXECUTE_IF("stop_slave_middle_group",
                    if (strcmp("COMMIT", query) != 0 &&
                        strcmp("BEGIN", query) != 0)
                    {
                      if (thd->transaction.all.cannot_safely_rollback())
                        const_cast<Relay_log_info*>(rli)->abort_slave= 1;
                    };);
  }

end:

  if (thd->temporary_tables)
    detach_temp_tables_worker(thd);
  /*
    Probably we have set thd->query, thd->db, thd->catalog to point to places
    in the data_buf of this event. Now the event is going to be deleted
    probably, so data_buf will be freed, so the thd->... listed above will be
    pointers to freed memory.
    So we must set them to 0, so that those bad pointers values are not later
    used. Note that "cleanup" queries like automatic DROP TEMPORARY TABLE
    don't suffer from these assignments to 0 as DROP TEMPORARY
    TABLE uses the db.table syntax.
  */
  thd->catalog= 0;
  thd->set_db(NULL, 0);                 /* will free the current database */
  thd->reset_query();
  thd->lex->sql_command= SQLCOM_END;
  DBUG_PRINT("info", ("end: query= 0"));

  /* Mark the statement completed. */
  MYSQL_END_STATEMENT(thd->m_statement_psi, thd->get_stmt_da());
  thd->m_statement_psi= NULL;
  thd->m_digest= NULL;

  /*
    As a disk space optimization, future masters will not log an event for
    LAST_INSERT_ID() if that function returned 0 (and thus they will be able
    to replace the THD::stmt_depends_on_first_successful_insert_id_in_prev_stmt
    variable by (THD->first_successful_insert_id_in_prev_stmt > 0) ; with the
    resetting below we are ready to support that.
  */
  thd->first_successful_insert_id_in_prev_stmt_for_binlog= 0;
  thd->first_successful_insert_id_in_prev_stmt= 0;
  thd->stmt_depends_on_first_successful_insert_id_in_prev_stmt= 0;
  free_root(thd->mem_root,MYF(MY_KEEP_PREALLOC));
  DBUG_RETURN(thd->is_slave_error);
}

int Query_log_event::do_update_pos(Relay_log_info *rli)
{
  /*
    Note that we will not increment group* positions if we are just
    after a SET ONE_SHOT, because SET ONE_SHOT should not be separated
    from its following updating query.
  */
  int ret= 0;
  if (thd->one_shot_set)
  {
    rli->inc_event_relay_log_pos();
  }
  else
    ret= Log_event::do_update_pos(rli);

  DBUG_EXECUTE_IF("crash_after_commit_and_update_pos",
       if (!strcmp("COMMIT", query))
       {
         sql_print_information("Crashing crash_after_commit_and_update_pos.");
         rli->flush_info(true);
         ha_flush_logs(0); 
         DBUG_SUICIDE();
       }
  );
  
  return ret;
}


Log_event::enum_skip_reason
Query_log_event::do_shall_skip(Relay_log_info *rli)
{
  DBUG_ENTER("Query_log_event::do_shall_skip");
  DBUG_PRINT("debug", ("query: %s; q_len: %d", query, q_len));
  DBUG_ASSERT(query && q_len > 0);

  if (rli->slave_skip_counter > 0)
  {
    if (strcmp("BEGIN", query) == 0)
    {
      thd->variables.option_bits|= OPTION_BEGIN;
      DBUG_RETURN(Log_event::continue_group(rli));
    }

    if (strcmp("COMMIT", query) == 0 || strcmp("ROLLBACK", query) == 0)
    {
      thd->variables.option_bits&= ~OPTION_BEGIN;
      DBUG_RETURN(Log_event::EVENT_SKIP_COUNT);
    }
  }
  DBUG_RETURN(Log_event::do_shall_skip(rli));
}

#endif


/**************************************************************************
	Start_log_event_v3 methods
**************************************************************************/

#ifndef MYSQL_CLIENT
Start_log_event_v3::Start_log_event_v3()
  :Log_event(), created(0), binlog_version(BINLOG_VERSION),
   dont_set_created(0)
{
  memcpy(server_version, ::server_version, ST_SERVER_VER_LEN);
}
#endif

/*
  Start_log_event_v3::pack_info()
*/

#if defined(HAVE_REPLICATION) && !defined(MYSQL_CLIENT)
int Start_log_event_v3::pack_info(Protocol *protocol)
{
  char buf[12 + ST_SERVER_VER_LEN + 14 + 22], *pos;
  pos= strmov(buf, "Server ver: ");
  pos= strmov(pos, server_version);
  pos= strmov(pos, ", Binlog ver: ");
  pos= int10_to_str(binlog_version, pos, 10);
  protocol->store(buf, (uint) (pos-buf), &my_charset_bin);
  return 0;
}
#endif


/*
  Start_log_event_v3::print()
*/

#ifdef MYSQL_CLIENT
void Start_log_event_v3::print(FILE* file, PRINT_EVENT_INFO* print_event_info)
{
  DBUG_ENTER("Start_log_event_v3::print");

  IO_CACHE *const head= &print_event_info->head_cache;

  if (!print_event_info->short_form)
  {
    print_header(head, print_event_info, FALSE);
    my_b_printf(head, "\tStart: binlog v %d, server v %s created ",
                binlog_version, server_version);
    print_timestamp(head, NULL);
    if (created)
      my_b_printf(head," at startup");
    my_b_printf(head, "\n");
    if (flags & LOG_EVENT_BINLOG_IN_USE_F)
      my_b_printf(head, "# Warning: this binlog is either in use or was not "
                  "closed properly.\n");
  }
  if (!is_artificial_event() && created)
  {
#ifdef WHEN_WE_HAVE_THE_RESET_CONNECTION_SQL_COMMAND
    /*
      This is for mysqlbinlog: like in replication, we want to delete the stale
      tmp files left by an unclean shutdown of mysqld (temporary tables)
      and rollback unfinished transaction.
      Probably this can be done with RESET CONNECTION (syntax to be defined).
    */
    my_b_printf(head,"RESET CONNECTION%s\n", print_event_info->delimiter);
#else
    my_b_printf(head,"ROLLBACK%s\n", print_event_info->delimiter);
    if (print_event_info->is_gtid_next_set)
      print_event_info->is_gtid_next_valid= false;
#endif
  }
  // set gtid_next=automatic if we have previously set it to uuid:number
  if (!print_event_info->is_gtid_next_valid)
  {
    my_b_printf(head, "%sAUTOMATIC'%s\n",
                Gtid_log_event::SET_STRING_PREFIX,
                print_event_info->delimiter);
    print_event_info->is_gtid_next_set= false;
    print_event_info->is_gtid_next_valid= true;
  }
  if (temp_buf &&
      print_event_info->base64_output_mode != BASE64_OUTPUT_NEVER &&
      !print_event_info->short_form)
  {
    if (print_event_info->base64_output_mode != BASE64_OUTPUT_DECODE_ROWS)
      my_b_printf(head, "BINLOG '\n");
    print_base64(head, print_event_info, FALSE);
    print_event_info->printed_fd_event= TRUE;
  }
  DBUG_VOID_RETURN;
}
#endif /* MYSQL_CLIENT */

/*
  Start_log_event_v3::Start_log_event_v3()
*/

Start_log_event_v3::Start_log_event_v3(const char* buf, uint event_len,
                                       const Format_description_log_event
                                       *description_event)
  :Log_event(buf, description_event), binlog_version(BINLOG_VERSION)
{
  if (event_len < (uint)description_event->common_header_len +
      ST_COMMON_HEADER_LEN_OFFSET)
  {
    server_version[0]= 0;
    return;
  }
  buf+= description_event->common_header_len;
  binlog_version= uint2korr(buf+ST_BINLOG_VER_OFFSET);
  memcpy(server_version, buf+ST_SERVER_VER_OFFSET,
	 ST_SERVER_VER_LEN);
  // prevent overrun if log is corrupted on disk
  server_version[ST_SERVER_VER_LEN-1]= 0;
  created= uint4korr(buf+ST_CREATED_OFFSET);
  dont_set_created= 1;
}


/*
  Start_log_event_v3::write()
*/

#ifndef MYSQL_CLIENT
bool Start_log_event_v3::write(IO_CACHE* file)
{
  char buff[START_V3_HEADER_LEN];
  int2store(buff + ST_BINLOG_VER_OFFSET,binlog_version);
  memcpy(buff + ST_SERVER_VER_OFFSET,server_version,ST_SERVER_VER_LEN);
  if (!dont_set_created)
    created= get_time();
  int4store(buff + ST_CREATED_OFFSET,created);
  return (write_header(file, sizeof(buff)) ||
          wrapper_my_b_safe_write(file, (uchar*) buff, sizeof(buff)) ||
	  write_footer(file));
}
#endif


#if defined(HAVE_REPLICATION) && !defined(MYSQL_CLIENT)

/**
  Start_log_event_v3::do_apply_event() .
  The master started

    IMPLEMENTATION
    - To handle the case where the master died without having time to write
    DROP TEMPORARY TABLE, DO RELEASE_LOCK (prepared statements' deletion is
    TODO), we clean up all temporary tables that we got, if we are sure we
    can (see below).

  @todo
    - Remove all active user locks.
    Guilhem 2003-06: this is true but not urgent: the worst it can cause is
    the use of a bit of memory for a user lock which will not be used
    anymore. If the user lock is later used, the old one will be released. In
    other words, no deadlock problem.
*/

int Start_log_event_v3::do_apply_event(Relay_log_info const *rli)
{
  DBUG_ENTER("Start_log_event_v3::do_apply_event");
  int error= 0;
  switch (binlog_version)
  {
  case 3:
  case 4:
    /*
      This can either be 4.x (then a Start_log_event_v3 is only at master
      startup so we are sure the master has restarted and cleared his temp
      tables; the event always has 'created'>0) or 5.0 (then we have to test
      'created').
    */
    if (created)
    {
      error= close_temporary_tables(thd);
      cleanup_load_tmpdir();
    }
    else
    {
      /*
        Set all temporary tables thread references to the current thread
        as they may point to the "old" SQL slave thread in case of its
        restart.
      */
      TABLE *table;
      for (table= thd->temporary_tables; table; table= table->next)
        table->in_use= thd;
    }
    break;

    /*
       Now the older formats; in that case load_tmpdir is cleaned up by the I/O
       thread.
    */
  case 1:
    if (strncmp(rli->get_rli_description_event()->server_version,
                "3.23.57",7) >= 0 && created)
    {
      /*
        Can distinguish, based on the value of 'created': this event was
        generated at master startup.
      */
      error= close_temporary_tables(thd);
    }
    /*
      Otherwise, can't distinguish a Start_log_event generated at
      master startup and one generated by master FLUSH LOGS, so cannot
      be sure temp tables have to be dropped. So do nothing.
    */
    break;
  default:
    /* this case is impossible */
    DBUG_RETURN(1);
  }
  DBUG_RETURN(error);
}
#endif /* defined(HAVE_REPLICATION) && !defined(MYSQL_CLIENT) */

/***************************************************************************
       Format_description_log_event methods
****************************************************************************/

/**
  Format_description_log_event 1st ctor.

    Ctor. Can be used to create the event to write to the binary log (when the
    server starts or when FLUSH LOGS), or to create artificial events to parse
    binlogs from MySQL 3.23 or 4.x.
    When in a client, only the 2nd use is possible.

  @param binlog_version         the binlog version for which we want to build
                                an event. Can be 1 (=MySQL 3.23), 3 (=4.0.x
                                x>=2 and 4.1) or 4 (MySQL 5.0). Note that the
                                old 4.0 (binlog version 2) is not supported;
                                it should not be used for replication with
                                5.0.
  @param server_ver             a string containing the server version.
*/

Format_description_log_event::
Format_description_log_event(uint8 binlog_ver, const char* server_ver)
  :Start_log_event_v3(), event_type_permutation(0)
{
  binlog_version= binlog_ver;
  switch (binlog_ver) {
  case 4: /* MySQL 5.0 */
    memcpy(server_version, ::server_version, ST_SERVER_VER_LEN);
    DBUG_EXECUTE_IF("pretend_version_50034_in_binlog",
                    strmov(server_version, "5.0.34"););
    common_header_len= LOG_EVENT_HEADER_LEN;
    number_of_event_types= LOG_EVENT_TYPES;
    /* we'll catch my_malloc() error in is_valid() */
    post_header_len=(uint8*) my_malloc(number_of_event_types*sizeof(uint8)
                                       + BINLOG_CHECKSUM_ALG_DESC_LEN,
                                       MYF(0));
    /*
      This long list of assignments is not beautiful, but I see no way to
      make it nicer, as the right members are #defines, not array members, so
      it's impossible to write a loop.
    */
    if (post_header_len)
    {
#ifndef DBUG_OFF
      // Allows us to sanity-check that all events initialized their
      // events (see the end of this 'if' block).
      memset(post_header_len, 255, number_of_event_types*sizeof(uint8));
#endif

      /* Note: all event types must explicitly fill in their lengths here. */
      post_header_len[START_EVENT_V3-1]= START_V3_HEADER_LEN;
      post_header_len[QUERY_EVENT-1]= QUERY_HEADER_LEN;
      post_header_len[STOP_EVENT-1]= STOP_HEADER_LEN;
      post_header_len[ROTATE_EVENT-1]= ROTATE_HEADER_LEN;
      post_header_len[INTVAR_EVENT-1]= INTVAR_HEADER_LEN;
      post_header_len[LOAD_EVENT-1]= LOAD_HEADER_LEN;
      post_header_len[SLAVE_EVENT-1]= 0;   /* Unused because the code for Slave log event was removed. (15th Oct. 2010) */
      post_header_len[CREATE_FILE_EVENT-1]= CREATE_FILE_HEADER_LEN;
      post_header_len[APPEND_BLOCK_EVENT-1]= APPEND_BLOCK_HEADER_LEN;
      post_header_len[EXEC_LOAD_EVENT-1]= EXEC_LOAD_HEADER_LEN;
      post_header_len[DELETE_FILE_EVENT-1]= DELETE_FILE_HEADER_LEN;
      post_header_len[NEW_LOAD_EVENT-1]= NEW_LOAD_HEADER_LEN;
      post_header_len[RAND_EVENT-1]= RAND_HEADER_LEN;
      post_header_len[USER_VAR_EVENT-1]= USER_VAR_HEADER_LEN;
      post_header_len[FORMAT_DESCRIPTION_EVENT-1]= FORMAT_DESCRIPTION_HEADER_LEN;
      post_header_len[XID_EVENT-1]= XID_HEADER_LEN;
      post_header_len[BEGIN_LOAD_QUERY_EVENT-1]= BEGIN_LOAD_QUERY_HEADER_LEN;
      post_header_len[EXECUTE_LOAD_QUERY_EVENT-1]= EXECUTE_LOAD_QUERY_HEADER_LEN;
      /*
        The PRE_GA events are never be written to any binlog, but
        their lengths are included in Format_description_log_event.
        Hence, we need to be assign some value here, to avoid reading
        uninitialized memory when the array is written to disk.
      */
      post_header_len[PRE_GA_WRITE_ROWS_EVENT-1] = 0;
      post_header_len[PRE_GA_UPDATE_ROWS_EVENT-1] = 0;
      post_header_len[PRE_GA_DELETE_ROWS_EVENT-1] = 0;

      post_header_len[TABLE_MAP_EVENT-1]=       TABLE_MAP_HEADER_LEN;
      post_header_len[WRITE_ROWS_EVENT_V1-1]=   ROWS_HEADER_LEN_V1;
      post_header_len[UPDATE_ROWS_EVENT_V1-1]=  ROWS_HEADER_LEN_V1;
      post_header_len[DELETE_ROWS_EVENT_V1-1]=  ROWS_HEADER_LEN_V1;
      /*
        We here have the possibility to simulate a master of before we changed
        the table map id to be stored in 6 bytes: when it was stored in 4
        bytes (=> post_header_len was 6). This is used to test backward
        compatibility.
        This code can be removed after a few months (today is Dec 21st 2005),
        when we know that the 4-byte masters are not deployed anymore (check
        with Tomas Ulin first!), and the accompanying test (rpl_row_4_bytes)
        too.
      */
      DBUG_EXECUTE_IF("old_row_based_repl_4_byte_map_id_master",
                      post_header_len[TABLE_MAP_EVENT-1]=
                      post_header_len[WRITE_ROWS_EVENT_V1-1]=
                      post_header_len[UPDATE_ROWS_EVENT_V1-1]=
                      post_header_len[DELETE_ROWS_EVENT_V1-1]= 6;);
      post_header_len[INCIDENT_EVENT-1]= INCIDENT_HEADER_LEN;
      post_header_len[HEARTBEAT_LOG_EVENT-1]= 0;
      post_header_len[IGNORABLE_LOG_EVENT-1]= IGNORABLE_HEADER_LEN;
      post_header_len[ROWS_QUERY_LOG_EVENT-1]= IGNORABLE_HEADER_LEN;
      post_header_len[WRITE_ROWS_EVENT-1]=  ROWS_HEADER_LEN_V2;
      post_header_len[UPDATE_ROWS_EVENT-1]= ROWS_HEADER_LEN_V2;
      post_header_len[DELETE_ROWS_EVENT-1]= ROWS_HEADER_LEN_V2;
      post_header_len[GTID_LOG_EVENT-1]=
        post_header_len[ANONYMOUS_GTID_LOG_EVENT-1]=
        Gtid_log_event::POST_HEADER_LENGTH;
      post_header_len[PREVIOUS_GTIDS_LOG_EVENT-1]= IGNORABLE_HEADER_LEN;

      // Sanity-check that all post header lengths are initialized.
      int i;
      for (i=0; i<number_of_event_types; i++)
        DBUG_ASSERT(post_header_len[i] != 255);
    }
    break;

  case 1: /* 3.23 */
  case 3: /* 4.0.x x>=2 */
    /*
      We build an artificial (i.e. not sent by the master) event, which
      describes what those old master versions send.
    */
    if (binlog_ver==1)
      strmov(server_version, server_ver ? server_ver : "3.23");
    else
      strmov(server_version, server_ver ? server_ver : "4.0");
    common_header_len= binlog_ver==1 ? OLD_HEADER_LEN :
      LOG_EVENT_MINIMAL_HEADER_LEN;
    /*
      The first new event in binlog version 4 is Format_desc. So any event type
      after that does not exist in older versions. We use the events known by
      version 3, even if version 1 had only a subset of them (this is not a
      problem: it uses a few bytes for nothing but unifies code; it does not
      make the slave detect less corruptions).
    */
    number_of_event_types= FORMAT_DESCRIPTION_EVENT - 1;
    post_header_len=(uint8*) my_malloc(number_of_event_types*sizeof(uint8),
                                       MYF(0));
    if (post_header_len)
    {
      post_header_len[START_EVENT_V3-1]= START_V3_HEADER_LEN;
      post_header_len[QUERY_EVENT-1]= QUERY_HEADER_MINIMAL_LEN;
      post_header_len[STOP_EVENT-1]= 0;
      post_header_len[ROTATE_EVENT-1]= (binlog_ver==1) ? 0 : ROTATE_HEADER_LEN;
      post_header_len[INTVAR_EVENT-1]= 0;
      post_header_len[LOAD_EVENT-1]= LOAD_HEADER_LEN;
      post_header_len[SLAVE_EVENT-1]= 0;  /* Unused because the code for Slave log event was removed. (15th Oct. 2010) */
      post_header_len[CREATE_FILE_EVENT-1]= CREATE_FILE_HEADER_LEN;
      post_header_len[APPEND_BLOCK_EVENT-1]= APPEND_BLOCK_HEADER_LEN;
      post_header_len[EXEC_LOAD_EVENT-1]= EXEC_LOAD_HEADER_LEN;
      post_header_len[DELETE_FILE_EVENT-1]= DELETE_FILE_HEADER_LEN;
      post_header_len[NEW_LOAD_EVENT-1]= post_header_len[LOAD_EVENT-1];
      post_header_len[RAND_EVENT-1]= 0;
      post_header_len[USER_VAR_EVENT-1]= 0;
    }
    break;
  default: /* Includes binlog version 2 i.e. 4.0.x x<=1 */
    post_header_len= 0; /* will make is_valid() fail */
    break;
  }
  calc_server_version_split();
  checksum_alg= (uint8) BINLOG_CHECKSUM_ALG_UNDEF;
}


/**
  The problem with this constructor is that the fixed header may have a
  length different from this version, but we don't know this length as we
  have not read the Format_description_log_event which says it, yet. This
  length is in the post-header of the event, but we don't know where the
  post-header starts.

  So this type of event HAS to:
  - either have the header's length at the beginning (in the header, at a
  fixed position which will never be changed), not in the post-header. That
  would make the header be "shifted" compared to other events.
  - or have a header of size LOG_EVENT_MINIMAL_HEADER_LEN (19), in all future
  versions, so that we know for sure.

  I (Guilhem) chose the 2nd solution. Rotate has the same constraint (because
  it is sent before Format_description_log_event).
*/

Format_description_log_event::
Format_description_log_event(const char* buf,
                             uint event_len,
                             const
                             Format_description_log_event*
                             description_event)
  :Start_log_event_v3(buf, event_len, description_event),
   common_header_len(0), post_header_len(NULL), event_type_permutation(0)
{
  ulong ver_calc;
  DBUG_ENTER("Format_description_log_event::Format_description_log_event(char*,...)");
  if (!Start_log_event_v3::is_valid())
    DBUG_VOID_RETURN; /* sanity check */
  buf+= LOG_EVENT_MINIMAL_HEADER_LEN;
  if ((common_header_len=buf[ST_COMMON_HEADER_LEN_OFFSET]) < OLD_HEADER_LEN)
    DBUG_VOID_RETURN; /* sanity check */
  number_of_event_types=
    event_len - (LOG_EVENT_MINIMAL_HEADER_LEN + ST_COMMON_HEADER_LEN_OFFSET + 1);
  DBUG_PRINT("info", ("common_header_len=%d number_of_event_types=%d",
                      common_header_len, number_of_event_types));
  /* If alloc fails, we'll detect it in is_valid() */

  post_header_len= (uint8*) my_memdup((uchar*)buf+ST_COMMON_HEADER_LEN_OFFSET+1,
                                      number_of_event_types*
                                      sizeof(*post_header_len),
                                      MYF(0));
  calc_server_version_split();
  if ((ver_calc= get_version_product()) >= checksum_version_product)
  {
    /* the last bytes are the checksum alg desc and value (or value's room) */
    number_of_event_types -= BINLOG_CHECKSUM_ALG_DESC_LEN;
    /*
      FD from the checksum-home version server (ver_calc ==
      checksum_version_product) must have 
      number_of_event_types == LOG_EVENT_TYPES.
    */
    DBUG_ASSERT(ver_calc != checksum_version_product ||
                number_of_event_types == LOG_EVENT_TYPES);
    checksum_alg= post_header_len[number_of_event_types];
  }
  else
  {
    checksum_alg= (uint8) BINLOG_CHECKSUM_ALG_UNDEF;
  }

  /*
    In some previous versions, the events were given other event type
    id numbers than in the present version. When replicating from such
    a version, we therefore set up an array that maps those id numbers
    to the id numbers of the present server.

    If post_header_len is null, it means malloc failed, and is_valid
    will fail, so there is no need to do anything.

    The trees in which events have wrong id's are:

    mysql-5.1-wl1012.old mysql-5.1-wl2325-5.0-drop6p13-alpha
    mysql-5.1-wl2325-5.0-drop6 mysql-5.1-wl2325-5.0
    mysql-5.1-wl2325-no-dd

    (this was found by grepping for two lines in sequence where the
    first matches "FORMAT_DESCRIPTION_EVENT," and the second matches
    "TABLE_MAP_EVENT," in log_event.h in all trees)

    In these trees, the following server_versions existed since
    TABLE_MAP_EVENT was introduced:

    5.1.1-a_drop5p3   5.1.1-a_drop5p4        5.1.1-alpha
    5.1.2-a_drop5p10  5.1.2-a_drop5p11       5.1.2-a_drop5p12
    5.1.2-a_drop5p13  5.1.2-a_drop5p14       5.1.2-a_drop5p15
    5.1.2-a_drop5p16  5.1.2-a_drop5p16b      5.1.2-a_drop5p16c
    5.1.2-a_drop5p17  5.1.2-a_drop5p4        5.1.2-a_drop5p5
    5.1.2-a_drop5p6   5.1.2-a_drop5p7        5.1.2-a_drop5p8
    5.1.2-a_drop5p9   5.1.3-a_drop5p17       5.1.3-a_drop5p17b
    5.1.3-a_drop5p17c 5.1.4-a_drop5p18       5.1.4-a_drop5p19
    5.1.4-a_drop5p20  5.1.4-a_drop6p0        5.1.4-a_drop6p1
    5.1.4-a_drop6p2   5.1.5-a_drop5p20       5.2.0-a_drop6p3
    5.2.0-a_drop6p4   5.2.0-a_drop6p5        5.2.0-a_drop6p6
    5.2.1-a_drop6p10  5.2.1-a_drop6p11       5.2.1-a_drop6p12
    5.2.1-a_drop6p6   5.2.1-a_drop6p7        5.2.1-a_drop6p8
    5.2.2-a_drop6p13  5.2.2-a_drop6p13-alpha 5.2.2-a_drop6p13b
    5.2.2-a_drop6p13c

    (this was found by grepping for "mysql," in all historical
    versions of configure.in in the trees listed above).

    There are 5.1.1-alpha versions that use the new event id's, so we
    do not test that version string.  So replication from 5.1.1-alpha
    with the other event id's to a new version does not work.
    Moreover, we can safely ignore the part after drop[56].  This
    allows us to simplify the big list above to the following regexes:

    5\.1\.[1-5]-a_drop5.*
    5\.1\.4-a_drop6.*
    5\.2\.[0-2]-a_drop6.*

    This is what we test for in the 'if' below.
  */
  if (post_header_len &&
      server_version[0] == '5' && server_version[1] == '.' &&
      server_version[3] == '.' &&
      strncmp(server_version + 5, "-a_drop", 7) == 0 &&
      ((server_version[2] == '1' &&
        server_version[4] >= '1' && server_version[4] <= '5' &&
        server_version[12] == '5') ||
       (server_version[2] == '1' &&
        server_version[4] == '4' &&
        server_version[12] == '6') ||
       (server_version[2] == '2' &&
        server_version[4] >= '0' && server_version[4] <= '2' &&
        server_version[12] == '6')))
  {
    if (number_of_event_types != 22)
    {
      DBUG_PRINT("info", (" number_of_event_types=%d",
                          number_of_event_types));
      /* this makes is_valid() return false. */
      my_free(post_header_len);
      post_header_len= NULL;
      DBUG_VOID_RETURN;
    }
    static const uint8 perm[EVENT_TYPE_PERMUTATION_NUM]=
      {
        UNKNOWN_EVENT, START_EVENT_V3, QUERY_EVENT, STOP_EVENT, ROTATE_EVENT,
        INTVAR_EVENT, LOAD_EVENT, SLAVE_EVENT, CREATE_FILE_EVENT,
        APPEND_BLOCK_EVENT, EXEC_LOAD_EVENT, DELETE_FILE_EVENT,
        NEW_LOAD_EVENT,
        RAND_EVENT, USER_VAR_EVENT,
        FORMAT_DESCRIPTION_EVENT,
        TABLE_MAP_EVENT,
        PRE_GA_WRITE_ROWS_EVENT,
        PRE_GA_UPDATE_ROWS_EVENT,
        PRE_GA_DELETE_ROWS_EVENT,
        XID_EVENT,
        BEGIN_LOAD_QUERY_EVENT,
        EXECUTE_LOAD_QUERY_EVENT,
      };
    event_type_permutation= perm;
    /*
      Since we use (permuted) event id's to index the post_header_len
      array, we need to permute the post_header_len array too.
    */
    uint8 post_header_len_temp[EVENT_TYPE_PERMUTATION_NUM];
    for (uint i= 1; i < EVENT_TYPE_PERMUTATION_NUM; i++)
      post_header_len_temp[perm[i] - 1]= post_header_len[i - 1];
    for (uint i= 0; i < EVENT_TYPE_PERMUTATION_NUM - 1; i++)
      post_header_len[i] = post_header_len_temp[i];
  }
  DBUG_VOID_RETURN;
}

#ifndef MYSQL_CLIENT
bool Format_description_log_event::write(IO_CACHE* file)
{
  bool ret;
  bool no_checksum;
  /*
    We don't call Start_log_event_v3::write() because this would make 2
    my_b_safe_write().
  */
  uchar buff[FORMAT_DESCRIPTION_HEADER_LEN + BINLOG_CHECKSUM_ALG_DESC_LEN];
  size_t rec_size= sizeof(buff);
  int2store(buff + ST_BINLOG_VER_OFFSET,binlog_version);
  memcpy((char*) buff + ST_SERVER_VER_OFFSET,server_version,ST_SERVER_VER_LEN);
  if (!dont_set_created)
    created= get_time();
  int4store(buff + ST_CREATED_OFFSET,created);
  buff[ST_COMMON_HEADER_LEN_OFFSET]= LOG_EVENT_HEADER_LEN;
  memcpy((char*) buff+ST_COMMON_HEADER_LEN_OFFSET + 1, (uchar*) post_header_len,
         LOG_EVENT_TYPES);
  /*
    if checksum is requested
    record the checksum-algorithm descriptor next to
    post_header_len vector which will be followed by the checksum value.
    Master is supposed to trigger checksum computing by binlog_checksum_options,
    slave does it via marking the event according to
    FD_queue checksum_alg value.
  */
  compile_time_assert(sizeof(BINLOG_CHECKSUM_ALG_DESC_LEN == 1));
#ifndef DBUG_OFF
  data_written= 0; // to prepare for need_checksum assert
#endif
  buff[FORMAT_DESCRIPTION_HEADER_LEN]= need_checksum() ?
    checksum_alg : (uint8) BINLOG_CHECKSUM_ALG_OFF;
  /* 
     FD of checksum-aware server is always checksum-equipped, (V) is in,
     regardless of @@global.binlog_checksum policy.
     Thereby a combination of (A) == 0, (V) != 0 means
     it's the checksum-aware server's FD event that heads checksum-free binlog
     file. 
     Here 0 stands for checksumming OFF to evaluate (V) as 0 is that case.
     A combination of (A) != 0, (V) != 0 denotes FD of the checksum-aware server
     heading the checksummed binlog.
     (A), (V) presence in FD of the checksum-aware server makes the event
     1 + 4 bytes bigger comparing to the former FD.
  */

  if ((no_checksum= (checksum_alg == BINLOG_CHECKSUM_ALG_OFF)))
  {
    checksum_alg= BINLOG_CHECKSUM_ALG_CRC32;  // Forcing (V) room to fill anyway
  }
  ret= (write_header(file, rec_size) ||
        wrapper_my_b_safe_write(file, buff, rec_size) ||
        write_footer(file));
  if (no_checksum)
    checksum_alg= BINLOG_CHECKSUM_ALG_OFF;
  return ret;
}
#endif

#if defined(HAVE_REPLICATION) && !defined(MYSQL_CLIENT)
int Format_description_log_event::do_apply_event(Relay_log_info const *rli)
{
  int ret= 0;
  DBUG_ENTER("Format_description_log_event::do_apply_event");

  /*
    As a transaction NEVER spans on 2 or more binlogs:
    if we have an active transaction at this point, the master died
    while writing the transaction to the binary log, i.e. while
    flushing the binlog cache to the binlog. XA guarantees that master has
    rolled back. So we roll back.
    Note: this event could be sent by the master to inform us of the
    format of its binlog; in other words maybe it is not at its
    original place when it comes to us; we'll know this by checking
    log_pos ("artificial" events have log_pos == 0).
  */
  if (!thd->rli_fake && !is_artificial_event() && created
      && thd->transaction.all.ha_list)
  {
    /* This is not an error (XA is safe), just an information */
    rli->report(INFORMATION_LEVEL, 0,
                "Rolling back unfinished transaction (no COMMIT "
                "or ROLLBACK in relay log). A probable cause is that "
                "the master died while writing the transaction to "
                "its binary log, thus rolled back too."); 
    const_cast<Relay_log_info*>(rli)->cleanup_context(thd, 1);
  }

  /*
    If this event comes from ourselves, there is no cleaning task to
    perform, we don't call Start_log_event_v3::do_apply_event()
    (this was just to update the log's description event).
  */
  if (server_id != (uint32) ::server_id)
  {
    /*
      If the event was not requested by the slave i.e. the master sent
      it while the slave asked for a position >4, the event will make
      rli->group_master_log_pos advance. Say that the slave asked for
      position 1000, and the Format_desc event's end is 96. Then in
      the beginning of replication rli->group_master_log_pos will be
      0, then 96, then jump to first really asked event (which is
      >96). So this is ok.
    */
    ret= Start_log_event_v3::do_apply_event(rli);
  }

  if (!ret)
  {
    /* Save the information describing this binlog */
    const_cast<Relay_log_info *>(rli)->set_rli_description_event(this);
  }

  DBUG_RETURN(ret);
}

int Format_description_log_event::do_update_pos(Relay_log_info *rli)
{
  if (server_id == (uint32) ::server_id)
  {
    /*
      We only increase the relay log position if we are skipping
      events and do not touch any group_* variables, nor flush the
      relay log info.  If there is a crash, we will have to re-skip
      the events again, but that is a minor issue.

      If we do not skip stepping the group log position (and the
      server id was changed when restarting the server), it might well
      be that we start executing at a position that is invalid, e.g.,
      at a Rows_log_event or a Query_log_event preceeded by a
      Intvar_log_event instead of starting at a Table_map_log_event or
      the Intvar_log_event respectively.
     */
    rli->inc_event_relay_log_pos();
    return 0;
  }
  else
  {
    return Log_event::do_update_pos(rli);
  }
}

Log_event::enum_skip_reason
Format_description_log_event::do_shall_skip(Relay_log_info *rli)
{
  return Log_event::EVENT_SKIP_NOT;
}

#endif


/**
   'server_version_split' is used for lookups to find if the server which
   created this event has some known bug.
*/
void Format_description_log_event::calc_server_version_split()
{
  do_server_version_split(server_version, server_version_split);

  DBUG_PRINT("info",("Format_description_log_event::server_version_split:"
                     " '%s' %d %d %d", server_version,
                     server_version_split[0],
                     server_version_split[1], server_version_split[2]));
}

/**
   @return integer representing the version of server that originated
   the current FD instance.
*/
ulong Format_description_log_event::get_version_product() const
{ 
  return version_product(server_version_split);
}

/**
   @return TRUE is the event's version is earlier than one that introduced
   the replication event checksum. FALSE otherwise.
*/
bool Format_description_log_event::is_version_before_checksum() const
{
  return get_version_product() < checksum_version_product;
}

/**
   @param buf buffer holding serialized FD event
   @param len netto (possible checksum is stripped off) length of the event buf
   
   @return  the version-safe checksum alg descriptor where zero
            designates no checksum, 255 - the orginator is
            checksum-unaware (effectively no checksum) and the actuall
            [1-254] range alg descriptor.
*/
uint8 get_checksum_alg(const char* buf, ulong len)
{
  uint8 ret;
  char version[ST_SERVER_VER_LEN];
  uchar version_split[3];

  DBUG_ENTER("get_checksum_alg");
  DBUG_ASSERT(buf[EVENT_TYPE_OFFSET] == FORMAT_DESCRIPTION_EVENT);

  memcpy(version, buf +
         buf[LOG_EVENT_MINIMAL_HEADER_LEN + ST_COMMON_HEADER_LEN_OFFSET]
         + ST_SERVER_VER_OFFSET, ST_SERVER_VER_LEN);
  version[ST_SERVER_VER_LEN - 1]= 0;
  
  do_server_version_split(version, version_split);
  ret= (version_product(version_split) < checksum_version_product) ?
    (uint8) BINLOG_CHECKSUM_ALG_UNDEF :
    * (uint8*) (buf + len - BINLOG_CHECKSUM_LEN - BINLOG_CHECKSUM_ALG_DESC_LEN);
  DBUG_ASSERT(ret == BINLOG_CHECKSUM_ALG_OFF ||
              ret == BINLOG_CHECKSUM_ALG_UNDEF ||
              ret == BINLOG_CHECKSUM_ALG_CRC32);
  DBUG_RETURN(ret);
}
  

  /**************************************************************************
        Load_log_event methods
   General note about Load_log_event: the binlogging of LOAD DATA INFILE is
   going to be changed in 5.0 (or maybe in 5.1; not decided yet).
   However, the 5.0 slave could still have to read such events (from a 4.x
   master), convert them (which just means maybe expand the header, when 5.0
   servers have a UID in events) (remember that whatever is after the header
   will be like in 4.x, as this event's format is not modified in 5.0 as we
   will use new types of events to log the new LOAD DATA INFILE features).
   To be able to read/convert, we just need to not assume that the common
   header is of length LOG_EVENT_HEADER_LEN (we must use the description
   event).
   Note that I (Guilhem) manually tested replication of a big LOAD DATA INFILE
   between 3.23 and 5.0, and between 4.0 and 5.0, and it works fine (and the
   positions displayed in SHOW SLAVE STATUS then are fine too).
  **************************************************************************/

#if defined(HAVE_REPLICATION) && !defined(MYSQL_CLIENT)
uint Load_log_event::get_query_buffer_length()
{
  return
    //the DB name may double if we escape the quote character
    5 + 2*db_len + 3 +
    18 + fname_len*4 + 2 +                    // "LOAD DATA INFILE 'file''"
    11 +                                    // "CONCURRENT "
    7 +					    // LOCAL
    9 +                                     // " REPLACE or IGNORE "
    13 + table_name_len*2 +                 // "INTO TABLE `table`"
    21 + sql_ex.field_term_len*4 + 2 +      // " FIELDS TERMINATED BY 'str'"
    23 + sql_ex.enclosed_len*4 + 2 +        // " OPTIONALLY ENCLOSED BY 'str'"
    12 + sql_ex.escaped_len*4 + 2 +         // " ESCAPED BY 'str'"
    21 + sql_ex.line_term_len*4 + 2 +       // " LINES TERMINATED BY 'str'"
    19 + sql_ex.line_start_len*4 + 2 +      // " LINES STARTING BY 'str'"
    15 + 22 +                               // " IGNORE xxx  LINES"
    3 + (num_fields-1)*2 + field_block_len; // " (field1, field2, ...)"
}


void Load_log_event::print_query(bool need_db, const char *cs, char *buf,
                                 char **end, char **fn_start, char **fn_end)
{
  char quoted_id[1 + NAME_LEN * 2 + 2];//quoted  length
  int  quoted_id_len= 0;
  char *pos= buf;

  if (need_db && db && db_len)
  {
    pos= strmov(pos, "use ");
#ifdef MYSQL_SERVER
    quoted_id_len= my_strmov_quoted_identifier(this->thd, (char *) quoted_id,
                                               db, 0);
#else
    quoted_id_len= my_strmov_quoted_identifier((char *) quoted_id, db);
#endif
    quoted_id[quoted_id_len]= '\0';
    pos= strmov(pos, quoted_id);
    pos= strmov(pos, "; ");
  }

  pos= strmov(pos, "LOAD DATA ");

  if (is_concurrent)
    pos= strmov(pos, "CONCURRENT ");

  if (fn_start)
    *fn_start= pos;

  if (check_fname_outside_temp_buf())
    pos= strmov(pos, "LOCAL ");
  pos= strmov(pos, "INFILE ");
  pos= pretty_print_str(pos, fname, fname_len);
  pos= strmov(pos, " ");

  if (sql_ex.opt_flags & REPLACE_FLAG)
    pos= strmov(pos, "REPLACE ");
  else if (sql_ex.opt_flags & IGNORE_FLAG)
    pos= strmov(pos, "IGNORE ");

  pos= strmov(pos ,"INTO");

  if (fn_end)
    *fn_end= pos;

  pos= strmov(pos ," TABLE ");
  memcpy(pos, table_name, table_name_len);
  pos+= table_name_len;

  if (cs != NULL)
  {
    pos= strmov(pos ," CHARACTER SET ");
    pos= strmov(pos ,  cs);
  }

  /* We have to create all optional fields as the default is not empty */
  pos= strmov(pos, " FIELDS TERMINATED BY ");
  pos= pretty_print_str(pos, sql_ex.field_term, sql_ex.field_term_len);
  if (sql_ex.opt_flags & OPT_ENCLOSED_FLAG)
    pos= strmov(pos, " OPTIONALLY ");
  pos= strmov(pos, " ENCLOSED BY ");
  pos= pretty_print_str(pos, sql_ex.enclosed, sql_ex.enclosed_len);

  pos= strmov(pos, " ESCAPED BY ");
  pos= pretty_print_str(pos, sql_ex.escaped, sql_ex.escaped_len);

  pos= strmov(pos, " LINES TERMINATED BY ");
  pos= pretty_print_str(pos, sql_ex.line_term, sql_ex.line_term_len);
  if (sql_ex.line_start_len)
  {
    pos= strmov(pos, " STARTING BY ");
    pos= pretty_print_str(pos, sql_ex.line_start, sql_ex.line_start_len);
  }

  if ((long) skip_lines > 0)
  {
    pos= strmov(pos, " IGNORE ");
    pos= longlong10_to_str((longlong) skip_lines, pos, 10);
    pos= strmov(pos," LINES ");    
  }

  if (num_fields)
  {
    uint i;
    const char *field= fields;
    pos= strmov(pos, " (");
    for (i = 0; i < num_fields; i++)
    {
      if (i)
      {
        *pos++= ' ';
        *pos++= ',';
      }
      quoted_id_len= my_strmov_quoted_identifier(this->thd, quoted_id, field,
                                                 0);
      memcpy(pos, quoted_id, quoted_id_len-1);
    }
    *pos++= ')';
  }

  *end= pos;
}


int Load_log_event::pack_info(Protocol *protocol)
{
  char *buf, *end;

  if (!(buf= (char*) my_malloc(get_query_buffer_length(), MYF(MY_WME))))
    return 1;
  print_query(TRUE, NULL, buf, &end, 0, 0);
  protocol->store(buf, end-buf, &my_charset_bin);
  my_free(buf);
  return 0;
}
#endif /* defined(HAVE_REPLICATION) && !defined(MYSQL_CLIENT) */


#ifndef MYSQL_CLIENT

/*
  Load_log_event::write_data_header()
*/

bool Load_log_event::write_data_header(IO_CACHE* file)
{
  char buf[LOAD_HEADER_LEN];
  int4store(buf + L_THREAD_ID_OFFSET, slave_proxy_id);
  int4store(buf + L_EXEC_TIME_OFFSET, exec_time);
  int4store(buf + L_SKIP_LINES_OFFSET, skip_lines);
  buf[L_TBL_LEN_OFFSET] = (char)table_name_len;
  buf[L_DB_LEN_OFFSET] = (char)db_len;
  int4store(buf + L_NUM_FIELDS_OFFSET, num_fields);
  return my_b_safe_write(file, (uchar*)buf, LOAD_HEADER_LEN) != 0;
}


/*
  Load_log_event::write_data_body()
*/

bool Load_log_event::write_data_body(IO_CACHE* file)
{
  if (sql_ex.write_data(file))
    return 1;
  if (num_fields && fields && field_lens)
  {
    if (my_b_safe_write(file, (uchar*)field_lens, num_fields) ||
	my_b_safe_write(file, (uchar*)fields, field_block_len))
      return 1;
  }
  return (my_b_safe_write(file, (uchar*)table_name, table_name_len + 1) ||
	  my_b_safe_write(file, (uchar*)db, db_len + 1) ||
	  my_b_safe_write(file, (uchar*)fname, fname_len));
}


/*
  Load_log_event::Load_log_event()
*/

Load_log_event::Load_log_event(THD *thd_arg, sql_exchange *ex,
			       const char *db_arg, const char *table_name_arg,
			       List<Item> &fields_arg,
                               bool is_concurrent_arg,
			       enum enum_duplicates handle_dup,
			       bool ignore, bool using_trans)
  :Log_event(thd_arg,
             thd_arg->thread_specific_used ? LOG_EVENT_THREAD_SPECIFIC_F : 0,
             using_trans ? Log_event::EVENT_TRANSACTIONAL_CACHE :
                           Log_event::EVENT_STMT_CACHE,
             Log_event::EVENT_NORMAL_LOGGING),
   thread_id(thd_arg->thread_id),
   slave_proxy_id(thd_arg->variables.pseudo_thread_id),
   num_fields(0),fields(0),
   field_lens(0),field_block_len(0),
   table_name(table_name_arg ? table_name_arg : ""),
   db(db_arg), fname(ex->file_name), local_fname(FALSE),
   is_concurrent(is_concurrent_arg)
{

  /*
  exec_time calculation has changed to use the same method that is used
  to fill out "thd_arg->start_time"
  */

  struct timeval end_time;
  ulonglong micro_end_time= my_micro_time();
  my_micro_time_to_timeval(micro_end_time, &end_time);

  exec_time= end_time.tv_sec - thd_arg->start_time.tv_sec;

  /* db can never be a zero pointer in 4.0 */
  db_len = (uint32) strlen(db);
  table_name_len = (uint32) strlen(table_name);
  fname_len = (fname) ? (uint) strlen(fname) : 0;
  sql_ex.field_term = (char*) ex->field_term->ptr();
  sql_ex.field_term_len = (uint8) ex->field_term->length();
  sql_ex.enclosed = (char*) ex->enclosed->ptr();
  sql_ex.enclosed_len = (uint8) ex->enclosed->length();
  sql_ex.line_term = (char*) ex->line_term->ptr();
  sql_ex.line_term_len = (uint8) ex->line_term->length();
  sql_ex.line_start = (char*) ex->line_start->ptr();
  sql_ex.line_start_len = (uint8) ex->line_start->length();
  sql_ex.escaped = (char*) ex->escaped->ptr();
  sql_ex.escaped_len = (uint8) ex->escaped->length();
  sql_ex.opt_flags = 0;
  sql_ex.cached_new_format = -1;
    
  if (ex->dumpfile)
    sql_ex.opt_flags|= DUMPFILE_FLAG;
  if (ex->opt_enclosed)
    sql_ex.opt_flags|= OPT_ENCLOSED_FLAG;

  sql_ex.empty_flags= 0;

  switch (handle_dup) {
  case DUP_REPLACE:
    sql_ex.opt_flags|= REPLACE_FLAG;
    break;
  case DUP_UPDATE:				// Impossible here
  case DUP_ERROR:
    break;	
  }
  if (ignore)
    sql_ex.opt_flags|= IGNORE_FLAG;

  if (!ex->field_term->length())
    sql_ex.empty_flags |= FIELD_TERM_EMPTY;
  if (!ex->enclosed->length())
    sql_ex.empty_flags |= ENCLOSED_EMPTY;
  if (!ex->line_term->length())
    sql_ex.empty_flags |= LINE_TERM_EMPTY;
  if (!ex->line_start->length())
    sql_ex.empty_flags |= LINE_START_EMPTY;
  if (!ex->escaped->length())
    sql_ex.empty_flags |= ESCAPED_EMPTY;
    
  skip_lines = ex->skip_lines;

  List_iterator<Item> li(fields_arg);
  field_lens_buf.length(0);
  fields_buf.length(0);
  Item* item;
  while ((item = li++))
  {
    num_fields++;
    uchar len= (uchar) item->item_name.length();
    field_block_len += len + 1;
    fields_buf.append(item->item_name.ptr(), len + 1);
    field_lens_buf.append((char*)&len, 1);
  }

  field_lens = (const uchar*)field_lens_buf.ptr();
  fields = fields_buf.ptr();
}
#endif /* !MYSQL_CLIENT */


/**
  @note
    The caller must do buf[event_len] = 0 before he starts using the
    constructed event.
*/
Load_log_event::Load_log_event(const char *buf, uint event_len,
                               const Format_description_log_event *description_event)
  :Log_event(buf, description_event), num_fields(0), fields(0),
   field_lens(0),field_block_len(0),
   table_name(0), db(0), fname(0), local_fname(FALSE),
   /*
     Load_log_event which comes from the binary log does not contain
     information about the type of insert which was used on the master.
     Assume that it was an ordinary, non-concurrent LOAD DATA.
    */
   is_concurrent(FALSE)
{
  DBUG_ENTER("Load_log_event");
  /*
    I (Guilhem) manually tested replication of LOAD DATA INFILE for 3.23->5.0,
    4.0->5.0 and 5.0->5.0 and it works.
  */
  if (event_len)
    copy_log_event(buf, event_len,
                   ((buf[EVENT_TYPE_OFFSET] == LOAD_EVENT) ?
                    LOAD_HEADER_LEN + 
                    description_event->common_header_len :
                    LOAD_HEADER_LEN + LOG_EVENT_HEADER_LEN),
                   description_event);
  /* otherwise it's a derived class, will call copy_log_event() itself */
  DBUG_VOID_RETURN;
}


/*
  Load_log_event::copy_log_event()
*/

int Load_log_event::copy_log_event(const char *buf, ulong event_len,
                                   int body_offset,
                                   const Format_description_log_event *description_event)
{
  DBUG_ENTER("Load_log_event::copy_log_event");
  uint data_len;
  char* buf_end = (char*)buf + event_len;
  /* this is the beginning of the post-header */
  const char* data_head = buf + description_event->common_header_len;
  slave_proxy_id= thread_id= uint4korr(data_head + L_THREAD_ID_OFFSET);
  exec_time = uint4korr(data_head + L_EXEC_TIME_OFFSET);
  skip_lines = uint4korr(data_head + L_SKIP_LINES_OFFSET);
  table_name_len = (uint)data_head[L_TBL_LEN_OFFSET];
  db_len = (uint)data_head[L_DB_LEN_OFFSET];
  num_fields = uint4korr(data_head + L_NUM_FIELDS_OFFSET);
	  
  if ((int) event_len < body_offset)
    DBUG_RETURN(1);
  /*
    Sql_ex.init() on success returns the pointer to the first byte after
    the sql_ex structure, which is the start of field lengths array.
  */
  if (!(field_lens= (uchar*)sql_ex.init((char*)buf + body_offset,
                                        buf_end,
                                        buf[EVENT_TYPE_OFFSET] != LOAD_EVENT)))
    DBUG_RETURN(1);
  
  data_len = event_len - body_offset;
  if (num_fields > data_len) // simple sanity check against corruption
    DBUG_RETURN(1);
  for (uint i = 0; i < num_fields; i++)
    field_block_len += (uint)field_lens[i] + 1;

  fields = (char*)field_lens + num_fields;
  table_name  = fields + field_block_len;
  db = table_name + table_name_len + 1;
  DBUG_EXECUTE_IF ("simulate_invalid_address",
                   db_len = data_len;);
  fname = db + db_len + 1;
  if ((db_len > data_len) || (fname > buf_end))
    goto err;
  fname_len = (uint) strlen(fname);
  if ((fname_len > data_len) || (fname + fname_len > buf_end))
    goto err;
  // null termination is accomplished by the caller doing buf[event_len]=0

  DBUG_RETURN(0);

err:
  // Invalid event.
  table_name = 0;
  DBUG_RETURN(1);
}


/*
  Load_log_event::print()
*/

#ifdef MYSQL_CLIENT
void Load_log_event::print(FILE* file, PRINT_EVENT_INFO* print_event_info)
{
  print(file, print_event_info, 0);
}


void Load_log_event::print(FILE* file_arg, PRINT_EVENT_INFO* print_event_info,
			   bool commented)
{
  IO_CACHE *const head= &print_event_info->head_cache;
  size_t id_len= 0;
  char temp_buf[1 + 2*FN_REFLEN + 2];

  DBUG_ENTER("Load_log_event::print");
  if (!print_event_info->short_form)
  {
    print_header(head, print_event_info, FALSE);
    my_b_printf(head, "\tQuery\tthread_id=%ld\texec_time=%ld\n",
                thread_id, exec_time);
  }

  bool different_db= 1;
  if (db)
  {
    /*
      If the database is different from the one of the previous statement, we
      need to print the "use" command, and we update the last_db.
      But if commented, the "use" is going to be commented so we should not
      update the last_db.
    */
    if ((different_db= memcmp(print_event_info->db, db, db_len + 1)) &&
        !commented)
      memcpy(print_event_info->db, db, db_len + 1);
  }
  
  if (db && db[0] && different_db)
  {
#ifdef MYSQL_SERVER
    id_len= my_strmov_quoted_identifier(this->thd, temp_buf, db, 0);
#else
    id_len= my_strmov_quoted_identifier(temp_buf, db);
#endif
    temp_buf[id_len]= '\0';
    my_b_printf(head, "%suse %s%s\n",
                commented ? "# " : "", temp_buf, print_event_info->delimiter);
  }
  if (flags & LOG_EVENT_THREAD_SPECIFIC_F)
    my_b_printf(head,"%sSET @@session.pseudo_thread_id=%lu%s\n",
            commented ? "# " : "", (ulong)thread_id,
            print_event_info->delimiter);
  my_b_printf(head, "%sLOAD DATA ",
              commented ? "# " : "");
  if (check_fname_outside_temp_buf())
    my_b_printf(head, "LOCAL ");
  my_b_printf(head, "INFILE '%-*s' ", fname_len, fname);

  if (sql_ex.opt_flags & REPLACE_FLAG)
    my_b_printf(head,"REPLACE ");
  else if (sql_ex.opt_flags & IGNORE_FLAG)
    my_b_printf(head,"IGNORE ");

#ifdef MYSQL_SERVER
    id_len= my_strmov_quoted_identifier(this->thd, temp_buf, table_name, 0);
#else
    id_len= my_strmov_quoted_identifier(temp_buf, table_name);
#endif
  temp_buf[id_len]= '\0';
  my_b_printf(head, "INTO TABLE %s", temp_buf);

  my_b_printf(head, " FIELDS TERMINATED BY ");
  pretty_print_str(head, sql_ex.field_term, sql_ex.field_term_len);

  if (sql_ex.opt_flags & OPT_ENCLOSED_FLAG)
    my_b_printf(head," OPTIONALLY ");
  my_b_printf(head, " ENCLOSED BY ");
  pretty_print_str(head, sql_ex.enclosed, sql_ex.enclosed_len);
     
  my_b_printf(head, " ESCAPED BY ");
  pretty_print_str(head, sql_ex.escaped, sql_ex.escaped_len);
     
  my_b_printf(head," LINES TERMINATED BY ");
  pretty_print_str(head, sql_ex.line_term, sql_ex.line_term_len);


  if (sql_ex.line_start)
  {
    my_b_printf(head," STARTING BY ");
    pretty_print_str(head, sql_ex.line_start, sql_ex.line_start_len);
  }
  if ((long) skip_lines > 0)
    my_b_printf(head, " IGNORE %ld LINES", (long) skip_lines);

  if (num_fields)
  {
    uint i;
    const char* field = fields;
    my_b_printf(head, " (");
    for (i = 0; i < num_fields; i++)
    {
      if (i)
        my_b_printf(head, ",");
      id_len= my_strmov_quoted_identifier((char *) temp_buf, field);
      temp_buf[id_len]= '\0';
      my_b_printf(head, "%s", temp_buf);

      field += field_lens[i]  + 1;
    }
    my_b_printf(head, ")");
  }

  my_b_printf(head, "%s\n", print_event_info->delimiter);
  DBUG_VOID_RETURN;
}
#endif /* MYSQL_CLIENT */

#ifndef MYSQL_CLIENT

/**
  Load_log_event::set_fields()

  @note
    This function can not use the member variable 
    for the database, since LOAD DATA INFILE on the slave
    can be for a different database than the current one.
    This is the reason for the affected_db argument to this method.
*/

void Load_log_event::set_fields(const char* affected_db, 
				List<Item> &field_list,
                                Name_resolution_context *context)
{
  uint i;
  const char* field = fields;
  for (i= 0; i < num_fields; i++)
  {
    field_list.push_back(new Item_field(context,
                                        affected_db, table_name, field));
    field+= field_lens[i]  + 1;
  }
}
#endif /* !MYSQL_CLIENT */


#if defined(HAVE_REPLICATION) && !defined(MYSQL_CLIENT)
/**
  Does the data loading job when executing a LOAD DATA on the slave.

  @param net
  @param rli
  @param use_rli_only_for_errors     If set to 1, rli is provided to
                                     Load_log_event::exec_event only for this
                                     function to have rli->get_rpl_log_name and
                                     rli->last_slave_error, both being used by
                                     error reports. rli's position advancing
                                     is skipped (done by the caller which is
                                     Execute_load_log_event::exec_event).
                                     If set to 0, rli is provided for full use,
                                     i.e. for error reports and position
                                     advancing.

  @todo
    fix this; this can be done by testing rules in
    Create_file_log_event::exec_event() and then discarding Append_block and
    al.
  @todo
    this is a bug - this needs to be moved to the I/O thread

  @retval
    0           Success
  @retval
    1           Failure
*/

int Load_log_event::do_apply_event(NET* net, Relay_log_info const *rli,
                                   bool use_rli_only_for_errors)
{
  DBUG_ASSERT(thd->query() == 0);
  thd->reset_query_inner();                    // Should not be needed
  set_thd_db(thd, db, db_len);
  thd->is_slave_error= 0;
  clear_all_errors(thd, const_cast<Relay_log_info*>(rli));

  /* see Query_log_event::do_apply_event() and BUG#13360 */
  DBUG_ASSERT(!rli->m_table_map.count());
  /*
    Usually lex_start() is called by mysql_parse(), but we need it here
    as the present method does not call mysql_parse().
  */
  lex_start(thd);
  thd->lex->local_file= local_fname;
  mysql_reset_thd_for_next_command(thd);

  if (!use_rli_only_for_errors)
  {
    /*
      Saved for InnoDB, see comment in
      Query_log_event::do_apply_event()
    */
    const_cast<Relay_log_info*>(rli)->set_future_group_master_log_pos(log_pos);
    DBUG_PRINT("info", ("log_pos: %lu", (ulong) log_pos));
  }
 
   /*
    We test replicate_*_db rules. Note that we have already prepared
    the file to load, even if we are going to ignore and delete it
    now. So it is possible that we did a lot of disk writes for
    nothing. In other words, a big LOAD DATA INFILE on the master will
    still consume a lot of space on the slave (space in the relay log
    + space of temp files: twice the space of the file to load...)
    even if it will finally be ignored.  TODO: fix this; this can be
    done by testing rules in Create_file_log_event::do_apply_event()
    and then discarding Append_block and al. Another way is do the
    filtering in the I/O thread (more efficient: no disk writes at
    all).


    Note:   We do not need to execute reset_one_shot_variables() if this
            db_ok() test fails.
    Reason: The db stored in binlog events is the same for SET and for
            its companion query.  If the SET is ignored because of
            db_ok(), the companion query will also be ignored, and if
            the companion query is ignored in the db_ok() test of
            ::do_apply_event(), then the companion SET also have so
            we don't need to reset_one_shot_variables().
  */
  if (rpl_filter->db_ok(thd->db))
  {
    thd->set_time(&when);
    thd->set_query_id(next_query_id());
    thd->get_stmt_da()->opt_clear_warning_info(thd->query_id);

    TABLE_LIST tables;
    char table_buf[NAME_LEN + 1];
    strmov(table_buf, table_name);
    if (lower_case_table_names == 1)
      my_casedn_str(system_charset_info, table_buf);
    tables.init_one_table(thd->strmake(thd->db, thd->db_length),
                          thd->db_length,
                          table_buf, strlen(table_buf),
                          table_buf, TL_WRITE);
    tables.updating= 1;

    // the table will be opened in mysql_load    
    if (rpl_filter->is_on() && !rpl_filter->tables_ok(thd->db, &tables))
    {
      // TODO: this is a bug - this needs to be moved to the I/O thread
      if (net)
        skip_load_data_infile(net);
    }
    else
    {
      char llbuff[22];
      char *end;
      enum enum_duplicates handle_dup;
      bool ignore= 0;
      char *load_data_query;

      /*
        Forge LOAD DATA INFILE query which will be used in SHOW PROCESS LIST
        and written to slave's binlog if binlogging is on.
      */
      if (!(load_data_query= (char *)thd->alloc(get_query_buffer_length() + 1)))
      {
        /*
          This will set thd->fatal_error in case of OOM. So we surely will notice
          that something is wrong.
        */
        goto error;
      }

      print_query(FALSE, NULL, load_data_query, &end, NULL, NULL);
      *end= 0;
      thd->set_query(load_data_query, (uint) (end - load_data_query));

      if (sql_ex.opt_flags & REPLACE_FLAG)
        handle_dup= DUP_REPLACE;
      else if (sql_ex.opt_flags & IGNORE_FLAG)
      {
        ignore= 1;
        handle_dup= DUP_ERROR;
      }
      else
      {
        /*
          When replication is running fine, if it was DUP_ERROR on the
          master then we could choose IGNORE here, because if DUP_ERROR
          suceeded on master, and data is identical on the master and slave,
          then there should be no uniqueness errors on slave, so IGNORE is
          the same as DUP_ERROR. But in the unlikely case of uniqueness errors
          (because the data on the master and slave happen to be different
          (user error or bug), we want LOAD DATA to print an error message on
          the slave to discover the problem.

          If reading from net (a 3.23 master), mysql_load() will change this
          to IGNORE.
        */
        handle_dup= DUP_ERROR;
      }
      /*
        We need to set thd->lex->sql_command and thd->lex->duplicates
        since InnoDB tests these variables to decide if this is a LOAD
        DATA ... REPLACE INTO ... statement even though mysql_parse()
        is not called.  This is not needed in 5.0 since there the LOAD
        DATA ... statement is replicated using mysql_parse(), which
        sets the thd->lex fields correctly.
      */
      thd->lex->sql_command= SQLCOM_LOAD;
      thd->lex->duplicates= handle_dup;

      sql_exchange ex((char*)fname, sql_ex.opt_flags & DUMPFILE_FLAG);
      String field_term(sql_ex.field_term,sql_ex.field_term_len,log_cs);
      String enclosed(sql_ex.enclosed,sql_ex.enclosed_len,log_cs);
      String line_term(sql_ex.line_term,sql_ex.line_term_len,log_cs);
      String line_start(sql_ex.line_start,sql_ex.line_start_len,log_cs);
      String escaped(sql_ex.escaped,sql_ex.escaped_len, log_cs);
      const String empty_str("", 0, log_cs);
      ex.field_term= &field_term;
      ex.enclosed= &enclosed;
      ex.line_term= &line_term;
      ex.line_start= &line_start;
      ex.escaped= &escaped;

      ex.opt_enclosed = (sql_ex.opt_flags & OPT_ENCLOSED_FLAG);
      if (sql_ex.empty_flags & FIELD_TERM_EMPTY)
        ex.field_term= &empty_str;

      ex.skip_lines = skip_lines;
      List<Item> field_list;
      thd->lex->select_lex.context.resolve_in_table_list_only(&tables);
      set_fields(tables.db, field_list, &thd->lex->select_lex.context);
      thd->variables.pseudo_thread_id= thread_id;
      if (net)
      {
        // mysql_load will use thd->net to read the file
        thd->net.vio = net->vio;
        // Make sure the client does not get confused about the packet sequence
        thd->net.pkt_nr = net->pkt_nr;
      }
      /*
        It is safe to use tmp_list twice because we are not going to
        update it inside mysql_load().
      */
      List<Item> tmp_list;
      if (open_temporary_tables(thd, &tables) ||
          mysql_load(thd, &ex, &tables, field_list, tmp_list, tmp_list,
                     handle_dup, ignore, net != 0))
        thd->is_slave_error= 1;
      if (thd->cuted_fields)
      {
        /* log_pos is the position of the LOAD event in the master log */
        sql_print_warning("Slave: load data infile on table '%s' at "
                          "log position %s in log '%s' produced %ld "
                          "warning(s). Default database: '%s'",
                          (char*) table_name,
                          llstr(log_pos,llbuff),
                          const_cast<Relay_log_info*>(rli)->get_rpl_log_name(),
                          (ulong) thd->cuted_fields,
                          print_slave_db_safe(thd->db));
      }
      if (net)
        net->pkt_nr= thd->net.pkt_nr;
    }
  }
  else
  {
    /*
      We will just ask the master to send us /dev/null if we do not
      want to load the data.
      TODO: this a bug - needs to be done in I/O thread
    */
    if (net)
      skip_load_data_infile(net);
  }

error:
  thd->net.vio = 0; 
  const char *remember_db= thd->db;
  thd->catalog= 0;
  thd->set_db(NULL, 0);                   /* will free the current database */
  thd->reset_query();
  thd->get_stmt_da()->set_overwrite_status(true);
  thd->is_error() ? trans_rollback_stmt(thd) : trans_commit_stmt(thd);
  thd->get_stmt_da()->set_overwrite_status(false);
  close_thread_tables(thd);
  /*
    - If transaction rollback was requested due to deadlock
      perform it and release metadata locks.
    - If inside a multi-statement transaction,
    defer the release of metadata locks until the current
    transaction is either committed or rolled back. This prevents
    other statements from modifying the table for the entire
    duration of this transaction.  This provides commit ordering
    and guarantees serializability across multiple transactions.
    - If in autocommit mode, or outside a transactional context,
    automatically release metadata locks of the current statement.
  */
  if (thd->transaction_rollback_request)
  {
    trans_rollback_implicit(thd);
    thd->mdl_context.release_transactional_locks();
  }
  else if (! thd->in_multi_stmt_transaction_mode())
    thd->mdl_context.release_transactional_locks();
  else
    thd->mdl_context.release_statement_locks();

  DBUG_EXECUTE_IF("LOAD_DATA_INFILE_has_fatal_error",
                  thd->is_slave_error= 0; thd->is_fatal_error= 1;);

  if (thd->is_slave_error)
  {
    /* this err/sql_errno code is copy-paste from net_send_error() */
    const char *err;
    int sql_errno;
    if (thd->is_error())
    {
      err= thd->get_stmt_da()->message();
      sql_errno= thd->get_stmt_da()->sql_errno();
    }
    else
    {
      sql_errno=ER_UNKNOWN_ERROR;
      err=ER(sql_errno);       
    }
    rli->report(ERROR_LEVEL, sql_errno,"\
Error '%s' running LOAD DATA INFILE on table '%s'. Default database: '%s'",
                    err, (char*)table_name, print_slave_db_safe(remember_db));
    free_root(thd->mem_root,MYF(MY_KEEP_PREALLOC));
    return 1;
  }
  free_root(thd->mem_root,MYF(MY_KEEP_PREALLOC));

  if (thd->is_fatal_error)
  {
    char buf[256];
    my_snprintf(buf, sizeof(buf),
                "Running LOAD DATA INFILE on table '%-.64s'."
                " Default database: '%-.64s'",
                (char*)table_name,
                print_slave_db_safe(remember_db));

    rli->report(ERROR_LEVEL, ER_SLAVE_FATAL_ERROR,
                ER(ER_SLAVE_FATAL_ERROR), buf);
    return 1;
  }

  return ( use_rli_only_for_errors ? 0 : Log_event::do_apply_event(rli) ); 
}
#endif


/**************************************************************************
  Rotate_log_event methods
**************************************************************************/

/*
  Rotate_log_event::pack_info()
*/

#if defined(HAVE_REPLICATION) && !defined(MYSQL_CLIENT)
int Rotate_log_event::pack_info(Protocol *protocol)
{
  char buf1[256], buf[22];
  String tmp(buf1, sizeof(buf1), log_cs);
  tmp.length(0);
  tmp.append(new_log_ident, ident_len);
  tmp.append(STRING_WITH_LEN(";pos="));
  tmp.append(llstr(pos,buf));
  protocol->store(tmp.ptr(), tmp.length(), &my_charset_bin);
  return 0;
}
#endif


/*
  Rotate_log_event::print()
*/

#ifdef MYSQL_CLIENT
void Rotate_log_event::print(FILE* file, PRINT_EVENT_INFO* print_event_info)
{
  char buf[22];
  IO_CACHE *const head= &print_event_info->head_cache;

  if (print_event_info->short_form)
    return;
  print_header(head, print_event_info, FALSE);
  my_b_printf(head, "\tRotate to ");
  if (new_log_ident)
    my_b_write(head, (uchar*) new_log_ident, (uint)ident_len);
  my_b_printf(head, "  pos: %s\n", llstr(pos, buf));
}
#endif /* MYSQL_CLIENT */



/*
  Rotate_log_event::Rotate_log_event() (2 constructors)
*/


#ifndef MYSQL_CLIENT
Rotate_log_event::Rotate_log_event(const char* new_log_ident_arg,
                                   uint ident_len_arg, ulonglong pos_arg,
                                   uint flags_arg)
  :Log_event(Log_event::EVENT_NO_CACHE, Log_event::EVENT_IMMEDIATE_LOGGING),
   new_log_ident(new_log_ident_arg), pos(pos_arg),ident_len(ident_len_arg ?
   ident_len_arg : (uint) strlen(new_log_ident_arg)), flags(flags_arg)
{
#ifndef DBUG_OFF
  char buff[22];
  DBUG_ENTER("Rotate_log_event::Rotate_log_event(...,flags)");
  DBUG_PRINT("enter",("new_log_ident: %s  pos: %s  flags: %lu", new_log_ident_arg,
                      llstr(pos_arg, buff), (ulong) flags));
#endif
  if (flags & DUP_NAME)
    new_log_ident= my_strndup(new_log_ident_arg, ident_len, MYF(MY_WME));
  if (flags & RELAY_LOG)
    set_relay_log_event();
  DBUG_VOID_RETURN;
}
#endif


Rotate_log_event::Rotate_log_event(const char* buf, uint event_len,
                                   const Format_description_log_event* description_event)
  :Log_event(buf, description_event) ,new_log_ident(0), flags(DUP_NAME)
{
  DBUG_ENTER("Rotate_log_event::Rotate_log_event(char*,...)");
  // The caller will ensure that event_len is what we have at EVENT_LEN_OFFSET
  uint8 header_size= description_event->common_header_len;
  uint8 post_header_len= description_event->post_header_len[ROTATE_EVENT-1];
  uint ident_offset;
  if (event_len < header_size)
    DBUG_VOID_RETURN;
  buf += header_size;
  pos = post_header_len ? uint8korr(buf + R_POS_OFFSET) : 4;
  ident_len = (uint)(event_len -
                     (header_size+post_header_len)); 
  ident_offset = post_header_len; 
  set_if_smaller(ident_len,FN_REFLEN-1);
  new_log_ident= my_strndup(buf + ident_offset, (uint) ident_len, MYF(MY_WME));
  DBUG_PRINT("debug", ("new_log_ident: '%s'", new_log_ident));
  DBUG_VOID_RETURN;
}


/*
  Rotate_log_event::write()
*/

#ifndef MYSQL_CLIENT
bool Rotate_log_event::write(IO_CACHE* file)
{
  char buf[ROTATE_HEADER_LEN];
  int8store(buf + R_POS_OFFSET, pos);
  return (write_header(file, ROTATE_HEADER_LEN + ident_len) || 
          wrapper_my_b_safe_write(file, (uchar*) buf, ROTATE_HEADER_LEN) ||
          wrapper_my_b_safe_write(file, (uchar*) new_log_ident,
                                     (uint) ident_len) ||
          write_footer(file));
}
#endif


#if defined(HAVE_REPLICATION) && !defined(MYSQL_CLIENT)

/*
  Got a rotate log event from the master.

  This is mainly used so that we can later figure out the logname and
  position for the master.

  We can't rotate the slave's BINlog as this will cause infinitive rotations
  in a A -> B -> A setup.
  The NOTES below is a wrong comment which will disappear when 4.1 is merged.

  This must only be called from the Slave SQL thread, since it calls
  flush_relay_log_info().

  @retval
    0	ok
*/
int Rotate_log_event::do_update_pos(Relay_log_info *rli)
{
  int error= 0;
  DBUG_ENTER("Rotate_log_event::do_update_pos");
#ifndef DBUG_OFF
  char buf[32];
#endif

  DBUG_PRINT("info", ("server_id=%lu; ::server_id=%lu",
                      (ulong) this->server_id, (ulong) ::server_id));
  DBUG_PRINT("info", ("new_log_ident: %s", this->new_log_ident));
  DBUG_PRINT("info", ("pos: %s", llstr(this->pos, buf)));

  /*
    If we are in a transaction or in a group: the only normal case is
    when the I/O thread was copying a big transaction, then it was
    stopped and restarted: we have this in the relay log:

    BEGIN
    ...
    ROTATE (a fake one)
    ...
    COMMIT or ROLLBACK

    In that case, we don't want to touch the coordinates which
    correspond to the beginning of the transaction.  Starting from
    5.0.0, there also are some rotates from the slave itself, in the
    relay log, which shall not change the group positions.
  */

  /*
    The way we check if SQL thread is currently in a group is different
    for STS and MTS.
  */
  bool in_group = rli->is_parallel_exec() ?
    (rli->mts_group_status == Relay_log_info::MTS_IN_GROUP) :
    rli->is_in_group();

  if ((server_id != ::server_id || rli->replicate_same_server_id) &&
      !is_relay_log_event() &&
      !in_group)
  {
    if (rli->is_parallel_exec())
    {
      /*
        Rotate events are special events that are handled as a
        synchronization point. For that reason, the checkpoint
        routine is being called here.
      */
      if ((error= mts_checkpoint_routine(rli, 0, false,
                                         true/*need_data_lock=true*/)))
        goto err;
    }

    /*
      Acquire protection against global BINLOG lock before rli->data_lock is
      locked (otherwise we would also block SHOW SLAVE STATUS).
    */
    DBUG_ASSERT(!thd->backup_binlog_lock.is_acquired());
    DBUG_PRINT("debug", ("Acquiring binlog protection lock"));
    mysql_mutex_assert_not_owner(&rli->data_lock);
    const ulong timeout= thd->variables.lock_wait_timeout;
    if (thd->backup_binlog_lock.acquire_protection(thd, MDL_EXPLICIT, timeout))
    {
      error= 1;
      goto err;
    }

    mysql_mutex_lock(&rli->data_lock);
    DBUG_PRINT("info", ("old group_master_log_name: '%s'  "
                        "old group_master_log_pos: %lu",
                        rli->get_group_master_log_name(),
                        (ulong) rli->get_group_master_log_pos()));

    memcpy((void *)rli->get_group_master_log_name(),
           new_log_ident, ident_len + 1);
    rli->notify_group_master_log_name_update();
    if ((error= rli->inc_group_relay_log_pos(pos,
                                             false/*need_data_lock=false*/)))
    {
      mysql_mutex_unlock(&rli->data_lock);
      DBUG_PRINT("debug", ("Releasing binlog protection lock"));
      thd->backup_binlog_lock.release_protection(thd);
      goto err;
    }

    DBUG_PRINT("info", ("new group_master_log_name: '%s'  "
                        "new group_master_log_pos: %lu",
                        rli->get_group_master_log_name(),
                        (ulong) rli->get_group_master_log_pos()));
    mysql_mutex_unlock(&rli->data_lock);

    DBUG_PRINT("debug", ("Releasing binlog protection lock"));
    thd->backup_binlog_lock.release_protection(thd);

    if (rli->is_parallel_exec())
      rli->reset_notified_checkpoint(0,
                                     server_id ? when.tv_sec + (time_t) exec_time : 0,
                                     true/*need_data_lock=true*/);

    /*
      Reset thd->variables.option_bits and sql_mode etc, because this could be the signal of
      a master's downgrade from 5.0 to 4.0.
      However, no need to reset rli_description_event: indeed, if the next
      master is 5.0 (even 5.0.1) we will soon get a Format_desc; if the next
      master is 4.0 then the events are in the slave's format (conversion).
    */
    set_slave_thread_options(thd);
    set_slave_thread_default_charset(thd, rli);
    thd->variables.sql_mode= global_system_variables.sql_mode;
    thd->variables.auto_increment_increment=
      thd->variables.auto_increment_offset= 1;
  }
  else
    rli->inc_event_relay_log_pos();

err:
  DBUG_RETURN(error);
}


Log_event::enum_skip_reason
Rotate_log_event::do_shall_skip(Relay_log_info *rli)
{
  enum_skip_reason reason= Log_event::do_shall_skip(rli);

  switch (reason) {
  case Log_event::EVENT_SKIP_NOT:
  case Log_event::EVENT_SKIP_COUNT:
    return Log_event::EVENT_SKIP_NOT;

  case Log_event::EVENT_SKIP_IGNORE:
    return Log_event::EVENT_SKIP_IGNORE;
  }
  DBUG_ASSERT(0);
  return Log_event::EVENT_SKIP_NOT;             // To keep compiler happy
}

#endif


/**************************************************************************
	Intvar_log_event methods
**************************************************************************/

/*
  Intvar_log_event::pack_info()
*/

#if defined(HAVE_REPLICATION) && !defined(MYSQL_CLIENT)
int Intvar_log_event::pack_info(Protocol *protocol)
{
  char buf[256], *pos;
  pos= strmake(buf, get_var_type_name(), sizeof(buf)-23);
  *pos++= '=';
  pos= longlong10_to_str(val, pos, -10);
  protocol->store(buf, (uint) (pos-buf), &my_charset_bin);
  return 0;
}
#endif


/*
  Intvar_log_event::Intvar_log_event()
*/

Intvar_log_event::Intvar_log_event(const char* buf,
                                   const Format_description_log_event* description_event)
  :Log_event(buf, description_event)
{
  /* The Post-Header is empty. The Varible Data part begins immediately. */
  buf+= description_event->common_header_len +
    description_event->post_header_len[INTVAR_EVENT-1];
  type= buf[I_TYPE_OFFSET];
  val= uint8korr(buf+I_VAL_OFFSET);
}


/*
  Intvar_log_event::get_var_type_name()
*/

const char* Intvar_log_event::get_var_type_name()
{
  switch(type) {
  case LAST_INSERT_ID_EVENT: return "LAST_INSERT_ID";
  case INSERT_ID_EVENT: return "INSERT_ID";
  default: /* impossible */ return "UNKNOWN";
  }
}


/*
  Intvar_log_event::write()
*/

#ifndef MYSQL_CLIENT
bool Intvar_log_event::write(IO_CACHE* file)
{
  uchar buf[9];
  buf[I_TYPE_OFFSET]= (uchar) type;
  int8store(buf + I_VAL_OFFSET, val);
  return (write_header(file, sizeof(buf)) ||
          wrapper_my_b_safe_write(file, buf, sizeof(buf)) ||
	  write_footer(file));
}
#endif


/*
  Intvar_log_event::print()
*/

#ifdef MYSQL_CLIENT
void Intvar_log_event::print(FILE* file, PRINT_EVENT_INFO* print_event_info)
{
  char llbuff[22];
  const char *msg;
  LINT_INIT(msg);
  IO_CACHE *const head= &print_event_info->head_cache;

  if (!print_event_info->short_form)
  {
    print_header(head, print_event_info, FALSE);
    my_b_printf(head, "\tIntvar\n");
  }

  my_b_printf(head, "SET ");
  switch (type) {
  case LAST_INSERT_ID_EVENT:
    msg="LAST_INSERT_ID";
    break;
  case INSERT_ID_EVENT:
    msg="INSERT_ID";
    break;
  case INVALID_INT_EVENT:
  default: // cannot happen
    msg="INVALID_INT";
    break;
  }
  my_b_printf(head, "%s=%s%s\n",
              msg, llstr(val,llbuff), print_event_info->delimiter);
}
#endif


#if defined(HAVE_REPLICATION)&& !defined(MYSQL_CLIENT)

/*
  Intvar_log_event::do_apply_event()
*/

int Intvar_log_event::do_apply_event(Relay_log_info const *rli)
{
  /*
    We are now in a statement until the associated query log event has
    been processed.
   */
  const_cast<Relay_log_info*>(rli)->set_flag(Relay_log_info::IN_STMT);

  if (rli->deferred_events_collecting)
    return rli->deferred_events->add(this);

  switch (type) {
  case LAST_INSERT_ID_EVENT:
    thd->first_successful_insert_id_in_prev_stmt= val;
    break;
  case INSERT_ID_EVENT:
    thd->force_one_auto_inc_interval(val);
    break;
  }
  return 0;
}

int Intvar_log_event::do_update_pos(Relay_log_info *rli)
{
  rli->inc_event_relay_log_pos();
  return 0;
}


Log_event::enum_skip_reason
Intvar_log_event::do_shall_skip(Relay_log_info *rli)
{
  /*
    It is a common error to set the slave skip counter to 1 instead of
    2 when recovering from an insert which used a auto increment,
    rand, or user var.  Therefore, if the slave skip counter is 1, we
    just say that this event should be skipped by ignoring it, meaning
    that we do not change the value of the slave skip counter since it
    will be decreased by the following insert event.
  */
  return continue_group(rli);
}

#endif


/**************************************************************************
  Rand_log_event methods
**************************************************************************/

#if defined(HAVE_REPLICATION) && !defined(MYSQL_CLIENT)
int Rand_log_event::pack_info(Protocol *protocol)
{
  char buf1[256], *pos;
  pos= strmov(buf1,"rand_seed1=");
  pos= int10_to_str((long) seed1, pos, 10);
  pos= strmov(pos, ",rand_seed2=");
  pos= int10_to_str((long) seed2, pos, 10);
  protocol->store(buf1, (uint) (pos-buf1), &my_charset_bin);
  return 0;
}
#endif


Rand_log_event::Rand_log_event(const char* buf,
                               const Format_description_log_event* description_event)
  :Log_event(buf, description_event)
{
  /* The Post-Header is empty. The Variable Data part begins immediately. */
  buf+= description_event->common_header_len +
    description_event->post_header_len[RAND_EVENT-1];
  seed1= uint8korr(buf+RAND_SEED1_OFFSET);
  seed2= uint8korr(buf+RAND_SEED2_OFFSET);
}


#ifndef MYSQL_CLIENT
bool Rand_log_event::write(IO_CACHE* file)
{
  uchar buf[16];
  int8store(buf + RAND_SEED1_OFFSET, seed1);
  int8store(buf + RAND_SEED2_OFFSET, seed2);
  return (write_header(file, sizeof(buf)) ||
          wrapper_my_b_safe_write(file, buf, sizeof(buf)) ||
	  write_footer(file));
}
#endif


#ifdef MYSQL_CLIENT
void Rand_log_event::print(FILE* file, PRINT_EVENT_INFO* print_event_info)
{
  IO_CACHE *const head= &print_event_info->head_cache;

  char llbuff[22],llbuff2[22];
  if (!print_event_info->short_form)
  {
    print_header(head, print_event_info, FALSE);
    my_b_printf(head, "\tRand\n");
  }
  my_b_printf(head, "SET @@RAND_SEED1=%s, @@RAND_SEED2=%s%s\n",
              llstr(seed1, llbuff),llstr(seed2, llbuff2),
              print_event_info->delimiter);
}
#endif /* MYSQL_CLIENT */


#if defined(HAVE_REPLICATION) && !defined(MYSQL_CLIENT)
int Rand_log_event::do_apply_event(Relay_log_info const *rli)
{
  /*
    We are now in a statement until the associated query log event has
    been processed.
   */
  const_cast<Relay_log_info*>(rli)->set_flag(Relay_log_info::IN_STMT);

  if (rli->deferred_events_collecting)
    return rli->deferred_events->add(this);

  thd->rand.seed1= (ulong) seed1;
  thd->rand.seed2= (ulong) seed2;
  return 0;
}

int Rand_log_event::do_update_pos(Relay_log_info *rli)
{
  rli->inc_event_relay_log_pos();
  return 0;
}


Log_event::enum_skip_reason
Rand_log_event::do_shall_skip(Relay_log_info *rli)
{
  /*
    It is a common error to set the slave skip counter to 1 instead of
    2 when recovering from an insert which used a auto increment,
    rand, or user var.  Therefore, if the slave skip counter is 1, we
    just say that this event should be skipped by ignoring it, meaning
    that we do not change the value of the slave skip counter since it
    will be decreased by the following insert event.
  */
  return continue_group(rli);
}

/**
   Exec deferred Int-, Rand- and User- var events prefixing
   a Query-log-event event.

   @param thd THD handle

   @return false on success, true if a failure in an event applying occurred.
*/
bool slave_execute_deferred_events(THD *thd)
{
  bool res= false;
  Relay_log_info *rli= thd->rli_slave;

  DBUG_ASSERT(rli && (!rli->deferred_events_collecting || rli->deferred_events));

  if (!rli->deferred_events_collecting || rli->deferred_events->is_empty())
    return res;

  res= rli->deferred_events->execute(rli);

  return res;
}

#endif /* !MYSQL_CLIENT */


/**************************************************************************
  Xid_log_event methods
**************************************************************************/

#if defined(HAVE_REPLICATION) && !defined(MYSQL_CLIENT)
int Xid_log_event::pack_info(Protocol *protocol)
{
  char buf[128], *pos;
  pos= strmov(buf, "COMMIT /* xid=");
  pos= longlong10_to_str(xid, pos, 10);
  pos= strmov(pos, " */");
  protocol->store(buf, (uint) (pos-buf), &my_charset_bin);
  return 0;
}
#endif

/**
  @note
  It's ok not to use int8store here,
  as long as xid_t::set(ulonglong) and
  xid_t::get_my_xid doesn't do it either.
  We don't care about actual values of xids as long as
  identical numbers compare identically
*/

Xid_log_event::
Xid_log_event(const char* buf,
              const Format_description_log_event *description_event)
  :Log_event(buf, description_event)
{
  /* The Post-Header is empty. The Variable Data part begins immediately. */
  buf+= description_event->common_header_len +
    description_event->post_header_len[XID_EVENT-1];
  memcpy((char*) &xid, buf, sizeof(xid));
}


#ifndef MYSQL_CLIENT
bool Xid_log_event::write(IO_CACHE* file)
{
  DBUG_EXECUTE_IF("do_not_write_xid", return 0;);
  return (write_header(file, sizeof(xid)) ||
	  wrapper_my_b_safe_write(file, (uchar*) &xid, sizeof(xid)) ||
	  write_footer(file));
}
#endif


#ifdef MYSQL_CLIENT
void Xid_log_event::print(FILE* file, PRINT_EVENT_INFO* print_event_info)
{
  IO_CACHE *const head= &print_event_info->head_cache;

  if (!print_event_info->short_form)
  {
    char buf[64];
    longlong10_to_str(xid, buf, 10);

    print_header(head, print_event_info, FALSE);
    my_b_printf(head, "\tXid = %s\n", buf);
  }
  my_b_printf(head, "COMMIT%s\n", print_event_info->delimiter);
}
#endif /* MYSQL_CLIENT */


#if defined(HAVE_REPLICATION) && !defined(MYSQL_CLIENT)
/**
   The methods combines few commit actions to make it useable
   as in the single- so multi- threaded case.

   @param  thd    a pointer to THD handle
   @return false  as success and
           true   as an error 
*/

bool Xid_log_event::do_commit(THD *thd)
{
  DBUG_EXECUTE_IF("dbug.reached_commit",
                  {DBUG_SET("+d,dbug.enabled_commit");});
  bool error= trans_commit(thd); /* Automatically rolls back on error. */
  DBUG_EXECUTE_IF("crash_after_apply", 
                  sql_print_information("Crashing crash_after_apply.");
                  DBUG_SUICIDE(););
  thd->mdl_context.release_transactional_locks();

  if (thd->variables.gtid_next.type == GTID_GROUP &&
      thd->owned_gtid.sidno != 0)
  {
    // GTID logging and cleanup runs regardless of the current res
    error |= gtid_empty_group_log_and_cleanup(thd);
  }

  /*
    Increment the global status commit count variable
  */
  if (!error)
    status_var_increment(thd->status_var.com_stat[SQLCOM_COMMIT]);

  return error;
}

/**
   Worker commits Xid transaction and in case of its transactional
   info table marks the current group as done in the Coordnator's 
   Group Assigned Queue.

   @return zero as success or non-zero as an error 
*/
int Xid_log_event::do_apply_event_worker(Slave_worker *w)
{
  int error= 0;
  lex_start(thd);
  mysql_reset_thd_for_next_command(thd);
  Slave_committed_queue *coordinator_gaq= w->c_rli->gaq;

  /* For a slave Xid_log_event is COMMIT */
  general_log_print(thd, COM_QUERY,
                    "COMMIT /* implicit, from Xid_log_event */");

  DBUG_PRINT("mts", ("do_apply group master %s %llu  group relay %s %llu event %s %llu.",
                     w->get_group_master_log_name(),
                     w->get_group_master_log_pos(),
                     w->get_group_relay_log_name(),
                     w->get_group_relay_log_pos(),
                     w->get_event_relay_log_name(),
                     w->get_event_relay_log_pos()));

  DBUG_EXECUTE_IF("crash_before_update_pos",
                  sql_print_information("Crashing crash_before_update_pos.");
                  DBUG_SUICIDE(););

  ulong gaq_idx= mts_group_idx;
  Slave_job_group *ptr_group= coordinator_gaq->get_job_group(gaq_idx);

  if ((error= w->commit_positions(this, ptr_group,
                                  w->c_rli->is_transactional())))
    goto err;

  DBUG_PRINT("mts", ("do_apply group master %s %llu  group relay %s %llu event %s %llu.",
                     w->get_group_master_log_name(),
                     w->get_group_master_log_pos(),
                     w->get_group_relay_log_name(),
                     w->get_group_relay_log_pos(),
                     w->get_event_relay_log_name(),
                     w->get_event_relay_log_pos()));

  DBUG_EXECUTE_IF("crash_after_update_pos_before_apply",
                  sql_print_information("Crashing crash_after_update_pos_before_apply.");
                  DBUG_SUICIDE(););

  error= do_commit(thd);
  if (error)
    w->rollback_positions(ptr_group);
err:
  return error;
}

int Xid_log_event::do_apply_event(Relay_log_info const *rli)
{
  DBUG_ENTER("Xid_log_event::do_apply_event");
  int error= 0;
  char saved_group_master_log_name[FN_REFLEN];
  char saved_group_relay_log_name[FN_REFLEN];
  volatile my_off_t saved_group_master_log_pos;
  volatile my_off_t saved_group_relay_log_pos;

  char new_group_master_log_name[FN_REFLEN];
  char new_group_relay_log_name[FN_REFLEN];
  volatile my_off_t new_group_master_log_pos;
  volatile my_off_t new_group_relay_log_pos;

  lex_start(thd);
  mysql_reset_thd_for_next_command(thd);
  Relay_log_info *rli_ptr= const_cast<Relay_log_info *>(rli);
  bool binlog_prot_acquired= false;

  /* For a slave Xid_log_event is COMMIT */
  general_log_print(thd, COM_QUERY,
                    "COMMIT /* implicit, from Xid_log_event */");

  if (!thd->backup_binlog_lock.is_acquired())
  {
    const ulong timeout= thd->variables.lock_wait_timeout;

    DBUG_PRINT("debug", ("Acquiring binlog protection lock"));
    mysql_mutex_assert_not_owner(&rli->data_lock);
    if (thd->backup_binlog_lock.acquire_protection(thd, MDL_EXPLICIT,
                                                   timeout))
      DBUG_RETURN(1);

    binlog_prot_acquired= true;
  }

  mysql_mutex_lock(&rli_ptr->data_lock);

  /*
    Save the rli positions. We need them to temporarily reset the positions
    just before the commit.
   */
  strmake(saved_group_master_log_name, rli_ptr->get_group_master_log_name(),
          FN_REFLEN - 1);
  saved_group_master_log_pos= rli_ptr->get_group_master_log_pos();
  strmake(saved_group_relay_log_name, rli_ptr->get_group_relay_log_name(),
          FN_REFLEN - 1);
  saved_group_relay_log_pos= rli_ptr->get_group_relay_log_pos();

  DBUG_PRINT("info", ("do_apply group master %s %llu  group relay %s %llu event %s %llu\n",
    rli_ptr->get_group_master_log_name(),
    rli_ptr->get_group_master_log_pos(),
    rli_ptr->get_group_relay_log_name(),
    rli_ptr->get_group_relay_log_pos(),
    rli_ptr->get_event_relay_log_name(),
    rli_ptr->get_event_relay_log_pos()));

  DBUG_EXECUTE_IF("crash_before_update_pos",
                  sql_print_information("Crashing crash_before_update_pos.");
                  DBUG_SUICIDE(););

  /*
    We need to update the positions in here to make it transactional.  
  */
  rli_ptr->inc_event_relay_log_pos();
  rli_ptr->set_group_relay_log_pos(rli_ptr->get_event_relay_log_pos());
  rli_ptr->set_group_relay_log_name(rli_ptr->get_event_relay_log_name());

  rli_ptr->notify_group_relay_log_name_update();

  if (log_pos) // 3.23 binlogs don't have log_posx
    rli_ptr->set_group_master_log_pos(log_pos);

  /*
    rli repository being transactional means replication is crash safe.
    Positions are written into transactional tables ahead of commit and the
    changes are made permanent during commit.
   */
  if (rli_ptr->is_transactional())
  {
    if ((error= rli_ptr->flush_info(true)))
      goto err;
  }

  DBUG_PRINT("info", ("do_apply group master %s %llu  group relay %s %llu event %s %llu\n",
                      rli_ptr->get_group_master_log_name(),
                      rli_ptr->get_group_master_log_pos(),
                      rli_ptr->get_group_relay_log_name(),
                      rli_ptr->get_group_relay_log_pos(),
                      rli_ptr->get_event_relay_log_name(),
                      rli_ptr->get_event_relay_log_pos()));

  DBUG_EXECUTE_IF("crash_after_update_pos_before_apply",
                  sql_print_information("Crashing crash_after_update_pos_before_apply.");
                  DBUG_SUICIDE(););

  /**
    Commit operation expects the global transaction state variable 'xa_state'to
    be set to 'XA_NOTR'. In order to simulate commit failure we set
    the 'xa_state' to 'XA_IDLE' so that the commit reports 'ER_XAER_RMFAIL'
    error.
   */
  DBUG_EXECUTE_IF("simulate_commit_failure",
                  {
                  thd->transaction.xid_state.xa_state = XA_IDLE;
                  });

  /*
    Save the new rli positions. These positions will be set back to group*
    positions on successful completion of the commit operation.
   */
  strmake(new_group_master_log_name, rli_ptr->get_group_master_log_name(),
          FN_REFLEN - 1);
  new_group_master_log_pos= rli_ptr->get_group_master_log_pos();
  strmake(new_group_relay_log_name, rli_ptr->get_group_relay_log_name(),
          FN_REFLEN - 1);
  new_group_relay_log_pos= rli_ptr->get_group_relay_log_pos();
  /*
    Rollback positions in memory just before commit. Position values will be
    reset to their new values only on successful commit operation.
   */
  rli_ptr->set_group_master_log_name(saved_group_master_log_name);
  rli_ptr->notify_group_master_log_name_update();
  rli_ptr->set_group_master_log_pos(saved_group_master_log_pos);
  rli_ptr->set_group_relay_log_name(saved_group_relay_log_name);
  rli_ptr->notify_group_relay_log_name_update();
  rli_ptr->set_group_relay_log_pos(saved_group_relay_log_pos);

  DBUG_PRINT("info", ("Rolling back to group master %s %llu  group relay %s"
                      " %llu\n", rli_ptr->get_group_master_log_name(),
                      rli_ptr->get_group_master_log_pos(),
                      rli_ptr->get_group_relay_log_name(),
                      rli_ptr->get_group_relay_log_pos()));
  mysql_mutex_unlock(&rli_ptr->data_lock);
  error= do_commit(thd);
  mysql_mutex_lock(&rli_ptr->data_lock);
  if (error)
  {
    rli->report(ERROR_LEVEL, thd->get_stmt_da()->sql_errno(),
                "Error in Xid_log_event: Commit could not be completed, '%s'",
                thd->get_stmt_da()->message());
  }
  else
  {
    DBUG_EXECUTE_IF("crash_after_commit_before_update_pos",
                    sql_print_information("Crashing "
                                          "crash_after_commit_before_update_pos.");
                    DBUG_SUICIDE(););
    /* Update positions on successful commit */
    rli_ptr->set_group_master_log_name(new_group_master_log_name);
    rli_ptr->notify_group_master_log_name_update();
    rli_ptr->set_group_master_log_pos(new_group_master_log_pos);
    rli_ptr->set_group_relay_log_name(new_group_relay_log_name);
    rli_ptr->notify_group_relay_log_name_update();
    rli_ptr->set_group_relay_log_pos(new_group_relay_log_pos);

    DBUG_PRINT("info", ("Updating positions on succesful commit to group master"
                        " %s %llu  group relay %s %llu\n",
                        rli_ptr->get_group_master_log_name(),
                        rli_ptr->get_group_master_log_pos(),
                        rli_ptr->get_group_relay_log_name(),
                        rli_ptr->get_group_relay_log_pos()));

    /*
      For transactional repository the positions are flushed ahead of commit.
      Where as for non transactional rli repository the positions are flushed
      only on succesful commit.
     */
    if (!rli_ptr->is_transactional())
      rli_ptr->flush_info(false);
  }
err:
  mysql_cond_broadcast(&rli_ptr->data_cond);
  mysql_mutex_unlock(&rli_ptr->data_lock);

  if (binlog_prot_acquired)
  {
      DBUG_PRINT("debug", ("Releasing binlog protection lock"));
      thd->backup_binlog_lock.release_protection(thd);
  }

  DBUG_RETURN(error);
}

Log_event::enum_skip_reason
Xid_log_event::do_shall_skip(Relay_log_info *rli)
{
  DBUG_ENTER("Xid_log_event::do_shall_skip");
  if (rli->slave_skip_counter > 0) {
    thd->variables.option_bits&= ~OPTION_BEGIN;
    DBUG_RETURN(Log_event::EVENT_SKIP_COUNT);
  }
  DBUG_RETURN(Log_event::do_shall_skip(rli));
}
#endif /* !MYSQL_CLIENT */


/**************************************************************************
  User_var_log_event methods
**************************************************************************/

#if defined(HAVE_REPLICATION) && !defined(MYSQL_CLIENT)
int User_var_log_event::pack_info(Protocol* protocol)
{
  char *buf= 0;
  char quoted_id[1 + FN_REFLEN * 2 + 2];// quoted identifier
  int id_len= my_strmov_quoted_identifier(this->thd, quoted_id, name, name_len);
  quoted_id[id_len]= '\0';
  uint val_offset= 2 + id_len;
  uint event_len= val_offset;

  if (is_null)
  {
    if (!(buf= (char*) my_malloc(val_offset + 5, MYF(MY_WME))))
      return 1;
    strmov(buf + val_offset, "NULL");
    event_len= val_offset + 4;
  }
  else
  {
    switch (type) {
    case REAL_RESULT:
      double real_val;
      float8get(real_val, val);
      if (!(buf= (char*) my_malloc(val_offset + MY_GCVT_MAX_FIELD_WIDTH + 1,
                                   MYF(MY_WME))))
        return 1;
      event_len+= my_gcvt(real_val, MY_GCVT_ARG_DOUBLE, MY_GCVT_MAX_FIELD_WIDTH,
                          buf + val_offset, NULL);
      break;
    case INT_RESULT:
      if (!(buf= (char*) my_malloc(val_offset + 22, MYF(MY_WME))))
        return 1;
      event_len= longlong10_to_str(uint8korr(val), buf + val_offset, 
                                   ((flags & User_var_log_event::UNSIGNED_F) ? 
                                    10 : -10))-buf;
      break;
    case DECIMAL_RESULT:
    {
      if (!(buf= (char*) my_malloc(val_offset + DECIMAL_MAX_STR_LENGTH + 1,
                                   MYF(MY_WME))))
        return 1;
      String str(buf+val_offset, DECIMAL_MAX_STR_LENGTH + 1, &my_charset_bin);
      my_decimal dec;
      binary2my_decimal(E_DEC_FATAL_ERROR, (uchar*) (val+2), &dec, val[0],
                        val[1]);
      my_decimal2string(E_DEC_FATAL_ERROR, &dec, 0, 0, 0, &str);
      event_len= str.length() + val_offset;
      break;
    } 
    case STRING_RESULT:
      /* 15 is for 'COLLATE' and other chars */
      buf= (char*) my_malloc(event_len+val_len*2+1+2*MY_CS_NAME_SIZE+15,
                             MYF(MY_WME));
      CHARSET_INFO *cs;
      if (!buf)
        return 1;
      if (!(cs= get_charset(charset_number, MYF(0))))
      {
        strmov(buf+val_offset, "???");
        event_len+= 3;
      }
      else
      {
        char *p= strxmov(buf + val_offset, "_", cs->csname, " ", NullS);
        p= str_to_hex(p, val, val_len);
        p= strxmov(p, " COLLATE ", cs->name, NullS);
        event_len= p-buf;
      }
      break;
    case ROW_RESULT:
    default:
      DBUG_ASSERT(1);
      return 1;
    }
  }
  buf[0]= '@';
  memcpy(buf + 1, quoted_id, id_len);
  buf[1 + id_len]= '=';
  protocol->store(buf, event_len, &my_charset_bin);
  my_free(buf);
  return 0;
}
#endif /* !MYSQL_CLIENT */


User_var_log_event::
User_var_log_event(const char* buf, uint event_len,
                   const Format_description_log_event* description_event)
  :Log_event(buf, description_event)
#ifndef MYSQL_CLIENT
  , deferred(false), query_id(0)
#endif
{
  bool error= false;
  const char* buf_start= buf;
  /* The Post-Header is empty. The Variable Data part begins immediately. */
  const char *start= buf;
  buf+= description_event->common_header_len +
    description_event->post_header_len[USER_VAR_EVENT-1];
  name_len= uint4korr(buf);
  name= (char *) buf + UV_NAME_LEN_SIZE;

  /*
    We don't know yet is_null value, so we must assume that name_len
    may have the bigger value possible, is_null= True and there is no
    payload for val, or even that name_len is 0.
  */
  if (!valid_buffer_range<uint>(name_len, buf_start, name,
                                event_len - UV_VAL_IS_NULL))
  {
    error= true;
    goto err;
  }

  buf+= UV_NAME_LEN_SIZE + name_len;
  is_null= (bool) *buf;
  flags= User_var_log_event::UNDEF_F;    // defaults to UNDEF_F
  if (is_null)
  {
    type= STRING_RESULT;
    charset_number= my_charset_bin.number;
    val_len= 0;
    val= 0;  
  }
  else
  {
    if (!valid_buffer_range<uint>(UV_VAL_IS_NULL + UV_VAL_TYPE_SIZE
                                  + UV_CHARSET_NUMBER_SIZE + UV_VAL_LEN_SIZE,
                                  buf_start, buf, event_len))
    {
      error= true;
      goto err;
    }

    type= (Item_result) buf[UV_VAL_IS_NULL];
    charset_number= uint4korr(buf + UV_VAL_IS_NULL + UV_VAL_TYPE_SIZE);
    val_len= uint4korr(buf + UV_VAL_IS_NULL + UV_VAL_TYPE_SIZE +
                       UV_CHARSET_NUMBER_SIZE);
    val= (char *) (buf + UV_VAL_IS_NULL + UV_VAL_TYPE_SIZE +
                   UV_CHARSET_NUMBER_SIZE + UV_VAL_LEN_SIZE);

    if (!valid_buffer_range<uint>(val_len, buf_start, val, event_len))
    {
      error= true;
      goto err;
    }

    /**
      We need to check if this is from an old server
      that did not pack information for flags.
      We do this by checking if there are extra bytes
      after the packed value. If there are we take the
      extra byte and it's value is assumed to contain
      the flags value.

      Old events will not have this extra byte, thence,
      we keep the flags set to UNDEF_F.
    */
    uint bytes_read= ((val + val_len) - start);
#ifndef DBUG_OFF
    bool old_pre_checksum_fd= description_event->is_version_before_checksum();
#endif
    DBUG_ASSERT((bytes_read == data_written -
                 (old_pre_checksum_fd ||
                  (description_event->checksum_alg ==
                   BINLOG_CHECKSUM_ALG_OFF)) ?
                 0 : BINLOG_CHECKSUM_LEN)
                ||
                (bytes_read == data_written -1 -
                 (old_pre_checksum_fd ||
                  (description_event->checksum_alg ==
                   BINLOG_CHECKSUM_ALG_OFF)) ?
                 0 : BINLOG_CHECKSUM_LEN));
    if ((data_written - bytes_read) > 0)
    {
      flags= (uint) *(buf + UV_VAL_IS_NULL + UV_VAL_TYPE_SIZE +
                    UV_CHARSET_NUMBER_SIZE + UV_VAL_LEN_SIZE +
                    val_len);
    }
  }

err:
  if (error)
    name= 0;
}


#ifndef MYSQL_CLIENT
bool User_var_log_event::write(IO_CACHE* file)
{
  char buf[UV_NAME_LEN_SIZE];
  char buf1[UV_VAL_IS_NULL + UV_VAL_TYPE_SIZE + 
	    UV_CHARSET_NUMBER_SIZE + UV_VAL_LEN_SIZE];
  uchar buf2[MY_MAX(8, DECIMAL_MAX_FIELD_SIZE + 2)], *pos= buf2;
  uint unsigned_len= 0;
  uint buf1_length;
  ulong event_length;

  int4store(buf, name_len);
  
  if ((buf1[0]= is_null))
  {
    buf1_length= 1;
    val_len= 0;                                 // Length of 'pos'
  }    
  else
  {
    buf1[1]= type;
    int4store(buf1 + 2, charset_number);

    switch (type) {
    case REAL_RESULT:
      float8store(buf2, *(double*) val);
      break;
    case INT_RESULT:
      int8store(buf2, *(longlong*) val);
      unsigned_len= 1;
      break;
    case DECIMAL_RESULT:
    {
      my_decimal *dec= (my_decimal *)val;
      dec->fix_buffer_pointer();
      buf2[0]= (char)(dec->intg + dec->frac);
      buf2[1]= (char)dec->frac;
      decimal2bin((decimal_t*)val, buf2+2, buf2[0], buf2[1]);
      val_len= decimal_bin_size(buf2[0], buf2[1]) + 2;
      break;
    }
    case STRING_RESULT:
      pos= (uchar*) val;
      break;
    case ROW_RESULT:
    default:
      DBUG_ASSERT(1);
      return 0;
    }
    int4store(buf1 + 2 + UV_CHARSET_NUMBER_SIZE, val_len);
    buf1_length= 10;
  }

  /* Length of the whole event */
  event_length= sizeof(buf)+ name_len + buf1_length + val_len + unsigned_len;

  return (write_header(file, event_length) ||
          wrapper_my_b_safe_write(file, (uchar*) buf, sizeof(buf))   ||
	  wrapper_my_b_safe_write(file, (uchar*) name, name_len)     ||
	  wrapper_my_b_safe_write(file, (uchar*) buf1, buf1_length) ||
	  wrapper_my_b_safe_write(file, pos, val_len) ||
          wrapper_my_b_safe_write(file, &flags, unsigned_len) ||
	  write_footer(file));
}
#endif


/*
  User_var_log_event::print()
*/

#ifdef MYSQL_CLIENT
void User_var_log_event::print(FILE* file, PRINT_EVENT_INFO* print_event_info)
{
  IO_CACHE *const head= &print_event_info->head_cache;
  char quoted_id[1 + NAME_LEN * 2 + 2];// quoted length of the identifier
  char name_id[NAME_LEN];
  int quoted_len= 0;

  if (!print_event_info->short_form)
  {
    print_header(head, print_event_info, FALSE);
    my_b_printf(head, "\tUser_var\n");
  }
  strmov(name_id, name);
  name_id[name_len]= '\0';
  my_b_printf(head, "SET @");
  quoted_len= my_strmov_quoted_identifier((char *) quoted_id,
                                          (const char *) name_id);
  quoted_id[quoted_len]= '\0';
  my_b_write(head, (uchar*) quoted_id, quoted_len);

  if (is_null)
  {
    my_b_printf(head, ":=NULL%s\n", print_event_info->delimiter);
  }
  else
  {
    switch (type) {
    case REAL_RESULT:
      double real_val;
      char real_buf[FMT_G_BUFSIZE(14)];
      float8get(real_val, val);
      sprintf(real_buf, "%.14g", real_val);
      my_b_printf(head, ":=%s%s\n", real_buf, print_event_info->delimiter);
      break;
    case INT_RESULT:
      char int_buf[22];
      longlong10_to_str(uint8korr(val), int_buf, 
                        ((flags & User_var_log_event::UNSIGNED_F) ? 10 : -10));
      my_b_printf(head, ":=%s%s\n", int_buf, print_event_info->delimiter);
      break;
    case DECIMAL_RESULT:
    {
      char str_buf[200];
      int str_len= sizeof(str_buf) - 1;
      int precision= (int)val[0];
      int scale= (int)val[1];
      decimal_digit_t dec_buf[10];
      decimal_t dec;
      dec.len= 10;
      dec.buf= dec_buf;

      bin2decimal((uchar*) val+2, &dec, precision, scale);
      decimal2string(&dec, str_buf, &str_len, 0, 0, 0);
      str_buf[str_len]= 0;
      my_b_printf(head, ":=%s%s\n", str_buf, print_event_info->delimiter);
      break;
    }
    case STRING_RESULT:
    {
      /*
        Let's express the string in hex. That's the most robust way. If we
        print it in character form instead, we need to escape it with
        character_set_client which we don't know (we will know it in 5.0, but
        in 4.1 we don't know it easily when we are printing
        User_var_log_event). Explanation why we would need to bother with
        character_set_client (quoting Bar):
        > Note, the parser doesn't switch to another unescaping mode after
        > it has met a character set introducer.
        > For example, if an SJIS client says something like:
        > SET @a= _ucs2 \0a\0b'
        > the string constant is still unescaped according to SJIS, not
        > according to UCS2.
      */
      char *hex_str;
      CHARSET_INFO *cs;

      hex_str= (char *)my_malloc(2*val_len+1+2,MYF(MY_WME)); // 2 hex digits / byte
      if (!hex_str)
        return;
      str_to_hex(hex_str, val, val_len);
      /*
        For proper behaviour when mysqlbinlog|mysql, we need to explicitely
        specify the variable's collation. It will however cause problems when
        people want to mysqlbinlog|mysql into another server not supporting the
        character set. But there's not much to do about this and it's unlikely.
      */
      if (!(cs= get_charset(charset_number, MYF(0))))
        /*
          Generate an unusable command (=> syntax error) is probably the best
          thing we can do here.
        */
        my_b_printf(head, ":=???%s\n", print_event_info->delimiter);
      else
        my_b_printf(head, ":=_%s %s COLLATE `%s`%s\n",
                    cs->csname, hex_str, cs->name,
                    print_event_info->delimiter);
      my_free(hex_str);
    }
      break;
    case ROW_RESULT:
    default:
      DBUG_ASSERT(1);
      return;
    }
  }
}
#endif


/*
  User_var_log_event::do_apply_event()
*/

#if defined(HAVE_REPLICATION) && !defined(MYSQL_CLIENT)
int User_var_log_event::do_apply_event(Relay_log_info const *rli)
{
  Item *it= 0;
  CHARSET_INFO *charset;
  query_id_t sav_query_id= 0; /* memorize orig id when deferred applying */

  if (rli->deferred_events_collecting)
  {
    set_deferred(current_thd->query_id);
    return rli->deferred_events->add(this);
  } else if (is_deferred())
  {
    sav_query_id= current_thd->query_id;
    current_thd->query_id= query_id; /* recreating original time context */
  }

  if (!(charset= get_charset(charset_number, MYF(MY_WME))))
    return 1;
  double real_val;
  longlong int_val;

  /*
    We are now in a statement until the associated query log event has
    been processed.
   */
  const_cast<Relay_log_info*>(rli)->set_flag(Relay_log_info::IN_STMT);

  if (is_null)
  {
    it= new Item_null();
  }
  else
  {
    switch (type) {
    case REAL_RESULT:
      float8get(real_val, val);
      it= new Item_float(real_val, 0);
      val= (char*) &real_val;		// Pointer to value in native format
      val_len= 8;
      break;
    case INT_RESULT:
      int_val= (longlong) uint8korr(val);
      it= new Item_int(int_val);
      val= (char*) &int_val;		// Pointer to value in native format
      val_len= 8;
      break;
    case DECIMAL_RESULT:
    {
      Item_decimal *dec= new Item_decimal((uchar*) val+2, val[0], val[1]);
      it= dec;
      val= (char *)dec->val_decimal(NULL);
      val_len= sizeof(my_decimal);
      break;
    }
    case STRING_RESULT:
      it= new Item_string(val, val_len, charset);
      break;
    case ROW_RESULT:
    default:
      DBUG_ASSERT(1);
      return 0;
    }
  }
  Item_func_set_user_var *e=
    new Item_func_set_user_var(Name_string(name, name_len, false), it, false);
  /*
    Item_func_set_user_var can't substitute something else on its place =>
    0 can be passed as last argument (reference on item)

    Fix_fields() can fail, in which case a call of update_hash() might
    crash the server, so if fix fields fails, we just return with an
    error.
  */
  if (e->fix_fields(thd, 0))
    return 1;

  /*
    A variable can just be considered as a table with
    a single record and with a single column. Thus, like
    a column value, it could always have IMPLICIT derivation.
   */
  e->update_hash(val, val_len, type, charset, DERIVATION_IMPLICIT,
                 (flags & User_var_log_event::UNSIGNED_F));
  if (!is_deferred())
    free_root(thd->mem_root, 0);
  else
    current_thd->query_id= sav_query_id; /* restore current query's context */

  return 0;
}

int User_var_log_event::do_update_pos(Relay_log_info *rli)
{
  rli->inc_event_relay_log_pos();
  return 0;
}

Log_event::enum_skip_reason
User_var_log_event::do_shall_skip(Relay_log_info *rli)
{
  /*
    It is a common error to set the slave skip counter to 1 instead
    of 2 when recovering from an insert which used a auto increment,
    rand, or user var.  Therefore, if the slave skip counter is 1, we
    just say that this event should be skipped by ignoring it, meaning
    that we do not change the value of the slave skip counter since it
    will be decreased by the following insert event.
  */
  return continue_group(rli);
}
#endif /* !MYSQL_CLIENT */


/**************************************************************************
  Unknown_log_event methods
**************************************************************************/

#ifdef HAVE_REPLICATION
#ifdef MYSQL_CLIENT
void Unknown_log_event::print(FILE* file_arg, PRINT_EVENT_INFO* print_event_info)
{
  if (print_event_info->short_form)
    return;
  print_header(&print_event_info->head_cache, print_event_info, FALSE);
  my_b_printf(&print_event_info->head_cache, "\n# %s", "Unknown event\n");
}
#endif  

/**************************************************************************
	Stop_log_event methods
**************************************************************************/

/*
  Stop_log_event::print()
*/

#ifdef MYSQL_CLIENT
void Stop_log_event::print(FILE* file, PRINT_EVENT_INFO* print_event_info)
{
  if (print_event_info->short_form)
    return;

  print_header(&print_event_info->head_cache, print_event_info, FALSE);
  my_b_printf(&print_event_info->head_cache, "\tStop\n");
}
#endif /* MYSQL_CLIENT */


#ifndef MYSQL_CLIENT
/*
  The master stopped.  We used to clean up all temporary tables but
  this is useless as, as the master has shut down properly, it has
  written all DROP TEMPORARY TABLE (prepared statements' deletion is
  TODO only when we binlog prep stmts).  We used to clean up
  slave_load_tmpdir, but this is useless as it has been cleared at the
  end of LOAD DATA INFILE.  So we have nothing to do here.  The place
  were we must do this cleaning is in
  Start_log_event_v3::do_apply_event(), not here. Because if we come
  here, the master was sane.

  This must only be called from the Slave SQL thread, since it calls
  flush_relay_log_info().
*/
int Stop_log_event::do_update_pos(Relay_log_info *rli)
{
  int error_inc= 0;
  int error_flush= 0;
  /*
    We do not want to update master_log pos because we get a rotate event
    before stop, so by now group_master_log_name is set to the next log.
    If we updated it, we will have incorrect master coordinates and this
    could give false triggers in MASTER_POS_WAIT() that we have reached
    the target position when in fact we have not.
    The group position is always unchanged in MTS mode because the event
    is never executed so can't be scheduled to a Worker.
  */
  if ((thd->variables.option_bits & OPTION_BEGIN) || rli->is_parallel_exec())
    rli->inc_event_relay_log_pos();
  else
  {
    error_inc= rli->inc_group_relay_log_pos(0, true/*need_data_lock=true*/);
    error_flush= rli->flush_info(TRUE);
  }
  return (error_inc || error_flush);
}

#endif /* !MYSQL_CLIENT */
#endif /* HAVE_REPLICATION */


/**************************************************************************
	Create_file_log_event methods
**************************************************************************/

/*
  Create_file_log_event ctor
*/

#ifndef MYSQL_CLIENT
Create_file_log_event::
Create_file_log_event(THD* thd_arg, sql_exchange* ex,
		      const char* db_arg, const char* table_name_arg,
                      List<Item>& fields_arg,
                      bool is_concurrent_arg,
                      enum enum_duplicates handle_dup,
                      bool ignore,
		      uchar* block_arg, uint block_len_arg, bool using_trans)
  :Load_log_event(thd_arg, ex, db_arg, table_name_arg, fields_arg,
                  is_concurrent_arg,
                  handle_dup, ignore, using_trans),
   fake_base(0), block(block_arg), event_buf(0), block_len(block_len_arg),
   file_id(thd_arg->file_id = mysql_bin_log.next_file_id())
{
  DBUG_ENTER("Create_file_log_event");
  sql_ex.force_new_format();
  DBUG_VOID_RETURN;
}


/*
  Create_file_log_event::write_data_body()
*/

bool Create_file_log_event::write_data_body(IO_CACHE* file)
{
  bool res;
  if ((res= Load_log_event::write_data_body(file)) || fake_base)
    return res;
  return (my_b_safe_write(file, (uchar*) "", 1) ||
          my_b_safe_write(file, (uchar*) block, block_len));
}


/*
  Create_file_log_event::write_data_header()
*/

bool Create_file_log_event::write_data_header(IO_CACHE* file)
{
  bool res;
  uchar buf[CREATE_FILE_HEADER_LEN];
  if ((res= Load_log_event::write_data_header(file)) || fake_base)
    return res;
  int4store(buf + CF_FILE_ID_OFFSET, file_id);
  return my_b_safe_write(file, buf, CREATE_FILE_HEADER_LEN) != 0;
}


/*
  Create_file_log_event::write_base()
*/

bool Create_file_log_event::write_base(IO_CACHE* file)
{
  bool res;
  fake_base= 1;                                 // pretend we are Load event
  res= write(file);
  fake_base= 0;
  return res;
}

#endif /* !MYSQL_CLIENT */

/*
  Create_file_log_event ctor
*/

Create_file_log_event::Create_file_log_event(const char* buf, uint len,
                                             const Format_description_log_event* description_event)
  :Load_log_event(buf,0,description_event),fake_base(0),block(0),inited_from_old(0)
{
  DBUG_ENTER("Create_file_log_event::Create_file_log_event(char*,...)");
  uint block_offset;
  uint header_len= description_event->common_header_len;
  uint8 load_header_len= description_event->post_header_len[LOAD_EVENT-1];
  uint8 create_file_header_len= description_event->post_header_len[CREATE_FILE_EVENT-1];
  if (!(event_buf= (char*) my_memdup(buf, len, MYF(MY_WME))) ||
      copy_log_event(event_buf,len,
                     ((buf[EVENT_TYPE_OFFSET] == LOAD_EVENT) ?
                      load_header_len + header_len :
                      (fake_base ? (header_len+load_header_len) :
                       (header_len+load_header_len) +
                       create_file_header_len)),
                     description_event))
    DBUG_VOID_RETURN;
  if (description_event->binlog_version!=1)
  {
    file_id= uint4korr(buf + 
                       header_len +
		       load_header_len + CF_FILE_ID_OFFSET);
    /*
      Note that it's ok to use get_data_size() below, because it is computed
      with values we have already read from this event (because we called
      copy_log_event()); we are not using slave's format info to decode
      master's format, we are really using master's format info.
      Anyway, both formats should be identical (except the common_header_len)
      as these Load events are not changed between 4.0 and 5.0 (as logging of
      LOAD DATA INFILE does not use Load_log_event in 5.0).

      The + 1 is for \0 terminating fname  
    */
    block_offset= (description_event->common_header_len +
                   Load_log_event::get_data_size() +
                   create_file_header_len + 1);
    if (len < block_offset)
      DBUG_VOID_RETURN;
    block = (uchar*)buf + block_offset;
    block_len = len - block_offset;
  }
  else
  {
    sql_ex.force_new_format();
    inited_from_old = 1;
  }
  DBUG_VOID_RETURN;
}


/*
  Create_file_log_event::print()
*/

#ifdef MYSQL_CLIENT
void Create_file_log_event::print(FILE* file, PRINT_EVENT_INFO* print_event_info,
				  bool enable_local)
{
  if (print_event_info->short_form)
  {
    if (enable_local && check_fname_outside_temp_buf())
      Load_log_event::print(file, print_event_info);
    return;
  }

  if (enable_local)
  {
    Load_log_event::print(file, print_event_info,
			  !check_fname_outside_temp_buf());
    /**
      reduce the size of io cache so that the write function is called
      for every call to my_b_printf().
     */
    DBUG_EXECUTE_IF ("simulate_create_event_write_error",
                     {(&print_event_info->head_cache)->write_pos=
                     (&print_event_info->head_cache)->write_end;
                     DBUG_SET("+d,simulate_file_write_error");});
    /* 
       That one is for "file_id: etc" below: in mysqlbinlog we want the #, in
       SHOW BINLOG EVENTS we don't.
    */
    my_b_printf(&print_event_info->head_cache, "#");
  }

  my_b_printf(&print_event_info->head_cache,
              " file_id: %d  block_len: %d\n", file_id, block_len);
}


void Create_file_log_event::print(FILE* file, PRINT_EVENT_INFO* print_event_info)
{
  print(file, print_event_info, 0);
}
#endif /* MYSQL_CLIENT */


/*
  Create_file_log_event::pack_info()
*/

#if defined(HAVE_REPLICATION) && !defined(MYSQL_CLIENT)
int Create_file_log_event::pack_info(Protocol *protocol)
{
  char buf[NAME_LEN*2 + 30 + 21*2], *pos;
  pos= strmov(buf, "db=");
  memcpy(pos, db, db_len);
  pos= strmov(pos + db_len, ";table=");
  memcpy(pos, table_name, table_name_len);
  pos= strmov(pos + table_name_len, ";file_id=");
  pos= int10_to_str((long) file_id, pos, 10);
  pos= strmov(pos, ";block_len=");
  pos= int10_to_str((long) block_len, pos, 10);
  protocol->store(buf, (uint) (pos-buf), &my_charset_bin);
  return 0;
}
#endif /* defined(HAVE_REPLICATION) && !defined(MYSQL_CLIENT) */


/**
  Create_file_log_event::do_apply_event()
  Constructor for Create_file_log_event to intantiate an event
  from the relay log on the slave.

  @retval
    0           Success
  @retval
    1           Failure
*/

#if defined(HAVE_REPLICATION) && !defined(MYSQL_CLIENT)
int Create_file_log_event::do_apply_event(Relay_log_info const *rli)
{
  char fname_buf[FN_REFLEN+TEMP_FILE_MAX_LEN];
  char *ext;
  int fd = -1;
  IO_CACHE file;
  int error = 1;

  lex_start(thd);
  mysql_reset_thd_for_next_command(thd);
  THD_STAGE_INFO(thd, stage_making_temp_file_create_before_load_data);
  memset(&file, 0, sizeof(file));
  ext= slave_load_file_stem(fname_buf, file_id, server_id, ".info");
  /* old copy may exist already */
  mysql_file_delete(key_file_log_event_info, fname_buf, MYF(0));
  /**
    To simulate file creation failure, convert the file name to a
    directory by appending a "/" to the file name.
   */
  DBUG_EXECUTE_IF("simulate_file_create_error_create_log_event",
                  {
                  strcat(fname_buf,"/");
                  });
  if ((fd= mysql_file_create(key_file_log_event_info,
                             fname_buf, CREATE_MODE,
                             O_WRONLY | O_BINARY | O_EXCL | O_NOFOLLOW,
                             MYF(MY_WME))) < 0 ||
      init_io_cache(&file, fd, IO_SIZE, WRITE_CACHE, (my_off_t)0, 0,
		    MYF(MY_WME|MY_NABP)))
  {
    rli->report(ERROR_LEVEL, thd->get_stmt_da()->sql_errno(),
                "Error in Create_file event: could not open file '%s'",
                fname_buf);
    goto err;
  }
  
  // a trick to avoid allocating another buffer
  fname= fname_buf;
  fname_len= (uint) (strmov(ext, ".data") - fname);
  if (write_base(&file))
  {
    strmov(ext, ".info"); // to have it right in the error message
    rli->report(ERROR_LEVEL, my_errno,
                "Error in Create_file event: could not write to file '%s'",
                fname_buf);
    goto err;
  }
  end_io_cache(&file);
  mysql_file_close(fd, MYF(0));
  
  // fname_buf now already has .data, not .info, because we did our trick
  /* old copy may exist already */
  mysql_file_delete(key_file_log_event_data, fname_buf, MYF(0));
  if ((fd= mysql_file_create(key_file_log_event_data,
                             fname_buf, CREATE_MODE,
                             O_WRONLY | O_BINARY | O_EXCL | O_NOFOLLOW,
                             MYF(MY_WME))) < 0)
  {
    rli->report(ERROR_LEVEL, my_errno,
                "Error in Create_file event: could not open file '%s'",
                fname_buf);
    goto err;
  }
  /**
    To simulate file write failure,close the file before the write operation.
    Write will fail with an error reporting file is UNOPENED. 
   */
  DBUG_EXECUTE_IF("simulate_file_write_error_create_log_event",
                  {
                  mysql_file_close(fd, MYF(0));
                  });
  if (mysql_file_write(fd, (uchar*) block, block_len, MYF(MY_WME+MY_NABP)))
  {
    rli->report(ERROR_LEVEL, thd->get_stmt_da()->sql_errno(),
                "Error in Create_file event: write to '%s' failed",
                fname_buf);
    goto err;
  }
  error=0;					// Everything is ok

err:
  if (error)
    end_io_cache(&file);
  if (fd >= 0)
    mysql_file_close(fd, MYF(0));
  return error != 0;
}
#endif /* defined(HAVE_REPLICATION) && !defined(MYSQL_CLIENT) */


/**************************************************************************
	Append_block_log_event methods
**************************************************************************/

/*
  Append_block_log_event ctor
*/

#ifndef MYSQL_CLIENT  
Append_block_log_event::Append_block_log_event(THD *thd_arg,
                                               const char *db_arg,
					       uchar *block_arg,
					       uint block_len_arg,
					       bool using_trans)
  :Log_event(thd_arg, 0,
             using_trans ? Log_event::EVENT_TRANSACTIONAL_CACHE :
                           Log_event::EVENT_STMT_CACHE,
             Log_event::EVENT_NORMAL_LOGGING),
   block(block_arg),
   block_len(block_len_arg), file_id(thd_arg->file_id), db(db_arg)
{
}
#endif


/*
  Append_block_log_event ctor
*/

Append_block_log_event::Append_block_log_event(const char* buf, uint len,
                                               const Format_description_log_event* description_event)
  :Log_event(buf, description_event),block(0)
{
  DBUG_ENTER("Append_block_log_event::Append_block_log_event(char*,...)");
  uint8 common_header_len= description_event->common_header_len; 
  uint8 append_block_header_len=
    description_event->post_header_len[APPEND_BLOCK_EVENT-1];
  uint total_header_len= common_header_len+append_block_header_len;
  if (len < total_header_len)
    DBUG_VOID_RETURN;
  file_id= uint4korr(buf + common_header_len + AB_FILE_ID_OFFSET);
  block= (uchar*)buf + total_header_len;
  block_len= len - total_header_len;
  DBUG_VOID_RETURN;
}


/*
  Append_block_log_event::write()
*/

#ifndef MYSQL_CLIENT
bool Append_block_log_event::write(IO_CACHE* file)
{
  uchar buf[APPEND_BLOCK_HEADER_LEN];
  int4store(buf + AB_FILE_ID_OFFSET, file_id);
  return (write_header(file, APPEND_BLOCK_HEADER_LEN + block_len) ||
          wrapper_my_b_safe_write(file, buf, APPEND_BLOCK_HEADER_LEN) ||
	  wrapper_my_b_safe_write(file, (uchar*) block, block_len) ||
	  write_footer(file));
}
#endif


/*
  Append_block_log_event::print()
*/

#ifdef MYSQL_CLIENT  
void Append_block_log_event::print(FILE* file,
				   PRINT_EVENT_INFO* print_event_info)
{
  if (print_event_info->short_form)
    return;
  print_header(&print_event_info->head_cache, print_event_info, FALSE);
  my_b_printf(&print_event_info->head_cache,
              "\n#%s: file_id: %d  block_len: %d\n",
              get_type_str(), file_id, block_len);
}
#endif /* MYSQL_CLIENT */


/*
  Append_block_log_event::pack_info()
*/

#if defined(HAVE_REPLICATION) && !defined(MYSQL_CLIENT)
int Append_block_log_event::pack_info(Protocol *protocol)
{
  char buf[256];
  size_t length;
  length= my_snprintf(buf, sizeof(buf), ";file_id=%u;block_len=%u",
                      file_id, block_len);
  protocol->store(buf, length, &my_charset_bin);
  return 0;
}


/*
  Append_block_log_event::get_create_or_append()
*/

int Append_block_log_event::get_create_or_append() const
{
  return 0; /* append to the file, fail if not exists */
}

/*
  Append_block_log_event::do_apply_event()
*/

int Append_block_log_event::do_apply_event(Relay_log_info const *rli)
{
  char fname[FN_REFLEN+TEMP_FILE_MAX_LEN];
  int fd;
  int error = 1;
  DBUG_ENTER("Append_block_log_event::do_apply_event");

  THD_STAGE_INFO(thd, stage_making_temp_file_append_before_load_data);
  slave_load_file_stem(fname, file_id, server_id, ".data");
  if (get_create_or_append())
  {
    /*
      Usually lex_start() is called by mysql_parse(), but we need it here
      as the present method does not call mysql_parse().
    */
    lex_start(thd);
    mysql_reset_thd_for_next_command(thd);
    /* old copy may exist already */
    mysql_file_delete(key_file_log_event_data, fname, MYF(0));
    if ((fd= mysql_file_create(key_file_log_event_data,
                               fname, CREATE_MODE,
                               O_WRONLY | O_BINARY | O_EXCL | O_NOFOLLOW,
                               MYF(MY_WME))) < 0)
    {
      rli->report(ERROR_LEVEL, my_errno,
                  "Error in %s event: could not create file '%s'",
                  get_type_str(), fname);
      goto err;
    }
  }
  else if ((fd= mysql_file_open(key_file_log_event_data,
                                fname,
                                O_WRONLY | O_APPEND | O_BINARY | O_NOFOLLOW,
                                MYF(MY_WME))) < 0)
  {
    rli->report(ERROR_LEVEL, my_errno,
                "Error in %s event: could not open file '%s'",
                get_type_str(), fname);
    goto err;
  }

  DBUG_EXECUTE_IF("remove_slave_load_file_before_write",
                  {
                    my_delete_allow_opened(fname, MYF(0));
                  });

  if (mysql_file_write(fd, (uchar*) block, block_len, MYF(MY_WME+MY_NABP)))
  {
    rli->report(ERROR_LEVEL, my_errno,
                "Error in %s event: write to '%s' failed",
                get_type_str(), fname);
    goto err;
  }
  error=0;

err:
  if (fd >= 0)
    mysql_file_close(fd, MYF(0));
  DBUG_RETURN(error);
}
#endif


/**************************************************************************
	Delete_file_log_event methods
**************************************************************************/

/*
  Delete_file_log_event ctor
*/

#ifndef MYSQL_CLIENT
Delete_file_log_event::Delete_file_log_event(THD *thd_arg, const char* db_arg,
					     bool using_trans)
  :Log_event(thd_arg, 0, 
             using_trans ? Log_event::EVENT_TRANSACTIONAL_CACHE :
                           Log_event::EVENT_STMT_CACHE,
             Log_event::EVENT_NORMAL_LOGGING),
  file_id(thd_arg->file_id), db(db_arg)
{
}
#endif

/*
  Delete_file_log_event ctor
*/

Delete_file_log_event::Delete_file_log_event(const char* buf, uint len,
                                             const Format_description_log_event* description_event)
  :Log_event(buf, description_event),file_id(0)
{
  uint8 common_header_len= description_event->common_header_len;
  uint8 delete_file_header_len= description_event->post_header_len[DELETE_FILE_EVENT-1];
  if (len < (uint)(common_header_len + delete_file_header_len))
    return;
  file_id= uint4korr(buf + common_header_len + DF_FILE_ID_OFFSET);
}


/*
  Delete_file_log_event::write()
*/

#ifndef MYSQL_CLIENT
bool Delete_file_log_event::write(IO_CACHE* file)
{
 uchar buf[DELETE_FILE_HEADER_LEN];
 int4store(buf + DF_FILE_ID_OFFSET, file_id);
 return (write_header(file, sizeof(buf)) ||
         wrapper_my_b_safe_write(file, buf, sizeof(buf)) ||
	 write_footer(file));
}
#endif


/*
  Delete_file_log_event::print()
*/

#ifdef MYSQL_CLIENT  
void Delete_file_log_event::print(FILE* file,
				  PRINT_EVENT_INFO* print_event_info)
{
  if (print_event_info->short_form)
    return;
  print_header(&print_event_info->head_cache, print_event_info, FALSE);
  my_b_printf(&print_event_info->head_cache,
              "\n#Delete_file: file_id=%u\n", file_id);
}
#endif /* MYSQL_CLIENT */

/*
  Delete_file_log_event::pack_info()
*/

#if defined(HAVE_REPLICATION) && !defined(MYSQL_CLIENT)
int Delete_file_log_event::pack_info(Protocol *protocol)
{
  char buf[64];
  size_t length;
  length= my_snprintf(buf, sizeof(buf), ";file_id=%u", (uint) file_id);
  protocol->store(buf, length, &my_charset_bin);
  return 0;
}
#endif

/*
  Delete_file_log_event::do_apply_event()
*/

#if defined(HAVE_REPLICATION) && !defined(MYSQL_CLIENT)
int Delete_file_log_event::do_apply_event(Relay_log_info const *rli)
{
  char fname[FN_REFLEN+TEMP_FILE_MAX_LEN];
  lex_start(thd);
  mysql_reset_thd_for_next_command(thd);
  char *ext= slave_load_file_stem(fname, file_id, server_id, ".data");
  mysql_file_delete(key_file_log_event_data, fname, MYF(MY_WME));
  strmov(ext, ".info");
  mysql_file_delete(key_file_log_event_info, fname, MYF(MY_WME));
  return 0;
}
#endif /* defined(HAVE_REPLICATION) && !defined(MYSQL_CLIENT) */


/**************************************************************************
	Execute_load_log_event methods
**************************************************************************/

/*
  Execute_load_log_event ctor
*/

#ifndef MYSQL_CLIENT  
Execute_load_log_event::Execute_load_log_event(THD *thd_arg,
                                               const char* db_arg,
					       bool using_trans)
  :Log_event(thd_arg, 0,
             using_trans ? Log_event::EVENT_TRANSACTIONAL_CACHE :
                           Log_event::EVENT_STMT_CACHE,
             Log_event::EVENT_NORMAL_LOGGING),
  file_id(thd_arg->file_id), db(db_arg)
{
}
#endif
  

/*
  Execute_load_log_event ctor
*/

Execute_load_log_event::Execute_load_log_event(const char* buf, uint len,
                                               const Format_description_log_event* description_event)
  :Log_event(buf, description_event), file_id(0)
{
  uint8 common_header_len= description_event->common_header_len;
  uint8 exec_load_header_len= description_event->post_header_len[EXEC_LOAD_EVENT-1];
  if (len < (uint)(common_header_len+exec_load_header_len))
    return;
  file_id= uint4korr(buf + common_header_len + EL_FILE_ID_OFFSET);
}


/*
  Execute_load_log_event::write()
*/

#ifndef MYSQL_CLIENT
bool Execute_load_log_event::write(IO_CACHE* file)
{
  uchar buf[EXEC_LOAD_HEADER_LEN];
  int4store(buf + EL_FILE_ID_OFFSET, file_id);
  return (write_header(file, sizeof(buf)) || 
          wrapper_my_b_safe_write(file, buf, sizeof(buf)) ||
	  write_footer(file));
}
#endif


/*
  Execute_load_log_event::print()
*/

#ifdef MYSQL_CLIENT  
void Execute_load_log_event::print(FILE* file,
				   PRINT_EVENT_INFO* print_event_info)
{
  if (print_event_info->short_form)
    return;
  print_header(&print_event_info->head_cache, print_event_info, FALSE);
  my_b_printf(&print_event_info->head_cache, "\n#Exec_load: file_id=%d\n",
              file_id);
}
#endif

/*
  Execute_load_log_event::pack_info()
*/

#if defined(HAVE_REPLICATION) && !defined(MYSQL_CLIENT)
int Execute_load_log_event::pack_info(Protocol *protocol)
{
  char buf[64];
  size_t length;
  length= my_snprintf(buf, sizeof(buf), ";file_id=%u", (uint) file_id);
  protocol->store(buf, length, &my_charset_bin);
  return 0;
}


/*
  Execute_load_log_event::do_apply_event()
*/

int Execute_load_log_event::do_apply_event(Relay_log_info const *rli)
{
  char fname[FN_REFLEN+TEMP_FILE_MAX_LEN];
  char *ext;
  int fd;
  int error= 1;
  IO_CACHE file;
  Load_log_event *lev= 0;

  lex_start(thd);
  mysql_reset_thd_for_next_command(thd);
  ext= slave_load_file_stem(fname, file_id, server_id, ".info");
  /**
    To simulate file open failure, convert the file name to a
    directory by appending a "/" to the file name. File open
    will fail with an error reporting it is not a directory.
   */
  DBUG_EXECUTE_IF("simulate_file_open_error_exec_event",
                  {
                  strcat(fname,"/");
                  });
  if ((fd= mysql_file_open(key_file_log_event_info,
                           fname, O_RDONLY | O_BINARY | O_NOFOLLOW,
                           MYF(MY_WME))) < 0 ||
      init_io_cache(&file, fd, IO_SIZE, READ_CACHE, (my_off_t)0, 0,
		    MYF(MY_WME|MY_NABP)))
  {
    rli->report(ERROR_LEVEL, thd->get_stmt_da()->sql_errno(),
                "Error in Exec_load event: could not open file '%s'",
                fname);
    goto err;
  }
  if (!(lev= (Load_log_event*)
        Log_event::read_log_event(&file,
                                  (mysql_mutex_t*) 0,
                                  rli->get_rli_description_event(),
                                  opt_slave_sql_verify_checksum)) ||
      lev->get_type_code() != NEW_LOAD_EVENT)
  {
    rli->report(ERROR_LEVEL, 0, "Error in Exec_load event: "
                    "file '%s' appears corrupted", fname);
    goto err;
  }
  lev->thd = thd;
  /*
    lev->do_apply_event should use rli only for errors i.e. should
    not advance rli's position.

    lev->do_apply_event is the place where the table is loaded (it
    calls mysql_load()).
  */
  const_cast<Relay_log_info*>(rli)->set_future_group_master_log_pos(log_pos);
  if (lev->do_apply_event(0,rli,1)) 
  {
    /*
      We want to indicate the name of the file that could not be loaded
      (SQL_LOADxxx).
      But as we are here we are sure the error is in rli->last_slave_error and
      rli->last_slave_errno (example of error: duplicate entry for key), so we
      don't want to overwrite it with the filename.
      What we want instead is add the filename to the current error message.
    */
    char *tmp= my_strdup(rli->last_error().message, MYF(MY_WME));
    if (tmp)
    {
      rli->report(ERROR_LEVEL, rli->last_error().number,
                  "%s. Failed executing load from '%s'", tmp, fname);
      my_free(tmp);
    }
    goto err;
  }
  /*
    We have an open file descriptor to the .info file; we need to close it
    or Windows will refuse to delete the file in mysql_file_delete().
  */
  if (fd >= 0)
  {
    mysql_file_close(fd, MYF(0));
    end_io_cache(&file);
    fd= -1;
  }
  mysql_file_delete(key_file_log_event_info, fname, MYF(MY_WME));
  memcpy(ext, ".data", 6);
  mysql_file_delete(key_file_log_event_data, fname, MYF(MY_WME));
  error = 0;

err:
  delete lev;
  if (fd >= 0)
  {
    mysql_file_close(fd, MYF(0));
    end_io_cache(&file);
  }
  return error;
}

#endif /* defined(HAVE_REPLICATION) && !defined(MYSQL_CLIENT) */


/**************************************************************************
	Begin_load_query_log_event methods
**************************************************************************/

#ifndef MYSQL_CLIENT
Begin_load_query_log_event::
Begin_load_query_log_event(THD* thd_arg, const char* db_arg, uchar* block_arg,
                           uint block_len_arg, bool using_trans)
  :Append_block_log_event(thd_arg, db_arg, block_arg, block_len_arg,
                          using_trans)
{
   file_id= thd_arg->file_id= mysql_bin_log.next_file_id();
}
#endif


Begin_load_query_log_event::
Begin_load_query_log_event(const char* buf, uint len,
                           const Format_description_log_event* desc_event)
  :Append_block_log_event(buf, len, desc_event)
{
}


#if defined( HAVE_REPLICATION) && !defined(MYSQL_CLIENT)
int Begin_load_query_log_event::get_create_or_append() const
{
  return 1; /* create the file */
}
#endif /* defined( HAVE_REPLICATION) && !defined(MYSQL_CLIENT) */


#if !defined(MYSQL_CLIENT) && defined(HAVE_REPLICATION)
Log_event::enum_skip_reason
Begin_load_query_log_event::do_shall_skip(Relay_log_info *rli)
{
  /*
    If the slave skip counter is 1, then we should not start executing
    on the next event.
  */
  return continue_group(rli);
}
#endif


/**************************************************************************
	Execute_load_query_log_event methods
**************************************************************************/


#ifndef MYSQL_CLIENT
Execute_load_query_log_event::
Execute_load_query_log_event(THD *thd_arg, const char* query_arg,
                             ulong query_length_arg, uint fn_pos_start_arg,
                             uint fn_pos_end_arg,
                             enum_load_dup_handling dup_handling_arg,
                             bool using_trans, bool immediate, bool suppress_use,
                             int errcode):
  Query_log_event(thd_arg, query_arg, query_length_arg, using_trans, immediate,
                  suppress_use, errcode),
  file_id(thd_arg->file_id), fn_pos_start(fn_pos_start_arg),
  fn_pos_end(fn_pos_end_arg), dup_handling(dup_handling_arg)
{
}
#endif /* !MYSQL_CLIENT */


Execute_load_query_log_event::
Execute_load_query_log_event(const char* buf, uint event_len,
                             const Format_description_log_event* desc_event):
  Query_log_event(buf, event_len, desc_event, EXECUTE_LOAD_QUERY_EVENT),
  file_id(0), fn_pos_start(0), fn_pos_end(0)
{
  if (!Query_log_event::is_valid())
    return;

  buf+= desc_event->common_header_len;

  fn_pos_start= uint4korr(buf + ELQ_FN_POS_START_OFFSET);
  fn_pos_end= uint4korr(buf + ELQ_FN_POS_END_OFFSET);
  dup_handling= (enum_load_dup_handling)(*(buf + ELQ_DUP_HANDLING_OFFSET));

  if (fn_pos_start > q_len || fn_pos_end > q_len ||
      dup_handling > LOAD_DUP_REPLACE)
    return;

  file_id= uint4korr(buf + ELQ_FILE_ID_OFFSET);
}


ulong Execute_load_query_log_event::get_post_header_size_for_derived()
{
  return EXECUTE_LOAD_QUERY_EXTRA_HEADER_LEN;
}


#ifndef MYSQL_CLIENT
bool
Execute_load_query_log_event::write_post_header_for_derived(IO_CACHE* file)
{
  uchar buf[EXECUTE_LOAD_QUERY_EXTRA_HEADER_LEN];
  int4store(buf, file_id);
  int4store(buf + 4, fn_pos_start);
  int4store(buf + 4 + 4, fn_pos_end);
  *(buf + 4 + 4 + 4)= (uchar) dup_handling;
  return wrapper_my_b_safe_write(file, buf, EXECUTE_LOAD_QUERY_EXTRA_HEADER_LEN);
}
#endif


#ifdef MYSQL_CLIENT
void Execute_load_query_log_event::print(FILE* file,
                                         PRINT_EVENT_INFO* print_event_info)
{
  print(file, print_event_info, 0);
}

/**
  Prints the query as LOAD DATA LOCAL and with rewritten filename.
*/
void Execute_load_query_log_event::print(FILE* file,
                                         PRINT_EVENT_INFO* print_event_info,
                                         const char *local_fname)
{
  IO_CACHE *const head= &print_event_info->head_cache;

  print_query_header(head, print_event_info);
  /**
    reduce the size of io cache so that the write function is called
    for every call to my_b_printf().
   */
  DBUG_EXECUTE_IF ("simulate_execute_event_write_error",
                   {head->write_pos= head->write_end;
                   DBUG_SET("+d,simulate_file_write_error");});

  if (local_fname)
  {
    my_b_write(head, (uchar*) query, fn_pos_start);
    my_b_printf(head, " LOCAL INFILE ");
    pretty_print_str(head, local_fname, strlen(local_fname));

    if (dup_handling == LOAD_DUP_REPLACE)
      my_b_printf(head, " REPLACE");
    my_b_printf(head, " INTO");
    my_b_write(head, (uchar*) query + fn_pos_end, q_len-fn_pos_end);
    my_b_printf(head, "\n%s\n", print_event_info->delimiter);
  }
  else
  {
    my_b_write(head, (uchar*) query, q_len);
    my_b_printf(head, "\n%s\n", print_event_info->delimiter);
  }

  if (!print_event_info->short_form)
    my_b_printf(head, "# file_id: %d \n", file_id);
}
#endif


#if defined(HAVE_REPLICATION) && !defined(MYSQL_CLIENT)
int Execute_load_query_log_event::pack_info(Protocol *protocol)
{
  char *buf, *pos;
  if (!(buf= (char*) my_malloc(9 + (db_len * 2) + 2 + q_len + 10 + 21,
                               MYF(MY_WME))))
    return 1;
  pos= buf;
  if (db && db_len)
  {
    /*
      Statically allocates room to store '\0' and an identifier
      that may have NAME_LEN * 2 due to quoting and there are
      two quoting characters that wrap them.
    */
    char quoted_db[1 + NAME_LEN * 2 + 2];// quoted length of the identifier
    size_t size= 0;
    size= my_strmov_quoted_identifier(this->thd, quoted_db, db, 0);
    pos= strmov(buf, "use ");
    memcpy(pos, quoted_db, size);
    pos= strmov(pos + size, "; ");
  }
  if (query && q_len)
  {
    memcpy(pos, query, q_len);
    pos+= q_len;
  }
  pos= strmov(pos, " ;file_id=");
  pos= int10_to_str((long) file_id, pos, 10);
  protocol->store(buf, pos-buf, &my_charset_bin);
  my_free(buf);
  return 0;
}


int
Execute_load_query_log_event::do_apply_event(Relay_log_info const *rli)
{
  char *p;
  char *buf;
  char *fname;
  char *fname_end;
  int error;

  buf= (char*) my_malloc(q_len + 1 - (fn_pos_end - fn_pos_start) +
                         (FN_REFLEN + TEMP_FILE_MAX_LEN) + 10 + 8 + 5, MYF(MY_WME));

  DBUG_EXECUTE_IF("LOAD_DATA_INFILE_has_fatal_error", my_free(buf); buf= NULL;);

  /* Replace filename and LOCAL keyword in query before executing it */
  if (buf == NULL)
  {
    rli->report(ERROR_LEVEL, ER_SLAVE_FATAL_ERROR,
                ER(ER_SLAVE_FATAL_ERROR), "Not enough memory");
    return 1;
  }

  p= buf;
  memcpy(p, query, fn_pos_start);
  p+= fn_pos_start;
  fname= (p= strmake(p, STRING_WITH_LEN(" INFILE \'")));
  p= slave_load_file_stem(p, file_id, server_id, ".data");
  fname_end= p= strend(p);                      // Safer than p=p+5
  *(p++)='\'';
  switch (dup_handling) {
  case LOAD_DUP_IGNORE:
    p= strmake(p, STRING_WITH_LEN(" IGNORE"));
    break;
  case LOAD_DUP_REPLACE:
    p= strmake(p, STRING_WITH_LEN(" REPLACE"));
    break;
  default:
    /* Ordinary load data */
    break;
  }
  p= strmake(p, STRING_WITH_LEN(" INTO "));
  p= strmake(p, query+fn_pos_end, q_len-fn_pos_end);

  error= Query_log_event::do_apply_event(rli, buf, p-buf);

  /* Forging file name for deletion in same buffer */
  *fname_end= 0;

  /*
    If there was an error the slave is going to stop, leave the
    file so that we can re-execute this event at START SLAVE.
  */
  if (!error)
    mysql_file_delete(key_file_log_event_data, fname, MYF(MY_WME));

  my_free(buf);
  return error;
}
#endif


/**************************************************************************
	sql_ex_info methods
**************************************************************************/

/*
  sql_ex_info::write_data()
*/

bool sql_ex_info::write_data(IO_CACHE* file)
{
  if (new_format())
  {
    return (write_str_at_most_255_bytes(file, field_term, (uint) field_term_len) ||
	    write_str_at_most_255_bytes(file, enclosed,   (uint) enclosed_len) ||
	    write_str_at_most_255_bytes(file, line_term,  (uint) line_term_len) ||
	    write_str_at_most_255_bytes(file, line_start, (uint) line_start_len) ||
	    write_str_at_most_255_bytes(file, escaped,    (uint) escaped_len) ||
	    my_b_safe_write(file,(uchar*) &opt_flags,1));
  }
  else
  {
    /**
      @todo This is sensitive to field padding. We should write a
      char[7], not an old_sql_ex. /sven
    */
    old_sql_ex old_ex;
    old_ex.field_term= *field_term;
    old_ex.enclosed=   *enclosed;
    old_ex.line_term=  *line_term;
    old_ex.line_start= *line_start;
    old_ex.escaped=    *escaped;
    old_ex.opt_flags=  opt_flags;
    old_ex.empty_flags=empty_flags;
    return my_b_safe_write(file, (uchar*) &old_ex, sizeof(old_ex)) != 0;
  }
}


/*
  sql_ex_info::init()
*/

const char *sql_ex_info::init(const char *buf, const char *buf_end,
                              bool use_new_format)
{
  cached_new_format = use_new_format;
  if (use_new_format)
  {
    empty_flags=0;
    /*
      The code below assumes that buf will not disappear from
      under our feet during the lifetime of the event. This assumption
      holds true in the slave thread if the log is in new format, but is not
      the case when we have old format because we will be reusing net buffer
      to read the actual file before we write out the Create_file event.
    */
    if (read_str_at_most_255_bytes(&buf, buf_end, &field_term, &field_term_len) ||
        read_str_at_most_255_bytes(&buf, buf_end, &enclosed,   &enclosed_len) ||
        read_str_at_most_255_bytes(&buf, buf_end, &line_term,  &line_term_len) ||
        read_str_at_most_255_bytes(&buf, buf_end, &line_start, &line_start_len) ||
        read_str_at_most_255_bytes(&buf, buf_end, &escaped,    &escaped_len))
      return 0;
    opt_flags = *buf++;
  }
  else
  {
    field_term_len= enclosed_len= line_term_len= line_start_len= escaped_len=1;
    field_term = buf++;			// Use first byte in string
    enclosed=	 buf++;
    line_term=   buf++;
    line_start=  buf++;
    escaped=     buf++;
    opt_flags =  *buf++;
    empty_flags= *buf++;
    if (empty_flags & FIELD_TERM_EMPTY)
      field_term_len=0;
    if (empty_flags & ENCLOSED_EMPTY)
      enclosed_len=0;
    if (empty_flags & LINE_TERM_EMPTY)
      line_term_len=0;
    if (empty_flags & LINE_START_EMPTY)
      line_start_len=0;
    if (empty_flags & ESCAPED_EMPTY)
      escaped_len=0;
  }
  return buf;
}

#ifndef DBUG_OFF
#ifndef MYSQL_CLIENT
static uchar dbug_extra_row_data_val= 0;

/**
   set_extra_data

   Called during self-test to generate various
   self-consistent binlog row event extra
   thread data structures which can be checked
   when reading the binlog.

   @param arr  Buffer to use
*/
const uchar* set_extra_data(uchar* arr)
{
  uchar val= (dbug_extra_row_data_val++) %
    (EXTRA_ROW_INFO_MAX_PAYLOAD + 1); /* 0 .. MAX_PAYLOAD + 1 */
  arr[EXTRA_ROW_INFO_LEN_OFFSET]= val + EXTRA_ROW_INFO_HDR_BYTES;
  arr[EXTRA_ROW_INFO_FORMAT_OFFSET]= val;
  for (uchar i=0; i<val; i++)
    arr[EXTRA_ROW_INFO_HDR_BYTES+i]= val;

  return arr;
}

#endif // #ifndef MYSQL_CLIENT

/**
   check_extra_data

   Called during self-test to check that
   binlog row event extra data is self-
   consistent as defined by the set_extra_data
   function above.

   Will assert(false) if not.

   @param extra_row_data
*/
void check_extra_data(uchar* extra_row_data)
{
  assert(extra_row_data);
  uint16 len= extra_row_data[EXTRA_ROW_INFO_LEN_OFFSET];
  uint8 val= len - EXTRA_ROW_INFO_HDR_BYTES;
  assert(extra_row_data[EXTRA_ROW_INFO_FORMAT_OFFSET] == val);
  for (uint16 i= 0; i < val; i++)
  {
    assert(extra_row_data[EXTRA_ROW_INFO_HDR_BYTES + i] == val);
  }
}

#endif  // #ifndef DBUG_OFF

/**************************************************************************
	Rows_log_event member functions
**************************************************************************/

#ifndef MYSQL_CLIENT
Rows_log_event::Rows_log_event(THD *thd_arg, TABLE *tbl_arg, const Table_id& tid,
                               MY_BITMAP const *cols, bool using_trans,
                               Log_event_type event_type,
                               const uchar* extra_row_info)
  : Log_event(thd_arg, 0,
             using_trans ? Log_event::EVENT_TRANSACTIONAL_CACHE :
                           Log_event::EVENT_STMT_CACHE,
             Log_event::EVENT_NORMAL_LOGGING),
    m_row_count(0),
    m_table(tbl_arg),
    m_table_id(tid),
    m_width(tbl_arg ? tbl_arg->s->fields : 1),
    m_rows_buf(0), m_rows_cur(0), m_rows_end(0), m_flags(0),
    m_type(event_type), m_extra_row_data(0)
#ifdef HAVE_REPLICATION
    , m_curr_row(NULL), m_curr_row_end(NULL), m_key(NULL), m_key_info(NULL),
    m_distinct_keys(Key_compare(&m_key_info)), m_distinct_key_spare_buf(NULL)
#endif
{
  DBUG_ASSERT(tbl_arg && tbl_arg->s && tid.is_valid());

  if (thd_arg->variables.option_bits & OPTION_NO_FOREIGN_KEY_CHECKS)
      set_flags(NO_FOREIGN_KEY_CHECKS_F);
  if (thd_arg->variables.option_bits & OPTION_RELAXED_UNIQUE_CHECKS)
      set_flags(RELAXED_UNIQUE_CHECKS_F);
#ifndef DBUG_OFF
  uchar extra_data[255];
  DBUG_EXECUTE_IF("extra_row_data_set",
                  /* Set extra row data to a known value */
                  extra_row_info = set_extra_data(extra_data););
#endif
  if (extra_row_info)
  {
    /* Copy Extra data from thd into new event */
    uint8 extra_data_len= extra_row_info[EXTRA_ROW_INFO_LEN_OFFSET];
    assert(extra_data_len >= EXTRA_ROW_INFO_HDR_BYTES);

    m_extra_row_data= (uchar*) my_malloc(extra_data_len, MYF(MY_WME));

    if (likely(m_extra_row_data != NULL))
    {
      memcpy(m_extra_row_data, extra_row_info,
             extra_data_len);
    }
  }

  /* if bitmap_init fails, caught in is_valid() */
  if (likely(!bitmap_init(&m_cols,
                          m_width <= sizeof(m_bitbuf)*8 ? m_bitbuf : NULL,
                          m_width,
                          false)))
  {
    /* Cols can be zero if this is a dummy binrows event */
    if (likely(cols != NULL))
    {
      memcpy(m_cols.bitmap, cols->bitmap, no_bytes_in_map(cols));
      create_last_word_mask(&m_cols);
    }
  }
  else
  {
    // Needed because bitmap_init() does not set it to null on failure
    m_cols.bitmap= 0;
  }
}
#endif

Rows_log_event::Rows_log_event(const char *buf, uint event_len,
                               const Format_description_log_event
                               *description_event)
  : Log_event(buf, description_event),
    m_row_count(0),
#ifndef MYSQL_CLIENT
    m_table(NULL),
#endif
    m_table_id(0), m_rows_buf(0), m_rows_cur(0), m_rows_end(0),
    m_extra_row_data(0)
#if !defined(MYSQL_CLIENT) && defined(HAVE_REPLICATION)
    , m_curr_row(NULL), m_curr_row_end(NULL), m_key(NULL), m_key_info(NULL),
    m_distinct_keys(Key_compare(&m_key_info)), m_distinct_key_spare_buf(NULL)
#endif
{
  DBUG_ENTER("Rows_log_event::Rows_log_event(const char*,...)");
  uint8 const common_header_len= description_event->common_header_len;
  Log_event_type event_type= (Log_event_type) buf[EVENT_TYPE_OFFSET];
  m_type= event_type;
  
  uint8 const post_header_len= description_event->post_header_len[event_type-1];

  DBUG_PRINT("enter",("event_len: %u  common_header_len: %d  "
		      "post_header_len: %d",
		      event_len, common_header_len,
		      post_header_len));

  const char *post_start= buf + common_header_len;
  post_start+= RW_MAPID_OFFSET;
  if (post_header_len == 6)
  {
    /* Master is of an intermediate source tree before 5.1.4. Id is 4 bytes */
    m_table_id= uint4korr(post_start);
    post_start+= 4;
  }
  else
  {
    m_table_id= uint6korr(post_start);
    post_start+= RW_FLAGS_OFFSET;
  }

  m_flags= uint2korr(post_start);
  post_start+= 2;

  uint16 var_header_len= 0;
  if (post_header_len == ROWS_HEADER_LEN_V2)
  {
    /*
      Have variable length header, check length,
      which includes length bytes
    */
    var_header_len= uint2korr(post_start);
    assert(var_header_len >= 2);
    var_header_len-= 2;

    /* Iterate over var-len header, extracting 'chunks' */
    const char* start= post_start + 2;
    const char* end= start + var_header_len;
    for (const char* pos= start; pos < end;)
    {
      switch(*pos++)
      {
      case RW_V_EXTRAINFO_TAG:
      {
        /* Have an 'extra info' section, read it in */
        assert((end - pos) >= EXTRA_ROW_INFO_HDR_BYTES);
        uint8 infoLen= pos[EXTRA_ROW_INFO_LEN_OFFSET];
        assert((end - pos) >= infoLen);
        /* Just store/use the first tag of this type, skip others */
        if (likely(!m_extra_row_data))
        {
          m_extra_row_data= (uchar*) my_malloc(infoLen,
                                               MYF(MY_WME));
          if (likely(m_extra_row_data != NULL))
          {
            memcpy(m_extra_row_data, pos, infoLen);
          }
          DBUG_EXECUTE_IF("extra_row_data_check",
                          /* Check extra data has expected value */
                          check_extra_data(m_extra_row_data););
        }
        pos+= infoLen;
        break;
      }
      default:
        /* Unknown code, we will not understand anything further here */
        pos= end; /* Break loop */
      }
    }
  }

  uchar const *const var_start=
    (const uchar *)buf + common_header_len + post_header_len + var_header_len;
  uchar const *const ptr_width= var_start;
  uchar *ptr_after_width= (uchar*) ptr_width;
  DBUG_PRINT("debug", ("Reading from %p", ptr_after_width));
  m_width = net_field_length(&ptr_after_width);
  DBUG_PRINT("debug", ("m_width=%lu", m_width));
  /* if bitmap_init fails, catched in is_valid() */
  if (likely(!bitmap_init(&m_cols,
                          m_width <= sizeof(m_bitbuf)*8 ? m_bitbuf : NULL,
                          m_width,
                          false)))
  {
    DBUG_PRINT("debug", ("Reading from %p", ptr_after_width));
    memcpy(m_cols.bitmap, ptr_after_width, (m_width + 7) / 8);
    create_last_word_mask(&m_cols);
    ptr_after_width+= (m_width + 7) / 8;
    DBUG_DUMP("m_cols", (uchar*) m_cols.bitmap, no_bytes_in_map(&m_cols));
  }
  else
  {
    // Needed because bitmap_init() does not set it to null on failure
    m_cols.bitmap= NULL;
    DBUG_VOID_RETURN;
  }

  m_cols_ai.bitmap= m_cols.bitmap; /* See explanation in is_valid() */

  if ((event_type == UPDATE_ROWS_EVENT) ||
      (event_type == UPDATE_ROWS_EVENT_V1))
  {
    DBUG_PRINT("debug", ("Reading from %p", ptr_after_width));

    /* if bitmap_init fails, caught in is_valid() */
    if (likely(!bitmap_init(&m_cols_ai,
                            m_width <= sizeof(m_bitbuf_ai)*8 ? m_bitbuf_ai : NULL,
                            m_width,
                            false)))
    {
      DBUG_PRINT("debug", ("Reading from %p", ptr_after_width));
      memcpy(m_cols_ai.bitmap, ptr_after_width, (m_width + 7) / 8);
      create_last_word_mask(&m_cols_ai);
      ptr_after_width+= (m_width + 7) / 8;
      DBUG_DUMP("m_cols_ai", (uchar*) m_cols_ai.bitmap,
                no_bytes_in_map(&m_cols_ai));
    }
    else
    {
      // Needed because bitmap_init() does not set it to null on failure
      m_cols_ai.bitmap= 0;
      DBUG_VOID_RETURN;
    }
  }

  const uchar* const ptr_rows_data= (const uchar*) ptr_after_width;

  size_t const data_size= event_len - (ptr_rows_data - (const uchar *) buf);
  DBUG_PRINT("info",("m_table_id: %llu  m_flags: %d  m_width: %lu  data_size: %lu",
                     m_table_id.id(), m_flags, m_width, (ulong) data_size));

  // Allocate one extra byte, in case we have to do uint3korr!
  m_rows_buf= (uchar*) my_malloc(data_size + 1, MYF(MY_WME)); // didrik
  if (likely((bool)m_rows_buf))
  {
#if !defined(MYSQL_CLIENT) && defined(HAVE_REPLICATION)
    m_curr_row= m_rows_buf;
#endif
    m_rows_end= m_rows_buf + data_size;
    m_rows_cur= m_rows_end;
    memcpy(m_rows_buf, ptr_rows_data, data_size);
  }
  else
    m_cols.bitmap= 0; // to not free it

  DBUG_VOID_RETURN;
}

Rows_log_event::~Rows_log_event()
{
  if (m_cols.bitmap == m_bitbuf) // no my_malloc happened
    m_cols.bitmap= 0; // so no my_free in bitmap_free
  bitmap_free(&m_cols); // To pair with bitmap_init().
  my_free(m_rows_buf);
  my_free(m_extra_row_data);
}

int Rows_log_event::get_data_size()
{
  int const general_type_code= get_general_type_code();

  uchar buf[sizeof(m_width) + 1];
  uchar *end= net_store_length(buf, m_width);

  DBUG_EXECUTE_IF("old_row_based_repl_4_byte_map_id_master",
                  return 6 + no_bytes_in_map(&m_cols) + (end - buf) +
                  (general_type_code == UPDATE_ROWS_EVENT ? no_bytes_in_map(&m_cols_ai) : 0) +
                  (m_rows_cur - m_rows_buf););

  int data_size= 0;
  bool is_v2_event= get_type_code() > DELETE_ROWS_EVENT_V1;
  if (is_v2_event)
  {
    data_size= ROWS_HEADER_LEN_V2 +
      (m_extra_row_data ?
       RW_V_TAG_LEN + m_extra_row_data[EXTRA_ROW_INFO_LEN_OFFSET]:
       0);
  }
  else
  {
    data_size= ROWS_HEADER_LEN_V1;
  }
  data_size+= no_bytes_in_map(&m_cols);
  data_size+= (uint) (end - buf);

  if (general_type_code == UPDATE_ROWS_EVENT)
    data_size+= no_bytes_in_map(&m_cols_ai);

  data_size+= (uint) (m_rows_cur - m_rows_buf);
  return data_size; 
}


#ifndef MYSQL_CLIENT
int Rows_log_event::do_add_row_data(uchar *row_data, size_t length)
{
  /*
    When the table has a primary key, we would probably want, by default, to
    log only the primary key value instead of the entire "before image". This
    would save binlog space. TODO
  */
  DBUG_ENTER("Rows_log_event::do_add_row_data");
  DBUG_PRINT("enter", ("row_data: 0x%lx  length: %lu", (ulong) row_data,
                       (ulong) length));

  /*
    If length is zero, there is nothing to write, so we just
    return. Note that this is not an optimization, since calling
    realloc() with size 0 means free().
   */
  if (length == 0)
  {
    m_row_count++;
    DBUG_RETURN(0);
  }

  /*
    Don't print debug messages when running valgrind since they can
    trigger false warnings.
   */
#ifndef HAVE_purify
  DBUG_DUMP("row_data", row_data, min<size_t>(length, 32));
#endif

  DBUG_ASSERT(m_rows_buf <= m_rows_cur);
  DBUG_ASSERT(!m_rows_buf || (m_rows_end && m_rows_buf < m_rows_end));
  DBUG_ASSERT(m_rows_cur <= m_rows_end);

  /* The cast will always work since m_rows_cur <= m_rows_end */
  if (static_cast<size_t>(m_rows_end - m_rows_cur) <= length)
  {
    size_t const block_size= 1024;
    ulong cur_size= m_rows_cur - m_rows_buf;
    DBUG_EXECUTE_IF("simulate_too_big_row_case1",
                     cur_size= UINT_MAX32 - (block_size * 10);
                     length= UINT_MAX32 - (block_size * 10););
    DBUG_EXECUTE_IF("simulate_too_big_row_case2",
                     cur_size= UINT_MAX32 - (block_size * 10);
                     length= block_size * 10;);
    DBUG_EXECUTE_IF("simulate_too_big_row_case3",
                     cur_size= block_size * 10;
                     length= UINT_MAX32 - (block_size * 10););
    DBUG_EXECUTE_IF("simulate_too_big_row_case4",
                     cur_size= UINT_MAX32 - (block_size * 10);
                     length= (block_size * 10) - block_size + 1;);
    ulong remaining_space= UINT_MAX32 - cur_size;
    /* Check that the new data fits within remaining space and we can add
       block_size without wrapping.
     */
    if (length > remaining_space ||
        ((length + block_size) > remaining_space))
    {
      sql_print_error("The row data is greater than 4GB, which is too big to "
                      "write to the binary log.");
      DBUG_RETURN(ER_BINLOG_ROW_LOGGING_FAILED);
    }
    ulong const new_alloc= 
        block_size * ((cur_size + length + block_size - 1) / block_size);

    // Allocate one extra byte, in case we have to do uint3korr!
    uchar* const new_buf=
      (uchar*)my_realloc((uchar*)m_rows_buf, (uint) new_alloc + 1,
                         MYF(MY_ALLOW_ZERO_PTR|MY_WME));
    if (unlikely(!new_buf))
      DBUG_RETURN(HA_ERR_OUT_OF_MEM);

    /* If the memory moved, we need to move the pointers */
    if (new_buf != m_rows_buf)
    {
      m_rows_buf= new_buf;
      m_rows_cur= m_rows_buf + cur_size;
    }

    /*
       The end pointer should always be changed to point to the end of
       the allocated memory.
    */
    m_rows_end= m_rows_buf + new_alloc;
  }

  DBUG_ASSERT(m_rows_cur + length <= m_rows_end);
  memcpy(m_rows_cur, row_data, length);
  m_rows_cur+= length;
  m_row_count++;
  DBUG_RETURN(0);
}
#endif

#if !defined(MYSQL_CLIENT) && defined(HAVE_REPLICATION)

/**
  Checks if any of the columns in the given table is
  signaled in the bitmap.

  For each column in the given table checks if it is
  signaled in the bitmap. This is most useful when deciding
  whether a before image (BI) can be used or not for
  searching a row. If no column is signaled, then the
  image cannot be used for searching a record (regardless
  of using position(), index scan or table scan). Here is
  an example:

  MASTER> SET @@binlog_row_image='MINIMAL';
  MASTER> CREATE TABLE t1 (a int, b int, c int, primary key(c));
  SLAVE>  CREATE TABLE t1 (a int, b int);
  MASTER> INSERT INTO t1 VALUES (1,2,3);
  MASTER> UPDATE t1 SET a=2 WHERE b=2;

  For the update statement only the PK (column c) is
  logged in the before image (BI). As such, given that
  the slave has no column c, it will not be able to
  find the row, because BI has no values for the columns
  the slave knows about (column a and b).

  @param table   the table reference on the slave.
  @param cols the bitmap signaling columns available in
                 the BI.

  @return TRUE if BI contains usable colums for searching,
          FALSE otherwise.
*/
static
my_bool is_any_column_signaled_for_table(TABLE *table, MY_BITMAP *cols)
{
  DBUG_ENTER("is_any_column_signaled_for_table");

  for (Field **ptr= table->field ;
       *ptr && ((*ptr)->field_index < cols->n_bits);
       ptr++)
  {
    if (bitmap_is_set(cols, (*ptr)->field_index))
      DBUG_RETURN(TRUE);
  }

  DBUG_RETURN (FALSE);
}

/**
  Checks if the fields in the given key are signaled in
  the bitmap.

  Validates whether the before image is usable for the
  given key. It can be the case that the before image
  does not contain values for the key (eg, master was
  using 'minimal' option for image logging and slave has
  different index structure on the table). Here is an
  example:

  MASTER> SET @@binlog_row_image='MINIMAL';
  MASTER> CREATE TABLE t1 (a int, b int, c int, primary key(c));
  SLAVE> CREATE TABLE t1 (a int, b int, c int, key(a,c));
  MASTER> INSERT INTO t1 VALUES (1,2,3);
  MASTER> UPDATE t1 SET a=2 WHERE b=2;

  When finding the row on the slave, one cannot use the
  index (a,c) to search for the row, because there is only
  data in the before image for column c. This function
  checks the fields needed for a given key and searches
  the bitmap to see if all the fields required are
  signaled.

  @param keyinfo  reference to key.
  @param cols     the bitmap signaling which columns
                  have available data.

  @return TRUE if all fields are signaled in the bitmap
          for the given key, FALSE otherwise.
*/
static
my_bool are_all_columns_signaled_for_key(KEY *keyinfo, MY_BITMAP *cols)
{
  DBUG_ENTER("are_all_columns_signaled_for_key");

  for (uint i=0 ; i < keyinfo->user_defined_key_parts ;i++)
  {
    uint fieldnr= keyinfo->key_part[i].fieldnr - 1;
    if (fieldnr >= cols->n_bits ||
        !bitmap_is_set(cols, fieldnr))
      DBUG_RETURN(FALSE);
  }

  DBUG_RETURN(TRUE);
}

/**
  Searches the table for a given key that can be used
  according to the existing values, ie, columns set
  in the bitmap.

  The caller can specify which type of key to find by
  setting the following flags in the key_type parameter:

    - PRI_KEY_FLAG
      Returns the primary key.

    - UNIQUE_KEY_FLAG
      Returns a unique key (flagged with HA_NOSAME)

    - MULTIPLE_KEY_FLAG
      Returns a key that is not unique (flagged with HA_NOSAME
      and without HA_NULL_PART_KEY) nor PK.

  The above flags can be used together, in which case, the
  search is conducted in the above listed order. Eg, the
  following flag:

    (PRI_KEY_FLAG | UNIQUE_KEY_FLAG | MULTIPLE_KEY_FLAG)

  means that a primary key is returned if it is suitable. If
  not then the unique keys are searched. If no unique key is
  suitable, then the keys are searched. Finally, if no key
  is suitable, MAX_KEY is returned.

  @param table    reference to the table.
  @param bi_cols  a bitmap that filters out columns that should
                  not be considered while searching the key.
                  Columns that should be considered are set.
  @param key_type the type of key to search for.

  @return MAX_KEY if no key, according to the key_type specified
          is suitable. Returns the key otherwise.

*/
static
uint
search_key_in_table(TABLE *table, MY_BITMAP *bi_cols, uint key_type)
{
  DBUG_ENTER("search_key_in_table");

  KEY *keyinfo;
  uint res= MAX_KEY;
  uint key;

  if (key_type & PRI_KEY_FLAG &&
      (table->s->primary_key < MAX_KEY))
  {
    DBUG_PRINT("debug", ("Searching for PK"));
    keyinfo= table->s->key_info + (uint) table->s->primary_key;
    if (are_all_columns_signaled_for_key(keyinfo, bi_cols))
      DBUG_RETURN(table->s->primary_key);
  }

  DBUG_PRINT("debug", ("Unique keys count: %u", table->s->uniques));

  if (key_type & UNIQUE_KEY_FLAG && table->s->uniques)
  {
    DBUG_PRINT("debug", ("Searching for UK"));
    for (key=0,keyinfo= table->key_info ;
         (key < table->s->keys) && (res == MAX_KEY);
         key++,keyinfo++)
    {
      /*
        - Unique keys cannot be disabled, thence we skip the check.
        - Skip unique keys with nullable parts
        - Skip primary keys
      */
      if (!((keyinfo->flags & (HA_NOSAME | HA_NULL_PART_KEY)) == HA_NOSAME) ||
          (key == table->s->primary_key))
        continue;
      res= are_all_columns_signaled_for_key(keyinfo, bi_cols) ?
           key : MAX_KEY;

      if (res < MAX_KEY)
        DBUG_RETURN(res);
    }
    DBUG_PRINT("debug", ("UK has NULLABLE parts or not all columns signaled."));
  }

  if (key_type & MULTIPLE_KEY_FLAG && table->s->keys)
  {
    DBUG_PRINT("debug", ("Searching for K."));
    for (key=0,keyinfo= table->key_info ;
         (key < table->s->keys) && (res == MAX_KEY);
         key++,keyinfo++)
    {
      /*
        - Skip innactive keys
        - Skip unique keys without nullable parts
        - Skip indices that do not support ha_index_next() e.g. full-text
        - Skip primary keys
      */
      if (!(table->s->keys_in_use.is_set(key)) ||
          ((keyinfo->flags & (HA_NOSAME | HA_NULL_PART_KEY)) == HA_NOSAME) ||
          !(table->file->index_flags(key, 0, true) & HA_READ_NEXT) ||
          (key == table->s->primary_key))
        continue;

      res= are_all_columns_signaled_for_key(keyinfo, bi_cols) ?
           key : MAX_KEY;

      if (res < MAX_KEY)
        DBUG_RETURN(res);
    }
    DBUG_PRINT("debug", ("Not all columns signaled for K."));
  }

  DBUG_RETURN(res);
}

void
Rows_log_event::decide_row_lookup_algorithm_and_key()
{

  DBUG_ENTER("decide_row_lookup_algorithm_and_key");

  /*
    Decision table:
    - I  --> Index scan / search
    - T  --> Table scan
    - Hi --> Hash over index
    - Ht --> Hash over the entire table

    |--------------+-----------+------+------+------|
    | Index\Option | I , T , H | I, T | I, H | T, H |
    |--------------+-----------+------+------+------|
    | PK / UK      | I         | I    | I    | Hi   |
    | K            | Hi        | I    | Hi   | Hi   |
    | No Index     | Ht        | T    | Ht   | Ht   |
    |--------------+-----------+------+------+------|

  */

  TABLE *table= this->m_table;
  uint event_type= this->get_general_type_code();
  MY_BITMAP *cols= &this->m_cols;
  this->m_rows_lookup_algorithm= ROW_LOOKUP_NOT_NEEDED;
  this->m_key_index= MAX_KEY;
  this->m_key_info= NULL;

  // row lookup not needed
  if (event_type == WRITE_ROWS_EVENT ||
     ((event_type == DELETE_ROWS_EVENT || event_type == UPDATE_ROWS_EVENT) &&
      get_flags(COMPLETE_ROWS_F) && !m_table->file->rpl_lookup_rows()))
    DBUG_VOID_RETURN;

  if (!(slave_rows_search_algorithms_options & SLAVE_ROWS_INDEX_SCAN))
    goto TABLE_OR_INDEX_HASH_SCAN;

  /* PK or UK => use LOOKUP_INDEX_SCAN */
  this->m_key_index= search_key_in_table(table, cols, (PRI_KEY_FLAG | UNIQUE_KEY_FLAG));
  if (this->m_key_index != MAX_KEY)
  {
    DBUG_PRINT("info", ("decide_row_lookup_algorithm_and_key: decided - INDEX_SCAN"));
    this->m_rows_lookup_algorithm= ROW_LOOKUP_INDEX_SCAN;
    goto end;
  }

TABLE_OR_INDEX_HASH_SCAN:

  /*
     NOTE: Engines like Blackhole cannot use HASH_SCAN, because
           they do not syncronize reads .
   */
  if (!(slave_rows_search_algorithms_options & SLAVE_ROWS_HASH_SCAN) ||
      (table->file->ha_table_flags() & HA_READ_OUT_OF_SYNC))
    goto TABLE_OR_INDEX_FULL_SCAN;

  /* search for a key to see if we can narrow the lookup domain further. */
  this->m_key_index= search_key_in_table(table, cols, (PRI_KEY_FLAG | UNIQUE_KEY_FLAG | MULTIPLE_KEY_FLAG));
  this->m_rows_lookup_algorithm= ROW_LOOKUP_HASH_SCAN;
  if (m_key_index < MAX_KEY)
    m_distinct_key_spare_buf= (uchar*) thd->alloc(table->key_info[m_key_index].key_length);
  DBUG_PRINT("info", ("decide_row_lookup_algorithm_and_key: decided - HASH_SCAN"));
  goto end;

TABLE_OR_INDEX_FULL_SCAN:

  this->m_key_index= MAX_KEY;

  /* If we can use an index, try to narrow the scan a bit further. */
  if (slave_rows_search_algorithms_options & SLAVE_ROWS_INDEX_SCAN)
    this->m_key_index= search_key_in_table(table, cols, (PRI_KEY_FLAG | UNIQUE_KEY_FLAG | MULTIPLE_KEY_FLAG));

  if (this->m_key_index != MAX_KEY)
  {
    DBUG_PRINT("info", ("decide_row_lookup_algorithm_and_key: decided - INDEX_SCAN"));
    this->m_rows_lookup_algorithm= ROW_LOOKUP_INDEX_SCAN;
  }
  else
  {
    DBUG_PRINT("info", ("decide_row_lookup_algorithm_and_key: decided - TABLE_SCAN"));
    this->m_rows_lookup_algorithm= ROW_LOOKUP_TABLE_SCAN;
  }

end:

  /* m_key_index is ready, set m_key_info now. */
  m_key_info= m_table->key_info + m_key_index;
  /*
    m_key_info will influence key comparison code in HASH_SCAN mode,
    so the m_distinct_keys set should still be empty.
  */
  DBUG_ASSERT(m_distinct_keys.empty());

#ifndef DBUG_OFF
  const char* s= ((m_rows_lookup_algorithm == Rows_log_event::ROW_LOOKUP_TABLE_SCAN) ? "TABLE_SCAN" :
                  ((m_rows_lookup_algorithm == Rows_log_event::ROW_LOOKUP_HASH_SCAN) ? "HASH_SCAN" :
                   "INDEX_SCAN"));

  // only for testing purposes
  slave_rows_last_search_algorithm_used= m_rows_lookup_algorithm;
  DBUG_PRINT("debug", ("Row lookup method: %s", s));
#endif

  DBUG_VOID_RETURN;
}

/*
  Encapsulates the  operations to be done before applying
  row events for update and delete.

  @ret value error code
             0 success
*/
int
Rows_log_event::row_operations_scan_and_key_setup()
{
  int error= 0;
  DBUG_ENTER("Row_log_event::row_operations_scan_and_key_setup");

  /*
     Prepare memory structures for search operations. If
     search is performed:

     1. using hash search => initialize the hash
     2. using key => decide on key to use and allocate mem structures
     3. using table scan => do nothing
   */
  decide_row_lookup_algorithm_and_key();

  switch (m_rows_lookup_algorithm)
  {
  case ROW_LOOKUP_HASH_SCAN:
    {
      if (m_hash.init())
        error= HA_ERR_OUT_OF_MEM;
      goto err;
    }
  case ROW_LOOKUP_INDEX_SCAN:
    {
      DBUG_ASSERT (m_key_index < MAX_KEY);
      // Allocate buffer for key searches
      m_key= (uchar*)my_malloc(MAX_KEY_LENGTH, MYF(MY_WME));
      if (!m_key)
        error= HA_ERR_OUT_OF_MEM;
      goto err;
    }
  case ROW_LOOKUP_TABLE_SCAN:
  default: break;
  }
err:
  DBUG_RETURN(error);
}

/*
  Encapsulates the  operations to be done after applying
  row events for update and delete.

  @ret value error code
             0 success
*/

int
Rows_log_event::row_operations_scan_and_key_teardown(int error)
{
  DBUG_ENTER("Rows_log_event::row_operations_scan_and_key_teardown");

  DBUG_ASSERT(!m_table->file->inited);
  switch (m_rows_lookup_algorithm)
  {
  case ROW_LOOKUP_HASH_SCAN:
    {
      m_hash.deinit(); // we don't need the hash anymore.
      goto err;
    }

  case ROW_LOOKUP_INDEX_SCAN:
    {
      if (m_table->s->keys > 0)
      {
        my_free(m_key); // Free for multi_malloc
        m_key= NULL;
        m_key_index= MAX_KEY;
        m_key_info= NULL;
      }
     goto err;
    }

  case ROW_LOOKUP_TABLE_SCAN:
  default: break;
  }

err:
  m_rows_lookup_algorithm= ROW_LOOKUP_UNDEFINED;
  DBUG_RETURN(error);
}

/*
  Compares table->record[0] and table->record[1]

  Returns TRUE if different.
*/
static bool record_compare(TABLE *table, MY_BITMAP *cols)
{
  DBUG_ENTER("record_compare");

  /*
    Need to set the X bit and the filler bits in both records since
    there are engines that do not set it correctly.

    In addition, since MyISAM checks that one hasn't tampered with the
    record, it is necessary to restore the old bytes into the record
    after doing the comparison.

    TODO[record format ndb]: Remove it once NDB returns correct
    records. Check that the other engines also return correct records.
   */

  DBUG_DUMP("record[0]", table->record[0], table->s->reclength);
  DBUG_DUMP("record[1]", table->record[1], table->s->reclength);

  bool result= false;
  uchar saved_x[2]= {0, 0}, saved_filler[2]= {0, 0};

  if (table->s->null_bytes > 0)
  {
    for (int i = 0 ; i < 2 ; ++i)
    {
      /*
        If we have an X bit then we need to take care of it.
      */
      if (!(table->s->db_options_in_use & HA_OPTION_PACK_RECORD))
      {
        saved_x[i]= table->record[i][0];
        table->record[i][0]|= 1U;
      }

      /*
         If (last_null_bit_pos == 0 && null_bytes > 1), then:

         X bit (if any) + N nullable fields + M Field_bit fields = 8 bits

         Ie, the entire byte is used.
      */
      if (table->s->last_null_bit_pos > 0)
      {
        saved_filler[i]= table->record[i][table->s->null_bytes - 1];
        table->record[i][table->s->null_bytes - 1]|=
          256U - (1U << table->s->last_null_bit_pos);
      }
    }
  }

  /**
    Compare full record only if:
    - there are no blob fields (otherwise we would also need
      to compare blobs contents as well);
    - there are no varchar fields (otherwise we would also need
      to compare varchar contents as well);
    - there are no null fields, otherwise NULLed fields
      contents (i.e., the don't care bytes) may show arbitrary
      values, depending on how each engine handles internally.
    - if all the bitmap is set (both are full rows)
    */
  if ((table->s->blob_fields +
       table->s->varchar_fields +
       table->s->null_fields) == 0 &&
      bitmap_is_set_all(cols))
  {
    result= cmp_record(table,record[1]);
  }

  /*
    Fallback to field-by-field comparison:
    1. start by checking if the field is signaled:
    2. if it is, first compare the null bit if the field is nullable
    3. then compare the contents of the field, if it is not
       set to null
   */
  else
  {
    for (Field **ptr=table->field ;
         *ptr && ((*ptr)->field_index < cols->n_bits) && !result;
         ptr++)
    {
      Field *field= *ptr;
      if (bitmap_is_set(cols, field->field_index))
      {
        /* compare null bit */
        if (field->is_null() != field->is_null_in_record(table->record[1]))
          result= true;

        /* compare content, only if fields are not set to NULL */
        else if (!field->is_null())
          result= field->cmp_binary_offset(table->s->rec_buff_length);
      }
    }
  }

  /*
    Restore the saved bytes.

    TODO[record format ndb]: Remove this code once NDB returns the
    correct record format.
  */
  if (table->s->null_bytes > 0)
  {
    for (int i = 0 ; i < 2 ; ++i)
    {
      if (!(table->s->db_options_in_use & HA_OPTION_PACK_RECORD))
        table->record[i][0]= saved_x[i];

      if (table->s->last_null_bit_pos)
        table->record[i][table->s->null_bytes - 1]= saved_filler[i];
    }
  }

  DBUG_RETURN(result);
}

void Rows_log_event::do_post_row_operations(Relay_log_info const *rli, int error)
{

  /*
    If m_curr_row_end  was not set during event execution (e.g., because
    of errors) we can't proceed to the next row. If the error is transient
    (i.e., error==0 at this point) we must call unpack_current_row() to set
    m_curr_row_end.
  */

  DBUG_PRINT("info", ("curr_row: 0x%lu; curr_row_end: 0x%lu; rows_end: 0x%lu",
                      (ulong) m_curr_row, (ulong) m_curr_row_end, (ulong) m_rows_end));

  if (!m_curr_row_end && !error)
  {
    error= unpack_current_row(rli, &m_cols);
  }

  // at this moment m_curr_row_end should be set
  DBUG_ASSERT(error || m_curr_row_end != NULL);
  DBUG_ASSERT(error || m_curr_row <= m_curr_row_end);
  DBUG_ASSERT(error || m_curr_row_end <= m_rows_end);

  m_curr_row= m_curr_row_end;

  if (error == 0 && !m_table->file->has_transactions())
  {
    thd->transaction.all.set_unsafe_rollback_flags(TRUE);
    thd->transaction.stmt.set_unsafe_rollback_flags(TRUE);
  }
}

int Rows_log_event::handle_idempotent_and_ignored_errors(Relay_log_info const *rli, int *err)
{
  int error= *err;
  if (error)
  {
    int actual_error= convert_handler_error(error, thd, m_table);
    bool idempotent_error= (idempotent_error_code(error) &&
                           (slave_exec_mode == SLAVE_EXEC_MODE_IDEMPOTENT));
    bool ignored_error= (idempotent_error == 0 ?
                         ignored_error_code(actual_error) : 0);

    if (idempotent_error || ignored_error)
    {
      if ( (idempotent_error && log_warnings) || 
		(ignored_error && log_warnings > 1) )
        slave_rows_error_report(WARNING_LEVEL, error, rli, thd, m_table,
                                get_type_str(),
                                const_cast<Relay_log_info*>(rli)->get_rpl_log_name(),
                                (ulong) log_pos);
      thd->get_stmt_da()->clear_warning_info(thd->query_id);
      clear_all_errors(thd, const_cast<Relay_log_info*>(rli));
      *err= 0;
      if (idempotent_error == 0)
        return ignored_error;
    }
  }

  return *err;
}

int Rows_log_event::do_apply_row(Relay_log_info const *rli)
{
  DBUG_ENTER("Rows_log_event::do_apply_row");

  int error= 0;

  /* in_use can have been set to NULL in close_tables_for_reopen */
  THD* old_thd= m_table->in_use;
  if (!m_table->in_use)
    m_table->in_use= thd;

  error= do_exec_row(rli);

  if(error)
  {
    DBUG_PRINT("info", ("error: %s", HA_ERR(error)));
    DBUG_ASSERT(error != HA_ERR_RECORD_DELETED);
  }

  m_table->in_use = old_thd;

  DBUG_RETURN(error);
}

/**
   Does the cleanup
     -  closes the index if opened by open_record_scan
     -  closes the table if opened for scanning.
*/
int
Rows_log_event::close_record_scan()
{
  DBUG_ENTER("Rows_log_event::close_record_scan");
  int error= 0;

  // if there is something to actually close
  if (m_key_index < MAX_KEY)
  {
    if (m_table->file->inited)
      error= m_table->file->ha_index_end();
  }
  else if (m_table->file->inited)
    error= m_table->file->ha_rnd_end();

  DBUG_RETURN(error);
}

/**
  Fetches next row. If it is a HASH_SCAN over an index, it populates
  table->record[0] with the next row corresponding to the index. If
  the indexes are in non-contigous ranges it fetches record corresponding
  to the key value in the next range.

  @parms: bool first_read : signifying if this is the first time we are reading a row
          over an index.
  @return_value: -  error code when there are no more reeords to be fetched or some other
                    error occured,
                 -  0 otherwise.
*/
int
Rows_log_event::next_record_scan(bool first_read)
{
  DBUG_ENTER("Rows_log_event::next_record_scan");
  DBUG_ASSERT(m_table->file->inited);
  TABLE *table= m_table;
  int error= 0;

  if (m_key_index >= MAX_KEY)
    error= table->file->ha_rnd_next(table->record[0]);
  else
  {
    /*
      We need to set the null bytes to ensure that the filler bit are
      all set when returning.  There are storage engines that just set
      the necessary bits on the bytes and don't set the filler bits
      correctly.
    */
    if (table->s->null_bytes > 0)
      table->record[0][table->s->null_bytes - 1]|=
        256U - (1U << table->s->last_null_bit_pos);

    if (!first_read)
    {
      /*
        if we fail to fetch next record corresponding to an index value, we
        move to the next key value. If we are out of key values as well an error
        will be returned.
       */
      error= table->file->ha_index_next(table->record[0]);
      if(m_rows_lookup_algorithm == ROW_LOOKUP_HASH_SCAN)
        /*
          if we are out of rows for this particular key value
          or we have jumped to the next key value, we reposition the
          marker according to the next key value that we have in the
          list.
         */
        if ((error) ||
            (key_cmp(m_key_info->key_part, m_key, m_key_info->key_length) != 0))
        {
          if (m_itr != m_distinct_keys.end())
          {
            m_key= *m_itr;
            m_itr++;
            first_read= true;
          }
          else
            error= HA_ERR_KEY_NOT_FOUND;
        }
    }

    if (first_read)
      if ((error= table->file->ha_index_read_map(table->record[0], m_key,
                                                 HA_WHOLE_KEY,
                                                 HA_READ_KEY_EXACT)))
      {
        DBUG_PRINT("info",("no record matching the key found in the table"));
        if (error == HA_ERR_RECORD_DELETED)
          error= HA_ERR_KEY_NOT_FOUND;
      }
  }

  DBUG_RETURN(error);
}

/**
  Initializes scanning of rows. Opens an index and initializes an iterator
  over a list of distinct keys (m_distinct_keys) if it is a HASH_SCAN
  over an index or the table if its a HASH_SCAN over the table.
*/
int
Rows_log_event::open_record_scan()
{
  int error= 0;
  TABLE *table= m_table;
  DBUG_ENTER("Rows_log_event::open_record_scan");

  if (m_key_index < MAX_KEY )
  {
    if(m_rows_lookup_algorithm == ROW_LOOKUP_HASH_SCAN)
    {
      /* initialize the iterator over the list of distinct keys that we have */
      m_itr= m_distinct_keys.begin();

      /* get the first element from the list of keys and increment the
         iterator
       */
      m_key= *m_itr;
      m_itr++;
    }
    else {
      /* this is an INDEX_SCAN we need to store the key in m_key */
      DBUG_ASSERT((m_rows_lookup_algorithm == ROW_LOOKUP_INDEX_SCAN) && m_key);
      key_copy(m_key, m_table->record[0], m_key_info, 0);
    }

    /*
      Save copy of the record in table->record[1]. It might be needed
      later if linear search is used to find exact match.
     */
    store_record(table,record[1]);

    DBUG_PRINT("info",("locating record using a key (index_read)"));

    /* The m_key_index'th key is active and usable: search the table using the index */
    if (!table->file->inited && (error= table->file->ha_index_init(m_key_index, FALSE)))
    {
      DBUG_PRINT("info",("ha_index_init returns error %d",error));
      goto end;
    }

    /*
      Don't print debug messages when running valgrind since they can
      trigger false warnings.
     */
#ifndef HAVE_purify
    DBUG_DUMP("key data", m_key, m_key_info->key_length);
#endif
  }
  else
  {
    if ((error= table->file->ha_rnd_init(1)))
    {
      DBUG_PRINT("info",("error initializing table scan"
          " (ha_rnd_init returns %d)",error));
      table->file->print_error(error, MYF(0));
    }
  }

end:
  DBUG_RETURN(error);
}

/**
  Populates the m_distinct_keys with unique keys to be modified
  during HASH_SCAN over keys.
  @return_value -0 success
                -Err_code
*/
int
Rows_log_event::add_key_to_distinct_keyset()
{
  int error= 0;
  DBUG_ENTER("Rows_log_event::add_key_to_distinct_keyset");
  DBUG_ASSERT(m_key_index < MAX_KEY);
  key_copy(m_distinct_key_spare_buf, m_table->record[0], m_key_info, 0);
  std::pair<std::set<uchar *, Key_compare>::iterator,bool> ret=
    m_distinct_keys.insert(m_distinct_key_spare_buf);
  if (ret.second)
  {
    /* Insert is successful, so allocate a new buffer for next key */
    m_distinct_key_spare_buf= (uchar*) thd->alloc(m_key_info->key_length);
    if (!m_distinct_key_spare_buf)
    {
      error= HA_ERR_OUT_OF_MEM;
      goto err;
    }
  }
err:
  DBUG_RETURN(error);
}


int Rows_log_event::do_index_scan_and_update(Relay_log_info const *rli)
{
  DBUG_ENTER("Rows_log_event::do_index_scan_and_update");
  DBUG_ASSERT(m_table && m_table->in_use != NULL);

  int error= 0;
  const uchar *saved_m_curr_row= m_curr_row;

  /*
    rpl_row_tabledefs.test specifies that
    if the extra field on the slave does not have a default value
    and this is okay with Delete or Update events.
    Todo: fix wl3228 hld that requires defaults for all types of events
  */

  prepare_record(m_table, &m_cols, FALSE);
  if ((error= unpack_current_row(rli, &m_cols)))
    goto end;

  // Temporary fix to find out why it fails [/Matz]
  memcpy(m_table->read_set->bitmap, m_cols.bitmap, (m_table->read_set->n_bits + 7) / 8);

  /*
    Trying to do an index scan without a usable key
    This is a valid state because we allow the user
    to set Slave_rows_search_algorithm= 'INDEX_SCAN'.

    Therefore on tables with no indexes we will end
    up here.
   */
  if (m_key_index >= MAX_KEY)
  {
    error= HA_ERR_END_OF_FILE;
    goto end;
  }

#ifndef DBUG_OFF
  DBUG_PRINT("info",("looking for the following record"));
  DBUG_DUMP("record[0]", m_table->record[0], m_table->s->reclength);
#endif

  if (m_key_index != m_table->s->primary_key)
    /* we dont have a PK, or PK is not usable */
    goto INDEX_SCAN;

  if ((m_table->file->ha_table_flags() & HA_READ_BEFORE_WRITE_REMOVAL))
  {
    /*
      Read removal is possible since the engine supports write without
      previous read using full primary key
    */
    DBUG_PRINT("info", ("using read before write removal"));
    DBUG_ASSERT(m_key_index == m_table->s->primary_key);

    /*
      Tell the handler to ignore if key exists or not, since it's
      not yet known if the key does exist(when using rbwr)
    */
    m_table->file->extra(HA_EXTRA_IGNORE_NO_KEY);

    goto end;
  }

  if ((m_table->file->ha_table_flags() & HA_PRIMARY_KEY_REQUIRED_FOR_POSITION))
  {
    /*
      Use a more efficient method to fetch the record given by
      table->record[0] if the engine allows it.  We first compute a
      row reference using the position() member function (it will be
      stored in table->file->ref) and then use rnd_pos() to position
      the "cursor" (i.e., record[0] in this case) at the correct row.

      TODO: Check that the correct record has been fetched by
      comparing it with the original record. Take into account that the
      record on the master and slave can be of different
      length. Something along these lines should work:

      ADD>>>  store_record(table,record[1]);
              int error= table->file->rnd_pos(table->record[0], table->file->ref);
      ADD>>>  DBUG_ASSERT(memcmp(table->record[1], table->record[0],
                                 table->s->reclength) == 0);

    */

    DBUG_PRINT("info",("locating record using primary key (position)"));
    if (m_table->file->inited && (error= m_table->file->ha_index_end()))
      goto end;

    if ((error= m_table->file->ha_rnd_init(FALSE)))
      goto end;

    error= m_table->file->rnd_pos_by_record(m_table->record[0]);

    m_table->file->ha_rnd_end();
    if (error)
    {
      DBUG_PRINT("info",("rnd_pos returns error %d",error));
      if (error == HA_ERR_RECORD_DELETED)
        error= HA_ERR_KEY_NOT_FOUND;
    }

    goto end;
  }

  // We can't use position() - try other methods.

INDEX_SCAN:

  /* Use the m_key_index'th key */

  if ((error= open_record_scan()))
    goto end;

  error= next_record_scan(true);
  if (error)
  {
    DBUG_PRINT("info",("no record matching the key found in the table"));
    if (error == HA_ERR_RECORD_DELETED)
      error= HA_ERR_KEY_NOT_FOUND;
    goto end;
  }


  /*
    Don't print debug messages when running valgrind since they can
    trigger false warnings.
   */
#ifndef HAVE_purify
  DBUG_PRINT("info",("found first matching record"));
  DBUG_DUMP("record[0]", m_table->record[0], m_table->s->reclength);
#endif
  /*
    Below is a minor "optimization".  If the key (i.e., key number
    0) has the HA_NOSAME flag set, we know that we have found the
    correct record (since there can be no duplicates); otherwise, we
    have to compare the record with the one found to see if it is
    the correct one.

    CAVEAT! This behaviour is essential for the replication of,
    e.g., the mysql.proc table since the correct record *shall* be
    found using the primary key *only*.  There shall be no
    comparison of non-PK columns to decide if the correct record is
    found.  I can see no scenario where it would be incorrect to
    chose the row to change only using a PK or an UNNI.
  */
  if (m_key_info->flags & HA_NOSAME || m_key_index == m_table->s->primary_key)
  {
    /* Unique does not have non nullable part */
    if (!(m_key_info->flags & (HA_NULL_PART_KEY)))
      goto end;  // record found
    else
    {
      /*
        Unique has nullable part. We need to check if there is any field in the
        BI image that is null and part of UNNI.
      */
      bool null_found= FALSE;
      for (uint i=0; i < m_key_info->user_defined_key_parts && !null_found; i++)
      {
        uint fieldnr= m_key_info->key_part[i].fieldnr - 1;
        Field **f= m_table->field+fieldnr;
        null_found= (*f)->is_null();
      }

      if (!null_found)
        goto end;           // record found

      /* else fall through to index scan */
    }
  }

  /*
    In case key is not unique, we still have to iterate over records found
    and find the one which is identical to the row given. A copy of the
    record we are looking for is stored in record[1].
   */
  DBUG_PRINT("info",("non-unique index, scanning it to find matching record"));

  while (record_compare(m_table, &m_cols))
  {
    while((error= next_record_scan(false)))
    {
      /* We just skip records that has already been deleted */
      if (error == HA_ERR_RECORD_DELETED)
        continue;
      DBUG_PRINT("info",("no record matching the given row found"));
      goto end;
    }
  }

end:

  DBUG_ASSERT(error != HA_ERR_RECORD_DELETED);

  if (error && error != HA_ERR_RECORD_DELETED)
    m_table->file->print_error(error, MYF(0));
  else
    error= do_apply_row(rli);

  if (!error)
    error= close_record_scan();  
  else
    /* 
      we are already with errors. Keep the error code and 
      try to close the scan anyway.
    */
    (void) close_record_scan(); 

  if ((get_general_type_code() == UPDATE_ROWS_EVENT) &&
      (saved_m_curr_row == m_curr_row))
  {
    /* we need to unpack the AI so that positions get updated */
    m_curr_row= m_curr_row_end;
    unpack_current_row(rli, &m_cols);
  }
  m_table->default_column_bitmaps();
  DBUG_RETURN(error);

}

int Rows_log_event::do_hash_row(Relay_log_info const *rli)
{
  DBUG_ENTER("Rows_log_event::do_hash_row");
  DBUG_ASSERT(m_table && m_table->in_use != NULL);
  int error= 0;

  /* create an empty entry to add to the hash table */
  HASH_ROW_ENTRY* entry= m_hash.make_entry();

  /* Prepare the record, unpack and save positions. */
  entry->positions->bi_start= m_curr_row;        // save the bi start pos
  prepare_record(m_table, &m_cols, false);
  if ((error= unpack_current_row(rli, &m_cols)))
    goto end;
  entry->positions->bi_ends= m_curr_row_end;    // save the bi end pos

  /*
    Now that m_table->record[0] is filled in, we can add the entry
    to the hash table. Note that the put operation calculates the
    key based on record[0] contents (including BLOB fields).
   */
  m_hash.put(m_table, &m_cols, entry);

  if (m_key_index < MAX_KEY)
    add_key_to_distinct_keyset();

  /*
    We need to unpack the AI to advance the positions, so we
    know when we have reached m_rows_end and that we do not
    unpack the AI in the next iteration as if it was a BI.
  */
  if (get_general_type_code() == UPDATE_ROWS_EVENT)
  {
    /* Save a copy of the BI. */
    store_record(m_table, record[1]);

     /*
      This is the situation after hashing the BI:

      ===|=== before image ====|=== after image ===|===
         ^                     ^
         m_curr_row            m_curr_row_end
    */

    /* Set the position to the start of the record to be unpacked. */
    m_curr_row= m_curr_row_end;

    /* We shouldn't need this, but lets not leave loose ends */
    prepare_record(m_table, &m_cols, false);
    error= unpack_current_row(rli, &m_cols_ai);

    /*
      This is the situation after unpacking the AI:

      ===|=== before image ====|=== after image ===|===
                               ^                   ^
                               m_curr_row          m_curr_row_end
    */

    /* Restore back the copy of the BI. */
    restore_record(m_table, record[1]);
  }

end:
  DBUG_RETURN(error);
}

int Rows_log_event::do_scan_and_update(Relay_log_info const *rli)
{
  DBUG_ENTER("Rows_log_event::do_scan_and_update");
  DBUG_ASSERT(m_table && m_table->in_use != NULL);
  DBUG_ASSERT(m_hash.is_empty() == false);
  TABLE *table= m_table;
  int error= 0;
  const uchar *saved_last_m_curr_row= NULL;
  const uchar *saved_last_m_curr_row_end= NULL;
  /* create an empty entry to add to the hash table */
  HASH_ROW_ENTRY* entry= NULL;
  int idempotent_errors= 0;
  int i= 0;

  saved_last_m_curr_row=m_curr_row;
  saved_last_m_curr_row_end=m_curr_row_end;

  DBUG_PRINT("info",("Hash was populated with %d records!", m_hash.size()));

  /* open table or index depending on whether we have set m_key_index or not. */
  if ((error= open_record_scan()))
    goto err;

  /*
     Scan the table only once and compare against entries in hash.
     When a match is found, apply the changes.
   */
  do
  {
    /* get the next record from the table */
    error= next_record_scan(i == 0);
    i++;

    if(error)
      DBUG_PRINT("info", ("error: %s", HA_ERR(error)));
    switch (error) {
      case 0:
      {
        entry= m_hash.get(table, &m_cols);
        store_record(table, record[1]);

        /**
           If there are collisions we need to be sure that this is
           indeed the record we want.  Loop through all records for
           the given key and explicitly compare them against the
           record we got from the storage engine.
         */
        while(entry)
        {
          m_curr_row= entry->positions->bi_start;
          m_curr_row_end= entry->positions->bi_ends;

          prepare_record(table, &m_cols, false);
          if ((error= unpack_current_row(rli, &m_cols)))
            goto close_table;

          if (record_compare(table, &m_cols))
            m_hash.next(&entry);
          else
            break;   // we found a match
        }

        /**
           We found the entry we needed, just apply the changes.
         */
        if (entry)
        {
          // just to be safe, copy the record from the SE to table->record[0]
          restore_record(table, record[1]);

          /**
             At this point, both table->record[0] and
             table->record[1] have the SE row that matched the one
             in the hash table.

             Thence if this is a DELETE we wouldn't need to mess
             around with positions anymore, but since this can be an
             update, we need to provide positions so that AI is
             unpacked correctly to table->record[0] in UPDATE
             implementation of do_exec_row().
          */
          m_curr_row= entry->positions->bi_start;
          m_curr_row_end= entry->positions->bi_ends;

          /* we don't need this entry anymore, just delete it */
          if ((error= m_hash.del(entry)))
            goto err;

          if ((error= do_apply_row(rli)))
          {
            if (handle_idempotent_and_ignored_errors(rli, &error))
              goto close_table;

            do_post_row_operations(rli, error);
          }
        }
      }
      break;

      case HA_ERR_RECORD_DELETED:
        // get next
        continue;

      case HA_ERR_KEY_NOT_FOUND:
        /* If the slave exec mode is idempotent or the error is
            skipped error, then don't break */
        if (handle_idempotent_and_ignored_errors(rli, &error))
          goto close_table;
        idempotent_errors++;
        continue;

      case HA_ERR_END_OF_FILE:
      default:
        // exception (hash is not empty and we have reached EOF or
        // other error happened)
        goto close_table;
    }
  }
 /**
   if the slave_exec_mode is set to Idempotent, we cannot expect the hash to
   be empty. In such cases we count the number of idempotent errors and check
   if it is equal to or greater than the number of rows left in the hash.
  */
  while (((idempotent_errors < m_hash.size()) && !m_hash.is_empty()) &&
         (!error || (error == HA_ERR_RECORD_DELETED)));

close_table:
  if (error == HA_ERR_RECORD_DELETED)
    error= 0;

  if (error)
  {
    table->file->print_error(error, MYF(0));
    DBUG_PRINT("info", ("Failed to get next record"
                        " (ha_rnd_next returns %d)",error));
    /*
      we are already with errors. Keep the error code and
      try to close the scan anyway.
    */
    (void) close_record_scan();
  }
  else
    error= close_record_scan();

  DBUG_ASSERT((m_hash.is_empty() && !error) ||
              (!m_hash.is_empty() &&
               ((error) || (idempotent_errors >= m_hash.size()))));

err:

  if ((m_hash.is_empty() && !error) || (idempotent_errors >= m_hash.size()))
  {
    /**
       Reset the last positions, because the positions are lost while
       handling entries in the hash.
     */
    m_curr_row= saved_last_m_curr_row;
    m_curr_row_end= saved_last_m_curr_row_end;
  }

  DBUG_RETURN(error);
}

int Rows_log_event::do_hash_scan_and_update(Relay_log_info const *rli)
{
  DBUG_ENTER("Rows_log_event::do_hash_scan_and_update");
  DBUG_ASSERT(m_table && m_table->in_use != NULL);

  // HASHING PART

  /* unpack the BI (and AI, if it exists) and add it to the hash map. */
  if (int error= this->do_hash_row(rli))
    DBUG_RETURN(error);

  /* We have not yet hashed all rows in the buffer. Do not proceed to the SCAN part. */
  if (m_curr_row_end < m_rows_end)
    DBUG_RETURN (0);

  DBUG_PRINT("info",("Hash was populated with %d records!", m_hash.size()));
  DBUG_ASSERT(m_curr_row_end == m_rows_end);

  // SCANNING & UPDATE PART

  DBUG_RETURN(this->do_scan_and_update(rli));
}

int Rows_log_event::do_table_scan_and_update(Relay_log_info const *rli)
{
  int error= 0;
  const uchar* saved_m_curr_row= m_curr_row;
  TABLE* table= m_table;

  DBUG_ENTER("Rows_log_event::do_table_scan_and_update");
  DBUG_ASSERT(m_curr_row != m_rows_end);
  DBUG_PRINT("info",("locating record using table scan (ha_rnd_next)"));

  saved_m_curr_row= m_curr_row;

  /** unpack the before image */
  prepare_record(table, &m_cols, FALSE);
  if (!(error= unpack_current_row(rli, &m_cols)))
  {
    // Temporary fix to find out why it fails [/Matz]
    memcpy(m_table->read_set->bitmap, m_cols.bitmap, (m_table->read_set->n_bits + 7) / 8);

    /** save a copy so that we can compare against it later */
    store_record(m_table, record[1]);

    int restart_count= 0; // Number of times scanning has restarted from top

    if ((error= m_table->file->ha_rnd_init(1)))
    {
      DBUG_PRINT("info",("error initializing table scan"
                         " (ha_rnd_init returns %d)",error));
      goto end;
    }

    /* Continue until we find the right record or have made a full loop */
    do
    {
  restart_ha_rnd_next:
      error= m_table->file->ha_rnd_next(m_table->record[0]);
      if (error)
        DBUG_PRINT("info", ("error: %s", HA_ERR(error)));
      switch (error) {
      case HA_ERR_END_OF_FILE:
        // restart scan from top
        if (++restart_count < 2)
        {
          if ((error= m_table->file->ha_rnd_init(1)))
            goto end;
          goto restart_ha_rnd_next;
        }
        break;

      case HA_ERR_RECORD_DELETED:
        // fetch next
        goto restart_ha_rnd_next;
      case 0:
        // we're good, check if record matches
        break;

      default:
        // exception
        goto end;
      }
    }
    while (restart_count < 2 && record_compare(m_table, &m_cols));
  }

end:

  DBUG_ASSERT(error != HA_ERR_RECORD_DELETED);

  /* either we report error or apply the changes */
  if (error && error != HA_ERR_RECORD_DELETED)
  {
    DBUG_PRINT("info", ("Failed to get next record"
                        " (ha_rnd_next returns %d)",error));
    m_table->file->print_error(error, MYF(0));
  }
  else
    error= do_apply_row(rli);


  if (!error)
    error= close_record_scan();  
  else
    /* 
      we are already with errors. Keep the error code and 
      try to close the scan anyway.
    */
    (void) close_record_scan(); 

  if ((get_general_type_code() == UPDATE_ROWS_EVENT) &&
      (saved_m_curr_row == m_curr_row)) // we need to unpack the AI
  {
    m_curr_row= m_curr_row_end;
    unpack_current_row(rli, &m_cols);
  }

  table->default_column_bitmaps();
  DBUG_RETURN(error);
}

int Rows_log_event::do_apply_event(Relay_log_info const *rli)
{
  DBUG_ENTER("Rows_log_event::do_apply_event(Relay_log_info*)");
  int error= 0;

  if (opt_bin_log)
  {
    enum_gtid_statement_status state= gtid_pre_statement_checks(thd);
    if (state == GTID_STATEMENT_CANCEL)
      // error has already been printed; don't print anything more here
      DBUG_RETURN(-1);
    else if (state == GTID_STATEMENT_SKIP)
      DBUG_RETURN(0);
  }

  /*
    'thd' has been set by exec_relay_log_event(), just before calling
    do_apply_event(). We still check here to prevent future coding
    errors.
  */
  DBUG_ASSERT(rli->info_thd == thd);

  /*
    If there is no locks taken, this is the first binrow event seen
    after the table map events.  We should then lock all the tables
    used in the transaction and proceed with execution of the actual
    event.
  */
  if (!thd->lock)
  {
    /*
      Lock_tables() reads the contents of thd->lex, so they must be
      initialized.

      We also call the mysql_reset_thd_for_next_command(), since this
      is the logical start of the next "statement". Note that this
      call might reset the value of current_stmt_binlog_format, so
      we need to do any changes to that value after this function.
    */
    lex_start(thd);
    mysql_reset_thd_for_next_command(thd);
    /*
      The current statement is just about to begin and 
      has not yet modified anything. Note, all.modified is reset
      by mysql_reset_thd_for_next_command.
    */
    thd->transaction.stmt.reset_unsafe_rollback_flags();
    /*
      This is a row injection, so we flag the "statement" as
      such. Note that this code is called both when the slave does row
      injections and when the BINLOG statement is used to do row
      injections.
    */
    thd->lex->set_stmt_row_injection();

    /*
      There are a few flags that are replicated with each row event.
      Make sure to set/clear them before executing the main body of
      the event.
    */
    if (get_flags(NO_FOREIGN_KEY_CHECKS_F))
        thd->variables.option_bits|= OPTION_NO_FOREIGN_KEY_CHECKS;
    else
        thd->variables.option_bits&= ~OPTION_NO_FOREIGN_KEY_CHECKS;

    if (get_flags(RELAXED_UNIQUE_CHECKS_F))
        thd->variables.option_bits|= OPTION_RELAXED_UNIQUE_CHECKS;
    else
        thd->variables.option_bits&= ~OPTION_RELAXED_UNIQUE_CHECKS;

    thd->binlog_row_event_extra_data = m_extra_row_data;

    /* A small test to verify that objects have consistent types */
    DBUG_ASSERT(sizeof(thd->variables.option_bits) == sizeof(OPTION_RELAXED_UNIQUE_CHECKS));

    if (open_and_lock_tables(thd, rli->tables_to_lock, FALSE, 0))
    {
      uint actual_error= thd->get_stmt_da()->sql_errno();
      if (thd->is_slave_error || thd->is_fatal_error)
      {
        /*
          Error reporting borrowed from Query_log_event with many excessive
          simplifications. 
          We should not honour --slave-skip-errors at this point as we are
          having severe errors which should not be skiped.
        */
        rli->report(ERROR_LEVEL, actual_error,
                    "Error executing row event: '%s'",
                    (actual_error ? thd->get_stmt_da()->message() :
                     "unexpected success or fatal error"));
        thd->is_slave_error= 1;
      }
      const_cast<Relay_log_info*>(rli)->slave_close_thread_tables(thd);
      DBUG_RETURN(actual_error);
    }

    /*
      When the open and locking succeeded, we check all tables to
      ensure that they still have the correct type.

      We can use a down cast here since we know that every table added
      to the tables_to_lock is a RPL_TABLE_LIST.
    */

    {
      DBUG_PRINT("debug", ("Checking compability of tables to lock - tables_to_lock: %p",
                           rli->tables_to_lock));

      /**
        When using RBR and MyISAM MERGE tables the base tables that make
        up the MERGE table can be appended to the list of tables to lock.
  
        Thus, we just check compatibility for those that tables that have
        a correspondent table map event (ie, those that are actually going
        to be accessed while applying the event). That's why the loop stops
        at rli->tables_to_lock_count .

        NOTE: The base tables are added here are removed when 
              close_thread_tables is called.
       */
      RPL_TABLE_LIST *ptr= rli->tables_to_lock;
      for (uint i= 0 ; ptr && (i < rli->tables_to_lock_count);
           ptr= static_cast<RPL_TABLE_LIST*>(ptr->next_global), i++)
      {
        DBUG_ASSERT(ptr->m_tabledef_valid);
        TABLE *conv_table;
        if (!ptr->m_tabledef.compatible_with(thd, const_cast<Relay_log_info*>(rli),
                                             ptr->table, &conv_table))
        {
          DBUG_PRINT("debug", ("Table: %s.%s is not compatible with master",
                               ptr->table->s->db.str,
                               ptr->table->s->table_name.str));
          /*
            We should not honour --slave-skip-errors at this point as we are
            having severe errors which should not be skiped.
          */
          thd->is_slave_error= 1;
          const_cast<Relay_log_info*>(rli)->slave_close_thread_tables(thd);
          DBUG_RETURN(ERR_BAD_TABLE_DEF);
        }
        DBUG_PRINT("debug", ("Table: %s.%s is compatible with master"
                             " - conv_table: %p",
                             ptr->table->s->db.str,
                             ptr->table->s->table_name.str, conv_table));
        ptr->m_conv_table= conv_table;
      }
    }

    /*
      ... and then we add all the tables to the table map and but keep
      them in the tables to lock list.

      We also invalidate the query cache for all the tables, since
      they will now be changed.

      TODO [/Matz]: Maybe the query cache should not be invalidated
      here? It might be that a table is not changed, even though it
      was locked for the statement.  We do know that each
      Rows_log_event contain at least one row, so after processing one
      Rows_log_event, we can invalidate the query cache for the
      associated table.
     */
    TABLE_LIST *ptr= rli->tables_to_lock;
    for (uint i=0 ;  ptr && (i < rli->tables_to_lock_count); ptr= ptr->next_global, i++)
      const_cast<Relay_log_info*>(rli)->m_table_map.set_table(ptr->table_id, ptr->table);

#ifdef HAVE_QUERY_CACHE
    query_cache.invalidate_locked_for_write(rli->tables_to_lock);
#endif
  }

  TABLE* 
    table= 
    m_table= const_cast<Relay_log_info*>(rli)->m_table_map.get_table(m_table_id);

  DBUG_PRINT("debug", ("m_table: 0x%lx, m_table_id: %llu", (ulong) m_table,
                       m_table_id.id()));

  /*
    A row event comprising of a P_S table
    - should not be replicated (i.e executed) by the slave SQL thread.
    - should not be executed by the client in the  form BINLOG '...' stmts.
  */
  if (table && table->s->table_category == TABLE_CATEGORY_PERFORMANCE)
    table= NULL;

  if (table)
  {
    /*
      table == NULL means that this table should not be replicated
      (this was set up by Table_map_log_event::do_apply_event()
      which tested replicate-* rules).
    */

    /*
      It's not needed to set_time() but
      1) it continues the property that "Time" in SHOW PROCESSLIST shows how
      much slave is behind
      2) it will be needed when we allow replication from a table with no
      TIMESTAMP column to a table with one.
      So we call set_time(), like in SBR. Presently it changes nothing.
    */
    thd->set_time(&when);

    thd->binlog_row_event_extra_data = m_extra_row_data;

    /*
      Now we are in a statement and will stay in a statement until we
      see a STMT_END_F.

      We set this flag here, before actually applying any rows, in
      case the SQL thread is stopped and we need to detect that we're
      inside a statement and halting abruptly might cause problems
      when restarting.
     */
    const_cast<Relay_log_info*>(rli)->set_flag(Relay_log_info::IN_STMT);

     if ( m_width == table->s->fields && bitmap_is_set_all(&m_cols))
      set_flags(COMPLETE_ROWS_F);

    /*
      Set tables write and read sets.

      Read_set contains all slave columns (in case we are going to fetch
      a complete record from slave)

      Write_set equals the m_cols bitmap sent from master but it can be
      longer if slave has extra columns.
     */

    DBUG_PRINT_BITSET("debug", "Setting table's read_set from: %s", &m_cols);

    bitmap_set_all(table->read_set);
    if (get_general_type_code() == DELETE_ROWS_EVENT ||
        get_general_type_code() == UPDATE_ROWS_EVENT)
        bitmap_intersect(table->read_set,&m_cols);

    bitmap_set_all(table->write_set);

    /* WRITE ROWS EVENTS store the bitmap in m_cols instead of m_cols_ai */
    MY_BITMAP *after_image= ((get_general_type_code() == UPDATE_ROWS_EVENT) ?
                             &m_cols_ai : &m_cols);
    bitmap_intersect(table->write_set, after_image);

    this->slave_exec_mode= slave_exec_mode_options; // fix the mode

    // Do event specific preparations
    error= do_before_row_operations(rli);

    /*
      Bug#56662 Assertion failed: next_insert_id == 0, file handler.cc
      Don't allow generation of auto_increment value when processing
      rows event by setting 'MODE_NO_AUTO_VALUE_ON_ZERO'. The exception
      to this rule happens when the auto_inc column exists on some
      extra columns on the slave. In that case, do not force
      MODE_NO_AUTO_VALUE_ON_ZERO.
    */
    ulong saved_sql_mode= thd->variables.sql_mode;
    if (!is_auto_inc_in_extra_columns())
      thd->variables.sql_mode= MODE_NO_AUTO_VALUE_ON_ZERO;

    // row processing loop

    /*
      set the initial time of this ROWS statement if it was not done
      before in some other ROWS event.
     */
    const_cast<Relay_log_info*>(rli)->set_row_stmt_start_timestamp();

    const uchar *saved_m_curr_row= m_curr_row;

    int (Rows_log_event::*do_apply_row_ptr)(Relay_log_info const *)= NULL;

    /**
       Skip update rows events that don't have data for this slave's
       table.
     */
    if ((get_general_type_code() == UPDATE_ROWS_EVENT) &&
        !is_any_column_signaled_for_table(table, &m_cols_ai))
      goto AFTER_MAIN_EXEC_ROW_LOOP;

    /**
       If there are no columns marked in the read_set for this table,
       that means that we cannot lookup any row using the available BI
       in the binarr log. Thence, we immediatly raise an error:
       HA_ERR_END_OF_FILE.
     */

    if ((m_rows_lookup_algorithm != ROW_LOOKUP_NOT_NEEDED) &&
        !is_any_column_signaled_for_table(table, &m_cols))
    {
      error= HA_ERR_END_OF_FILE;
      goto AFTER_MAIN_EXEC_ROW_LOOP;
    }
    switch (m_rows_lookup_algorithm)
    {
      case ROW_LOOKUP_HASH_SCAN:
        do_apply_row_ptr= &Rows_log_event::do_hash_scan_and_update;
        break;

      case ROW_LOOKUP_INDEX_SCAN:
        do_apply_row_ptr= &Rows_log_event::do_index_scan_and_update;
        break;

      case ROW_LOOKUP_TABLE_SCAN:
        do_apply_row_ptr= &Rows_log_event::do_table_scan_and_update;
        break;

      case ROW_LOOKUP_NOT_NEEDED:
        DBUG_ASSERT(get_general_type_code() == WRITE_ROWS_EVENT ||
                    get_general_type_code() == DELETE_ROWS_EVENT ||
                    get_general_type_code() == UPDATE_ROWS_EVENT);

        /* No need to scan for rows, just apply it */
        do_apply_row_ptr= &Rows_log_event::do_apply_row;
        break;

      default:
        DBUG_ASSERT(0);
        error= 1;
        goto AFTER_MAIN_EXEC_ROW_LOOP;
        break;
    }

    do {

      error= (this->*do_apply_row_ptr)(rli);

      if (handle_idempotent_and_ignored_errors(rli, &error))
        break;

      /* this advances m_curr_row */
      do_post_row_operations(rli, error);

    } while (!error && (m_curr_row != m_rows_end));

AFTER_MAIN_EXEC_ROW_LOOP:

    if (saved_m_curr_row != m_curr_row && !table->file->has_transactions())
    {
      /*
        Usually, the trans_commit_stmt() propagates unsafe_rollback_flags
        from statement to transaction level. However, we cannot rely on
        this when row format is in use as several events can be processed
        before calling this function. This happens because it is called
        only when the latest event generated by a statement is processed.

        There are however upper level functions that execute per event
        and check transaction's status. So if the unsafe_rollback_flags
        are not propagated here, this can lead to errors.

        For example, a transaction that updates non-transactional tables
        may be stopped in the middle thus leading to inconsistencies
        after a restart.
      */
      thd->transaction.stmt.mark_modified_non_trans_table();
      thd->transaction.merge_unsafe_rollback_flags();
    }

    /*
      Restore the sql_mode after the rows event is processed.
    */
    thd->variables.sql_mode= saved_sql_mode;

    {/*
         The following failure injecion works in cooperation with tests
         setting @@global.debug= 'd,stop_slave_middle_group'.
         The sql thread receives the killed status and will proceed
         to shutdown trying to finish incomplete events group.
     */
      DBUG_EXECUTE_IF("stop_slave_middle_group",
                      if (thd->transaction.all.cannot_safely_rollback())
                        const_cast<Relay_log_info*>(rli)->abort_slave= 1;);
    }

    if ((error= do_after_row_operations(rli, error)) &&
        ignored_error_code(convert_handler_error(error, thd, table)))
    {

      if (log_warnings > 1)
        slave_rows_error_report(WARNING_LEVEL, error, rli, thd, table,
                                get_type_str(),
                                const_cast<Relay_log_info*>(rli)->get_rpl_log_name(),
                                (ulong) log_pos);
      thd->get_stmt_da()->clear_warning_info(thd->query_id);
      clear_all_errors(thd, const_cast<Relay_log_info*>(rli));
      error= 0;
    }
  } // if (table)

  if (error)
  {
    slave_rows_error_report(ERROR_LEVEL, error, rli, thd, table,
                             get_type_str(),
                             const_cast<Relay_log_info*>(rli)->get_rpl_log_name(),
                             (ulong) log_pos);
    /*
      @todo We should probably not call
      reset_current_stmt_binlog_format_row() from here.

      Note: this applies to log_event_old.cc too.
      /Sven
    */
    thd->reset_current_stmt_binlog_format_row();
    thd->is_slave_error= 1;
    DBUG_RETURN(error);
  }

  if (get_flags(STMT_END_F))
  {
   if((error= rows_event_stmt_cleanup(rli, thd)))
    slave_rows_error_report(ERROR_LEVEL,
                            thd->is_error() ? 0 : error,
                            rli, thd, table,
                            get_type_str(),
                            const_cast<Relay_log_info*>(rli)->get_rpl_log_name(),
                            (ulong) log_pos);
   /* We are at end of the statement (STMT_END_F flag), lets clean
     the memory which was used from thd's mem_root now.
     This needs to be done only if we are here in SQL thread context.
     In other flow ( in case of a regular thread which can happen
     when the thread is applying BINLOG'...' row event) we should
     *not* try to free the memory here. It will be done latter
     in dispatch_command() after command execution is completed.
    */
   if (thd->slave_thread)
     free_root(thd->mem_root, MYF(MY_KEEP_PREALLOC));
  }
  DBUG_RETURN(error);
}

Log_event::enum_skip_reason
Rows_log_event::do_shall_skip(Relay_log_info *rli)
{
  /*
    If the slave skip counter is 1 and this event does not end a
    statement, then we should not start executing on the next event.
    Otherwise, we defer the decision to the normal skipping logic.
  */
  if (rli->slave_skip_counter == 1 && !get_flags(STMT_END_F))
    return Log_event::EVENT_SKIP_IGNORE;
  else
    return Log_event::do_shall_skip(rli);
}

/**
   The function is called at Rows_log_event statement commit time,
   normally from Rows_log_event::do_update_pos() and possibly from
   Query_log_event::do_apply_event() of the COMMIT.
   The function commits the last statement for engines, binlog and
   releases resources have been allocated for the statement.

   @retval  0         Ok.
   @retval  non-zero  Error at the commit.
 */

static int rows_event_stmt_cleanup(Relay_log_info const *rli, THD * thd)
{
  int error;
  {
    /*
      This is the end of a statement or transaction, so close (and
      unlock) the tables we opened when processing the
      Table_map_log_event starting the statement.

      OBSERVER.  This will clear *all* mappings, not only those that
      are open for the table. There is not good handle for on-close
      actions for tables.

      NOTE. Even if we have no table ('table' == 0) we still need to be
      here, so that we increase the group relay log position. If we didn't, we
      could have a group relay log position which lags behind "forever"
      (assume the last master's transaction is ignored by the slave because of
      replicate-ignore rules).
    */
    error= thd->binlog_flush_pending_rows_event(TRUE);

    /*
      If this event is not in a transaction, the call below will, if some
      transactional storage engines are involved, commit the statement into
      them and flush the pending event to binlog.
      If this event is in a transaction, the call will do nothing, but a
      Xid_log_event will come next which will, if some transactional engines
      are involved, commit the transaction and flush the pending event to the
      binlog.
      If there was a deadlock the transaction should have been rolled back
      already. So there should be no need to rollback the transaction.
    */
    DBUG_ASSERT(! thd->transaction_rollback_request);
    error|= (error ? trans_rollback_stmt(thd) : trans_commit_stmt(thd));

    /*
      Now what if this is not a transactional engine? we still need to
      flush the pending event to the binlog; we did it with
      thd->binlog_flush_pending_rows_event(). Note that we imitate
      what is done for real queries: a call to
      ha_autocommit_or_rollback() (sometimes only if involves a
      transactional engine), and a call to be sure to have the pending
      event flushed.
    */

    /*
      @todo We should probably not call
      reset_current_stmt_binlog_format_row() from here.

      Note: this applies to log_event_old.cc too

      Btw, the previous comment about transactional engines does not
      seem related to anything that happens here.
      /Sven
    */
    thd->reset_current_stmt_binlog_format_row();

    const_cast<Relay_log_info*>(rli)->cleanup_context(thd, 0);
  }
  return error;
}

/**
   The method either increments the relay log position or
   commits the current statement and increments the master group
   possition if the event is STMT_END_F flagged and
   the statement corresponds to the autocommit query (i.e replicated
   without wrapping in BEGIN/COMMIT)

   @retval 0         Success
   @retval non-zero  Error in the statement commit
 */
int
Rows_log_event::do_update_pos(Relay_log_info *rli)
{
  DBUG_ENTER("Rows_log_event::do_update_pos");
  int error= 0;

  DBUG_PRINT("info", ("flags: %s",
                      get_flags(STMT_END_F) ? "STMT_END_F " : ""));

  /* Worker does not execute binlog update position logics */
  DBUG_ASSERT(!is_mts_worker(rli->info_thd));

  if (get_flags(STMT_END_F))
  {
    /*
      Indicate that a statement is finished.
      Step the group log position if we are not in a transaction,
      otherwise increase the event log position.
    */
    error= rli->stmt_done(log_pos);
  }
  else
  {
    rli->inc_event_relay_log_pos();
  }

  DBUG_RETURN(error);
}

#endif /* !defined(MYSQL_CLIENT) && defined(HAVE_REPLICATION) */

#ifndef MYSQL_CLIENT
bool Rows_log_event::write_data_header(IO_CACHE *file)
{
  uchar buf[ROWS_HEADER_LEN_V2];	// No need to init the buffer
  DBUG_ASSERT(m_table_id.is_valid());
  DBUG_EXECUTE_IF("old_row_based_repl_4_byte_map_id_master",
                  {
                    int4store(buf + 0, (ulong) m_table_id.id());
                    int2store(buf + 4, m_flags);
                    return (wrapper_my_b_safe_write(file, buf, 6));
                  });
  int6store(buf + RW_MAPID_OFFSET, m_table_id.id());
  int2store(buf + RW_FLAGS_OFFSET, m_flags);
  int rc = 0;
  if (likely(!log_bin_use_v1_row_events))
  {
    /*
       v2 event, with variable header portion.
       Determine length of variable header payload
    */
    uint16 vhlen= 2;
    uint16 vhpayloadlen= 0;
    uint16 extra_data_len= 0;
    if (m_extra_row_data)
    {
      extra_data_len= m_extra_row_data[EXTRA_ROW_INFO_LEN_OFFSET];
      vhpayloadlen= RW_V_TAG_LEN + extra_data_len;
    }

    /* Var-size header len includes len itself */
    int2store(buf + RW_VHLEN_OFFSET, vhlen + vhpayloadlen);
    rc= wrapper_my_b_safe_write(file, buf, ROWS_HEADER_LEN_V2);

    /* Write var-sized payload, if any */
    if ((vhpayloadlen > 0) &&
        (rc == 0))
    {
      /* Add tag and extra row info */
      uchar type_code= RW_V_EXTRAINFO_TAG;
      rc= wrapper_my_b_safe_write(file, &type_code, RW_V_TAG_LEN);
      if (rc==0)
        rc= wrapper_my_b_safe_write(file, m_extra_row_data, extra_data_len);
    }
  }
  else
  {
    rc= wrapper_my_b_safe_write(file, buf, ROWS_HEADER_LEN_V1);
  }

  return (rc != 0);
}

bool Rows_log_event::write_data_body(IO_CACHE*file)
{
  /*
     Note that this should be the number of *bits*, not the number of
     bytes.
  */
  uchar sbuf[sizeof(m_width) + 1];
  my_ptrdiff_t const data_size= m_rows_cur - m_rows_buf;
  bool res= false;
  uchar *const sbuf_end= net_store_length(sbuf, (size_t) m_width);
  DBUG_ASSERT(static_cast<size_t>(sbuf_end - sbuf) <= sizeof(sbuf));

  DBUG_DUMP("m_width", sbuf, (size_t) (sbuf_end - sbuf));
  res= res || wrapper_my_b_safe_write(file, sbuf, (size_t) (sbuf_end - sbuf));

  DBUG_DUMP("m_cols", (uchar*) m_cols.bitmap, no_bytes_in_map(&m_cols));
  res= res || wrapper_my_b_safe_write(file, (uchar*) m_cols.bitmap,
                              no_bytes_in_map(&m_cols));
  /*
    TODO[refactor write]: Remove the "down cast" here (and elsewhere).
   */
  if (get_general_type_code() == UPDATE_ROWS_EVENT)
  {
    DBUG_DUMP("m_cols_ai", (uchar*) m_cols_ai.bitmap,
              no_bytes_in_map(&m_cols_ai));
    res= res || wrapper_my_b_safe_write(file, (uchar*) m_cols_ai.bitmap,
                                no_bytes_in_map(&m_cols_ai));
  }
  DBUG_DUMP("rows", m_rows_buf, data_size);
  res= res || wrapper_my_b_safe_write(file, m_rows_buf, (size_t) data_size);

  return res;

}
#endif

#if defined(HAVE_REPLICATION) && !defined(MYSQL_CLIENT)
int Rows_log_event::pack_info(Protocol *protocol)
{
  char buf[256];
  char const *const flagstr=
    get_flags(STMT_END_F) ? " flags: STMT_END_F" : "";
  size_t bytes= my_snprintf(buf, sizeof(buf),
                            "table_id: %llu%s", m_table_id.id(), flagstr);
  protocol->store(buf, bytes, &my_charset_bin);
  return 0;
}
#endif

#ifdef MYSQL_CLIENT
void Rows_log_event::print_helper(FILE *file,
                                  PRINT_EVENT_INFO *print_event_info,
                                  char const *const name)
{
  IO_CACHE *const head= &print_event_info->head_cache;
  IO_CACHE *const body= &print_event_info->body_cache;
  if (!print_event_info->short_form)
  {
    bool const last_stmt_event= get_flags(STMT_END_F);
    print_header(head, print_event_info, !last_stmt_event);
    my_b_printf(head, "\t%s: table id %llu%s\n",
                name, m_table_id.id(),
                last_stmt_event ? " flags: STMT_END_F" : "");
    print_base64(body, print_event_info, !last_stmt_event);
  }
}
#endif

/**************************************************************************
	Table_map_log_event member functions and support functions
**************************************************************************/

/**
  @page How replication of field metadata works.
  
  When a table map is created, the master first calls 
  Table_map_log_event::save_field_metadata() which calculates how many 
  values will be in the field metadata. Only those fields that require the 
  extra data are added. The method also loops through all of the fields in 
  the table calling the method Field::save_field_metadata() which returns the
  values for the field that will be saved in the metadata and replicated to
  the slave. Once all fields have been processed, the table map is written to
  the binlog adding the size of the field metadata and the field metadata to
  the end of the body of the table map.

  When a table map is read on the slave, the field metadata is read from the 
  table map and passed to the table_def class constructor which saves the 
  field metadata from the table map into an array based on the type of the 
  field. Field metadata values not present (those fields that do not use extra 
  data) in the table map are initialized as zero (0). The array size is the 
  same as the columns for the table on the slave.

  Additionally, values saved for field metadata on the master are saved as a 
  string of bytes (uchar) in the binlog. A field may require 1 or more bytes
  to store the information. In cases where values require multiple bytes 
  (e.g. values > 255), the endian-safe methods are used to properly encode 
  the values on the master and decode them on the slave. When the field
  metadata values are captured on the slave, they are stored in an array of
  type uint16. This allows the least number of casts to prevent casting bugs
  when the field metadata is used in comparisons of field attributes. When
  the field metadata is used for calculating addresses in pointer math, the
  type used is uint32. 
*/

#if !defined(MYSQL_CLIENT)
/**
  Save the field metadata based on the real_type of the field.
  The metadata saved depends on the type of the field. Some fields
  store a single byte for pack_length() while others store two bytes
  for field_length (max length).
  
  @retval  0  Ok.

  @todo
  We may want to consider changing the encoding of the information.
  Currently, the code attempts to minimize the number of bytes written to 
  the tablemap. There are at least two other alternatives; 1) using 
  net_store_length() to store the data allowing it to choose the number of
  bytes that are appropriate thereby making the code much easier to 
  maintain (only 1 place to change the encoding), or 2) use a fixed number
  of bytes for each field. The problem with option 1 is that net_store_length()
  will use one byte if the value < 251, but 3 bytes if it is > 250. Thus,
  for fields like CHAR which can be no larger than 255 characters, the method
  will use 3 bytes when the value is > 250. Further, every value that is
  encoded using 2 parts (e.g., pack_length, field_length) will be numerically
  > 250 therefore will use 3 bytes for eah value. The problem with option 2
  is less wasteful for space but does waste 1 byte for every field that does
  not encode 2 parts. 
*/
int Table_map_log_event::save_field_metadata()
{
  DBUG_ENTER("Table_map_log_event::save_field_metadata");
  int index= 0;
  for (unsigned int i= 0 ; i < m_table->s->fields ; i++)
  {
    DBUG_PRINT("debug", ("field_type: %d", m_coltype[i]));
    index+= m_table->s->field[i]->save_field_metadata(&m_field_metadata[index]);
  }
  DBUG_RETURN(index);
}
#endif /* !defined(MYSQL_CLIENT) */

/*
  Constructor used to build an event for writing to the binary log.
  Mats says tbl->s lives longer than this event so it's ok to copy pointers
  (tbl->s->db etc) and not pointer content.
 */
#if !defined(MYSQL_CLIENT)
Table_map_log_event::Table_map_log_event(THD *thd, TABLE *tbl,
                                         const Table_id& tid,
                                         bool using_trans)
  : Log_event(thd, 0,
              using_trans ? Log_event::EVENT_TRANSACTIONAL_CACHE :
                            Log_event::EVENT_STMT_CACHE,
              Log_event::EVENT_NORMAL_LOGGING),
    m_table(tbl),
    m_dbnam(tbl->s->db.str),
    m_dblen(m_dbnam ? tbl->s->db.length : 0),
    m_tblnam(tbl->s->table_name.str),
    m_tbllen(tbl->s->table_name.length),
    m_colcnt(tbl->s->fields),
    m_memory(NULL),
    m_table_id(tid),
    m_flags(TM_BIT_LEN_EXACT_F),
    m_data_size(0),
    m_field_metadata(0),
    m_field_metadata_size(0),
    m_null_bits(0),
    m_meta_memory(NULL)
{
  uchar cbuf[sizeof(m_colcnt) + 1];
  uchar *cbuf_end;
  DBUG_ASSERT(m_table_id.is_valid());
  /*
    In TABLE_SHARE, "db" and "table_name" are 0-terminated (see this comment in
    table.cc / alloc_table_share():
      Use the fact the key is db/0/table_name/0
    As we rely on this let's assert it.
  */
  DBUG_ASSERT((tbl->s->db.str == 0) ||
              (tbl->s->db.str[tbl->s->db.length] == 0));
  DBUG_ASSERT(tbl->s->table_name.str[tbl->s->table_name.length] == 0);


  m_data_size=  TABLE_MAP_HEADER_LEN;
  DBUG_EXECUTE_IF("old_row_based_repl_4_byte_map_id_master", m_data_size= 6;);
  m_data_size+= m_dblen + 2;	// Include length and terminating \0
  m_data_size+= m_tbllen + 2;	// Include length and terminating \0
  cbuf_end= net_store_length(cbuf, (size_t) m_colcnt);
  DBUG_ASSERT(static_cast<size_t>(cbuf_end - cbuf) <= sizeof(cbuf));
  m_data_size+= (cbuf_end - cbuf) + m_colcnt;	// COLCNT and column types

  /* If malloc fails, caught in is_valid() */
  if ((m_memory= (uchar*) my_malloc(m_colcnt, MYF(MY_WME))))
  {
    m_coltype= reinterpret_cast<uchar*>(m_memory);
    for (unsigned int i= 0 ; i < m_table->s->fields ; ++i)
      m_coltype[i]= m_table->field[i]->binlog_type();
  }

  /*
    Calculate a bitmap for the results of maybe_null() for all columns.
    The bitmap is used to determine when there is a column from the master
    that is not on the slave and is null and thus not in the row data during
    replication.
  */
  uint num_null_bytes= (m_table->s->fields + 7) / 8;
  m_data_size+= num_null_bytes;
  m_meta_memory= (uchar *)my_multi_malloc(MYF(MY_WME),
                                 &m_null_bits, num_null_bytes,
                                 &m_field_metadata, (m_colcnt * 2),
                                 NULL);

  memset(m_field_metadata, 0, (m_colcnt * 2));

  /*
    Create an array for the field metadata and store it.
  */
  m_field_metadata_size= save_field_metadata();
  DBUG_ASSERT(m_field_metadata_size <= (m_colcnt * 2));

  /*
    Now set the size of the data to the size of the field metadata array
    plus one or three bytes (see pack.c:net_store_length) for number of 
    elements in the field metadata array.
  */
  if (m_field_metadata_size < 251)
    m_data_size+= m_field_metadata_size + 1; 
  else
    m_data_size+= m_field_metadata_size + 3; 

  memset(m_null_bits, 0, num_null_bytes);
  for (unsigned int i= 0 ; i < m_table->s->fields ; ++i)
    if (m_table->field[i]->maybe_null())
      m_null_bits[(i / 8)]+= 1 << (i % 8);
  /*
    Marking event to require sequential execution in MTS
    if the query might have updated FK-referenced db.
    Unlike Query_log_event where this fact is encoded through 
    the accessed db list in the Table_map case m_flags is exploited.
  */
  uchar dbs= thd->get_binlog_accessed_db_names() ?
    thd->get_binlog_accessed_db_names()->elements : 0;
  if (dbs == 1)
  {
    char *db_name= thd->get_binlog_accessed_db_names()->head();
    if (!strcmp(db_name, ""))
      m_flags |= TM_REFERRED_FK_DB_F;
  }
}
#endif /* !defined(MYSQL_CLIENT) */

/*
  Constructor used by slave to read the event from the binary log.
 */
#if defined(HAVE_REPLICATION)
Table_map_log_event::Table_map_log_event(const char *buf, uint event_len,
                                         const Format_description_log_event
                                         *description_event)

  : Log_event(buf, description_event),
#ifndef MYSQL_CLIENT
    m_table(NULL),
#endif
    m_dbnam(NULL), m_dblen(0), m_tblnam(NULL), m_tbllen(0),
    m_colcnt(0), m_coltype(0),
    m_memory(NULL), m_table_id(ULONGLONG_MAX), m_flags(0),
    m_data_size(0), m_field_metadata(0), m_field_metadata_size(0),
    m_null_bits(0), m_meta_memory(NULL)
{
  unsigned int bytes_read= 0;
  DBUG_ENTER("Table_map_log_event::Table_map_log_event(const char*,uint,...)");

  uint8 common_header_len= description_event->common_header_len;
  uint8 post_header_len= description_event->post_header_len[TABLE_MAP_EVENT-1];
  DBUG_PRINT("info",("event_len: %u  common_header_len: %d  post_header_len: %d",
                     event_len, common_header_len, post_header_len));

  /*
    Don't print debug messages when running valgrind since they can
    trigger false warnings.
   */
#ifndef HAVE_purify
  DBUG_DUMP("event buffer", (uchar*) buf, event_len);
#endif

  /* Read the post-header */
  const char *post_start= buf + common_header_len;

  post_start+= TM_MAPID_OFFSET;
  if (post_header_len == 6)
  {
    /* Master is of an intermediate source tree before 5.1.4. Id is 4 bytes */
    m_table_id= uint4korr(post_start);
    post_start+= 4;
  }
  else
  {
    DBUG_ASSERT(post_header_len == TABLE_MAP_HEADER_LEN);
    m_table_id= uint6korr(post_start);
    post_start+= TM_FLAGS_OFFSET;
  }

  m_flags= uint2korr(post_start);

  /* Read the variable part of the event */
  const char *const vpart= buf + common_header_len + post_header_len;

  /* Extract the length of the various parts from the buffer */
  uchar const *const ptr_dblen= (uchar const*)vpart + 0;
  m_dblen= *(uchar*) ptr_dblen;

  /* Length of database name + counter + terminating null */
  uchar const *const ptr_tbllen= ptr_dblen + m_dblen + 2;
  m_tbllen= *(uchar*) ptr_tbllen;

  /* Length of table name + counter + terminating null */
  uchar const *const ptr_colcnt= ptr_tbllen + m_tbllen + 2;
  uchar *ptr_after_colcnt= (uchar*) ptr_colcnt;
  m_colcnt= net_field_length(&ptr_after_colcnt);

  DBUG_PRINT("info",("m_dblen: %lu  off: %ld  m_tbllen: %lu  off: %ld  m_colcnt: %lu  off: %ld",
                     (ulong) m_dblen, (long) (ptr_dblen-(const uchar*)vpart), 
                     (ulong) m_tbllen, (long) (ptr_tbllen-(const uchar*)vpart),
                     m_colcnt, (long) (ptr_colcnt-(const uchar*)vpart)));

  /* Allocate mem for all fields in one go. If fails, caught in is_valid() */
  m_memory= (uchar*) my_multi_malloc(MYF(MY_WME),
                                     &m_dbnam, (uint) m_dblen + 1,
                                     &m_tblnam, (uint) m_tbllen + 1,
                                     &m_coltype, (uint) m_colcnt,
                                     NullS);

  if (m_memory)
  {
    /* Copy the different parts into their memory */
    strncpy(const_cast<char*>(m_dbnam), (const char*)ptr_dblen  + 1, m_dblen + 1);
    strncpy(const_cast<char*>(m_tblnam), (const char*)ptr_tbllen + 1, m_tbllen + 1);
    memcpy(m_coltype, ptr_after_colcnt, m_colcnt);

    ptr_after_colcnt= ptr_after_colcnt + m_colcnt;
    bytes_read= (uint) (ptr_after_colcnt - (uchar *)buf);
    DBUG_PRINT("info", ("Bytes read: %d.\n", bytes_read));
    if (bytes_read < event_len)
    {
      m_field_metadata_size= net_field_length(&ptr_after_colcnt);
      DBUG_ASSERT(m_field_metadata_size <= (m_colcnt * 2));
      uint num_null_bytes= (m_colcnt + 7) / 8;
      m_meta_memory= (uchar *)my_multi_malloc(MYF(MY_WME),
                                     &m_null_bits, num_null_bytes,
                                     &m_field_metadata, m_field_metadata_size,
                                     NULL);
      memcpy(m_field_metadata, ptr_after_colcnt, m_field_metadata_size);
      ptr_after_colcnt= (uchar*)ptr_after_colcnt + m_field_metadata_size;
      memcpy(m_null_bits, ptr_after_colcnt, num_null_bytes);
    }
  }

  DBUG_VOID_RETURN;
}
#endif

Table_map_log_event::~Table_map_log_event()
{
  my_free(m_meta_memory);
  my_free(m_memory);
}

#ifdef MYSQL_CLIENT

/*
  Rewrite database name for the event to name specified by new_db
  SYNOPSIS
    new_db   Database name to change to
    new_len  Length
    desc     Event describing binlog that we're writing to.

  DESCRIPTION
    Reset db name. This function assumes that temp_buf member contains event
    representation taken from a binary log. It resets m_dbnam and m_dblen and
    rewrites temp_buf with new db name.

  RETURN 
    0     - Success
    other - Error
*/

int Table_map_log_event::rewrite_db(const char* new_db, size_t new_len,
                                    const Format_description_log_event* desc)
{
  DBUG_ENTER("Table_map_log_event::rewrite_db");
  DBUG_ASSERT(temp_buf);

  uint header_len= min((unsigned)desc->common_header_len,
                       (unsigned)LOG_EVENT_MINIMAL_HEADER_LEN) + TABLE_MAP_HEADER_LEN;
  int len_diff;

  if (!(len_diff= new_len - m_dblen))
  {
    memcpy((void*) (temp_buf + header_len + 1), new_db, m_dblen + 1);
    memcpy((void*) m_dbnam, new_db, m_dblen + 1);
    DBUG_RETURN(0);
  }

  // Create new temp_buf
  ulong event_cur_len= uint4korr(temp_buf + EVENT_LEN_OFFSET);
  ulong event_new_len= event_cur_len + len_diff;
  char* new_temp_buf= (char*) my_malloc(event_new_len, MYF(MY_WME));

  if (!new_temp_buf)
  {
    sql_print_error("Table_map_log_event::rewrite_db: "
                    "failed to allocate new temp_buf (%d bytes required)",
                    event_new_len);
    DBUG_RETURN(-1);
  }

  // Rewrite temp_buf
  char* ptr= new_temp_buf;
  ulong cnt= 0;

  // Copy header and change event length
  memcpy(ptr, temp_buf, header_len);
  int4store(ptr + EVENT_LEN_OFFSET, event_new_len);
  ptr += header_len;
  cnt += header_len;

  // Write new db name length and new name
  *ptr++ = new_len;
  memcpy(ptr, new_db, new_len + 1);
  ptr += new_len + 1;
  cnt += m_dblen + 2;

  // Copy rest part
  memcpy(ptr, temp_buf + cnt, event_cur_len - cnt);

  // Reregister temp buf
  free_temp_buf();
  register_temp_buf(new_temp_buf);

  // Reset m_dbnam and m_dblen members
  m_dblen= new_len;

  // m_dbnam resides in m_memory together with m_tblnam and m_coltype
  uchar* memory= m_memory;
  char const* tblnam= m_tblnam;
  uchar* coltype= m_coltype;

  m_memory= (uchar*) my_multi_malloc(MYF(MY_WME),
                                     &m_dbnam, (uint) m_dblen + 1,
                                     &m_tblnam, (uint) m_tbllen + 1,
                                     &m_coltype, (uint) m_colcnt,
                                     NullS);

  if (!m_memory)
  {
    sql_print_error("Table_map_log_event::rewrite_db: "
                    "failed to allocate new m_memory (%d + %d + %d bytes required)",
                    m_dblen + 1, m_tbllen + 1, m_colcnt);
    DBUG_RETURN(-1);
  }

  memcpy((void*)m_dbnam, new_db, m_dblen + 1);
  memcpy((void*)m_tblnam, tblnam, m_tbllen + 1);
  memcpy(m_coltype, coltype, m_colcnt);

  my_free(memory);
  DBUG_RETURN(0);
}
#endif /* MYSQL_CLIENT */
/*
  Return value is an error code, one of:

      -1     Failure to open table   [from open_tables()]
       0     Success
       1     No room for more tables [from set_table()]
       2     Out of memory           [from set_table()]
       3     Wrong table definition
       4     Daisy-chaining RBR with SBR not possible
 */

#if !defined(MYSQL_CLIENT) && defined(HAVE_REPLICATION)

enum enum_tbl_map_status
{
  /* no duplicate identifier found */
  OK_TO_PROCESS= 0,

  /* this table map must be filtered out */
  FILTERED_OUT= 1,

  /* identifier mapping table with different properties */
  SAME_ID_MAPPING_DIFFERENT_TABLE= 2,
  
  /* a duplicate identifier was found mapping the same table */
  SAME_ID_MAPPING_SAME_TABLE= 3
};

/*
  Checks if this table map event should be processed or not. First
  it checks the filtering rules, and then looks for duplicate identifiers
  in the existing list of rli->tables_to_lock.

  It checks that there hasn't been any corruption by verifying that there
  are no duplicate entries with different properties.

  In some cases, some binary logs could get corrupted, showing several
  tables mapped to the same table_id, 0 (see: BUG#56226). Thus we do this
  early sanity check for such cases and avoid that the server crashes 
  later.

  In some corner cases, the master logs duplicate table map events, i.e.,
  same id, same database name, same table name (see: BUG#37137). This is
  different from the above as it's the same table that is mapped again 
  to the same identifier. Thus we cannot just check for same ids and 
  assume that the event is corrupted we need to check every property. 

  NOTE: in the event that BUG#37137 ever gets fixed, this extra check 
        will still be valid because we would need to support old binary 
        logs anyway.

  @param rli The relay log info reference.
  @param table_list A list element containing the table to check against.
  @return OK_TO_PROCESS 
            if there was no identifier already in rli->tables_to_lock 
            
          FILTERED_OUT
            if the event is filtered according to the filtering rules

          SAME_ID_MAPPING_DIFFERENT_TABLE 
            if the same identifier already maps a different table in 
            rli->tables_to_lock

          SAME_ID_MAPPING_SAME_TABLE 
            if the same identifier already maps the same table in 
            rli->tables_to_lock.
*/
static enum_tbl_map_status
check_table_map(Relay_log_info const *rli, RPL_TABLE_LIST *table_list)
{
  DBUG_ENTER("check_table_map");
  enum_tbl_map_status res= OK_TO_PROCESS;

  if (rli->info_thd->slave_thread /* filtering is for slave only */ &&
      (!rpl_filter->db_ok(table_list->db) ||
       (rpl_filter->is_on() && !rpl_filter->tables_ok("", table_list))))
    res= FILTERED_OUT;
  else
  {
    RPL_TABLE_LIST *ptr= static_cast<RPL_TABLE_LIST*>(rli->tables_to_lock);
    for(uint i=0 ; ptr && (i< rli->tables_to_lock_count); 
        ptr= static_cast<RPL_TABLE_LIST*>(ptr->next_local), i++)
    {
      if (ptr->table_id == table_list->table_id)
      {

        if (strcmp(ptr->db, table_list->db) || 
            strcmp(ptr->alias, table_list->table_name) || 
            ptr->lock_type != TL_WRITE) // the ::do_apply_event always sets TL_WRITE
          res= SAME_ID_MAPPING_DIFFERENT_TABLE;
        else
          res= SAME_ID_MAPPING_SAME_TABLE;

        break;
      }
    }
  }

  DBUG_PRINT("debug", ("check of table map ended up with: %u", res));

  DBUG_RETURN(res);
}

int Table_map_log_event::do_apply_event(Relay_log_info const *rli)
{
  RPL_TABLE_LIST *table_list;
  char *db_mem, *tname_mem, *ptr;
  size_t dummy_len;
  void *memory;
  DBUG_ENTER("Table_map_log_event::do_apply_event(Relay_log_info*)");
  DBUG_ASSERT(rli->info_thd == thd);

  /* Step the query id to mark what columns that are actually used. */
  thd->set_query_id(next_query_id());

  if (!(memory= my_multi_malloc(MYF(MY_WME),
                                &table_list, (uint) sizeof(RPL_TABLE_LIST),
                                &db_mem, (uint) NAME_LEN + 1,
                                &tname_mem, (uint) NAME_LEN + 1,
                                NullS)))
    DBUG_RETURN(HA_ERR_OUT_OF_MEM);

  strmov(db_mem, m_dbnam);
  strmov(tname_mem, m_tblnam);

  if (lower_case_table_names == 1)
  {
    my_casedn_str(system_charset_info, db_mem);
    my_casedn_str(system_charset_info, tname_mem);
  }

  /* rewrite rules changed the database */
  if (((ptr= (char*) rpl_filter->get_rewrite_db(db_mem, &dummy_len)) != db_mem))
    strmov(db_mem, ptr);

  table_list->init_one_table(db_mem, strlen(db_mem),
                             tname_mem, strlen(tname_mem),
                             tname_mem, TL_WRITE);

  table_list->table_id=
    DBUG_EVALUATE_IF("inject_tblmap_same_id_maps_diff_table", 0, m_table_id.id());
  table_list->updating= 1;
  table_list->required_type= FRMTYPE_TABLE;
  DBUG_PRINT("debug", ("table: %s is mapped to %llu", table_list->table_name,
                       table_list->table_id.id()));

  enum_tbl_map_status tblmap_status= check_table_map(rli, table_list);
  if (tblmap_status == OK_TO_PROCESS)
  {
    DBUG_ASSERT(thd->lex->query_tables != table_list);

    /*
      Use placement new to construct the table_def instance in the
      memory allocated for it inside table_list.

      The memory allocated by the table_def structure (i.e., not the
      memory allocated *for* the table_def structure) is released
      inside Relay_log_info::clear_tables_to_lock() by calling the
      table_def destructor explicitly.
    */
    new (&table_list->m_tabledef)
      table_def(m_coltype, m_colcnt,
                m_field_metadata, m_field_metadata_size,
                m_null_bits, m_flags);
    table_list->m_tabledef_valid= TRUE;
    table_list->m_conv_table= NULL;
    table_list->open_type= OT_BASE_ONLY;

    /*
      We record in the slave's information that the table should be
      locked by linking the table into the list of tables to lock.
    */
    table_list->next_global= table_list->next_local= rli->tables_to_lock;
    const_cast<Relay_log_info*>(rli)->tables_to_lock= table_list;
    const_cast<Relay_log_info*>(rli)->tables_to_lock_count++;
    /* 'memory' is freed in clear_tables_to_lock */
  }
  else  // FILTERED_OUT, SAME_ID_MAPPING_*
  {
    /*
      If mapped already but with different properties, we raise an
      error.
      If mapped already but with same properties we skip the event.
      If filtered out we skip the event.

      In all three cases, we need to free the memory previously 
      allocated.
     */
    if (tblmap_status == SAME_ID_MAPPING_DIFFERENT_TABLE)
    {
      /*
        Something bad has happened. We need to stop the slave as strange things
        could happen if we proceed: slave crash, wrong table being updated, ...
        As a consequence we push an error in this case.
       */

      char buf[256];

      my_snprintf(buf, sizeof(buf), 
                  "Found table map event mapping table id %llu which "
                  "was already mapped but with different settings.",
                  table_list->table_id.id());

      if (thd->slave_thread)
        rli->report(ERROR_LEVEL, ER_SLAVE_FATAL_ERROR, 
                    ER(ER_SLAVE_FATAL_ERROR), buf);
      else
        /* 
          For the cases in which a 'BINLOG' statement is set to 
          execute in a user session 
         */
        my_printf_error(ER_SLAVE_FATAL_ERROR, ER(ER_SLAVE_FATAL_ERROR), 
                        MYF(0), buf);
    } 
    
    my_free(memory);
  }

  DBUG_RETURN(tblmap_status == SAME_ID_MAPPING_DIFFERENT_TABLE);
}

Log_event::enum_skip_reason
Table_map_log_event::do_shall_skip(Relay_log_info *rli)
{
  /*
    If the slave skip counter is 1, then we should not start executing
    on the next event.
  */
  return continue_group(rli);
}

int Table_map_log_event::do_update_pos(Relay_log_info *rli)
{
  rli->inc_event_relay_log_pos();
  return 0;
}

#endif /* !defined(MYSQL_CLIENT) && defined(HAVE_REPLICATION) */

#ifndef MYSQL_CLIENT
bool Table_map_log_event::write_data_header(IO_CACHE *file)
{
  DBUG_ASSERT(m_table_id.is_valid());
  uchar buf[TABLE_MAP_HEADER_LEN];
  DBUG_EXECUTE_IF("old_row_based_repl_4_byte_map_id_master",
                  {
                    int4store(buf + 0, m_table_id.id());
                    int2store(buf + 4, m_flags);
                    return (wrapper_my_b_safe_write(file, buf, 6));
                  });
  int6store(buf + TM_MAPID_OFFSET, m_table_id.id());
  int2store(buf + TM_FLAGS_OFFSET, m_flags);
  return (wrapper_my_b_safe_write(file, buf, TABLE_MAP_HEADER_LEN));
}

bool Table_map_log_event::write_data_body(IO_CACHE *file)
{
  DBUG_ASSERT(m_dbnam != NULL);
  DBUG_ASSERT(m_tblnam != NULL);
  /* We use only one byte per length for storage in event: */
  DBUG_ASSERT(m_dblen < 128);
  DBUG_ASSERT(m_tbllen < 128);

  uchar const dbuf[]= { (uchar) m_dblen };
  uchar const tbuf[]= { (uchar) m_tbllen };

  uchar cbuf[sizeof(m_colcnt) + 1];
  uchar *const cbuf_end= net_store_length(cbuf, (size_t) m_colcnt);
  DBUG_ASSERT(static_cast<size_t>(cbuf_end - cbuf) <= sizeof(cbuf));

  /*
    Store the size of the field metadata.
  */
  uchar mbuf[sizeof(m_field_metadata_size)];
  uchar *const mbuf_end= net_store_length(mbuf, m_field_metadata_size);

  return (wrapper_my_b_safe_write(file, dbuf,      sizeof(dbuf)) ||
          wrapper_my_b_safe_write(file, (const uchar*)m_dbnam,   m_dblen+1) ||
          wrapper_my_b_safe_write(file, tbuf,      sizeof(tbuf)) ||
          wrapper_my_b_safe_write(file, (const uchar*)m_tblnam,  m_tbllen+1) ||
          wrapper_my_b_safe_write(file, cbuf, (size_t) (cbuf_end - cbuf)) ||
          wrapper_my_b_safe_write(file, m_coltype, m_colcnt) ||
          wrapper_my_b_safe_write(file, mbuf, (size_t) (mbuf_end - mbuf)) ||
          wrapper_my_b_safe_write(file, m_field_metadata, m_field_metadata_size),
          wrapper_my_b_safe_write(file, m_null_bits, (m_colcnt + 7) / 8));
 }
#endif

#if defined(HAVE_REPLICATION) && !defined(MYSQL_CLIENT)

/*
  Print some useful information for the SHOW BINARY LOG information
  field.
 */

#if defined(HAVE_REPLICATION) && !defined(MYSQL_CLIENT)
int Table_map_log_event::pack_info(Protocol *protocol)
{
  char buf[256];
  size_t bytes= my_snprintf(buf, sizeof(buf),
                            "table_id: %llu (%s.%s)",
                            m_table_id.id(), m_dbnam, m_tblnam);
  protocol->store(buf, bytes, &my_charset_bin);
  return 0;
}
#endif


#endif


#ifdef MYSQL_CLIENT
void Table_map_log_event::print(FILE *, PRINT_EVENT_INFO *print_event_info)
{
  if (!print_event_info->short_form)
  {
    print_header(&print_event_info->head_cache, print_event_info, TRUE);
    my_b_printf(&print_event_info->head_cache,
                "\tTable_map: `%s`.`%s` mapped to number %llu\n",
                m_dbnam, m_tblnam, m_table_id.id());
    print_base64(&print_event_info->body_cache, print_event_info, TRUE);
  }
}
#endif

/**************************************************************************
	Write_rows_log_event member functions
**************************************************************************/

/*
  Constructor used to build an event for writing to the binary log.
 */
#if !defined(MYSQL_CLIENT)
Write_rows_log_event::Write_rows_log_event(THD *thd_arg, TABLE *tbl_arg,
                                           const Table_id& tid_arg,
                                           bool is_transactional,
                                           const uchar* extra_row_info)
  : Rows_log_event(thd_arg, tbl_arg, tid_arg, tbl_arg->write_set, is_transactional,
                   log_bin_use_v1_row_events?
                   WRITE_ROWS_EVENT_V1:
                   WRITE_ROWS_EVENT,
                   extra_row_info)
{
}
#endif

/*
  Constructor used by slave to read the event from the binary log.
 */
#ifdef HAVE_REPLICATION
Write_rows_log_event::Write_rows_log_event(const char *buf, uint event_len,
                                           const Format_description_log_event
                                           *description_event)
: Rows_log_event(buf, event_len, description_event)
{
}
#endif

#if !defined(MYSQL_CLIENT) && defined(HAVE_REPLICATION)
int 
Write_rows_log_event::do_before_row_operations(const Slave_reporting_capability *const)
{
  int error= 0;

  m_table->file->rpl_before_write_rows();

  /*
    Increment the global status insert count variable
  */
  if (get_flags(STMT_END_F))
    status_var_increment(thd->status_var.com_stat[SQLCOM_INSERT]);

  /**
     todo: to introduce a property for the event (handler?) which forces
     applying the event in the replace (idempotent) fashion.
  */
  if ((slave_exec_mode == SLAVE_EXEC_MODE_IDEMPOTENT) ||
      (m_table->s->db_type()->db_type == DB_TYPE_NDBCLUSTER))
  {
    /*
      We are using REPLACE semantics and not INSERT IGNORE semantics
      when writing rows, that is: new rows replace old rows.  We need to
      inform the storage engine that it should use this behaviour.
    */
    
    /* Tell the storage engine that we are using REPLACE semantics. */
    thd->lex->duplicates= DUP_REPLACE;
    
    /*
      Pretend we're executing a REPLACE command: this is needed for
      InnoDB and NDB Cluster since they are not (properly) checking the
      lex->duplicates flag.
    */
    thd->lex->sql_command= SQLCOM_REPLACE;
    /* 
       Do not raise the error flag in case of hitting to an unique attribute
    */
    m_table->file->extra(HA_EXTRA_IGNORE_DUP_KEY);
    /* 
       NDB specific: update from ndb master wrapped as Write_rows
       so that the event should be applied to replace slave's row
    */
    m_table->file->extra(HA_EXTRA_WRITE_CAN_REPLACE);
    /* 
       NDB specific: if update from ndb master wrapped as Write_rows
       does not find the row it's assumed idempotent binlog applying
       is taking place; don't raise the error.
    */
    m_table->file->extra(HA_EXTRA_IGNORE_NO_KEY);
    /*
      TODO: the cluster team (Tomas?) says that it's better if the engine knows
      how many rows are going to be inserted, then it can allocate needed memory
      from the start.
    */
  }

 
  /* Honor next number column if present */
  m_table->next_number_field= m_table->found_next_number_field;
  /*
   * Fixed Bug#45999, In RBR, Store engine of Slave auto-generates new
   * sequence numbers for auto_increment fields if the values of them are 0.
   * If generateing a sequence number is decided by the values of
   * table->auto_increment_field_not_null and SQL_MODE(if includes
   * MODE_NO_AUTO_VALUE_ON_ZERO) in update_auto_increment function.
   * SQL_MODE of slave sql thread is always consistency with master's.
   * In RBR, auto_increment fields never are NULL, except if the auto_inc
   * column exists only on the slave side (i.e., in an extra column
   * on the slave's table).
   */
  if (!is_auto_inc_in_extra_columns())
    m_table->auto_increment_field_not_null= TRUE;
  else
  {
    /*
      Here we have checked that there is an extra field
      on this server's table that has an auto_inc column.

      Mark that the auto_increment field is null and mark
      the read and write set bits.

      (There can only be one AUTO_INC column, it is always
       indexed and it cannot have a DEFAULT value).
    */
    m_table->auto_increment_field_not_null= FALSE;
    m_table->mark_auto_increment_column();
  }

  /**
     Sets it to ROW_LOOKUP_NOT_NEEDED.
   */
  decide_row_lookup_algorithm_and_key();
  DBUG_ASSERT(m_rows_lookup_algorithm==ROW_LOOKUP_NOT_NEEDED);

  return error;
}

int 
Write_rows_log_event::do_after_row_operations(const Slave_reporting_capability *const,
                                              int error)
{
  int local_error= 0;

  /**
    Clear the write_set bit for auto_inc field that only
    existed on the destination table as an extra column.
   */
  if (is_auto_inc_in_extra_columns())
  {
    bitmap_clear_bit(m_table->write_set, m_table->next_number_field->field_index);
    bitmap_clear_bit( m_table->read_set, m_table->next_number_field->field_index);

    if (get_flags(STMT_END_F))
      m_table->file->ha_release_auto_increment();
  }
  m_table->next_number_field=0;
  m_table->auto_increment_field_not_null= FALSE;
  if ((slave_exec_mode == SLAVE_EXEC_MODE_IDEMPOTENT) ||
      m_table->s->db_type()->db_type == DB_TYPE_NDBCLUSTER)
  {
    m_table->file->extra(HA_EXTRA_NO_IGNORE_DUP_KEY);
    m_table->file->extra(HA_EXTRA_WRITE_CANNOT_REPLACE);
    /*
      resetting the extra with 
      table->file->extra(HA_EXTRA_NO_IGNORE_NO_KEY); 
      fires bug#27077
      explanation: file->reset() performs this duty
      ultimately. Still todo: fix
    */
  }
  if ((local_error= m_table->file->ha_end_bulk_insert()))
  {
    m_table->file->print_error(local_error, MYF(0));
  }

  m_rows_lookup_algorithm= ROW_LOOKUP_UNDEFINED;
  m_table->file->rpl_after_write_rows();

  return error? error : local_error;
}

#if !defined(MYSQL_CLIENT) && defined(HAVE_REPLICATION)

/*
  Check if there are more UNIQUE keys after the given key.
*/
static int
last_uniq_key(TABLE *table, uint keyno)
{
  while (++keyno < table->s->keys)
    if (table->key_info[keyno].flags & HA_NOSAME)
      return 0;
  return 1;
}

/**
   Check if an error is a duplicate key error.

   This function is used to check if an error code is one of the
   duplicate key error, i.e., and error code for which it is sensible
   to do a <code>get_dup_key()</code> to retrieve the duplicate key.

   @param errcode The error code to check.

   @return <code>true</code> if the error code is such that
   <code>get_dup_key()</code> will return true, <code>false</code>
   otherwise.
 */
bool
is_duplicate_key_error(int errcode)
{
  switch (errcode)
  {
  case HA_ERR_FOUND_DUPP_KEY:
  case HA_ERR_FOUND_DUPP_UNIQUE:
    return true;
  }
  return false;
}

/**
  Write the current row into event's table.

  The row is located in the row buffer, pointed by @c m_curr_row member.
  Number of columns of the row is stored in @c m_width member (it can be 
  different from the number of columns in the table to which we insert). 
  Bitmap @c m_cols indicates which columns are present in the row. It is assumed 
  that event's table is already open and pointed by @c m_table.

  If the same record already exists in the table it can be either overwritten 
  or an error is reported depending on the value of @c overwrite flag 
  (error reporting not yet implemented). Note that the matching record can be
  different from the row we insert if we use primary keys to identify records in
  the table.

  The row to be inserted can contain values only for selected columns. The 
  missing columns are filled with default values using @c prepare_record() 
  function. If a matching record is found in the table and @c overwritte is
  true, the missing columns are taken from it.

  @param  rli   Relay log info (needed for row unpacking).
  @param  overwrite  
                Shall we overwrite if the row already exists or signal 
                error (currently ignored).

  @returns Error code on failure, 0 on success.

  This method, if successful, sets @c m_curr_row_end pointer to point at the
  next row in the rows buffer. This is done when unpacking the row to be 
  inserted.

  @note If a matching record is found, it is either updated using 
  @c ha_update_row() or first deleted and then new record written.
*/ 

int
Write_rows_log_event::write_row(const Relay_log_info *const rli,
                                const bool overwrite)
{
  DBUG_ENTER("write_row");
  DBUG_ASSERT(m_table != NULL && thd != NULL);

  TABLE *table= m_table;  // pointer to event's table
  int error;
  int UNINIT_VAR(keynum);
  auto_afree_ptr<char> key(NULL);

  prepare_record(table, &m_cols,
                 table->file->ht->db_type != DB_TYPE_NDBCLUSTER);

  /* unpack row into table->record[0] */
  if ((error= unpack_current_row(rli, &m_cols)))
    DBUG_RETURN(error);

  if (m_curr_row == m_rows_buf)
  {
    /* this is the first row to be inserted, we estimate the rows with
       the size of the first row and use that value to initialize
       storage engine for bulk insertion */
    DBUG_ASSERT(!(m_curr_row > m_curr_row_end));
    ulong estimated_rows= 0;
    if (m_curr_row < m_curr_row_end)
      estimated_rows= (m_rows_end - m_curr_row) / (m_curr_row_end - m_curr_row);
    else if (m_curr_row == m_curr_row_end)
      estimated_rows= 1;

    m_table->file->ha_start_bulk_insert(estimated_rows);
  }

  /*
    Explicitly set the auto_inc to null to make sure that
    it gets an auto_generated value.
  */
  if (is_auto_inc_in_extra_columns())
    m_table->next_number_field->set_null();
  
#ifndef DBUG_OFF
  DBUG_DUMP("record[0]", table->record[0], table->s->reclength);
  DBUG_PRINT_BITSET("debug", "write_set = %s", table->write_set);
  DBUG_PRINT_BITSET("debug", "read_set = %s", table->read_set);
#endif

  /* 
    Try to write record. If a corresponding record already exists in the table,
    we try to change it using ha_update_row() if possible. Otherwise we delete
    it and repeat the whole process again. 

    TODO: Add safety measures against infinite looping. 
   */

  m_table->mark_columns_per_binlog_row_image();

  while ((error= table->file->ha_write_row(table->record[0])))
  {
    if (error == HA_ERR_LOCK_DEADLOCK ||
        error == HA_ERR_LOCK_WAIT_TIMEOUT ||
        (keynum= table->file->get_dup_key(error)) < 0 ||
        !overwrite)
    {
      DBUG_PRINT("info",("get_dup_key returns %d)", keynum));
      /*
        Deadlock, waiting for lock or just an error from the handler
        such as HA_ERR_FOUND_DUPP_KEY when overwrite is false.
        Retrieval of the duplicate key number may fail
        - either because the error was not "duplicate key" error
        - or because the information which key is not available
      */
      table->file->print_error(error, MYF(0));
      goto error;
    }
    /*
       We need to retrieve the old row into record[1] to be able to
       either update or delete the offending record.  We either:

       - use ha_rnd_pos() with a row-id (available as dupp_row) to the
         offending row, if that is possible (MyISAM and Blackhole), or else

       - use ha_index_read_idx_map() with the key that is duplicated, to
         retrieve the offending row.
     */
    if (table->file->ha_table_flags() & HA_DUPLICATE_POS)
    {
      DBUG_PRINT("info",("Locating offending record using ha_rnd_pos()"));

      if (table->file->inited && (error= table->file->ha_index_end()))
      {
        table->file->print_error(error, MYF(0));
        goto error;
      }
      if ((error= table->file->ha_rnd_init(FALSE)))
      {
        table->file->print_error(error, MYF(0));
        goto error;
      }

      error= table->file->ha_rnd_pos(table->record[1], table->file->dup_ref);

      table->file->ha_rnd_end();
      if (error)
      {
        DBUG_PRINT("info",("ha_rnd_pos() returns error %d",error));
        if (error == HA_ERR_RECORD_DELETED)
          error= HA_ERR_KEY_NOT_FOUND;
        table->file->print_error(error, MYF(0));
        goto error;
      }
    }
    else
    {
      DBUG_PRINT("info",("Locating offending record using index_read_idx()"));

      if (table->file->extra(HA_EXTRA_FLUSH_CACHE))
      {
        DBUG_PRINT("info",("Error when setting HA_EXTRA_FLUSH_CACHE"));
        error= my_errno;
        goto error;
      }

      if (key.get() == NULL)
      {
        key.assign(static_cast<char*>(my_alloca(table->s->max_unique_length)));
        if (key.get() == NULL)
        {
          DBUG_PRINT("info",("Can't allocate key buffer"));
          error= ENOMEM;
          goto error;
        }
      }

      key_copy((uchar*)key.get(), table->record[0], table->key_info + keynum,
               0);
      error= table->file->ha_index_read_idx_map(table->record[1], keynum,
                                                (const uchar*)key.get(),
                                                HA_WHOLE_KEY,
                                                HA_READ_KEY_EXACT);
      if (error)
      {
        DBUG_PRINT("info",("ha_index_read_idx_map() returns %s", HA_ERR(error)));
        if (error == HA_ERR_RECORD_DELETED)
          error= HA_ERR_KEY_NOT_FOUND;
        table->file->print_error(error, MYF(0));
        goto error;
      }
    }

    /*
       Now, record[1] should contain the offending row.  That
       will enable us to update it or, alternatively, delete it (so
       that we can insert the new row afterwards).
     */

    /*
      If row is incomplete we will use the record found to fill
      missing columns.
    */
    if (!get_flags(COMPLETE_ROWS_F))
    {
      restore_record(table,record[1]);
      error= unpack_current_row(rli, &m_cols);
    }

#ifndef DBUG_OFF
    DBUG_PRINT("debug",("preparing for update: before and after image"));
    DBUG_DUMP("record[1] (before)", table->record[1], table->s->reclength);
    DBUG_DUMP("record[0] (after)", table->record[0], table->s->reclength);
#endif

    /*
       REPLACE is defined as either INSERT or DELETE + INSERT.  If
       possible, we can replace it with an UPDATE, but that will not
       work on InnoDB if FOREIGN KEY checks are necessary.

       I (Matz) am not sure of the reason for the last_uniq_key()
       check as, but I'm guessing that it's something along the
       following lines.

       Suppose that we got the duplicate key to be a key that is not
       the last unique key for the table and we perform an update:
       then there might be another key for which the unique check will
       fail, so we're better off just deleting the row and inserting
       the correct row.
     */
    if (last_uniq_key(table, keynum) &&
        !table->file->referenced_by_foreign_key())
    {
      DBUG_PRINT("info",("Updating row using ha_update_row()"));
      error=table->file->ha_update_row(table->record[1],
                                       table->record[0]);
      switch (error) {
                
      case HA_ERR_RECORD_IS_THE_SAME:
        DBUG_PRINT("info",("ignoring HA_ERR_RECORD_IS_THE_SAME error from"
                           " ha_update_row()"));
        error= 0;
      
      case 0:
        break;
        
      default:    
        DBUG_PRINT("info",("ha_update_row() returns error %d",error));
        table->file->print_error(error, MYF(0));
      }
      
      goto error;
    }
    else
    {
      DBUG_PRINT("info",("Deleting offending row and trying to write new one again"));
      if ((error= table->file->ha_delete_row(table->record[1])))
      {
        DBUG_PRINT("info",("ha_delete_row() returns error %d",error));
        table->file->print_error(error, MYF(0));
        goto error;
      }
      /* Will retry ha_write_row() with the offending row removed. */
    }
  }

error:
  m_table->default_column_bitmaps();
  DBUG_RETURN(error);
}

#endif

int
Write_rows_log_event::do_exec_row(const Relay_log_info *const rli)
{
  DBUG_ASSERT(m_table != NULL);
  int error= write_row(rli, slave_exec_mode == SLAVE_EXEC_MODE_IDEMPOTENT);

  if (error && !thd->is_error())
  {
    DBUG_ASSERT(0);
    my_error(ER_UNKNOWN_ERROR, MYF(0));
  }

  return error;
}

#endif /* !defined(MYSQL_CLIENT) && defined(HAVE_REPLICATION) */

#ifdef MYSQL_CLIENT
void Write_rows_log_event::print(FILE *file, PRINT_EVENT_INFO* print_event_info)
{
  DBUG_EXECUTE_IF("simulate_cache_read_error",
                  {DBUG_SET("+d,simulate_my_b_fill_error");});
  Rows_log_event::print_helper(file, print_event_info, "Write_rows");
}
#endif

/**************************************************************************
	Delete_rows_log_event member functions
**************************************************************************/

/*
  Constructor used to build an event for writing to the binary log.
 */

#ifndef MYSQL_CLIENT
Delete_rows_log_event::Delete_rows_log_event(THD *thd_arg, TABLE *tbl_arg,
                                             const Table_id& tid,
                                             bool is_transactional,
                                             const uchar* extra_row_info)
  : Rows_log_event(thd_arg, tbl_arg, tid, tbl_arg->read_set, is_transactional,
                   log_bin_use_v1_row_events?
                   DELETE_ROWS_EVENT_V1:
                   DELETE_ROWS_EVENT,
                   extra_row_info)
{
}
#endif /* #if !defined(MYSQL_CLIENT) */

/*
  Constructor used by slave to read the event from the binary log.
 */
#ifdef HAVE_REPLICATION
Delete_rows_log_event::Delete_rows_log_event(const char *buf, uint event_len,
                                             const Format_description_log_event
                                             *description_event)
  : Rows_log_event(buf, event_len, description_event)
{
}
#endif

#if !defined(MYSQL_CLIENT) && defined(HAVE_REPLICATION)

int
Delete_rows_log_event::do_before_row_operations(const Slave_reporting_capability *const)
{
  int error= 0;
  DBUG_ENTER("Delete_rows_log_event::do_before_row_operations");
  m_table->file->rpl_before_delete_rows();
  /*
    Increment the global status delete count variable
   */
  if (get_flags(STMT_END_F))
    status_var_increment(thd->status_var.com_stat[SQLCOM_DELETE]);  
  error= row_operations_scan_and_key_setup();
  DBUG_RETURN(error);

}

int
Delete_rows_log_event::do_after_row_operations(const Slave_reporting_capability *const,
                                               int error)
{
  DBUG_ENTER("Delete_rows_log_event::do_after_row_operations");
  error= row_operations_scan_and_key_teardown(error);
  m_table->file->rpl_after_delete_rows();
  DBUG_RETURN(error);
}

int Delete_rows_log_event::do_exec_row(const Relay_log_info *const rli)
{
  int error;
  DBUG_ASSERT(m_table != NULL);
  if (m_rows_lookup_algorithm == ROW_LOOKUP_NOT_NEEDED) {
    error= unpack_current_row(rli, &m_cols);
    if (error)
      return error;
  }
  /* m_table->record[0] contains the BI */
  m_table->mark_columns_per_binlog_row_image();
  error= m_table->file->ha_delete_row(m_table->record[0]);
  m_table->default_column_bitmaps();
  return error;
}

#endif /* !defined(MYSQL_CLIENT) && defined(HAVE_REPLICATION) */

#ifdef MYSQL_CLIENT
void Delete_rows_log_event::print(FILE *file,
                                  PRINT_EVENT_INFO* print_event_info)
{
  Rows_log_event::print_helper(file, print_event_info, "Delete_rows");
}
#endif


/**************************************************************************
	Update_rows_log_event member functions
**************************************************************************/

/*
  Constructor used to build an event for writing to the binary log.
 */
#if !defined(MYSQL_CLIENT)
Update_rows_log_event::Update_rows_log_event(THD *thd_arg, TABLE *tbl_arg,
                                             const Table_id& tid,
                                             bool is_transactional,
                                             const uchar* extra_row_info)
: Rows_log_event(thd_arg, tbl_arg, tid, tbl_arg->read_set, is_transactional,
                 log_bin_use_v1_row_events?
                 UPDATE_ROWS_EVENT_V1:
                 UPDATE_ROWS_EVENT,
                 extra_row_info)
{
  init(tbl_arg->write_set);
}

void Update_rows_log_event::init(MY_BITMAP const *cols)
{
  /* if bitmap_init fails, caught in is_valid() */
  if (likely(!bitmap_init(&m_cols_ai,
                          m_width <= sizeof(m_bitbuf_ai)*8 ? m_bitbuf_ai : NULL,
                          m_width,
                          false)))
  {
    /* Cols can be zero if this is a dummy binrows event */
    if (likely(cols != NULL))
    {
      memcpy(m_cols_ai.bitmap, cols->bitmap, no_bytes_in_map(cols));
      create_last_word_mask(&m_cols_ai);
    }
  }
}
#endif /* !defined(MYSQL_CLIENT) */


Update_rows_log_event::~Update_rows_log_event()
{
  if (m_cols_ai.bitmap == m_bitbuf_ai) // no my_malloc happened
    m_cols_ai.bitmap= 0; // so no my_free in bitmap_free
  bitmap_free(&m_cols_ai); // To pair with bitmap_init().
}


/*
  Constructor used by slave to read the event from the binary log.
 */
#ifdef HAVE_REPLICATION
Update_rows_log_event::Update_rows_log_event(const char *buf, uint event_len,
                                             const
                                             Format_description_log_event
                                             *description_event)
  : Rows_log_event(buf, event_len, description_event)
{
}
#endif

#if !defined(MYSQL_CLIENT) && defined(HAVE_REPLICATION)

int
Update_rows_log_event::do_before_row_operations(const Slave_reporting_capability *const)
{
  int error= 0;
  DBUG_ENTER("Update_rows_log_event::do_before_row_operations");
  m_table->file->rpl_before_update_rows();
  /*
    Increment the global status update count variable
  */
  if (get_flags(STMT_END_F))
    status_var_increment(thd->status_var.com_stat[SQLCOM_UPDATE]);
  error= row_operations_scan_and_key_setup();
  DBUG_RETURN(error);

}

int
Update_rows_log_event::do_after_row_operations(const Slave_reporting_capability *const,
                                               int error)
{
  DBUG_ENTER("Update_rows_log_event::do_after_row_operations");
  error= row_operations_scan_and_key_teardown(error);
  m_table->file->rpl_after_update_rows();
  DBUG_RETURN(error);
}

int
Update_rows_log_event::do_exec_row(const Relay_log_info *const rli)
{
  DBUG_ASSERT(m_table != NULL);
  int error= 0;

  if (m_rows_lookup_algorithm == ROW_LOOKUP_NOT_NEEDED) {
    error= unpack_current_row(rli, &m_cols);
    if (error)
      return error;
  }

  /*
    This is the situation after locating BI:

    ===|=== before image ====|=== after image ===|===
       ^                     ^
       m_curr_row            m_curr_row_end

    BI found in the table is stored in record[0]. We copy it to record[1]
    and unpack AI to record[0].
   */

  store_record(m_table,record[1]);

  m_curr_row= m_curr_row_end;
  /* this also updates m_curr_row_end */
  if ((error= unpack_current_row(rli, &m_cols_ai)))
    return error;

  /*
    Now we have the right row to update.  The old row (the one we're
    looking for) is in record[1] and the new row is in record[0].
  */
#ifndef HAVE_purify
  /*
    Don't print debug messages when running valgrind since they can
    trigger false warnings.
   */
  DBUG_PRINT("info",("Updating row in table"));
  DBUG_DUMP("old record", m_table->record[1], m_table->s->reclength);
  DBUG_DUMP("new values", m_table->record[0], m_table->s->reclength);
#endif

  // Temporary fix to find out why it fails [/Matz]
  memcpy(m_table->read_set->bitmap, m_cols.bitmap, (m_table->read_set->n_bits + 7) / 8);
  memcpy(m_table->write_set->bitmap, m_cols_ai.bitmap, (m_table->write_set->n_bits + 7) / 8);

  m_table->mark_columns_per_binlog_row_image();
  error= m_table->file->ha_update_row(m_table->record[1], m_table->record[0]);
  if (error == HA_ERR_RECORD_IS_THE_SAME)
    error= 0;
  m_table->default_column_bitmaps();

  return error;
}

#endif /* !defined(MYSQL_CLIENT) && defined(HAVE_REPLICATION) */

#ifdef MYSQL_CLIENT
void Update_rows_log_event::print(FILE *file,
				  PRINT_EVENT_INFO* print_event_info)
{
  Rows_log_event::print_helper(file, print_event_info, "Update_rows");
}
#endif


Incident_log_event::Incident_log_event(const char *buf, uint event_len,
                                       const Format_description_log_event *descr_event)
  : Log_event(buf, descr_event)
{
  DBUG_ENTER("Incident_log_event::Incident_log_event");
  uint8 const common_header_len=
    descr_event->common_header_len;
  uint8 const post_header_len=
    descr_event->post_header_len[INCIDENT_EVENT-1];

  DBUG_PRINT("info",("event_len: %u; common_header_len: %d; post_header_len: %d",
                     event_len, common_header_len, post_header_len));

  m_message.str= NULL;
  m_message.length= 0;
  int incident_number= uint2korr(buf + common_header_len);
  if (incident_number >= INCIDENT_COUNT ||
      incident_number <= INCIDENT_NONE)
  {
    // If the incident is not recognized, this binlog event is
    // invalid.  If we set incident_number to INCIDENT_NONE, the
    // invalidity will be detected by is_valid().
    m_incident= INCIDENT_NONE;
    DBUG_VOID_RETURN;
  }
  m_incident= static_cast<Incident>(incident_number);
  char const *ptr= buf + common_header_len + post_header_len;
  char const *const str_end= buf + event_len;
  uint8 len= 0;                   // Assignment to keep compiler happy
  const char *str= NULL;          // Assignment to keep compiler happy
  read_str_at_most_255_bytes(&ptr, str_end, &str, &len);
  if (!(m_message.str= (char*) my_malloc(len+1, MYF(MY_WME))))
  {
    /* Mark this event invalid */
    m_incident= INCIDENT_NONE;
    DBUG_VOID_RETURN;
  }
  strmake(m_message.str, str, len);
  m_message.length= len;
  DBUG_PRINT("info", ("m_incident: %d", m_incident));
  DBUG_VOID_RETURN;
}


Incident_log_event::~Incident_log_event()
{
  if (m_message.str)
    my_free(m_message.str);
}


const char *
Incident_log_event::description() const
{
  static const char *const description[]= {
    "NOTHING",                                  // Not used
    "LOST_EVENTS"
  };

  DBUG_PRINT("info", ("m_incident: %d", m_incident));

  return description[m_incident];
}


#ifndef MYSQL_CLIENT
int Incident_log_event::pack_info(Protocol *protocol)
{
  char buf[256];
  size_t bytes;
  if (m_message.length > 0)
    bytes= my_snprintf(buf, sizeof(buf), "#%d (%s)",
                       m_incident, description());
  else
    bytes= my_snprintf(buf, sizeof(buf), "#%d (%s): %s",
                       m_incident, description(), m_message.str);
  protocol->store(buf, bytes, &my_charset_bin);
  return 0;
}
#endif


#ifdef MYSQL_CLIENT
void
Incident_log_event::print(FILE *file,
                          PRINT_EVENT_INFO *print_event_info)
{
  if (print_event_info->short_form)
    return;

  print_header(&print_event_info->head_cache, print_event_info, FALSE);
  my_b_printf(&print_event_info->head_cache,
              "\n# Incident: %s\nRELOAD DATABASE; # Shall generate syntax error\n",
              description());
}
#endif

#if defined(HAVE_REPLICATION) && !defined(MYSQL_CLIENT)
int
Incident_log_event::do_apply_event(Relay_log_info const *rli)
{
  DBUG_ENTER("Incident_log_event::do_apply_event");

  if (ignored_error_code(ER_SLAVE_INCIDENT))
  {
    DBUG_PRINT("info", ("Ignoring Incident"));
    DBUG_RETURN(0);
  }
   
  rli->report(ERROR_LEVEL, ER_SLAVE_INCIDENT,
              ER(ER_SLAVE_INCIDENT),
              description(),
              m_message.length > 0 ? m_message.str : "<none>");
  DBUG_RETURN(1);
}
#endif

bool
Incident_log_event::write_data_header(IO_CACHE *file)
{
  DBUG_ENTER("Incident_log_event::write_data_header");
  DBUG_PRINT("enter", ("m_incident: %d", m_incident));
  uchar buf[sizeof(int16)];
  int2store(buf, (int16) m_incident);
#ifndef MYSQL_CLIENT
  DBUG_RETURN(wrapper_my_b_safe_write(file, buf, sizeof(buf)));
#else
   DBUG_RETURN(my_b_safe_write(file, buf, sizeof(buf)));
#endif
}

bool
Incident_log_event::write_data_body(IO_CACHE *file)
{
  uchar tmp[1];
  DBUG_ENTER("Incident_log_event::write_data_body");
  tmp[0]= (uchar) m_message.length;
  crc= my_checksum(crc, (uchar*) tmp, 1);
  if (m_message.length > 0)
  {
    crc= my_checksum(crc, (uchar*) m_message.str, m_message.length);
    // todo: report a bug on write_str accepts uint but treats it as uchar
  }
  DBUG_RETURN(write_str_at_most_255_bytes(file, m_message.str, (uint) m_message.length));
}


Ignorable_log_event::Ignorable_log_event(const char *buf,
                                         const Format_description_log_event *descr_event)
  : Log_event(buf, descr_event)
{
  DBUG_ENTER("Ignorable_log_event::Ignorable_log_event");
  DBUG_VOID_RETURN;
}

Ignorable_log_event::~Ignorable_log_event()
{
}

#ifndef MYSQL_CLIENT
/* Pack info for its unrecognized ignorable event */
int Ignorable_log_event::pack_info(Protocol *protocol)
{
  char buf[256];
  size_t bytes;
  bytes= my_snprintf(buf, sizeof(buf), "# Unrecognized ignorable event");
  protocol->store(buf, bytes, &my_charset_bin);
  return 0;
}
#endif

#ifdef MYSQL_CLIENT
/* Print for its unrecognized ignorable event */
void
Ignorable_log_event::print(FILE *file,
                           PRINT_EVENT_INFO *print_event_info)
{
  if (print_event_info->short_form)
    return;

  print_header(&print_event_info->head_cache, print_event_info, FALSE);
  my_b_printf(&print_event_info->head_cache, "\tIgnorable\n");
  my_b_printf(&print_event_info->head_cache,
              "# Unrecognized ignorable event\n");
}
#endif


Rows_query_log_event::Rows_query_log_event(const char *buf, uint event_len,
                                           const Format_description_log_event *descr_event)
  : Ignorable_log_event(buf, descr_event)
{
  DBUG_ENTER("Rows_query_log_event::Rows_query_log_event");
  uint8 const common_header_len=
    descr_event->common_header_len;
  uint8 const post_header_len=
    descr_event->post_header_len[ROWS_QUERY_LOG_EVENT-1];

  DBUG_PRINT("info",("event_len: %u; common_header_len: %d; post_header_len: %d",
                     event_len, common_header_len, post_header_len));

  /*
   m_rows_query length is stored using only one byte, but that length is
   ignored and the complete query is read.
  */
  int offset= common_header_len + post_header_len + 1;
  int len= event_len - offset;
  if (!(m_rows_query= (char*) my_malloc(len+1, MYF(MY_WME))))
    return;
  strmake(m_rows_query, buf + offset, len);
  DBUG_PRINT("info", ("m_rows_query: %s", m_rows_query));
  DBUG_VOID_RETURN;
}

Rows_query_log_event::~Rows_query_log_event()
{
  my_free(m_rows_query);
}

#ifndef MYSQL_CLIENT
int Rows_query_log_event::pack_info(Protocol *protocol)
{
  char *buf;
  size_t bytes;
  ulong len= sizeof("# ") + (ulong) strlen(m_rows_query);
  if (!(buf= (char*) my_malloc(len, MYF(MY_WME))))
    return 1;
  bytes= my_snprintf(buf, len, "# %s", m_rows_query);
  protocol->store(buf, bytes, &my_charset_bin);
  my_free(buf);
  return 0;
}
#endif

#ifdef MYSQL_CLIENT
void
Rows_query_log_event::print(FILE *file,
                            PRINT_EVENT_INFO *print_event_info)
{
  if (!print_event_info->short_form && print_event_info->verbose > 1)
  {
    IO_CACHE *const head= &print_event_info->head_cache;
    IO_CACHE *const body= &print_event_info->body_cache;
    char *token= NULL, *saveptr= NULL;
    char *rows_query_copy= NULL;
    if (!(rows_query_copy= my_strdup(m_rows_query, MYF(MY_WME))))
      return;

    print_header(head, print_event_info, FALSE);
    my_b_printf(head, "\tRows_query\n");
    /*
      Prefix every line of a multi-line query with '#' to prevent the
      statement from being executed when binary log will be processed
      using 'mysqlbinlog --verbose --verbose'.
    */
    for (token= strtok_r(rows_query_copy, "\n", &saveptr); token;
         token= strtok_r(NULL, "\n", &saveptr))
      my_b_printf(head, "# %s\n", token);
    my_free(rows_query_copy);
    print_base64(body, print_event_info, true);
  }
}
#endif

bool
Rows_query_log_event::write_data_body(IO_CACHE *file)
{
  DBUG_ENTER("Rows_query_log_event::write_data_body");
  /*
   m_rows_query length will be stored using only one byte, but on read
   that length will be ignored and the complete query will be read.
  */
  DBUG_RETURN(write_str_at_most_255_bytes(file, m_rows_query,
              (uint) strlen(m_rows_query)));
}

#if defined(MYSQL_SERVER) && defined(HAVE_REPLICATION)
int Rows_query_log_event::do_apply_event(Relay_log_info const *rli)
{
  DBUG_ENTER("Rows_query_log_event::do_apply_event");
  DBUG_ASSERT(rli->info_thd == thd);
  /* Set query for writing Rows_query log event into binlog later.*/
  thd->set_query(m_rows_query, (uint32) strlen(m_rows_query));

  DBUG_ASSERT(rli->rows_query_ev == NULL);

  const_cast<Relay_log_info*>(rli)->rows_query_ev= this;

  DBUG_RETURN(0);
}
#endif


const char *Gtid_log_event::SET_STRING_PREFIX= "SET @@SESSION.GTID_NEXT= '";


Gtid_log_event::Gtid_log_event(const char *buffer, uint event_len,
                               const Format_description_log_event *descr_event)
  : Log_event(buffer, descr_event)
{
  DBUG_ENTER("Gtid_log_event::Gtid_log_event(const char *, uint, const Format_description_log_event *");
  uint8 const common_header_len=
    descr_event->common_header_len;

#ifndef DBUG_OFF
  uint8 const post_header_len=
    buffer[EVENT_TYPE_OFFSET] == ANONYMOUS_GTID_LOG_EVENT ?
    descr_event->post_header_len[ANONYMOUS_GTID_LOG_EVENT - 1] :
    descr_event->post_header_len[GTID_LOG_EVENT - 1];
  DBUG_PRINT("info",("event_len: %u; common_header_len: %d; post_header_len: %d",
                     event_len, common_header_len, post_header_len));
#endif

  char const *ptr_buffer= buffer + common_header_len;

  spec.type= buffer[EVENT_TYPE_OFFSET] == ANONYMOUS_GTID_LOG_EVENT ? 
    ANONYMOUS_GROUP : GTID_GROUP;

  commit_flag= *ptr_buffer != 0;
  ptr_buffer+= ENCODED_FLAG_LENGTH;

  sid.copy_from((uchar *)ptr_buffer);
  ptr_buffer+= ENCODED_SID_LENGTH;

  // SIDNO is only generated if needed, in get_sidno().
  spec.gtid.sidno= -1;

  spec.gtid.gno= uint8korr(ptr_buffer);
  ptr_buffer+= ENCODED_GNO_LENGTH;

  DBUG_VOID_RETURN;
}

#ifndef MYSQL_CLIENT
Gtid_log_event::Gtid_log_event(THD* thd_arg, bool using_trans,
                               const Gtid_specification *spec_arg)
: Log_event(thd_arg, thd_arg->variables.gtid_next.type == ANONYMOUS_GROUP ?
            LOG_EVENT_IGNORABLE_F : 0,
            using_trans ? Log_event::EVENT_TRANSACTIONAL_CACHE :
            Log_event::EVENT_STMT_CACHE, Log_event::EVENT_NORMAL_LOGGING),
  commit_flag(true)
{
  DBUG_ENTER("Gtid_log_event::Gtid_log_event(THD *)");
  spec= spec_arg ? *spec_arg : thd_arg->variables.gtid_next;
  if (spec.type == GTID_GROUP)
  {
    global_sid_lock->rdlock();
    sid= global_sid_map->sidno_to_sid(spec.gtid.sidno);
    global_sid_lock->unlock();
  }
  else
    sid.clear();
#ifndef DBUG_OFF
  char buf[MAX_SET_STRING_LENGTH + 1];
  to_string(buf);
  DBUG_PRINT("info", ("%s", buf));
#endif
  DBUG_VOID_RETURN;
}
#endif

#ifndef MYSQL_CLIENT
int Gtid_log_event::pack_info(Protocol *protocol)
{
  char buffer[MAX_SET_STRING_LENGTH + 1];
  size_t len= to_string(buffer);
  protocol->store(buffer, len, &my_charset_bin);
  return 0;
}
#endif

size_t Gtid_log_event::to_string(char *buf) const
{
  char *p= buf;
  DBUG_ASSERT(strlen(SET_STRING_PREFIX) == SET_STRING_PREFIX_LENGTH);
  strcpy(p, SET_STRING_PREFIX);
  p+= SET_STRING_PREFIX_LENGTH;
  p+= spec.to_string(&sid, p);
  *p++= '\'';
  *p= '\0';
  return p - buf;
}

#ifdef MYSQL_CLIENT
void
Gtid_log_event::print(FILE *file, PRINT_EVENT_INFO *print_event_info)
{
  char buffer[MAX_SET_STRING_LENGTH + 1];
  IO_CACHE *const head= &print_event_info->head_cache;
  if (!print_event_info->short_form)
  {
    print_header(head, print_event_info, FALSE);
    my_b_printf(head, "\tGTID [commit=%s]\n", commit_flag ? "yes" : "no");
  }
  to_string(buffer);
  my_b_printf(head, "%s%s\n", buffer, print_event_info->delimiter);
}
#endif

#ifdef MYSQL_SERVER
bool Gtid_log_event::write_data_header(IO_CACHE *file)
{
  DBUG_ENTER("Gtid_log_event::write_data_header");
  char buffer[POST_HEADER_LENGTH];
  char* ptr_buffer= buffer;

  *ptr_buffer= commit_flag ? 1 : 0;
  ptr_buffer+= ENCODED_FLAG_LENGTH;

#ifndef DBUG_OFF
  char buf[rpl_sid::TEXT_LENGTH + 1];
  sid.to_string(buf);
  DBUG_PRINT("info", ("sid=%s sidno=%d gno=%lld",
                      buf, spec.gtid.sidno, spec.gtid.gno));
#endif

  sid.copy_to((uchar *)ptr_buffer);
  ptr_buffer+= ENCODED_SID_LENGTH;

  int8store(ptr_buffer, spec.gtid.gno);
  ptr_buffer+= ENCODED_GNO_LENGTH;

  DBUG_ASSERT(ptr_buffer == (buffer + sizeof(buffer)));
  DBUG_RETURN(wrapper_my_b_safe_write(file, (uchar *) buffer, sizeof(buffer)));
}
#endif // MYSQL_SERVER

#if defined(MYSQL_SERVER) && defined(HAVE_REPLICATION)
int Gtid_log_event::do_apply_event(Relay_log_info const *rli)
{
  DBUG_ENTER("Gtid_log_event::do_apply_event");
  DBUG_ASSERT(rli->info_thd == thd);

  if (get_type_code() == ANONYMOUS_GTID_LOG_EVENT)
  {
    if (gtid_mode == GTID_MODE_ON)
    {
      my_error(ER_CANT_SET_GTID_NEXT_TO_ANONYMOUS_WHEN_GTID_MODE_IS_ON, MYF(0));
      DBUG_RETURN(1);
    }
    thd->variables.gtid_next.set_anonymous();
    /*
      We do not need to write the anonymous gtid log event into binary log,
      since we should not add new fields to include logical timestamps used
      for applying transactions in parallel in the GA version.
    */
    DBUG_RETURN(0);
  }

  /* Applying Gtid_log_event should report an error when GTID_MODE is OFF */
  if (gtid_mode == GTID_MODE_OFF)
  {
    my_error(ER_CANT_SET_GTID_NEXT_TO_GTID_WHEN_GTID_MODE_IS_OFF, MYF(0));
    DBUG_RETURN(1);
  }

  rpl_sidno sidno= get_sidno(true);
  if (sidno < 0)
    DBUG_RETURN(1); // out of memory
  if (thd->owned_gtid.sidno)
  {
    /*
      Slave will execute this code if a previous Gtid_log_event was applied
      but the GTID wasn't consumed yet (the transaction was not committed
      nor rolled back).
      On a client session we cannot do consecutive SET GTID_NEXT without
      a COMMIT or a ROLLBACK in the middle.
      Applying this event without rolling back the current transaction may
      lead to problems, as a "BEGIN" event following this GTID will
      implicitly commit the "partial transaction" and will consume the
      GTID. If this "partial transaction" was left in the relay log by the
      IO thread restarting in the middle of a transaction, you could have
      the partial transaction being logged with the GTID on the slave,
      causing data corruption on replication.
    */
    if (thd->transaction.all.ha_list)
    {
      /* This is not an error (XA is safe), just an information */
      rli->report(INFORMATION_LEVEL, 0,
                  "Rolling back unfinished transaction (no COMMIT "
                  "or ROLLBACK in relay log). A probable cause is partial "
                  "transaction left on relay log because of restarting IO "
                  "thread with auto-positioning protocol.");
      const_cast<Relay_log_info*>(rli)->cleanup_context(thd, 1);
    }
    gtid_rollback(thd);
  }
  thd->variables.gtid_next.set(sidno, spec.gtid.gno);
  DBUG_PRINT("info", ("setting gtid_next=%d:%lld",
                      sidno, spec.gtid.gno));

  if (gtid_acquire_ownership_single(thd))
    DBUG_RETURN(1);

  DBUG_RETURN(0);
}

int Gtid_log_event::do_update_pos(Relay_log_info *rli)
{
  /*
    This event does not increment group positions. This means
    that if there is a failure after it has been processed,
    it will be automatically re-executed.
  */
  rli->inc_event_relay_log_pos();
  DBUG_EXECUTE_IF("crash_after_update_pos_gtid",
                  sql_print_information("Crashing crash_after_update_pos_gtid.");
                  DBUG_SUICIDE(););
  return 0;
}
#endif

Previous_gtids_log_event::Previous_gtids_log_event(
  const char *buffer, uint event_len,
  const Format_description_log_event *descr_event)
  : Log_event(buffer, descr_event)
{
  DBUG_ENTER("Previous_gtids_log_event::Previous_gtids_log_event");
  uint8 const common_header_len=
    descr_event->common_header_len;
  uint8 const post_header_len=
    descr_event->post_header_len[PREVIOUS_GTIDS_LOG_EVENT - 1];

  DBUG_PRINT("info",("event_len: %u; common_header_len: %d; post_header_len: %d",
                     event_len, common_header_len, post_header_len));

  buf= (const uchar *)buffer + common_header_len + post_header_len;
  buf_size= (const uchar *)buffer + event_len - buf;
  DBUG_PRINT("info", ("data size of the event: %d", buf_size));
  DBUG_VOID_RETURN;
}

#ifndef MYSQL_CLIENT
Previous_gtids_log_event::Previous_gtids_log_event(const Gtid_set *set)
: Log_event(Log_event::EVENT_NO_CACHE,
            Log_event::EVENT_IMMEDIATE_LOGGING)
{
  DBUG_ENTER("Previous_gtids_log_event::Previous_gtids_log_event(THD *, const Gtid_set *)");
  global_sid_lock->assert_some_lock();
  buf_size= set->get_encoded_length();
  uchar *buffer= (uchar *) my_malloc(buf_size, MYF(MY_WME));
  if (buffer != NULL)
  {
    set->encode(buffer);
    register_temp_buf((char *)buffer);
  }
  this->buf= buffer;
  // if buf == NULL, is_valid will return false
  DBUG_VOID_RETURN;
}
#endif

#ifndef MYSQL_CLIENT
int Previous_gtids_log_event::pack_info(Protocol *protocol)
{
  size_t length= 0;
  global_sid_lock->rdlock();
  char *str= get_str(&length, &Gtid_set::default_string_format);
  global_sid_lock->unlock();
  if (str == NULL)
    return 1;
  protocol->store(str, length, &my_charset_bin);
  my_free(str);
  return 0;
}
#endif

#ifdef MYSQL_CLIENT
void Previous_gtids_log_event::print(FILE *file,
                                     PRINT_EVENT_INFO *print_event_info)
{
  IO_CACHE *const head= &print_event_info->head_cache;

  global_sid_lock->rdlock();
  char *str= get_str(NULL, &Gtid_set::commented_string_format);
  global_sid_lock->unlock();
  if (str != NULL)
  {
    if (!print_event_info->short_form)
    {
      print_header(head, print_event_info, FALSE);
      my_b_printf(head, "\tPrevious-GTIDs\n");
    }
    my_b_printf(head, "%s\n", str);
    my_free(str);
  }
}
#endif

int Previous_gtids_log_event::add_to_set(Gtid_set *target) const
{
  DBUG_ENTER("Previous_gtids_log_event::add_to_set(Gtid_set *)");
  size_t end_pos= 0;
  size_t add_size= DBUG_EVALUATE_IF("gtid_has_extra_data", 10, 0);
  /* Silently ignore additional unknown data at the end of the encoding */
  PROPAGATE_REPORTED_ERROR_INT(target->add_gtid_encoding(buf,
                                                         buf_size + add_size,
                                                         &end_pos));
  DBUG_ASSERT(end_pos <= (size_t) buf_size);
  DBUG_RETURN(0);
}

char *Previous_gtids_log_event::get_str(
  size_t *length_p, const Gtid_set::String_format *string_format) const
{
  DBUG_ENTER("Previous_gtids_log_event::get_str(size_t *)");
  Sid_map sid_map(NULL);
  Gtid_set set(&sid_map, NULL);
  DBUG_PRINT("info", ("temp_buf=%p buf=%p", temp_buf, buf));
  if (set.add_gtid_encoding(buf, buf_size) != RETURN_STATUS_OK)
    DBUG_RETURN(NULL);
  set.dbug_print("set");
  size_t length= set.get_string_length(string_format);
  DBUG_PRINT("info", ("string length= %lu", (ulong) length));
  char* str= (char *)my_malloc(length + 1, MYF(MY_WME));
  if (str != NULL)
  {
    set.to_string(str, string_format);
    if (length_p != NULL)
      *length_p= length;
  }
  DBUG_RETURN(str);
}

#ifndef MYSQL_CLIENT
bool Previous_gtids_log_event::write_data_body(IO_CACHE *file)
{
  DBUG_ENTER("Previous_gtids_log_event::write_data_body");
  DBUG_PRINT("info", ("size=%d", buf_size));
  bool ret= wrapper_my_b_safe_write(file, buf, buf_size);
  DBUG_RETURN(ret);
}
#endif

#if defined(MYSQL_SERVER) && defined(HAVE_REPLICATION)
int Previous_gtids_log_event::do_update_pos(Relay_log_info *rli)
{
  rli->inc_event_relay_log_pos();
  return 0;
}
#endif


#ifdef MYSQL_CLIENT
/**
  The default values for these variables should be values that are
  *incorrect*, i.e., values that cannot occur in an event.  This way,
  they will always be printed for the first event.
*/
st_print_event_info::st_print_event_info()
  :flags2_inited(0), sql_mode_inited(0), sql_mode(0),
   auto_increment_increment(0),auto_increment_offset(0), charset_inited(0),
   lc_time_names_number(~0),
   charset_database_number(ILLEGAL_CHARSET_INFO_NUMBER),
   thread_id(0), thread_id_printed(false),
   base64_output_mode(BASE64_OUTPUT_UNSPEC), printed_fd_event(FALSE),
   have_unflushed_events(false), skipped_event_in_transaction(false),
   is_gtid_next_set(false), is_gtid_next_valid(true)
{
  /*
    Currently we only use static PRINT_EVENT_INFO objects, so zeroed at
    program's startup, but these explicit memset() is for the day someone
    creates dynamic instances.
  */
  memset(db, 0, sizeof(db));
  memset(charset, 0, sizeof(charset));
  memset(time_zone_str, 0, sizeof(time_zone_str));
  delimiter[0]= ';';
  delimiter[1]= 0;
  myf const flags = MYF(MY_WME | MY_NABP);
  open_cached_file(&head_cache, NULL, NULL, 0, flags);
  open_cached_file(&body_cache, NULL, NULL, 0, flags);
}
#endif


#if defined(HAVE_REPLICATION) && !defined(MYSQL_CLIENT)
Heartbeat_log_event::Heartbeat_log_event(const char* buf, uint event_len,
                    const Format_description_log_event* description_event)
  :Log_event(buf, description_event)
{
  uint8 header_size= description_event->common_header_len;
  ident_len = event_len - header_size;
  set_if_smaller(ident_len,FN_REFLEN-1);
  log_ident= buf + header_size;
}
#endif

#ifdef MYSQL_SERVER
/*
  This is a utility function that adds a quoted identifier into the a buffer.
  This also escapes any existance of the quote string inside the identifier.

  SYNOPSIS
    my_strmov_quoted_identifier
    thd                   thread handler
    buffer                target buffer
    identifier            the identifier to be quoted
    length                length of the identifier
*/
size_t my_strmov_quoted_identifier(THD* thd, char *buffer,
                                   const char* identifier,
                                   uint length)
{
  int q= thd ? get_quote_char_for_identifier(thd, identifier, length) : '`';
  return my_strmov_quoted_identifier_helper(q, buffer, identifier, length);
}
#else
size_t my_strmov_quoted_identifier(char *buffer,  const char* identifier)
{
  int q= '`';
  return my_strmov_quoted_identifier_helper(q, buffer, identifier, 0);
}

#endif

size_t my_strmov_quoted_identifier_helper(int q, char *buffer,
                                          const char* identifier,
                                          uint length)
{
  size_t written= 0;
  char quote_char;
  uint id_length= (length) ? length : strlen(identifier);

  if (q == EOF)
  {
    (void) strncpy(buffer, identifier, id_length);
    return id_length;
  }
  quote_char= (char) q;
  *buffer++= quote_char;
  written++;
  while (id_length--)
  {
    if (*identifier == quote_char)
    {
      *buffer++= quote_char;
      written++;
    }
    *buffer++= *identifier++;
    written++;
  }
  *buffer++= quote_char;
  return ++written;
}
<|MERGE_RESOLUTION|>--- conflicted
+++ resolved
@@ -1402,11 +1402,6 @@
   if (!res)
   {
     DBUG_ASSERT(error != 0);
-<<<<<<< HEAD
-    sql_print_error("Error in Log_event::read_log_event(): "
-                    "'%s', data_len: %lu, event_type: %d",
-		    error,data_len,head[EVENT_TYPE_OFFSET]);
-=======
     /* Don't log error if read_log_event invoked from SHOW BINLOG EVENTS */
 #ifdef MYSQL_SERVER
     THD *thd= current_thd;
@@ -1414,12 +1409,11 @@
           thd->lex->sql_command == SQLCOM_SHOW_BINLOG_EVENTS)) {
 #endif
       sql_print_error("Error in Log_event::read_log_event(): "
-                      "'%s', data_len: %d, event_type: %d",
+                      "'%s', data_len: %lu, event_type: %d",
 		      error,data_len,head[EVENT_TYPE_OFFSET]);
 #ifdef MYSQL_SERVER
     }
 #endif
->>>>>>> aa9f1745
     my_free(buf);
     /*
       The SQL slave thread will check if file->error<0 to know
