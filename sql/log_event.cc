/*
   Copyright (c) 2000, 2016, Oracle and/or its affiliates. All rights reserved.

   This program is free software; you can redistribute it and/or modify
   it under the terms of the GNU General Public License as published by
   the Free Software Foundation; version 2 of the License.

   This program is distributed in the hope that it will be useful,
   but WITHOUT ANY WARRANTY; without even the implied warranty of
   MERCHANTABILITY or FITNESS FOR A PARTICULAR PURPOSE.  See the
   GNU General Public License for more details.

   You should have received a copy of the GNU General Public License
   along with this program; if not, write to the Free Software
   Foundation, Inc., 51 Franklin St, Fifth Floor, Boston, MA 02110-1301  USA */

#include "log_event.h"

#include "base64.h"            // base64_encode
#include "binary_log_funcs.h"  // my_timestamp_binary_length

#ifndef MYSQL_CLIENT
#include "debug_sync.h"        // debug_sync_set_action
#include "my_dir.h"            // my_dir
#include "log.h"               // Log_throttle
#include "rpl_mts_submode.h"   // Mts_submode
#include "rpl_rli.h"           // Relay_log_info
#include "rpl_rli_pdb.h"       // Slave_job_group
#include "rpl_slave.h"         // use_slave_mask
#include "sql_base.h"          // close_thread_tables
#include "sql_cache.h"         // QUERY_CACHE_FLAGS_SIZE
#include "sql_db.h"            // load_db_opt_by_name
#include "sql_load.h"          // mysql_load
#include "sql_locale.h"        // my_locale_by_number
#include "sql_parse.h"         // mysql_test_parse_for_slave
#include "sql_show.h"          // append_identifier
#include "transaction.h"       // trans_rollback_stmt
#include "tztime.h"            // Time_zone

#include "pfs_file_provider.h"
#include "mysql/psi/mysql_file.h"

#include <mysql/psi/mysql_statement.h>
#include "transaction_info.h"
#include "sql_class.h"
#include "mysql/psi/mysql_transaction.h"
#include "sql_plugin.h" // plugin_foreach
#define window_size Log_throttle::LOG_THROTTLE_WINDOW_SIZE
Error_log_throttle
slave_ignored_err_throttle(window_size,
                           sql_print_information,
                           "Error log throttle: %lu time(s) Error_code: 1237"
                           " \"Slave SQL thread ignored the query because of"
                           " replicate-*-table rules\" got suppressed.");
#endif /* MYSQL_CLIENT */

#include <base64.h>
#include <my_bitmap.h>
#include <map>
#include "rpl_utility.h"
/* This is necessary for the List manipuation */
#include "sql_list.h"                           /* I_List */
#include "hash.h"
#include "sql_digest.h"
<<<<<<< HEAD
#include "rpl_gtid.h"
#include "xa_aux.h"

PSI_memory_key key_memory_log_event;
PSI_memory_key key_memory_Incident_log_event_message;
PSI_memory_key key_memory_Rows_query_log_event_rows_query;
=======
#ifndef EMBEDDED_LIBRARY
#include "sql_connect.h" //update_global_user_stats
#endif
>>>>>>> b0cb9fab

using std::min;
using std::max;

/**
  BINLOG_CHECKSUM variable.
*/
const char *binlog_checksum_type_names[]= {
  "NONE",
  "CRC32",
  NullS
};

unsigned int binlog_checksum_type_length[]= {
  sizeof("NONE") - 1,
  sizeof("CRC32") - 1,
  0
};

TYPELIB binlog_checksum_typelib=
{
  array_elements(binlog_checksum_type_names) - 1, "",
  binlog_checksum_type_names,
  binlog_checksum_type_length
};


#define log_cs	&my_charset_latin1

/*
  Size of buffer for printing a double in format %.<PREC>g

  optional '-' + optional zero + '.'  + PREC digits + 'e' + sign +
  exponent digits + '\0'
*/
#define FMT_G_BUFSIZE(PREC) (3 + (PREC) + 5 + 1)

#if !defined(MYSQL_CLIENT) && defined(HAVE_REPLICATION)
static int rows_event_stmt_cleanup(Relay_log_info const *rli, THD* thd);

static const char *HA_ERR(int i)
{
  /* 
    This function should only be called in case of an error
    was detected 
   */
  DBUG_ASSERT(i != 0);
  switch (i) {
  case HA_ERR_KEY_NOT_FOUND: return "HA_ERR_KEY_NOT_FOUND";
  case HA_ERR_FOUND_DUPP_KEY: return "HA_ERR_FOUND_DUPP_KEY";
  case HA_ERR_RECORD_CHANGED: return "HA_ERR_RECORD_CHANGED";
  case HA_ERR_WRONG_INDEX: return "HA_ERR_WRONG_INDEX";
  case HA_ERR_CRASHED: return "HA_ERR_CRASHED";
  case HA_ERR_WRONG_IN_RECORD: return "HA_ERR_WRONG_IN_RECORD";
  case HA_ERR_OUT_OF_MEM: return "HA_ERR_OUT_OF_MEM";
  case HA_ERR_NOT_A_TABLE: return "HA_ERR_NOT_A_TABLE";
  case HA_ERR_WRONG_COMMAND: return "HA_ERR_WRONG_COMMAND";
  case HA_ERR_OLD_FILE: return "HA_ERR_OLD_FILE";
  case HA_ERR_NO_ACTIVE_RECORD: return "HA_ERR_NO_ACTIVE_RECORD";
  case HA_ERR_RECORD_DELETED: return "HA_ERR_RECORD_DELETED";
  case HA_ERR_RECORD_FILE_FULL: return "HA_ERR_RECORD_FILE_FULL";
  case HA_ERR_INDEX_FILE_FULL: return "HA_ERR_INDEX_FILE_FULL";
  case HA_ERR_END_OF_FILE: return "HA_ERR_END_OF_FILE";
  case HA_ERR_UNSUPPORTED: return "HA_ERR_UNSUPPORTED";
  case HA_ERR_TOO_BIG_ROW: return "HA_ERR_TOO_BIG_ROW";
  case HA_WRONG_CREATE_OPTION: return "HA_WRONG_CREATE_OPTION";
  case HA_ERR_FOUND_DUPP_UNIQUE: return "HA_ERR_FOUND_DUPP_UNIQUE";
  case HA_ERR_UNKNOWN_CHARSET: return "HA_ERR_UNKNOWN_CHARSET";
  case HA_ERR_WRONG_MRG_TABLE_DEF: return "HA_ERR_WRONG_MRG_TABLE_DEF";
  case HA_ERR_CRASHED_ON_REPAIR: return "HA_ERR_CRASHED_ON_REPAIR";
  case HA_ERR_CRASHED_ON_USAGE: return "HA_ERR_CRASHED_ON_USAGE";
  case HA_ERR_LOCK_WAIT_TIMEOUT: return "HA_ERR_LOCK_WAIT_TIMEOUT";
  case HA_ERR_LOCK_TABLE_FULL: return "HA_ERR_LOCK_TABLE_FULL";
  case HA_ERR_READ_ONLY_TRANSACTION: return "HA_ERR_READ_ONLY_TRANSACTION";
  case HA_ERR_LOCK_DEADLOCK: return "HA_ERR_LOCK_DEADLOCK";
  case HA_ERR_CANNOT_ADD_FOREIGN: return "HA_ERR_CANNOT_ADD_FOREIGN";
  case HA_ERR_NO_REFERENCED_ROW: return "HA_ERR_NO_REFERENCED_ROW";
  case HA_ERR_ROW_IS_REFERENCED: return "HA_ERR_ROW_IS_REFERENCED";
  case HA_ERR_NO_SAVEPOINT: return "HA_ERR_NO_SAVEPOINT";
  case HA_ERR_NON_UNIQUE_BLOCK_SIZE: return "HA_ERR_NON_UNIQUE_BLOCK_SIZE";
  case HA_ERR_NO_SUCH_TABLE: return "HA_ERR_NO_SUCH_TABLE";
  case HA_ERR_TABLE_EXIST: return "HA_ERR_TABLE_EXIST";
  case HA_ERR_NO_CONNECTION: return "HA_ERR_NO_CONNECTION";
  case HA_ERR_NULL_IN_SPATIAL: return "HA_ERR_NULL_IN_SPATIAL";
  case HA_ERR_TABLE_DEF_CHANGED: return "HA_ERR_TABLE_DEF_CHANGED";
  case HA_ERR_NO_PARTITION_FOUND: return "HA_ERR_NO_PARTITION_FOUND";
  case HA_ERR_RBR_LOGGING_FAILED: return "HA_ERR_RBR_LOGGING_FAILED";
  case HA_ERR_DROP_INDEX_FK: return "HA_ERR_DROP_INDEX_FK";
  case HA_ERR_FOREIGN_DUPLICATE_KEY: return "HA_ERR_FOREIGN_DUPLICATE_KEY";
  case HA_ERR_TABLE_NEEDS_UPGRADE: return "HA_ERR_TABLE_NEEDS_UPGRADE";
  case HA_ERR_TABLE_READONLY: return "HA_ERR_TABLE_READONLY";
  case HA_ERR_AUTOINC_READ_FAILED: return "HA_ERR_AUTOINC_READ_FAILED";
  case HA_ERR_AUTOINC_ERANGE: return "HA_ERR_AUTOINC_ERANGE";
  case HA_ERR_GENERIC: return "HA_ERR_GENERIC";
  case HA_ERR_RECORD_IS_THE_SAME: return "HA_ERR_RECORD_IS_THE_SAME";
  case HA_ERR_LOGGING_IMPOSSIBLE: return "HA_ERR_LOGGING_IMPOSSIBLE";
  case HA_ERR_CORRUPT_EVENT: return "HA_ERR_CORRUPT_EVENT";
  case HA_ERR_ROWS_EVENT_APPLY : return "HA_ERR_ROWS_EVENT_APPLY";
  case HA_ERR_FK_DEPTH_EXCEEDED : return "HA_ERR_FK_DEPTH_EXCEEDED";
  case HA_ERR_INNODB_READ_ONLY: return "HA_ERR_INNODB_READ_ONLY";
  case HA_ERR_COMPUTE_FAILED: return "HA_ERR_COMPUTE_FAILED";
  }
  return "No Error!";
}

/**
   Error reporting facility for Rows_log_event::do_apply_event

   @param level     error, warning or info
   @param ha_error  HA_ERR_ code
   @param rli       pointer to the active Relay_log_info instance
   @param thd       pointer to the slave thread's thd
   @param table     pointer to the event's table object
   @param type      the type of the event
   @param log_name  the master binlog file name
   @param pos       the master binlog file pos (the next after the event)

*/
static void inline slave_rows_error_report(enum loglevel level, int ha_error,
                                           Relay_log_info const *rli, THD *thd,
                                           TABLE *table, const char * type,
                                           const char *log_name, ulong pos)
{
  const char *handler_error= (ha_error ? HA_ERR(ha_error) : NULL);
  char buff[MAX_SLAVE_ERRMSG], *slider;
  const char *buff_end= buff + sizeof(buff);
  size_t len;
  Diagnostics_area::Sql_condition_iterator it=
    thd->get_stmt_da()->sql_conditions();
  const Sql_condition *err;
  buff[0]= 0;

  for (err= it++, slider= buff; err && slider < buff_end - 1;
       slider += len, err= it++)
  {
    len= my_snprintf(slider, buff_end - slider,
                     " %s, Error_code: %d;", err->message_text(),
                     err->mysql_errno());
  }

  if (ha_error != 0)
    rli->report(level, thd->is_error() ? thd->get_stmt_da()->mysql_errno() :
                ER_UNKNOWN_ERROR, "Could not execute %s event on table %s.%s;"
                "%s handler error %s; "
                "the event's master log %s, end_log_pos %lu",
                type, table->s->db.str, table->s->table_name.str,
                buff, handler_error == NULL ? "<unknown>" : handler_error,
                log_name, pos);
  else
    rli->report(level, thd->is_error() ? thd->get_stmt_da()->mysql_errno() :
                ER_UNKNOWN_ERROR, "Could not execute %s event on table %s.%s;"
                "%s the event's master log %s, end_log_pos %lu",
                type, table->s->db.str, table->s->table_name.str,
                buff, log_name, pos);
}

static void set_thd_db(THD *thd, const char *db, size_t db_len)
{
  char lcase_db_buf[NAME_LEN +1]; 
  LEX_CSTRING new_db;
  new_db.length= db_len;
  if (lower_case_table_names)
  {
    my_stpcpy(lcase_db_buf, db); 
    my_casedn_str(system_charset_info, lcase_db_buf);
    new_db.str= lcase_db_buf;
  }
  else 
    new_db.str= (char*) db;

  new_db.str= (char*) rpl_filter->get_rewrite_db(new_db.str,
                                                 &new_db.length);
  thd->set_db(new_db);
}

#endif


/*
  pretty_print_str()
*/

#ifdef MYSQL_CLIENT
static void pretty_print_str(IO_CACHE* cache, const char* str, size_t len)
{
  const char* end = str + len;
  my_b_printf(cache, "\'");
  while (str < end)
  {
    char c;
    switch ((c=*str++)) {
    case '\n': my_b_printf(cache, "\\n"); break;
    case '\r': my_b_printf(cache, "\\r"); break;
    case '\\': my_b_printf(cache, "\\\\"); break;
    case '\b': my_b_printf(cache, "\\b"); break;
    case '\t': my_b_printf(cache, "\\t"); break;
    case '\'': my_b_printf(cache, "\\'"); break;
    case 0   : my_b_printf(cache, "\\0"); break;
    default:
      my_b_printf(cache, "%c", c);
      break;
    }
  }
  my_b_printf(cache, "\'");
}
#endif /* MYSQL_CLIENT */

#if defined(HAVE_REPLICATION) && !defined(MYSQL_CLIENT)

static void clear_all_errors(THD *thd, Relay_log_info *rli)
{
  thd->is_slave_error = 0;
  thd->clear_error();
  rli->clear_error();
  if (rli->workers_array_initialized)
  {
    for(size_t i= 0; i < rli->get_worker_count(); i++)
    {
      rli->get_worker(i)->clear_error();
    }
  }
}

inline int idempotent_error_code(int err_code)
{
  int ret= 0;

  switch (err_code)
  {
    case 0:
      ret= 1;
    break;
    /*
      The following list of "idempotent" errors
      means that an error from the list might happen
      because of idempotent (more than once)
      applying of a binlog file.
      Notice, that binlog has a  ddl operation its
      second applying may cause

      case HA_ERR_TABLE_DEF_CHANGED:
      case HA_ERR_CANNOT_ADD_FOREIGN:

      which are not included into to the list.

      Note that HA_ERR_RECORD_DELETED is not in the list since
      do_exec_row() should not return that error code.
    */
    case HA_ERR_RECORD_CHANGED:
    case HA_ERR_KEY_NOT_FOUND:
    case HA_ERR_END_OF_FILE:
    case HA_ERR_FOUND_DUPP_KEY:
    case HA_ERR_FOUND_DUPP_UNIQUE:
    case HA_ERR_FOREIGN_DUPLICATE_KEY:
    case HA_ERR_NO_REFERENCED_ROW:
    case HA_ERR_ROW_IS_REFERENCED:
      ret= 1;
    break;
    default:
      ret= 0;
    break;
  }
  return (ret);
}

/**
  Ignore error code specified on command line.
*/

int ignored_error_code(int err_code)
{
  return ((err_code == ER_SLAVE_IGNORED_TABLE) ||
          (use_slave_mask && bitmap_is_set(&slave_error_mask, err_code)));
}

/*
  This function converts an engine's error to a server error.
   
  If the thread does not have an error already reported, it tries to 
  define it by calling the engine's method print_error. However, if a 
  mapping is not found, it uses the ER_UNKNOWN_ERROR and prints out a 
  warning message.
*/ 
int convert_handler_error(int error, THD* thd, TABLE *table)
{
  uint actual_error= (thd->is_error() ? thd->get_stmt_da()->mysql_errno() :
                           0);

  if (actual_error == 0)
  {
    table->file->print_error(error, MYF(0));
    actual_error= (thd->is_error() ? thd->get_stmt_da()->mysql_errno() :
                        ER_UNKNOWN_ERROR);
    if (actual_error == ER_UNKNOWN_ERROR)
      sql_print_warning("Unknown error detected %d in handler", error);
  }

  return (actual_error);
}

inline bool concurrency_error_code(int error)
{
  switch (error)
  {
  case ER_LOCK_WAIT_TIMEOUT:
  case ER_LOCK_DEADLOCK:
  case ER_XA_RBDEADLOCK:
    return TRUE;
  default: 
    return (FALSE);
  }
}

inline bool unexpected_error_code(int unexpected_error)
{
  switch (unexpected_error) 
  {
  case ER_NET_READ_ERROR:
  case ER_NET_ERROR_ON_WRITE:
  case ER_QUERY_INTERRUPTED:
  case ER_SERVER_SHUTDOWN:
  case ER_NEW_ABORTING_CONNECTION:
    return(TRUE);
  default:
    return(FALSE);
  }
}

/*
  pretty_print_str()
*/

static char *pretty_print_str(char *packet, const char *str, size_t len)
{
  const char *end= str + len;
  char *pos= packet;
  *pos++= '\'';
  while (str < end)
  {
    char c;
    switch ((c=*str++)) {
    case '\n': *pos++= '\\'; *pos++= 'n'; break;
    case '\r': *pos++= '\\'; *pos++= 'r'; break;
    case '\\': *pos++= '\\'; *pos++= '\\'; break;
    case '\b': *pos++= '\\'; *pos++= 'b'; break;
    case '\t': *pos++= '\\'; *pos++= 't'; break;
    case '\'': *pos++= '\\'; *pos++= '\''; break;
    case 0   : *pos++= '\\'; *pos++= '0'; break;
    default:
      *pos++= c;
      break;
    }
  }
  *pos++= '\'';
  return pos;
}
#endif /* !MYSQL_CLIENT */


#if defined(HAVE_REPLICATION) && !defined(MYSQL_CLIENT)

/**
  Creates a temporary name for load data infile:.

  @param buf		      Store new filename here
  @param file_id	      File_id (part of file name)
  @param event_server_id     Event_id (part of file name)
  @param ext		      Extension for file name

  @return
    Pointer to start of extension
*/

static char *slave_load_file_stem(char *buf, uint file_id,
                                  int event_server_id, const char *ext)
{
  char *res;
  fn_format(buf,PREFIX_SQL_LOAD,slave_load_tmpdir, "", MY_UNPACK_FILENAME);
  to_unix_path(buf);

  buf= strend(buf);
  int appended_length= sprintf(buf, "%s-%d-", server_uuid, event_server_id);
  buf+= appended_length;
  res= int10_to_str(file_id, buf, 10);
  my_stpcpy(res, ext);                             // Add extension last
  return res;                                   // Pointer to extension
}
#endif


#if defined(HAVE_REPLICATION) && !defined(MYSQL_CLIENT)

/**
  Delete all temporary files used for SQL_LOAD.
*/

static void cleanup_load_tmpdir()
{
  MY_DIR *dirp;
  FILEINFO *file;
  uint i;
  char fname[FN_REFLEN], prefbuf[TEMP_FILE_MAX_LEN], *p;

  if (!(dirp=my_dir(slave_load_tmpdir,MYF(0))))
    return;

  /* 
     When we are deleting temporary files, we should only remove
     the files associated with the server id of our server.
     We don't use event_server_id here because since we've disabled
     direct binlogging of Create_file/Append_file/Exec_load events
     we cannot meet Start_log event in the middle of events from one 
     LOAD DATA.
  */
  p= strmake(prefbuf, STRING_WITH_LEN(PREFIX_SQL_LOAD));
  sprintf(p,"%s-",server_uuid);

  for (i=0 ; i < dirp->number_off_files; i++)
  {
    file=dirp->dir_entry+i;
    if (is_prefix(file->name, prefbuf))
    {
      fn_format(fname,file->name,slave_load_tmpdir,"",MY_UNPACK_FILENAME);
      mysql_file_delete(key_file_misc, fname, MYF(0));
    }
  }

  my_dirend(dirp);
}
#endif


/*
  Stores string to IO_CACHE file.

  Writes str to file in the following format:
   1. Stores length using only one byte (255 maximum value);
   2. Stores complete str.
*/

static bool write_str_at_most_255_bytes(IO_CACHE *file, const char *str,
                                        uint length)
{
  uchar tmp[1];
  tmp[0]= (uchar) length;
  return (my_b_safe_write(file, tmp, sizeof(tmp)) ||
	  my_b_safe_write(file, (uchar*) str, length));
}

/**
  Transforms a string into "" or its expression in 0x... form.
*/

char *str_to_hex(char *to, const char *from, size_t len)
{
  if (len)
  {
    *to++= '0';
    *to++= 'x';
    to= octet2hex(to, from, len);
  }
  else
    to= my_stpcpy(to, "\"\"");
  return to;                               // pointer to end 0 of 'to'
}

#ifndef MYSQL_CLIENT

/**
  Append a version of the 'from' string suitable for use in a query to
  the 'to' string.  To generate a correct escaping, the character set
  information in 'csinfo' is used.
*/

int
append_query_string(THD *thd, const CHARSET_INFO *csinfo,
                    String const *from, String *to)
{
  char *beg, *ptr;
  size_t const orig_len= to->length();
  if (to->reserve(orig_len + from->length()*2+3))
    return 1;

  beg= to->c_ptr_quick() + to->length();
  ptr= beg;
  if (csinfo->escape_with_backslash_is_dangerous)
    ptr= str_to_hex(ptr, from->ptr(), from->length());
  else
  {
    *ptr++= '\'';
    if (!(thd->variables.sql_mode & MODE_NO_BACKSLASH_ESCAPES))
    {
      ptr+= escape_string_for_mysql(csinfo, ptr, 0,
                                    from->ptr(), from->length());
    }
    else
    {
      const char *frm_str= from->ptr();

      for (; frm_str < (from->ptr() + from->length()); frm_str++)
      {
        /* Using '' way to represent "'" */
        if (*frm_str == '\'')
          *ptr++= *frm_str;

        *ptr++= *frm_str;
      }
    }

    *ptr++= '\'';
  }
  to->length(orig_len + ptr - beg);
  return 0;
}
#endif


/**
  Prints a "session_var=value" string. Used by mysqlbinlog to print some SET
  commands just before it prints a query.
*/

#ifdef MYSQL_CLIENT

static void print_set_option(IO_CACHE* file, uint32 bits_changed,
                             uint32 option, uint32 flags, const char* name,
                             bool* need_comma)
{
  if (bits_changed & option)
  {
    if (*need_comma)
      my_b_printf(file,", ");
    my_b_printf(file,"%s=%d", name, MY_TEST(flags & option));
    *need_comma= 1;
  }
}
#endif
/**************************************************************************
	Log_event methods (= the parent class of all events)
**************************************************************************/

/**
  @return
  returns the human readable name of the event's type
*/

const char* Log_event::get_type_str(Log_event_type type)
{
  switch(type) {
  case binary_log::START_EVENT_V3:  return "Start_v3";
  case binary_log::STOP_EVENT:   return "Stop";
  case binary_log::QUERY_EVENT:  return "Query";
  case binary_log::ROTATE_EVENT: return "Rotate";
  case binary_log::INTVAR_EVENT: return "Intvar";
  case binary_log::LOAD_EVENT:   return "Load";
  case binary_log::NEW_LOAD_EVENT:   return "New_load";
  case binary_log::CREATE_FILE_EVENT: return "Create_file";
  case binary_log::APPEND_BLOCK_EVENT: return "Append_block";
  case binary_log::DELETE_FILE_EVENT: return "Delete_file";
  case binary_log::EXEC_LOAD_EVENT: return "Exec_load";
  case binary_log::RAND_EVENT: return "RAND";
  case binary_log::XID_EVENT: return "Xid";
  case binary_log::USER_VAR_EVENT: return "User var";
  case binary_log::FORMAT_DESCRIPTION_EVENT: return "Format_desc";
  case binary_log::TABLE_MAP_EVENT: return "Table_map";
  case binary_log::PRE_GA_WRITE_ROWS_EVENT: return "Write_rows_event_old";
  case binary_log::PRE_GA_UPDATE_ROWS_EVENT: return "Update_rows_event_old";
  case binary_log::PRE_GA_DELETE_ROWS_EVENT: return "Delete_rows_event_old";
  case binary_log::WRITE_ROWS_EVENT_V1: return "Write_rows_v1";
  case binary_log::UPDATE_ROWS_EVENT_V1: return "Update_rows_v1";
  case binary_log::DELETE_ROWS_EVENT_V1: return "Delete_rows_v1";
  case binary_log::BEGIN_LOAD_QUERY_EVENT: return "Begin_load_query";
  case binary_log::EXECUTE_LOAD_QUERY_EVENT: return "Execute_load_query";
  case binary_log::INCIDENT_EVENT: return "Incident";
  case binary_log::IGNORABLE_LOG_EVENT: return "Ignorable";
  case binary_log::ROWS_QUERY_LOG_EVENT: return "Rows_query";
  case binary_log::WRITE_ROWS_EVENT: return "Write_rows";
  case binary_log::UPDATE_ROWS_EVENT: return "Update_rows";
  case binary_log::DELETE_ROWS_EVENT: return "Delete_rows";
  case binary_log::GTID_LOG_EVENT: return "Gtid";
  case binary_log::ANONYMOUS_GTID_LOG_EVENT: return "Anonymous_Gtid";
  case binary_log::PREVIOUS_GTIDS_LOG_EVENT: return "Previous_gtids";
  case binary_log::HEARTBEAT_LOG_EVENT: return "Heartbeat";
  case binary_log::TRANSACTION_CONTEXT_EVENT: return "Transaction_context";
  case binary_log::VIEW_CHANGE_EVENT: return "View_change";
  case binary_log::XA_PREPARE_LOG_EVENT: return "XA_prepare";
  default: return "Unknown";                            /* impossible */
  }
}

const char* Log_event::get_type_str()
{
  return get_type_str(get_type_code());
}


/*
  Log_event::Log_event()
*/

#ifndef MYSQL_CLIENT
Log_event::Log_event(THD* thd_arg, uint16 flags_arg,
                     enum_event_cache_type cache_type_arg,
                     enum_event_logging_type logging_type_arg,
                     Log_event_header *header, Log_event_footer *footer)
  : is_valid_param(false), temp_buf(0), exec_time(0),
    event_cache_type(cache_type_arg), event_logging_type(logging_type_arg),
    crc(0), common_header(header), common_footer(footer), thd(thd_arg)
{
  server_id= thd->server_id;
  common_header->unmasked_server_id= server_id;
  common_header->when= thd->start_time;
  common_header->log_pos= 0;
  common_header->flags= flags_arg;
}

/**
  This minimal constructor is for when you are not even sure that there
  is a valid THD. For example in the server when we are shutting down or
  flushing logs after receiving a SIGHUP (then we must write a Rotate to
  the binlog but we have no THD, so we need this minimal constructor).
*/

Log_event::Log_event(Log_event_header* header, Log_event_footer *footer,
                     enum_event_cache_type cache_type_arg,
                     enum_event_logging_type logging_type_arg)
  : is_valid_param(false), temp_buf(0), exec_time(0), event_cache_type(cache_type_arg),
   event_logging_type(logging_type_arg), crc(0), common_header(header),
   common_footer(footer), thd(0)
{
  server_id=	::server_id;
  common_header->unmasked_server_id= server_id;
}
#endif /* !MYSQL_CLIENT */


/*
  Log_event::Log_event()
*/

Log_event::Log_event(Log_event_header *header,
                     Log_event_footer *footer)
  : is_valid_param(false), temp_buf(0), exec_time(0),
    event_cache_type(EVENT_INVALID_CACHE),
    event_logging_type(EVENT_INVALID_LOGGING),
    crc(0), common_header(header), common_footer(footer)
{
#ifndef MYSQL_CLIENT
  thd= 0;
#endif
  /*
     Mask out any irrelevant parts of the server_id
  */
#ifdef HAVE_REPLICATION
  server_id = common_header->unmasked_server_id & opt_server_id_mask;
#else
  server_id = common_header->unmasked_server_id;
#endif
}

/*
  This method is not on header file to avoid using key_memory_log_event
  outside log_event.cc, allowing header file to be included on plugins.
*/
void* Log_event::operator new(size_t size)
{
  return my_malloc(key_memory_log_event, size, MYF(MY_WME|MY_FAE));
}

#ifndef MYSQL_CLIENT
#ifdef HAVE_REPLICATION
inline int Log_event::do_apply_event_worker(Slave_worker *w)
{
  DBUG_EXECUTE_IF("crash_in_a_worker",
                  {
                    /* we will crash a worker after waiting for
                    2 seconds to make sure that other transactions are
                    scheduled and completed */
                    if (w->id == 2)
                    {
                      DBUG_SET("-d,crash_in_a_worker");
                      my_sleep(2000000);
                      DBUG_SUICIDE();
                    }
                  });
  return do_apply_event(w);
}

int Log_event::do_update_pos(Relay_log_info *rli)
{
  int error= 0;
  DBUG_ASSERT(!rli->belongs_to_client());
  /*
    rli is null when (as far as I (Guilhem) know) the caller is
    Load_log_event::do_apply_event *and* that one is called from
    Execute_load_log_event::do_apply_event.  In this case, we don't
    do anything here ; Execute_load_log_event::do_apply_event will
    call Log_event::do_apply_event again later with the proper rli.
    Strictly speaking, if we were sure that rli is null only in the
    case discussed above, 'if (rli)' is useless here.  But as we are
    not 100% sure, keep it for now.

    Matz: I don't think we will need this check with this refactoring.
  */

  DBUG_ASSERT(!is_mts_worker(rli->info_thd));

  if (rli)
    error= rli->stmt_done(common_header->log_pos);
  return error;
}


Log_event::enum_skip_reason
Log_event::do_shall_skip(Relay_log_info *rli)
{
  /*
    The logic for slave_skip_counter is as follows:

    - Events that are skipped because they have the same server_id as
      the slave do not decrease slave_skip_counter.

    - Other events (that pass the server_id test) will decrease
      slave_skip_counter.

    - Except in one case: if slave_skip_counter==1, it will only
      decrease to 0 if we are at a so-called group boundary. Here, a
      group is defined as the range of events that represent a single
      transaction in the relay log: see comment for is_in_group in
      rpl_rli.h for a definition.

    The difficult part to implement is the logic to avoid decreasing
    the counter to 0.  Given that groups have the form described in
    is_in_group in rpl_rli.h, we implement the logic as follows:

    - Gtid, Rand, User_var, Int_var will never decrease the counter to
      0.

    - BEGIN will set thd->variables.option_bits & OPTION_BEGIN and
      COMMIT/Xid will clear it.  This happens regardless of whether
      the BEGIN/COMMIT/Xid is skipped itself.

    - Other events will decrease the counter unless OPTION_BEGIN is
      set.
  */
  DBUG_PRINT("info", ("ev->server_id=%lu, ::server_id=%lu,"
                      " rli->replicate_same_server_id=%d,"
                      " rli->slave_skip_counter=%d",
                      (ulong) server_id, (ulong) ::server_id,
                      rli->replicate_same_server_id,
                      rli->slave_skip_counter));
  if ((server_id == ::server_id && !rli->replicate_same_server_id) ||
      (rli->slave_skip_counter == 1 && rli->is_in_group()))
    return EVENT_SKIP_IGNORE;
  else if (rli->slave_skip_counter > 0)
    return EVENT_SKIP_COUNT;
  else
    return EVENT_SKIP_NOT;
}


/*
  Log_event::pack_info()
*/

int Log_event::pack_info(Protocol *protocol)
{
  protocol->store("", &my_charset_bin);
  return 0;
}


/**
  Only called by SHOW BINLOG EVENTS
*/
int Log_event::net_send(Protocol *protocol, const char* log_name, my_off_t pos)
{
  const char *p= strrchr(log_name, FN_LIBCHAR);
  const char *event_type;
  if (p)
    log_name = p + 1;

  protocol->start_row();
  protocol->store(log_name, &my_charset_bin);
  protocol->store((ulonglong) pos);
  event_type = get_type_str();
  protocol->store(event_type, strlen(event_type), &my_charset_bin);
  protocol->store((uint32) server_id);
  protocol->store((ulonglong) common_header->log_pos);
  if (pack_info(protocol))
    return 1;
  return protocol->end_row();
}
#endif /* HAVE_REPLICATION */


/**
  init_show_field_list() prepares the column names and types for the
  output of SHOW BINLOG EVENTS; it is used only by SHOW BINLOG
  EVENTS.
*/

void Log_event::init_show_field_list(List<Item>* field_list)
{
  field_list->push_back(new Item_empty_string("Log_name", 20));
  field_list->push_back(new Item_return_int("Pos", MY_INT32_NUM_DECIMAL_DIGITS,
					    MYSQL_TYPE_LONGLONG));
  field_list->push_back(new Item_empty_string("Event_type", 20));
  field_list->push_back(new Item_return_int("Server_id", 10,
					    MYSQL_TYPE_LONG));
  field_list->push_back(new Item_return_int("End_log_pos",
                                            MY_INT32_NUM_DECIMAL_DIGITS,
					    MYSQL_TYPE_LONGLONG));
  field_list->push_back(new Item_empty_string("Info", 20));
}

/**
   A decider of whether to trigger checksum computation or not.
   To be invoked in Log_event::write() stack.
   The decision is positive 

    S,M) if it's been marked for checksumming with @c checksum_alg
    
    M) otherwise, if @@global.binlog_checksum is not NONE and the event is 
       directly written to the binlog file.
       The to-be-cached event decides at @c write_cache() time.

   Otherwise the decision is negative.

   @note   A side effect of the method is altering Log_event::checksum_alg
           it the latter was undefined at calling.

   @return true (positive) or false (negative)
*/
my_bool Log_event::need_checksum()
{
  DBUG_ENTER("Log_event::need_checksum");
  my_bool ret= FALSE;
  /* 
     few callers of Log_event::write 
     (incl FD::write, FD constructing code on the slave side, Rotate relay log
     and Stop event) 
     provides their checksum alg preference through Log_event::checksum_alg.
  */
  if (common_footer->checksum_alg != binary_log::BINLOG_CHECKSUM_ALG_UNDEF)
    ret= (common_footer->checksum_alg != binary_log::BINLOG_CHECKSUM_ALG_OFF);
  else if (binlog_checksum_options != binary_log::BINLOG_CHECKSUM_ALG_OFF &&
           event_cache_type == Log_event::EVENT_NO_CACHE)
    ret= (binlog_checksum_options != 0);
  else
    ret= FALSE;

  /*
    FD calls the methods before data_written has been calculated.
    The following invariant claims if the current is not the first
    call (and therefore data_written is not zero) then `ret' must be
    TRUE. It may not be null because FD is always checksummed.
  */

  DBUG_ASSERT(get_type_code() != binary_log::FORMAT_DESCRIPTION_EVENT || ret ||
              common_header->data_written == 0);

  if (common_footer->checksum_alg == binary_log::BINLOG_CHECKSUM_ALG_UNDEF)
    common_footer->checksum_alg= ret ? // calculated value stored
      static_cast<enum_binlog_checksum_alg>(binlog_checksum_options) :
      binary_log::BINLOG_CHECKSUM_ALG_OFF;

  DBUG_ASSERT(!ret ||
              ((common_footer->checksum_alg ==
                static_cast<enum_binlog_checksum_alg>(binlog_checksum_options) ||
               /*
                  Stop event closes the relay-log and its checksum alg
                  preference is set by the caller can be different
                  from the server's binlog_checksum_options.
               */
               get_type_code() == binary_log::STOP_EVENT ||
               /*
                  Rotate:s can be checksummed regardless of the server's
                  binlog_checksum_options. That applies to both
                  the local RL's Rotate and the master's Rotate
                  which IO thread instantiates via queue_binlog_ver_3_event.
               */
               get_type_code() == binary_log::ROTATE_EVENT ||
               /*
                  The previous event has its checksum option defined
                  according to the format description event.
               */
               get_type_code() == binary_log::PREVIOUS_GTIDS_LOG_EVENT ||
               /* FD is always checksummed */
               get_type_code() == binary_log::FORMAT_DESCRIPTION_EVENT) &&
               common_footer->checksum_alg != binary_log::BINLOG_CHECKSUM_ALG_OFF));

  DBUG_ASSERT(common_footer->checksum_alg != binary_log::BINLOG_CHECKSUM_ALG_UNDEF);
  DBUG_ASSERT(((get_type_code() != binary_log::ROTATE_EVENT &&
                get_type_code() != binary_log::STOP_EVENT) ||
                get_type_code() != binary_log::FORMAT_DESCRIPTION_EVENT) ||
              event_cache_type == Log_event::EVENT_NO_CACHE);

  DBUG_RETURN(ret);
}

bool Log_event::wrapper_my_b_safe_write(IO_CACHE* file, const uchar* buf, size_t size)
{
  if (need_checksum() && size != 0)
    crc= checksum_crc32(crc, buf, size);

  return my_b_safe_write(file, buf, size);
}

bool Log_event::write_footer(IO_CACHE* file) 
{
  /*
     footer contains the checksum-algorithm descriptor 
     followed by the checksum value
  */
  if (need_checksum())
  {
    uchar buf[BINLOG_CHECKSUM_LEN];
    int4store(buf, crc);
    return (my_b_safe_write(file, (uchar*) buf, sizeof(buf)));
  }
  return 0;
}


uint32 Log_event::write_header_to_memory(uchar *buf)
{
  // Query start time
  ulong timestamp= (ulong) get_time();

#ifndef DBUG_OFF
  if (DBUG_EVALUATE_IF("inc_event_time_by_1_hour",1,0)  &&
      DBUG_EVALUATE_IF("dec_event_time_by_1_hour",1,0))
  {
    /**
      This assertion guarantees that these debug flags are not
      used at the same time (they would cancel each other).
    */
    DBUG_ASSERT(0);
  }
  else
  {
    DBUG_EXECUTE_IF("inc_event_time_by_1_hour", timestamp= timestamp + 3600;);
    DBUG_EXECUTE_IF("dec_event_time_by_1_hour", timestamp= timestamp - 3600;);
  }
#endif

  /*
    Header will be of size LOG_EVENT_HEADER_LEN for all events, except for
    FORMAT_DESCRIPTION_EVENT and ROTATE_EVENT, where it will be
    LOG_EVENT_MINIMAL_HEADER_LEN (remember these 2 have a frozen header,
    because we read them before knowing the format).
  */

  int4store(buf, timestamp);
  buf[EVENT_TYPE_OFFSET]= get_type_code();
  int4store(buf + SERVER_ID_OFFSET, server_id);
  int4store(buf + EVENT_LEN_OFFSET,
            static_cast<uint32>(common_header->data_written));
  int4store(buf + LOG_POS_OFFSET,
            static_cast<uint32>(common_header->log_pos));
  int2store(buf + FLAGS_OFFSET, common_header->flags);

  return LOG_EVENT_HEADER_LEN;
}


bool Log_event::write_header(IO_CACHE* file, size_t event_data_length)
{
  uchar header[LOG_EVENT_HEADER_LEN];
  bool ret;
  DBUG_ENTER("Log_event::write_header");

  /* Store number of bytes that will be written by this event */
  common_header->data_written= event_data_length + sizeof(header);

  if (need_checksum())
  {
    crc= checksum_crc32(0L, NULL, 0);
    common_header->data_written += BINLOG_CHECKSUM_LEN;
  }

  /*
    log_pos != 0 if this is relay-log event. In this case we should not
    change the position
  */

  if (is_artificial_event())
  {
    /*
      Artificial events are automatically generated and do not exist
      in master's binary log, so log_pos should be set to 0.
    */
    common_header->log_pos= 0;
  }
  else  if (!common_header->log_pos)
  {
    /*
      Calculate position of end of event

      Note that with a SEQ_READ_APPEND cache, my_b_tell() does not
      work well.  So this will give slightly wrong positions for the
      Format_desc/Rotate/Stop events which the slave writes to its
      relay log. For example, the initial Format_desc will have
      end_log_pos=91 instead of 95. Because after writing the first 4
      bytes of the relay log, my_b_tell() still reports 0. Because
      my_b_append() does not update the counter which my_b_tell()
      later uses (one should probably use my_b_append_tell() to work
      around this).  To get right positions even when writing to the
      relay log, we use the (new) my_b_safe_tell().

      Note that this raises a question on the correctness of all these
      DBUG_ASSERT(my_b_tell()=rli->event_relay_log_pos).

      If in a transaction, the log_pos which we calculate below is not
      very good (because then my_b_safe_tell() returns start position
      of the BEGIN, so it's like the statement was at the BEGIN's
      place), but it's not a very serious problem (as the slave, when
      it is in a transaction, does not take those end_log_pos into
      account (as it calls inc_event_relay_log_pos()). To be fixed
      later, so that it looks less strange. But not bug.
    */

    common_header->log_pos= my_b_safe_tell(file) + common_header->data_written;
  }

  write_header_to_memory(header);

  ret= my_b_safe_write(file, header, LOG_EVENT_HEADER_LEN);

  /*
    Update the checksum.

    In case this is a Format_description_log_event, we need to clear
    the LOG_EVENT_BINLOG_IN_USE_F flag before computing the checksum,
    since the flag will be cleared when the binlog is closed.  On
    verification, the flag is dropped before computing the checksum
    too.
  */
  if (need_checksum() &&
      (common_header->flags & LOG_EVENT_BINLOG_IN_USE_F) != 0)
  {
    common_header->flags &= ~LOG_EVENT_BINLOG_IN_USE_F;
    int2store(header + FLAGS_OFFSET, common_header->flags);
  }
  crc= my_checksum(crc, header, LOG_EVENT_HEADER_LEN);

  DBUG_RETURN( ret);
}


/**
  This needn't be format-tolerant, because we only read
  LOG_EVENT_MINIMAL_HEADER_LEN (we just want to read the event's length).
*/

int Log_event::read_log_event(IO_CACHE* file, String* packet,
                              mysql_mutex_t* log_lock,
                              enum_binlog_checksum_alg checksum_alg_arg,
                              const char *log_file_name_arg,
                              bool* is_binlog_active)
{

  ulong data_len;
  int result=0;
  char buf[LOG_EVENT_MINIMAL_HEADER_LEN];
  uchar ev_offset= packet->length();
  DBUG_ENTER("Log_event::read_log_event(IO_CACHE *, String *, mysql_mutex_t, uint8)");

  if (log_lock)
    mysql_mutex_lock(log_lock);

  if (log_file_name_arg)
    *is_binlog_active= mysql_bin_log.is_active(log_file_name_arg);

  if (my_b_read(file, (uchar*) buf, sizeof(buf)))
  {
    /*
      If the read hits eof, we must report it as eof so the caller
      will know it can go into cond_wait to be woken up on the next
      update to the log.
    */
    DBUG_PRINT("error",("my_b_read failed. file->error: %d", file->error));
    if (!file->error)
      result= LOG_READ_EOF;
    else
      result= (file->error > 0 ? LOG_READ_TRUNC : LOG_READ_IO);
    goto end;
  }
  data_len= uint4korr(buf + EVENT_LEN_OFFSET);
  if (data_len < LOG_EVENT_MINIMAL_HEADER_LEN ||
      data_len > max(current_thd->variables.max_allowed_packet,
                     opt_binlog_rows_event_max_size + MAX_LOG_EVENT_HEADER))
  {
    DBUG_PRINT("error",("data_len is out of bounds. data_len: %lu", data_len));
    result= ((data_len < LOG_EVENT_MINIMAL_HEADER_LEN) ? LOG_READ_BOGUS :
	     LOG_READ_TOO_LARGE);
    goto end;
  }

  /* Append the log event header to packet */
  if (packet->append(buf, sizeof(buf)))
  {
    DBUG_PRINT("info", ("first packet->append failed (out of memory)"));
    /* Failed to allocate packet */
    result= LOG_READ_MEM;
    goto end;
  }
  data_len-= LOG_EVENT_MINIMAL_HEADER_LEN;
  if (data_len)
  {
    /* Append rest of event, read directly from file into packet */
    if (packet->append(file, data_len))
    {
      /*
        Fatal error occured when appending rest of the event
        to packet, possible failures:
	1. EOF occured when reading from file, it's really an error
           as data_len is >=0 there's supposed to be more bytes available.
           file->error will have been set to number of bytes left to read
        2. Read was interrupted, file->error would normally be set to -1
        3. Failed to allocate memory for packet, my_errno
           will be ENOMEM(file->error shuold be 0, but since the
           memory allocation occurs before the call to read it might
           be uninitialized)
      */
      DBUG_PRINT("info", ("second packet->append failed (out of memory)"));
      result= (my_errno() == ENOMEM ? LOG_READ_MEM :
               (file->error >= 0 ? LOG_READ_TRUNC: LOG_READ_IO));
      goto end;
    }
    else
    {
      /*
        Corrupt the event for Dump thread.
        We also need to exclude Previous_gtids_log_event and Gtid_log_event
        events from injected corruption to allow dump thread to move forward
        on binary log until the missing transactions from slave when
        MASTER_AUTO_POSITION= 1.
      */
      DBUG_EXECUTE_IF("corrupt_read_log_event",
	uchar *debug_event_buf_c = (uchar*) packet->ptr() + ev_offset;
        if (debug_event_buf_c[EVENT_TYPE_OFFSET] != binary_log::FORMAT_DESCRIPTION_EVENT &&
            debug_event_buf_c[EVENT_TYPE_OFFSET] != binary_log::PREVIOUS_GTIDS_LOG_EVENT &&
            debug_event_buf_c[EVENT_TYPE_OFFSET] != binary_log::GTID_LOG_EVENT)
        {
          int debug_cor_pos = rand() % (data_len + sizeof(buf) -
                              BINLOG_CHECKSUM_LEN);
          debug_event_buf_c[debug_cor_pos] =~ debug_event_buf_c[debug_cor_pos];
          DBUG_PRINT("info", ("Corrupt the event at Log_event::read_log_event: byte on position %d", debug_cor_pos));
	}
      );
      /*
        CRC verification of the Dump thread
      */
      binary_log_debug::debug_checksum_test=
        DBUG_EVALUATE_IF("simulate_checksum_test_failure", true, false);

      if (opt_master_verify_checksum &&
        Log_event_footer::event_checksum_test((uchar*)packet->ptr() + ev_offset,
                                              data_len + sizeof(buf),
                                              checksum_alg_arg))
      {
        DBUG_PRINT("info", ("checksum test failed"));
        result= LOG_READ_CHECKSUM_FAILURE;
        goto end;
      }
    }
  }

end:
  if (log_lock)
    mysql_mutex_unlock(log_lock);
  DBUG_PRINT("info", ("read_log_event returns %d", result));
  DBUG_RETURN(result);
}
#endif /* !MYSQL_CLIENT */

#ifndef MYSQL_CLIENT
#define UNLOCK_MUTEX if (log_lock) mysql_mutex_unlock(log_lock);
#define LOCK_MUTEX if (log_lock) mysql_mutex_lock(log_lock);
#else
#define UNLOCK_MUTEX
#define LOCK_MUTEX
#endif

#ifndef MYSQL_CLIENT
/**
  @note
    Allocates memory;  The caller is responsible for clean-up.
*/
Log_event* Log_event::read_log_event(IO_CACHE* file,
                                     mysql_mutex_t* log_lock,
                                     const Format_description_log_event
                                     *description_event,
                                     my_bool crc_check)
#else
Log_event* Log_event::read_log_event(IO_CACHE* file,
                                     const Format_description_log_event
                                     *description_event,
                                     my_bool crc_check,
                                     read_log_event_filter_function f)
#endif
{
  DBUG_ENTER("Log_event::read_log_event(IO_CACHE *[, mysql_mutex_t *], Format_description_log_event *, my_bool)");
  DBUG_ASSERT(description_event != 0);
  char head[LOG_EVENT_MINIMAL_HEADER_LEN];
  /*
    First we only want to read at most LOG_EVENT_MINIMAL_HEADER_LEN, just to
    check the event for sanity and to know its length; no need to really parse
    it. We say "at most" because this could be a 3.23 master, which has header
    of 13 bytes, whereas LOG_EVENT_MINIMAL_HEADER_LEN is 19 bytes (it's
    "minimal" over the set {MySQL >=4.0}).
  */
  uint header_size= min<uint>(description_event->common_header_len,
                              LOG_EVENT_MINIMAL_HEADER_LEN);

  LOCK_MUTEX;
  DBUG_PRINT("info", ("my_b_tell: %lu", (ulong) my_b_tell(file)));
  if (my_b_read(file, (uchar *) head, header_size))
  {
    DBUG_PRINT("info", ("Log_event::read_log_event(IO_CACHE*,Format_desc*) "
                        "failed in my_b_read((IO_CACHE*)%p, (uchar*)%p, %u)",
                        file, head, header_size));
    UNLOCK_MUTEX;
    /*
      No error here; it could be that we are at the file's end. However
      if the next my_b_read() fails (below), it will be an error as we
      were able to read the first bytes.
    */
    DBUG_RETURN(0);
  }
  ulong data_len = uint4korr(head + EVENT_LEN_OFFSET);
  char *buf= 0;
  const char *error= 0;
  Log_event *res=  0;
#if !defined(MYSQL_SERVER) && !defined(EMBEDDED_LIBRARY)
  ulong log_max_allowed_packet;
  mysql_get_option(NULL, MYSQL_OPT_MAX_ALLOWED_PACKET,
                   &log_max_allowed_packet);
#else
  THD *thd=current_thd;
  uint log_max_allowed_packet= thd ? slave_max_allowed_packet : ~0U;
#endif

  ulong const max_size=
    max<ulong>(log_max_allowed_packet,
               opt_binlog_rows_event_max_size + MAX_LOG_EVENT_HEADER);
  if (data_len > max_size)
  {
    error = "Event too big";
    goto err;
  }

  if (data_len < header_size)
  {
    error = "Event too small";
    goto err;
  }

  // some events use the extra byte to null-terminate strings
  if (!(buf = (char*) my_malloc(key_memory_log_event,
                                data_len+1, MYF(MY_WME))))
  {
    error = "Out of memory";
    goto err;
  }
  buf[data_len] = 0;
  memcpy(buf, head, header_size);
  if (my_b_read(file, (uchar*) buf + header_size, data_len - header_size))
  {
    error = "read error";
    goto err;
  }

#if defined(MYSQL_CLIENT)
  if (f && f(&buf, &data_len, description_event))
  {
    error = "Error applying filter while reading event";
    goto err;
  }
#endif
  if ((res= read_log_event(buf, data_len, &error, description_event, crc_check)))
    res->register_temp_buf(buf);

err:
  UNLOCK_MUTEX;
  if (!res)
  {
    DBUG_ASSERT(error != 0);
    /* Don't log error if read_log_event invoked from SHOW BINLOG EVENTS */
#ifdef MYSQL_SERVER
    THD *thd= current_thd;
    if (!(thd && thd->lex &&
          thd->lex->sql_command == SQLCOM_SHOW_BINLOG_EVENTS)) {
#endif
      sql_print_error("Error in Log_event::read_log_event(): "
                      "'%s', data_len: %lu, event_type: %d",
		      error,data_len,head[EVENT_TYPE_OFFSET]);
#ifdef MYSQL_SERVER
    }
#endif
    my_free(buf);
    /*
      The SQL slave thread will check if file->error<0 to know
      if there was an I/O error. Even if there is no "low-level" I/O errors
      with 'file', any of the high-level above errors is worrying
      enough to stop the SQL thread now ; as we are skipping the current event,
      going on with reading and successfully executing other events can
      only corrupt the slave's databases. So stop.
      The file->error is also checked to record the position of
      the last valid event when master server recovers.
    */
    file->error= -1;
  }
  DBUG_RETURN(res);
}


/**
  Binlog format tolerance is in (buf, event_len, description_event)
  constructors.
*/

Log_event* Log_event::read_log_event(const char* buf, uint event_len,
				     const char **error,
                                     const Format_description_log_event *description_event,
                                     my_bool crc_check)
{
  Log_event* ev= NULL;
  enum_binlog_checksum_alg  alg;
  DBUG_ENTER("Log_event::read_log_event(char *, uint, char **, Format_description_log_event *, my_bool)");
  DBUG_ASSERT(description_event != 0);
  DBUG_PRINT("info", ("binlog_version: %d", description_event->binlog_version));
  DBUG_DUMP("data", (unsigned char*) buf, event_len);

  /* Check the integrity */
  if (event_len < EVENT_LEN_OFFSET ||
      event_len != uint4korr(buf+EVENT_LEN_OFFSET))
  {
    DBUG_PRINT("error", ("event_len=%u EVENT_LEN_OFFSET=%d "
                         "buf[EVENT_TYPE_OFFSET]=%d ENUM_END_EVENT=%d "
                         "uint4korr(buf+EVENT_LEN_OFFSET)=%d",
                         event_len, EVENT_LEN_OFFSET,
                         buf[EVENT_TYPE_OFFSET], binary_log::ENUM_END_EVENT,
                         uint4korr(buf+EVENT_LEN_OFFSET)));
    *error="Sanity check failed";		// Needed to free buffer
    DBUG_RETURN(NULL); // general sanity check - will fail on a partial read
  }

  uint event_type= buf[EVENT_TYPE_OFFSET];
  // all following START events in the current file are without checksum
  if (event_type == binary_log::START_EVENT_V3)
    (const_cast< Format_description_log_event *>(description_event))->
            common_footer->checksum_alg= binary_log::BINLOG_CHECKSUM_ALG_OFF;
  // Sanity check for Format description event
  if (event_type == binary_log::FORMAT_DESCRIPTION_EVENT)
  {
    if (event_len < LOG_EVENT_MINIMAL_HEADER_LEN +
        ST_COMMON_HEADER_LEN_OFFSET)
    {
      *error= "Found invalid Format description event in binary log";
      DBUG_RETURN(0);
    }
    uint tmp_header_len= buf[LOG_EVENT_MINIMAL_HEADER_LEN + ST_COMMON_HEADER_LEN_OFFSET];
    if (event_len < tmp_header_len + ST_SERVER_VER_OFFSET + ST_SERVER_VER_LEN)
    {
      *error= "Found invalid Format description event in binary log";
      DBUG_RETURN(0);
    }
  }
  /*
    CRC verification by SQL and Show-Binlog-Events master side.
    The caller has to provide @description_event->checksum_alg to
    be the last seen FD's (A) descriptor.
    If event is FD the descriptor is in it.
    Notice, FD of the binlog can be only in one instance and therefore
    Show-Binlog-Events executing master side thread needs just to know
    the only FD's (A) value -  whereas RL can contain more.
    In the RL case, the alg is kept in FD_e (@description_event) which is reset 
    to the newer read-out event after its execution with possibly new alg descriptor.
    Therefore in a typical sequence of RL:
    {FD_s^0, FD_m, E_m^1} E_m^1 
    will be verified with (A) of FD_m.

    See legends definition on MYSQL_BIN_LOG::relay_log_checksum_alg docs
    lines (log.h).

    Notice, a pre-checksum FD version forces alg := BINLOG_CHECKSUM_ALG_UNDEF.
  */
  alg= (event_type != binary_log::FORMAT_DESCRIPTION_EVENT) ?
       description_event->common_footer->checksum_alg :
       Log_event_footer::get_checksum_alg(buf, event_len);
  // Emulate the corruption during reading an event
  DBUG_EXECUTE_IF("corrupt_read_log_event_char",
    if (event_type != binary_log::FORMAT_DESCRIPTION_EVENT)
    {
      char *debug_event_buf_c = (char *)buf;
      int debug_cor_pos = rand() % (event_len - BINLOG_CHECKSUM_LEN);
      debug_event_buf_c[debug_cor_pos] =~ debug_event_buf_c[debug_cor_pos];
      DBUG_PRINT("info", ("Corrupt the event at Log_event::read_log_event(char*,...): byte on position %d", debug_cor_pos));
      DBUG_SET("");
    }
  );

#ifndef DBUG_OFF
  binary_log_debug::debug_checksum_test=
    DBUG_EVALUATE_IF("simulate_checksum_test_failure", true, false);
#endif
  if (crc_check &&
      Log_event_footer::event_checksum_test((uchar *) buf, event_len, alg) &&
      /* Skip the crc check when simulating an unknown ignorable log event. */
      !DBUG_EVALUATE_IF("simulate_unknown_ignorable_log_event", 1, 0))
  {
    *error= "Event crc check failed! Most likely there is event corruption.";
#ifdef MYSQL_CLIENT
    if (force_opt)
    {
      ev= new Unknown_log_event(buf, description_event);
      DBUG_RETURN(ev);
    }
#endif
    DBUG_RETURN(NULL);
  }

  if (event_type > description_event->number_of_event_types &&
      event_type != binary_log::FORMAT_DESCRIPTION_EVENT &&
      /*
        Skip the event type check when simulating an
        unknown ignorable log event.
      */
      !DBUG_EVALUATE_IF("simulate_unknown_ignorable_log_event", 1, 0))
  {
    /*
      It is unsafe to use the description_event if its post_header_len
      array does not include the event type.
    */
    DBUG_PRINT("error", ("event type %d found, but the current "
                         "Format_description_log_event supports only %d event "
                         "types", event_type,
                         description_event->number_of_event_types));
    ev= NULL;
  }
  else
  {
    /*
      In some previuos versions (see comment in
      Format_description_log_event::Format_description_log_event(char*,...)),
      event types were assigned different id numbers than in the
      present version. In order to replicate from such versions to the
      present version, we must map those event type id's to our event
      type id's.  The mapping is done with the event_type_permutation
      array, which was set up when the Format_description_log_event
      was read.
    */
    if (description_event->event_type_permutation)
    {
      uint new_event_type;
      if (event_type >= EVENT_TYPE_PERMUTATION_NUM)
        /* Safe guard for read out of bounds of event_type_permutation. */
        new_event_type= binary_log::UNKNOWN_EVENT;
      else
        new_event_type= description_event->event_type_permutation[event_type];

      DBUG_PRINT("info", ("converting event type %d to %d (%s)",
                 event_type, new_event_type,
                 get_type_str((Log_event_type)new_event_type)));
      event_type= new_event_type;
    }

    if (alg != binary_log::BINLOG_CHECKSUM_ALG_UNDEF &&
        (event_type == binary_log::FORMAT_DESCRIPTION_EVENT ||
         alg != binary_log::BINLOG_CHECKSUM_ALG_OFF))
      event_len= event_len - BINLOG_CHECKSUM_LEN;

    switch(event_type) {
    case binary_log::QUERY_EVENT:
#ifndef DBUG_OFF
      binary_log_debug::debug_query_mts_corrupt_db_names=
        DBUG_EVALUATE_IF("query_log_event_mts_corrupt_db_names", true, false);
#endif
      ev  = new Query_log_event(buf, event_len, description_event,
                                binary_log::QUERY_EVENT);
      break;
    case binary_log::LOAD_EVENT:
    case binary_log::NEW_LOAD_EVENT:
#ifndef DBUG_OFF
      binary_log_debug::debug_simulate_invalid_address=
        DBUG_EVALUATE_IF("simulate_invalid_address", true, false);
#endif
      ev = new Load_log_event(buf, event_len, description_event);
      break;
    case binary_log::ROTATE_EVENT:
      ev = new Rotate_log_event(buf, event_len, description_event);
      break;
    case binary_log::CREATE_FILE_EVENT:
#ifndef DBUG_OFF
      binary_log_debug::debug_simulate_invalid_address=
        DBUG_EVALUATE_IF("simulate_invalid_address", true, false);
#endif
      ev = new Create_file_log_event(buf, event_len, description_event);
      break;
    case binary_log::APPEND_BLOCK_EVENT:
      ev = new Append_block_log_event(buf, event_len, description_event);
      break;
    case binary_log::DELETE_FILE_EVENT:
      ev = new Delete_file_log_event(buf, event_len, description_event);
      break;
    case binary_log::EXEC_LOAD_EVENT:
      ev = new Execute_load_log_event(buf, event_len, description_event);
      break;
    case binary_log::START_EVENT_V3: /* this is sent only by MySQL <=4.x */
      ev = new Start_log_event_v3(buf, event_len, description_event);
      break;
    case binary_log::STOP_EVENT:
      ev = new Stop_log_event(buf, description_event);
      break;
    case binary_log::INTVAR_EVENT:
      ev = new Intvar_log_event(buf, description_event);
      break;
    case binary_log::XID_EVENT:
      ev = new Xid_log_event(buf, description_event);
      break;
    case binary_log::RAND_EVENT:
      ev = new Rand_log_event(buf, description_event);
      break;
    case binary_log::USER_VAR_EVENT:
      ev = new User_var_log_event(buf, event_len, description_event);
      break;
    case binary_log::FORMAT_DESCRIPTION_EVENT:
      ev = new Format_description_log_event(buf, event_len, description_event);
      break;
#if defined(HAVE_REPLICATION)
    case binary_log::PRE_GA_WRITE_ROWS_EVENT:
      ev = new Write_rows_log_event_old(buf, event_len, description_event);
      break;
    case binary_log::PRE_GA_UPDATE_ROWS_EVENT:
      ev = new Update_rows_log_event_old(buf, event_len, description_event);
      break;
    case binary_log::PRE_GA_DELETE_ROWS_EVENT:
      ev = new Delete_rows_log_event_old(buf, event_len, description_event);
      break;
    case binary_log::WRITE_ROWS_EVENT_V1:
      if (!(description_event->post_header_len.empty()))
        ev = new Write_rows_log_event(buf, event_len, description_event);
      break;
    case binary_log::UPDATE_ROWS_EVENT_V1:
      if (!(description_event->post_header_len.empty()))
        ev = new Update_rows_log_event(buf, event_len, description_event);
      break;
    case binary_log::DELETE_ROWS_EVENT_V1:
      if (!(description_event->post_header_len.empty()))
        ev = new Delete_rows_log_event(buf, event_len, description_event);
      break;
    case binary_log::TABLE_MAP_EVENT:
      if (!(description_event->post_header_len.empty()))
        ev = new Table_map_log_event(buf, event_len, description_event);
      break;
#endif
    case binary_log::BEGIN_LOAD_QUERY_EVENT:
      ev = new Begin_load_query_log_event(buf, event_len, description_event);
      break;
    case binary_log::EXECUTE_LOAD_QUERY_EVENT:
      ev= new Execute_load_query_log_event(buf, event_len, description_event);
      break;
    case binary_log::INCIDENT_EVENT:
      ev = new Incident_log_event(buf, event_len, description_event);
      break;
    case binary_log::ROWS_QUERY_LOG_EVENT:
      ev= new Rows_query_log_event(buf, event_len, description_event);
      break;
    case binary_log::GTID_LOG_EVENT:
    case binary_log::ANONYMOUS_GTID_LOG_EVENT:
      ev= new Gtid_log_event(buf, event_len, description_event);
      break;
    case binary_log::PREVIOUS_GTIDS_LOG_EVENT:
      ev= new Previous_gtids_log_event(buf, event_len, description_event);
      break;
#if defined(HAVE_REPLICATION)
    case binary_log::WRITE_ROWS_EVENT:
      ev = new Write_rows_log_event(buf, event_len, description_event);
      break;
    case binary_log::UPDATE_ROWS_EVENT:
      ev = new Update_rows_log_event(buf, event_len, description_event);
      break;
    case binary_log::DELETE_ROWS_EVENT:
      ev = new Delete_rows_log_event(buf, event_len, description_event);
      break;
    case binary_log::TRANSACTION_CONTEXT_EVENT:
      ev = new Transaction_context_log_event(buf, event_len, description_event);
      break;
    case binary_log::VIEW_CHANGE_EVENT:
      ev = new View_change_log_event(buf, event_len, description_event);
      break;
#endif
    case binary_log::XA_PREPARE_LOG_EVENT:
      ev= new XA_prepare_log_event(buf, description_event);
      break;
    default:
      /*
        Create an object of Ignorable_log_event for unrecognized sub-class.
        So that SLAVE SQL THREAD will only update the position and continue.
      */
      if (uint2korr(buf + FLAGS_OFFSET) & LOG_EVENT_IGNORABLE_F)
      {
        ev= new Ignorable_log_event(buf, description_event);
      }
      else
      {
        DBUG_PRINT("error",("Unknown event code: %d",
                            (int) buf[EVENT_TYPE_OFFSET]));
        ev= NULL;
      }
      break;
    }
  }

  if (ev)
  {
    ev->common_footer->checksum_alg= alg;
    if (ev->common_footer->checksum_alg != binary_log::BINLOG_CHECKSUM_ALG_OFF &&
        ev->common_footer->checksum_alg != binary_log::BINLOG_CHECKSUM_ALG_UNDEF)
      ev->crc= uint4korr(buf + (event_len));
  }

  DBUG_PRINT("read_event", ("%s(type_code: %d; event_len: %d)",
                            ev ? ev->get_type_str() : "<unknown>",
                            buf[EVENT_TYPE_OFFSET],
                            event_len));
  /*
    is_valid is used for small event-specific sanity tests which are
    important; for example there are some my_malloc() in constructors
    (e.g. Query_log_event::Query_log_event(char*...)); when these
    my_malloc() fail we can't return an error out of the constructor
    (because constructor is "void") ; so instead we leave the pointer we
    wanted to allocate (e.g. 'query') to 0 and we test it and set the
    value of is_valid to true or false based on the test.
    Same for Format_description_log_event, member 'post_header_len'.

    SLAVE_EVENT is never used, so it should not be read ever.
  */
  if (!ev || !ev->is_valid() || (event_type == binary_log::SLAVE_EVENT))
  {
    DBUG_PRINT("error",("Found invalid event in binary log"));
    delete ev;
#ifdef MYSQL_CLIENT
    if (!force_opt) /* then mysqlbinlog dies */
    {
      *error= "Found invalid event in binary log";
      DBUG_RETURN(0);
    }
    ev= new Unknown_log_event(buf, description_event);
#else
    *error= "Found invalid event in binary log";
    DBUG_RETURN(0);
#endif
  }
  DBUG_RETURN(ev);  
}

#ifdef MYSQL_CLIENT

/*
  Log_event::print_header()
*/

void Log_event::print_header(IO_CACHE* file,
                             PRINT_EVENT_INFO* print_event_info,
                             bool is_more MY_ATTRIBUTE((unused)))
{
  char llbuff[22];
  my_off_t hexdump_from= print_event_info->hexdump_from;
  DBUG_ENTER("Log_event::print_header");

  my_b_printf(file, "#");
  print_timestamp(file, NULL);
  my_b_printf(file, " server id %lu  end_log_pos %s ", (ulong) server_id,
              llstr(common_header->log_pos,llbuff));

  /* print the checksum */

  if (common_footer->checksum_alg != binary_log::BINLOG_CHECKSUM_ALG_OFF &&
      common_footer->checksum_alg != binary_log::BINLOG_CHECKSUM_ALG_UNDEF)
  {
    char checksum_buf[BINLOG_CHECKSUM_LEN * 2 + 4]; // to fit to "0x%lx "
    size_t const bytes_written=
      my_snprintf(checksum_buf, sizeof(checksum_buf), "0x%08lx ", (ulong) crc);
    my_b_printf(file, "%s ", get_type(&binlog_checksum_typelib,
                                      common_footer->checksum_alg));
    my_b_printf(file, checksum_buf, bytes_written);
  }

  /* mysqlbinlog --hexdump */
  if (print_event_info->hexdump_from)
  {
    my_b_printf(file, "\n");
    uchar *ptr= (uchar*)temp_buf;
    my_off_t size=
      uint4korr(ptr + EVENT_LEN_OFFSET) - LOG_EVENT_MINIMAL_HEADER_LEN;
    my_off_t i;

    /* Header len * 4 >= header len * (2 chars + space + extra space) */
    char *h, hex_string[49]= {0};
    char *c, char_string[16+1]= {0};

    /* Pretty-print event common header if header is exactly 19 bytes */
    if (print_event_info->common_header_len == LOG_EVENT_MINIMAL_HEADER_LEN)
    {
      char emit_buf[256];               // Enough for storing one line
      my_b_printf(file, "# Position  Timestamp   Type   Master ID        "
                  "Size      Master Pos    Flags \n");
      size_t const bytes_written=
        my_snprintf(emit_buf, sizeof(emit_buf),
                    "# %8.8lx %02x %02x %02x %02x   %02x   "
                    "%02x %02x %02x %02x   %02x %02x %02x %02x   "
                    "%02x %02x %02x %02x   %02x %02x\n",
                    (unsigned long) hexdump_from,
                    ptr[0], ptr[1], ptr[2], ptr[3], ptr[4], ptr[5], ptr[6],
                    ptr[7], ptr[8], ptr[9], ptr[10], ptr[11], ptr[12], ptr[13],
                    ptr[14], ptr[15], ptr[16], ptr[17], ptr[18]);
      DBUG_ASSERT(static_cast<size_t>(bytes_written) < sizeof(emit_buf));
      my_b_write(file, (uchar*) emit_buf, bytes_written);
      ptr += LOG_EVENT_MINIMAL_HEADER_LEN;
      hexdump_from += LOG_EVENT_MINIMAL_HEADER_LEN;
    }

    /* Rest of event (without common header) */
    for (i= 0, c= char_string, h=hex_string;
	 i < size;
	 i++, ptr++)
    {
      my_snprintf(h, 4, (i % 16 <= 7) ? "%02x " : " %02x", *ptr);
      h += 3;

      *c++= my_isalnum(&my_charset_bin, *ptr) ? *ptr : '.';

      if (i % 16 == 15)
      {
        /*
          my_b_printf() does not support full printf() formats, so we
          have to do it this way.

          TODO: Rewrite my_b_printf() to support full printf() syntax.
         */
        char emit_buf[256];
        size_t const bytes_written=
          my_snprintf(emit_buf, sizeof(emit_buf),
                      "# %8.8lx %-48.48s |%16s|\n",
                      (unsigned long) (hexdump_from + (i & 0xfffffff0)),
                      hex_string, char_string);
        DBUG_ASSERT(static_cast<size_t>(bytes_written) < sizeof(emit_buf));
	my_b_write(file, (uchar*) emit_buf, bytes_written);
	hex_string[0]= 0;
	char_string[0]= 0;
	c= char_string;
	h= hex_string;
      }
    }
    *c= '\0';
    DBUG_ASSERT(hex_string[48] == 0);
    
    if (hex_string[0])
    {
      char emit_buf[256];
      // Right-pad hex_string with spaces, up to 48 characters.
      memset(h, ' ', (sizeof(hex_string) -1) - (h - hex_string));
      size_t const bytes_written=
        my_snprintf(emit_buf, sizeof(emit_buf),
                    "# %8.8lx %-48.48s |%s|\n",
                    (unsigned long) (hexdump_from + (i & 0xfffffff0)),
                    hex_string, char_string);
      DBUG_ASSERT(static_cast<size_t>(bytes_written) < sizeof(emit_buf));
      my_b_write(file, (uchar*) emit_buf, bytes_written);
    }
    /*
      need a # to prefix the rest of printouts for example those of
      Rows_log_event::print_helper().
    */
    my_b_write(file, reinterpret_cast<const uchar*>("# "), 2);
  }
  DBUG_VOID_RETURN;
}


/**
  Prints a quoted string to io cache.
  Control characters are displayed as hex sequence, e.g. \x00
  
  @param[in] file              IO cache
  @param[in] prt               Pointer to string
  @param[in] length            String length
*/

static void
my_b_write_quoted(IO_CACHE *file, const uchar *ptr, uint length)
{
  const uchar *s;
  my_b_printf(file, "'");
  for (s= ptr; length > 0 ; s++, length--)
  {
    if (*s > 0x1F && *s != '\'' && *s != '\\')
      my_b_write(file, s, 1);
    else
    {
      uchar hex[10];
      size_t len= my_snprintf((char*) hex, sizeof(hex), "%s%02x", "\\x", *s);
      my_b_write(file, hex, len);
    }
  }
  my_b_printf(file, "'");
}

/**
  Prints a bit string to io cache in format  b'1010'.
  
  @param[in] file              IO cache
  @param[in] ptr               Pointer to string
  @param[in] nbits             Number of bits
*/
static void
my_b_write_bit(IO_CACHE *file, const uchar *ptr, uint nbits)
{
  uint bitnum, nbits8= ((nbits + 7) / 8) * 8, skip_bits= nbits8 - nbits;
  my_b_printf(file, "b'");
  for (bitnum= skip_bits ; bitnum < nbits8; bitnum++)
  {
    int is_set= (ptr[(bitnum) / 8] >> (7 - bitnum % 8))  & 0x01;
    my_b_write(file, (const uchar*) (is_set ? "1" : "0"), 1);
  }
  my_b_printf(file, "'");
}


/**
  Prints a packed string to io cache.
  The string consists of length packed to 1 or 2 bytes,
  followed by string data itself.
  
  @param[in] file              IO cache
  @param[in] ptr               Pointer to string
  @param[in] length            String size
  
  @retval   - number of bytes scanned.
*/
static size_t
my_b_write_quoted_with_length(IO_CACHE *file, const uchar *ptr, uint length)
{
  if (length < 256)
  {
    length= *ptr;
    my_b_write_quoted(file, ptr + 1, length);
    return length + 1;
  }
  else
  {
    length= uint2korr(ptr);
    my_b_write_quoted(file, ptr + 2, length);
    return length + 2;
  }
}


/**
  Prints a 32-bit number in both signed and unsigned representation
  
  @param[in] file              IO cache
  @param[in] sl                Signed number
  @param[in] ul                Unsigned number
*/
static void
my_b_write_sint32_and_uint32(IO_CACHE *file, int32 si, uint32 ui)
{
  my_b_printf(file, "%d", si);
  if (si < 0)
    my_b_printf(file, " (%u)", ui);
}


/**
  Print a packed value of the given SQL type into IO cache
  
  @param[in] file              IO cache
  @param[in] ptr               Pointer to string
  @param[in] type              Column type
  @param[in] meta              Column meta information
  @param[out] typestr          SQL type string buffer (for verbose output)
  @param[out] typestr_length   Size of typestr
  
  @retval   - number of bytes scanned from ptr.
*/
static size_t
log_event_print_value(IO_CACHE *file, const uchar *ptr,
                      uint type, uint meta,
                      char *typestr, size_t typestr_length)
{
  uint32 length= 0;

  if (type == MYSQL_TYPE_STRING)
  {
    if (meta >= 256)
    {
      uint byte0= meta >> 8;
      uint byte1= meta & 0xFF;
      
      if ((byte0 & 0x30) != 0x30)
      {
        /* a long CHAR() field: see #37426 */
        length= byte1 | (((byte0 & 0x30) ^ 0x30) << 4);
        type= byte0 | 0x30;
      }
      else
        length = meta & 0xFF;
    }
    else
      length= meta;
  }

  switch (type) {
  case MYSQL_TYPE_LONG:
    {
      my_snprintf(typestr, typestr_length, "INT");
      if(!ptr)
        return my_b_printf(file, "NULL");
      int32 si= sint4korr(ptr);
      uint32 ui= uint4korr(ptr);
      my_b_write_sint32_and_uint32(file, si, ui);
      return 4;
    }

  case MYSQL_TYPE_TINY:
    {
      my_snprintf(typestr, typestr_length, "TINYINT");
      if(!ptr)
        return my_b_printf(file, "NULL");
      my_b_write_sint32_and_uint32(file, (int) (signed char) *ptr,
                                  (uint) (unsigned char) *ptr);
      return 1;
    }

  case MYSQL_TYPE_SHORT:
    {
      my_snprintf(typestr, typestr_length, "SHORTINT");
      if(!ptr)
        return my_b_printf(file, "NULL");
      int32 si= (int32) sint2korr(ptr);
      uint32 ui= (uint32) uint2korr(ptr);
      my_b_write_sint32_and_uint32(file, si, ui);
      return 2;
    }
  
  case MYSQL_TYPE_INT24:
    {
      my_snprintf(typestr, typestr_length, "MEDIUMINT");
      if(!ptr)
        return my_b_printf(file, "NULL");
      int32 si= sint3korr(ptr);
      uint32 ui= uint3korr(ptr);
      my_b_write_sint32_and_uint32(file, si, ui);
      return 3;
    }

  case MYSQL_TYPE_LONGLONG:
    {
      my_snprintf(typestr, typestr_length, "LONGINT");
      if(!ptr)
        return my_b_printf(file, "NULL");
      char tmp[64];
      longlong si= sint8korr(ptr);
      longlong10_to_str(si, tmp, -10);
      my_b_printf(file, "%s", tmp);
      if (si < 0)
      {
        ulonglong ui= uint8korr(ptr);
        longlong10_to_str((longlong) ui, tmp, 10);
        my_b_printf(file, " (%s)", tmp);        
      }
      return 8;
    }

  case MYSQL_TYPE_NEWDECIMAL:
    {
      uint precision= meta >> 8;
      uint decimals= meta & 0xFF;
      my_snprintf(typestr, typestr_length, "DECIMAL(%d,%d)",
                  precision, decimals);
      if(!ptr)
        return my_b_printf(file, "NULL");
      uint bin_size= my_decimal_get_binary_size(precision, decimals);
      my_decimal dec;
      binary2my_decimal(E_DEC_FATAL_ERROR, (uchar*) ptr, &dec,
                        precision, decimals);
      int len= DECIMAL_MAX_STR_LENGTH;
      char buff[DECIMAL_MAX_STR_LENGTH + 1];
      decimal2string(&dec,buff,&len, 0, 0, 0);
      my_b_printf(file, "%s", buff);
      return bin_size;
    }

  case MYSQL_TYPE_FLOAT:
    {
      my_snprintf(typestr, typestr_length, "FLOAT");
      if(!ptr)
        return my_b_printf(file, "NULL");
      float fl;
      float4get(&fl, ptr);
      char tmp[320];
      sprintf(tmp, "%-20g", (double) fl);
      my_b_printf(file, "%s", tmp); /* my_snprintf doesn't support %-20g */
      return 4;
    }

  case MYSQL_TYPE_DOUBLE:
    {
      strcpy(typestr, "DOUBLE");
      if(!ptr)
        return my_b_printf(file, "NULL");
      double dbl;
      float8get(&dbl, ptr);
      char tmp[320];
      sprintf(tmp, "%-.20g", dbl); /* my_snprintf doesn't support %-20g */
      my_b_printf(file, "%s", tmp);
      return 8;
    }
  
  case MYSQL_TYPE_BIT:
    {
      /* Meta-data: bit_len, bytes_in_rec, 2 bytes */
      uint nbits= ((meta >> 8) * 8) + (meta & 0xFF);
      my_snprintf(typestr, typestr_length, "BIT(%d)", nbits);
      if(!ptr)
        return my_b_printf(file, "NULL");
      length= (nbits + 7) / 8;
      my_b_write_bit(file, ptr, nbits);
      return length;
    }

  case MYSQL_TYPE_TIMESTAMP:
    {
      my_snprintf(typestr, typestr_length, "TIMESTAMP");
      if(!ptr)
        return my_b_printf(file, "NULL");
      uint32 i32= uint4korr(ptr);
      my_b_printf(file, "%d", i32);
      return 4;
    }

  case MYSQL_TYPE_TIMESTAMP2:
    {
      my_snprintf(typestr, typestr_length, "TIMESTAMP(%d)", meta);
      if(!ptr)
        return my_b_printf(file, "NULL");
      char buf[MAX_DATE_STRING_REP_LENGTH];
      struct timeval tm;
      my_timestamp_from_binary(&tm, ptr, meta);
      int buflen= my_timeval_to_str(&tm, buf, meta);
      my_b_write(file, buf, buflen);
      return my_timestamp_binary_length(meta);
    }

  case MYSQL_TYPE_DATETIME:
    {
      my_snprintf(typestr, typestr_length, "DATETIME");
      if(!ptr)
        return my_b_printf(file, "NULL");
      size_t d, t;
      uint64 i64= uint8korr(ptr); /* YYYYMMDDhhmmss */
      d= static_cast<size_t>(i64 / 1000000);
      t= i64 % 1000000;
      my_b_printf(file, "%04d-%02d-%02d %02d:%02d:%02d",
                  static_cast<int>(d / 10000),
                  static_cast<int>(d % 10000) / 100,
                  static_cast<int>(d % 100),
                  static_cast<int>(t / 10000),
                  static_cast<int>(t % 10000) / 100,
                  static_cast<int>(t % 100));
      return 8;
    }

  case MYSQL_TYPE_DATETIME2:
    {
      my_snprintf(typestr, typestr_length, "DATETIME(%d)", meta);
      if(!ptr)
        return my_b_printf(file, "NULL");
      char buf[MAX_DATE_STRING_REP_LENGTH];
      MYSQL_TIME ltime;
      longlong packed= my_datetime_packed_from_binary(ptr, meta);
      TIME_from_longlong_datetime_packed(&ltime, packed);
      int buflen= my_datetime_to_str(&ltime, buf, meta);
      my_b_write_quoted(file, (uchar *) buf, buflen);
      return my_datetime_binary_length(meta);
    }

  case MYSQL_TYPE_TIME:
    {
      my_snprintf(typestr, typestr_length, "TIME");
      if(!ptr)
        return my_b_printf(file, "NULL");
      uint32 i32= uint3korr(ptr);
      my_b_printf(file, "'%02d:%02d:%02d'",
                  i32 / 10000, (i32 % 10000) / 100, i32 % 100);
      return 3;
    }

  case MYSQL_TYPE_TIME2:
    {
      my_snprintf(typestr, typestr_length, "TIME(%d)", meta);
      if(!ptr)
        return my_b_printf(file, "NULL");
      char buf[MAX_DATE_STRING_REP_LENGTH];
      MYSQL_TIME ltime;
      longlong packed= my_time_packed_from_binary(ptr, meta);
      TIME_from_longlong_time_packed(&ltime, packed);
      int buflen= my_time_to_str(&ltime, buf, meta);
      my_b_write_quoted(file, (uchar *) buf, buflen);
      return my_time_binary_length(meta);
    }

  case MYSQL_TYPE_NEWDATE:
    {
      my_snprintf(typestr, typestr_length, "DATE");
      if(!ptr)
        return my_b_printf(file, "NULL");
      uint32 tmp= uint3korr(ptr);
      int part;
      char buf[11];
      char *pos= &buf[10];  // start from '\0' to the beginning

      /* Copied from field.cc */
      *pos--=0;					// End NULL
      part=(int) (tmp & 31);
      *pos--= (char) ('0'+part%10);
      *pos--= (char) ('0'+part/10);
      *pos--= ':';
      part=(int) (tmp >> 5 & 15);
      *pos--= (char) ('0'+part%10);
      *pos--= (char) ('0'+part/10);
      *pos--= ':';
      part=(int) (tmp >> 9);
      *pos--= (char) ('0'+part%10); part/=10;
      *pos--= (char) ('0'+part%10); part/=10;
      *pos--= (char) ('0'+part%10); part/=10;
      *pos=   (char) ('0'+part);
      my_b_printf(file , "'%s'", buf);
      return 3;
    }

  case MYSQL_TYPE_YEAR:
    {
      my_snprintf(typestr, typestr_length, "YEAR");
      if(!ptr)
        return my_b_printf(file, "NULL");
      uint32 i32= *ptr;
      my_b_printf(file, "%04d", i32+ 1900);
      return 1;
    }
  
  case MYSQL_TYPE_ENUM:
    switch (meta & 0xFF) {
    case 1:
      my_snprintf(typestr, typestr_length, "ENUM(1 byte)");
      if(!ptr)
        return my_b_printf(file, "NULL");
      my_b_printf(file, "%d", (int) *ptr);
      return 1;
    case 2:
      {
        my_snprintf(typestr, typestr_length, "ENUM(2 bytes)");
        if(!ptr)
          return my_b_printf(file, "NULL");
        int32 i32= uint2korr(ptr);
        my_b_printf(file, "%d", i32);
        return 2;
      }
    default:
      my_b_printf(file, "!! Unknown ENUM packlen=%d", meta & 0xFF); 
      return 0;
    }
    break;
    
  case MYSQL_TYPE_SET:
    my_snprintf(typestr, typestr_length, "SET(%d bytes)", meta & 0xFF);
    if(!ptr)
      return my_b_printf(file, "NULL");
    my_b_write_bit(file, ptr , (meta & 0xFF) * 8);
    return meta & 0xFF;
  
  case MYSQL_TYPE_BLOB:
    switch (meta) {
    case 1:
      my_snprintf(typestr, typestr_length, "TINYBLOB/TINYTEXT");
      if(!ptr)
        return my_b_printf(file, "NULL");
      length= *ptr;
      my_b_write_quoted(file, ptr + 1, length);
      return length + 1;
    case 2:
      my_snprintf(typestr, typestr_length, "BLOB/TEXT");
      if(!ptr)
        return my_b_printf(file, "NULL");
      length= uint2korr(ptr);
      my_b_write_quoted(file, ptr + 2, length);
      return length + 2;
    case 3:
      my_snprintf(typestr, typestr_length, "MEDIUMBLOB/MEDIUMTEXT");
      if(!ptr)
        return my_b_printf(file, "NULL");
      length= uint3korr(ptr);
      my_b_write_quoted(file, ptr + 3, length);
      return length + 3;
    case 4:
      my_snprintf(typestr, typestr_length, "LONGBLOB/LONGTEXT");
      if(!ptr)
        return my_b_printf(file, "NULL");
      length= uint4korr(ptr);
      my_b_write_quoted(file, ptr + 4, length);
      return length + 4;
    default:
      my_b_printf(file, "!! Unknown BLOB packlen=%d", length);
      return 0;
    }

  case MYSQL_TYPE_VARCHAR:
  case MYSQL_TYPE_VAR_STRING:
    length= meta;
    my_snprintf(typestr, typestr_length, "VARSTRING(%d)", length);
    if(!ptr) 
      return my_b_printf(file, "NULL");
    return my_b_write_quoted_with_length(file, ptr, length);

  case MYSQL_TYPE_STRING:
    my_snprintf(typestr, typestr_length, "STRING(%d)", length);
    if(!ptr)
      return my_b_printf(file, "NULL");
    return my_b_write_quoted_with_length(file, ptr, length);

  case MYSQL_TYPE_JSON:
    my_snprintf(typestr, typestr_length, "JSON");
    if (!ptr)
      return my_b_printf(file, "NULL");
    length= uint2korr(ptr);
    my_b_write_quoted(file, ptr + meta, length);
    return length + meta;

  default:
    {
      char tmp[5];
      my_snprintf(tmp, sizeof(tmp), "%04x", meta);
      my_b_printf(file,
                  "!! Don't know how to handle column type=%d meta=%d (%s)",
                  type, meta, tmp);
    }
    break;
  }
  *typestr= 0;
  return 0;
}


/**
  Print a packed row into IO cache
  
  @param[in] file              IO cache
  @param[in] td                Table definition
  @param[in] print_event_into  Print parameters
  @param[in] cols_bitmap       Column bitmaps.
  @param[in] value             Pointer to packed row
  @param[in] prefix            Row's SQL clause ("SET", "WHERE", etc)
  
  @retval   - number of bytes scanned.
*/


size_t
Rows_log_event::print_verbose_one_row(IO_CACHE *file, table_def *td,
                                      PRINT_EVENT_INFO *print_event_info,
                                      MY_BITMAP *cols_bitmap,
                                      const uchar *value, const uchar *prefix)
{
  const uchar *value0= value;
  const uchar *null_bits= value;
  uint null_bit_index= 0;
  char typestr[64]= "";

  /*
    Skip metadata bytes which gives the information about nullabity of master
    columns. Master writes one bit for each affected column.
   */
  value+= (bitmap_bits_set(cols_bitmap) + 7) / 8;
  
  my_b_printf(file, "%s", prefix);
  
  for (size_t i= 0; i < td->size(); i ++)
  {
    int is_null= (null_bits[null_bit_index / 8] 
                  >> (null_bit_index % 8))  & 0x01;

    if (bitmap_is_set(cols_bitmap, i) == 0)
      continue;
    
    my_b_printf(file, "###   @%d=", static_cast<int>(i + 1));
    if (!is_null)
    {
      size_t fsize= td->calc_field_size((uint)i, (uchar*) value);
      if (value + fsize > m_rows_end)
      {
        my_b_printf(file, "***Corrupted replication event was detected."
                    " Not printing the value***\n");
        value+= fsize;
        return 0;
      }
    }
    size_t size= log_event_print_value(file,is_null? NULL: value,
                                         td->type(i), td->field_metadata(i),
                                         typestr, sizeof(typestr));
    if (!size)
      return 0;

    if(!is_null)
      value+= size;

    if (print_event_info->verbose > 1)
    {
      my_b_printf(file, " /* ");

      my_b_printf(file, "%s ", typestr);
      
      my_b_printf(file, "meta=%d nullable=%d is_null=%d ",
                  td->field_metadata(i),
                  td->maybe_null(i), is_null);
      my_b_printf(file, "*/");
    }
    
    my_b_printf(file, "\n");
    
    null_bit_index++;
  }
  return value - value0;
}


/**
  Print a row event into IO cache in human readable form (in SQL format)
  
  @param[in] file              IO cache
  @param[in] print_event_into  Print parameters
*/
void Rows_log_event::print_verbose(IO_CACHE *file,
                                   PRINT_EVENT_INFO *print_event_info)
{
  // Quoted length of the identifier can be twice the original length
  char quoted_db[1 + NAME_LEN * 2 + 2];
  char quoted_table[1 + NAME_LEN * 2 + 2];
  size_t quoted_db_len, quoted_table_len;
  Table_map_log_event *map;
  table_def *td;
  const char *sql_command, *sql_clause1, *sql_clause2;
  Log_event_type general_type_code= get_general_type_code();
  
  if (m_extra_row_data)
  {
    uint8 extra_data_len= m_extra_row_data[EXTRA_ROW_INFO_LEN_OFFSET];
    uint8 extra_payload_len= extra_data_len - EXTRA_ROW_INFO_HDR_BYTES;
    assert(extra_data_len >= EXTRA_ROW_INFO_HDR_BYTES);

    my_b_printf(file, "### Extra row data format: %u, len: %u :",
                m_extra_row_data[EXTRA_ROW_INFO_FORMAT_OFFSET],
                extra_payload_len);
    if (extra_payload_len)
    {
      /*
         Buffer for hex view of string, including '0x' prefix,
         2 hex chars / byte and trailing 0
      */
      const int buff_len= 2 + (256 * 2) + 1;
      char buff[buff_len];
      str_to_hex(buff, (const char*) &m_extra_row_data[EXTRA_ROW_INFO_HDR_BYTES],
                 extra_payload_len);
      my_b_printf(file, "%s", buff);
    }
    my_b_printf(file, "\n");
  }

  switch (general_type_code) {
  case binary_log::WRITE_ROWS_EVENT:
    sql_command= "INSERT INTO";
    sql_clause1= "### SET\n";
    sql_clause2= NULL;
    break;
  case binary_log::DELETE_ROWS_EVENT:
    sql_command= "DELETE FROM";
    sql_clause1= "### WHERE\n";
    sql_clause2= NULL;
    break;
  case binary_log::UPDATE_ROWS_EVENT:
    sql_command= "UPDATE";
    sql_clause1= "### WHERE\n";
    sql_clause2= "### SET\n";
    break;
  default:
    sql_command= sql_clause1= sql_clause2= NULL;
    DBUG_ASSERT(0); /* Not possible */
  }
  
  if (!(map= print_event_info->m_table_map.get_table(m_table_id)) ||
      !(td= map->create_table_def()))
  {
    char llbuff[22];
    my_b_printf(file, "### Row event for unknown table #%s",
                llstr(m_table_id, llbuff));
    return;
  }

  /* If the write rows event contained no values for the AI */
  if (((general_type_code == binary_log::WRITE_ROWS_EVENT) &&
      (m_rows_buf==m_rows_end)))
  {
    my_b_printf(file, "### INSERT INTO `%s`.`%s` VALUES ()\n", 
                      map->get_db_name(), map->get_table_name());
    goto end;
  }

  for (const uchar *value= m_rows_buf; value < m_rows_end; )
  {
    size_t length;
#ifdef MYSQL_SERVER
    quoted_db_len= my_strmov_quoted_identifier(this->thd, (char *) quoted_db,
                                        map->get_db_name(), 0);
    quoted_table_len= my_strmov_quoted_identifier(this->thd,
                                                  (char *) quoted_table,
                                                  map->get_table_name(), 0);
#else
    quoted_db_len= my_strmov_quoted_identifier((char *) quoted_db,
                                               map->get_db_name());
    quoted_table_len= my_strmov_quoted_identifier((char *) quoted_table,
                                          map->get_table_name());
#endif
    quoted_db[quoted_db_len]= '\0';
    quoted_table[quoted_table_len]= '\0';
    my_b_printf(file, "### %s %s.%s\n",
                      sql_command,
                      quoted_db, quoted_table);
    /* Print the first image */
    if (!(length= print_verbose_one_row(file, td, print_event_info,
                                  &m_cols, value,
                                  (const uchar*) sql_clause1)))
      goto end;
    value+= length;

    /* Print the second image (for UPDATE only) */
    if (sql_clause2)
    {
      if (!(length= print_verbose_one_row(file, td, print_event_info,
                                      &m_cols_ai, value,
                                      (const uchar*) sql_clause2)))
        goto end;
      value+= length;
    }
  }

end:
  delete td;
}

#ifdef MYSQL_CLIENT
void free_table_map_log_event(Table_map_log_event *event)
{
  delete event;
}
#endif

void Log_event::print_base64(IO_CACHE* file,
                             PRINT_EVENT_INFO* print_event_info,
                             bool more)
{
  const uchar *ptr= (const uchar *)temp_buf;
  uint32 size= uint4korr(ptr + EVENT_LEN_OFFSET);
  DBUG_ENTER("Log_event::print_base64");

  uint64 const tmp_str_sz= base64_needed_encoded_length((uint64) size);
  char *const tmp_str= (char *) my_malloc(key_memory_log_event,
                                          tmp_str_sz, MYF(MY_WME));
  if (!tmp_str) {
    fprintf(stderr, "\nError: Out of memory. "
            "Could not print correct binlog event.\n");
    DBUG_VOID_RETURN;
  }

  if (base64_encode(ptr, (size_t) size, tmp_str))
  {
    DBUG_ASSERT(0);
  }

  if (print_event_info->base64_output_mode != BASE64_OUTPUT_DECODE_ROWS)
  {
    if (my_b_tell(file) == 0)
      my_b_printf(file, "\nBINLOG '\n");

    my_b_printf(file, "%s\n", tmp_str);

    if (!more)
      my_b_printf(file, "'%s\n", print_event_info->delimiter);
  }
  
  if (print_event_info->verbose)
  {
    Rows_log_event *ev= NULL;
    Log_event_type et= (Log_event_type) ptr[EVENT_TYPE_OFFSET];

    if (common_footer->checksum_alg != binary_log::BINLOG_CHECKSUM_ALG_UNDEF &&
        common_footer->checksum_alg != binary_log::BINLOG_CHECKSUM_ALG_OFF)
      size-= BINLOG_CHECKSUM_LEN; // checksum is displayed through the header

    const Format_description_event fd_evt=
          Format_description_event(glob_description_event->binlog_version,
                                   server_version);
    switch(et)
    {
    case binary_log::TABLE_MAP_EVENT:
    {
      Table_map_log_event *map;
      map= new Table_map_log_event((const char*) ptr, size,
                                   &fd_evt);
      print_event_info->m_table_map.set_table(map->get_table_id(), map);
      break;
    }
    case binary_log::WRITE_ROWS_EVENT:
    case binary_log::WRITE_ROWS_EVENT_V1:
    {
      ev= new Write_rows_log_event((const char*) ptr, size,
                                   &fd_evt);
      break;
    }
    case binary_log::DELETE_ROWS_EVENT:
    case binary_log::DELETE_ROWS_EVENT_V1:
    {
      ev= new Delete_rows_log_event((const char*) ptr, size,
                                    &fd_evt);
      break;
    }
    case binary_log::UPDATE_ROWS_EVENT:
    case binary_log::UPDATE_ROWS_EVENT_V1:
    {
      ev= new Update_rows_log_event((const char*) ptr, size,
                                    &fd_evt);
      break;
    }
    default:
      break;
    }
    
    if (ev)
    {
      ev->print_verbose(&print_event_info->footer_cache, print_event_info);
      delete ev;
    }
  }
    
  my_free(tmp_str);
  DBUG_VOID_RETURN;
}


/*
  Log_event::print_timestamp()
*/

void Log_event::print_timestamp(IO_CACHE* file, time_t *ts)
{
  struct tm *res;
  /*
    In some Windows versions timeval.tv_sec is defined as "long",
    not as "time_t" and can be of a different size.
    Let's use a temporary time_t variable to execute localtime()
    with a correct argument type.
  */
  time_t ts_tmp= ts ? *ts : (ulong)common_header->when.tv_sec;
  DBUG_ENTER("Log_event::print_timestamp");
  struct tm tm_tmp;
  localtime_r(&ts_tmp, (res= &tm_tmp));
  my_b_printf(file,"%02d%02d%02d %2d:%02d:%02d",
              res->tm_year % 100,
              res->tm_mon+1,
              res->tm_mday,
              res->tm_hour,
              res->tm_min,
              res->tm_sec);
  DBUG_VOID_RETURN;
}

#endif /* MYSQL_CLIENT */


#if !defined(MYSQL_CLIENT) && defined(HAVE_REPLICATION)
inline Log_event::enum_skip_reason
Log_event::continue_group(Relay_log_info *rli)
{
  if (rli->slave_skip_counter == 1)
    return Log_event::EVENT_SKIP_IGNORE;
  return Log_event::do_shall_skip(rli);
}

/**
   @param end_group_sets_max_dbs  when true the group terminal event 
                          can carry partition info, see a note below.
   @return true  in cases the current event
                 carries partition data,
           false otherwise

   @note Some events combination may force to adjust partition info.
         In particular BEGIN, BEGIN_LOAD_QUERY_EVENT, COMMIT
         where none of the events holds partitioning data
         causes the sequential applying of the group through
         assigning OVER_MAX_DBS_IN_EVENT_MTS to mts_accessed_dbs
         of the group terminator (e.g COMMIT query) event.
*/
bool Log_event::contains_partition_info(bool end_group_sets_max_dbs)
{
  bool res;

  switch (get_type_code()) {
  case binary_log::TABLE_MAP_EVENT:
  case binary_log::EXECUTE_LOAD_QUERY_EVENT:
    res= true;

    break;

  case binary_log::QUERY_EVENT:
  {
    Query_log_event *qev= static_cast<Query_log_event*>(this);
    if ((ends_group() && end_group_sets_max_dbs) ||
        (qev->is_query_prefix_match(STRING_WITH_LEN("XA COMMIT")) ||
         qev->is_query_prefix_match(STRING_WITH_LEN("XA ROLLBACK"))))
    {
      res= true;
      qev->mts_accessed_dbs= OVER_MAX_DBS_IN_EVENT_MTS;
    }
    else
      res= (!ends_group() && !starts_group()) ? true : false;
    break;
  }
  default:
    res= false;
  }

  return res;
}
/*
  SYNOPSIS
    This function assigns a parent ID to the job group being scheduled in parallel.
    It also checks if we can schedule the new event in parallel with the previous ones
    being executed.

  @param        ev log event that has to be scheduled next.
  @param       rli Pointer to coordinato's relay log info.
  @return      true if error
               false otherwise
 */
bool schedule_next_event(Log_event* ev, Relay_log_info* rli)
{
  int error;
  // Check if we can schedule this event
  error= rli->current_mts_submode->schedule_next_event(rli, ev);
  switch (error)
  {
  case ER_MTS_CANT_PARALLEL:
    char llbuff[22];
    llstr(rli->get_event_relay_log_pos(), llbuff);
    my_error(ER_MTS_CANT_PARALLEL, MYF(0),
    ev->get_type_str(), rli->get_event_relay_log_name(), llbuff,
             "The master event is logically timestamped incorrectly.");
  case ER_MTS_INCONSISTENT_DATA:
    /* Don't have to do anything. */
    return true;
  default:
    return false;
  }
  /* Keep compiler happy */
  return false;
}


/**
   The method maps the event to a Worker and return a pointer to it.
   Sending the event to the Worker is done by the caller.

   Irrespective of the type of Group marking (DB partioned or BGC) the
   following holds true:

   - recognize the beginning of a group to allocate the group descriptor
     and queue it;
   - associate an event with a Worker (which also handles possible conflicts
     detection and waiting for their termination);
   - finalize the group assignement when the group closing event is met.

   When parallelization mode is BGC-based the partitioning info in the event
   is simply ignored. Thereby association with a Worker does not require
   Assigned Partition Hash of the partitioned method.
   This method is not interested in all the taxonomy of the event group
   property, what we care about is the boundaries of the group.

   As a part of the group, an event belongs to one of the following types:

   B - beginning of a group of events (BEGIN query_log_event)
   g - mini-group representative event containing the partition info
      (any Table_map, a Query_log_event)
   p - a mini-group internal event that *p*receeding its g-parent
      (int_, rand_, user_ var:s)
   r - a mini-group internal "regular" event that follows its g-parent
      (Delete, Update, Write -rows)
   T - terminator of the group (XID, COMMIT, ROLLBACK, auto-commit query)

   Only the first g-event computes the assigned Worker which once
   is determined remains to be for the rest of the group.
   That is the g-event solely carries partitioning info.
   For B-event the assigned Worker is NULL to indicate Coordinator
   has not yet decided. The same applies to p-event.

   Notice, these is a special group consisting of optionally multiple p-events
   terminating with a g-event.
   Such case is caused by old master binlog and a few corner-cases of
   the current master version (todo: to fix).

   In case of the event accesses more than OVER_MAX_DBS the method
   has to ensure sure previously assigned groups to all other workers are
   done.


   @note The function updates GAQ queue directly, updates APH hash
         plus relocates some temporary tables from Coordinator's list into
         involved entries of APH through @c map_db_to_worker.
         There's few memory allocations commented where to be freed.

   @return a pointer to the Worker struct or NULL.
*/

Slave_worker *Log_event::get_slave_worker(Relay_log_info *rli)
{
  Slave_job_group group= Slave_job_group(), *ptr_group= NULL;
  bool is_s_event;
  Slave_worker *ret_worker= NULL;
  char llbuff[22];
  Slave_committed_queue *gaq= rli->gaq;
  DBUG_ENTER("Log_event::get_slave_worker");

  /* checking partioning properties and perform corresponding actions */

  // Beginning of a group designated explicitly with BEGIN or GTID
  if ((is_s_event= starts_group()) || is_gtid_event(this) ||
      // or DDL:s or autocommit queries possibly associated with own p-events
      (!rli->curr_group_seen_begin && !rli->curr_group_seen_gtid &&
       /*
         the following is a special case of B-free still multi-event group like
         { p_1,p_2,...,p_k, g }.
         In that case either GAQ is empty (the very first group is being
         assigned) or the last assigned group index points at one of
         mapped-to-a-worker.
       */
       (gaq->empty() ||
        gaq->get_job_group(rli->gaq->assigned_group_index)->
        worker_id != MTS_WORKER_UNDEF)))
  {
    if (!rli->curr_group_seen_gtid && !rli->curr_group_seen_begin)
    {
      rli->mts_groups_assigned++;

      rli->curr_group_isolated= FALSE;
      group.reset(common_header->log_pos, rli->mts_groups_assigned);
      // the last occupied GAQ's array index
      gaq->assigned_group_index= gaq->en_queue(&group);
      DBUG_PRINT("info",("gaq_idx= %ld  gaq->size=%ld",
                         gaq->assigned_group_index,
                         gaq->size));
      DBUG_ASSERT(gaq->assigned_group_index != MTS_WORKER_UNDEF);
      DBUG_ASSERT(gaq->assigned_group_index < gaq->size);
      DBUG_ASSERT(gaq->get_job_group(rli->gaq->assigned_group_index)->
                  group_relay_log_name == NULL);
      DBUG_ASSERT(rli->last_assigned_worker == NULL ||
                  !is_mts_db_partitioned(rli));

      if (is_s_event || is_gtid_event(this))
      {
        Slave_job_item job_item= {this, rli->get_event_relay_log_number(),
                                  rli->get_event_start_pos()};
        // B-event is appended to the Deferred Array associated with GCAP
        rli->curr_group_da.push_back(job_item);

        DBUG_ASSERT(rli->curr_group_da.size() == 1);

        if (starts_group())
        {
          // mark the current group as started with explicit B-event
          rli->mts_end_group_sets_max_dbs= true;
          rli->curr_group_seen_begin= true;
        }

        if (is_gtid_event(this))
          // mark the current group as started with explicit Gtid-event
          rli->curr_group_seen_gtid= true;
        if (schedule_next_event(this, rli))
        {
          rli->abort_slave= 1;
          DBUG_RETURN(NULL);
        }
        DBUG_RETURN(ret_worker);
      }
    }
    else
    {
      /*
       The block is a result of not making GTID event as group starter.
       TODO: Make GITD event as B-event that is starts_group() to
       return true.
      */
      Slave_job_item job_item= {this, rli->get_event_relay_log_number(),
                                rli->get_event_relay_log_pos()};

      // B-event is appended to the Deferred Array associated with GCAP
      rli->curr_group_da.push_back(job_item);
      rli->curr_group_seen_begin= true;
      rli->mts_end_group_sets_max_dbs= true;
      if (!rli->curr_group_seen_gtid && schedule_next_event(this, rli))
      {
        rli->abort_slave= 1;
        DBUG_RETURN(NULL);
      }

      DBUG_ASSERT(rli->curr_group_da.size() == 2);
      DBUG_ASSERT(starts_group());
      DBUG_RETURN (ret_worker);
    }
    if (schedule_next_event(this, rli))
    {
      rli->abort_slave= 1;
      DBUG_RETURN(NULL);
    }
  }

  ptr_group= gaq->get_job_group(rli->gaq->assigned_group_index);
  if (!is_mts_db_partitioned(rli))
  {
    /* Get least occupied worker */
    ret_worker=
      rli->current_mts_submode->get_least_occupied_worker(rli, &rli->workers,
                                                          this);
    if (ret_worker == NULL)
    {
      /* get_least_occupied_worker may return NULL if the thread is killed */
      Slave_job_item job_item= {this, rli->get_event_relay_log_number(),
                                rli->get_event_start_pos()};
      rli->curr_group_da.push_back(job_item);

      DBUG_ASSERT(thd->killed);
      DBUG_RETURN(NULL);
    }
    ptr_group->worker_id= ret_worker->id;
  }
  else if (contains_partition_info(rli->mts_end_group_sets_max_dbs))
  {
    int i= 0;
    Mts_db_names mts_dbs;

    get_mts_dbs(&mts_dbs);
    /*
      Bug 12982188 - MTS: SBR ABORTS WITH ERROR 1742 ON LOAD DATA
      Logging on master can create a group with no events holding
      the partition info.
      The following assert proves there's the only reason
      for such group.
    */
#ifndef DBUG_OFF
    {
      bool empty_group_with_gtids= rli->curr_group_seen_begin &&
                                   rli->curr_group_seen_gtid &&
                                   ends_group();

      bool begin_load_query_event=
        ((rli->curr_group_da.size() == 3 && rli->curr_group_seen_gtid) ||
         (rli->curr_group_da.size() == 2 && !rli->curr_group_seen_gtid)) &&
        (rli->curr_group_da.back().data->
         get_type_code() == binary_log::BEGIN_LOAD_QUERY_EVENT);

      bool delete_file_event=
        ((rli->curr_group_da.size() == 4 && rli->curr_group_seen_gtid) ||
         (rli->curr_group_da.size() == 3 && !rli->curr_group_seen_gtid)) &&
        (rli->curr_group_da.back().data->
         get_type_code() == binary_log::DELETE_FILE_EVENT);

      DBUG_ASSERT((!ends_group() ||
                   (get_type_code() == binary_log::QUERY_EVENT &&
                    static_cast<Query_log_event*>(this)->
                    is_query_prefix_match(STRING_WITH_LEN("XA ROLLBACK")))) ||
                  empty_group_with_gtids ||
                  (rli->mts_end_group_sets_max_dbs &&
                   (begin_load_query_event || delete_file_event)));
    }
#endif

    // partioning info is found which drops the flag
    rli->mts_end_group_sets_max_dbs= false;
    ret_worker= rli->last_assigned_worker;
    if (mts_dbs.num == OVER_MAX_DBS_IN_EVENT_MTS)
    {
      // Worker with id 0 to handle serial execution
      if (!ret_worker)
        ret_worker= rli->workers.at(0);
      // No need to know a possible error out of synchronization call.
      (void) rli->current_mts_submode->
        wait_for_workers_to_finish(rli, ret_worker);
      /*
        this marking is transferred further into T-event of the current group.
      */
      rli->curr_group_isolated= TRUE;
    }

    /* One run of the loop in the case of over-max-db:s */
    for (i= 0; i < ((mts_dbs.num != OVER_MAX_DBS_IN_EVENT_MTS) ? mts_dbs.num : 1);
         i++)
    {
      /*
        The over max db:s case handled through passing to map_db_to_worker
        such "all" db as encoded as  the "" empty string.
        Note, the empty string is allocated in a large buffer
        to satisfy hashcmp() implementation.
      */
      const char all_db[NAME_LEN]= {0};
      if (!(ret_worker=
            map_db_to_worker(mts_dbs.num == OVER_MAX_DBS_IN_EVENT_MTS ?
                             all_db : mts_dbs.name[i], rli,
                             &mts_assigned_partitions[i],
                             /*
                               todo: optimize it. Although pure
                               rows- event load in insensetive to the flag value
                             */
                             TRUE,
                             ret_worker)))
      {
        llstr(rli->get_event_relay_log_pos(), llbuff);
        my_error(ER_MTS_CANT_PARALLEL, MYF(0),
                 get_type_str(), rli->get_event_relay_log_name(), llbuff,
                 "could not distribute the event to a Worker");
        DBUG_RETURN(ret_worker);
      }
      // all temporary tables are transferred from Coordinator in over-max case
      DBUG_ASSERT(mts_dbs.num != OVER_MAX_DBS_IN_EVENT_MTS || !thd->temporary_tables);
      DBUG_ASSERT(!strcmp(mts_assigned_partitions[i]->db,
                          mts_dbs.num != OVER_MAX_DBS_IN_EVENT_MTS ?
                          mts_dbs.name[i] : all_db));
      DBUG_ASSERT(ret_worker == mts_assigned_partitions[i]->worker);
      DBUG_ASSERT(mts_assigned_partitions[i]->usage >= 0);
    }

    if ((ptr_group= gaq->get_job_group(rli->gaq->assigned_group_index))->
        worker_id == MTS_WORKER_UNDEF)
    {
      ptr_group->worker_id= ret_worker->id;

      DBUG_ASSERT(ptr_group->group_relay_log_name == NULL);
    }

    DBUG_ASSERT(i == mts_dbs.num || mts_dbs.num == OVER_MAX_DBS_IN_EVENT_MTS);
  }
  else
  {
    // a mini-group internal "regular" event
    if (rli->last_assigned_worker)
    {
      ret_worker= rli->last_assigned_worker;

      DBUG_ASSERT(rli->curr_group_assigned_parts.size() > 0 ||
                  ret_worker->id == 0);
    }
    else // int_, rand_, user_ var:s, load-data events
    {

      if (!(get_type_code() == binary_log::INTVAR_EVENT ||
            get_type_code() == binary_log::RAND_EVENT ||
            get_type_code() == binary_log::USER_VAR_EVENT ||
            get_type_code() == binary_log::BEGIN_LOAD_QUERY_EVENT ||
            get_type_code() == binary_log::APPEND_BLOCK_EVENT ||
            get_type_code() == binary_log::DELETE_FILE_EVENT ||
            is_ignorable_event()))
      {
        DBUG_ASSERT(!ret_worker);

        llstr(rli->get_event_relay_log_pos(), llbuff);
        my_error(ER_MTS_CANT_PARALLEL, MYF(0),
                 get_type_str(), rli->get_event_relay_log_name(), llbuff,
                 "the event is a part of a group that is unsupported in "
                 "the parallel execution mode");

        DBUG_RETURN(ret_worker);
      }
      /*
        In the logical clock scheduler any internal gets scheduled directly.
        That is Int_var, @User_var and Rand bypass the deferred array.
        Their association with relay-log physical coordinates is provided
        by the same mechanism that applies to a regular event.
      */
      Slave_job_item job_item= {this, rli->get_event_relay_log_number(),
                                rli->get_event_start_pos()};
      rli->curr_group_da.push_back(job_item);

      DBUG_ASSERT(!ret_worker);
      DBUG_RETURN (ret_worker);
    }
  }

  DBUG_ASSERT(ret_worker);
  // T-event: Commit, Xid, a DDL query or dml query of B-less group.4

  /*
    Preparing event physical coordinates info for Worker before any
    event got scheduled so when Worker error-stopped at the first
    event it would be aware of where exactly in the event stream.
  */
  if (!ret_worker->master_log_change_notified)
  {
    if (!ptr_group)
      ptr_group= gaq->get_job_group(rli->gaq->assigned_group_index);
    ptr_group->group_master_log_name=
      my_strdup(key_memory_log_event, rli->get_group_master_log_name(), MYF(MY_WME));
    ret_worker->master_log_change_notified= true;

    DBUG_ASSERT(!ptr_group->notified);
#ifndef DBUG_OFF
    ptr_group->notified= true;
#endif
  }

  /* Notify the worker about new FD */
  if (!ret_worker->fd_change_notified)
  {
    if (!ptr_group)
      ptr_group= gaq->get_job_group(rli->gaq->assigned_group_index);
    /*
      Increment the usage counter on behalf of Worker.
      This avoids inadvertent FD deletion in a race case where Coordinator
      would install a next new FD before Worker has noticed the previous one.
    */
    rli->get_rli_description_event()->usage_counter.atomic_add(1);
    ptr_group->new_fd_event= rli->get_rli_description_event();
    ret_worker->fd_change_notified= true;
  }

  if (ends_group() ||
      (!rli->curr_group_seen_begin &&
       (get_type_code() == binary_log::QUERY_EVENT ||
        /*
          When applying an old binary log without Gtid_log_event and
          Anonymous_gtid_log_event, the logic of multi-threaded slave
          still need to require that an event (for example, Query_log_event,
          User_var_log_event, Intvar_log_event, and Rand_log_event) that
          appeared outside of BEGIN...COMMIT was treated as a transaction
          of its own. This was just a technicality in the code and did not
          cause a problem, since the event and the following Query_log_event
          would both be assigned to dedicated worker 0.
        */
        !rli->curr_group_seen_gtid)))
  {
    rli->mts_group_status= Relay_log_info::MTS_END_GROUP;
    if (rli->curr_group_isolated)
      set_mts_isolate_group();
    if (!ptr_group)
      ptr_group= gaq->get_job_group(rli->gaq->assigned_group_index);

    DBUG_ASSERT(ret_worker != NULL);

    /*
      The following two blocks are executed if the worker has not been
      notified about new relay-log or a new checkpoints.
      Relay-log string is freed by Coordinator, Worker deallocates
      strings in the checkpoint block.
      However if the worker exits earlier reclaiming for both happens anyway at
      GAQ delete.
    */
    if (!ret_worker->relay_log_change_notified)
    {
      /*
        Prior this event, C rotated the relay log to drop each
        Worker's notified flag. Now group terminating event initiates
        the new relay-log (where the current event is from) name
        delivery to Worker that will receive it in commit_positions().
      */
      DBUG_ASSERT(ptr_group->group_relay_log_name == NULL);

      ptr_group->group_relay_log_name= (char *)
        my_malloc(key_memory_log_event,
                  strlen(rli->
                         get_group_relay_log_name()) + 1, MYF(MY_WME));
      strcpy(ptr_group->group_relay_log_name,
             rli->get_event_relay_log_name());

      DBUG_ASSERT(ptr_group->group_relay_log_name != NULL);

      ret_worker->relay_log_change_notified= TRUE;
    }

    if (!ret_worker->checkpoint_notified)
    {
      if (!ptr_group)
        ptr_group= gaq->get_job_group(rli->gaq->assigned_group_index);
      ptr_group->checkpoint_log_name=
        my_strdup(key_memory_log_event, rli->get_group_master_log_name(), MYF(MY_WME));
      ptr_group->checkpoint_log_pos= rli->get_group_master_log_pos();
      ptr_group->checkpoint_relay_log_name=
        my_strdup(key_memory_log_event, rli->get_group_relay_log_name(), MYF(MY_WME));
      ptr_group->checkpoint_relay_log_pos= rli->get_group_relay_log_pos();
      ptr_group->shifted= ret_worker->bitmap_shifted;
      ret_worker->bitmap_shifted= 0;
      ret_worker->checkpoint_notified= TRUE;
    }
    ptr_group->checkpoint_seqno= rli->checkpoint_seqno;
    ptr_group->ts= common_header->when.tv_sec + (time_t) exec_time; // Seconds_behind_master related
    rli->checkpoint_seqno++;
    /*
      Coordinator should not use the main memroot however its not
      reset elsewhere either, so let's do it safe way.
      The main mem root is also reset by the SQL thread in at the end
      of applying which Coordinator does not do in this case.
      That concludes the memroot reset can't harm anything in SQL thread roles
      after Coordinator has finished its current scheduling.
    */
    free_root(thd->mem_root,MYF(MY_KEEP_PREALLOC));

#ifndef DBUG_OFF
    w_rr++;
#endif

  }

  DBUG_RETURN (ret_worker);
}

/**
   Scheduling event to execute in parallel or execute it directly.
   In MTS case the event gets associated with either Coordinator or a
   Worker.  A special case of the association is NULL when the Worker
   can't be decided yet.  In the single threaded sequential mode the
   event maps to SQL thread rli.

   @note in case of MTS failure Coordinator destroys all gathered
         deferred events.

   @return 0 as success, otherwise a failure.
*/
int Log_event::apply_event(Relay_log_info *rli)
{
  DBUG_ENTER("LOG_EVENT:apply_event");
  DBUG_PRINT("info", ("event_type=%s", get_type_str()));
  bool parallel= FALSE;
  enum enum_mts_event_exec_mode actual_exec_mode= EVENT_EXEC_PARALLEL;
  THD *rli_thd= rli->info_thd;

  worker= rli;

  if (rli->is_mts_recovery())
  {
    bool skip=
      bitmap_is_set(&rli->recovery_groups, rli->mts_recovery_index) &&
      (get_mts_execution_mode(::server_id,
                              rli->mts_group_status ==
                              Relay_log_info::MTS_IN_GROUP,
                              rli->current_mts_submode->get_type() ==
                              MTS_PARALLEL_TYPE_DB_NAME)
       == EVENT_EXEC_PARALLEL);
    if (skip)
    {
      DBUG_RETURN(0);
    }
    else
    {
      DBUG_RETURN(do_apply_event(rli));
    }
  }

  if (!(parallel= rli->is_parallel_exec()) ||
      ((actual_exec_mode=
        get_mts_execution_mode(::server_id,
                               rli->mts_group_status ==
                               Relay_log_info::MTS_IN_GROUP,
                               rli->current_mts_submode->get_type() ==
                               MTS_PARALLEL_TYPE_DB_NAME))
       != EVENT_EXEC_PARALLEL))
  {
    if (parallel)
    {
      /*
         There are two classes of events that Coordinator executes
         itself. One e.g the master Rotate requires all Workers to finish up
         their assignments. The other async class, e.g the slave Rotate,
         can't have this such synchronization because Worker might be waiting
         for terminal events to finish.
      */

      if (actual_exec_mode != EVENT_EXEC_ASYNC)
      {
        /*
          this  event does not split the current group but is indeed
          a separator beetwen two master's binlog therefore requiring
          Workers to sync.
        */
        if (rli->curr_group_da.size() > 0 &&
            is_mts_db_partitioned(rli))
        {
          char llbuff[22];
          /*
             Possible reason is a old version binlog sequential event
             wrappped with BEGIN/COMMIT or preceeded by User|Int|Random- var.
             MTS has to stop to suggest restart in the permanent sequential mode.
          */
          llstr(rli->get_event_relay_log_pos(), llbuff);
          my_error(ER_MTS_CANT_PARALLEL, MYF(0),
                   get_type_str(), rli->get_event_relay_log_name(), llbuff,
                   "possible malformed group of events from an old master");

          /* Coordinator cant continue, it marks MTS group status accordingly */
          rli->mts_group_status= Relay_log_info::MTS_KILLED_GROUP;

          goto err;
        }
        /*
          Marking sure the event will be executed in sequential mode.
        */
        if (rli->current_mts_submode->wait_for_workers_to_finish(rli) == -1)
        {
          // handle synchronization error
          rli->report(WARNING_LEVEL, 0,
                      "Slave worker thread has failed to apply an event. As a "
                      "consequence, the coordinator thread is stopping "
                      "execution.");
          DBUG_RETURN(-1);
        }
        /*
          Given not in-group mark the event handler can invoke checkpoint
          update routine in the following course.
        */
        DBUG_ASSERT(rli->mts_group_status == Relay_log_info::MTS_NOT_IN_GROUP
                    || !is_mts_db_partitioned(rli));

#ifndef DBUG_OFF
        /* all Workers are idle as done through wait_for_workers_to_finish */
        for (uint k= 0; k < rli->curr_group_da.size(); k++)
        {
          DBUG_ASSERT(!(rli->workers[k]->usage_partition));
          DBUG_ASSERT(!(rli->workers[k]->jobs.len));
        }
#endif
      }
      else
      {
        DBUG_ASSERT(actual_exec_mode == EVENT_EXEC_ASYNC);
      }
    }
    DBUG_RETURN(do_apply_event(rli));
  }

  DBUG_ASSERT(actual_exec_mode == EVENT_EXEC_PARALLEL);
  DBUG_ASSERT(!(rli->curr_group_seen_begin && ends_group()) ||
              /*
                This is an empty group being processed due to gtids.
              */
              (rli->curr_group_seen_begin && rli->curr_group_seen_gtid
              && ends_group()) || is_mts_db_partitioned(rli) ||
              rli->last_assigned_worker ||
              /*
                Begin_load_query can be logged w/o db info and within
                Begin/Commit. That's a pattern forcing sequential
                applying of LOAD-DATA.
              */
              (rli->curr_group_da.back().data->
               get_type_code() == binary_log::BEGIN_LOAD_QUERY_EVENT) ||
              /*
                Delete_file can also be logged w/o db info and within
                Begin/Commit. That's a pattern forcing sequential
                applying of LOAD-DATA.
              */
              (rli->curr_group_da.back().data->
               get_type_code() == binary_log::DELETE_FILE_EVENT));

  worker= NULL;
  rli->mts_group_status= Relay_log_info::MTS_IN_GROUP;

  worker= (Relay_log_info*)
    (rli->last_assigned_worker= get_slave_worker(rli));

#ifndef DBUG_OFF
  if (rli->last_assigned_worker)
    DBUG_PRINT("mts", ("Assigning job to worker %lu",
               rli->last_assigned_worker->id));
#endif

err:
  if (rli_thd->is_error())
  {
    DBUG_ASSERT(!worker);

    /*
      Destroy all deferred buffered events but the current prior to exit.
      The current one will be deleted as an event never destined/assigned
      to any Worker in Coordinator's regular execution path.
    */
    for (uint k= 0; k < rli->curr_group_da.size(); k++)
    {
      Log_event *ev_buf= rli->curr_group_da[k].data;
      if (this != ev_buf)
        delete ev_buf;
    }
    rli->curr_group_da.clear();
  }
  else
  {
    DBUG_ASSERT(worker || rli->curr_group_assigned_parts.size() == 0);
  }

  DBUG_RETURN((!rli_thd->is_error() ||
               DBUG_EVALUATE_IF("fault_injection_get_slave_worker", 1, 0)) ?
              0 : -1);
}

#endif

/**************************************************************************
	Query_log_event methods
**************************************************************************/

#if defined(HAVE_REPLICATION) && !defined(MYSQL_CLIENT)

/**
  This (which is used only for SHOW BINLOG EVENTS) could be updated to
  print SET @@session_var=. But this is not urgent, as SHOW BINLOG EVENTS is
  only an information, it does not produce suitable queries to replay (for
  example it does not print LOAD DATA INFILE).
  @todo
    show the catalog ??
*/

int Query_log_event::pack_info(Protocol *protocol)
{
  // TODO: show the catalog ??
  String str_buf;
  // Add use `DB` to the string if required
  if (!(common_header->flags & LOG_EVENT_SUPPRESS_USE_F)
      && db && db_len)
  {
    str_buf.append("use ");
    append_identifier(this->thd, &str_buf, db, db_len);
    str_buf.append("; ");
  }
  // Add the query to the string
  if (query && q_len)
    str_buf.append(query);
 // persist the buffer in protocol
  protocol->store(str_buf.ptr(), str_buf.length(), &my_charset_bin);
  return 0;
}
#endif

#ifndef MYSQL_CLIENT

/**
  Utility function for the next method (Query_log_event::write()) .
*/
static void write_str_with_code_and_len(uchar **dst, const char *src,
                                        size_t len, uint code)
{
  /*
    only 1 byte to store the length of catalog, so it should not
    surpass 255
  */
  DBUG_ASSERT(len <= 255);
  DBUG_ASSERT(src);
  *((*dst)++)= code;
  *((*dst)++)= (uchar) len;
  memmove(*dst, src, len);
  (*dst)+= len;
}


/**
  Query_log_event::write().

  @note
    In this event we have to modify the header to have the correct
    EVENT_LEN_OFFSET as we don't yet know how many status variables we
    will print!
*/

bool Query_log_event::write(IO_CACHE* file)
{
  uchar buf[Binary_log_event::QUERY_HEADER_LEN + MAX_SIZE_LOG_EVENT_STATUS];
  uchar *start, *start_of_status;
  size_t event_length;

  if (!query)
    return 1;                                   // Something wrong with event

  /*
    We want to store the thread id:
    (- as an information for the user when he reads the binlog)
    - if the query uses temporary table: for the slave SQL thread to know to
    which master connection the temp table belongs.
    Now imagine we (write()) are called by the slave SQL thread (we are
    logging a query executed by this thread; the slave runs with
    --log-slave-updates). Then this query will be logged with
    thread_id=the_thread_id_of_the_SQL_thread. Imagine that 2 temp tables of
    the same name were created simultaneously on the master (in the masters
    binlog you have
    CREATE TEMPORARY TABLE t; (thread 1)
    CREATE TEMPORARY TABLE t; (thread 2)
    ...)
    then in the slave's binlog there will be
    CREATE TEMPORARY TABLE t; (thread_id_of_the_slave_SQL_thread)
    CREATE TEMPORARY TABLE t; (thread_id_of_the_slave_SQL_thread)
    which is bad (same thread id!).

    To avoid this, we log the thread's thread id EXCEPT for the SQL
    slave thread for which we log the original (master's) thread id.
    Now this moves the bug: what happens if the thread id on the
    master was 10 and when the slave replicates the query, a
    connection number 10 is opened by a normal client on the slave,
    and updates a temp table of the same name? We get a problem
    again. To avoid this, in the handling of temp tables (sql_base.cc)
    we use thread_id AND server_id.  TODO when this is merged into
    4.1: in 4.1, slave_proxy_id has been renamed to pseudo_thread_id
    and is a session variable: that's to make mysqlbinlog work with
    temp tables. We probably need to introduce

    SET PSEUDO_SERVER_ID
    for mysqlbinlog in 4.1. mysqlbinlog would print:
    SET PSEUDO_SERVER_ID=
    SET PSEUDO_THREAD_ID=
    for each query using temp tables.
  */
  int4store(buf + Q_THREAD_ID_OFFSET, slave_proxy_id);
  int4store(buf + Q_EXEC_TIME_OFFSET, exec_time);
  buf[Q_DB_LEN_OFFSET] = (char) db_len;
  int2store(buf + Q_ERR_CODE_OFFSET, error_code);

  /*
    You MUST always write status vars in increasing order of code. This
    guarantees that a slightly older slave will be able to parse those he
    knows.
  */
  start_of_status= start= buf+Binary_log_event::QUERY_HEADER_LEN;
  if (flags2_inited)
  {
    *start++= Q_FLAGS2_CODE;
    int4store(start, flags2);
    start+= 4;
  }
  if (sql_mode_inited)
  {
    *start++= Q_SQL_MODE_CODE;
    int8store(start, sql_mode);
    start+= 8;
  }
  if (catalog_len) // i.e. this var is inited (false for 4.0 events)
  {
    write_str_with_code_and_len(&start,
                                catalog, catalog_len, Q_CATALOG_NZ_CODE);
    /*
      In 5.0.x where x<4 masters we used to store the end zero here. This was
      a waste of one byte so we don't do it in x>=4 masters. We change code to
      Q_CATALOG_NZ_CODE, because re-using the old code would make x<4 slaves
      of this x>=4 master segfault (expecting a zero when there is
      none). Remaining compatibility problems are: the older slave will not
      find the catalog; but it is will not crash, and it's not an issue
      that it does not find the catalog as catalogs were not used in these
      older MySQL versions (we store it in binlog and read it from relay log
      but do nothing useful with it). What is an issue is that the older slave
      will stop processing the Q_* blocks (and jumps to the db/query) as soon
      as it sees unknown Q_CATALOG_NZ_CODE; so it will not be able to read
      Q_AUTO_INCREMENT*, Q_CHARSET and so replication will fail silently in
      various ways. Documented that you should not mix alpha/beta versions if
      they are not exactly the same version, with example of 5.0.3->5.0.2 and
      5.0.4->5.0.3. If replication is from older to new, the new will
      recognize Q_CATALOG_CODE and have no problem.
    */
  }
  if (auto_increment_increment != 1 || auto_increment_offset != 1)
  {
    *start++= Q_AUTO_INCREMENT;
    int2store(start, static_cast<uint16>(auto_increment_increment));
    int2store(start+2, static_cast<uint16>(auto_increment_offset));
    start+= 4;
  }
  if (charset_inited)
  {
    *start++= Q_CHARSET_CODE;
    memcpy(start, charset, 6);
    start+= 6;
  }
  if (time_zone_len)
  {
    /* In the TZ sys table, column Name is of length 64 so this should be ok */
    DBUG_ASSERT(time_zone_len <= MAX_TIME_ZONE_NAME_LENGTH);
    write_str_with_code_and_len(&start,
                                time_zone_str, time_zone_len, Q_TIME_ZONE_CODE);
  }
  if (lc_time_names_number)
  {
    DBUG_ASSERT(lc_time_names_number <= 0xFF);
    *start++= Q_LC_TIME_NAMES_CODE;
    int2store(start, lc_time_names_number);
    start+= 2;
  }
  if (charset_database_number)
  {
    DBUG_ASSERT(charset_database_number <= 0xFF);
    *start++= Q_CHARSET_DATABASE_CODE;
    int2store(start, charset_database_number);
    start+= 2;
  }
  if (table_map_for_update)
  {
    *start++= Q_TABLE_MAP_FOR_UPDATE_CODE;
    int8store(start, table_map_for_update);
    start+= 8;
  }
  if (master_data_written != 0)
  {
    /*
      Q_MASTER_DATA_WRITTEN_CODE only exists in relay logs where the master
      has binlog_version<4 and the slave has binlog_version=4. See comment
      for master_data_written in log_event.h for details.
    */
    *start++= Q_MASTER_DATA_WRITTEN_CODE;
    int4store(start, static_cast<uint32>(master_data_written));
    start+= 4;
  }

  if (thd && thd->need_binlog_invoker())
  {
    LEX_CSTRING invoker_user;
    LEX_CSTRING invoker_host;
    memset(&invoker_user, 0, sizeof(invoker_user));
    memset(&invoker_host, 0, sizeof(invoker_host));

    if (thd->slave_thread && thd->has_invoker())
    {
      /* user will be null, if master is older than this patch */
      invoker_user= thd->get_invoker_user();
      invoker_host= thd->get_invoker_host();
    }
    else
    {
      Security_context *ctx= thd->security_context();
      LEX_CSTRING priv_user= ctx->priv_user();
      LEX_CSTRING priv_host= ctx->priv_host();

      invoker_user.length= priv_user.length;
      invoker_user.str= (char *) priv_user.str;
      if (priv_host.str[0] != '\0')
      {
        invoker_host.str= (char *) priv_host.str;
        invoker_host.length= priv_host.length;
      }
    }

    *start++= Q_INVOKER;

    /*
      Store user length and user. The max length of use is 16, so 1 byte is
      enough to store the user's length.
     */
    *start++= (uchar)invoker_user.length;
    memcpy(start, invoker_user.str, invoker_user.length);
    start+= invoker_user.length;

    /*
      Store host length and host. The max length of host is 60, so 1 byte is
      enough to store the host's length.
     */
    *start++= (uchar)invoker_host.length;
    memcpy(start, invoker_host.str, invoker_host.length);
    start+= invoker_host.length;
  }

  if (thd && thd->get_binlog_accessed_db_names() != NULL)
  {
    uchar dbs;
    *start++= Q_UPDATED_DB_NAMES;

    compile_time_assert(MAX_DBS_IN_EVENT_MTS <= OVER_MAX_DBS_IN_EVENT_MTS);

    /* 
       In case of the number of db:s exceeds MAX_DBS_IN_EVENT_MTS
       no db:s is written and event will require the sequential applying on slave.
    */
    dbs=
      (thd->get_binlog_accessed_db_names()->elements <= MAX_DBS_IN_EVENT_MTS) ?
      thd->get_binlog_accessed_db_names()->elements : OVER_MAX_DBS_IN_EVENT_MTS;

    DBUG_ASSERT(dbs != 0);

    if (dbs <= MAX_DBS_IN_EVENT_MTS)
    {
      List_iterator_fast<char> it(*thd->get_binlog_accessed_db_names());
      char *db_name= it++;
      /* 
         the single "" db in the acccessed db list corresponds to the same as
         exceeds MAX_DBS_IN_EVENT_MTS case, so dbs is set to the over-max.
      */
      if (dbs == 1 && !strcmp(db_name, ""))
        dbs= OVER_MAX_DBS_IN_EVENT_MTS;
      *start++= dbs;
      if (dbs != OVER_MAX_DBS_IN_EVENT_MTS)
        do
        {
          strcpy((char*) start, db_name);
          start += strlen(db_name) + 1;
        } while ((db_name= it++));
    }
    else
    {
      *start++= dbs;
    }
  }

  if (thd && thd->query_start_usec_used)
  {
    *start++= Q_MICROSECONDS;
    get_time();
    int3store(start, common_header->when.tv_usec);
    start+= 3;
  }

  if (thd && thd->binlog_need_explicit_defaults_ts == true)
  {
    *start++= Q_EXPLICIT_DEFAULTS_FOR_TIMESTAMP;
    *start++= thd->variables.explicit_defaults_for_timestamp;
  }
  /*
    NOTE: When adding new status vars, please don't forget to update
    the MAX_SIZE_LOG_EVENT_STATUS in log_event.h

    Here there could be code like
    if (command-line-option-which-says-"log_this_variable" && inited)
    {
    *start++= Q_THIS_VARIABLE_CODE;
    int4store(start, this_variable);
    start+= 4;
    }
  */

  /* Store length of status variables */
  status_vars_len= (uint) (start-start_of_status);
  DBUG_ASSERT(status_vars_len <= MAX_SIZE_LOG_EVENT_STATUS);
  int2store(buf + Q_STATUS_VARS_LEN_OFFSET, status_vars_len);

  /*
    Calculate length of whole event
    The "1" below is the \0 in the db's length
  */
  event_length= (uint) (start-buf) + get_post_header_size_for_derived() + db_len + 1 + q_len;

  return (write_header(file, event_length) ||
          wrapper_my_b_safe_write(file, (uchar*) buf, Binary_log_event::QUERY_HEADER_LEN) ||
          write_post_header_for_derived(file) ||
          wrapper_my_b_safe_write(file, start_of_status,
                          (uint) (start-start_of_status)) ||
          wrapper_my_b_safe_write(file, db ? (uchar*) db : (uchar*)"", db_len + 1) ||
          wrapper_my_b_safe_write(file, (uchar*) query, q_len) ||
	  write_footer(file)) ? 1 : 0;
}


/**
  The simplest constructor that could possibly work.  This is used for
  creating static objects that have a special meaning and are invisible
  to the log.
*/
Query_log_event::Query_log_event()
  : binary_log::Query_event(),
    Log_event(header(), footer()),
    data_buf(NULL)
{}

/**
  Creates a Query Log Event.

  @param thd_arg      Thread handle
  @param query_arg    Array of char representing the query
  @param query_length Size of the 'query_arg' array
  @param using_trans  Indicates that there are transactional changes.
  @param immediate    After being written to the binary log, the event
                      must be flushed immediately. This indirectly implies
                      the stmt-cache.
  @param suppress_use Suppress the generation of 'USE' statements
  @param errcode      The error code of the query
  @param ignore       Ignore user's statement, i.e. lex information, while
                      deciding which cache must be used.
*/
Query_log_event::Query_log_event(THD* thd_arg, const char* query_arg,
				 size_t query_length, bool using_trans,
				 bool immediate, bool suppress_use,
                                 int errcode, bool ignore_cmd_internals)

: binary_log::Query_event(query_arg,
                          thd_arg->catalog().str,
                          thd_arg->db().str,
                          query_length,
                          thd_arg->thread_id(),
                          thd_arg->variables.sql_mode,
                          thd_arg->variables.auto_increment_increment,
                          thd_arg->variables.auto_increment_offset,
                          thd_arg->variables.lc_time_names->number,
                          (ulonglong)thd_arg->table_map_for_update,
                          errcode,
                          thd_arg->db().str ? strlen(thd_arg->db().str) : 0,
                          thd_arg->catalog().str ? strlen(thd_arg->catalog().str) : 0),
  Log_event(thd_arg,
            (thd_arg->thread_specific_used ? LOG_EVENT_THREAD_SPECIFIC_F :
             0) |
            (suppress_use ? LOG_EVENT_SUPPRESS_USE_F : 0),
            using_trans ? Log_event::EVENT_TRANSACTIONAL_CACHE :
                          Log_event::EVENT_STMT_CACHE,
            Log_event::EVENT_NORMAL_LOGGING,
            header(), footer()),
  data_buf(0)
{
  /* save the original thread id; we already know the server id */
  slave_proxy_id= thd_arg->variables.pseudo_thread_id;
  if (query != 0)
    is_valid_param= true;
  /*
  exec_time calculation has changed to use the same method that is used
  to fill out "thd_arg->start_time"
  */

  struct timeval end_time;
  ulonglong micro_end_time= my_micro_time();
  my_micro_time_to_timeval(micro_end_time, &end_time);

  exec_time= end_time.tv_sec - thd_arg->start_time.tv_sec;

  /**
    @todo this means that if we have no catalog, then it is replicated
    as an existing catalog of length zero. is that safe? /sven
  */
  catalog_len = (catalog) ? strlen(catalog) : 0;
  /* status_vars_len is set just before writing the event */
  db_len = (db) ? strlen(db) : 0;
  if (thd_arg->variables.collation_database != thd_arg->db_charset)
    charset_database_number= thd_arg->variables.collation_database->number;
  
  /*
    We only replicate over the bits of flags2 that we need: the rest
    are masked out by "& OPTIONS_WRITTEN_TO_BINLOG".

    We also force AUTOCOMMIT=1.  Rationale (cf. BUG#29288): After
    fixing BUG#26395, we always write BEGIN and COMMIT around all
    transactions (even single statements in autocommit mode).  This is
    so that replication from non-transactional to transactional table
    and error recovery from XA to non-XA table should work as
    expected.  The BEGIN/COMMIT are added in log.cc. However, there is
    one exception: MyISAM bypasses log.cc and writes directly to the
    binlog.  So if autocommit is off, master has MyISAM, and slave has
    a transactional engine, then the slave will just see one long
    never-ending transaction.  The only way to bypass explicit
    BEGIN/COMMIT in the binlog is by using a non-transactional table.
    So setting AUTOCOMMIT=1 will make this work as expected.

    Note: explicitly replicate AUTOCOMMIT=1 from master. We do not
    assume AUTOCOMMIT=1 on slave; the slave still reads the state of
    the autocommit flag as written by the master to the binlog. This
    behavior may change after WL#4162 has been implemented.
  */
  flags2= (uint32) (thd_arg->variables.option_bits &
                    (OPTIONS_WRITTEN_TO_BIN_LOG & ~OPTION_NOT_AUTOCOMMIT));
  DBUG_ASSERT(thd_arg->variables.character_set_client->number < 256*256);
  DBUG_ASSERT(thd_arg->variables.collation_connection->number < 256*256);
  DBUG_ASSERT(thd_arg->variables.collation_server->number < 256*256);
  DBUG_ASSERT(thd_arg->variables.character_set_client->mbminlen == 1);
  int2store(charset, thd_arg->variables.character_set_client->number);
  int2store(charset+2, thd_arg->variables.collation_connection->number);
  int2store(charset+4, thd_arg->variables.collation_server->number);
  if (thd_arg->time_zone_used)
  {
    /*
      Note that our event becomes dependent on the Time_zone object
      representing the time zone. Fortunately such objects are never deleted
      or changed during mysqld's lifetime.
    */
    time_zone_len= thd_arg->variables.time_zone->get_name()->length();
    time_zone_str= thd_arg->variables.time_zone->get_name()->ptr();
  }
  else
    time_zone_len= 0;

  /*
    In what follows, we define in which cache, trx-cache or stmt-cache,
    this Query Log Event will be written to.

    If ignore_cmd_internals is defined, we rely on the is_trans flag to
    choose the cache and this is done in the base class Log_event. False
    means that the stmt-cache will be used and upon statement commit/rollback
    the cache will be flushed to disk. True means that the trx-cache will
    be used and upon transaction commit/rollback the cache will be flushed
    to disk.

    If set immediate cache is defined, for convenience, we automatically
    use the stmt-cache. This mean that the statement will be written
    to the stmt-cache and immediately flushed to disk without waiting
    for a commit/rollback notification.

    For example, the cluster/ndb captures a request to execute a DDL
    statement and synchronously propagate it to all available MySQL
    servers. Unfortunately, the current protocol assumes that the
    generated events are immediately written to diks and does not check
    for commit/rollback.

    Upon dropping a connection, DDLs (i.e. DROP TEMPORARY TABLE) are
    generated and in this case the statements have the immediate flag
    set because there is no commit/rollback.

    If the immediate flag is not set, the decision on the cache is based
    on the current statement and the flag is_trans, which indicates if
    a transactional engine was updated. 

    Statements are classifed as row producers (i.e. can_generate_row_events())
    or non-row producers. Non-row producers, DDL in general, are treated
    as the immediate flag was set and for convenience are written to the
    stmt-cache and immediately flushed to disk. 

    Row producers are handled in general according to the is_trans flag.
    False means that the stmt-cache will be used and upon statement
    commit/rollback the cache will be flushed to disk. True means that the
    trx-cache will be used and upon transaction commit/rollback the cache
    will be flushed to disk.

    Unfortunately, there are exceptions to this non-row and row producer
    rules:

      . The SAVEPOINT, ROLLBACK TO SAVEPOINT, RELEASE SAVEPOINT does not
        have the flag is_trans set because there is no updated engine but
        must be written to the trx-cache.

      . SET If auto-commit is on, it must not go through a cache.

      . CREATE TABLE is classfied as non-row producer but CREATE TEMPORARY
        must be handled as row producer.

      . DROP TABLE is classfied as non-row producer but DROP TEMPORARY
        must be handled as row producer.

    Finally, some statements that does not have the flag is_trans set may
    be written to the trx-cache based on the following criteria:

      . updated both a transactional and a non-transactional engine (i.e.
        stmt_has_updated_trans_table()).

      . accessed both a transactional and a non-transactional engine and
        is classified as unsafe (i.e. is_mixed_stmt_unsafe()).

      . is executed within a transaction and previously a transactional
        engine was updated and the flag binlog_direct_non_trans_update
        is set.
  */
  if (ignore_cmd_internals)
    return;

  /*
    TRUE defines that the trx-cache must be used.
  */
  bool cmd_can_generate_row_events= FALSE;
  /*
    TRUE defines that the trx-cache must be used.
  */
  bool cmd_must_go_to_trx_cache= FALSE;
   
  LEX *lex= thd->lex;
  if (!immediate)
  {
    switch (lex->sql_command)
    {
      case SQLCOM_DROP_TABLE:
        cmd_can_generate_row_events= lex->drop_temporary &&
                                     thd->in_multi_stmt_transaction_mode();
      break;
      case SQLCOM_CREATE_TABLE:
        cmd_must_go_to_trx_cache= lex->select_lex->item_list.elements &&
                                  thd->is_current_stmt_binlog_format_row();
        cmd_can_generate_row_events= 
          ((lex->create_info.options & HA_LEX_CREATE_TMP_TABLE) &&
            thd->in_multi_stmt_transaction_mode()) || cmd_must_go_to_trx_cache;
        break;
      case SQLCOM_SET_OPTION:
        if (lex->autocommit)
          cmd_can_generate_row_events= cmd_must_go_to_trx_cache= FALSE;
        else
          cmd_can_generate_row_events= TRUE;
        break;
      case SQLCOM_RELEASE_SAVEPOINT:
      case SQLCOM_ROLLBACK_TO_SAVEPOINT:
      case SQLCOM_SAVEPOINT:
      case SQLCOM_XA_PREPARE:
        cmd_can_generate_row_events= cmd_must_go_to_trx_cache= TRUE;
        break;
      default:
        cmd_can_generate_row_events=
          sqlcom_can_generate_row_events(thd->lex->sql_command);
        break;
    }
  }
  
  if (cmd_can_generate_row_events)
  {
    cmd_must_go_to_trx_cache= cmd_must_go_to_trx_cache || using_trans;
    if (cmd_must_go_to_trx_cache ||
        stmt_has_updated_trans_table(thd->get_transaction()->ha_trx_info(Transaction_ctx::STMT)) ||
        thd->lex->is_mixed_stmt_unsafe(thd->in_multi_stmt_transaction_mode(),
                                       thd->variables.binlog_direct_non_trans_update,
                                       trans_has_updated_trans_table(thd),
                                       thd->tx_isolation) ||
        (!thd->variables.binlog_direct_non_trans_update && trans_has_updated_trans_table(thd)))
    {
      event_logging_type= Log_event::EVENT_NORMAL_LOGGING; 
      event_cache_type= Log_event::EVENT_TRANSACTIONAL_CACHE;
    }
    else
    {
      event_logging_type= Log_event::EVENT_NORMAL_LOGGING; 
      event_cache_type= Log_event::EVENT_STMT_CACHE;
    }
  }
  else
  {
    event_logging_type= Log_event::EVENT_IMMEDIATE_LOGGING;
    event_cache_type= Log_event::EVENT_STMT_CACHE;
  }

  DBUG_ASSERT(event_cache_type != Log_event::EVENT_INVALID_CACHE);
  DBUG_ASSERT(event_logging_type != Log_event::EVENT_INVALID_LOGGING);
  DBUG_PRINT("info",("Query_log_event has flags2: %lu  sql_mode: %llu",
                     (ulong) flags2, (ulonglong) sql_mode));
}
#endif /* MYSQL_CLIENT */


/**
  This is used by the SQL slave thread to prepare the event before execution.
*/
Query_log_event::Query_log_event(const char* buf, uint event_len,
                                 const Format_description_event
                                 *description_event,
                                 Log_event_type event_type)
  :binary_log::Query_event(buf, event_len, description_event, event_type),
   Log_event(header(), footer())
{
  DBUG_ENTER("Query_log_event::Query_log_event(char*,...)");
  slave_proxy_id= thread_id;
  exec_time= query_exec_time;

  ulong buf_len= catalog_len + 1 +
                  time_zone_len + 1 +
                  user_len + 1 +
                  host_len + 1 +
                  data_len + 1;
#if !defined(MYSQL_CLIENT)
  buf_len+= sizeof(size_t)/*for db_len */ + db_len + 1 + QUERY_CACHE_FLAGS_SIZE;
#endif

  if (!(data_buf = (Log_event_header::Byte*) my_malloc(key_memory_log_event,
                                                       buf_len, MYF(MY_WME))))
    DBUG_VOID_RETURN;
  /*
    The data buffer is used by the slave SQL thread while applying
    the event. The catalog, time_zone)str, user, host, db, query
    are pointers to this data_buf. The function call below, points these
    const pointers to the data buffer.
  */
  if (!(fill_data_buf(data_buf, buf_len)))
    DBUG_VOID_RETURN;

  if(query != 0)
    is_valid_param= true;

  /**
    The buffer contains the following:
    +--------+-----------+------+------+---------+----+-------+
    | catlog | time_zone | user | host | db name | \0 | Query |
    +--------+-----------+------+------+---------+----+-------+

    To support the query cache we append the following buffer to the above
    +-------+----------------------------------------+-------+
    |db len | uninitiatlized space of size of db len | FLAGS |
    +-------+----------------------------------------+-------+

    The area of buffer starting from Query field all the way to the end belongs
    to the Query buffer and its structure is described in alloc_query() in
    sql_parse.cc

    We append the db length at the end of the buffer. This will be used by
    Query_cache::send_result_to_client() in case the query cache is On.
   */
#if !defined(MYSQL_CLIENT)
  size_t db_length= db_len;
  memcpy(data_buf + query_data_written, &db_length, sizeof(size_t));
#endif
  DBUG_VOID_RETURN;
}


#ifdef MYSQL_CLIENT
/**
  Query_log_event::print().

  @todo
    print the catalog ??
*/
void Query_log_event::print_query_header(IO_CACHE* file,
					 PRINT_EVENT_INFO* print_event_info)
{
  // TODO: print the catalog ??
  char buff[48], *end;  // Enough for "SET TIMESTAMP=1305535348.123456"
  char quoted_id[1+ 2*FN_REFLEN+ 2];
  size_t quoted_len= 0;
  bool different_db= true;
  uint32 tmp;

  if (!print_event_info->short_form)
  {
    print_header(file, print_event_info, FALSE);
    my_b_printf(file, "\t%s\tthread_id=%lu\texec_time=%lu\terror_code=%d\n",
                get_type_str(), (ulong) thread_id, (ulong) exec_time,
                error_code);
  }

  if ((common_header->flags & LOG_EVENT_SUPPRESS_USE_F))
  {
    if (!is_trans_keyword())
      print_event_info->db[0]= '\0';
  }
  else if (db)
  {
#ifdef MYSQL_SERVER
    quoted_len= my_strmov_quoted_identifier(this->thd, (char*)quoted_id, db, 0);
#else
    quoted_len= my_strmov_quoted_identifier((char*)quoted_id, db);
#endif
    quoted_id[quoted_len]= '\0';
    different_db= memcmp(print_event_info->db, db, db_len + 1);
    if (different_db)
      memcpy(print_event_info->db, db, db_len + 1);
    if (db[0] && different_db) 
      my_b_printf(file, "use %s%s\n", quoted_id, print_event_info->delimiter);
  }

  end= int10_to_str((long)common_header->when.tv_sec,
                    my_stpcpy(buff,"SET TIMESTAMP="),10);
  if (common_header->when.tv_usec)
    end+= sprintf(end, ".%06d", (int) common_header->when.tv_usec);
  end= my_stpcpy(end, print_event_info->delimiter);
  *end++='\n';
  DBUG_ASSERT(end < buff + sizeof(buff));
  my_b_write(file, (uchar*) buff, (uint) (end-buff));
  if ((!print_event_info->thread_id_printed ||
       ((common_header->flags & LOG_EVENT_THREAD_SPECIFIC_F) &&
        thread_id != print_event_info->thread_id)))
  {
    // If --short-form, print deterministic value instead of pseudo_thread_id.
    my_b_printf(file,"SET @@session.pseudo_thread_id=%lu%s\n",
                short_form ? 999999999 : (ulong)thread_id,
                print_event_info->delimiter);
    print_event_info->thread_id= thread_id;
    print_event_info->thread_id_printed= 1;
  }

  /*
    If flags2_inited==0, this is an event from 3.23 or 4.0; nothing to
    print (remember we don't produce mixed relay logs so there cannot be
    5.0 events before that one so there is nothing to reset).
  */
  if (likely(flags2_inited)) /* likely as this will mainly read 5.0 logs */
  {
    /* tmp is a bitmask of bits which have changed. */
    if (likely(print_event_info->flags2_inited)) 
      /* All bits which have changed */
      tmp= (print_event_info->flags2) ^ flags2;
    else /* that's the first Query event we read */
    {
      print_event_info->flags2_inited= 1;
      tmp= ~((uint32)0); /* all bits have changed */
    }

    if (unlikely(tmp)) /* some bits have changed */
    {
      bool need_comma= 0;
      my_b_printf(file, "SET ");
      print_set_option(file, tmp, OPTION_NO_FOREIGN_KEY_CHECKS, ~flags2,
                       "@@session.foreign_key_checks", &need_comma);
      print_set_option(file, tmp, OPTION_AUTO_IS_NULL, flags2,
                       "@@session.sql_auto_is_null", &need_comma);
      print_set_option(file, tmp, OPTION_RELAXED_UNIQUE_CHECKS, ~flags2,
                       "@@session.unique_checks", &need_comma);
      print_set_option(file, tmp, OPTION_NOT_AUTOCOMMIT, ~flags2,
                       "@@session.autocommit", &need_comma);
      my_b_printf(file,"%s\n", print_event_info->delimiter);
      print_event_info->flags2= flags2;
    }
  }

  /*
    Now the session variables;
    it's more efficient to pass SQL_MODE as a number instead of a
    comma-separated list.
    FOREIGN_KEY_CHECKS, SQL_AUTO_IS_NULL, UNIQUE_CHECKS are session-only
    variables (they have no global version; they're not listed in
    sql_class.h), The tests below work for pure binlogs or pure relay
    logs. Won't work for mixed relay logs but we don't create mixed
    relay logs (that is, there is no relay log with a format change
    except within the 3 first events, which mysqlbinlog handles
    gracefully). So this code should always be good.
  */

  if (likely(sql_mode_inited) &&
      (unlikely(print_event_info->sql_mode != sql_mode ||
                !print_event_info->sql_mode_inited)))
  {
    my_b_printf(file,"SET @@session.sql_mode=%lu%s\n",
                (ulong)sql_mode, print_event_info->delimiter);
    print_event_info->sql_mode= sql_mode;
    print_event_info->sql_mode_inited= 1;
  }
  if (print_event_info->auto_increment_increment != auto_increment_increment ||
      print_event_info->auto_increment_offset != auto_increment_offset)
  {
    my_b_printf(file,"SET @@session.auto_increment_increment=%u, @@session.auto_increment_offset=%u%s\n",
                auto_increment_increment,auto_increment_offset,
                print_event_info->delimiter);
    print_event_info->auto_increment_increment= auto_increment_increment;
    print_event_info->auto_increment_offset=    auto_increment_offset;
  }

  /* TODO: print the catalog when we feature SET CATALOG */

  if (likely(charset_inited) &&
      (unlikely(!print_event_info->charset_inited ||
                memcmp(print_event_info->charset, charset, 6))))
  {
    char *charset_p= charset; // Avoid type-punning warning.
    CHARSET_INFO *cs_info= get_charset(uint2korr(charset_p), MYF(MY_WME));
    if (cs_info)
    {
      /* for mysql client */
      my_b_printf(file, "/*!\\C %s */%s\n",
                  cs_info->csname, print_event_info->delimiter);
    }
    my_b_printf(file,"SET "
                "@@session.character_set_client=%d,"
                "@@session.collation_connection=%d,"
                "@@session.collation_server=%d"
                "%s\n",
                uint2korr(charset_p),
                uint2korr(charset+2),
                uint2korr(charset+4),
                print_event_info->delimiter);
    memcpy(print_event_info->charset, charset, 6);
    print_event_info->charset_inited= 1;
  }
  if (time_zone_len)
  {
    if (memcmp(print_event_info->time_zone_str,
               time_zone_str, time_zone_len+1))
    {
      my_b_printf(file,"SET @@session.time_zone='%s'%s\n",
                  time_zone_str, print_event_info->delimiter);
      memcpy(print_event_info->time_zone_str, time_zone_str, time_zone_len+1);
    }
  }
  if (lc_time_names_number != print_event_info->lc_time_names_number)
  {
    my_b_printf(file, "SET @@session.lc_time_names=%d%s\n",
                lc_time_names_number, print_event_info->delimiter);
    print_event_info->lc_time_names_number= lc_time_names_number;
  }
  if (charset_database_number != print_event_info->charset_database_number)
  {
    if (charset_database_number)
      my_b_printf(file, "SET @@session.collation_database=%d%s\n",
                  charset_database_number, print_event_info->delimiter);
    else
      my_b_printf(file, "SET @@session.collation_database=DEFAULT%s\n",
                  print_event_info->delimiter);
    print_event_info->charset_database_number= charset_database_number;
  }
  if (explicit_defaults_ts != TERNARY_UNSET)
    my_b_printf(file, "SET @@session.explicit_defaults_for_timestamp=%d%s\n",
                explicit_defaults_ts == TERNARY_OFF? 0 : 1,
                print_event_info->delimiter);
}


void Query_log_event::print(FILE* file, PRINT_EVENT_INFO* print_event_info)
{
  IO_CACHE *const head= &print_event_info->head_cache;

  /**
    reduce the size of io cache so that the write function is called
    for every call to my_b_write().
   */
  DBUG_EXECUTE_IF ("simulate_file_write_error",
                   {head->write_pos= head->write_end- 500;});
  print_query_header(head, print_event_info);
  my_b_write(head, (uchar*) query, q_len);
  my_b_printf(head, "\n%s\n", print_event_info->delimiter);
}
#endif /* MYSQL_CLIENT */

#if defined(HAVE_REPLICATION) && !defined(MYSQL_CLIENT)

/**
   Associating slave Worker thread to a subset of temporary tables.

   @param thd_arg THD instance pointer
   @param rli     Relay_log_info of the worker
*/
void Query_log_event::attach_temp_tables_worker(THD *thd_arg,
                                                const Relay_log_info* rli)
{
  rli->current_mts_submode->attach_temp_tables(thd_arg, rli, this);
}

/**
   Dissociating slave Worker thread from its thd->temporary_tables
   to possibly update the involved entries of db-to-worker hash
   with new values of temporary_tables.

   @param thd_arg THD instance pointer
   @param rli     relay log info of the worker thread
*/
void Query_log_event::detach_temp_tables_worker(THD *thd_arg,
                                                const Relay_log_info *rli)
{
  rli->current_mts_submode->detach_temp_tables(thd_arg, rli, this);
}

/*
  Query_log_event::do_apply_event()
*/
int Query_log_event::do_apply_event(Relay_log_info const *rli)
{
  return do_apply_event(rli, query, q_len);
}

/*
  is_silent_error

  Return true if the thread has an error which should be
  handled silently
*/
  
static bool is_silent_error(THD* thd)
{
  DBUG_ENTER("is_silent_error");
  Diagnostics_area::Sql_condition_iterator it=
    thd->get_stmt_da()->sql_conditions();
  const Sql_condition *err;
  while ((err= it++))
  {
    DBUG_PRINT("info", ("has condition %d %s", err->mysql_errno(),
                        err->message_text()));
    switch (err->mysql_errno())
    {
    case ER_SLAVE_SILENT_RETRY_TRANSACTION:
    {
      DBUG_RETURN(true);
    }
    default:
      break;
    }
  }
  DBUG_RETURN(false);
}

/**
  @todo
  Compare the values of "affected rows" around here. Something
  like:
  @code
     if ((uint32) affected_in_event != (uint32) affected_on_slave)
     {
     sql_print_error("Slave: did not get the expected number of affected \
     rows running query from master - expected %d, got %d (this numbers \
     should have matched modulo 4294967296).", 0, ...);
     thd->query_error = 1;
     }
  @endcode
  We may also want an option to tell the slave to ignore "affected"
  mismatch. This mismatch could be implemented with a new ER_ code, and
  to ignore it you would use --slave-skip-errors...
*/
int Query_log_event::do_apply_event(Relay_log_info const *rli,
                                      const char *query_arg, size_t q_len_arg)
{
  DBUG_ENTER("Query_log_event::do_apply_event");
  int expected_error,actual_error= 0;
  HA_CREATE_INFO db_options;

  DBUG_PRINT("info", ("query=%s", query));

  /*
    Colleagues: please never free(thd->catalog) in MySQL. This would
    lead to bugs as here thd->catalog is a part of an alloced block,
    not an entire alloced block (see
    Query_log_event::do_apply_event()). Same for thd->db().str.  Thank
    you.
  */

  if (catalog_len)
  {
    LEX_CSTRING catalog_lex_cstr= { catalog, catalog_len};
    thd->set_catalog(catalog_lex_cstr);
  }
  else
    thd->set_catalog(EMPTY_CSTR);

  set_thd_db(thd, db, db_len);

  /*
    Setting the character set and collation of the current database thd->db.
   */
  load_db_opt_by_name(thd, thd->db().str, &db_options);
  if (db_options.default_table_charset)
    thd->db_charset= db_options.default_table_charset;
  thd->variables.auto_increment_increment= auto_increment_increment;
  thd->variables.auto_increment_offset=    auto_increment_offset;
  if (explicit_defaults_ts != TERNARY_UNSET)
    thd->variables.explicit_defaults_for_timestamp=
      explicit_defaults_ts == TERNARY_OFF? 0 : 1;

  /*
    todo: such cleanup should not be specific to Query event and therefore
          is preferable at a common with other event pre-execution point
  */
  clear_all_errors(thd, const_cast<Relay_log_info*>(rli));
  if (strcmp("COMMIT", query) == 0 && rli->tables_to_lock != NULL)
  {
    /*
      Cleaning-up the last statement context:
      the terminal event of the current statement flagged with
      STMT_END_F got filtered out in ndb circular replication.
    */
    int error;
    char llbuff[22];
    if ((error= rows_event_stmt_cleanup(const_cast<Relay_log_info*>(rli), thd)))
    {
      const_cast<Relay_log_info*>(rli)->report(ERROR_LEVEL, error,
                  "Error in cleaning up after an event preceding the commit; "
                  "the group log file/position: %s %s",
                  const_cast<Relay_log_info*>(rli)->get_group_master_log_name(),
                  llstr(const_cast<Relay_log_info*>(rli)->get_group_master_log_pos(),
                        llbuff));
    }
    /*
      Executing a part of rli->stmt_done() logics that does not deal
      with group position change. The part is redundant now but is 
      future-change-proof addon, e.g if COMMIT handling will start checking
      invariants like IN_STMT flag must be off at committing the transaction.
    */
    const_cast<Relay_log_info*>(rli)->inc_event_relay_log_pos();
    const_cast<Relay_log_info*>(rli)->clear_flag(Relay_log_info::IN_STMT);
  }
  else
  {
    const_cast<Relay_log_info*>(rli)->slave_close_thread_tables(thd);
  }

  {
    thd->set_time(&(common_header->when));
    thd->set_query(query_arg, q_len_arg);
    thd->set_query_id(next_query_id());
    thd->variables.pseudo_thread_id= thread_id;		// for temp tables
    attach_temp_tables_worker(thd, rli);
    DBUG_PRINT("query",("%s", thd->query().str));

    if (ignored_error_code((expected_error= error_code)) ||
	!unexpected_error_code(expected_error))
    {
      if (flags2_inited)
        /*
          all bits of thd->variables.option_bits which are 1 in OPTIONS_WRITTEN_TO_BIN_LOG
          must take their value from flags2.
        */
        thd->variables.option_bits= flags2|(thd->variables.option_bits & ~OPTIONS_WRITTEN_TO_BIN_LOG);
      /*
        else, we are in a 3.23/4.0 binlog; we previously received a
        Rotate_log_event which reset thd->variables.option_bits and sql_mode etc, so
        nothing to do.
      */
      /*
        We do not replicate MODE_NO_DIR_IN_CREATE. That is, if the master is a
        slave which runs with SQL_MODE=MODE_NO_DIR_IN_CREATE, this should not
        force us to ignore the dir too. Imagine you are a ring of machines, and
        one has a disk problem so that you temporarily need
        MODE_NO_DIR_IN_CREATE on this machine; you don't want it to propagate
        elsewhere (you don't want all slaves to start ignoring the dirs).
      */
      if (sql_mode_inited)
        thd->variables.sql_mode=
          (sql_mode_t) ((thd->variables.sql_mode & MODE_NO_DIR_IN_CREATE) |
                       (sql_mode & ~(ulonglong) MODE_NO_DIR_IN_CREATE));
      if (charset_inited)
      {
        if (rli->cached_charset_compare(charset))
        {
          char *charset_p= charset; // Avoid type-punning warning.
          /* Verify that we support the charsets found in the event. */
          if (!(thd->variables.character_set_client=
                get_charset(uint2korr(charset_p), MYF(MY_WME))) ||
              !(thd->variables.collation_connection=
                get_charset(uint2korr(charset+2), MYF(MY_WME))) ||
              !(thd->variables.collation_server=
                get_charset(uint2korr(charset+4), MYF(MY_WME))))
          {
            /*
              We updated the thd->variables with nonsensical values (0). Let's
              set them to something safe (i.e. which avoids crash), and we'll
              stop with EE_UNKNOWN_CHARSET in compare_errors (unless set to
              ignore this error).
            */
            set_slave_thread_default_charset(thd, rli);
            goto compare_errors;
          }
          thd->update_charset(); // for the charset change to take effect
          /*
            Reset thd->query_string.cs to the newly set value.
            Note, there is a small flaw here. For a very short time frame
            if the new charset is different from the old charset and
            if another thread executes "SHOW PROCESSLIST" after
            the above thd->set_query() and before this thd->set_query(),
            and if the current query has some non-ASCII characters,
            the another thread may see some '?' marks in the PROCESSLIST
            result. This should be acceptable now. This is a reminder
            to fix this if any refactoring happens here sometime.
          */
          thd->set_query(query_arg, q_len_arg);
        }
      }
      if (time_zone_len)
      {
        String tmp(time_zone_str, time_zone_len, &my_charset_bin);
        if (!(thd->variables.time_zone= my_tz_find(thd, &tmp)))
        {
          my_error(ER_UNKNOWN_TIME_ZONE, MYF(0), tmp.c_ptr());
          thd->variables.time_zone= global_system_variables.time_zone;
          goto compare_errors;
        }
      }
      if (lc_time_names_number)
      {
        if (!(thd->variables.lc_time_names=
              my_locale_by_number(lc_time_names_number)))
        {
          my_printf_error(ER_UNKNOWN_ERROR,
                      "Unknown locale: '%d'", MYF(0), lc_time_names_number);
          thd->variables.lc_time_names= &my_locale_en_US;
          goto compare_errors;
        }
      }
      else
        thd->variables.lc_time_names= &my_locale_en_US;
      if (charset_database_number)
      {
        CHARSET_INFO *cs;
        if (!(cs= get_charset(charset_database_number, MYF(0))))
        {
          char buf[20];
          int10_to_str((int) charset_database_number, buf, -10);
          my_error(ER_UNKNOWN_COLLATION, MYF(0), buf);
          goto compare_errors;
        }
        thd->variables.collation_database= cs;
      }
      else
        thd->variables.collation_database= thd->db_charset;

      thd->table_map_for_update= (table_map)table_map_for_update;

      LEX_STRING user_lex= LEX_STRING();
      LEX_STRING host_lex= LEX_STRING();
      if (user)
      {
        user_lex.str= const_cast<char*>(user);
        user_lex.length= strlen(user);
      }
      if (host)
      {
        host_lex.str= const_cast<char*>(host);
        host_lex.length= strlen(host);
      }
      thd->set_invoker(&user_lex, &host_lex);
      /*
        Flag if we need to rollback the statement transaction on
        slave if it by chance succeeds.
        If we expected a non-zero error code and get nothing and,
        it is a concurrency issue or ignorable issue, effects
        of the statement should be rolled back.
      */
      if (expected_error &&
          (ignored_error_code(expected_error) ||
           concurrency_error_code(expected_error)))
      {
        thd->variables.option_bits|= OPTION_MASTER_SQL_ERROR;
      }
      /* Execute the query (note that we bypass dispatch_command()) */
      Parser_state parser_state;
      if (!parser_state.init(thd, thd->query().str, thd->query().length))
      {
        DBUG_ASSERT(thd->m_digest == NULL);
        thd->m_digest= & thd->m_digest_state;
        DBUG_ASSERT(thd->m_statement_psi == NULL);
        thd->m_statement_psi= MYSQL_START_STATEMENT(&thd->m_statement_state,
                                                    stmt_info_rpl.m_key,
                                                    thd->db().str,
                                                    thd->db().length,
                                                    thd->charset(), NULL);
        THD_STAGE_INFO(thd, stage_starting);
        MYSQL_SET_STATEMENT_TEXT(thd->m_statement_psi, thd->query().str,
                                 thd->query().length);
        if (thd->m_digest != NULL)
          thd->m_digest->reset(thd->m_token_array, max_digest_length);

        mysql_parse(thd, &parser_state);
        /* Finalize server status flags after executing a statement. */
        thd->update_server_status();
        log_slow_statement(thd);
      }

      thd->variables.option_bits&= ~OPTION_MASTER_SQL_ERROR;

      /*
        Resetting the enable_slow_log thd variable.

        We need to reset it back to the opt_log_slow_slave_statements
        value after the statement execution (and slow logging
        is done). It might have changed if the statement was an
        admin statement (in which case, down in mysql_parse execution
        thd->enable_slow_log is set to the value of
        opt_log_slow_admin_statements).
      */
      thd->enable_slow_log= TRUE;
    }
    else
    {
      /*
        The query got a really bad error on the master (thread killed etc),
        which could be inconsistent. Parse it to test the table names: if the
        replicate-*-do|ignore-table rules say "this query must be ignored" then
        we exit gracefully; otherwise we warn about the bad error and tell DBA
        to check/fix it.
      */
      if (mysql_test_parse_for_slave(thd))
        clear_all_errors(thd, const_cast<Relay_log_info*>(rli)); /* Can ignore query */
      else
      {
        rli->report(ERROR_LEVEL, ER_ERROR_ON_MASTER, ER(ER_ERROR_ON_MASTER),
                    expected_error, thd->query().str);
        thd->is_slave_error= 1;
      }
      goto end;
    }

    if (is_query_prefix_match(STRING_WITH_LEN("XA START")) && !thd->is_error())
    {
      // detach the "native" thd's trx in favor of dynamically created
      plugin_foreach(thd, detach_native_trx,
                     MYSQL_STORAGE_ENGINE_PLUGIN, NULL);
    }

    /* If the query was not ignored, it is printed to the general log */
    if (!thd->is_error() ||
        thd->get_stmt_da()->mysql_errno() != ER_SLAVE_IGNORED_TABLE)
    {
      /* log the rewritten query if the query was rewritten 
         and the option to log raw was not set.
        
         There is an assumption here. We assume that query log
         events can never have multi-statement queries, thus the
         parsed statement is the same as the raw one.
       */
      if (opt_general_log_raw || thd->rewritten_query.length() == 0)
        query_logger.general_log_write(thd, COM_QUERY, thd->query().str,
                                       thd->query().length);
      else
        query_logger.general_log_write(thd, COM_QUERY,
                                       thd->rewritten_query.c_ptr_safe(),
                                       thd->rewritten_query.length());
    }

compare_errors:
    /*
      In the slave thread, we may sometimes execute some DROP / * 40005
      TEMPORARY * / TABLE that come from parts of binlogs (likely if we
      use RESET SLAVE or CHANGE MASTER TO), while the temporary table
      has already been dropped. To ignore such irrelevant "table does
      not exist errors", we silently clear the error if TEMPORARY was used.
    */
    if (thd->lex->sql_command == SQLCOM_DROP_TABLE &&
        thd->lex->drop_temporary &&
        thd->is_error() &&
        thd->get_stmt_da()->mysql_errno() == ER_BAD_TABLE_ERROR &&
        !expected_error)
      thd->get_stmt_da()->reset_diagnostics_area();
    /*
      If we expected a non-zero error code, and we don't get the same error
      code, and it should be ignored or is related to a concurrency issue.
    */
    actual_error= thd->is_error() ? thd->get_stmt_da()->mysql_errno() : 0;
    DBUG_PRINT("info",("expected_error: %d  sql_errno: %d",
                       expected_error, actual_error));

    /*
      If a statement with expected error is received on slave and if the
      statement is not filtered on the slave, only then compare the expected
      error with the actual error that happened on slave.
    */
    if ((expected_error && rpl_filter->db_ok(thd->db().str) &&
         expected_error != actual_error &&
         !concurrency_error_code(expected_error)) &&
        !ignored_error_code(actual_error) &&
        !ignored_error_code(expected_error))
    {
      rli->report(ERROR_LEVEL, ER_INCONSISTENT_ERROR, ER(ER_INCONSISTENT_ERROR),
                  ER_THD(thd, expected_error), expected_error,
                  (actual_error ?
                   thd->get_stmt_da()->message_text() :
                   "no error"),
                  actual_error, print_slave_db_safe(db), query_arg);
      thd->is_slave_error= 1;
    }
    /*
      If we get the same error code as expected and it is not a concurrency
      issue, or should be ignored.
    */
    else if ((expected_error == actual_error &&
              !concurrency_error_code(expected_error)) ||
             ignored_error_code(actual_error))
    {
      DBUG_PRINT("info",("error ignored"));
      if (actual_error && ignored_error_code(actual_error))
      {
        if (actual_error == ER_SLAVE_IGNORED_TABLE)
        {
          if (!slave_ignored_err_throttle.log())
            rli->report(INFORMATION_LEVEL, actual_error,
                        "Could not execute %s event. Detailed error: %s;"
                        " Error log throttle is enabled. This error will not be"
                        " displayed for next %lu secs. It will be suppressed",
                        get_type_str(), thd->get_stmt_da()->message_text(),
                        (window_size / 1000000));
        }
        else
          rli->report(INFORMATION_LEVEL, actual_error,
                      "Could not execute %s event. Detailed error: %s;",
                      get_type_str(), thd->get_stmt_da()->message_text());
      }
      clear_all_errors(thd, const_cast<Relay_log_info*>(rli));
      thd->killed= THD::NOT_KILLED;
    }
    /*
      Other cases: mostly we expected no error and get one.
    */
    else if (thd->is_slave_error || thd->is_fatal_error)
    {
      if (!is_silent_error(thd))
      {
        rli->report(ERROR_LEVEL, actual_error,
                    "Error '%s' on query. Default database: '%s'. Query: '%s'",
                    (actual_error ?
                     thd->get_stmt_da()->message_text() :
                     "unexpected success or fatal error"),
                    print_slave_db_safe(thd->db().str), query_arg);
      }
      thd->is_slave_error= 1;
    }

    /*
      TODO: compare the values of "affected rows" around here. Something
      like:
      if ((uint32) affected_in_event != (uint32) affected_on_slave)
      {
      sql_print_error("Slave: did not get the expected number of affected \
      rows running query from master - expected %d, got %d (this numbers \
      should have matched modulo 4294967296).", 0, ...);
      thd->is_slave_error = 1;
      }
      We may also want an option to tell the slave to ignore "affected"
      mismatch. This mismatch could be implemented with a new ER_ code, and
      to ignore it you would use --slave-skip-errors...

      To do the comparison we need to know the value of "affected" which the
      above mysql_parse() computed. And we need to know the value of
      "affected" in the master's binlog. Both will be implemented later. The
      important thing is that we now have the format ready to log the values
      of "affected" in the binlog. So we can release 5.0.0 before effectively
      logging "affected" and effectively comparing it.
    */
  } /* End of if (db_ok(... */

  {
    /**
      The following failure injecion works in cooperation with tests
      setting @@global.debug= 'd,stop_slave_middle_group'.
      The sql thread receives the killed status and will proceed
      to shutdown trying to finish incomplete events group.
    */

    // TODO: address the middle-group killing in MTS case

    DBUG_EXECUTE_IF("stop_slave_middle_group",
                    if (strcmp("COMMIT", query) != 0 &&
                        strcmp("BEGIN", query) != 0)
                    {
                      if (thd->get_transaction()->cannot_safely_rollback(
                          Transaction_ctx::SESSION))
                        const_cast<Relay_log_info*>(rli)->abort_slave= 1;
                    };);
  }

end:

  if (thd->temporary_tables)
    detach_temp_tables_worker(thd, rli);
  /*
    Probably we have set thd->query, thd->db, thd->catalog to point to places
    in the data_buf of this event. Now the event is going to be deleted
    probably, so data_buf will be freed, so the thd->... listed above will be
    pointers to freed memory.
    So we must set them to 0, so that those bad pointers values are not later
    used. Note that "cleanup" queries like automatic DROP TEMPORARY TABLE
    don't suffer from these assignments to 0 as DROP TEMPORARY
    TABLE uses the db.table syntax.
  */
  thd->set_catalog(NULL_CSTR);
  thd->set_db(NULL_CSTR);                 /* will free the current database */
  thd->reset_query();
  thd->lex->sql_command= SQLCOM_END;
  DBUG_PRINT("info", ("end: query= 0"));

  /* Mark the statement completed. */
  MYSQL_END_STATEMENT(thd->m_statement_psi, thd->get_stmt_da());
  thd->m_statement_psi= NULL;
  thd->m_digest= NULL;

  /*
    As a disk space optimization, future masters will not log an event for
    LAST_INSERT_ID() if that function returned 0 (and thus they will be able
    to replace the THD::stmt_depends_on_first_successful_insert_id_in_prev_stmt
    variable by (THD->first_successful_insert_id_in_prev_stmt > 0) ; with the
    resetting below we are ready to support that.
  */
  thd->first_successful_insert_id_in_prev_stmt_for_binlog= 0;
  thd->first_successful_insert_id_in_prev_stmt= 0;
  thd->stmt_depends_on_first_successful_insert_id_in_prev_stmt= 0;
  free_root(thd->mem_root,MYF(MY_KEEP_PREALLOC));
  DBUG_RETURN(thd->is_slave_error);
}

int Query_log_event::do_update_pos(Relay_log_info *rli)
{
  int ret= Log_event::do_update_pos(rli);

  DBUG_EXECUTE_IF("crash_after_commit_and_update_pos",
       if (!strcmp("COMMIT", query))
       {
         sql_print_information("Crashing crash_after_commit_and_update_pos.");
         rli->flush_info(true);
         ha_flush_logs(0); 
         DBUG_SUICIDE();
       }
  );
  
  return ret;
}


Log_event::enum_skip_reason
Query_log_event::do_shall_skip(Relay_log_info *rli)
{
  DBUG_ENTER("Query_log_event::do_shall_skip");
  DBUG_PRINT("debug", ("query: %s; q_len: %d", query, static_cast<int>(q_len)));
  DBUG_ASSERT(query && q_len > 0);

  if (rli->slave_skip_counter > 0)
  {
    if (strcmp("BEGIN", query) == 0)
    {
      thd->variables.option_bits|= OPTION_BEGIN;
      DBUG_RETURN(Log_event::continue_group(rli));
    }

    if (strcmp("COMMIT", query) == 0 || strcmp("ROLLBACK", query) == 0)
    {
      thd->variables.option_bits&= ~OPTION_BEGIN;
      DBUG_RETURN(Log_event::EVENT_SKIP_COUNT);
    }
  }
  Log_event::enum_skip_reason ret= Log_event::do_shall_skip(rli);
  DBUG_RETURN(ret);
}

#endif

/**
   Return the query string pointer (and its size) from a Query log event
   using only the event buffer (we don't instantiate a Query_log_event
   object for this).

   @param buf               Pointer to the event buffer.
   @param length            The size of the event buffer.
   @param description_event The description event of the master which logged
                            the event.
   @param[out] query        The pointer to receive the query pointer.

   @return                  The size of the query.
*/
size_t Query_log_event::get_query(const char *buf, size_t length,
                                  const Format_description_log_event *fd_event,
                                  char** query)
{
  DBUG_ASSERT((Log_event_type)buf[EVENT_TYPE_OFFSET] ==
              binary_log::QUERY_EVENT);

  char db_len;                                  /* size of db name */
  uint status_vars_len= 0;                      /* size of status_vars */
  size_t qlen;                                  /* size of the query */
  int checksum_size= 0;                         /* size of trailing checksum */
  const char *end_of_query;

  uint common_header_len= fd_event->common_header_len;
  uint query_header_len= fd_event->post_header_len[binary_log::QUERY_EVENT-1];

  /* Error if the event content is too small */
  if (length < (common_header_len + query_header_len))
    goto err;

  /* Skip the header */
  buf+= common_header_len;

  /* Check if there are status variables in the event */
  if ((query_header_len - QUERY_HEADER_MINIMAL_LEN) > 0)
  {
    status_vars_len= uint2korr(buf + Q_STATUS_VARS_LEN_OFFSET);
  }

  /* Check if the event has trailing checksum */
  if (fd_event->common_footer->checksum_alg != binary_log::BINLOG_CHECKSUM_ALG_OFF)
    checksum_size= 4;

  db_len= (uchar)buf[Q_DB_LEN_OFFSET];

  /* Error if the event content is too small */
  if (length < (common_header_len + query_header_len +
                db_len + 1 + status_vars_len + checksum_size))
    goto err;

  *query= (char *)buf + query_header_len + db_len + 1 + status_vars_len;

  /* Calculate the query length */
  end_of_query= buf + (length - common_header_len) - /* we skipped the header */
                checksum_size;
  qlen= end_of_query - *query;
  return qlen;

err:
  *query= NULL;
  return 0;
}


/**************************************************************************
	Start_log_event_v3 methods
**************************************************************************/
#ifndef MYSQL_CLIENT
Start_log_event_v3::Start_log_event_v3()
  : binary_log::Start_event_v3(),
    Log_event(header(), footer(), Log_event::EVENT_INVALID_CACHE,
              Log_event::EVENT_INVALID_LOGGING)
{
  is_valid_param= true;
}
#endif

/*
  Start_log_event_v3::pack_info()
*/

#if defined(HAVE_REPLICATION) && !defined(MYSQL_CLIENT)
int Start_log_event_v3::pack_info(Protocol *protocol)
{
  char buf[12 + ST_SERVER_VER_LEN + 14 + 22], *pos;
  pos= my_stpcpy(buf, "Server ver: ");
  pos= my_stpcpy(pos, server_version);
  pos= my_stpcpy(pos, ", Binlog ver: ");
  pos= int10_to_str(binlog_version, pos, 10);
  protocol->store(buf, (uint) (pos-buf), &my_charset_bin);
  return 0;
}
#endif


/*
  Start_log_event_v3::print()
*/

#ifdef MYSQL_CLIENT
void Start_log_event_v3::print(FILE* file, PRINT_EVENT_INFO* print_event_info)
{
  DBUG_ENTER("Start_log_event_v3::print");

  IO_CACHE *const head= &print_event_info->head_cache;

  if (!print_event_info->short_form)
  {
    print_header(head, print_event_info, FALSE);
    my_b_printf(head, "\tStart: binlog v %d, server v %s created ",
                binlog_version, server_version);
    print_timestamp(head, NULL);
    if (created)
      my_b_printf(head," at startup");
    my_b_printf(head, "\n");
    if (common_header->flags & LOG_EVENT_BINLOG_IN_USE_F)
      my_b_printf(head, "# Warning: this binlog is either in use or was not "
                  "closed properly.\n");
  }

  if (is_relay_log_event())
  {
    my_b_printf(head, "# This Format_description_event appears in a relay log "
                "and was generated by the slave thread.\n");
    DBUG_VOID_RETURN;
  }

  if (!is_artificial_event() && created)
  {
#ifdef WHEN_WE_HAVE_THE_RESET_CONNECTION_SQL_COMMAND
    /*
      This is for mysqlbinlog: like in replication, we want to delete the stale
      tmp files left by an unclean shutdown of mysqld (temporary tables)
      and rollback unfinished transaction.
      Probably this can be done with RESET CONNECTION (syntax to be defined).
    */
    my_b_printf(head,"RESET CONNECTION%s\n", print_event_info->delimiter);
#else
    my_b_printf(head,"ROLLBACK%s\n", print_event_info->delimiter);
#endif
  }
  if (temp_buf &&
      print_event_info->base64_output_mode != BASE64_OUTPUT_NEVER &&
      !print_event_info->short_form)
  {
    if (print_event_info->base64_output_mode != BASE64_OUTPUT_DECODE_ROWS)
      my_b_printf(head, "BINLOG '\n");
    print_base64(head, print_event_info, FALSE);
    print_event_info->printed_fd_event= TRUE;

    /*
      If --skip-gtids is given, the server when it replays the output
      should generate a new GTID if gtid_mode=ON.  However, when the
      server reads the base64-encoded Format_description_log_event, it
      will cleverly detect that this is a binlog to be replayed, and
      act a little bit like the replication thread, in the following
      sense: if the thread does not see any 'SET GTID_NEXT' statement,
      it will assume the binlog was created by an old server and try
      to preserve transactions as anonymous.  This is the opposite of
      what we want when passing the --skip-gtids flag, so therefore we
      output the following statement.

      The behavior where the client preserves transactions following a
      Format_description_log_event as anonymous was introduced in
      5.6.16.
    */
    if (print_event_info->skip_gtids)
      my_b_printf(head, "/*!50616 SET @@SESSION.GTID_NEXT='AUTOMATIC'*/%s\n",
                  print_event_info->delimiter);
  }
  DBUG_VOID_RETURN;
}
#endif /* MYSQL_CLIENT */

/*
  Start_log_event_v3::Start_log_event_v3()
*/

Start_log_event_v3::Start_log_event_v3(const char* buf, uint event_len,
                                       const Format_description_event
                                       *description_event)
: binary_log::Start_event_v3(buf, event_len, description_event),
  Log_event(header(), footer())
{
  is_valid_param= server_version[0] != 0;
  if (event_len < (uint)description_event->common_header_len +
      ST_COMMON_HEADER_LEN_OFFSET)
  {
    server_version[0]= 0;
    return;
  }
  buf+= description_event->common_header_len;
  binlog_version= uint2korr(buf+ST_BINLOG_VER_OFFSET);
  memcpy(server_version, buf+ST_SERVER_VER_OFFSET,
	 ST_SERVER_VER_LEN);
  // prevent overrun if log is corrupted on disk
  server_version[ST_SERVER_VER_LEN-1]= 0;
  created= uint4korr(buf+ST_CREATED_OFFSET);
  dont_set_created= 1;
}


/*
  Start_log_event_v3::write()
*/

#ifndef MYSQL_CLIENT
bool Start_log_event_v3::write(IO_CACHE* file)
{
  char buff[Binary_log_event::START_V3_HEADER_LEN];
  int2store(buff + ST_BINLOG_VER_OFFSET,binlog_version);
  memcpy(buff + ST_SERVER_VER_OFFSET,server_version,ST_SERVER_VER_LEN);
  if (!dont_set_created)
    created= get_time();
  int4store(buff + ST_CREATED_OFFSET, static_cast<uint32>(created));
  return (write_header(file, sizeof(buff)) ||
          wrapper_my_b_safe_write(file, (uchar*) buff, sizeof(buff)) ||
	  write_footer(file));
}
#endif


#if defined(HAVE_REPLICATION) && !defined(MYSQL_CLIENT)

/**
  Start_log_event_v3::do_apply_event() .
  The master started

    IMPLEMENTATION
    - To handle the case where the master died without having time to write
    DROP TEMPORARY TABLE, DO RELEASE_LOCK (prepared statements' deletion is
    TODO), we clean up all temporary tables that we got, if we are sure we
    can (see below).

  @todo
    - Remove all active user locks.
    Guilhem 2003-06: this is true but not urgent: the worst it can cause is
    the use of a bit of memory for a user lock which will not be used
    anymore. If the user lock is later used, the old one will be released. In
    other words, no deadlock problem.
*/

int Start_log_event_v3::do_apply_event(Relay_log_info const *rli)
{
  DBUG_ENTER("Start_log_event_v3::do_apply_event");
  int error= 0;
  switch (binlog_version)
  {
  case 3:
  case 4:
    /*
      This can either be 4.x (then a Start_log_event_v3 is only at master
      startup so we are sure the master has restarted and cleared his temp
      tables; the event always has 'created'>0) or 5.0 (then we have to test
      'created').
    */
    if (created)
    {
      error= close_temporary_tables(thd);
      cleanup_load_tmpdir();
    }
    else
    {
      /*
        Set all temporary tables thread references to the current thread
        as they may point to the "old" SQL slave thread in case of its
        restart.
      */
      TABLE *table;
      for (table= thd->temporary_tables; table; table= table->next)
        table->in_use= thd;
    }
    break;

    /*
       Now the older formats; in that case load_tmpdir is cleaned up by the I/O
       thread.
    */
  case 1:
    if (strncmp(rli->get_rli_description_event()->server_version,
                "3.23.57",7) >= 0 && created)
    {
      /*
        Can distinguish, based on the value of 'created': this event was
        generated at master startup.
      */
      error= close_temporary_tables(thd);
    }
    /*
      Otherwise, can't distinguish a Start_log_event generated at
      master startup and one generated by master FLUSH LOGS, so cannot
      be sure temp tables have to be dropped. So do nothing.
    */
    break;
  default:
    /* this case is impossible */
    DBUG_RETURN(1);
  }
  DBUG_RETURN(error);
}
#endif /* defined(HAVE_REPLICATION) && !defined(MYSQL_CLIENT) */

/***************************************************************************
       Format_description_log_event methods
****************************************************************************/

/**
  Format_description_log_event 1st ctor.

    Ctor. Can be used to create the event to write to the binary log (when the
    server starts or when FLUSH LOGS), or to create artificial events to parse
    binlogs from MySQL 3.23 or 4.x.
    When in a client, only the 2nd use is possible.

  @param binlog_version         the binlog version for which we want to build
                                an event. Can be 1 (=MySQL 3.23), 3 (=4.0.x
                                x>=2 and 4.1) or 4 (MySQL 5.0). Note that the
                                old 4.0 (binlog version 2) is not supported;
                                it should not be used for replication with
                                5.0.
  @param server_ver             a string containing the server version.
*/

Format_description_log_event::
Format_description_log_event(uint8_t binlog_ver, const char* server_ver)
: binary_log::Start_event_v3(binary_log::FORMAT_DESCRIPTION_EVENT),
  Format_description_event(binlog_ver,  (binlog_ver <= 3 || server_ver != 0) ?
                           server_ver : ::server_version)
{
  is_valid_param= header_is_valid() && version_is_valid();
  common_header->type_code= binary_log::FORMAT_DESCRIPTION_EVENT;
  /*
   We here have the possibility to simulate a master before we changed
   the table map id to be stored in 6 bytes: when it was stored in 4
   bytes (=> post_header_len was 6). This is used to test backward
   compatibility.
   This code can be removed after a few months (today is Dec 21st 2005),
   when we know that the 4-byte masters are not deployed anymore (check
   with Tomas Ulin first!), and the accompanying test (rpl_row_4_bytes)
   too.
  */
  DBUG_EXECUTE_IF("old_row_based_repl_4_byte_map_id_master",
                  post_header_len[binary_log::TABLE_MAP_EVENT-1]=
                  post_header_len[binary_log::WRITE_ROWS_EVENT_V1-1]=
                  post_header_len[binary_log::UPDATE_ROWS_EVENT_V1-1]=
                  post_header_len[binary_log::DELETE_ROWS_EVENT_V1-1]= 6;);
}


/**
  The problem with this constructor is that the fixed header may have a
  length different from this version, but we don't know this length as we
  have not read the Format_description_log_event which says it, yet. This
  length is in the post-header of the event, but we don't know where the
  post-header starts.

  So this type of event HAS to:
  - either have the header's length at the beginning (in the header, at a
  fixed position which will never be changed), not in the post-header. That
  would make the header be "shifted" compared to other events.
  - or have a header of size LOG_EVENT_MINIMAL_HEADER_LEN (19), in all future
  versions, so that we know for sure.

  I (Guilhem) chose the 2nd solution. Rotate has the same constraint (because
  it is sent before Format_description_log_event).
*/

Format_description_log_event::
Format_description_log_event(const char* buf, uint event_len,
                             const Format_description_event
                             *description_event)
  : binary_log::Start_event_v3(buf, event_len, description_event),
    Format_description_event(buf, event_len, description_event),
    Start_log_event_v3(buf, event_len, description_event)
{
  is_valid_param= header_is_valid() && version_is_valid();
  common_header->type_code= binary_log::FORMAT_DESCRIPTION_EVENT;

  /*
   We here have the possibility to simulate a master of before we changed
   the table map id to be stored in 6 bytes: when it was stored in 4
   bytes (=> post_header_len was 6). This is used to test backward
   compatibility.
 */
  DBUG_EXECUTE_IF("old_row_based_repl_4_byte_map_id_master",
                  post_header_len[binary_log::TABLE_MAP_EVENT-1]=
                  post_header_len[binary_log::WRITE_ROWS_EVENT_V1-1]=
                  post_header_len[binary_log::UPDATE_ROWS_EVENT_V1-1]=
                  post_header_len[binary_log::DELETE_ROWS_EVENT_V1-1]= 6;);
}

#ifndef MYSQL_CLIENT
bool Format_description_log_event::write(IO_CACHE* file)
{
  bool ret;
  bool no_checksum;
  /*
    We don't call Start_log_event_v3::write() because this would make 2
    my_b_safe_write().
  */
  uchar buff[Binary_log_event::FORMAT_DESCRIPTION_HEADER_LEN +
             BINLOG_CHECKSUM_ALG_DESC_LEN];
  size_t rec_size= sizeof(buff);
  int2store(buff + ST_BINLOG_VER_OFFSET,binlog_version);
  memcpy((char*) buff + ST_SERVER_VER_OFFSET,server_version,ST_SERVER_VER_LEN);
  if (!dont_set_created)
    created= get_time();
  int4store(buff + ST_CREATED_OFFSET, static_cast<uint32>(created));
  buff[ST_COMMON_HEADER_LEN_OFFSET]= LOG_EVENT_HEADER_LEN;
  memcpy((char*) buff+ST_COMMON_HEADER_LEN_OFFSET + 1,  &post_header_len.front(),
         Binary_log_event::LOG_EVENT_TYPES);
  /*
    if checksum is requested
    record the checksum-algorithm descriptor next to
    post_header_len vector which will be followed by the checksum value.
    Master is supposed to trigger checksum computing by binlog_checksum_options,
    slave does it via marking the event according to
    FD_queue checksum_alg value.
  */
  compile_time_assert(sizeof(BINLOG_CHECKSUM_ALG_DESC_LEN == 1));
#ifndef DBUG_OFF
  common_header->data_written= 0; // to prepare for need_checksum assert
#endif
  buff[Binary_log_event::FORMAT_DESCRIPTION_HEADER_LEN]= need_checksum() ?
    (uint8) common_footer->checksum_alg :
     (uint8) binary_log::BINLOG_CHECKSUM_ALG_OFF;
  /*
     FD of checksum-aware server is always checksum-equipped, (V) is in,
     regardless of @@global.binlog_checksum policy.
     Thereby a combination of (A) == 0, (V) != 0 means
     it's the checksum-aware server's FD event that heads checksum-free binlog
     file.
     Here 0 stands for checksumming OFF to evaluate (V) as 0 is that case.
     A combination of (A) != 0, (V) != 0 denotes FD of the checksum-aware server
     heading the checksummed binlog.
     (A), (V) presence in FD of the checksum-aware server makes the event
     1 + 4 bytes bigger comparing to the former FD.
  */

  if ((no_checksum= (common_footer->checksum_alg ==
                     binary_log::BINLOG_CHECKSUM_ALG_OFF)))
  {
    // Forcing (V) room to fill anyway
    common_footer->checksum_alg= binary_log::BINLOG_CHECKSUM_ALG_CRC32;
  }
  ret= (write_header(file, rec_size) ||
        wrapper_my_b_safe_write(file, buff, rec_size) ||
        write_footer(file));
  if (no_checksum)
    common_footer->checksum_alg= binary_log::BINLOG_CHECKSUM_ALG_OFF;
  return ret;
}
#endif

#if defined(HAVE_REPLICATION) && !defined(MYSQL_CLIENT)
int Format_description_log_event::do_apply_event(Relay_log_info const *rli)
{
  int ret= 0;
  DBUG_ENTER("Format_description_log_event::do_apply_event");

  /*
    As a transaction NEVER spans on 2 or more binlogs:
    if we have an active transaction at this point, the master died
    while writing the transaction to the binary log, i.e. while
    flushing the binlog cache to the binlog. XA guarantees that master has
    rolled back. So we roll back.
    Note: this event could be sent by the master to inform us of the
    format of its binlog; in other words maybe it is not at its
    original place when it comes to us; we'll know this by checking
    log_pos ("artificial" events have log_pos == 0).
  */
  if (!thd->rli_fake && !is_artificial_event() && created &&
      thd->get_transaction()->is_active(Transaction_ctx::SESSION))
  {
    /* This is not an error (XA is safe), just an information */
    rli->report(INFORMATION_LEVEL, 0,
                "Rolling back unfinished transaction (no COMMIT "
                "or ROLLBACK in relay log). A probable cause is that "
                "the master died while writing the transaction to "
                "its binary log, thus rolled back too."); 
    const_cast<Relay_log_info*>(rli)->cleanup_context(thd, 1);
  }

  /*
    If this event comes from ourselves, there is no cleaning task to
    perform, we don't call Start_log_event_v3::do_apply_event()
    (this was just to update the log's description event).
  */
  if (server_id != (uint32) ::server_id)
  {
    /*
      If the event was not requested by the slave i.e. the master sent
      it while the slave asked for a position >4, the event will make
      rli->group_master_log_pos advance. Say that the slave asked for
      position 1000, and the Format_desc event's end is 96. Then in
      the beginning of replication rli->group_master_log_pos will be
      0, then 96, then jump to first really asked event (which is
      >96). So this is ok.
    */
    ret= Start_log_event_v3::do_apply_event(rli);
  }

  if (!ret)
  {
    /* Save the information describing this binlog */
    const_cast<Relay_log_info *>(rli)->set_rli_description_event(this);
  }

  DBUG_RETURN(ret);
}

int Format_description_log_event::do_update_pos(Relay_log_info *rli)
{
  if (server_id == (uint32) ::server_id)
  {
    /*
      We only increase the relay log position if we are skipping
      events and do not touch any group_* variables, nor flush the
      relay log info.  If there is a crash, we will have to re-skip
      the events again, but that is a minor issue.

      If we do not skip stepping the group log position (and the
      server id was changed when restarting the server), it might well
      be that we start executing at a position that is invalid, e.g.,
      at a Rows_log_event or a Query_log_event preceeded by a
      Intvar_log_event instead of starting at a Table_map_log_event or
      the Intvar_log_event respectively.
     */
    rli->inc_event_relay_log_pos();
    return 0;
  }
  else
  {
    return Log_event::do_update_pos(rli);
  }
}

Log_event::enum_skip_reason
Format_description_log_event::do_shall_skip(Relay_log_info *rli)
{
  return Log_event::EVENT_SKIP_NOT;
}

#endif



  /**************************************************************************
        Load_log_event methods
   General note about Load_log_event: the binlogging of LOAD DATA INFILE is
   going to be changed in 5.0 (or maybe in 5.1; not decided yet).
   However, the 5.0 slave could still have to read such events (from a 4.x
   master), convert them (which just means maybe expand the header, when 5.0
   servers have a UID in events) (remember that whatever is after the header
   will be like in 4.x, as this event's format is not modified in 5.0 as we
   will use new types of events to log the new LOAD DATA INFILE features).
   To be able to read/convert, we just need to not assume that the common
   header is of length LOG_EVENT_HEADER_LEN (we must use the description
   event).
   Note that I (Guilhem) manually tested replication of a big LOAD DATA INFILE
   between 3.23 and 5.0, and between 4.0 and 5.0, and it works fine (and the
   positions displayed in SHOW SLAVE STATUS then are fine too).
  **************************************************************************/

#if defined(HAVE_REPLICATION) && !defined(MYSQL_CLIENT)
uint Load_log_event::get_query_buffer_length()
{
  return
    //the DB name may double if we escape the quote character
    5 + 2*db_len + 3 +
    18 + fname_len*4 + 2 +                    // "LOAD DATA INFILE 'file''"
    11 +                                    // "CONCURRENT "
    7 +					    // LOCAL
    9 +                                     // " REPLACE or IGNORE "
    13 + table_name_len*2 +                 // "INTO TABLE `table`"
    21 + sql_ex.data_info.field_term_len*4 + 2 +
                                            // " FIELDS TERMINATED BY 'str'"
    23 + sql_ex.data_info.enclosed_len*4 + 2 +
                                            // " OPTIONALLY ENCLOSED BY 'str'"
    12 + sql_ex.data_info.escaped_len*4 + 2 +         // " ESCAPED BY 'str'"
    21 + sql_ex.data_info.line_term_len*4 + 2 +
                                            // " LINES TERMINATED BY 'str'"
    19 + sql_ex.data_info.line_start_len*4 + 2 +
                                            // " LINES STARTING BY 'str'"
    15 + 22 +                               // " IGNORE xxx  LINES"
    3 + (num_fields-1)*2 + field_block_len; // " (field1, field2, ...)"
}


void Load_log_event::print_query(bool need_db, const char *cs, char *buf,
                                 char **end, char **fn_start, char **fn_end)
{
  char quoted_id[1 + NAME_LEN * 2 + 2];//quoted  length
  size_t  quoted_id_len= 0;
  char *pos= buf;

  if (need_db && db && db_len)
  {
    pos= my_stpcpy(pos, "use ");
#ifdef MYSQL_SERVER
    quoted_id_len= my_strmov_quoted_identifier(this->thd, (char *) quoted_id,
                                               db, 0);
#else
    quoted_id_len= my_strmov_quoted_identifier((char *) quoted_id, db);
#endif
    quoted_id[quoted_id_len]= '\0';
    pos= my_stpcpy(pos, quoted_id);
    pos= my_stpcpy(pos, "; ");
  }

  pos= my_stpcpy(pos, "LOAD DATA ");

  if (is_concurrent)
    pos= my_stpcpy(pos, "CONCURRENT ");

  if (fn_start)
    *fn_start= pos;

  if (check_fname_outside_temp_buf())
    pos= my_stpcpy(pos, "LOCAL ");
  pos= my_stpcpy(pos, "INFILE ");
  pos= pretty_print_str(pos, fname, fname_len);
  pos= my_stpcpy(pos, " ");

  if (sql_ex.data_info.opt_flags & REPLACE_FLAG)
    pos= my_stpcpy(pos, "REPLACE ");
  else if (sql_ex.data_info.opt_flags & IGNORE_FLAG)
    pos= my_stpcpy(pos, "IGNORE ");

  pos= my_stpcpy(pos ,"INTO");

  if (fn_end)
    *fn_end= pos;

  pos= my_stpcpy(pos ," TABLE ");
  memcpy(pos, table_name, table_name_len);
  pos+= table_name_len;

  if (cs != NULL)
  {
    pos= my_stpcpy(pos ," CHARACTER SET ");
    pos= my_stpcpy(pos ,  cs);
  }

  /* We have to create all optional fields as the default is not empty */
  pos= my_stpcpy(pos, " FIELDS TERMINATED BY ");
  pos= pretty_print_str(pos, sql_ex.data_info.field_term,
                        sql_ex.data_info.field_term_len);
  if (sql_ex.data_info.opt_flags & OPT_ENCLOSED_FLAG)
    pos= my_stpcpy(pos, " OPTIONALLY ");
  pos= my_stpcpy(pos, " ENCLOSED BY ");
  pos= pretty_print_str(pos, sql_ex.data_info.enclosed,
                        sql_ex.data_info.enclosed_len);

  pos= my_stpcpy(pos, " ESCAPED BY ");
  pos= pretty_print_str(pos, sql_ex.data_info.escaped,
                        sql_ex.data_info.escaped_len);

  pos= my_stpcpy(pos, " LINES TERMINATED BY ");
  pos= pretty_print_str(pos, sql_ex.data_info.line_term,
                        sql_ex.data_info.line_term_len);
  if (sql_ex.data_info.line_start_len)
  {
    pos= my_stpcpy(pos, " STARTING BY ");
    pos= pretty_print_str(pos, sql_ex.data_info.line_start,
                          sql_ex.data_info.line_start_len);
  }

  if ((long) skip_lines > 0)
  {
    pos= my_stpcpy(pos, " IGNORE ");
    pos= longlong10_to_str((longlong) skip_lines, pos, 10);
    pos= my_stpcpy(pos," LINES ");    
  }

  if (num_fields)
  {
    uint i;
    const char *field= fields;
    pos= my_stpcpy(pos, " (");
    for (i = 0; i < num_fields; i++)
    {
      if (i)
      {
        *pos++= ' ';
        *pos++= ',';
      }
      quoted_id_len= my_strmov_quoted_identifier(this->thd, quoted_id, field,
                                                 0);
      memcpy(pos, quoted_id, quoted_id_len-1);
    }
    *pos++= ')';
  }

  *end= pos;
}


int Load_log_event::pack_info(Protocol *protocol)
{
  char *buf, *end;

  if (!(buf= (char*) my_malloc(key_memory_log_event,
                               get_query_buffer_length(), MYF(MY_WME))))
    return 1;
  print_query(TRUE, NULL, buf, &end, 0, 0);
  protocol->store(buf, end-buf, &my_charset_bin);
  my_free(buf);
  return 0;
}
#endif /* defined(HAVE_REPLICATION) && !defined(MYSQL_CLIENT) */


#ifndef MYSQL_CLIENT

/*
  Load_log_event::write_data_header()
*/

bool Load_log_event::write_data_header(IO_CACHE* file)
{
  char buf[Binary_log_event::LOAD_HEADER_LEN];
  int4store(buf + L_THREAD_ID_OFFSET, slave_proxy_id);
  int4store(buf + L_EXEC_TIME_OFFSET, exec_time);
  int4store(buf + L_SKIP_LINES_OFFSET, skip_lines);
  buf[L_TBL_LEN_OFFSET] = (char)table_name_len;
  buf[L_DB_LEN_OFFSET] = (char)db_len;
  int4store(buf + L_NUM_FIELDS_OFFSET, num_fields);
  return my_b_safe_write(file, (uchar*)buf, Binary_log_event::LOAD_HEADER_LEN) != 0;
}


/*
  Load_log_event::write_data_body()
*/

bool Load_log_event::write_data_body(IO_CACHE* file)
{
  if (sql_ex.write_data(file))
    return 1;
  if (num_fields && fields && field_lens)
  {
    if (my_b_safe_write(file, (uchar*)field_lens, num_fields) ||
	my_b_safe_write(file, (uchar*)fields, field_block_len))
      return 1;
  }
  return (my_b_safe_write(file, (uchar*)table_name, table_name_len + 1) ||
	  my_b_safe_write(file, (uchar*)db, db_len + 1) ||
	  my_b_safe_write(file, (uchar*)fname, fname_len));
}


/*
  Load_log_event::Load_log_event()
*/

Load_log_event::Load_log_event(THD *thd_arg, sql_exchange *ex,
			       const char *db_arg, const char *table_name_arg,
			       List<Item> &fields_arg,
                               bool is_concurrent_arg,
			       enum enum_duplicates handle_dup,
			       bool ignore, bool using_trans)
  : binary_log::Load_event(),
   Log_event(thd_arg,
             thd_arg->thread_specific_used ? LOG_EVENT_THREAD_SPECIFIC_F : 0,
             using_trans ? Log_event::EVENT_TRANSACTIONAL_CACHE :
                           Log_event::EVENT_STMT_CACHE,
             Log_event::EVENT_NORMAL_LOGGING,
             header(), footer())
{
  thread_id= thd_arg->thread_id();
  slave_proxy_id= thd_arg->variables.pseudo_thread_id;
  table_name= table_name_arg ? table_name_arg : "";
  db= db_arg;
  fname= ex->file_name;
  local_fname= FALSE;
  is_concurrent= is_concurrent_arg;

  /*
  exec_time calculation has changed to use the same method that is used
  to fill out "thd_arg->start_time"
  */

  struct timeval end_time;
  ulonglong micro_end_time= my_micro_time();
  my_micro_time_to_timeval(micro_end_time, &end_time);

  exec_time= end_time.tv_sec - thd_arg->start_time.tv_sec;

  /* db can never be a zero pointer in 4.0 */
  db_len = strlen(db);
  table_name_len =  strlen(table_name);
  fname_len = (fname) ?  strlen(fname) : 0;
  sql_ex.data_info.field_term = ex->field.field_term->ptr();
  sql_ex.data_info.field_term_len = (uint8) ex->field.field_term->length();
  sql_ex.data_info.enclosed = ex->field.enclosed->ptr();
  sql_ex.data_info.enclosed_len = (uint8) ex->field.enclosed->length();
  sql_ex.data_info.line_term = ex->line.line_term->ptr();
  sql_ex.data_info.line_term_len = (uint8) ex->line.line_term->length();
  sql_ex.data_info.line_start = ex->line.line_start->ptr();
  sql_ex.data_info.line_start_len = (uint8) ex->line.line_start->length();
  sql_ex.data_info.escaped = (char*) ex->field.escaped->ptr();
  sql_ex.data_info.escaped_len = (uint8) ex->field.escaped->length();
  sql_ex.data_info.opt_flags = 0;
  sql_ex.data_info.cached_new_format = -1;

  if (ex->dumpfile)
    sql_ex.data_info.opt_flags|= DUMPFILE_FLAG;
  if (ex->field.opt_enclosed)
    sql_ex.data_info.opt_flags|= OPT_ENCLOSED_FLAG;

  sql_ex.data_info.empty_flags= 0;

  switch (handle_dup) {
  case DUP_REPLACE:
    sql_ex.data_info.opt_flags|= REPLACE_FLAG;
    break;
  case DUP_UPDATE:				// Impossible here
  case DUP_ERROR:
    break;
  }
  if (ignore)
    sql_ex.data_info.opt_flags|= IGNORE_FLAG;

  if (!ex->field.field_term->length())
    sql_ex.data_info.empty_flags |= FIELD_TERM_EMPTY;
  if (!ex->field.enclosed->length())
    sql_ex.data_info.empty_flags |= ENCLOSED_EMPTY;
  if (!ex->line.line_term->length())
    sql_ex.data_info.empty_flags |= LINE_TERM_EMPTY;
  if (!ex->line.line_start->length())
    sql_ex.data_info.empty_flags |= LINE_START_EMPTY;
  if (!ex->field.escaped->length())
    sql_ex.data_info.empty_flags |= ESCAPED_EMPTY;

  skip_lines = ex->skip_lines;

  List_iterator<Item> li(fields_arg);
  field_lens_buf.length(0);
  fields_buf.length(0);
  Item* item;
  while ((item = li++))
  {
    num_fields++;
    uchar len= (uchar) item->item_name.length();
    field_block_len += len + 1;
    fields_buf.append(item->item_name.ptr(), len + 1);
    field_lens_buf.append((char*)&len, 1);
  }

  field_lens = (const uchar*)field_lens_buf.ptr();
  fields = fields_buf.ptr();
  if (table_name != 0)
    is_valid_param= true;

  if (sql_ex.data_info.new_format())
    common_header->type_code= binary_log::NEW_LOAD_EVENT;
  else
    common_header->type_code= binary_log::LOAD_EVENT;
}
#endif /* !MYSQL_CLIENT */


/**
  @note
    The caller must do buf[event_len] = 0 before he starts using the
    constructed event.
*/
Load_log_event::Load_log_event(const char *buf, uint event_len,
                               const Format_description_event *description_event)
: binary_log::Load_event(buf, event_len, description_event),
  Log_event(header(), footer())
{
  DBUG_ENTER("Load_log_event");
  if (table_name != 0)
    is_valid_param= true;
  thread_id= slave_proxy_id;
  if (event_len)
  {
    /**
      We need to set exec_time here, which is ued to calcutate seconds behind
      master on the slave.
    */
    exec_time= load_exec_time;
    /*
      I (Guilhem) manually tested replication of LOAD DATA INFILE for 3.23->5.0,
      4.0->5.0 and 5.0->5.0 and it works.
    */
    sql_ex.data_info= sql_ex_data;
  }
  if (sql_ex.data_info.new_format())
    common_header->type_code= binary_log::NEW_LOAD_EVENT;
  else
    common_header->type_code= binary_log::LOAD_EVENT;
  DBUG_VOID_RETURN;
}


/*
  Load_log_event::print()
*/

#ifdef MYSQL_CLIENT
void Load_log_event::print(FILE* file, PRINT_EVENT_INFO* print_event_info)
{
  print(file, print_event_info, 0);
}


void Load_log_event::print(FILE* file_arg, PRINT_EVENT_INFO* print_event_info,
			   bool commented)
{
  IO_CACHE *const head= &print_event_info->head_cache;
  size_t id_len= 0;
  char str_buf[1 + 2*FN_REFLEN + 2];

  DBUG_ENTER("Load_log_event::print");
  if (!print_event_info->short_form)
  {
    print_header(head, print_event_info, FALSE);
    my_b_printf(head, "\tQuery\tthread_id=%u\texec_time=%ld\n",
                thread_id, exec_time);
  }

  bool different_db= 1;
  if (db)
  {
    /*
      If the database is different from the one of the previous statement, we
      need to print the "use" command, and we update the last_db.
      But if commented, the "use" is going to be commented so we should not
      update the last_db.
    */
    if ((different_db= memcmp(print_event_info->db, db, db_len + 1)) &&
        !commented)
      memcpy(print_event_info->db, db, db_len + 1);
  }
  
  if (db && db[0] && different_db)
  {
#ifdef MYSQL_SERVER
    id_len= my_strmov_quoted_identifier(this->thd, str_buf, db, 0);
#else
    id_len= my_strmov_quoted_identifier(str_buf, db);
#endif
    str_buf[id_len]= '\0';
    my_b_printf(head, "%suse %s%s\n",
                commented ? "# " : "", str_buf, print_event_info->delimiter);
  }
  if (common_header->flags & LOG_EVENT_THREAD_SPECIFIC_F)
    my_b_printf(head,"%sSET @@session.pseudo_thread_id=%lu%s\n",
            commented ? "# " : "", (ulong)thread_id,
            print_event_info->delimiter);
  my_b_printf(head, "%sLOAD DATA ",
              commented ? "# " : "");
  if (check_fname_outside_temp_buf())
    my_b_printf(head, "LOCAL ");
  my_b_printf(head, "INFILE '%-*s' ", static_cast<int>(fname_len), fname);

  if (sql_ex.data_info.opt_flags & REPLACE_FLAG)
    my_b_printf(head,"REPLACE ");
  else if (sql_ex.data_info.opt_flags & IGNORE_FLAG)
    my_b_printf(head,"IGNORE ");

#ifdef MYSQL_SERVER
    id_len= my_strmov_quoted_identifier(this->thd, str_buf, table_name, 0);
#else
    id_len= my_strmov_quoted_identifier(str_buf, table_name);
#endif
  str_buf[id_len]= '\0';
  my_b_printf(head, "INTO TABLE %s", str_buf);

  my_b_printf(head, " FIELDS TERMINATED BY ");
  pretty_print_str(head, sql_ex.data_info.field_term,
                   sql_ex.data_info.field_term_len);

  if (sql_ex.data_info.opt_flags & OPT_ENCLOSED_FLAG)
    my_b_printf(head," OPTIONALLY ");
  my_b_printf(head, " ENCLOSED BY ");
  pretty_print_str(head, sql_ex.data_info.enclosed,
                   sql_ex.data_info.enclosed_len);

  my_b_printf(head, " ESCAPED BY ");
  pretty_print_str(head, sql_ex.data_info.escaped,
                   sql_ex.data_info.escaped_len);

  my_b_printf(head," LINES TERMINATED BY ");
  pretty_print_str(head, sql_ex.data_info.line_term,
                   sql_ex.data_info.line_term_len);


  if (sql_ex.data_info.line_start)
  {
    my_b_printf(head," STARTING BY ");
    pretty_print_str(head, sql_ex.data_info.line_start,
                     sql_ex.data_info.line_start_len);
  }
  if ((long) skip_lines > 0)
    my_b_printf(head, " IGNORE %ld LINES", (long) skip_lines);

  if (num_fields)
  {
    uint i;
    const char* field = fields;
    my_b_printf(head, " (");
    for (i = 0; i < num_fields; i++)
    {
      if (i)
        my_b_printf(head, ",");
      id_len= my_strmov_quoted_identifier((char *) str_buf, field);
      str_buf[id_len]= '\0';
      my_b_printf(head, "%s", str_buf);

      field += field_lens[i]  + 1;
    }
    my_b_printf(head, ")");
  }

  my_b_printf(head, "%s\n", print_event_info->delimiter);
  DBUG_VOID_RETURN;
}
#endif /* MYSQL_CLIENT */

#ifndef MYSQL_CLIENT

/**
  Load_log_event::set_fields()

  @note
    This function can not use the member variable 
    for the database, since LOAD DATA INFILE on the slave
    can be for a different database than the current one.
    This is the reason for the affected_db argument to this method.
*/

void Load_log_event::set_fields(const char* affected_db, 
				List<Item> &field_list,
                                Name_resolution_context *context)
{
  uint i;
  const char* field = fields;
  for (i= 0; i < num_fields; i++)
  {
    field_list.push_back(new Item_field(context,
                                        affected_db, table_name, field));
    field+= field_lens[i]  + 1;
  }
}
#endif /* !MYSQL_CLIENT */


#if defined(HAVE_REPLICATION) && !defined(MYSQL_CLIENT)
/**
  Does the data loading job when executing a LOAD DATA on the slave.

  @param net
  @param rli
  @param use_rli_only_for_errors     If set to 1, rli is provided to
                                     Load_log_event::exec_event only for this
                                     function to have rli->get_rpl_log_name and
                                     rli->last_slave_error, both being used by
                                     error reports.  If set to 0, rli is provided
                                     for full use, i.e. for error reports and
                                     position advancing.

  @todo
    fix this; this can be done by testing rules in
    Create_file_log_event::exec_event() and then discarding Append_block and
    al.
  @todo
    this is a bug - this needs to be moved to the I/O thread

  @retval
    0           Success
  @retval
    1           Failure
*/

int Load_log_event::do_apply_event(NET* net, Relay_log_info const *rli,
                                   bool use_rli_only_for_errors)
{
  DBUG_ASSERT(thd->query().str == NULL);
  thd->reset_query();                    // Should not be needed
  set_thd_db(thd, db, db_len);
  thd->is_slave_error= 0;
  clear_all_errors(thd, const_cast<Relay_log_info*>(rli));

  /* see Query_log_event::do_apply_event() and BUG#13360 */
  DBUG_ASSERT(!rli->m_table_map.count());
  /*
    Usually lex_start() is called by mysql_parse(), but we need it here
    as the present method does not call mysql_parse().
  */
  lex_start(thd);
  thd->lex->local_file= local_fname;
  mysql_reset_thd_for_next_command(thd);

  /*
    It is possible that the thread does not hold anonymous GTID
    ownership here, e.g. in case this is the first event of a relay
    log.
  */
  gtid_reacquire_ownership_if_anonymous(thd);

   /*
    We test replicate_*_db rules. Note that we have already prepared
    the file to load, even if we are going to ignore and delete it
    now. So it is possible that we did a lot of disk writes for
    nothing. In other words, a big LOAD DATA INFILE on the master will
    still consume a lot of space on the slave (space in the relay log
    + space of temp files: twice the space of the file to load...)
    even if it will finally be ignored.  TODO: fix this; this can be
    done by testing rules in Create_file_log_event::do_apply_event()
    and then discarding Append_block and al. Another way is do the
    filtering in the I/O thread (more efficient: no disk writes at
    all).
  */
  if (rpl_filter->db_ok(thd->db().str))
  {
    thd->set_time(&(common_header->when));
    thd->set_query_id(next_query_id());
    DBUG_ASSERT(!thd->get_stmt_da()->is_set());

    TABLE_LIST tables;
    char table_buf[NAME_LEN + 1];
    my_stpcpy(table_buf, table_name);
    if (lower_case_table_names)
      my_casedn_str(system_charset_info, table_buf);
    tables.init_one_table(thd->strmake(thd->db().str, thd->db().length),
                          thd->db().length,
                          table_buf, strlen(table_buf),
                          table_buf, TL_WRITE);
    tables.updating= 1;

    // the table will be opened in mysql_load    
    if (rpl_filter->is_on() && !rpl_filter->tables_ok(thd->db().str, &tables))
    {
      // TODO: this is a bug - this needs to be moved to the I/O thread
      if (net)
        skip_load_data_infile(net);
    }
    else
    {
      char llbuff[22];
      char *end;
      enum enum_duplicates handle_dup;
      char *load_data_query;

      /*
        Forge LOAD DATA INFILE query which will be used in SHOW PROCESS LIST
        and written to slave's binlog if binlogging is on.
      */
      if (!(load_data_query= (char *)thd->alloc(get_query_buffer_length() + 1)))
      {
        /*
          This will set thd->fatal_error in case of OOM. So we surely will notice
          that something is wrong.
        */
        goto error;
      }

      print_query(FALSE, NULL, load_data_query, &end, NULL, NULL);
      *end= 0;
      thd->set_query(load_data_query, static_cast<size_t>(end - load_data_query));

      if (sql_ex.data_info.opt_flags & REPLACE_FLAG)
        handle_dup= DUP_REPLACE;
      else if (sql_ex.data_info.opt_flags & IGNORE_FLAG)
      {
        thd->lex->set_ignore(true);
        handle_dup= DUP_ERROR;
      }
      else
      {
        /*
          When replication is running fine, if it was DUP_ERROR on the
          master then we could choose IGNORE here, because if DUP_ERROR
          suceeded on master, and data is identical on the master and slave,
          then there should be no uniqueness errors on slave, so IGNORE is
          the same as DUP_ERROR. But in the unlikely case of uniqueness errors
          (because the data on the master and slave happen to be different
          (user error or bug), we want LOAD DATA to print an error message on
          the slave to discover the problem.

          If reading from net (a 3.23 master), mysql_load() will change this
          to IGNORE.
        */
        handle_dup= DUP_ERROR;
      }
      /*
        We need to set thd->lex->sql_command and thd->lex->duplicates
        since InnoDB tests these variables to decide if this is a LOAD
        DATA ... REPLACE INTO ... statement even though mysql_parse()
        is not called.  This is not needed in 5.0 since there the LOAD
        DATA ... statement is replicated using mysql_parse(), which
        sets the thd->lex fields correctly.
      */
      thd->lex->sql_command= SQLCOM_LOAD;
      thd->lex->duplicates= handle_dup;

      sql_exchange ex((char*)fname, sql_ex.data_info.opt_flags & DUMPFILE_FLAG);
      String field_term(sql_ex.data_info.field_term,
                        sql_ex.data_info.field_term_len,log_cs);
      String enclosed(sql_ex.data_info.enclosed,
                      sql_ex.data_info.enclosed_len,log_cs);
      String line_term(sql_ex.data_info.line_term,
                       sql_ex.data_info.line_term_len,log_cs);
      String line_start(sql_ex.data_info.line_start,
                        sql_ex.data_info.line_start_len,log_cs);
      String escaped(sql_ex.data_info.escaped,
                     sql_ex.data_info.escaped_len, log_cs);
      const String empty_str("", 0, log_cs);
      ex.field.field_term= &field_term;
      ex.field.enclosed= &enclosed;
      ex.line.line_term= &line_term;
      ex.line.line_start= &line_start;
      ex.field.escaped= &escaped;

      ex.field.opt_enclosed= (sql_ex.data_info.opt_flags & OPT_ENCLOSED_FLAG);
      if (sql_ex.data_info.empty_flags & FIELD_TERM_EMPTY)
        ex.field.field_term= &empty_str;

      ex.skip_lines= skip_lines;
      List<Item> field_list;
      thd->lex->select_lex->context.resolve_in_table_list_only(&tables);
      set_fields(tables.db, field_list, &thd->lex->select_lex->context);
      thd->variables.pseudo_thread_id= thread_id;
      if (net)
      {
        // mysql_load will use thd->net to read the file
        thd->get_protocol_classic()->set_vio(net->vio);
        // Make sure the client does not get confused about the packet sequence
        thd->get_protocol_classic()->set_pkt_nr(net->pkt_nr);
      }
      /*
        It is safe to use tmp_list twice because we are not going to
        update it inside mysql_load().
      */
      List<Item> tmp_list;
      /*
        Prepare column privilege check for LOAD statement.
        This is necessary because the replication code for LOAD bypasses
        regular privilege checking, which is done by check_one_table_access()
        in regular code path.
        We can assign INSERT privileges to the table since the slave thread
        operates with all privileges.
      */
      tables.set_privileges(INSERT_ACL);
      tables.set_want_privilege(INSERT_ACL);

      if (open_temporary_tables(thd, &tables) ||
          mysql_load(thd, &ex, &tables, field_list, tmp_list, tmp_list,
                     handle_dup, net != 0))
        thd->is_slave_error= 1;
      if (thd->cuted_fields)
      {
        /* log_pos is the position of the LOAD event in the master log */
        sql_print_warning("Slave: load data infile on table '%s' at "
                          "log position %s in log '%s' produced %ld "
                          "warning(s). Default database: '%s'",
                          (char*) table_name,
                          llstr(common_header->log_pos,llbuff),
                          const_cast<Relay_log_info*>(rli)->get_rpl_log_name(),
                          (ulong) thd->cuted_fields,
                          print_slave_db_safe(thd->db().str));
      }
      if (net)
      {
        net->pkt_nr= thd->get_protocol_classic()->get_pkt_nr();
      }
    }
  }
  else
  {
    /*
      We will just ask the master to send us /dev/null if we do not
      want to load the data.
      TODO: this a bug - needs to be done in I/O thread
    */
    if (net)
      skip_load_data_infile(net);
  }

error:
  thd->get_protocol_classic()->set_vio(NULL);
  const char *remember_db= thd->db().str;
  thd->set_catalog(NULL_CSTR);
  thd->set_db(NULL_CSTR);                   /* will free the current database */
  thd->reset_query();
  thd->get_stmt_da()->set_overwrite_status(true);
  thd->is_error() ? trans_rollback_stmt(thd) : trans_commit_stmt(thd);
  thd->get_stmt_da()->set_overwrite_status(false);
  close_thread_tables(thd);
  /*
    - If transaction rollback was requested due to deadlock
      perform it and release metadata locks.
    - If inside a multi-statement transaction,
    defer the release of metadata locks until the current
    transaction is either committed or rolled back. This prevents
    other statements from modifying the table for the entire
    duration of this transaction.  This provides commit ordering
    and guarantees serializability across multiple transactions.
    - If in autocommit mode, or outside a transactional context,
    automatically release metadata locks of the current statement.
  */
  if (thd->transaction_rollback_request)
  {
    trans_rollback_implicit(thd);
    thd->mdl_context.release_transactional_locks();
  }
  else if (! thd->in_multi_stmt_transaction_mode())
    thd->mdl_context.release_transactional_locks();
  else
    thd->mdl_context.release_statement_locks();

  DBUG_EXECUTE_IF("LOAD_DATA_INFILE_has_fatal_error",
                  thd->is_slave_error= 0; thd->is_fatal_error= 1;);

  if (thd->is_slave_error)
  {
    /* this err/sql_errno code is copy-paste from net_send_error() */
    const char *err;
    int sql_errno;
    if (thd->is_error())
    {
      err= thd->get_stmt_da()->message_text();
      sql_errno= thd->get_stmt_da()->mysql_errno();
    }
    else
    {
      sql_errno=ER_UNKNOWN_ERROR;
      err=ER(sql_errno);       
    }
    rli->report(ERROR_LEVEL, sql_errno,"\
Error '%s' running LOAD DATA INFILE on table '%s'. Default database: '%s'",
                    err, (char*)table_name, print_slave_db_safe(remember_db));
    free_root(thd->mem_root,MYF(MY_KEEP_PREALLOC));
    return 1;
  }
  free_root(thd->mem_root,MYF(MY_KEEP_PREALLOC));

  if (thd->is_fatal_error)
  {
    char buf[256];
    my_snprintf(buf, sizeof(buf),
                "Running LOAD DATA INFILE on table '%-.64s'."
                " Default database: '%-.64s'",
                (char*)table_name,
                print_slave_db_safe(remember_db));

    rli->report(ERROR_LEVEL, ER_SLAVE_FATAL_ERROR,
                ER(ER_SLAVE_FATAL_ERROR), buf);
    return 1;
  }

  return ( use_rli_only_for_errors ? 0 : Log_event::do_apply_event(rli) ); 
}
#endif


/**************************************************************************
  Rotate_log_event methods
**************************************************************************/

/*
  Rotate_log_event::pack_info()
*/

#if defined(HAVE_REPLICATION) && !defined(MYSQL_CLIENT)
int Rotate_log_event::pack_info(Protocol *protocol)
{
  char buf1[256], buf[22];
  String tmp(buf1, sizeof(buf1), log_cs);
  tmp.length(0);
  tmp.append(new_log_ident, ident_len);
  tmp.append(STRING_WITH_LEN(";pos="));
  tmp.append(llstr(pos,buf));
  protocol->store(tmp.ptr(), tmp.length(), &my_charset_bin);
  return 0;
}
#endif


/*
  Rotate_log_event::print()
*/

#ifdef MYSQL_CLIENT
void Rotate_log_event::print(FILE* file, PRINT_EVENT_INFO* print_event_info)
{
  char buf[22];
  IO_CACHE *const head= &print_event_info->head_cache;

  if (print_event_info->short_form)
    return;
  print_header(head, print_event_info, FALSE);
  my_b_printf(head, "\tRotate to ");
  if (new_log_ident)
    my_b_write(head, (uchar*) new_log_ident, (uint)ident_len);
  my_b_printf(head, "  pos: %s\n", llstr(pos, buf));
}
#endif /* MYSQL_CLIENT */



/*
  Rotate_log_event::Rotate_log_event() (2 constructors)
*/


#ifndef MYSQL_CLIENT
Rotate_log_event::Rotate_log_event(const char* new_log_ident_arg,
                                   size_t ident_len_arg, ulonglong pos_arg,
                                   uint flags_arg)
: binary_log::Rotate_event(new_log_ident_arg, ident_len_arg, flags_arg, pos_arg),
  Log_event(header(), footer(),
            Log_event::EVENT_NO_CACHE, Log_event::EVENT_IMMEDIATE_LOGGING)
{
#ifndef DBUG_OFF
  DBUG_ENTER("Rotate_log_event::Rotate_log_event(...,flags)");
#endif
  new_log_ident= new_log_ident_arg;
  pos= pos_arg;
  ident_len= ident_len_arg ?
             ident_len_arg : (uint) strlen(new_log_ident_arg);
  flags= flags_arg;

#ifndef DBUG_OFF
  char buff[22];
  DBUG_PRINT("enter",("new_log_ident: %s  pos: %s  flags: %lu", new_log_ident_arg,
                      llstr(pos_arg, buff), (ulong) flags));
#endif
  if (flags & DUP_NAME)
    new_log_ident= my_strndup(key_memory_log_event,
                              new_log_ident_arg, ident_len, MYF(MY_WME));
  if (new_log_ident != 0)
    is_valid_param= true;
  if (flags & RELAY_LOG)
    set_relay_log_event();
  DBUG_VOID_RETURN;
}
#endif


Rotate_log_event::Rotate_log_event(const char* buf, uint event_len,
                                   const Format_description_event* description_event)
: binary_log::Rotate_event(buf, event_len, description_event),
  Log_event(header(), footer())
{
  DBUG_ENTER("Rotate_log_event::Rotate_log_event(char*,...)");

  if (new_log_ident != 0)
    is_valid_param= true;
  DBUG_PRINT("debug", ("new_log_ident: '%s'", new_log_ident));
  DBUG_VOID_RETURN;
}


/*
  Rotate_log_event::write()
*/

#ifndef MYSQL_CLIENT
bool Rotate_log_event::write(IO_CACHE* file)
{
  char buf[Binary_log_event::ROTATE_HEADER_LEN];
  int8store(buf + R_POS_OFFSET, pos);
  return (write_header(file, Binary_log_event::ROTATE_HEADER_LEN + ident_len) || 
          wrapper_my_b_safe_write(file, (uchar*) buf, Binary_log_event::ROTATE_HEADER_LEN) ||
          wrapper_my_b_safe_write(file, (uchar*) new_log_ident,
                                     (uint) ident_len) ||
          write_footer(file));
}
#endif


#if defined(HAVE_REPLICATION) && !defined(MYSQL_CLIENT)

/*
  Got a rotate log event from the master.

  This is mainly used so that we can later figure out the logname and
  position for the master.

  We can't rotate the slave's BINlog as this will cause infinitive rotations
  in a A -> B -> A setup.
  The NOTES below is a wrong comment which will disappear when 4.1 is merged.

  This must only be called from the Slave SQL thread, since it calls
  flush_relay_log_info().

  @retval
    0	ok
*/
int Rotate_log_event::do_update_pos(Relay_log_info *rli)
{
  int error= 0;
  DBUG_ENTER("Rotate_log_event::do_update_pos");
#ifndef DBUG_OFF
  char buf[32];
#endif

  DBUG_PRINT("info", ("server_id=%lu; ::server_id=%lu",
                      (ulong) this->server_id, (ulong) ::server_id));
  DBUG_PRINT("info", ("new_log_ident: %s", this->new_log_ident));
  DBUG_PRINT("info", ("pos: %s", llstr(this->pos, buf)));

  /*
    If we are in a transaction or in a group: the only normal case is
    when the I/O thread was copying a big transaction, then it was
    stopped and restarted: we have this in the relay log:

    BEGIN
    ...
    ROTATE (a fake one)
    ...
    COMMIT or ROLLBACK

    In that case, we don't want to touch the coordinates which
    correspond to the beginning of the transaction.  Starting from
    5.0.0, there also are some rotates from the slave itself, in the
    relay log, which shall not change the group positions.
  */

  /*
    The way we check if SQL thread is currently in a group is different
    for STS and MTS.
  */
  bool in_group = rli->is_parallel_exec() ?
    (rli->mts_group_status == Relay_log_info::MTS_IN_GROUP) :
    rli->is_in_group();

  if ((server_id != ::server_id || rli->replicate_same_server_id) &&
      !is_relay_log_event() &&
      !in_group)
  {
    if (!is_mts_db_partitioned(rli) && server_id != ::server_id)
    {
      // force the coordinator to start a new binlog segment.
      static_cast<Mts_submode_logical_clock*>
        (rli->current_mts_submode)->start_new_group();
    }
    if (rli->is_parallel_exec())
    {
      /*
        Rotate events are special events that are handled as a
        synchronization point. For that reason, the checkpoint
        routine is being called here.
      */
      if ((error= mts_checkpoint_routine(rli, 0, false,
                                         true/*need_data_lock=true*/)))
        goto err;
    }

    /*
      Acquire protection against global BINLOG lock before rli->data_lock is
      locked (otherwise we would also block SHOW SLAVE STATUS).
    */
    DBUG_ASSERT(!thd->backup_binlog_lock.is_acquired());
    DBUG_PRINT("debug", ("Acquiring binlog protection lock"));
    mysql_mutex_assert_not_owner(&rli->data_lock);
    const ulong timeout= thd->variables.lock_wait_timeout;
    if (thd->backup_binlog_lock.acquire_protection(thd, MDL_EXPLICIT, timeout))
    {
      error= 1;
      goto err;
    }

    mysql_mutex_lock(&rli->data_lock);
    DBUG_PRINT("info", ("old group_master_log_name: '%s'  "
                        "old group_master_log_pos: %lu",
                        rli->get_group_master_log_name(),
                        (ulong) rli->get_group_master_log_pos()));

    memcpy((void *)rli->get_group_master_log_name(),
           new_log_ident, ident_len + 1);
    rli->notify_group_master_log_name_update();
    if ((error= rli->inc_group_relay_log_pos(pos,
                                             false/*need_data_lock=false*/)))
    {
      mysql_mutex_unlock(&rli->data_lock);
      DBUG_PRINT("debug", ("Releasing binlog protection lock"));
      thd->backup_binlog_lock.release_protection(thd);
      goto err;
    }

    DBUG_PRINT("info", ("new group_master_log_name: '%s'  "
                        "new group_master_log_pos: %lu",
                        rli->get_group_master_log_name(),
                        (ulong) rli->get_group_master_log_pos()));
    mysql_mutex_unlock(&rli->data_lock);

    DBUG_PRINT("debug", ("Releasing binlog protection lock"));
    thd->backup_binlog_lock.release_protection(thd);

    if (rli->is_parallel_exec())
      rli->reset_notified_checkpoint(0,
                                     server_id ?
                                     common_header->when.tv_sec +
                                     (time_t) exec_time : 0,
                                     true/*need_data_lock=true*/);

    /*
      Reset thd->variables.option_bits and sql_mode etc, because this could be the signal of
      a master's downgrade from 5.0 to 4.0.
      However, no need to reset rli_description_event: indeed, if the next
      master is 5.0 (even 5.0.1) we will soon get a Format_desc; if the next
      master is 4.0 then the events are in the slave's format (conversion).
    */
    set_slave_thread_options(thd);
    set_slave_thread_default_charset(thd, rli);
    thd->variables.sql_mode= global_system_variables.sql_mode;
    thd->variables.auto_increment_increment=
      thd->variables.auto_increment_offset= 1;
  }
  else
    rli->inc_event_relay_log_pos();

err:
  DBUG_RETURN(error);
}


Log_event::enum_skip_reason
Rotate_log_event::do_shall_skip(Relay_log_info *rli)
{
  enum_skip_reason reason= Log_event::do_shall_skip(rli);

  switch (reason) {
  case Log_event::EVENT_SKIP_NOT:
  case Log_event::EVENT_SKIP_COUNT:
    return Log_event::EVENT_SKIP_NOT;

  case Log_event::EVENT_SKIP_IGNORE:
    return Log_event::EVENT_SKIP_IGNORE;
  }
  DBUG_ASSERT(0);
  return Log_event::EVENT_SKIP_NOT;             // To keep compiler happy
}

#endif


/**************************************************************************
	Intvar_log_event methods
**************************************************************************/

/*
  Intvar_log_event::pack_info()
*/

#if defined(HAVE_REPLICATION) && !defined(MYSQL_CLIENT)
int Intvar_log_event::pack_info(Protocol *protocol)
{
  char buf[256], *pos;
  pos= strmake(buf, (get_var_type_string()).c_str(), sizeof(buf)-23);
  *pos++= '=';
  pos= longlong10_to_str(val, pos, -10);
  protocol->store(buf, (uint) (pos-buf), &my_charset_bin);
  return 0;
}
#endif


/*
  Intvar_log_event::Intvar_log_event()
*/
Intvar_log_event::Intvar_log_event(const char* buf,
                                   const Format_description_event*
                                   description_event)
: binary_log::Intvar_event(buf, description_event),
  Log_event(header(), footer())
{
  is_valid_param= true;
}

/*
  Intvar_log_event::write()
*/

#ifndef MYSQL_CLIENT
bool Intvar_log_event::write(IO_CACHE* file)
{
  uchar buf[9];
  buf[I_TYPE_OFFSET]= (uchar) type;
  int8store(buf + I_VAL_OFFSET, val);
  return (write_header(file, sizeof(buf)) ||
          wrapper_my_b_safe_write(file, buf, sizeof(buf)) ||
          write_footer(file));
}
#endif


/*
  Intvar_log_event::print()
*/

#ifdef MYSQL_CLIENT
void Intvar_log_event::print(FILE* file, PRINT_EVENT_INFO* print_event_info)
{
  char llbuff[22];
  const char *msg= NULL;
  IO_CACHE *const head= &print_event_info->head_cache;

  if (!print_event_info->short_form)
  {
    print_header(head, print_event_info, FALSE);
    my_b_printf(head, "\tIntvar\n");
  }

  my_b_printf(head, "SET ");
  switch (type) {
  case LAST_INSERT_ID_EVENT:
    msg="LAST_INSERT_ID";
    break;
  case INSERT_ID_EVENT:
    msg="INSERT_ID";
    break;
  case INVALID_INT_EVENT:
  default: // cannot happen
    msg="INVALID_INT";
    break;
  }
  my_b_printf(head, "%s=%s%s\n",
              msg, llstr(val,llbuff), print_event_info->delimiter);
}
#endif


#if defined(HAVE_REPLICATION)&& !defined(MYSQL_CLIENT)

/*
  Intvar_log_event::do_apply_event()
*/

int Intvar_log_event::do_apply_event(Relay_log_info const *rli)
{
  /*
    We are now in a statement until the associated query log event has
    been processed.
   */
  const_cast<Relay_log_info*>(rli)->set_flag(Relay_log_info::IN_STMT);

  if (rli->deferred_events_collecting)
    return rli->deferred_events->add(this);

  switch (type) {
  case LAST_INSERT_ID_EVENT:
    thd->first_successful_insert_id_in_prev_stmt= val;
    thd->substitute_null_with_insert_id= TRUE;
    break;
  case INSERT_ID_EVENT:
    thd->force_one_auto_inc_interval(val);
    break;
  }
  return 0;
}

int Intvar_log_event::do_update_pos(Relay_log_info *rli)
{
  rli->inc_event_relay_log_pos();
  return 0;
}


Log_event::enum_skip_reason
Intvar_log_event::do_shall_skip(Relay_log_info *rli)
{
  /*
    It is a common error to set the slave skip counter to 1 instead of
    2 when recovering from an insert which used a auto increment,
    rand, or user var.  Therefore, if the slave skip counter is 1, we
    just say that this event should be skipped by ignoring it, meaning
    that we do not change the value of the slave skip counter since it
    will be decreased by the following insert event.
  */
  return continue_group(rli);
}

#endif


/**************************************************************************
  Rand_log_event methods
**************************************************************************/

#if defined(HAVE_REPLICATION) && !defined(MYSQL_CLIENT)
int Rand_log_event::pack_info(Protocol *protocol)
{
  char buf1[256], *pos;
  pos= my_stpcpy(buf1,"rand_seed1=");
  pos= int10_to_str((long) seed1, pos, 10);
  pos= my_stpcpy(pos, ",rand_seed2=");
  pos= int10_to_str((long) seed2, pos, 10);
  protocol->store(buf1, (uint) (pos-buf1), &my_charset_bin);
  return 0;
}
#endif


Rand_log_event::Rand_log_event(const char* buf,
                               const Format_description_event* description_event)
  : binary_log::Rand_event(buf, description_event),
    Log_event(header(), footer())
{
  is_valid_param= true;
}


#ifndef MYSQL_CLIENT
bool Rand_log_event::write(IO_CACHE* file)
{
  uchar buf[16];
  int8store(buf + RAND_SEED1_OFFSET, seed1);
  int8store(buf + RAND_SEED2_OFFSET, seed2);
  return (write_header(file, sizeof(buf)) ||
          wrapper_my_b_safe_write(file, buf, sizeof(buf)) ||
	  write_footer(file));
}
#endif


#ifdef MYSQL_CLIENT
void Rand_log_event::print(FILE* file, PRINT_EVENT_INFO* print_event_info)
{
  IO_CACHE *const head= &print_event_info->head_cache;

  char llbuff[22],llbuff2[22];
  if (!print_event_info->short_form)
  {
    print_header(head, print_event_info, FALSE);
    my_b_printf(head, "\tRand\n");
  }
  my_b_printf(head, "SET @@RAND_SEED1=%s, @@RAND_SEED2=%s%s\n",
              llstr(seed1, llbuff),llstr(seed2, llbuff2),
              print_event_info->delimiter);
}
#endif /* MYSQL_CLIENT */


#if defined(HAVE_REPLICATION) && !defined(MYSQL_CLIENT)
int Rand_log_event::do_apply_event(Relay_log_info const *rli)
{
  /*
    We are now in a statement until the associated query log event has
    been processed.
   */
  const_cast<Relay_log_info*>(rli)->set_flag(Relay_log_info::IN_STMT);

  if (rli->deferred_events_collecting)
    return rli->deferred_events->add(this);

  thd->rand.seed1= (ulong) seed1;
  thd->rand.seed2= (ulong) seed2;
  return 0;
}

int Rand_log_event::do_update_pos(Relay_log_info *rli)
{
  rli->inc_event_relay_log_pos();
  return 0;
}


Log_event::enum_skip_reason
Rand_log_event::do_shall_skip(Relay_log_info *rli)
{
  /*
    It is a common error to set the slave skip counter to 1 instead of
    2 when recovering from an insert which used a auto increment,
    rand, or user var.  Therefore, if the slave skip counter is 1, we
    just say that this event should be skipped by ignoring it, meaning
    that we do not change the value of the slave skip counter since it
    will be decreased by the following insert event.
  */
  return continue_group(rli);
}

/**
   Exec deferred Int-, Rand- and User- var events prefixing
   a Query-log-event event.

   @param thd THD handle

   @return false on success, true if a failure in an event applying occurred.
*/
bool slave_execute_deferred_events(THD *thd)
{
  bool res= false;
  Relay_log_info *rli= thd->rli_slave;

  DBUG_ASSERT(rli && (!rli->deferred_events_collecting || rli->deferred_events));

  if (!rli->deferred_events_collecting || rli->deferred_events->is_empty())
    return res;

  res= rli->deferred_events->execute(rli);
  rli->deferred_events->rewind();
  return res;
}

#endif /* !MYSQL_CLIENT */


/**************************************************************************
  Xid_log_event methods
**************************************************************************/

#if defined(HAVE_REPLICATION) && !defined(MYSQL_CLIENT)
int Xid_log_event::pack_info(Protocol *protocol)
{
  char buf[128], *pos;
  pos= my_stpcpy(buf, "COMMIT /* xid=");
  pos= longlong10_to_str(xid, pos, 10);
  pos= my_stpcpy(pos, " */");
  protocol->store(buf, (uint) (pos-buf), &my_charset_bin);
  return 0;
}
#endif

Xid_log_event::
Xid_log_event(const char* buf,
              const Format_description_event *description_event)
  : binary_log::Xid_event(buf, description_event),
    Xid_apply_log_event(buf, description_event, header(), footer())
{
  is_valid_param= true;
}

#ifndef MYSQL_CLIENT
bool Xid_log_event::write(IO_CACHE* file)
{
  DBUG_EXECUTE_IF("do_not_write_xid", return 0;);
  return (write_header(file, sizeof(xid)) ||
	  wrapper_my_b_safe_write(file, (uchar*) &xid, sizeof(xid)) ||
	  write_footer(file));
}
#endif


#ifdef MYSQL_CLIENT
void Xid_log_event::print(FILE* file, PRINT_EVENT_INFO* print_event_info)
{
  IO_CACHE *const head= &print_event_info->head_cache;

  if (!print_event_info->short_form)
  {
    char buf[64];
    longlong10_to_str(xid, buf, 10);

    print_header(head, print_event_info, FALSE);
    my_b_printf(head, "\tXid = %s\n", buf);
  }
  my_b_printf(head, "COMMIT%s\n", print_event_info->delimiter);
}
#endif /* MYSQL_CLIENT */


#if defined(HAVE_REPLICATION) && !defined(MYSQL_CLIENT)
/**
   The methods combines few commit actions to make it useable
   as in the single- so multi- threaded case.

   @param  thd_arg a pointer to THD handle
   @return false  as success and
           true   as an error 
*/

bool Xid_log_event::do_commit(THD *thd_arg)
{
  DBUG_EXECUTE_IF("dbug.reached_commit",
                  {DBUG_SET("+d,dbug.enabled_commit");});
  bool error= trans_commit(thd_arg); /* Automatically rolls back on error. */
  DBUG_EXECUTE_IF("crash_after_apply", 
                  sql_print_information("Crashing crash_after_apply.");
                  DBUG_SUICIDE(););
  thd_arg->mdl_context.release_transactional_locks();

  error |= mysql_bin_log.gtid_end_transaction(thd_arg);

  /*
    Increment the global status commit count variable
  */
  if (!error)
    thd_arg->status_var.com_stat[SQLCOM_COMMIT]++;

  return error;
}

/**
   Worker commits Xid transaction and in case of its transactional
   info table marks the current group as done in the Coordnator's
   Group Assigned Queue.

   @return zero as success or non-zero as an error
*/
int Xid_apply_log_event::do_apply_event_worker(Slave_worker *w)
{
  int error= 0;
  bool skipped_commit_pos= true;

  lex_start(thd);
  mysql_reset_thd_for_next_command(thd);
  Slave_committed_queue *coordinator_gaq= w->c_rli->gaq;

  /* For a slave Xid_log_event is COMMIT */
  query_logger.general_log_print(thd, COM_QUERY,
                                 "COMMIT /* implicit, from Xid_log_event */");

  DBUG_PRINT("mts", ("do_apply group master %s %llu  group relay %s %llu event %s %llu.",
                     w->get_group_master_log_name(),
                     w->get_group_master_log_pos(),
                     w->get_group_relay_log_name(),
                     w->get_group_relay_log_pos(),
                     w->get_event_relay_log_name(),
                     w->get_event_relay_log_pos()));

  DBUG_EXECUTE_IF("crash_before_update_pos",
                  sql_print_information("Crashing crash_before_update_pos.");
                  DBUG_SUICIDE(););

  ulong gaq_idx= mts_group_idx;
  Slave_job_group *ptr_group= coordinator_gaq->get_job_group(gaq_idx);

  if (!thd->get_transaction()->xid_state()->check_in_xa(false) &&
      w->is_transactional())
  {
    /*
      Regular (not XA) transaction updates the transactional info table
      along with the main transaction. Otherwise, the local flag turned
      and given its value the info table is updated after do_commit.
      todo: the flag won't be need upon the full xa crash-safety bug76233
            gets fixed.
    */
    skipped_commit_pos= false;
    if ((error= w->commit_positions(this, ptr_group,
                                    w->is_transactional())))
      goto err;
  }

  DBUG_PRINT("mts", ("do_apply group master %s %llu  group relay %s %llu event %s %llu.",
                     w->get_group_master_log_name(),
                     w->get_group_master_log_pos(),
                     w->get_group_relay_log_name(),
                     w->get_group_relay_log_pos(),
                     w->get_event_relay_log_name(),
                     w->get_event_relay_log_pos()));

  DBUG_EXECUTE_IF("crash_after_update_pos_before_apply",
                  sql_print_information("Crashing crash_after_update_pos_before_apply.");
                  DBUG_SUICIDE(););

  error= do_commit(thd);
  if (error)
  {
    if (!skipped_commit_pos)
      w->rollback_positions(ptr_group);
  }
  else if (skipped_commit_pos)
    error= w->commit_positions(this, ptr_group,
                               w->is_transactional());
err:
  return error;
}

int Xid_apply_log_event::do_apply_event(Relay_log_info const *rli)
{
  DBUG_ENTER("Xid_log_event::do_apply_event");
  int error= 0;
  char saved_group_master_log_name[FN_REFLEN];
  char saved_group_relay_log_name[FN_REFLEN];
  volatile my_off_t saved_group_master_log_pos;
  volatile my_off_t saved_group_relay_log_pos;

  char new_group_master_log_name[FN_REFLEN];
  char new_group_relay_log_name[FN_REFLEN];
  volatile my_off_t new_group_master_log_pos;
  volatile my_off_t new_group_relay_log_pos;

  lex_start(thd);
  mysql_reset_thd_for_next_command(thd);
  /*
    Anonymous GTID ownership may be released here if the last
    statement before XID updated a non-transactional table and was
    written to the binary log as a separate transaction (either
    because binlog_format=row or because
    binlog_direct_non_transactional_updates=1).  So we need to
    re-acquire anonymous ownership.
  */
  gtid_reacquire_ownership_if_anonymous(thd);
  Relay_log_info *rli_ptr= const_cast<Relay_log_info *>(rli);
  bool binlog_prot_acquired= false;

  /* For a slave Xid_log_event is COMMIT */
  query_logger.general_log_print(thd, COM_QUERY,
                                 "COMMIT /* implicit, from Xid_log_event */");

  if (!thd->backup_binlog_lock.is_acquired())
  {
    const ulong timeout= thd->variables.lock_wait_timeout;

    DBUG_PRINT("debug", ("Acquiring binlog protection lock"));
    mysql_mutex_assert_not_owner(&rli->data_lock);
    if (thd->backup_binlog_lock.acquire_protection(thd, MDL_EXPLICIT,
                                                   timeout))
      DBUG_RETURN(1);

    binlog_prot_acquired= true;
  }

  mysql_mutex_lock(&rli_ptr->data_lock);

  /*
    Save the rli positions. We need them to temporarily reset the positions
    just before the commit.
   */
  strmake(saved_group_master_log_name, rli_ptr->get_group_master_log_name(),
          FN_REFLEN - 1);
  saved_group_master_log_pos= rli_ptr->get_group_master_log_pos();
  strmake(saved_group_relay_log_name, rli_ptr->get_group_relay_log_name(),
          FN_REFLEN - 1);
  saved_group_relay_log_pos= rli_ptr->get_group_relay_log_pos();

  DBUG_PRINT("info", ("do_apply group master %s %llu  group relay %s %llu event %s %llu\n",
    rli_ptr->get_group_master_log_name(),
    rli_ptr->get_group_master_log_pos(),
    rli_ptr->get_group_relay_log_name(),
    rli_ptr->get_group_relay_log_pos(),
    rli_ptr->get_event_relay_log_name(),
    rli_ptr->get_event_relay_log_pos()));

  DBUG_EXECUTE_IF("crash_before_update_pos",
                  sql_print_information("Crashing crash_before_update_pos.");
                  DBUG_SUICIDE(););

  /*
    We need to update the positions in here to make it transactional.  
  */
  rli_ptr->inc_event_relay_log_pos();
  rli_ptr->set_group_relay_log_pos(rli_ptr->get_event_relay_log_pos());
  rli_ptr->set_group_relay_log_name(rli_ptr->get_event_relay_log_name());

  rli_ptr->notify_group_relay_log_name_update();

  if (common_header->log_pos) // 3.23 binlogs don't have log_posx
    rli_ptr->set_group_master_log_pos(common_header->log_pos);

  /*
    rli repository being transactional means replication is crash safe.
    Positions are written into transactional tables ahead of commit and the
    changes are made permanent during commit.
    XA transactional does not actually commit so has to defer its flush_info().
   */
  if (!thd->get_transaction()->xid_state()->check_in_xa(false) &&
      rli_ptr->is_transactional())
  {
    if ((error= rli_ptr->flush_info(true)))
      goto err;
  }

  DBUG_PRINT("info", ("do_apply group master %s %llu  group relay %s %llu event %s %llu\n",
                      rli_ptr->get_group_master_log_name(),
                      rli_ptr->get_group_master_log_pos(),
                      rli_ptr->get_group_relay_log_name(),
                      rli_ptr->get_group_relay_log_pos(),
                      rli_ptr->get_event_relay_log_name(),
                      rli_ptr->get_event_relay_log_pos()));

  DBUG_EXECUTE_IF("crash_after_update_pos_before_apply",
                  sql_print_information("Crashing crash_after_update_pos_before_apply.");
                  DBUG_SUICIDE(););

  /**
    Commit operation expects the global transaction state variable 'xa_state'to
    be set to 'XA_NOTR'. In order to simulate commit failure we set
    the 'xa_state' to 'XA_IDLE' so that the commit reports 'ER_XAER_RMFAIL'
    error.
   */
  DBUG_EXECUTE_IF("simulate_commit_failure",
                  {
                    thd->get_transaction()->xid_state()->set_state(
                        XID_STATE::XA_IDLE);
                  });

  /*
    Save the new rli positions. These positions will be set back to group*
    positions on successful completion of the commit operation.
   */
  strmake(new_group_master_log_name, rli_ptr->get_group_master_log_name(),
          FN_REFLEN - 1);
  new_group_master_log_pos= rli_ptr->get_group_master_log_pos();
  strmake(new_group_relay_log_name, rli_ptr->get_group_relay_log_name(),
          FN_REFLEN - 1);
  new_group_relay_log_pos= rli_ptr->get_group_relay_log_pos();
  /*
    Rollback positions in memory just before commit. Position values will be
    reset to their new values only on successful commit operation.
   */
  rli_ptr->set_group_master_log_name(saved_group_master_log_name);
  rli_ptr->notify_group_master_log_name_update();
  rli_ptr->set_group_master_log_pos(saved_group_master_log_pos);
  rli_ptr->set_group_relay_log_name(saved_group_relay_log_name);
  rli_ptr->notify_group_relay_log_name_update();
  rli_ptr->set_group_relay_log_pos(saved_group_relay_log_pos);

  DBUG_PRINT("info", ("Rolling back to group master %s %llu  group relay %s"
                      " %llu\n", rli_ptr->get_group_master_log_name(),
                      rli_ptr->get_group_master_log_pos(),
                      rli_ptr->get_group_relay_log_name(),
                      rli_ptr->get_group_relay_log_pos()));
  mysql_mutex_unlock(&rli_ptr->data_lock);
  error= do_commit(thd);
  mysql_mutex_lock(&rli_ptr->data_lock);
  if (error)
  {
    rli->report(ERROR_LEVEL, thd->get_stmt_da()->mysql_errno(),
                "Error in Xid_log_event: Commit could not be completed, '%s'",
                thd->get_stmt_da()->message_text());
  }
  else
  {
    DBUG_EXECUTE_IF("crash_after_commit_before_update_pos",
                    sql_print_information("Crashing "
                                          "crash_after_commit_before_update_pos.");
                    DBUG_SUICIDE(););
    /* Update positions on successful commit */
    rli_ptr->set_group_master_log_name(new_group_master_log_name);
    rli_ptr->notify_group_master_log_name_update();
    rli_ptr->set_group_master_log_pos(new_group_master_log_pos);
    rli_ptr->set_group_relay_log_name(new_group_relay_log_name);
    rli_ptr->notify_group_relay_log_name_update();
    rli_ptr->set_group_relay_log_pos(new_group_relay_log_pos);

    DBUG_PRINT("info", ("Updating positions on succesful commit to group master"
                        " %s %llu  group relay %s %llu\n",
                        rli_ptr->get_group_master_log_name(),
                        rli_ptr->get_group_master_log_pos(),
                        rli_ptr->get_group_relay_log_name(),
                        rli_ptr->get_group_relay_log_pos()));

    /*
      For transactional repository the positions are flushed ahead of commit.
      Where as for non transactional rli repository the positions are flushed
      only on succesful commit.
     */
    if (!rli_ptr->is_transactional())
      rli_ptr->flush_info(false);
  }
err:
  mysql_cond_broadcast(&rli_ptr->data_cond);
  mysql_mutex_unlock(&rli_ptr->data_lock);

  if (binlog_prot_acquired)
  {
      DBUG_PRINT("debug", ("Releasing binlog protection lock"));
      thd->backup_binlog_lock.release_protection(thd);
  }

  DBUG_RETURN(error);
}

Log_event::enum_skip_reason
Xid_apply_log_event::do_shall_skip(Relay_log_info *rli)
{
  DBUG_ENTER("Xid_log_event::do_shall_skip");
  if (rli->slave_skip_counter > 0) {
    thd->variables.option_bits&= ~OPTION_BEGIN;
    DBUG_RETURN(Log_event::EVENT_SKIP_COUNT);
  }
  DBUG_RETURN(Log_event::do_shall_skip(rli));
}
#endif /* !MYSQL_CLIENT */

/**************************************************************************
  XA_prepare_log_event methods
**************************************************************************/

#if defined(HAVE_REPLICATION) && !defined(MYSQL_CLIENT)
int XA_prepare_log_event::pack_info(Protocol *protocol)
{
  char buf[ser_buf_size];
  char query[sizeof("XA COMMIT ONE PHASE") + 1 + sizeof(buf)];

  /* RHS of the following assert is unknown to client sources */
  compile_time_assert(ser_buf_size == XID::ser_buf_size);
  serialize_xid(buf, my_xid.formatID, my_xid.gtrid_length,
                my_xid.bqual_length, my_xid.data);
  sprintf(query,
          (one_phase ? "XA COMMIT %s ONE PHASE" :  "XA PREPARE %s"),
          buf);

  protocol->store(query, strlen(query), &my_charset_bin);
  return 0;
}
#endif


#ifndef MYSQL_CLIENT
bool XA_prepare_log_event::write(IO_CACHE* file)
{
  uint8 one_byte= one_phase;
  uchar buf_f[4];
  uchar buf_g[4];
  uchar buf_b[4];
  int4store(buf_f, static_cast<XID*>(xid)->get_format_id());
  int4store(buf_g, static_cast<XID*>(xid)->get_gtrid_length());
  int4store(buf_b, static_cast<XID*>(xid)->get_bqual_length());

  DBUG_ASSERT(xid_bufs_size == sizeof(buf_f) + sizeof(buf_g) + sizeof(buf_b));

  return write_header(file, sizeof(one_byte) + xid_bufs_size +
                      static_cast<XID*>(xid)->get_gtrid_length() +
                      static_cast<XID*>(xid)->get_bqual_length())
    ||
    wrapper_my_b_safe_write(file, &one_byte, sizeof(one_byte)) ||
    wrapper_my_b_safe_write(file, buf_f, sizeof(buf_f)) ||
    wrapper_my_b_safe_write(file, buf_g, sizeof(buf_g)) ||
    wrapper_my_b_safe_write(file, buf_b, sizeof(buf_b)) ||
    wrapper_my_b_safe_write(file, (uchar*) static_cast<XID*>(xid)->get_data(),
                            static_cast<XID*>(xid)->get_gtrid_length() +
                            static_cast<XID*>(xid)->get_bqual_length()) ||
    write_footer(file);
}
#endif


#ifdef MYSQL_CLIENT
void XA_prepare_log_event::print(FILE* file, PRINT_EVENT_INFO* print_event_info)
{
  IO_CACHE *const head= &print_event_info->head_cache;
  char buf[ser_buf_size];

  print_header(head, print_event_info, FALSE);
  serialize_xid(buf, my_xid.formatID, my_xid.gtrid_length,
                        my_xid.bqual_length, my_xid.data);
  my_b_printf(head, "\tXA PREPARE %s\n", buf);
  my_b_printf(head, one_phase ? "XA COMMIT %s ONE PHASE\n%s\n" : "XA PREPARE %s\n%s\n",
              buf, print_event_info->delimiter);
}
#endif /* MYSQL_CLIENT */

#if defined(HAVE_REPLICATION) && !defined(MYSQL_CLIENT)

/**
  Differs from Xid_log_event::do_commit in that it carries out
  XA prepare (not the commit).
  It also can commit on one phase when the event's member @c one_phase
  set to true.

  @param  thd    a pointer to THD handle
  @return false  as success and
          true   as an error
*/

bool XA_prepare_log_event::do_commit(THD *thd)
{
  bool error= false;
  xid_t xid;

  xid.set(my_xid.formatID,
          my_xid.data, my_xid.gtrid_length,
          my_xid.data + my_xid.gtrid_length, my_xid.bqual_length);
  if (!one_phase)
  {
    /*
      This is XA-prepare branch.
    */
    thd->lex->sql_command= SQLCOM_XA_PREPARE;
    thd->lex->m_sql_cmd= new Sql_cmd_xa_prepare(&xid);
    error= thd->lex->m_sql_cmd->execute(thd);
    if (!error)
      error|= applier_reset_xa_trans(thd);
  }
  else
  {
    thd->lex->sql_command= SQLCOM_XA_COMMIT;
    thd->lex->m_sql_cmd= new Sql_cmd_xa_commit(&xid, XA_ONE_PHASE);
    error= thd->lex->m_sql_cmd->execute(thd);
  }
  error|= mysql_bin_log.gtid_end_transaction(thd);

  return error;
}
#endif


/**************************************************************************
  User_var_log_event methods
**************************************************************************/

#if defined(HAVE_REPLICATION) && !defined(MYSQL_CLIENT)
int User_var_log_event::pack_info(Protocol* protocol)
{
  char *buf= 0;
  char quoted_id[1 + FN_REFLEN * 2 + 2];// quoted identifier
  size_t id_len= my_strmov_quoted_identifier(this->thd, quoted_id, name, name_len);
  quoted_id[id_len]= '\0';
  size_t val_offset= 2 + id_len;
  size_t event_len= val_offset;

  if (is_null)
  {
    if (!(buf= (char*) my_malloc(key_memory_log_event,
                                 val_offset + 5, MYF(MY_WME))))
      return 1;
    my_stpcpy(buf + val_offset, "NULL");
    event_len= val_offset + 4;
  }
  else
  {
    switch (type) {
    case REAL_RESULT:
      double real_val;
      float8get(&real_val, val);
      if (!(buf= (char*) my_malloc(key_memory_log_event,
                                   val_offset + MY_GCVT_MAX_FIELD_WIDTH + 1,
                                   MYF(MY_WME))))
        return 1;
      event_len+= my_gcvt(real_val, MY_GCVT_ARG_DOUBLE, MY_GCVT_MAX_FIELD_WIDTH,
                          buf + val_offset, NULL);
      break;
    case INT_RESULT:
      if (!(buf= (char*) my_malloc(key_memory_log_event,
                                   val_offset + 22, MYF(MY_WME))))
        return 1;
      event_len= longlong10_to_str(uint8korr(val), buf + val_offset, 
                                   ((flags & User_var_log_event::UNSIGNED_F) ? 
                                    10 : -10))-buf;
      break;
    case DECIMAL_RESULT:
    {
      if (!(buf= (char*) my_malloc(key_memory_log_event,
                                   val_offset + DECIMAL_MAX_STR_LENGTH + 1,
                                   MYF(MY_WME))))
        return 1;
      String str(buf+val_offset, DECIMAL_MAX_STR_LENGTH + 1, &my_charset_bin);
      my_decimal dec;
      binary2my_decimal(E_DEC_FATAL_ERROR, (uchar*) (val+2), &dec, val[0],
                        val[1]);
      my_decimal2string(E_DEC_FATAL_ERROR, &dec, 0, 0, 0, &str);
      event_len= str.length() + val_offset;
      break;
    } 
    case STRING_RESULT:
      /* 15 is for 'COLLATE' and other chars */
      buf= (char*) my_malloc(key_memory_log_event,
                             event_len+val_len*2+1+2*MY_CS_NAME_SIZE+15,
                             MYF(MY_WME));
      CHARSET_INFO *cs;
      if (!buf)
        return 1;
      if (!(cs= get_charset(charset_number, MYF(0))))
      {
        my_stpcpy(buf+val_offset, "???");
        event_len+= 3;
      }
      else
      {
        char *p= strxmov(buf + val_offset, "_", cs->csname, " ", NullS);
        p= str_to_hex(p, val, val_len);
        p= strxmov(p, " COLLATE ", cs->name, NullS);
        event_len= p-buf;
      }
      break;
    case ROW_RESULT:
    default:
      DBUG_ASSERT(1);
      return 1;
    }
  }
  buf[0]= '@';
  memcpy(buf + 1, quoted_id, id_len);
  buf[1 + id_len]= '=';
  protocol->store(buf, event_len, &my_charset_bin);
  my_free(buf);
  return 0;
}
#endif /* !MYSQL_CLIENT */


User_var_log_event::
	User_var_log_event(const char* buf, uint event_len,
			   const Format_description_event* description_event)
  : binary_log::User_var_event(buf, event_len, description_event),
    Log_event(header(), footer())
#ifndef MYSQL_CLIENT
    ,deferred(false), query_id(0)
#endif
{
  if (name != 0)
    is_valid_param= true;
}


#ifndef MYSQL_CLIENT
bool User_var_log_event::write(IO_CACHE* file)
{
  char buf[UV_NAME_LEN_SIZE];
  char buf1[UV_VAL_IS_NULL + UV_VAL_TYPE_SIZE + 
	    UV_CHARSET_NUMBER_SIZE + UV_VAL_LEN_SIZE];
  uchar buf2[MY_MAX(8, DECIMAL_MAX_FIELD_SIZE + 2)], *pos= buf2;
  uint unsigned_len= 0;
  uint buf1_length;
  ulong event_length;

  int4store(buf, name_len);
  
  if ((buf1[0]= is_null))
  {
    buf1_length= 1;
    val_len= 0;                                 // Length of 'pos'
  }    
  else
  {
    buf1[1]= type;
    int4store(buf1 + 2, charset_number);

    switch (type) {
    case REAL_RESULT:
      float8store(buf2, *(double*) val);
      break;
    case INT_RESULT:
      int8store(buf2, *(longlong*) val);
      unsigned_len= 1;
      break;
    case DECIMAL_RESULT:
    {
      my_decimal *dec= (my_decimal *)val;
      dec->sanity_check();
      buf2[0]= (char)(dec->intg + dec->frac);
      buf2[1]= (char)dec->frac;
      decimal2bin(dec, buf2+2, buf2[0], buf2[1]);
      val_len= decimal_bin_size(buf2[0], buf2[1]) + 2;
      break;
    }
    case STRING_RESULT:
      pos= (uchar*) val;
      break;
    case ROW_RESULT:
    default:
      DBUG_ASSERT(1);
      return 0;
    }
    int4store(buf1 + 2 + UV_CHARSET_NUMBER_SIZE, val_len);
    buf1_length= 10;
  }

  /* Length of the whole event */
  event_length= sizeof(buf)+ name_len + buf1_length + val_len + unsigned_len;

  return (write_header(file, event_length) ||
          wrapper_my_b_safe_write(file, (uchar*) buf, sizeof(buf))   ||
	  wrapper_my_b_safe_write(file, (uchar*) name, name_len)     ||
	  wrapper_my_b_safe_write(file, (uchar*) buf1, buf1_length) ||
	  wrapper_my_b_safe_write(file, pos, val_len) ||
          wrapper_my_b_safe_write(file, &flags, unsigned_len) ||
	  write_footer(file));
}
#endif


/*
  User_var_log_event::print()
*/

#ifdef MYSQL_CLIENT
void User_var_log_event::print(FILE* file, PRINT_EVENT_INFO* print_event_info)
{
  IO_CACHE *const head= &print_event_info->head_cache;
  char quoted_id[1 + NAME_LEN * 2 + 2];// quoted length of the identifier
  char name_id[NAME_LEN];
  size_t quoted_len= 0;

  if (!print_event_info->short_form)
  {
    print_header(head, print_event_info, FALSE);
    my_b_printf(head, "\tUser_var\n");
  }
  my_stpcpy(name_id, name);
  name_id[name_len]= '\0';
  my_b_printf(head, "SET @");
  quoted_len= my_strmov_quoted_identifier((char *) quoted_id,
                                          (const char *) name_id);
  quoted_id[quoted_len]= '\0';
  my_b_write(head, (uchar*) quoted_id, quoted_len);

  if (is_null)
  {
    my_b_printf(head, ":=NULL%s\n", print_event_info->delimiter);
  }
  else
  {
    switch (type) {
    case REAL_RESULT:
      double real_val;
      char real_buf[FMT_G_BUFSIZE(14)];
      float8get(&real_val, val);
      sprintf(real_buf, "%.14g", real_val);
      my_b_printf(head, ":=%s%s\n", real_buf, print_event_info->delimiter);
      break;
    case INT_RESULT:
      char int_buf[22];
      longlong10_to_str(uint8korr(val), int_buf, 
                        ((flags & User_var_log_event::UNSIGNED_F) ? 10 : -10));
      my_b_printf(head, ":=%s%s\n", int_buf, print_event_info->delimiter);
      break;
    case DECIMAL_RESULT:
    {
      char str_buf[200];
      int str_len= sizeof(str_buf) - 1;
      int precision= (int)val[0];
      int scale= (int)val[1];
      decimal_digit_t dec_buf[10];
      decimal_t dec;
      dec.len= 10;
      dec.buf= dec_buf;

      bin2decimal((uchar*) val+2, &dec, precision, scale);
      decimal2string(&dec, str_buf, &str_len, 0, 0, 0);
      str_buf[str_len]= 0;
      my_b_printf(head, ":=%s%s\n", str_buf, print_event_info->delimiter);
      break;
    }
    case STRING_RESULT:
    {
      /*
        Let's express the string in hex. That's the most robust way. If we
        print it in character form instead, we need to escape it with
        character_set_client which we don't know (we will know it in 5.0, but
        in 4.1 we don't know it easily when we are printing
        User_var_log_event). Explanation why we would need to bother with
        character_set_client (quoting Bar):
        > Note, the parser doesn't switch to another unescaping mode after
        > it has met a character set introducer.
        > For example, if an SJIS client says something like:
        > SET @a= _ucs2 \0a\0b'
        > the string constant is still unescaped according to SJIS, not
        > according to UCS2.
      */
      char *hex_str;
      CHARSET_INFO *cs;

      hex_str= (char *)my_malloc(key_memory_log_event,
                                 2*val_len+1+2,MYF(MY_WME)); // 2 hex digits / byte
      if (!hex_str)
        return;
      str_to_hex(hex_str, val, val_len);
      /*
        For proper behaviour when mysqlbinlog|mysql, we need to explicitely
        specify the variable's collation. It will however cause problems when
        people want to mysqlbinlog|mysql into another server not supporting the
        character set. But there's not much to do about this and it's unlikely.
      */
      if (!(cs= get_charset(charset_number, MYF(0))))
        /*
          Generate an unusable command (=> syntax error) is probably the best
          thing we can do here.
        */
        my_b_printf(head, ":=???%s\n", print_event_info->delimiter);
      else
        my_b_printf(head, ":=_%s %s COLLATE `%s`%s\n",
                    cs->csname, hex_str, cs->name,
                    print_event_info->delimiter);
      my_free(hex_str);
    }
      break;
    case ROW_RESULT:
    default:
      DBUG_ASSERT(1);
      return;
    }
  }
}
#endif


/*
  User_var_log_event::do_apply_event()
*/

#if defined(HAVE_REPLICATION) && !defined(MYSQL_CLIENT)
int User_var_log_event::do_apply_event(Relay_log_info const *rli)
{
  DBUG_ENTER("User_var_log_event::do_apply_event");
  Item *it= 0;
  CHARSET_INFO *charset;
  query_id_t sav_query_id= 0; /* memorize orig id when deferred applying */

  if (rli->deferred_events_collecting)
  {
    set_deferred(current_thd->query_id);
    int ret= rli->deferred_events->add(this);
    DBUG_RETURN(ret);
  }
  else if (is_deferred())
  {
    sav_query_id= current_thd->query_id;
    current_thd->query_id= query_id; /* recreating original time context */
  }

  if (!(charset= get_charset(charset_number, MYF(MY_WME))))
    DBUG_RETURN(1);
  double real_val;
  longlong int_val;

  /*
    We are now in a statement until the associated query log event has
    been processed.
   */
  const_cast<Relay_log_info*>(rli)->set_flag(Relay_log_info::IN_STMT);

  if (is_null)
  {
    it= new Item_null();
  }
  else
  {
    switch (type) {
    case REAL_RESULT:
      float8get(&real_val, val);
      it= new Item_float(real_val, 0);
      val= (char*) &real_val;		// Pointer to value in native format
      val_len= 8;
      break;
    case INT_RESULT:
      int_val= (longlong) uint8korr(val);
      it= new Item_int(int_val);
      val= (char*) &int_val;		// Pointer to value in native format
      val_len= 8;
      break;
    case DECIMAL_RESULT:
    {
      Item_decimal *dec= new Item_decimal((uchar*) val+2, val[0], val[1]);
      it= dec;
      val= (char *)dec->val_decimal(NULL);
      val_len= sizeof(my_decimal);
      break;
    }
    case STRING_RESULT:
      it= new Item_string(val, val_len, charset);
      break;
    case ROW_RESULT:
    default:
      DBUG_ASSERT(1);
      DBUG_RETURN(0);
    }
  }
  Item_func_set_user_var *e=
    new Item_func_set_user_var(Name_string(name, name_len, false), it, false);
  /*
    Item_func_set_user_var can't substitute something else on its place =>
    0 can be passed as last argument (reference on item)

    Fix_fields() can fail, in which case a call of update_hash() might
    crash the server, so if fix fields fails, we just return with an
    error.
  */
  if (e->fix_fields(thd, 0))
    DBUG_RETURN(1);

  /*
    A variable can just be considered as a table with
    a single record and with a single column. Thus, like
    a column value, it could always have IMPLICIT derivation.
   */
  e->update_hash(val, val_len, (Item_result)type, charset, DERIVATION_IMPLICIT,
                 (flags & binary_log::User_var_event::UNSIGNED_F));
  if (!is_deferred())
    free_root(thd->mem_root, 0);
  else
    current_thd->query_id= sav_query_id; /* restore current query's context */

  DBUG_RETURN(0);
}

int User_var_log_event::do_update_pos(Relay_log_info *rli)
{
  rli->inc_event_relay_log_pos();
  return 0;
}

Log_event::enum_skip_reason
User_var_log_event::do_shall_skip(Relay_log_info *rli)
{
  /*
    It is a common error to set the slave skip counter to 1 instead
    of 2 when recovering from an insert which used a auto increment,
    rand, or user var.  Therefore, if the slave skip counter is 1, we
    just say that this event should be skipped by ignoring it, meaning
    that we do not change the value of the slave skip counter since it
    will be decreased by the following insert event.
  */
  return continue_group(rli);
}
#endif /* !MYSQL_CLIENT */


/**************************************************************************
  Unknown_log_event methods
**************************************************************************/

#ifdef HAVE_REPLICATION
#ifdef MYSQL_CLIENT
void Unknown_log_event::print(FILE* file_arg, PRINT_EVENT_INFO* print_event_info)
{
  if (print_event_info->short_form)
    return;
  print_header(&print_event_info->head_cache, print_event_info, FALSE);
  my_b_printf(&print_event_info->head_cache, "\n# %s", "Unknown event\n");
}
#endif  

/**************************************************************************
	Stop_log_event methods
**************************************************************************/

/*
  Stop_log_event::print()
*/

#ifdef MYSQL_CLIENT
void Stop_log_event::print(FILE* file, PRINT_EVENT_INFO* print_event_info)
{
  if (print_event_info->short_form)
    return;

  print_header(&print_event_info->head_cache, print_event_info, FALSE);
  my_b_printf(&print_event_info->head_cache, "\tStop\n");
}
#endif /* MYSQL_CLIENT */


#ifndef MYSQL_CLIENT
/*
  The master stopped.  We used to clean up all temporary tables but
  this is useless as, as the master has shut down properly, it has
  written all DROP TEMPORARY TABLE (prepared statements' deletion is
  TODO only when we binlog prep stmts).  We used to clean up
  slave_load_tmpdir, but this is useless as it has been cleared at the
  end of LOAD DATA INFILE.  So we have nothing to do here.  The place
  were we must do this cleaning is in
  Start_log_event_v3::do_apply_event(), not here. Because if we come
  here, the master was sane.

  This must only be called from the Slave SQL thread, since it calls
  flush_relay_log_info().
*/
int Stop_log_event::do_update_pos(Relay_log_info *rli)
{
  int error_inc= 0;
  int error_flush= 0;
  /*
    We do not want to update master_log pos because we get a rotate event
    before stop, so by now group_master_log_name is set to the next log.
    If we updated it, we will have incorrect master coordinates and this
    could give false triggers in MASTER_POS_WAIT() that we have reached
    the target position when in fact we have not.
    The group position is always unchanged in MTS mode because the event
    is never executed so can't be scheduled to a Worker.
  */
  if ((thd->variables.option_bits & OPTION_BEGIN) || rli->is_parallel_exec())
    rli->inc_event_relay_log_pos();
  else
  {
    error_inc= rli->inc_group_relay_log_pos(0, true/*need_data_lock=true*/);
    error_flush= rli->flush_info(TRUE);
  }
  return (error_inc || error_flush);
}

#endif /* !MYSQL_CLIENT */
#endif /* HAVE_REPLICATION */


/**************************************************************************
	Create_file_log_event methods
**************************************************************************/

#ifndef MYSQL_CLIENT
/*
  Create_file_log_event::write_data_body()
*/

bool Create_file_log_event::write_data_body(IO_CACHE* file)
{
  bool res;
  if ((res= Load_log_event::write_data_body(file)) || fake_base)
    return res;
  return (my_b_safe_write(file, (uchar*) "", 1) ||
          my_b_safe_write(file, block, block_len));
}


/*
  Create_file_log_event::write_data_header()
*/

bool Create_file_log_event::write_data_header(IO_CACHE* file)
{
  bool res;
  uchar buf[Binary_log_event::CREATE_FILE_HEADER_LEN];
  if ((res= Load_log_event::write_data_header(file)) || fake_base)
    return res;
  int4store(buf + CF_FILE_ID_OFFSET, file_id);
  return my_b_safe_write(file, buf, Binary_log_event::CREATE_FILE_HEADER_LEN) != 0;
}


/*
  Create_file_log_event::write_base()
*/

bool Create_file_log_event::write_base(IO_CACHE* file)
{
  bool res;
  fake_base= 1;                                 // pretend we are Load event
  common_header->type_code= Load_log_event::get_type_code();
  DBUG_EXECUTE_IF("simulate_cache_write_failure",
                  {
                  res= TRUE;
                  my_error(ER_UNKNOWN_ERROR, MYF(0));
                  return res;
                  });
  res= write(file);
  fake_base= 0;
  common_header->type_code= binary_log::CREATE_FILE_EVENT;
  return res;
}

#endif /* !MYSQL_CLIENT */

/*
  Create_file_log_event ctor
*/

Create_file_log_event::
Create_file_log_event(const char* buf, uint len,
                      const Format_description_event* description_event)
 : binary_log::Load_event(buf, 0, description_event),
  Load_log_event(buf,0,description_event),
  binary_log::Create_file_event(buf, len, description_event)
{
  DBUG_ENTER("Create_file_log_event::Create_file_log_event(char*,...)");
  /**
    We need to set exec_time here, which is ued to calcutate seconds behind
    master on the slave.
  */
  exec_time= load_exec_time;
  sql_ex.data_info= sql_ex_data;
  if (inited_from_old || block != 0)
    is_valid_param= true;
  if (fake_base)
    common_header->type_code= Load_log_event::get_type_code();
  else
    common_header->type_code= binary_log::CREATE_FILE_EVENT;
  DBUG_VOID_RETURN;
}


/*
  Create_file_log_event::print()
*/

#ifdef MYSQL_CLIENT
void Create_file_log_event::print(FILE* file, PRINT_EVENT_INFO* print_event_info,
				  bool enable_local)
{
  if (print_event_info->short_form)
  {
    if (enable_local && check_fname_outside_temp_buf())
      Load_log_event::print(file, print_event_info);
    return;
  }

  if (enable_local)
  {
    Load_log_event::print(file, print_event_info,
			  !check_fname_outside_temp_buf());
    /**
      reduce the size of io cache so that the write function is called
      for every call to my_b_printf().
     */
    DBUG_EXECUTE_IF ("simulate_create_event_write_error",
                     {(&print_event_info->head_cache)->write_pos=
                     (&print_event_info->head_cache)->write_end;
                     DBUG_SET("+d,simulate_file_write_error");});
    /* 
       That one is for "file_id: etc" below: in mysqlbinlog we want the #, in
       SHOW BINLOG EVENTS we don't.
    */
    my_b_printf(&print_event_info->head_cache, "#");
  }

  my_b_printf(&print_event_info->head_cache,
              " file_id: %d  block_len: %d\n", file_id, block_len);
}


void Create_file_log_event::print(FILE* file, PRINT_EVENT_INFO* print_event_info)
{
  print(file, print_event_info, 0);
}
#endif /* MYSQL_CLIENT */


/*
  Create_file_log_event::pack_info()
*/

#if defined(HAVE_REPLICATION) && !defined(MYSQL_CLIENT)
int Create_file_log_event::pack_info(Protocol *protocol)
{
  char buf[NAME_LEN*2 + 30 + 21*2], *pos;
  pos= my_stpcpy(buf, "db=");
  memcpy(pos, db, db_len);
  pos= my_stpcpy(pos + db_len, ";table=");
  memcpy(pos, table_name, table_name_len);
  pos= my_stpcpy(pos + table_name_len, ";file_id=");
  pos= int10_to_str((long) file_id, pos, 10);
  pos= my_stpcpy(pos, ";block_len=");
  pos= int10_to_str((long) block_len, pos, 10);
  protocol->store(buf, (uint) (pos-buf), &my_charset_bin);
  return 0;
}
#endif /* defined(HAVE_REPLICATION) && !defined(MYSQL_CLIENT) */


/**
  Create_file_log_event::do_apply_event()
  Constructor for Create_file_log_event to intantiate an event
  from the relay log on the slave.

  @retval
    0           Success
  @retval
    1           Failure
*/

#if defined(HAVE_REPLICATION) && !defined(MYSQL_CLIENT)
int Create_file_log_event::do_apply_event(Relay_log_info const *rli)
{
  char fname_buf[FN_REFLEN+TEMP_FILE_MAX_LEN];
  char *ext;
  int fd = -1;
  IO_CACHE file;
  int error = 1;

  lex_start(thd);
  mysql_reset_thd_for_next_command(thd);
  THD_STAGE_INFO(thd, stage_making_temp_file_create_before_load_data);
  memset(&file, 0, sizeof(file));
  ext= slave_load_file_stem(fname_buf, file_id, server_id, ".info");
  /* old copy may exist already */
  mysql_file_delete(key_file_log_event_info, fname_buf, MYF(0));
  /**
    To simulate file creation failure, convert the file name to a
    directory by appending a "/" to the file name.
   */
  DBUG_EXECUTE_IF("simulate_file_create_error_create_log_event",
                  {
                  strcat(fname_buf,"/");
                  });
  if ((fd= mysql_file_create(key_file_log_event_info,
                             fname_buf, CREATE_MODE,
                             O_WRONLY | O_BINARY | O_EXCL | O_NOFOLLOW,
                             MYF(MY_WME))) < 0 ||
      init_io_cache(&file, fd, IO_SIZE, WRITE_CACHE, (my_off_t)0, 0,
		    MYF(MY_WME|MY_NABP)))
  {
    rli->report(ERROR_LEVEL, thd->get_stmt_da()->mysql_errno(),
                "Error in Create_file event: could not open file '%s', '%s'",
                fname_buf, thd->get_stmt_da()->message_text());
    goto err;
  }
  
  // a trick to avoid allocating another buffer
  fname= fname_buf;
  fname_len= (uint) (my_stpcpy(ext, ".data") - fname);
  if (write_base(&file))
  {
    my_stpcpy(ext, ".info"); // to have it right in the error message
    rli->report(ERROR_LEVEL, thd->get_stmt_da()->mysql_errno(),
                "Error in Create_file event: could not write to file '%s', '%s'",
                fname_buf, thd->get_stmt_da()->message_text());
    goto err;
  }
  end_io_cache(&file);
  mysql_file_close(fd, MYF(0));
  
  // fname_buf now already has .data, not .info, because we did our trick
  /* old copy may exist already */
  mysql_file_delete(key_file_log_event_data, fname_buf, MYF(0));
  DBUG_EXECUTE_IF("simulate_file_create_error_create_log_event_2",
                  {
                  strcat(fname_buf, "/");
                  });
  if ((fd= mysql_file_create(key_file_log_event_data,
                             fname_buf, CREATE_MODE,
                             O_WRONLY | O_BINARY | O_EXCL | O_NOFOLLOW,
                             MYF(MY_WME))) < 0)
  {
    rli->report(ERROR_LEVEL, thd->get_stmt_da()->mysql_errno(),
                "Error in Create_file event: could not open file '%s', '%s'",
                fname_buf, thd->get_stmt_da()->message_text());
    goto err;
  }
  /**
    To simulate file write failure,close the file before the write operation.
    Write will fail with an error reporting file is UNOPENED. 
   */
  DBUG_EXECUTE_IF("simulate_file_write_error_create_log_event",
                  {
                  mysql_file_close(fd, MYF(0));
                  });
  if (mysql_file_write(fd, block, block_len, MYF(MY_WME+MY_NABP)))
  {
    rli->report(ERROR_LEVEL, thd->get_stmt_da()->mysql_errno(),
                "Error in Create_file event: write to '%s' failed, '%s'",
                fname_buf, thd->get_stmt_da()->message_text());
    goto err;
  }
  error=0;					// Everything is ok

err:
  if (error)
  {
    end_io_cache(&file);
    /*
      Error occured. Delete .info and .data files if they are created.
    */
    my_stpcpy(ext,".info");
    mysql_file_delete(key_file_log_event_info, fname_buf, MYF(0));
    my_stpcpy(ext,".data");
    mysql_file_delete(key_file_log_event_data, fname_buf, MYF(0));
  }
  if (fd >= 0)
    mysql_file_close(fd, MYF(0));
  return error != 0;
}
#endif /* defined(HAVE_REPLICATION) && !defined(MYSQL_CLIENT) */


/**************************************************************************
	Append_block_log_event methods
**************************************************************************/

/*
  Append_block_log_event ctor
*/

#ifndef MYSQL_CLIENT  
Append_block_log_event::Append_block_log_event(THD *thd_arg,
                                               const char *db_arg,
					       uchar *block_arg,
					       uint block_len_arg,
					       bool using_trans)
  : binary_log::Append_block_event(db_arg, block_arg, block_len_arg, thd_arg->file_id),
    Log_event(thd_arg, 0,
              using_trans ? Log_event::EVENT_TRANSACTIONAL_CACHE :
                            Log_event::EVENT_STMT_CACHE,
              Log_event::EVENT_NORMAL_LOGGING,
              header(), footer())
{
  if (block != 0)
    is_valid_param= true;
}
#endif


/*
  Append_block_log_event ctor
*/

Append_block_log_event::Append_block_log_event(const char* buf, uint len,
                                               const Format_description_event*
                                               description_event)
  : binary_log::Append_block_event(buf, len, description_event),
    Log_event(header(), footer())
{

  DBUG_ENTER("Append_block_log_event::Append_block_log_event(char*,...)");
  if (block != 0)
    is_valid_param= true;
  DBUG_VOID_RETURN;
}


/*
  Append_block_log_event::write()
*/

#ifndef MYSQL_CLIENT
bool Append_block_log_event::write(IO_CACHE* file)
{
  uchar buf[Binary_log_event::APPEND_BLOCK_HEADER_LEN];
  int4store(buf + AB_FILE_ID_OFFSET, file_id);
  return (write_header(file, Binary_log_event::APPEND_BLOCK_HEADER_LEN +
                       block_len) ||
          wrapper_my_b_safe_write(file, buf,
                                  Binary_log_event::APPEND_BLOCK_HEADER_LEN) ||
	  wrapper_my_b_safe_write(file, block, block_len) ||
	  write_footer(file));
}
#endif


/*
  Append_block_log_event::print()
*/

#ifdef MYSQL_CLIENT  
void Append_block_log_event::print(FILE* file,
				   PRINT_EVENT_INFO* print_event_info)
{
  if (print_event_info->short_form)
    return;
  print_header(&print_event_info->head_cache, print_event_info, FALSE);
  my_b_printf(&print_event_info->head_cache,
              "\n#%s: file_id: %d  block_len: %d\n",
              get_type_str(), file_id, block_len);
}
#endif /* MYSQL_CLIENT */


/*
  Append_block_log_event::pack_info()
*/

#if defined(HAVE_REPLICATION) && !defined(MYSQL_CLIENT)
int Append_block_log_event::pack_info(Protocol *protocol)
{
  char buf[256];
  size_t length;
  length= my_snprintf(buf, sizeof(buf), ";file_id=%u;block_len=%u",
                      file_id, block_len);
  protocol->store(buf, length, &my_charset_bin);
  return 0;
}


/*
  Append_block_log_event::get_create_or_append()
*/

int Append_block_log_event::get_create_or_append() const
{
  return 0; /* append to the file, fail if not exists */
}

/*
  Append_block_log_event::do_apply_event()
*/

int Append_block_log_event::do_apply_event(Relay_log_info const *rli)
{
  char fname[FN_REFLEN+TEMP_FILE_MAX_LEN];
  int fd;
  int error = 1;
  DBUG_ENTER("Append_block_log_event::do_apply_event");

  THD_STAGE_INFO(thd, stage_making_temp_file_append_before_load_data);
  slave_load_file_stem(fname, file_id, server_id, ".data");
  if (get_create_or_append())
  {
    /*
      Usually lex_start() is called by mysql_parse(), but we need it here
      as the present method does not call mysql_parse().
    */
    lex_start(thd);
    mysql_reset_thd_for_next_command(thd);
    /* old copy may exist already */
    mysql_file_delete(key_file_log_event_data, fname, MYF(0));
    DBUG_EXECUTE_IF("simulate_file_create_error_Append_block_event",
                    {
                    strcat(fname, "/");
                    });
    if ((fd= mysql_file_create(key_file_log_event_data,
                               fname, CREATE_MODE,
                               O_WRONLY | O_BINARY | O_EXCL | O_NOFOLLOW,
                               MYF(MY_WME))) < 0)
    {
      rli->report(ERROR_LEVEL, thd->get_stmt_da()->mysql_errno(),
                  "Error in %s event: could not create file '%s', '%s'",
                  get_type_str(), fname, thd->get_stmt_da()->message_text());
      goto err;
    }
  }
  else if ((fd= mysql_file_open(key_file_log_event_data,
                                fname,
                                O_WRONLY | O_APPEND | O_BINARY | O_NOFOLLOW,
                                MYF(MY_WME))) < 0)
  {
    rli->report(ERROR_LEVEL, thd->get_stmt_da()->mysql_errno(),
                "Error in %s event: could not open file '%s', '%s'",
                get_type_str(), fname, thd->get_stmt_da()->message_text());
    goto err;
  }
  DBUG_EXECUTE_IF("remove_slave_load_file_before_write",
                  {
                    my_delete_allow_opened(fname, MYF(0));
                  });

  DBUG_EXECUTE_IF("simulate_file_write_error_Append_block_event",
                  {
                    mysql_file_close(fd, MYF(0));
                  });
  if (mysql_file_write(fd, block, block_len, MYF(MY_WME+MY_NABP)))
  {
    rli->report(ERROR_LEVEL, thd->get_stmt_da()->mysql_errno(),
                "Error in %s event: write to '%s' failed, '%s'",
                get_type_str(), fname, thd->get_stmt_da()->message_text());
    goto err;
  }
  error=0;

err:
  if (fd >= 0)
    mysql_file_close(fd, MYF(0));
  DBUG_RETURN(error);
}
#endif


/**************************************************************************
	Delete_file_log_event methods
**************************************************************************/

/*
  Delete_file_log_event ctor
*/

#ifndef MYSQL_CLIENT
Delete_file_log_event::Delete_file_log_event(THD *thd_arg, const char* db_arg,
					     bool using_trans)
  : binary_log::Delete_file_event(thd_arg->file_id, db_arg),
    Log_event(thd_arg, 0,
              using_trans ? Log_event::EVENT_TRANSACTIONAL_CACHE :
                            Log_event::EVENT_STMT_CACHE,
              Log_event::EVENT_NORMAL_LOGGING,
              header(), footer())
{
  if (file_id != 0)
    is_valid_param= true;
}
#endif

/*
  Delete_file_log_event ctor
*/

Delete_file_log_event::Delete_file_log_event(const char* buf, uint len,
                                             const Format_description_event*
                                             description_event)
  : binary_log::Delete_file_event(buf, len, description_event),
    Log_event(header(), footer())
{
  if (file_id != 0)
    is_valid_param= true;
}


/*
  Delete_file_log_event::write()
*/

#ifndef MYSQL_CLIENT
bool Delete_file_log_event::write(IO_CACHE* file)
{
 uchar buf[Binary_log_event::DELETE_FILE_HEADER_LEN];
 int4store(buf + DF_FILE_ID_OFFSET, file_id);
 return (write_header(file, sizeof(buf)) ||
         wrapper_my_b_safe_write(file, buf, sizeof(buf)) ||
	 write_footer(file));
}
#endif


/*
  Delete_file_log_event::print()
*/

#ifdef MYSQL_CLIENT  
void Delete_file_log_event::print(FILE* file,
				  PRINT_EVENT_INFO* print_event_info)
{
  if (print_event_info->short_form)
    return;
  print_header(&print_event_info->head_cache, print_event_info, FALSE);
  my_b_printf(&print_event_info->head_cache,
              "\n#Delete_file: file_id=%u\n", file_id);
}
#endif /* MYSQL_CLIENT */

/*
  Delete_file_log_event::pack_info()
*/

#if defined(HAVE_REPLICATION) && !defined(MYSQL_CLIENT)
int Delete_file_log_event::pack_info(Protocol *protocol)
{
  char buf[64];
  size_t length;
  length= my_snprintf(buf, sizeof(buf), ";file_id=%u", (uint) file_id);
  protocol->store(buf, length, &my_charset_bin);
  return 0;
}
#endif

/*
  Delete_file_log_event::do_apply_event()
*/

#if defined(HAVE_REPLICATION) && !defined(MYSQL_CLIENT)
int Delete_file_log_event::do_apply_event(Relay_log_info const *rli)
{
  char fname[FN_REFLEN+TEMP_FILE_MAX_LEN];
  lex_start(thd);
  mysql_reset_thd_for_next_command(thd);
  char *ext= slave_load_file_stem(fname, file_id, server_id, ".data");
  mysql_file_delete(key_file_log_event_data, fname, MYF(MY_WME));
  my_stpcpy(ext, ".info");
  mysql_file_delete(key_file_log_event_info, fname, MYF(MY_WME));
  return 0;
}
#endif /* defined(HAVE_REPLICATION) && !defined(MYSQL_CLIENT) */


/**************************************************************************
	Execute_load_log_event methods
**************************************************************************/

/*
  Execute_load_log_event ctor
*/

#ifndef MYSQL_CLIENT  
Execute_load_log_event::Execute_load_log_event(THD *thd_arg,
                                               const char* db_arg,
					       bool using_trans)
: binary_log::Execute_load_event(thd_arg->file_id, db_arg),
  Log_event(thd_arg, 0,
             using_trans ? Log_event::EVENT_TRANSACTIONAL_CACHE :
                           Log_event::EVENT_STMT_CACHE,
             Log_event::EVENT_NORMAL_LOGGING,
             header(), footer())
{
  if (file_id != 0)
    is_valid_param= true;
}
#endif
  

/*
  Execute_load_log_event ctor
*/

Execute_load_log_event::Execute_load_log_event(const char* buf, uint len,
                                               const Format_description_event*
                                               description_event)
: binary_log::Execute_load_event(buf, len, description_event),
  Log_event(header(), footer())
{
  if (file_id != 0)
    is_valid_param= true;
}


/*
  Execute_load_log_event::write()
*/

#ifndef MYSQL_CLIENT
bool Execute_load_log_event::write(IO_CACHE* file)
{
  uchar buf[Binary_log_event::EXEC_LOAD_HEADER_LEN];
  int4store(buf + EL_FILE_ID_OFFSET, file_id);
  return (write_header(file, sizeof(buf)) || 
          wrapper_my_b_safe_write(file, buf, sizeof(buf)) ||
	  write_footer(file));
}
#endif


/*
  Execute_load_log_event::print()
*/

#ifdef MYSQL_CLIENT  
void Execute_load_log_event::print(FILE* file,
				   PRINT_EVENT_INFO* print_event_info)
{
  if (print_event_info->short_form)
    return;
  print_header(&print_event_info->head_cache, print_event_info, FALSE);
  my_b_printf(&print_event_info->head_cache, "\n#Exec_load: file_id=%d\n",
              file_id);
}
#endif

/*
  Execute_load_log_event::pack_info()
*/

#if defined(HAVE_REPLICATION) && !defined(MYSQL_CLIENT)
int Execute_load_log_event::pack_info(Protocol *protocol)
{
  char buf[64];
  size_t length;
  length= my_snprintf(buf, sizeof(buf), ";file_id=%u", (uint) file_id);
  protocol->store(buf, length, &my_charset_bin);
  return 0;
}


/*
  Execute_load_log_event::do_apply_event()
*/

int Execute_load_log_event::do_apply_event(Relay_log_info const *rli)
{
  char fname[FN_REFLEN+TEMP_FILE_MAX_LEN];
  char *ext;
  int fd;
  int error= 1;
  IO_CACHE file;
  Load_log_event *lev= 0;

  lex_start(thd);
  mysql_reset_thd_for_next_command(thd);
  ext= slave_load_file_stem(fname, file_id, server_id, ".info");
  /**
    To simulate file open failure, convert the file name to a
    directory by appending a "/" to the file name. File open
    will fail with an error reporting it is not a directory.
   */
  DBUG_EXECUTE_IF("simulate_file_open_error_exec_event",
                  {
                  strcat(fname,"/");
                  });
  if ((fd= mysql_file_open(key_file_log_event_info,
                           fname, O_RDONLY | O_BINARY | O_NOFOLLOW,
                           MYF(MY_WME))) < 0 ||
      init_io_cache(&file, fd, IO_SIZE, READ_CACHE, (my_off_t)0, 0,
		    MYF(MY_WME|MY_NABP)))
  {
    rli->report(ERROR_LEVEL, thd->get_stmt_da()->mysql_errno(),
                "Error in Exec_load event: could not open file, '%s'",
                thd->get_stmt_da()->message_text());
    goto err;
  }
  if (!(lev= (Load_log_event*)
        Log_event::read_log_event(&file,
                                  (mysql_mutex_t*) 0,
                                  rli->get_rli_description_event(),
                                  opt_slave_sql_verify_checksum)) ||
      lev->get_type_code() != binary_log::NEW_LOAD_EVENT)
  {
    rli->report(ERROR_LEVEL, ER_FILE_CORRUPT, ER(ER_FILE_CORRUPT),
                fname);
    goto err;
  }
  lev->thd = thd;
  /*
    lev->do_apply_event should use rli only for errors.
    lev->do_apply_event is the place where the table is loaded (it
    calls mysql_load()).
  */
  if (lev->do_apply_event(0,rli,1))
  {
    /*
      We want to indicate the name of the file that could not be loaded
      (SQL_LOADxxx).
      But as we are here we are sure the error is in rli->last_slave_error and
      rli->last_slave_errno (example of error: duplicate entry for key), so we
      don't want to overwrite it with the filename.
      What we want instead is add the filename to the current error message.
    */
    char *tmp= my_strdup(key_memory_log_event,
                         rli->last_error().message, MYF(MY_WME));
    if (tmp)
    {
      rli->report(ERROR_LEVEL, rli->last_error().number,
                  "%s. Failed executing load from '%s'", tmp, fname);
      my_free(tmp);
    }
    goto err;
  }
  /*
    We have an open file descriptor to the .info file; we need to close it
    or Windows will refuse to delete the file in mysql_file_delete().
  */
  if (fd >= 0)
  {
    mysql_file_close(fd, MYF(0));
    end_io_cache(&file);
    fd= -1;
  }
  error = 0;

err:
  DBUG_EXECUTE_IF("simulate_file_open_error_exec_event",
                  {
                     my_stpcpy(ext, ".info");
                  });
  mysql_file_delete(key_file_log_event_info, fname, MYF(MY_WME));
  my_stpcpy(ext, ".data");
  mysql_file_delete(key_file_log_event_data, fname, MYF(MY_WME));
  delete lev;
  if (fd >= 0)
  {
    mysql_file_close(fd, MYF(0));
    end_io_cache(&file);
  }
  return error;
}

#endif /* defined(HAVE_REPLICATION) && !defined(MYSQL_CLIENT) */


/**************************************************************************
	Begin_load_query_log_event methods
**************************************************************************/

#ifndef MYSQL_CLIENT
Begin_load_query_log_event::
Begin_load_query_log_event(THD* thd_arg, const char* db_arg, uchar* block_arg,
                           uint block_len_arg, bool using_trans)
 : binary_log::Append_block_event(db_arg, block_arg, block_len_arg,
                                  thd_arg->file_id),
   Append_block_log_event(thd_arg, db_arg, block_arg, block_len_arg,
                          using_trans),
   binary_log::Begin_load_query_event()
{
  common_header->type_code= binary_log::BEGIN_LOAD_QUERY_EVENT;
  file_id= thd_arg->file_id= mysql_bin_log.next_file_id();
}
#endif


Begin_load_query_log_event::
Begin_load_query_log_event(const char* buf, uint len,
                           const Format_description_event* desc_event)
  : binary_log::Append_block_event(buf, len, desc_event),
    Append_block_log_event(buf, len, desc_event),
    binary_log::Begin_load_query_event(buf, len, desc_event)
{
}


#if defined( HAVE_REPLICATION) && !defined(MYSQL_CLIENT)
int Begin_load_query_log_event::get_create_or_append() const
{
  return 1; /* create the file */
}
#endif /* defined( HAVE_REPLICATION) && !defined(MYSQL_CLIENT) */


#if !defined(MYSQL_CLIENT) && defined(HAVE_REPLICATION)
Log_event::enum_skip_reason
Begin_load_query_log_event::do_shall_skip(Relay_log_info *rli)
{
  /*
    If the slave skip counter is 1, then we should not start executing
    on the next event.
  */
  return continue_group(rli);
}
#endif


/**************************************************************************
	Execute_load_query_log_event methods
**************************************************************************/


#ifndef MYSQL_CLIENT
Execute_load_query_log_event::
Execute_load_query_log_event(THD *thd_arg, const char* query_arg,
                             ulong query_length_arg, uint fn_pos_start_arg,
                             uint fn_pos_end_arg,
                             binary_log::enum_load_dup_handling dup_handling_arg,
                             bool using_trans, bool immediate, bool suppress_use,
                             int errcode)
: binary_log::Query_event(query_arg, thd_arg->catalog().str, thd_arg->db().str,
                          query_length_arg,
                          thd_arg->thread_id(), thd_arg->variables.sql_mode,
                          thd_arg->variables.auto_increment_increment,
                          thd_arg->variables.auto_increment_offset,
                          thd_arg->variables.lc_time_names->number,
                          (ulonglong)thd_arg->table_map_for_update,
                          errcode,
                          thd_arg->db().str ? strlen(thd_arg->db().str) : 0,
                          thd_arg->catalog().str ? strlen(thd_arg->catalog().str) : 0),
  Query_log_event(thd_arg, query_arg, query_length_arg, using_trans, immediate,
                  suppress_use, errcode),
  binary_log::Execute_load_query_event(thd_arg->file_id, fn_pos_start_arg,
                           fn_pos_end_arg, dup_handling_arg)
{
  if (Query_log_event::is_valid() && file_id != 0)
    is_valid_param= true;
  common_header->type_code= binary_log::EXECUTE_LOAD_QUERY_EVENT;
}
#endif /* !MYSQL_CLIENT */


Execute_load_query_log_event::
Execute_load_query_log_event(const char* buf, uint event_len,
                             const Format_description_event* desc_event)
  : binary_log::Query_event(buf, event_len, desc_event,
                            binary_log::EXECUTE_LOAD_QUERY_EVENT),
    Query_log_event(buf, event_len, desc_event,
                    binary_log::EXECUTE_LOAD_QUERY_EVENT),
    binary_log::Execute_load_query_event(buf, event_len, desc_event)
{
  if (!Query_log_event::is_valid())
  {
    //clear all the variables set in execute_load_query_event
    file_id= 0; fn_pos_start= 0; fn_pos_end= 0;
    dup_handling= binary_log::LOAD_DUP_ERROR;
  }
  if (Query_log_event::is_valid() && file_id != 0)
    is_valid_param= true;
}


ulong Execute_load_query_log_event::get_post_header_size_for_derived()
{
  return Binary_log_event::EXECUTE_LOAD_QUERY_EXTRA_HEADER_LEN;
}


#ifndef MYSQL_CLIENT
bool
Execute_load_query_log_event::write_post_header_for_derived(IO_CACHE* file)
{
  uchar buf[Binary_log_event::EXECUTE_LOAD_QUERY_EXTRA_HEADER_LEN];
  int4store(buf, file_id);
  int4store(buf + 4, fn_pos_start);
  int4store(buf + 4 + 4, fn_pos_end);
  *(buf + 4 + 4 + 4)= (uchar) dup_handling;
  return wrapper_my_b_safe_write(file, buf, Binary_log_event::EXECUTE_LOAD_QUERY_EXTRA_HEADER_LEN);
}
#endif


#ifdef MYSQL_CLIENT
void Execute_load_query_log_event::print(FILE* file,
                                         PRINT_EVENT_INFO* print_event_info)
{
  print(file, print_event_info, 0);
}

/**
  Prints the query as LOAD DATA LOCAL and with rewritten filename.
*/
void Execute_load_query_log_event::print(FILE* file,
                                         PRINT_EVENT_INFO* print_event_info,
                                         const char *local_fname)
{
  IO_CACHE *const head= &print_event_info->head_cache;

  print_query_header(head, print_event_info);
  /**
    reduce the size of io cache so that the write function is called
    for every call to my_b_printf().
   */
  DBUG_EXECUTE_IF ("simulate_execute_event_write_error",
                   {head->write_pos= head->write_end;
                   DBUG_SET("+d,simulate_file_write_error");});

  if (local_fname)
  {
    my_b_write(head, (uchar*) query, fn_pos_start);
    my_b_printf(head, " LOCAL INFILE ");
    pretty_print_str(head, local_fname, strlen(local_fname));

    if (dup_handling == binary_log::LOAD_DUP_REPLACE)
      my_b_printf(head, " REPLACE");
    my_b_printf(head, " INTO");
    my_b_write(head, (uchar*) query + fn_pos_end, q_len-fn_pos_end);
    my_b_printf(head, "\n%s\n", print_event_info->delimiter);
  }
  else
  {
    my_b_write(head, (uchar*) query, q_len);
    my_b_printf(head, "\n%s\n", print_event_info->delimiter);
  }

  if (!print_event_info->short_form)
    my_b_printf(head, "# file_id: %d \n", file_id);
}
#endif


#if defined(HAVE_REPLICATION) && !defined(MYSQL_CLIENT)
int Execute_load_query_log_event::pack_info(Protocol *protocol)
{
  char *buf, *pos;
  if (!(buf= (char*) my_malloc(key_memory_log_event,
                               9 + (db_len * 2) + 2 + q_len + 10 + 21,
                               MYF(MY_WME))))
    return 1;
  pos= buf;
  if (db && db_len)
  {
    /*
      Statically allocates room to store '\0' and an identifier
      that may have NAME_LEN * 2 due to quoting and there are
      two quoting characters that wrap them.
    */
    char quoted_db[1 + NAME_LEN * 2 + 2];// quoted length of the identifier
    size_t size= 0;
    size= my_strmov_quoted_identifier(this->thd, quoted_db, db, 0);
    pos= my_stpcpy(buf, "use ");
    memcpy(pos, quoted_db, size);
    pos= my_stpcpy(pos + size, "; ");
  }
  if (query && q_len)
  {
    memcpy(pos, query, q_len);
    pos+= q_len;
  }
  pos= my_stpcpy(pos, " ;file_id=");
  pos= int10_to_str((long) file_id, pos, 10);
  protocol->store(buf, pos-buf, &my_charset_bin);
  my_free(buf);
  return 0;
}


int
Execute_load_query_log_event::do_apply_event(Relay_log_info const *rli)
{
  char *p;
  char *buf;
  char *fname;
  char *fname_end;
  int error;

  buf= (char*) my_malloc(key_memory_log_event,
                         q_len + 1 - (fn_pos_end - fn_pos_start) +
                         (FN_REFLEN + TEMP_FILE_MAX_LEN) + 10 + 8 + 5, MYF(MY_WME));

  DBUG_EXECUTE_IF("LOAD_DATA_INFILE_has_fatal_error", my_free(buf); buf= NULL;);

  /* Replace filename and LOCAL keyword in query before executing it */
  if (buf == NULL)
  {
    rli->report(ERROR_LEVEL, ER_SLAVE_FATAL_ERROR,
                ER(ER_SLAVE_FATAL_ERROR), "Not enough memory");
    return 1;
  }

  p= buf;
  memcpy(p, query, fn_pos_start);
  p+= fn_pos_start;
  fname= (p= strmake(p, STRING_WITH_LEN(" INFILE \'")));
  p= slave_load_file_stem(p, file_id, server_id, ".data");
  fname_end= p= strend(p);                      // Safer than p=p+5
  *(p++)='\'';
  switch (dup_handling) {
  case binary_log::LOAD_DUP_IGNORE:
    p= strmake(p, STRING_WITH_LEN(" IGNORE"));
    break;
  case binary_log::LOAD_DUP_REPLACE:
    p= strmake(p, STRING_WITH_LEN(" REPLACE"));
    break;
  default:
    /* Ordinary load data */
    break;
  }
  p= strmake(p, STRING_WITH_LEN(" INTO "));
  p= strmake(p, query+fn_pos_end, q_len-fn_pos_end);

  error= Query_log_event::do_apply_event(rli, buf, p-buf);

  /* Forging file name for deletion in same buffer */
  *fname_end= 0;

  /*
    If there was an error the slave is going to stop, leave the
    file so that we can re-execute this event at START SLAVE.
  */
  if (!error)
    mysql_file_delete(key_file_log_event_data, fname, MYF(MY_WME));

  my_free(buf);
  return error;
}
#endif


/**************************************************************************
	sql_ex_info methods
**************************************************************************/

/*
  sql_ex_info::write_data()
*/

bool sql_ex_info::write_data(IO_CACHE* file)
{
  if (data_info.new_format())
  {
    return (write_str_at_most_255_bytes(file, data_info.field_term,
                                        (uint) data_info.field_term_len) ||
	    write_str_at_most_255_bytes(file, data_info.enclosed,
                                        (uint) data_info.enclosed_len) ||
	    write_str_at_most_255_bytes(file, data_info.line_term,
                                        (uint) data_info.line_term_len) ||
	    write_str_at_most_255_bytes(file, data_info.line_start,
                                        (uint) data_info.line_start_len) ||
	    write_str_at_most_255_bytes(file, data_info.escaped,
                                        (uint) data_info.escaped_len) ||
	    my_b_safe_write(file,(uchar*) &(data_info.opt_flags), 1));
  }
  else
  {
    /**
      @todo This is sensitive to field padding. We should write a
      char[7], not an old_sql_ex. /sven
    */
    binary_log::old_sql_ex old_ex;
    old_ex.field_term= *(data_info.field_term);
    old_ex.enclosed=   *(data_info.enclosed);
    old_ex.line_term=  *(data_info.line_term);
    old_ex.line_start= *(data_info.line_start);
    old_ex.escaped=    *(data_info.escaped);
    old_ex.opt_flags=  data_info.opt_flags;
    old_ex.empty_flags= data_info.empty_flags;
    return my_b_safe_write(file, (uchar*) &old_ex, sizeof(old_ex)) != 0;
  }
}


/**
  sql_ex_info::init()
  This method initializes the members of strcuture variable sql_ex_info,
  defined in a Load_log_event. The structure, initializes the sub struct
  data_info, with the subclause characters in a LOAD_DATA_INFILE query.

*/
const char *sql_ex_info::init(const char *buf, const char *buf_end,
                              bool use_new_format)
{
  return data_info.init(buf, buf_end, use_new_format);
}
#ifndef DBUG_OFF
#ifndef MYSQL_CLIENT
static uchar dbug_extra_row_data_val= 0;

/**
   set_extra_data

   Called during self-test to generate various
   self-consistent binlog row event extra
   thread data structures which can be checked
   when reading the binlog.

   @param arr  Buffer to use
*/
const uchar* set_extra_data(uchar* arr)
{
  uchar val= (dbug_extra_row_data_val++) %
    (EXTRA_ROW_INFO_MAX_PAYLOAD + 1); /* 0 .. MAX_PAYLOAD + 1 */
  arr[EXTRA_ROW_INFO_LEN_OFFSET]= val + EXTRA_ROW_INFO_HDR_BYTES;
  arr[EXTRA_ROW_INFO_FORMAT_OFFSET]= val;
  for (uchar i=0; i<val; i++)
    arr[EXTRA_ROW_INFO_HDR_BYTES+i]= val;

  return arr;
}

#endif // #ifndef MYSQL_CLIENT

/**
   check_extra_data

   Called during self-test to check that
   binlog row event extra data is self-
   consistent as defined by the set_extra_data
   function above.

   Will assert(false) if not.

   @param extra_row_data
*/
void check_extra_data(uchar* extra_row_data)
{
  assert(extra_row_data);
  uint16 len= extra_row_data[EXTRA_ROW_INFO_LEN_OFFSET];
  uint8 val= len - EXTRA_ROW_INFO_HDR_BYTES;
  assert(extra_row_data[EXTRA_ROW_INFO_FORMAT_OFFSET] == val);
  for (uint16 i= 0; i < val; i++)
  {
    assert(extra_row_data[EXTRA_ROW_INFO_HDR_BYTES + i] == val);
  }
}

#endif  // #ifndef DBUG_OFF

/**************************************************************************
	Rows_log_event member functions
**************************************************************************/

#ifndef MYSQL_CLIENT
Rows_log_event::Rows_log_event(THD *thd_arg, TABLE *tbl_arg, const Table_id& tid,
                               MY_BITMAP const *cols, bool using_trans,
                               Log_event_type event_type,
                               const uchar* extra_row_info)
 : binary_log::Rows_event(event_type),
   Log_event(thd_arg, 0,
             using_trans ? Log_event::EVENT_TRANSACTIONAL_CACHE :
                           Log_event::EVENT_STMT_CACHE,
             Log_event::EVENT_NORMAL_LOGGING,
             header(), footer())
#ifdef HAVE_REPLICATION
    , m_curr_row(NULL), m_curr_row_end(NULL), m_key(NULL), m_key_info(NULL),
    m_distinct_keys(Key_compare(&m_key_info)), m_distinct_key_spare_buf(NULL)
#endif
{
  common_header->type_code= m_type;
  m_row_count= 0;
  m_table_id= tid;
  m_width= tbl_arg ? tbl_arg->s->fields : 1;
  m_rows_buf= 0; m_rows_cur= 0; m_rows_end= 0; m_flags= 0;
  m_type= event_type; m_extra_row_data=0;

  DBUG_ASSERT(tbl_arg && tbl_arg->s && tid.is_valid());

  if (thd_arg->variables.option_bits & OPTION_NO_FOREIGN_KEY_CHECKS)
      set_flags(NO_FOREIGN_KEY_CHECKS_F);
  if (thd_arg->variables.option_bits & OPTION_RELAXED_UNIQUE_CHECKS)
      set_flags(RELAXED_UNIQUE_CHECKS_F);
#ifndef DBUG_OFF
  uchar extra_data[255];
  DBUG_EXECUTE_IF("extra_row_data_set",
                  /* Set extra row data to a known value */
                  extra_row_info = set_extra_data(extra_data););
#endif
  if (extra_row_info)
  {
    /* Copy Extra data from thd into new event */
    uint8 extra_data_len= extra_row_info[EXTRA_ROW_INFO_LEN_OFFSET];
    assert(extra_data_len >= EXTRA_ROW_INFO_HDR_BYTES);

    m_extra_row_data= (uchar*) my_malloc(key_memory_log_event,
                                         extra_data_len, MYF(MY_WME));

    if (likely(m_extra_row_data != NULL))
    {
      memcpy(m_extra_row_data, extra_row_info,
             extra_data_len);
    }
  }

  /* if bitmap_init fails, caught in is_valid() */
  if (likely(!bitmap_init(&m_cols,
                          m_width <= sizeof(m_bitbuf)*8 ? m_bitbuf : NULL,
                          m_width,
                          false)))
  {
    /* Cols can be zero if this is a dummy binrows event */
    if (likely(cols != NULL))
    {
      memcpy(m_cols.bitmap, cols->bitmap, no_bytes_in_map(cols));
      create_last_word_mask(&m_cols);
    }
  }
  else
  {
    // Needed because bitmap_init() does not set it to null on failure
    m_cols.bitmap= 0;
  }
  /*
   -Check that malloc() succeeded in allocating memory for the rows
    buffer and the COLS vector.
   -Checking that an Update_rows_log_event
    is valid is done while setting the Update_rows_log_event::is_valid
  */
  if (m_rows_buf && m_cols.bitmap)
    is_valid_param= true;
}
#endif

Rows_log_event::Rows_log_event(const char *buf, uint event_len,
                               const Format_description_event
                               *description_event)
: binary_log::Rows_event(buf, event_len, description_event),
  Log_event(header(), footer()),
  m_row_count(0),
#ifndef MYSQL_CLIENT
  m_table(NULL),
#endif
  m_rows_buf(0), m_rows_cur(0), m_rows_end(0)
#if !defined(MYSQL_CLIENT) && defined(HAVE_REPLICATION)
    , m_curr_row(NULL), m_curr_row_end(NULL), m_key(NULL), m_key_info(NULL),
    m_distinct_keys(Key_compare(&m_key_info)), m_distinct_key_spare_buf(NULL)
#endif
{
  DBUG_ENTER("Rows_log_event::Rows_log_event(const char*,...)");

  DBUG_ASSERT(header()->type_code == m_type);


  if (m_extra_row_data)
    DBUG_EXECUTE_IF("extra_row_data_check",
                    /* Check extra data has expected value */
                    check_extra_data(m_extra_row_data););


  /*
     m_cols and m_cols_ai are of the type MY_BITMAP, which are members of
     class Rows_log_event, and are used while applying the row events on
     the slave.
     The bitmap integer is initialized by copying the contents of the
     vector column_before_image for m_cols.bitamp, and vector
     column_after_image for m_cols_ai.bitmap. m_cols_ai is only initialized
     for UPDATE_ROWS_EVENTS, else it is equal to the before image.
  */
  memset(&m_cols, 0, sizeof(m_cols));
  /* if bitmap_init fails, is_valid will be set to false */
  if (likely(!bitmap_init(&m_cols,
                          m_width <= sizeof(m_bitbuf) * 8 ? m_bitbuf : NULL,
                          m_width,
                          false)))
  {
    if (!columns_before_image.empty())
    {
      memcpy(m_cols.bitmap, &columns_before_image[0], (m_width + 7) / 8);
      create_last_word_mask(&m_cols);
      DBUG_DUMP("m_cols", (uchar*) m_cols.bitmap, no_bytes_in_map(&m_cols));
    } //end if columns_before_image.empty()
    else
    m_cols.bitmap= NULL;
  }
  else
  {
    // Needed because bitmap_init() does not set it to null on failure
    m_cols.bitmap= NULL;
    DBUG_VOID_RETURN;
  }
  m_cols_ai.bitmap= m_cols.bitmap; //See explanation below while setting is_valid.

  if ((m_type == binary_log::UPDATE_ROWS_EVENT) ||
      (m_type == binary_log::UPDATE_ROWS_EVENT_V1))
  {
    /* if bitmap_init fails, is_valid will be set to false*/
    if (likely(!bitmap_init(&m_cols_ai,
                            m_width <= sizeof(m_bitbuf_ai) * 8 ?
                                        m_bitbuf_ai : NULL,
                            m_width,
                            false)))
    {
      if (!columns_after_image.empty())
      {
        memcpy(m_cols_ai.bitmap, &columns_after_image[0], (m_width + 7) / 8);
        create_last_word_mask(&m_cols_ai);
       DBUG_DUMP("m_cols_ai", (uchar*) m_cols_ai.bitmap,
                  no_bytes_in_map(&m_cols_ai));
      }
      else
        m_cols_ai.bitmap= NULL;
    }
    else
    {
      // Needed because bitmap_init() does not set it to null on failure
      m_cols_ai.bitmap= 0;
      DBUG_VOID_RETURN;
    }
  }


  /*
    m_rows_buf, m_cur_row and m_rows_end are pointers to the vector rows.
    m_rows_buf is the pointer to the first byte of first row in the event.
    m_curr_row points to current row being applied on the slave. Initially,
    this points to the same element as m_rows_buf in the vector.
    m_rows_end points to the last byte in the last row in the event.

    These pointers are used while applying the events on to the slave, and
    are not required for decoding.
  */
  if (likely(!row.empty()))
  {
    m_rows_buf= &row[0];
#if !defined(MYSQL_CLIENT) && defined(HAVE_REPLICATION)
    m_curr_row= m_rows_buf;
#endif
    m_rows_end= m_rows_buf + row.size() - 1;
    m_rows_cur= m_rows_end;
  }
  /*
    -Check that malloc() succeeded in allocating memory for the row
     buffer and the COLS vector.
    -Checking that an Update_rows_log_event
     is valid is done while setting the Update_rows_log_event::is_valid
  */
  if (m_rows_buf && m_cols.bitmap)
    is_valid_param= true;
  DBUG_VOID_RETURN;
}

Rows_log_event::~Rows_log_event()
{
  if (m_cols.bitmap)
  {
    if (m_cols.bitmap == m_bitbuf) // no my_malloc happened
      m_cols.bitmap= 0; // so no my_free in bitmap_free
    bitmap_free(&m_cols); // To pair with bitmap_init().
  }
}
size_t Rows_log_event::get_data_size()
{
  int const general_type_code= get_general_type_code();

  uchar buf[sizeof(m_width) + 1];
  uchar *end= net_store_length(buf, m_width);

  DBUG_EXECUTE_IF("old_row_based_repl_4_byte_map_id_master",
                  return 6 + no_bytes_in_map(&m_cols) + (end - buf) +
                  (general_type_code == binary_log::UPDATE_ROWS_EVENT ?
                                        no_bytes_in_map(&m_cols_ai) : 0) +
                  (m_rows_cur - m_rows_buf););

  int data_size= 0;
  bool is_v2_event= common_header->type_code > binary_log::DELETE_ROWS_EVENT_V1;
  if (is_v2_event)
  {
    data_size= Binary_log_event::ROWS_HEADER_LEN_V2 +
      (m_extra_row_data ?
       ROWS_V_TAG_LEN + m_extra_row_data[EXTRA_ROW_INFO_LEN_OFFSET]:
       0);
  }
  else
  {
    data_size= Binary_log_event::ROWS_HEADER_LEN_V1;
  }
  data_size+= no_bytes_in_map(&m_cols);
  data_size+= (uint) (end - buf);

  if (general_type_code == binary_log::UPDATE_ROWS_EVENT)
    data_size+= no_bytes_in_map(&m_cols_ai);

  data_size+= (uint) (m_rows_cur - m_rows_buf);
  return data_size; 
}


#ifndef MYSQL_CLIENT
int Rows_log_event::do_add_row_data(uchar *row_data, size_t length)
{
  /*
    When the table has a primary key, we would probably want, by default, to
    log only the primary key value instead of the entire "before image". This
    would save binlog space. TODO
  */
  DBUG_ENTER("Rows_log_event::do_add_row_data");
  DBUG_PRINT("enter", ("row_data: 0x%lx  length: %lu", (ulong) row_data,
                       (ulong) length));

  /*
    If length is zero, there is nothing to write, so we just
    return. Note that this is not an optimization, since calling
    realloc() with size 0 means free().
   */
  if (length == 0)
  {
    m_row_count++;
    DBUG_RETURN(0);
  }

  DBUG_DUMP("row_data", row_data, min<size_t>(length, 32));

  DBUG_ASSERT(m_rows_buf <= m_rows_cur);
  DBUG_ASSERT(!m_rows_buf || (m_rows_end && m_rows_buf < m_rows_end));
  DBUG_ASSERT(m_rows_cur <= m_rows_end);

  /* The cast will always work since m_rows_cur <= m_rows_end */
  if (static_cast<size_t>(m_rows_end - m_rows_cur) <= length)
  {
    size_t const block_size= 1024;
    ulong cur_size= m_rows_cur - m_rows_buf;
    DBUG_EXECUTE_IF("simulate_too_big_row_case1",
                     cur_size= UINT_MAX32 - (block_size * 10);
                     length= UINT_MAX32 - (block_size * 10););
    DBUG_EXECUTE_IF("simulate_too_big_row_case2",
                     cur_size= UINT_MAX32 - (block_size * 10);
                     length= block_size * 10;);
    DBUG_EXECUTE_IF("simulate_too_big_row_case3",
                     cur_size= block_size * 10;
                     length= UINT_MAX32 - (block_size * 10););
    DBUG_EXECUTE_IF("simulate_too_big_row_case4",
                     cur_size= UINT_MAX32 - (block_size * 10);
                     length= (block_size * 10) - block_size + 1;);
    ulong remaining_space= UINT_MAX32 - cur_size;
    /* Check that the new data fits within remaining space and we can add
       block_size without wrapping.
     */
    if (length > remaining_space ||
        ((length + block_size) > remaining_space))
    {
      sql_print_error("The row data is greater than 4GB, which is too big to "
                      "write to the binary log.");
      DBUG_RETURN(ER_BINLOG_ROW_LOGGING_FAILED);
    }
    const size_t new_alloc= 
        block_size * ((cur_size + length + block_size - 1) / block_size);
    if (new_alloc)
      row.resize(new_alloc);

    /* If the memory moved, we need to move the pointers */
    if (new_alloc && &row[0] != m_rows_buf)
    {
      m_rows_buf= &row[0];
      if (m_rows_buf && m_cols.bitmap)
        is_valid_param= true;
      m_rows_cur= m_rows_buf + cur_size;
    }

    /*
       The end pointer should always be changed to point to the end of
       the allocated memory.
    */
    m_rows_end= m_rows_buf + new_alloc;
  }

  DBUG_ASSERT(m_rows_cur + length <= m_rows_end);
  memcpy(m_rows_cur, row_data, length);
  m_rows_cur+= length;
  m_row_count++;
  DBUG_RETURN(0);
}
#endif

#if !defined(MYSQL_CLIENT) && defined(HAVE_REPLICATION)

/**
  Checks if any of the columns in the given table is
  signaled in the bitmap.

  For each column in the given table checks if it is
  signaled in the bitmap. This is most useful when deciding
  whether a before image (BI) can be used or not for
  searching a row. If no column is signaled, then the
  image cannot be used for searching a record (regardless
  of using position(), index scan or table scan). Here is
  an example:

  MASTER> SET @@binlog_row_image='MINIMAL';
  MASTER> CREATE TABLE t1 (a int, b int, c int, primary key(c));
  SLAVE>  CREATE TABLE t1 (a int, b int);
  MASTER> INSERT INTO t1 VALUES (1,2,3);
  MASTER> UPDATE t1 SET a=2 WHERE b=2;

  For the update statement only the PK (column c) is
  logged in the before image (BI). As such, given that
  the slave has no column c, it will not be able to
  find the row, because BI has no values for the columns
  the slave knows about (column a and b).

  @param table   the table reference on the slave.
  @param cols the bitmap signaling columns available in
                 the BI.

  @return TRUE if BI contains usable colums for searching,
          FALSE otherwise.
*/
static
my_bool is_any_column_signaled_for_table(TABLE *table, MY_BITMAP *cols)
{
  DBUG_ENTER("is_any_column_signaled_for_table");

  for (Field **ptr= table->field ;
       *ptr && ((*ptr)->field_index < cols->n_bits);
       ptr++)
  {
    if (bitmap_is_set(cols, (*ptr)->field_index))
      DBUG_RETURN(TRUE);
  }

  DBUG_RETURN (FALSE);
}

/**
  Checks if the fields in the given key are signaled in
  the bitmap.

  Validates whether the before image is usable for the
  given key. It can be the case that the before image
  does not contain values for the key (eg, master was
  using 'minimal' option for image logging and slave has
  different index structure on the table). Here is an
  example:

  MASTER> SET @@binlog_row_image='MINIMAL';
  MASTER> CREATE TABLE t1 (a int, b int, c int, primary key(c));
  SLAVE> CREATE TABLE t1 (a int, b int, c int, key(a,c));
  MASTER> INSERT INTO t1 VALUES (1,2,3);
  MASTER> UPDATE t1 SET a=2 WHERE b=2;

  When finding the row on the slave, one cannot use the
  index (a,c) to search for the row, because there is only
  data in the before image for column c. This function
  checks the fields needed for a given key and searches
  the bitmap to see if all the fields required are
  signaled.

  @param keyinfo  reference to key.
  @param cols     the bitmap signaling which columns
                  have available data.

  @return TRUE if all fields are signaled in the bitmap
          for the given key, FALSE otherwise.
*/
static
my_bool are_all_columns_signaled_for_key(KEY *keyinfo, MY_BITMAP *cols)
{
  DBUG_ENTER("are_all_columns_signaled_for_key");

  for (uint i=0 ; i < keyinfo->user_defined_key_parts ;i++)
  {
    uint fieldnr= keyinfo->key_part[i].fieldnr - 1;
    if (fieldnr >= cols->n_bits ||
        !bitmap_is_set(cols, fieldnr))
      DBUG_RETURN(FALSE);
  }

  DBUG_RETURN(TRUE);
}

/**
  Searches the table for a given key that can be used
  according to the existing values, ie, columns set
  in the bitmap.

  The caller can specify which type of key to find by
  setting the following flags in the key_type parameter:

    - PRI_KEY_FLAG
      Returns the primary key.

    - UNIQUE_KEY_FLAG
      Returns a unique key (flagged with HA_NOSAME)

    - MULTIPLE_KEY_FLAG
      Returns a key that is not unique (flagged with HA_NOSAME
      and without HA_NULL_PART_KEY) nor PK.

  The above flags can be used together, in which case, the
  search is conducted in the above listed order. Eg, the
  following flag:

    (PRI_KEY_FLAG | UNIQUE_KEY_FLAG | MULTIPLE_KEY_FLAG)

  means that a primary key is returned if it is suitable. If
  not then the unique keys are searched. If no unique key is
  suitable, then the keys are searched. Finally, if no key
  is suitable, MAX_KEY is returned.

  @param table    reference to the table.
  @param bi_cols  a bitmap that filters out columns that should
                  not be considered while searching the key.
                  Columns that should be considered are set.
  @param key_type the type of key to search for.

  @return MAX_KEY if no key, according to the key_type specified
          is suitable. Returns the key otherwise.

*/
static
uint
search_key_in_table(TABLE *table, MY_BITMAP *bi_cols, uint key_type)
{
  DBUG_ENTER("search_key_in_table");

  KEY *keyinfo;
  uint res= MAX_KEY;
  uint key;

  if (key_type & PRI_KEY_FLAG &&
      (table->s->primary_key < MAX_KEY))
  {
    DBUG_PRINT("debug", ("Searching for PK"));
    keyinfo= table->s->key_info + table->s->primary_key;
    if (are_all_columns_signaled_for_key(keyinfo, bi_cols))
      DBUG_RETURN(table->s->primary_key);
  }

  DBUG_PRINT("debug", ("Unique keys count: %u", table->s->uniques));

  if (key_type & UNIQUE_KEY_FLAG && table->s->uniques)
  {
    DBUG_PRINT("debug", ("Searching for UK"));
    for (key=0,keyinfo= table->key_info ;
         (key < table->s->keys) && (res == MAX_KEY);
         key++,keyinfo++)
    {
      /*
        - Unique keys cannot be disabled, thence we skip the check.
        - Skip unique keys with nullable parts
        - Skip primary keys
      */
      if (!((keyinfo->flags & (HA_NOSAME | HA_NULL_PART_KEY)) == HA_NOSAME) ||
          (key == table->s->primary_key))
        continue;
      res= are_all_columns_signaled_for_key(keyinfo, bi_cols) ?
           key : MAX_KEY;

      if (res < MAX_KEY)
        DBUG_RETURN(res);
    }
    DBUG_PRINT("debug", ("UK has NULLABLE parts or not all columns signaled."));
  }

  if (key_type & MULTIPLE_KEY_FLAG && table->s->keys)
  {
    DBUG_PRINT("debug", ("Searching for K."));
    for (key=0,keyinfo= table->key_info ;
         (key < table->s->keys) && (res == MAX_KEY);
         key++,keyinfo++)
    {
      /*
        - Skip innactive keys
        - Skip unique keys without nullable parts
        - Skip indices that do not support ha_index_next() e.g. full-text
        - Skip primary keys
      */
      if (!(table->s->keys_in_use.is_set(key)) ||
          ((keyinfo->flags & (HA_NOSAME | HA_NULL_PART_KEY)) == HA_NOSAME) ||
          !(table->file->index_flags(key, 0, true) & HA_READ_NEXT) ||
          (key == table->s->primary_key))
        continue;

      res= are_all_columns_signaled_for_key(keyinfo, bi_cols) ?
           key : MAX_KEY;

      if (res < MAX_KEY)
        DBUG_RETURN(res);
    }
    DBUG_PRINT("debug", ("Not all columns signaled for K."));
  }

  DBUG_RETURN(res);
}

void
Rows_log_event::decide_row_lookup_algorithm_and_key()
{

  DBUG_ENTER("decide_row_lookup_algorithm_and_key");

  /*
    Decision table:
    - I  --> Index scan / search
    - T  --> Table scan
    - Hi --> Hash over index
    - Ht --> Hash over the entire table

    |--------------+-----------+------+------+------|
    | Index\Option | I , T , H | I, T | I, H | T, H |
    |--------------+-----------+------+------+------|
    | PK / UK      | I         | I    | I    | Hi   |
    | K            | Hi        | I    | Hi   | Hi   |
    | No Index     | Ht        | T    | Ht   | Ht   |
    |--------------+-----------+------+------+------|

  */

  TABLE *table= this->m_table;
  uint event_type= this->get_general_type_code();
  MY_BITMAP *cols= &this->m_cols;
  bool delete_update_lookup_condition= false;
  this->m_rows_lookup_algorithm= ROW_LOOKUP_NOT_NEEDED;
  this->m_key_index= MAX_KEY;
  this->m_key_info= NULL;

  // row lookup not needed
  if (event_type == binary_log::WRITE_ROWS_EVENT ||
     (delete_update_lookup_condition= ((event_type == binary_log::DELETE_ROWS_EVENT ||
                                        event_type == binary_log::UPDATE_ROWS_EVENT) &&
                                      get_flags(COMPLETE_ROWS_F) &&
                                      !m_table->file->rpl_lookup_rows())))
  {
    /**
       Only TokuDB engine can satisfy delete/update row lookup optimization,
       so we don't need to check engine type here.
    */
    if (delete_update_lookup_condition &&
        table->s->primary_key == MAX_KEY)
    {
        if (!table->s->rfr_lookup_warning)
        {
          sql_print_warning("Slave: read free replication is disabled "
                            "for tokudb table `%s.%s` "
                            "as it does not have implicit primary key, "
                            "continue with rows lookup",
                            print_slave_db_safe(table->s->db.str),
                            m_table->s->table_name.str);
          table->s->rfr_lookup_warning= true;
        }
    }
    else
      DBUG_VOID_RETURN;
  }

  if (!(slave_rows_search_algorithms_options & SLAVE_ROWS_INDEX_SCAN))
    goto TABLE_OR_INDEX_HASH_SCAN;

  /* PK or UK => use LOOKUP_INDEX_SCAN */
  this->m_key_index= search_key_in_table(table, cols, (PRI_KEY_FLAG | UNIQUE_KEY_FLAG));
  if (this->m_key_index != MAX_KEY)
  {
    DBUG_PRINT("info", ("decide_row_lookup_algorithm_and_key: decided - INDEX_SCAN"));
    this->m_rows_lookup_algorithm= ROW_LOOKUP_INDEX_SCAN;
    goto end;
  }

TABLE_OR_INDEX_HASH_SCAN:

  /*
     NOTE: Engines like Blackhole cannot use HASH_SCAN, because
           they do not syncronize reads .
   */
  if (!(slave_rows_search_algorithms_options & SLAVE_ROWS_HASH_SCAN) ||
      (table->file->ha_table_flags() & HA_READ_OUT_OF_SYNC))
    goto TABLE_OR_INDEX_FULL_SCAN;

  /* search for a key to see if we can narrow the lookup domain further. */
  this->m_key_index= search_key_in_table(table, cols, (PRI_KEY_FLAG | UNIQUE_KEY_FLAG | MULTIPLE_KEY_FLAG));
  this->m_rows_lookup_algorithm= ROW_LOOKUP_HASH_SCAN;
  if (m_key_index < MAX_KEY)
    m_distinct_key_spare_buf= (uchar*) thd->alloc(table->key_info[m_key_index].key_length);
  DBUG_PRINT("info", ("decide_row_lookup_algorithm_and_key: decided - HASH_SCAN"));
  goto end;

TABLE_OR_INDEX_FULL_SCAN:

  this->m_key_index= MAX_KEY;

  /* If we can use an index, try to narrow the scan a bit further. */
  if (slave_rows_search_algorithms_options & SLAVE_ROWS_INDEX_SCAN)
    this->m_key_index= search_key_in_table(table, cols, (PRI_KEY_FLAG | UNIQUE_KEY_FLAG | MULTIPLE_KEY_FLAG));

  if (this->m_key_index != MAX_KEY)
  {
    DBUG_PRINT("info", ("decide_row_lookup_algorithm_and_key: decided - INDEX_SCAN"));
    this->m_rows_lookup_algorithm= ROW_LOOKUP_INDEX_SCAN;
  }
  else
  {
    DBUG_PRINT("info", ("decide_row_lookup_algorithm_and_key: decided - TABLE_SCAN"));
    this->m_rows_lookup_algorithm= ROW_LOOKUP_TABLE_SCAN;
  }

end:

  /* m_key_index is ready, set m_key_info now. */
  m_key_info= m_table->key_info + m_key_index;
  /*
    m_key_info will influence key comparison code in HASH_SCAN mode,
    so the m_distinct_keys set should still be empty.
  */
  DBUG_ASSERT(m_distinct_keys.empty());

#ifndef DBUG_OFF
  const char* s= ((m_rows_lookup_algorithm == Rows_log_event::ROW_LOOKUP_TABLE_SCAN) ? "TABLE_SCAN" :
                  ((m_rows_lookup_algorithm == Rows_log_event::ROW_LOOKUP_HASH_SCAN) ? "HASH_SCAN" :
                   "INDEX_SCAN"));

  // only for testing purposes
  slave_rows_last_search_algorithm_used= m_rows_lookup_algorithm;
  DBUG_PRINT("debug", ("Row lookup method: %s", s));
#endif

  DBUG_VOID_RETURN;
}

/*
  Encapsulates the  operations to be done before applying
  row events for update and delete.

  @ret value error code
             0 success
*/
int
Rows_log_event::row_operations_scan_and_key_setup()
{
  int error= 0;
  DBUG_ENTER("Row_log_event::row_operations_scan_and_key_setup");

  /*
     Prepare memory structures for search operations. If
     search is performed:

     1. using hash search => initialize the hash
     2. using key => decide on key to use and allocate mem structures
     3. using table scan => do nothing
   */
  decide_row_lookup_algorithm_and_key();

  switch (m_rows_lookup_algorithm)
  {
  case ROW_LOOKUP_HASH_SCAN:
    {
      if (m_hash.init())
        error= HA_ERR_OUT_OF_MEM;
      goto err;
    }
  case ROW_LOOKUP_INDEX_SCAN:
    {
      DBUG_ASSERT (m_key_index < MAX_KEY);
      // Allocate buffer for key searches
      m_key= (uchar*)my_malloc(key_memory_log_event,
                               MAX_KEY_LENGTH, MYF(MY_WME));
      if (!m_key)
        error= HA_ERR_OUT_OF_MEM;
      goto err;
    }
  case ROW_LOOKUP_TABLE_SCAN:
  default: break;
  }
err:
  DBUG_RETURN(error);
}

/*
  Encapsulates the  operations to be done after applying
  row events for update and delete.

  @ret value error code
             0 success
*/

int
Rows_log_event::row_operations_scan_and_key_teardown(int error)
{
  DBUG_ENTER("Rows_log_event::row_operations_scan_and_key_teardown");

  DBUG_ASSERT(!m_table->file->inited);
  switch (m_rows_lookup_algorithm)
  {
  case ROW_LOOKUP_HASH_SCAN:
    {
      m_hash.deinit(); // we don't need the hash anymore.
      goto err;
    }

  case ROW_LOOKUP_INDEX_SCAN:
    {
      if (m_table->s->keys > 0)
      {
        my_free(m_key); // Free for multi_malloc
        m_key= NULL;
        m_key_index= MAX_KEY;
        m_key_info= NULL;
      }
     goto err;
    }

  case ROW_LOOKUP_TABLE_SCAN:
  default: break;
  }

err:
  m_rows_lookup_algorithm= ROW_LOOKUP_UNDEFINED;
  DBUG_RETURN(error);
}

/*
  Compares table->record[0] and table->record[1]

  Returns TRUE if different.
*/
static bool record_compare(TABLE *table, MY_BITMAP *cols)
{
  DBUG_ENTER("record_compare");

  /*
    Need to set the X bit and the filler bits in both records since
    there are engines that do not set it correctly.

    In addition, since MyISAM checks that one hasn't tampered with the
    record, it is necessary to restore the old bytes into the record
    after doing the comparison.

    TODO[record format ndb]: Remove it once NDB returns correct
    records. Check that the other engines also return correct records.
   */

  DBUG_DUMP("record[0]", table->record[0], table->s->reclength);
  DBUG_DUMP("record[1]", table->record[1], table->s->reclength);

  bool result= false;
  uchar saved_x[2]= {0, 0}, saved_filler[2]= {0, 0};

  if (table->s->null_bytes > 0)
  {
    for (int i = 0 ; i < 2 ; ++i)
    {
      /*
        If we have an X bit then we need to take care of it.
      */
      if (!(table->s->db_options_in_use & HA_OPTION_PACK_RECORD))
      {
        saved_x[i]= table->record[i][0];
        table->record[i][0]|= 1U;
      }

      /*
         If (last_null_bit_pos == 0 && null_bytes > 1), then:

         X bit (if any) + N nullable fields + M Field_bit fields = 8 bits

         Ie, the entire byte is used.
      */
      if (table->s->last_null_bit_pos > 0)
      {
        saved_filler[i]= table->record[i][table->s->null_bytes - 1];
        table->record[i][table->s->null_bytes - 1]|=
          256U - (1U << table->s->last_null_bit_pos);
      }
    }
  }

  /**
    Compare full record only if:
    - there are no blob fields (otherwise we would also need
      to compare blobs contents as well);
    - there are no varchar fields (otherwise we would also need
      to compare varchar contents as well);
    - there are no null fields, otherwise NULLed fields
      contents (i.e., the don't care bytes) may show arbitrary
      values, depending on how each engine handles internally.
    - if all the bitmap is set (both are full rows)
    */
  if ((table->s->blob_fields +
       table->s->varchar_fields +
       table->s->null_fields) == 0 &&
      bitmap_is_set_all(cols))
  {
    result= cmp_record(table,record[1]);
  }

  /*
    Fallback to field-by-field comparison:
    1. start by checking if the field is signaled:
    2. if it is, first compare the null bit if the field is nullable
    3. then compare the contents of the field, if it is not
       set to null
   */
  else
  {
    for (Field **ptr=table->field ;
         *ptr && ((*ptr)->field_index < cols->n_bits) && !result;
         ptr++)
    {
      Field *field= *ptr;
      if (bitmap_is_set(cols, field->field_index))
      {
        /* compare null bit */
        if (field->is_null() != field->is_null_in_record(table->record[1]))
          result= true;

        /* compare content, only if fields are not set to NULL */
        else if (!field->is_null())
          result= field->cmp_binary_offset(table->s->rec_buff_length);
      }
    }
  }

  /*
    Restore the saved bytes.

    TODO[record format ndb]: Remove this code once NDB returns the
    correct record format.
  */
  if (table->s->null_bytes > 0)
  {
    for (int i = 0 ; i < 2 ; ++i)
    {
      if (!(table->s->db_options_in_use & HA_OPTION_PACK_RECORD))
        table->record[i][0]= saved_x[i];

      if (table->s->last_null_bit_pos)
        table->record[i][table->s->null_bytes - 1]= saved_filler[i];
    }
  }

  DBUG_RETURN(result);
}

void Rows_log_event::do_post_row_operations(Relay_log_info const *rli, int error)
{

  /*
    If m_curr_row_end  was not set during event execution (e.g., because
    of errors) we can't proceed to the next row. If the error is transient
    (i.e., error==0 at this point) we must call unpack_current_row() to set
    m_curr_row_end.
  */

  DBUG_PRINT("info", ("curr_row: 0x%lu; curr_row_end: 0x%lu; rows_end: 0x%lu",
                      (ulong) m_curr_row, (ulong) m_curr_row_end, (ulong) m_rows_end));

  if (!m_curr_row_end && !error)
  {
    error= unpack_current_row(rli, &m_cols);
  }

  // at this moment m_curr_row_end should be set
  DBUG_ASSERT(error || m_curr_row_end != NULL);
  DBUG_ASSERT(error || m_curr_row <= m_curr_row_end);
  DBUG_ASSERT(error || m_curr_row_end <= m_rows_end);

  m_curr_row= m_curr_row_end;

  if (error == 0 && !m_table->file->has_transactions())
  {
    thd->get_transaction()->set_unsafe_rollback_flags(Transaction_ctx::SESSION,
                                                      TRUE);
    thd->get_transaction()->set_unsafe_rollback_flags(Transaction_ctx::STMT,
                                                      TRUE);
  }
}

int Rows_log_event::handle_idempotent_and_ignored_errors(Relay_log_info const *rli, int *err)
{
  int error= *err;
  if (error)
  {
    int actual_error= convert_handler_error(error, thd, m_table);
    bool idempotent_error= (idempotent_error_code(error) &&
                           (rbr_exec_mode == RBR_EXEC_MODE_IDEMPOTENT));
    bool ignored_error= (idempotent_error == 0 ?
                         ignored_error_code(actual_error) : 0);

    if (idempotent_error || ignored_error)
    {
      loglevel ll;
      if (idempotent_error)
        ll= WARNING_LEVEL;
      else
        ll= INFORMATION_LEVEL;
      slave_rows_error_report(ll, error, rli, thd, m_table,
                              get_type_str(),
                              const_cast<Relay_log_info*>(rli)->get_rpl_log_name(),
                              (ulong) common_header->log_pos);
      thd->get_stmt_da()->reset_condition_info(thd);
      clear_all_errors(thd, const_cast<Relay_log_info*>(rli));
      *err= 0;
      if (idempotent_error == 0)
        return ignored_error;
    }
  }

  return *err;
}

int Rows_log_event::do_apply_row(Relay_log_info const *rli)
{
  DBUG_ENTER("Rows_log_event::do_apply_row");

  int error= 0;

  /* in_use can have been set to NULL in close_tables_for_reopen */
  THD* old_thd= m_table->in_use;
  if (!m_table->in_use)
    m_table->in_use= thd;

  error= do_exec_row(rli);

  if(error)
  {
    DBUG_PRINT("info", ("error: %s", HA_ERR(error)));
    DBUG_ASSERT(error != HA_ERR_RECORD_DELETED);
  }

  m_table->in_use = old_thd;

  DBUG_RETURN(error);
}

/**
   Does the cleanup
     -  closes the index if opened by open_record_scan
     -  closes the table if opened for scanning.
*/
int
Rows_log_event::close_record_scan()
{
  DBUG_ENTER("Rows_log_event::close_record_scan");
  int error= 0;

  // if there is something to actually close
  if (m_key_index < MAX_KEY)
  {
    if (m_table->file->inited)
      error= m_table->file->ha_index_end();
  }
  else if (m_table->file->inited)
    error= m_table->file->ha_rnd_end();

  DBUG_RETURN(error);
}

/**
  Fetches next row. If it is a HASH_SCAN over an index, it populates
  table->record[0] with the next row corresponding to the index. If
  the indexes are in non-contigous ranges it fetches record corresponding
  to the key value in the next range.

  @parms: bool first_read : signifying if this is the first time we are reading a row
          over an index.
  @return_value: -  error code when there are no more reeords to be fetched or some other
                    error occured,
                 -  0 otherwise.
*/
int
Rows_log_event::next_record_scan(bool first_read)
{
  DBUG_ENTER("Rows_log_event::next_record_scan");
  DBUG_ASSERT(m_table->file->inited);
  TABLE *table= m_table;
  int error= 0;

  if (m_key_index >= MAX_KEY)
    error= table->file->ha_rnd_next(table->record[0]);
  else
  {
    /*
      We need to set the null bytes to ensure that the filler bit are
      all set when returning.  There are storage engines that just set
      the necessary bits on the bytes and don't set the filler bits
      correctly.
    */
    if (table->s->null_bytes > 0)
      table->record[0][table->s->null_bytes - 1]|=
        256U - (1U << table->s->last_null_bit_pos);

    if (!first_read)
    {
      /*
        if we fail to fetch next record corresponding to an index value, we
        move to the next key value. If we are out of key values as well an error
        will be returned.
       */
      error= table->file->ha_index_next(table->record[0]);
      if(m_rows_lookup_algorithm == ROW_LOOKUP_HASH_SCAN)
        /*
          if we are out of rows for this particular key value
          or we have jumped to the next key value, we reposition the
          marker according to the next key value that we have in the
          list.
         */
        if ((error) ||
            (key_cmp(m_key_info->key_part, m_key, m_key_info->key_length) != 0))
        {
          if (m_itr != m_distinct_keys.end())
          {
            m_key= *m_itr;
            m_itr++;
            first_read= true;
          }
          else
            error= HA_ERR_KEY_NOT_FOUND;
        }
    }

    if (first_read)
      if ((error= table->file->ha_index_read_map(table->record[0], m_key,
                                                 HA_WHOLE_KEY,
                                                 HA_READ_KEY_EXACT)))
      {
        DBUG_PRINT("info",("no record matching the key found in the table"));
        if (error == HA_ERR_RECORD_DELETED)
          error= HA_ERR_KEY_NOT_FOUND;
      }
  }

  DBUG_RETURN(error);
}

/**
  Initializes scanning of rows. Opens an index and initializes an iterator
  over a list of distinct keys (m_distinct_keys) if it is a HASH_SCAN
  over an index or the table if its a HASH_SCAN over the table.
*/
int
Rows_log_event::open_record_scan()
{
  int error= 0;
  TABLE *table= m_table;
  DBUG_ENTER("Rows_log_event::open_record_scan");

  if (m_key_index < MAX_KEY )
  {
    if(m_rows_lookup_algorithm == ROW_LOOKUP_HASH_SCAN)
    {
      /* initialize the iterator over the list of distinct keys that we have */
      m_itr= m_distinct_keys.begin();

      /* get the first element from the list of keys and increment the
         iterator
       */
      m_key= *m_itr;
      m_itr++;
    }
    else {
      /* this is an INDEX_SCAN we need to store the key in m_key */
      DBUG_ASSERT((m_rows_lookup_algorithm == ROW_LOOKUP_INDEX_SCAN) && m_key);
      key_copy(m_key, m_table->record[0], m_key_info, 0);
    }

    /*
      Save copy of the record in table->record[1]. It might be needed
      later if linear search is used to find exact match.
     */
    store_record(table,record[1]);

    DBUG_PRINT("info",("locating record using a key (index_read)"));

    /* The m_key_index'th key is active and usable: search the table using the index */
    if (!table->file->inited && (error= table->file->ha_index_init(m_key_index, FALSE)))
    {
      DBUG_PRINT("info",("ha_index_init returns error %d",error));
      goto end;
    }

    DBUG_DUMP("key data", m_key, m_key_info->key_length);
  }
  else
  {
    if ((error= table->file->ha_rnd_init(1)))
    {
      DBUG_PRINT("info",("error initializing table scan"
          " (ha_rnd_init returns %d)",error));
      table->file->print_error(error, MYF(0));
    }
  }

end:
  DBUG_RETURN(error);
}

/**
  Populates the m_distinct_keys with unique keys to be modified
  during HASH_SCAN over keys.
  @return_value -0 success
                -Err_code
*/
int
Rows_log_event::add_key_to_distinct_keyset()
{
  int error= 0;
  DBUG_ENTER("Rows_log_event::add_key_to_distinct_keyset");
  DBUG_ASSERT(m_key_index < MAX_KEY);
  key_copy(m_distinct_key_spare_buf, m_table->record[0], m_key_info, 0);
  std::pair<std::set<uchar *, Key_compare>::iterator,bool> ret=
    m_distinct_keys.insert(m_distinct_key_spare_buf);
  if (ret.second)
  {
    /* Insert is successful, so allocate a new buffer for next key */
    m_distinct_key_spare_buf= (uchar*) thd->alloc(m_key_info->key_length);
    if (!m_distinct_key_spare_buf)
    {
      error= HA_ERR_OUT_OF_MEM;
      goto err;
    }
  }

err:
  DBUG_RETURN(error);
}


int Rows_log_event::do_index_scan_and_update(Relay_log_info const *rli)
{
  DBUG_ENTER("Rows_log_event::do_index_scan_and_update");
  DBUG_ASSERT(m_table && m_table->in_use != NULL);

  int error= 0;
  const uchar *saved_m_curr_row= m_curr_row;

  /*
    rpl_row_tabledefs.test specifies that
    if the extra field on the slave does not have a default value
    and this is okay with Delete or Update events.
    Todo: fix wl3228 hld that requires defaults for all types of events
  */

  prepare_record(m_table, &m_cols, FALSE);
  if ((error= unpack_current_row(rli, &m_cols)))
    goto end;

  /*
    Trying to do an index scan without a usable key
    This is a valid state because we allow the user
    to set Slave_rows_search_algorithm= 'INDEX_SCAN'.

    Therefore on tables with no indexes we will end
    up here.
   */
  if (m_key_index >= MAX_KEY)
  {
    error= HA_ERR_END_OF_FILE;
    goto end;
  }

#ifndef DBUG_OFF
  DBUG_PRINT("info",("looking for the following record"));
  DBUG_DUMP("record[0]", m_table->record[0], m_table->s->reclength);
#endif

  if (m_key_index != m_table->s->primary_key)
    /* we dont have a PK, or PK is not usable */
    goto INDEX_SCAN;

  if ((m_table->file->ha_table_flags() & HA_READ_BEFORE_WRITE_REMOVAL))
  {
    /*
      Read removal is possible since the engine supports write without
      previous read using full primary key
    */
    DBUG_PRINT("info", ("using read before write removal"));
    DBUG_ASSERT(m_key_index == m_table->s->primary_key);

    /*
      Tell the handler to ignore if key exists or not, since it's
      not yet known if the key does exist(when using rbwr)
    */
    m_table->file->extra(HA_EXTRA_IGNORE_NO_KEY);

    goto end;
  }

  if ((m_table->file->ha_table_flags() & HA_PRIMARY_KEY_REQUIRED_FOR_POSITION))
  {
    /*
      Use a more efficient method to fetch the record given by
      table->record[0] if the engine allows it.  We first compute a
      row reference using the position() member function (it will be
      stored in table->file->ref) and then use rnd_pos() to position
      the "cursor" (i.e., record[0] in this case) at the correct row.

      TODO: Check that the correct record has been fetched by
      comparing it with the original record. Take into account that the
      record on the master and slave can be of different
      length. Something along these lines should work:

      ADD>>>  store_record(table,record[1]);
              int error= table->file->rnd_pos(table->record[0], table->file->ref);
      ADD>>>  DBUG_ASSERT(memcmp(table->record[1], table->record[0],
                                 table->s->reclength) == 0);

    */

    DBUG_PRINT("info",("locating record using primary key (position)"));
    if (m_table->file->inited && (error= m_table->file->ha_index_end()))
      goto end;

    if ((error= m_table->file->ha_rnd_init(FALSE)))
      goto end;

    error= m_table->file->rnd_pos_by_record(m_table->record[0]);

    m_table->file->ha_rnd_end();
    if (error)
    {
      DBUG_PRINT("info",("rnd_pos returns error %d",error));
      if (error == HA_ERR_RECORD_DELETED)
        error= HA_ERR_KEY_NOT_FOUND;
    }

    goto end;
  }

  // We can't use position() - try other methods.

INDEX_SCAN:

  /* Use the m_key_index'th key */

  if ((error= open_record_scan()))
    goto end;

  error= next_record_scan(true);
  if (error)
  {
    DBUG_PRINT("info",("no record matching the key found in the table"));
    if (error == HA_ERR_RECORD_DELETED)
      error= HA_ERR_KEY_NOT_FOUND;
    goto end;
  }


  DBUG_PRINT("info",("found first matching record"));
  DBUG_DUMP("record[0]", m_table->record[0], m_table->s->reclength);
  /*
    Below is a minor "optimization".  If the key (i.e., key number
    0) has the HA_NOSAME flag set, we know that we have found the
    correct record (since there can be no duplicates); otherwise, we
    have to compare the record with the one found to see if it is
    the correct one.

    CAVEAT! This behaviour is essential for the replication of,
    e.g., the mysql.proc table since the correct record *shall* be
    found using the primary key *only*.  There shall be no
    comparison of non-PK columns to decide if the correct record is
    found.  I can see no scenario where it would be incorrect to
    chose the row to change only using a PK or an UNNI.
  */
  if (m_key_info->flags & HA_NOSAME || m_key_index == m_table->s->primary_key)
  {
    /* Unique does not have non nullable part */
    if (!(m_key_info->flags & (HA_NULL_PART_KEY)))
      goto end;  // record found
    else
    {
      /*
        Unique has nullable part. We need to check if there is any field in the
        BI image that is null and part of UNNI.
      */
      bool null_found= FALSE;
      for (uint i=0; i < m_key_info->user_defined_key_parts && !null_found; i++)
      {
        uint fieldnr= m_key_info->key_part[i].fieldnr - 1;
        Field **f= m_table->field+fieldnr;
        null_found= (*f)->is_null();
      }

      if (!null_found)
        goto end;           // record found

      /* else fall through to index scan */
    }
  }

  /*
    In case key is not unique, we still have to iterate over records found
    and find the one which is identical to the row given. A copy of the
    record we are looking for is stored in record[1].
   */
  DBUG_PRINT("info",("non-unique index, scanning it to find matching record"));

  while (record_compare(m_table, &m_cols))
  {
    while((error= next_record_scan(false)))
    {
      /* We just skip records that has already been deleted */
      if (error == HA_ERR_RECORD_DELETED)
        continue;
      DBUG_PRINT("info",("no record matching the given row found"));
      goto end;
    }
  }

end:

  DBUG_ASSERT(error != HA_ERR_RECORD_DELETED);

  if (error && error != HA_ERR_RECORD_DELETED)
    m_table->file->print_error(error, MYF(0));
  else
    error= do_apply_row(rli);

  if (!error)
    error= close_record_scan();  
  else
    /* 
      we are already with errors. Keep the error code and 
      try to close the scan anyway.
    */
    (void) close_record_scan(); 

  if ((get_general_type_code() == binary_log::UPDATE_ROWS_EVENT) &&
      (saved_m_curr_row == m_curr_row))
  {
    /* we need to unpack the AI so that positions get updated */
    m_curr_row= m_curr_row_end;
    unpack_current_row(rli, &m_cols_ai);
  }
  m_table->default_column_bitmaps();
  DBUG_RETURN(error);

}

int Rows_log_event::do_hash_row(Relay_log_info const *rli)
{
  DBUG_ENTER("Rows_log_event::do_hash_row");
  DBUG_ASSERT(m_table && m_table->in_use != NULL);
  int error= 0;

  /* create an empty entry to add to the hash table */
  HASH_ROW_ENTRY* entry= m_hash.make_entry();

  /* Prepare the record, unpack and save positions. */
  entry->positions->bi_start= m_curr_row;        // save the bi start pos
  prepare_record(m_table, &m_cols, false);
  if ((error= unpack_current_row(rli, &m_cols)))
    goto end;
  entry->positions->bi_ends= m_curr_row_end;    // save the bi end pos

  /*
    Now that m_table->record[0] is filled in, we can add the entry
    to the hash table. Note that the put operation calculates the
    key based on record[0] contents (including BLOB fields).
   */
  m_hash.put(m_table, &m_cols, entry);

  if (m_key_index < MAX_KEY)
    add_key_to_distinct_keyset();

  /*
    We need to unpack the AI to advance the positions, so we
    know when we have reached m_rows_end and that we do not
    unpack the AI in the next iteration as if it was a BI.
  */
  if (get_general_type_code() == binary_log::UPDATE_ROWS_EVENT)
  {
    /* Save a copy of the BI. */
    store_record(m_table, record[1]);

     /*
      This is the situation after hashing the BI:

      ===|=== before image ====|=== after image ===|===
         ^                     ^
         m_curr_row            m_curr_row_end
    */

    /* Set the position to the start of the record to be unpacked. */
    m_curr_row= m_curr_row_end;

    /* We shouldn't need this, but lets not leave loose ends */
    prepare_record(m_table, &m_cols, false);
    error= unpack_current_row(rli, &m_cols_ai);

    /*
      This is the situation after unpacking the AI:

      ===|=== before image ====|=== after image ===|===
                               ^                   ^
                               m_curr_row          m_curr_row_end
    */

    /* Restore back the copy of the BI. */
    restore_record(m_table, record[1]);
  }

end:
  DBUG_RETURN(error);
}

int Rows_log_event::do_scan_and_update(Relay_log_info const *rli)
{
  DBUG_ENTER("Rows_log_event::do_scan_and_update");
  DBUG_ASSERT(m_table && m_table->in_use != NULL);
  DBUG_ASSERT(m_hash.is_empty() == false);
  TABLE *table= m_table;
  int error= 0;
  const uchar *saved_last_m_curr_row= NULL;
  const uchar *saved_last_m_curr_row_end= NULL;
  /* create an empty entry to add to the hash table */
  HASH_ROW_ENTRY* entry= NULL;
  int idempotent_errors= 0;
  int i= 0;

  saved_last_m_curr_row=m_curr_row;
  saved_last_m_curr_row_end=m_curr_row_end;

  DBUG_PRINT("info",("Hash was populated with %d records!", m_hash.size()));

  /* open table or index depending on whether we have set m_key_index or not. */
  if ((error= open_record_scan()))
    goto err;

  /*
     Scan the table only once and compare against entries in hash.
     When a match is found, apply the changes.
   */
  do
  {
    /* get the next record from the table */
    error= next_record_scan(i == 0);
    i++;

    if(error)
      DBUG_PRINT("info", ("error: %s", HA_ERR(error)));
    switch (error) {
      case 0:
      {
        entry= m_hash.get(table, &m_cols);
        store_record(table, record[1]);

        /**
           If there are collisions we need to be sure that this is
           indeed the record we want.  Loop through all records for
           the given key and explicitly compare them against the
           record we got from the storage engine.
         */
        while(entry)
        {
          m_curr_row= entry->positions->bi_start;
          m_curr_row_end= entry->positions->bi_ends;

          prepare_record(table, &m_cols, false);
          if ((error= unpack_current_row(rli, &m_cols)))
            goto close_table;

          if (record_compare(table, &m_cols))
            m_hash.next(&entry);
          else
            break;   // we found a match
        }

        /**
           We found the entry we needed, just apply the changes.
         */
        if (entry)
        {
          // just to be safe, copy the record from the SE to table->record[0]
          restore_record(table, record[1]);

          /**
             At this point, both table->record[0] and
             table->record[1] have the SE row that matched the one
             in the hash table.

             Thence if this is a DELETE we wouldn't need to mess
             around with positions anymore, but since this can be an
             update, we need to provide positions so that AI is
             unpacked correctly to table->record[0] in UPDATE
             implementation of do_exec_row().
          */
          m_curr_row= entry->positions->bi_start;
          m_curr_row_end= entry->positions->bi_ends;

          /* we don't need this entry anymore, just delete it */
          if ((error= m_hash.del(entry)))
            goto err;

          if ((error= do_apply_row(rli)))
          {
            if (handle_idempotent_and_ignored_errors(rli, &error))
              goto close_table;

            do_post_row_operations(rli, error);
          }
        }
      }
      break;

      case HA_ERR_RECORD_DELETED:
        // get next
        continue;

      case HA_ERR_KEY_NOT_FOUND:
        /* If the slave exec mode is idempotent or the error is
            skipped error, then don't break */
        if (handle_idempotent_and_ignored_errors(rli, &error))
          goto close_table;
        idempotent_errors++;
        continue;

      case HA_ERR_END_OF_FILE:
      default:
        // exception (hash is not empty and we have reached EOF or
        // other error happened)
        goto close_table;
    }
  }
  /**
    if the rbr_exec_mode is set to Idempotent, we cannot expect the hash to
    be empty. In such cases we count the number of idempotent errors and check
    if it is equal to or greater than the number of rows left in the hash.
   */
  while (((idempotent_errors < m_hash.size()) && !m_hash.is_empty()) &&
         (!error || (error == HA_ERR_RECORD_DELETED)));

close_table:
  if (error == HA_ERR_RECORD_DELETED)
    error= 0;

  if (error)
  {
    table->file->print_error(error, MYF(0));
    DBUG_PRINT("info", ("Failed to get next record"
                        " (ha_rnd_next returns %d)",error));
    /*
      we are already with errors. Keep the error code and
      try to close the scan anyway.
    */
    (void) close_record_scan();
  }
  else
    error= close_record_scan();

  DBUG_ASSERT((m_hash.is_empty() && !error) ||
              (!m_hash.is_empty() &&
               ((error) || (idempotent_errors >= m_hash.size()))));

err:

  if ((m_hash.is_empty() && !error) || (idempotent_errors >= m_hash.size()))
  {
    /**
       Reset the last positions, because the positions are lost while
       handling entries in the hash.
     */
    m_curr_row= saved_last_m_curr_row;
    m_curr_row_end= saved_last_m_curr_row_end;
  }

  DBUG_RETURN(error);
}

int Rows_log_event::do_hash_scan_and_update(Relay_log_info const *rli)
{
  DBUG_ENTER("Rows_log_event::do_hash_scan_and_update");
  DBUG_ASSERT(m_table && m_table->in_use != NULL);

  // HASHING PART

  /* unpack the BI (and AI, if it exists) and add it to the hash map. */
  if (int error= this->do_hash_row(rli))
    DBUG_RETURN(error);

  /* We have not yet hashed all rows in the buffer. Do not proceed to the SCAN part. */
  if (m_curr_row_end < m_rows_end)
    DBUG_RETURN (0);

  DBUG_PRINT("info",("Hash was populated with %d records!", m_hash.size()));
  DBUG_ASSERT(m_curr_row_end == m_rows_end);

  // SCANNING & UPDATE PART

  DBUG_RETURN(this->do_scan_and_update(rli));
}

int Rows_log_event::do_table_scan_and_update(Relay_log_info const *rli)
{
  int error= 0;
  const uchar* saved_m_curr_row= m_curr_row;
  TABLE* table= m_table;

  DBUG_ENTER("Rows_log_event::do_table_scan_and_update");
  DBUG_ASSERT(m_curr_row != m_rows_end);
  DBUG_PRINT("info",("locating record using table scan (ha_rnd_next)"));

  saved_m_curr_row= m_curr_row;

  /** unpack the before image */
  prepare_record(table, &m_cols, FALSE);
  if (!(error= unpack_current_row(rli, &m_cols)))
  {
    /** save a copy so that we can compare against it later */
    store_record(m_table, record[1]);

    int restart_count= 0; // Number of times scanning has restarted from top

    if ((error= m_table->file->ha_rnd_init(1)))
    {
      DBUG_PRINT("info",("error initializing table scan"
                         " (ha_rnd_init returns %d)",error));
      goto end;
    }

    /* Continue until we find the right record or have made a full loop */
    do
    {
  restart_ha_rnd_next:
      error= m_table->file->ha_rnd_next(m_table->record[0]);
      if (error)
        DBUG_PRINT("info", ("error: %s", HA_ERR(error)));
      switch (error) {
      case HA_ERR_END_OF_FILE:
        // restart scan from top
        if (++restart_count < 2)
        {
          if ((error= m_table->file->ha_rnd_init(1)))
            goto end;
          goto restart_ha_rnd_next;
        }
        break;

      case HA_ERR_RECORD_DELETED:
        // fetch next
        goto restart_ha_rnd_next;
      case 0:
        // we're good, check if record matches
        break;

      default:
        // exception
        goto end;
      }
    }
    while (restart_count < 2 && record_compare(m_table, &m_cols));
  }

end:

  DBUG_ASSERT(error != HA_ERR_RECORD_DELETED);

  /* either we report error or apply the changes */
  if (error && error != HA_ERR_RECORD_DELETED)
  {
    DBUG_PRINT("info", ("Failed to get next record"
                        " (ha_rnd_next returns %d)",error));
    m_table->file->print_error(error, MYF(0));
  }
  else
    error= do_apply_row(rli);


  if (!error)
    error= close_record_scan();  
  else
    /* 
      we are already with errors. Keep the error code and 
      try to close the scan anyway.
    */
    (void) close_record_scan(); 

  if ((get_general_type_code() == binary_log::UPDATE_ROWS_EVENT) &&
      (saved_m_curr_row == m_curr_row)) // we need to unpack the AI
  {
    m_curr_row= m_curr_row_end;
    unpack_current_row(rli, &m_cols);
  }

  table->default_column_bitmaps();
  DBUG_RETURN(error);
}

int Rows_log_event::do_apply_event(Relay_log_info const *rli)
{
  DBUG_ENTER("Rows_log_event::do_apply_event(Relay_log_info*)");
  TABLE *table= NULL;
  int error= 0;

  /*
    'thd' has been set by exec_relay_log_event(), just before calling
    do_apply_event(). We still check here to prevent future coding
    errors.
  */
  DBUG_ASSERT(rli->info_thd == thd);

  /*
    If there is no locks taken, this is the first binrow event seen
    after the table map events.  We should then lock all the tables
    used in the transaction and proceed with execution of the actual
    event.
  */
  if (!thd->lock)
  {
    /*
      Lock_tables() reads the contents of thd->lex, so they must be
      initialized.

      We also call the mysql_reset_thd_for_next_command(), since this
      is the logical start of the next "statement". Note that this
      call might reset the value of current_stmt_binlog_format, so
      we need to do any changes to that value after this function.
    */
    lex_start(thd);
    mysql_reset_thd_for_next_command(thd);

    enum_gtid_statement_status state= gtid_pre_statement_checks(thd);
    if (state == GTID_STATEMENT_EXECUTE)
    {
      if (gtid_pre_statement_post_implicit_commit_checks(thd))
        state= GTID_STATEMENT_CANCEL;
    }

    if (state == GTID_STATEMENT_CANCEL)
    {
      uint error= thd->get_stmt_da()->mysql_errno();
      DBUG_ASSERT(error != 0);
      rli->report(ERROR_LEVEL, error,
                  "Error executing row event: '%s'",
                  thd->get_stmt_da()->message_text());
      thd->is_slave_error= 1;
      DBUG_RETURN(-1);
    }
    else if (state == GTID_STATEMENT_SKIP)
      DBUG_RETURN(0);

    /*
      The current statement is just about to begin and 
      has not yet modified anything. Note, all.modified is reset
      by mysql_reset_thd_for_next_command.
    */
    thd->get_transaction()->reset_unsafe_rollback_flags(Transaction_ctx::STMT);
    /*
      This is a row injection, so we flag the "statement" as
      such. Note that this code is called both when the slave does row
      injections and when the BINLOG statement is used to do row
      injections.
    */
    thd->lex->set_stmt_row_injection();

    /*
      There are a few flags that are replicated with each row event.
      Make sure to set/clear them before executing the main body of
      the event.
    */
    if (get_flags(NO_FOREIGN_KEY_CHECKS_F))
      thd->variables.option_bits|= OPTION_NO_FOREIGN_KEY_CHECKS;
    else
      thd->variables.option_bits&= ~OPTION_NO_FOREIGN_KEY_CHECKS;

    if (get_flags(RELAXED_UNIQUE_CHECKS_F))
      thd->variables.option_bits|= OPTION_RELAXED_UNIQUE_CHECKS;
    else
      thd->variables.option_bits&= ~OPTION_RELAXED_UNIQUE_CHECKS;

    thd->binlog_row_event_extra_data = m_extra_row_data;

    /* A small test to verify that objects have consistent types */
    DBUG_ASSERT(sizeof(thd->variables.option_bits) == sizeof(OPTION_RELAXED_UNIQUE_CHECKS));

    if (open_and_lock_tables(thd, rli->tables_to_lock, 0))
    {
      uint actual_error= thd->get_stmt_da()->mysql_errno();
      if (thd->is_slave_error || thd->is_fatal_error)
      {
        if (ignored_error_code(actual_error))
        {
          if (log_warnings > 1)
            rli->report(WARNING_LEVEL, actual_error,
                        "Error executing row event: '%s'",
                        (actual_error ? thd->get_stmt_da()->message_text() :
                         "unexpected success or fatal error"));
          thd->get_stmt_da()->reset_condition_info(thd);
          clear_all_errors(thd, const_cast<Relay_log_info*>(rli));
          error= 0;
          goto end;
        }
        else
        {
          rli->report(ERROR_LEVEL, actual_error,
                      "Error executing row event: '%s'",
                      (actual_error ? thd->get_stmt_da()->message_text() :
                       "unexpected success or fatal error"));
          thd->is_slave_error= 1;
          const_cast<Relay_log_info*>(rli)->slave_close_thread_tables(thd);
          DBUG_RETURN(actual_error);
        }
      }
    }

    /*
      When the open and locking succeeded, we check all tables to
      ensure that they still have the correct type.
    */

    {
      DBUG_PRINT("debug", ("Checking compability of tables to lock - tables_to_lock: %p",
                           rli->tables_to_lock));

      /**
        When using RBR and MyISAM MERGE tables the base tables that make
        up the MERGE table can be appended to the list of tables to lock.
  
        Thus, we just check compatibility for those that tables that have
        a correspondent table map event (ie, those that are actually going
        to be accessed while applying the event). That's why the loop stops
        at rli->tables_to_lock_count .

        NOTE: The base tables are added here are removed when 
              close_thread_tables is called.
       */
      TABLE_LIST *table_list_ptr= rli->tables_to_lock;
      for (uint i=0 ; table_list_ptr && (i < rli->tables_to_lock_count);
           table_list_ptr= table_list_ptr->next_global, i++)
      {
        /*
          Below if condition takes care of skipping base tables that
          make up the MERGE table (which are added by open_tables()
          call). They are added next to the merge table in the list.
          For eg: If RPL_TABLE_LIST is t3->t1->t2 (where t1 and t2
          are base tables for merge table 't3'), open_tables will modify
          the list by adding t1 and t2 again immediately after t3 in the
          list (*not at the end of the list*). New table_to_lock list will
          look like t3->t1'->t2'->t1->t2 (where t1' and t2' are TABLE_LIST
          objects added by open_tables() call). There is no flag(or logic) in
          open_tables() that can skip adding these base tables to the list.
          So the logic here should take care of skipping them.

          tables_to_lock_count logic will take care of skipping base tables
          that are added at the end of the list.
          For eg: If RPL_TABLE_LIST is t1->t2->t3, open_tables will modify
          the list into t1->t2->t3->t1'->t2'. t1' and t2' will be skipped
          because tables_to_lock_count logic in this for loop.
        */
        if (table_list_ptr->parent_l)
          continue;
        /*
          We can use a down cast here since we know that every table added
          to the tables_to_lock is a RPL_TABLE_LIST (or child table which is
          skipped above).
        */
        RPL_TABLE_LIST *ptr= static_cast<RPL_TABLE_LIST*>(table_list_ptr);
        DBUG_ASSERT(ptr->m_tabledef_valid);
        TABLE *conv_table;
        if (!ptr->m_tabledef.compatible_with(thd, const_cast<Relay_log_info*>(rli),
                                             ptr->table, &conv_table))
        {
          DBUG_PRINT("debug", ("Table: %s.%s is not compatible with master",
                               ptr->table->s->db.str,
                               ptr->table->s->table_name.str));
          if (thd->is_slave_error)
          {
            const_cast<Relay_log_info*>(rli)->slave_close_thread_tables(thd);
            DBUG_RETURN(ERR_BAD_TABLE_DEF);
          }
          else
          {
            thd->get_stmt_da()->reset_condition_info(thd);
            clear_all_errors(thd, const_cast<Relay_log_info*>(rli));
            error= 0;
            goto end;
          }
        }
        DBUG_PRINT("debug", ("Table: %s.%s is compatible with master"
                             " - conv_table: %p",
                             ptr->table->s->db.str,
                             ptr->table->s->table_name.str, conv_table));
        ptr->m_conv_table= conv_table;
      }
    }

    /*
      ... and then we add all the tables to the table map and but keep
      them in the tables to lock list.

      We also invalidate the query cache for all the tables, since
      they will now be changed.

      TODO [/Matz]: Maybe the query cache should not be invalidated
      here? It might be that a table is not changed, even though it
      was locked for the statement.  We do know that each
      Rows_log_event contain at least one row, so after processing one
      Rows_log_event, we can invalidate the query cache for the
      associated table.
     */
    TABLE_LIST *ptr= rli->tables_to_lock;
    for (uint i=0 ;  ptr && (i < rli->tables_to_lock_count); ptr= ptr->next_global, i++)
    {
      /*
        Please see comment in above 'for' loop to know the reason
        for this if condition
      */
      if (ptr->parent_l)
        continue;
      const_cast<Relay_log_info*>(rli)->m_table_map.set_table(ptr->table_id, ptr->table);
    }

    query_cache.invalidate_locked_for_write(rli->tables_to_lock);
  }

  table=
    m_table= const_cast<Relay_log_info*>(rli)->m_table_map.get_table(m_table_id);

  DBUG_PRINT("debug", ("m_table: 0x%lx, m_table_id: %llu", (ulong) m_table,
                       m_table_id.id()));

  /*
    A row event comprising of a P_S table
    - should not be replicated (i.e executed) by the slave SQL thread.
    - should not be executed by the client in the  form BINLOG '...' stmts.
  */
  if (table && table->s->table_category == TABLE_CATEGORY_PERFORMANCE)
    table= NULL;

  if (table)
  {
    /*
      table == NULL means that this table should not be replicated
      (this was set up by Table_map_log_event::do_apply_event()
      which tested replicate-* rules).
    */

    /*
      It's not needed to set_time() but
      1) it continues the property that "Time" in SHOW PROCESSLIST shows how
      much slave is behind
      2) it will be needed when we allow replication from a table with no
      TIMESTAMP column to a table with one.
      So we call set_time(), like in SBR. Presently it changes nothing.
    */
    thd->set_time(&(common_header->when));

    thd->binlog_row_event_extra_data = m_extra_row_data;

    /*
      Now we are in a statement and will stay in a statement until we
      see a STMT_END_F.

      We set this flag here, before actually applying any rows, in
      case the SQL thread is stopped and we need to detect that we're
      inside a statement and halting abruptly might cause problems
      when restarting.
     */
    const_cast<Relay_log_info*>(rli)->set_flag(Relay_log_info::IN_STMT);

     if ( m_width == table->s->fields && bitmap_is_set_all(&m_cols))
      set_flags(COMPLETE_ROWS_F);

    /*
      Set tables write and read sets.

      Read_set contains all slave columns (in case we are going to fetch
      a complete record from slave)

      Write_set equals the m_cols bitmap sent from master but it can be
      longer if slave has extra columns.
     */

    DBUG_PRINT_BITSET("debug", "Setting table's read_set from: %s", &m_cols);

    bitmap_set_all(table->read_set);
    if (get_general_type_code() == binary_log::DELETE_ROWS_EVENT ||
        get_general_type_code() == binary_log::UPDATE_ROWS_EVENT)
        bitmap_intersect(table->read_set,&m_cols);

    /*
      Call mark_generated_columns() to set read_set/write_set bits of the
      virtual generated columns as required in order to get these computed.
      This is needed since all columns need to have a value in the before
      image for the record when doing the update (some storage engines will
      use this for maintaining of secondary indexes). This call is required
      even for DELETE events to set write_set bit in order to satisfy
      ASSERTs in Field_*::store functions.

      binlog_prepare_row_image() function, which will be called from
      binlogging functions (binlog_update_row() and binlog_delete_row())
      will take care of removing these spurious fields required during
      execution but not needed for binlogging. In case of inserts, there
      are no spurious fields (all generated columns are required to be written
      into the binlog).
    */

    if (m_table->vfield)
      m_table->mark_generated_columns(get_general_type_code() == binary_log::UPDATE_ROWS_EVENT);

    bitmap_set_all(table->write_set);

    /* WRITE ROWS EVENTS store the bitmap in m_cols instead of m_cols_ai */
    MY_BITMAP *after_image= ((get_general_type_code() == binary_log::UPDATE_ROWS_EVENT) ?
                             &m_cols_ai : &m_cols);
    bitmap_intersect(table->write_set, after_image);

    if (thd->slave_thread) // set the mode for slave
      this->rbr_exec_mode= slave_exec_mode_options;
    else //set the mode for user thread
      this->rbr_exec_mode= thd->variables.rbr_exec_mode_options;

    // Do event specific preparations
    error= do_before_row_operations(rli);

    /*
      Bug#56662 Assertion failed: next_insert_id == 0, file handler.cc
      Don't allow generation of auto_increment value when processing
      rows event by setting 'MODE_NO_AUTO_VALUE_ON_ZERO'. The exception
      to this rule happens when the auto_inc column exists on some
      extra columns on the slave. In that case, do not force
      MODE_NO_AUTO_VALUE_ON_ZERO.
    */
    sql_mode_t saved_sql_mode= thd->variables.sql_mode;
    if (!is_auto_inc_in_extra_columns())
      thd->variables.sql_mode= MODE_NO_AUTO_VALUE_ON_ZERO;

    // row processing loop

    /*
      set the initial time of this ROWS statement if it was not done
      before in some other ROWS event.
     */
    const_cast<Relay_log_info*>(rli)->set_row_stmt_start_timestamp();

    const uchar *saved_m_curr_row= m_curr_row;

    int (Rows_log_event::*do_apply_row_ptr)(Relay_log_info const *)= NULL;

    /**
       Skip update rows events that don't have data for this slave's
       table.
     */
    if ((get_general_type_code() == binary_log::UPDATE_ROWS_EVENT) &&
        !is_any_column_signaled_for_table(table, &m_cols_ai))
      goto AFTER_MAIN_EXEC_ROW_LOOP;

    /**
       If there are no columns marked in the read_set for this table,
       that means that we cannot lookup any row using the available BI
       in the binarr log. Thence, we immediatly raise an error:
       HA_ERR_END_OF_FILE.
     */

    if ((m_rows_lookup_algorithm != ROW_LOOKUP_NOT_NEEDED) &&
        !is_any_column_signaled_for_table(table, &m_cols))
    {
      error= HA_ERR_END_OF_FILE;
      goto AFTER_MAIN_EXEC_ROW_LOOP;
    }
    switch (m_rows_lookup_algorithm)
    {
      case ROW_LOOKUP_HASH_SCAN:
        do_apply_row_ptr= &Rows_log_event::do_hash_scan_and_update;
        break;

      case ROW_LOOKUP_INDEX_SCAN:
        do_apply_row_ptr= &Rows_log_event::do_index_scan_and_update;
        break;

      case ROW_LOOKUP_TABLE_SCAN:
        do_apply_row_ptr= &Rows_log_event::do_table_scan_and_update;
        break;

      case ROW_LOOKUP_NOT_NEEDED:
        DBUG_ASSERT(get_general_type_code() == binary_log::WRITE_ROWS_EVENT ||
                    get_general_type_code() == binary_log::DELETE_ROWS_EVENT ||
                    get_general_type_code() == binary_log::UPDATE_ROWS_EVENT);

        /* No need to scan for rows, just apply it */
        do_apply_row_ptr= &Rows_log_event::do_apply_row;
        break;

      default:
        DBUG_ASSERT(0);
        error= 1;
        goto AFTER_MAIN_EXEC_ROW_LOOP;
        break;
    }

    do {

      error= (this->*do_apply_row_ptr)(rli);

      if (!error)
        thd->updated_row_count++;

      if (handle_idempotent_and_ignored_errors(rli, &error))
        break;

      /* this advances m_curr_row */
      do_post_row_operations(rli, error);

    } while (!error && (m_curr_row != m_rows_end));

    if (unlikely(opt_userstat))
    {
      thd->update_stats(false);
#ifndef EMBEDDED_LIBRARY
      update_global_user_stats(thd, true, time(NULL));
#endif
    }

AFTER_MAIN_EXEC_ROW_LOOP:

    if (saved_m_curr_row != m_curr_row && !table->file->has_transactions())
    {
      /*
        Usually, the trans_commit_stmt() propagates unsafe_rollback_flags
        from statement to transaction level. However, we cannot rely on
        this when row format is in use as several events can be processed
        before calling this function. This happens because it is called
        only when the latest event generated by a statement is processed.

        There are however upper level functions that execute per event
        and check transaction's status. So if the unsafe_rollback_flags
        are not propagated here, this can lead to errors.

        For example, a transaction that updates non-transactional tables
        may be stopped in the middle thus leading to inconsistencies
        after a restart.
      */
      thd->get_transaction()->mark_modified_non_trans_table(
        Transaction_ctx::STMT);
      thd->get_transaction()->merge_unsafe_rollback_flags();
    }

    /*
      Restore the sql_mode after the rows event is processed.
    */
    thd->variables.sql_mode= saved_sql_mode;

    {/*
         The following failure injecion works in cooperation with tests
         setting @@global.debug= 'd,stop_slave_middle_group'.
         The sql thread receives the killed status and will proceed
         to shutdown trying to finish incomplete events group.
     */
      DBUG_EXECUTE_IF("stop_slave_middle_group",
                      if (thd->get_transaction()->cannot_safely_rollback(
                          Transaction_ctx::SESSION))
                        const_cast<Relay_log_info*>(rli)->abort_slave= 1;);
    }

    if ((error= do_after_row_operations(rli, error)) &&
        ignored_error_code(convert_handler_error(error, thd, table)))
    {
      slave_rows_error_report(INFORMATION_LEVEL, error, rli, thd, table,
                              get_type_str(),
                              const_cast<Relay_log_info*>(rli)->get_rpl_log_name(),
                              (ulong) common_header->log_pos);
      thd->get_stmt_da()->reset_condition_info(thd);
      clear_all_errors(thd, const_cast<Relay_log_info*>(rli));
      error= 0;
    }
  } // if (table)

  if (error)
  {
    slave_rows_error_report(ERROR_LEVEL, error, rli, thd, table,
                            get_type_str(),
                            const_cast<Relay_log_info*>(rli)->get_rpl_log_name(),
                            (ulong) common_header->log_pos);
    /*
      @todo We should probably not call
      reset_current_stmt_binlog_format_row() from here.

      Note: this applies to log_event_old.cc too.
      /Sven
    */
    thd->reset_current_stmt_binlog_format_row();
    thd->is_slave_error= 1;
    DBUG_RETURN(error);
  }

end:
  if (get_flags(STMT_END_F))
  {
    if((error= rows_event_stmt_cleanup(rli, thd)))
    {
      if (table)
        slave_rows_error_report(ERROR_LEVEL,
                                thd->is_error() ? 0 : error,
                                rli, thd, table,
                                get_type_str(),
                                const_cast<Relay_log_info*>(rli)->get_rpl_log_name(),
                                (ulong) common_header->log_pos);
      else
      {
        rli->report(ERROR_LEVEL,
                    thd->is_error() ? thd->get_stmt_da()->mysql_errno() : error,
                    "Error in cleaning up after an event of type:%s; %s; the group"
                    " log file/position: %s %lu", get_type_str(),
                    thd->is_error() ? thd->get_stmt_da()->message_text() :
                    "unexpected error",
                    const_cast<Relay_log_info*>(rli)->get_rpl_log_name(),
                    (ulong) common_header->log_pos);
      }
    }
   /* We are at end of the statement (STMT_END_F flag), lets clean
     the memory which was used from thd's mem_root now.
     This needs to be done only if we are here in SQL thread context.
     In other flow ( in case of a regular thread which can happen
     when the thread is applying BINLOG'...' row event) we should
     *not* try to free the memory here. It will be done latter
     in dispatch_command() after command execution is completed.
    */
   if (thd->slave_thread)
     free_root(thd->mem_root, MYF(MY_KEEP_PREALLOC));
  }
  DBUG_RETURN(error);
}

Log_event::enum_skip_reason
Rows_log_event::do_shall_skip(Relay_log_info *rli)
{
  /*
    If the slave skip counter is 1 and this event does not end a
    statement, then we should not start executing on the next event.
    Otherwise, we defer the decision to the normal skipping logic.
  */
  if (rli->slave_skip_counter == 1 && !get_flags(STMT_END_F))
    return Log_event::EVENT_SKIP_IGNORE;
  else
    return Log_event::do_shall_skip(rli);
}

/**
   The function is called at Rows_log_event statement commit time,
   normally from Rows_log_event::do_update_pos() and possibly from
   Query_log_event::do_apply_event() of the COMMIT.
   The function commits the last statement for engines, binlog and
   releases resources have been allocated for the statement.

   @retval  0         Ok.
   @retval  non-zero  Error at the commit.
 */

static int rows_event_stmt_cleanup(Relay_log_info const *rli, THD * thd)
{
  DBUG_EXECUTE_IF("simulate_rows_event_cleanup_failure",
                  {
                  my_error(ER_ERROR_DURING_COMMIT, MYF(0), 1);
                  return (1);
                  });
  int error;
  {
    /*
      This is the end of a statement or transaction, so close (and
      unlock) the tables we opened when processing the
      Table_map_log_event starting the statement.

      OBSERVER.  This will clear *all* mappings, not only those that
      are open for the table. There is not good handle for on-close
      actions for tables.

      NOTE. Even if we have no table ('table' == 0) we still need to be
      here, so that we increase the group relay log position. If we didn't, we
      could have a group relay log position which lags behind "forever"
      (assume the last master's transaction is ignored by the slave because of
      replicate-ignore rules).
    */
    error= thd->binlog_flush_pending_rows_event(TRUE);

    /*
      If this event is not in a transaction, the call below will, if some
      transactional storage engines are involved, commit the statement into
      them and flush the pending event to binlog.
      If this event is in a transaction, the call will do nothing, but a
      Xid_log_event will come next which will, if some transactional engines
      are involved, commit the transaction and flush the pending event to the
      binlog.
      If there was a deadlock the transaction should have been rolled back
      already. So there should be no need to rollback the transaction.
    */
    DBUG_ASSERT(! thd->transaction_rollback_request);
    error|= (error ? trans_rollback_stmt(thd) : trans_commit_stmt(thd));

    /*
      Now what if this is not a transactional engine? we still need to
      flush the pending event to the binlog; we did it with
      thd->binlog_flush_pending_rows_event(). Note that we imitate
      what is done for real queries: a call to
      ha_autocommit_or_rollback() (sometimes only if involves a
      transactional engine), and a call to be sure to have the pending
      event flushed.
    */

    /*
      @todo We should probably not call
      reset_current_stmt_binlog_format_row() from here.

      Note: this applies to log_event_old.cc too

      Btw, the previous comment about transactional engines does not
      seem related to anything that happens here.
      /Sven
    */
    thd->reset_current_stmt_binlog_format_row();

    const_cast<Relay_log_info*>(rli)->cleanup_context(thd, 0);

    /*
      Clean sql_command value
    */
    thd->lex->sql_command= SQLCOM_END;

  }
  return error;
}

/**
   The method either increments the relay log position or
   commits the current statement and increments the master group
   possition if the event is STMT_END_F flagged and
   the statement corresponds to the autocommit query (i.e replicated
   without wrapping in BEGIN/COMMIT)

   @retval 0         Success
   @retval non-zero  Error in the statement commit
 */
int
Rows_log_event::do_update_pos(Relay_log_info *rli)
{
  DBUG_ENTER("Rows_log_event::do_update_pos");
  int error= 0;

  DBUG_PRINT("info", ("flags: %s",
                      get_flags(STMT_END_F) ? "STMT_END_F " : ""));

  /* Worker does not execute binlog update position logics */
  DBUG_ASSERT(!is_mts_worker(rli->info_thd));

  if (get_flags(STMT_END_F))
  {
    /*
      Indicate that a statement is finished.
      Step the group log position if we are not in a transaction,
      otherwise increase the event log position.
    */
    error= rli->stmt_done(common_header->log_pos);
  }
  else
  {
    rli->inc_event_relay_log_pos();
  }

  DBUG_RETURN(error);
}

#endif /* !defined(MYSQL_CLIENT) && defined(HAVE_REPLICATION) */

#ifndef MYSQL_CLIENT
bool Rows_log_event::write_data_header(IO_CACHE *file)
{
  uchar buf[Binary_log_event::ROWS_HEADER_LEN_V2];	// No need to init the buffer
  DBUG_ASSERT(m_table_id.is_valid());
  DBUG_EXECUTE_IF("old_row_based_repl_4_byte_map_id_master",
                  {
                    int4store(buf + 0, (ulong) m_table_id.id());
                    int2store(buf + 4, m_flags);
                    return (wrapper_my_b_safe_write(file, buf, 6));
                  });
  int6store(buf + ROWS_MAPID_OFFSET, m_table_id.id());
  int2store(buf + ROWS_FLAGS_OFFSET, m_flags);
  int rc = 0;
  if (likely(!log_bin_use_v1_row_events))
  {
    /*
       v2 event, with variable header portion.
       Determine length of variable header payload
    */
    uint16 vhlen= 2;
    uint16 vhpayloadlen= 0;
    uint16 extra_data_len= 0;
    if (m_extra_row_data)
    {
      extra_data_len= m_extra_row_data[EXTRA_ROW_INFO_LEN_OFFSET];
      vhpayloadlen= ROWS_V_TAG_LEN + extra_data_len;
    }

    /* Var-size header len includes len itself */
    int2store(buf + ROWS_VHLEN_OFFSET, vhlen + vhpayloadlen);
    rc= wrapper_my_b_safe_write(file, buf, Binary_log_event::ROWS_HEADER_LEN_V2);

    /* Write var-sized payload, if any */
    if ((vhpayloadlen > 0) &&
        (rc == 0))
    {
      /* Add tag and extra row info */
      uchar type_code= ROWS_V_EXTRAINFO_TAG;
      rc= wrapper_my_b_safe_write(file, &type_code, ROWS_V_TAG_LEN);
      if (rc==0)
        rc= wrapper_my_b_safe_write(file, m_extra_row_data, extra_data_len);
    }
  }
  else
  {
    rc= wrapper_my_b_safe_write(file, buf, Binary_log_event::ROWS_HEADER_LEN_V1);
  }

  return (rc != 0);
}

bool Rows_log_event::write_data_body(IO_CACHE*file)
{
  /*
     Note that this should be the number of *bits*, not the number of
     bytes.
  */
  uchar sbuf[sizeof(m_width) + 1];
  my_ptrdiff_t const data_size= m_rows_cur - m_rows_buf;
  bool res= false;
  uchar *const sbuf_end= net_store_length(sbuf, (size_t) m_width);
  DBUG_ASSERT(static_cast<size_t>(sbuf_end - sbuf) <= sizeof(sbuf));

  DBUG_DUMP("m_width", sbuf, (size_t) (sbuf_end - sbuf));
  res= res || wrapper_my_b_safe_write(file, sbuf, (size_t) (sbuf_end - sbuf));

  DBUG_DUMP("m_cols", (uchar*) m_cols.bitmap, no_bytes_in_map(&m_cols));
  res= res || wrapper_my_b_safe_write(file, (uchar*) m_cols.bitmap,
                              no_bytes_in_map(&m_cols));
  /*
    TODO[refactor write]: Remove the "down cast" here (and elsewhere).
   */
  if (get_general_type_code() == binary_log::UPDATE_ROWS_EVENT)
  {
    DBUG_DUMP("m_cols_ai", (uchar*) m_cols_ai.bitmap,
              no_bytes_in_map(&m_cols_ai));
    res= res || wrapper_my_b_safe_write(file, (uchar*) m_cols_ai.bitmap,
                                no_bytes_in_map(&m_cols_ai));
  }
  DBUG_DUMP("rows", m_rows_buf, data_size);
  res= res || wrapper_my_b_safe_write(file, m_rows_buf, (size_t) data_size);

  return res;

}
#endif

#if defined(HAVE_REPLICATION) && !defined(MYSQL_CLIENT)
int Rows_log_event::pack_info(Protocol *protocol)
{
  char buf[256];
  char const *const flagstr=
    get_flags(STMT_END_F) ? " flags: STMT_END_F" : "";
  size_t bytes= my_snprintf(buf, sizeof(buf),
                            "table_id: %llu%s", m_table_id.id(), flagstr);
  protocol->store(buf, bytes, &my_charset_bin);
  return 0;
}
#endif

#ifdef MYSQL_CLIENT
void Rows_log_event::print_helper(FILE *file,
                                  PRINT_EVENT_INFO *print_event_info,
                                  char const *const name)
{
  IO_CACHE *const head= &print_event_info->head_cache;
  IO_CACHE *const body= &print_event_info->body_cache;
  if (!print_event_info->short_form)
  {
    bool const last_stmt_event= get_flags(STMT_END_F);
    print_header(head, print_event_info, !last_stmt_event);
    my_b_printf(head, "\t%s: table id %llu%s\n",
                name, m_table_id.id(),
                last_stmt_event ? " flags: STMT_END_F" : "");
    print_base64(body, print_event_info, !last_stmt_event);
  }
}
#endif

/**************************************************************************
	Table_map_log_event member functions and support functions
**************************************************************************/

/**
  @page How replication of field metadata works.
  
  When a table map is created, the master first calls 
  Table_map_log_event::save_field_metadata() which calculates how many 
  values will be in the field metadata. Only those fields that require the 
  extra data are added. The method also loops through all of the fields in 
  the table calling the method Field::save_field_metadata() which returns the
  values for the field that will be saved in the metadata and replicated to
  the slave. Once all fields have been processed, the table map is written to
  the binlog adding the size of the field metadata and the field metadata to
  the end of the body of the table map.

  When a table map is read on the slave, the field metadata is read from the 
  table map and passed to the table_def class constructor which saves the 
  field metadata from the table map into an array based on the type of the 
  field. Field metadata values not present (those fields that do not use extra 
  data) in the table map are initialized as zero (0). The array size is the 
  same as the columns for the table on the slave.

  Additionally, values saved for field metadata on the master are saved as a 
  string of bytes (uchar) in the binlog. A field may require 1 or more bytes
  to store the information. In cases where values require multiple bytes 
  (e.g. values > 255), the endian-safe methods are used to properly encode 
  the values on the master and decode them on the slave. When the field
  metadata values are captured on the slave, they are stored in an array of
  type uint16. This allows the least number of casts to prevent casting bugs
  when the field metadata is used in comparisons of field attributes. When
  the field metadata is used for calculating addresses in pointer math, the
  type used is uint32. 
*/

#if !defined(MYSQL_CLIENT)
/**
  Save the field metadata based on the real_type of the field.
  The metadata saved depends on the type of the field. Some fields
  store a single byte for pack_length() while others store two bytes
  for field_length (max length).
  
  @retval  0  Ok.

  @todo
  We may want to consider changing the encoding of the information.
  Currently, the code attempts to minimize the number of bytes written to 
  the tablemap. There are at least two other alternatives; 1) using 
  net_store_length() to store the data allowing it to choose the number of
  bytes that are appropriate thereby making the code much easier to 
  maintain (only 1 place to change the encoding), or 2) use a fixed number
  of bytes for each field. The problem with option 1 is that net_store_length()
  will use one byte if the value < 251, but 3 bytes if it is > 250. Thus,
  for fields like CHAR which can be no larger than 255 characters, the method
  will use 3 bytes when the value is > 250. Further, every value that is
  encoded using 2 parts (e.g., pack_length, field_length) will be numerically
  > 250 therefore will use 3 bytes for eah value. The problem with option 2
  is less wasteful for space but does waste 1 byte for every field that does
  not encode 2 parts. 
*/
int Table_map_log_event::save_field_metadata()
{
  DBUG_ENTER("Table_map_log_event::save_field_metadata");
  int index= 0;
  for (unsigned int i= 0; i < m_table->s->fields ; i++)
  {
    DBUG_PRINT("debug", ("field_type: %d", m_coltype[i]));
    index+= m_table->s->field[i]->save_field_metadata(&m_field_metadata[index]);
  }
  DBUG_RETURN(index);
}
#endif /* !defined(MYSQL_CLIENT) */

/*
  Constructor used to build an event for writing to the binary log.
  Mats says tbl->s lives longer than this event so it's ok to copy pointers
  (tbl->s->db etc) and not pointer content.
 */
#if !defined(MYSQL_CLIENT)
Table_map_log_event::Table_map_log_event(THD *thd_arg, TABLE *tbl,
                                         const Table_id& tid,
                                         bool using_trans)
  : binary_log::Table_map_event(tid, tbl->s->fields, (tbl->s->db.str),
                                ((tbl->s->db.str) ? tbl->s->db.length : 0),
                                (tbl->s->table_name.str),
                                (tbl->s->table_name.length)),
    Log_event(thd_arg, 0,
              using_trans ? Log_event::EVENT_TRANSACTIONAL_CACHE :
                            Log_event::EVENT_STMT_CACHE,
              Log_event::EVENT_NORMAL_LOGGING,
              header(), footer())
{
  common_header->type_code= binary_log::TABLE_MAP_EVENT;
  m_table= tbl;
  m_flags= TM_BIT_LEN_EXACT_F;

  uchar cbuf[sizeof(m_colcnt) + 1];
  uchar *cbuf_end;
  DBUG_ASSERT(m_table_id.is_valid());
  /*
    In TABLE_SHARE, "db" and "table_name" are 0-terminated (see this comment in
    table.cc / alloc_table_share():
      Use the fact the key is db/0/table_name/0
    As we rely on this let's assert it.
  */
  DBUG_ASSERT((tbl->s->db.str == 0) ||
              (tbl->s->db.str[tbl->s->db.length] == 0));
  DBUG_ASSERT(tbl->s->table_name.str[tbl->s->table_name.length] == 0);


  m_data_size=  Binary_log_event::TABLE_MAP_HEADER_LEN;
  DBUG_EXECUTE_IF("old_row_based_repl_4_byte_map_id_master", m_data_size= 6;);
  m_data_size+= m_dblen + 2;	// Include length and terminating \0
  m_data_size+= m_tbllen + 2;	// Include length and terminating \0
  cbuf_end= net_store_length(cbuf, (size_t) m_colcnt);
  DBUG_ASSERT(static_cast<size_t>(cbuf_end - cbuf) <= sizeof(cbuf));
  m_data_size+= (cbuf_end - cbuf) + m_colcnt;	// COLCNT and column types

  m_coltype= (uchar *)my_malloc(key_memory_log_event,
                                m_colcnt, MYF(MY_WME));

  DBUG_ASSERT(m_colcnt == m_table->s->fields);
  for (unsigned int i= 0; i < m_table->s->fields; ++i)
    m_coltype[i]= m_table->field[i]->binlog_type();


  /*
    Calculate a bitmap for the results of maybe_null() for all columns.
    The bitmap is used to determine when there is a column from the master
    that is not on the slave and is null and thus not in the row data during
    replication.
  */
  uint num_null_bytes= (m_table->s->fields + 7) / 8;
  m_data_size+= num_null_bytes;
  /*
    m_null_bits is a pointer indicating which columns can have a null value
    in a particular table.
  */
  m_null_bits= (uchar *)my_malloc(key_memory_log_event,
                                  num_null_bytes, MYF(MY_WME));

  m_field_metadata= (uchar*)my_malloc(key_memory_log_event,
                                      (m_colcnt * 2), MYF(MY_WME));
  memset(m_field_metadata, 0, (m_colcnt * 2));

  if (m_null_bits != NULL && m_field_metadata != NULL && m_coltype != NULL)
    is_valid_param= true;
  /*
    Create an array for the field metadata and store it.
  */
  m_field_metadata_size= save_field_metadata();
  DBUG_ASSERT(m_field_metadata_size <= (m_colcnt * 2));

  /*
    Now set the size of the data to the size of the field metadata array
    plus one or three bytes (see pack.c:net_store_length) for number of 
    elements in the field metadata array.
  */
  if (m_field_metadata_size < 251)
    m_data_size+= m_field_metadata_size + 1; 
  else
    m_data_size+= m_field_metadata_size + 3; 

  memset(m_null_bits, 0, num_null_bytes);
  for (unsigned int i= 0 ; i < m_table->s->fields ; ++i)
    if (m_table->field[i]->maybe_null())
      m_null_bits[(i / 8)]+= 1 << (i % 8);
  /*
    Marking event to require sequential execution in MTS
    if the query might have updated FK-referenced db.
    Unlike Query_log_event where this fact is encoded through 
    the accessed db list in the Table_map case m_flags is exploited.
  */
  uchar dbs= thd_arg->get_binlog_accessed_db_names() ?
    thd_arg->get_binlog_accessed_db_names()->elements : 0;
  if (dbs == 1)
  {
    char *db_name= thd_arg->get_binlog_accessed_db_names()->head();
    if (!strcmp(db_name, ""))
      m_flags |= TM_REFERRED_FK_DB_F;
  }
}
#endif /* !defined(MYSQL_CLIENT) */

/*
  Constructor used by slave to read the event from the binary log.
 */
#if defined(HAVE_REPLICATION)
Table_map_log_event::Table_map_log_event(const char *buf, uint event_len,
                                         const Format_description_event
                                         *description_event)

   : binary_log::Table_map_event(buf, event_len, description_event),
     Log_event(header(), footer())
#ifndef MYSQL_CLIENT
    ,m_table(NULL)
#endif
{
  DBUG_ENTER("Table_map_log_event::Table_map_log_event(const char*,uint,...)");
  if (m_null_bits != NULL && m_field_metadata != NULL && m_coltype != NULL)
    is_valid_param= true;
  DBUG_ASSERT(header()->type_code == binary_log::TABLE_MAP_EVENT);
  DBUG_VOID_RETURN;
}
#endif

Table_map_log_event::~Table_map_log_event()
{
  if(m_null_bits)
  {
    my_free(m_null_bits);
    m_null_bits= NULL;
  }
  if(m_field_metadata)
  {
    my_free(m_field_metadata);
    m_field_metadata= NULL;
  }
}

/*
  Return value is an error code, one of:

      -1     Failure to open table   [from open_tables()]
       0     Success
       1     No room for more tables [from set_table()]
       2     Out of memory           [from set_table()]
       3     Wrong table definition
       4     Daisy-chaining RBR with SBR not possible
 */

#if !defined(MYSQL_CLIENT) && defined(HAVE_REPLICATION)

enum enum_tbl_map_status
{
  /* no duplicate identifier found */
  OK_TO_PROCESS= 0,

  /* this table map must be filtered out */
  FILTERED_OUT= 1,

  /* identifier mapping table with different properties */
  SAME_ID_MAPPING_DIFFERENT_TABLE= 2,
  
  /* a duplicate identifier was found mapping the same table */
  SAME_ID_MAPPING_SAME_TABLE= 3
};

/*
  Checks if this table map event should be processed or not. First
  it checks the filtering rules, and then looks for duplicate identifiers
  in the existing list of rli->tables_to_lock.

  It checks that there hasn't been any corruption by verifying that there
  are no duplicate entries with different properties.

  In some cases, some binary logs could get corrupted, showing several
  tables mapped to the same table_id, 0 (see: BUG#56226). Thus we do this
  early sanity check for such cases and avoid that the server crashes 
  later.

  In some corner cases, the master logs duplicate table map events, i.e.,
  same id, same database name, same table name (see: BUG#37137). This is
  different from the above as it's the same table that is mapped again 
  to the same identifier. Thus we cannot just check for same ids and 
  assume that the event is corrupted we need to check every property. 

  NOTE: in the event that BUG#37137 ever gets fixed, this extra check 
        will still be valid because we would need to support old binary 
        logs anyway.

  @param rli The relay log info reference.
  @param table_list A list element containing the table to check against.
  @return OK_TO_PROCESS 
            if there was no identifier already in rli->tables_to_lock 
            
          FILTERED_OUT
            if the event is filtered according to the filtering rules

          SAME_ID_MAPPING_DIFFERENT_TABLE 
            if the same identifier already maps a different table in 
            rli->tables_to_lock

          SAME_ID_MAPPING_SAME_TABLE 
            if the same identifier already maps the same table in 
            rli->tables_to_lock.
*/
static enum_tbl_map_status
check_table_map(Relay_log_info const *rli, RPL_TABLE_LIST *table_list)
{
  DBUG_ENTER("check_table_map");
  enum_tbl_map_status res= OK_TO_PROCESS;

  if (rli->info_thd->slave_thread /* filtering is for slave only */ &&
      (!rpl_filter->db_ok(table_list->db) ||
       (rpl_filter->is_on() && !rpl_filter->tables_ok("", table_list))))
    res= FILTERED_OUT;
  else
  {
    RPL_TABLE_LIST *ptr= static_cast<RPL_TABLE_LIST*>(rli->tables_to_lock);
    for(uint i=0 ; ptr && (i< rli->tables_to_lock_count); 
        ptr= static_cast<RPL_TABLE_LIST*>(ptr->next_local), i++)
    {
      if (ptr->table_id == table_list->table_id)
      {

        if (strcmp(ptr->db, table_list->db) || 
            strcmp(ptr->alias, table_list->table_name) || 
            ptr->lock_type != TL_WRITE) // the ::do_apply_event always sets TL_WRITE
          res= SAME_ID_MAPPING_DIFFERENT_TABLE;
        else
          res= SAME_ID_MAPPING_SAME_TABLE;

        break;
      }
    }
  }

  DBUG_PRINT("debug", ("check of table map ended up with: %u", res));

  DBUG_RETURN(res);
}

int Table_map_log_event::do_apply_event(Relay_log_info const *rli)
{
  RPL_TABLE_LIST *table_list;
  char *db_mem, *tname_mem, *ptr;
  size_t dummy_len;
  void *memory;
  DBUG_ENTER("Table_map_log_event::do_apply_event(Relay_log_info*)");
  DBUG_ASSERT(rli->info_thd == thd);

  /* Step the query id to mark what columns that are actually used. */
  thd->set_query_id(next_query_id());

  if (!(memory= my_multi_malloc(key_memory_log_event,
                                MYF(MY_WME),
                                &table_list, sizeof(RPL_TABLE_LIST),
                                &db_mem, (uint) NAME_LEN + 1,
                                &tname_mem, (uint) NAME_LEN + 1,
                                NullS)))
    DBUG_RETURN(HA_ERR_OUT_OF_MEM);

  my_stpcpy(db_mem, m_dbnam.c_str());
  my_stpcpy(tname_mem, m_tblnam.c_str());

  if (lower_case_table_names)
  {
    my_casedn_str(system_charset_info, db_mem);
    my_casedn_str(system_charset_info, tname_mem);
  }

  /* rewrite rules changed the database */
  if (((ptr= (char*) rpl_filter->get_rewrite_db(db_mem, &dummy_len)) != db_mem))
    my_stpcpy(db_mem, ptr);

  table_list->init_one_table(db_mem, strlen(db_mem),
                             tname_mem, strlen(tname_mem),
                             tname_mem, TL_WRITE);

  table_list->table_id=
    DBUG_EVALUATE_IF("inject_tblmap_same_id_maps_diff_table", 0, m_table_id.id());
  table_list->updating= 1;
  table_list->required_type= FRMTYPE_TABLE;
  DBUG_PRINT("debug", ("table: %s is mapped to %llu", table_list->table_name,
                       table_list->table_id.id()));

  enum_tbl_map_status tblmap_status= check_table_map(rli, table_list);
  if (tblmap_status == OK_TO_PROCESS)
  {
    DBUG_ASSERT(thd->lex->query_tables != table_list);

    /*
      Use placement new to construct the table_def instance in the
      memory allocated for it inside table_list.

      The memory allocated by the table_def structure (i.e., not the
      memory allocated *for* the table_def structure) is released
      inside Relay_log_info::clear_tables_to_lock() by calling the
      table_def destructor explicitly.
    */
    new (&table_list->m_tabledef)
        table_def(m_coltype, m_colcnt,
                  m_field_metadata, m_field_metadata_size,
                  m_null_bits, m_flags);

    table_list->m_tabledef_valid= TRUE;
    table_list->m_conv_table= NULL;
    table_list->open_type= OT_BASE_ONLY;

    /*
      We record in the slave's information that the table should be
      locked by linking the table into the list of tables to lock.
    */
    table_list->next_global= table_list->next_local= rli->tables_to_lock;
    const_cast<Relay_log_info*>(rli)->tables_to_lock= table_list;
    const_cast<Relay_log_info*>(rli)->tables_to_lock_count++;
    /* 'memory' is freed in clear_tables_to_lock */
  }
  else  // FILTERED_OUT, SAME_ID_MAPPING_*
  {
    /*
      If mapped already but with different properties, we raise an
      error.
      If mapped already but with same properties we skip the event.
      If filtered out we skip the event.

      In all three cases, we need to free the memory previously 
      allocated.
     */
    if (tblmap_status == SAME_ID_MAPPING_DIFFERENT_TABLE)
    {
      /*
        Something bad has happened. We need to stop the slave as strange things
        could happen if we proceed: slave crash, wrong table being updated, ...
        As a consequence we push an error in this case.
       */

      char buf[256];

      my_snprintf(buf, sizeof(buf), 
                  "Found table map event mapping table id %llu which "
                  "was already mapped but with different settings.",
                  table_list->table_id.id());

      if (thd->slave_thread)
        rli->report(ERROR_LEVEL, ER_SLAVE_FATAL_ERROR, 
                    ER(ER_SLAVE_FATAL_ERROR), buf);
      else
        /* 
          For the cases in which a 'BINLOG' statement is set to 
          execute in a user session 
         */
        my_printf_error(ER_SLAVE_FATAL_ERROR, ER(ER_SLAVE_FATAL_ERROR), 
                        MYF(0), buf);
    } 
    
    my_free(memory);
  }

  DBUG_RETURN(tblmap_status == SAME_ID_MAPPING_DIFFERENT_TABLE);
}

Log_event::enum_skip_reason
Table_map_log_event::do_shall_skip(Relay_log_info *rli)
{
  /*
    If the slave skip counter is 1, then we should not start executing
    on the next event.
  */
  return continue_group(rli);
}

int Table_map_log_event::do_update_pos(Relay_log_info *rli)
{
  rli->inc_event_relay_log_pos();
  return 0;
}

#endif /* !defined(MYSQL_CLIENT) && defined(HAVE_REPLICATION) */

#ifndef MYSQL_CLIENT
bool Table_map_log_event::write_data_header(IO_CACHE *file)
{
  DBUG_ASSERT(m_table_id.is_valid());
  uchar buf[Binary_log_event::TABLE_MAP_HEADER_LEN];
  DBUG_EXECUTE_IF("old_row_based_repl_4_byte_map_id_master",
                  {
                    int4store(buf + 0, static_cast<uint32>(m_table_id.id()));
                    int2store(buf + 4, m_flags);
                    return (wrapper_my_b_safe_write(file, buf, 6));
                  });
  int6store(buf + TM_MAPID_OFFSET, m_table_id.id());
  int2store(buf + TM_FLAGS_OFFSET, m_flags);
  return (wrapper_my_b_safe_write(file, buf, Binary_log_event::TABLE_MAP_HEADER_LEN));
}

bool Table_map_log_event::write_data_body(IO_CACHE *file)
{
  DBUG_ASSERT(!m_dbnam.empty());
  DBUG_ASSERT(!m_tblnam.empty());
  /* We use only one byte per length for storage in event: */
  DBUG_ASSERT(m_dblen <= 128);
  DBUG_ASSERT(m_tbllen <= 128);

  uchar const dbuf[]= { (uchar) m_dblen };
  uchar const tbuf[]= { (uchar) m_tbllen };

  uchar cbuf[sizeof(m_colcnt) + 1];
  uchar *const cbuf_end= net_store_length(cbuf, (size_t) m_colcnt);
  DBUG_ASSERT(static_cast<size_t>(cbuf_end - cbuf) <= sizeof(cbuf));

  /*
    Store the size of the field metadata.
  */
  uchar mbuf[sizeof(m_field_metadata_size)];
  uchar *const mbuf_end= net_store_length(mbuf, m_field_metadata_size);

  return (wrapper_my_b_safe_write(file, dbuf, sizeof(dbuf)) ||
          wrapper_my_b_safe_write(file,
                                  (const uchar*)m_dbnam.c_str(),
                                  m_dblen+1) ||
          wrapper_my_b_safe_write(file, tbuf, sizeof(tbuf)) ||
          wrapper_my_b_safe_write(file,
                                 (const uchar*)m_tblnam.c_str(),
                                  m_tbllen+1) ||
          wrapper_my_b_safe_write(file, cbuf, (size_t) (cbuf_end - cbuf)) ||
          wrapper_my_b_safe_write(file, m_coltype, m_colcnt) ||
          wrapper_my_b_safe_write(file, mbuf, (size_t) (mbuf_end - mbuf)) ||
          wrapper_my_b_safe_write(file,
                                  m_field_metadata, m_field_metadata_size),
          wrapper_my_b_safe_write(file, m_null_bits, (m_colcnt + 7) / 8));
 }
#endif

#if defined(HAVE_REPLICATION) && !defined(MYSQL_CLIENT)

/*
  Print some useful information for the SHOW BINARY LOG information
  field.
 */

#if defined(HAVE_REPLICATION) && !defined(MYSQL_CLIENT)
int Table_map_log_event::pack_info(Protocol *protocol)
{
  char buf[256];
  size_t bytes= my_snprintf(buf, sizeof(buf),
                            "table_id: %llu (%s.%s)",
                            m_table_id.id(), m_dbnam.c_str(), m_tblnam.c_str());
  protocol->store(buf, bytes, &my_charset_bin);
  return 0;
}
#endif


#endif


#ifdef MYSQL_CLIENT
void Table_map_log_event::print(FILE *, PRINT_EVENT_INFO *print_event_info)
{
  if (!print_event_info->short_form)
  {
    print_header(&print_event_info->head_cache, print_event_info, TRUE);
    my_b_printf(&print_event_info->head_cache,
                "\tTable_map: `%s`.`%s` mapped to number %llu\n",
                m_dbnam.c_str(), m_tblnam.c_str(), m_table_id.id());
    print_base64(&print_event_info->body_cache, print_event_info, TRUE);
  }
}
#endif

/**************************************************************************
	Write_rows_log_event member functions
**************************************************************************/

/*
  Constructor used to build an event for writing to the binary log.
 */
#if !defined(MYSQL_CLIENT)
Write_rows_log_event::Write_rows_log_event(THD *thd_arg, TABLE *tbl_arg,
                                           const Table_id& tid_arg,
                                           bool is_transactional,
                                           const uchar* extra_row_info)
: binary_log::Rows_event(m_type),
  Rows_log_event(thd_arg, tbl_arg, tid_arg, tbl_arg->write_set, is_transactional,
                   log_bin_use_v1_row_events?
                   binary_log::WRITE_ROWS_EVENT_V1:
                   binary_log::WRITE_ROWS_EVENT,
                   extra_row_info)
{
  common_header->type_code= m_type;
}
#endif

/*
  Constructor used by slave to read the event from the binary log.
 */
#ifdef HAVE_REPLICATION
Write_rows_log_event::Write_rows_log_event(const char *buf, uint event_len,
                                           const Format_description_event
                                           *description_event)
: binary_log::Rows_event(buf, event_len, description_event),
  Rows_log_event(buf, event_len, description_event),
  binary_log::Write_rows_event(buf, event_len, description_event)
{
  DBUG_ASSERT(header()->type_code == m_type);
}
#endif

#if !defined(MYSQL_CLIENT) && defined(HAVE_REPLICATION)
int
Write_rows_log_event::do_before_row_operations(const Slave_reporting_capability *const)
{
  int error= 0;

  m_table->file->rpl_before_write_rows();

  /*
    Increment the global status insert count variable
  */
  if (get_flags(STMT_END_F))
    thd->status_var.com_stat[SQLCOM_INSERT]++;

  /*
    Let storage engines treat this event as an INSERT command.

    Set 'sql_command' as SQLCOM_INSERT after the tables are locked.
    When locking the tables, it should be SQLCOM_END.
    THD::decide_binlog_format which is called from "lock tables"
    assumes that row_events will have 'sql_command' as SQLCOM_END.
  */
  thd->lex->sql_command= SQLCOM_INSERT;

  /**
     todo: to introduce a property for the event (handler?) which forces
     applying the event in the replace (idempotent) fashion.
  */
  if ((rbr_exec_mode == RBR_EXEC_MODE_IDEMPOTENT) ||
      (m_table->s->db_type()->db_type == DB_TYPE_NDBCLUSTER))
  {
    /*
      We are using REPLACE semantics and not INSERT IGNORE semantics
      when writing rows, that is: new rows replace old rows.  We need to
      inform the storage engine that it should use this behaviour.
    */
    
    /* Tell the storage engine that we are using REPLACE semantics. */
    thd->lex->duplicates= DUP_REPLACE;
    
    /*
      Pretend we're executing a REPLACE command: this is needed for
      InnoDB and NDB Cluster since they are not (properly) checking the
      lex->duplicates flag.
    */
    thd->lex->sql_command= SQLCOM_REPLACE;
    /* 
       Do not raise the error flag in case of hitting to an unique attribute
    */
    m_table->file->extra(HA_EXTRA_IGNORE_DUP_KEY);
    /* 
       NDB specific: update from ndb master wrapped as Write_rows
       so that the event should be applied to replace slave's row
    */
    m_table->file->extra(HA_EXTRA_WRITE_CAN_REPLACE);
    /* 
       NDB specific: if update from ndb master wrapped as Write_rows
       does not find the row it's assumed idempotent binlog applying
       is taking place; don't raise the error.
    */
    m_table->file->extra(HA_EXTRA_IGNORE_NO_KEY);
    /*
      TODO: the cluster team (Tomas?) says that it's better if the engine knows
      how many rows are going to be inserted, then it can allocate needed memory
      from the start.
    */
  }

 
  /* Honor next number column if present */
  m_table->next_number_field= m_table->found_next_number_field;
  /*
   * Fixed Bug#45999, In RBR, Store engine of Slave auto-generates new
   * sequence numbers for auto_increment fields if the values of them are 0.
   * If generateing a sequence number is decided by the values of
   * table->auto_increment_field_not_null and SQL_MODE(if includes
   * MODE_NO_AUTO_VALUE_ON_ZERO) in update_auto_increment function.
   * SQL_MODE of slave sql thread is always consistency with master's.
   * In RBR, auto_increment fields never are NULL, except if the auto_inc
   * column exists only on the slave side (i.e., in an extra column
   * on the slave's table).
   */
  if (!is_auto_inc_in_extra_columns())
    m_table->auto_increment_field_not_null= TRUE;
  else
  {
    /*
      Here we have checked that there is an extra field
      on this server's table that has an auto_inc column.

      Mark that the auto_increment field is null and mark
      the read and write set bits.

      (There can only be one AUTO_INC column, it is always
       indexed and it cannot have a DEFAULT value).
    */
    m_table->auto_increment_field_not_null= FALSE;
    m_table->mark_auto_increment_column();
  }

  /**
     Sets it to ROW_LOOKUP_NOT_NEEDED.
   */
  decide_row_lookup_algorithm_and_key();
  DBUG_ASSERT(m_rows_lookup_algorithm==ROW_LOOKUP_NOT_NEEDED);

  return error;
}

int 
Write_rows_log_event::do_after_row_operations(const Slave_reporting_capability *const,
                                              int error)
{
  int local_error= 0;

  /**
    Clear the write_set bit for auto_inc field that only
    existed on the destination table as an extra column.
   */
  if (is_auto_inc_in_extra_columns())
  {
    bitmap_clear_bit(m_table->write_set, m_table->next_number_field->field_index);
    bitmap_clear_bit( m_table->read_set, m_table->next_number_field->field_index);

    if (get_flags(STMT_END_F))
      m_table->file->ha_release_auto_increment();
  }
  m_table->next_number_field=0;
  m_table->auto_increment_field_not_null= FALSE;
  if ((rbr_exec_mode == RBR_EXEC_MODE_IDEMPOTENT) ||
      m_table->s->db_type()->db_type == DB_TYPE_NDBCLUSTER)
  {
    m_table->file->extra(HA_EXTRA_NO_IGNORE_DUP_KEY);
    m_table->file->extra(HA_EXTRA_WRITE_CANNOT_REPLACE);
    /*
      resetting the extra with 
      table->file->extra(HA_EXTRA_NO_IGNORE_NO_KEY); 
      fires bug#27077
      explanation: file->reset() performs this duty
      ultimately. Still todo: fix
    */
  }
  if ((local_error= m_table->file->ha_end_bulk_insert()))
  {
    m_table->file->print_error(local_error, MYF(0));
  }

  m_rows_lookup_algorithm= ROW_LOOKUP_UNDEFINED;
  m_table->file->rpl_after_write_rows();

  return error? error : local_error;
}

#if !defined(MYSQL_CLIENT) && defined(HAVE_REPLICATION)

/*
  Check if there are more UNIQUE keys after the given key.
*/
static int
last_uniq_key(TABLE *table, uint keyno)
{
  while (++keyno < table->s->keys)
    if (table->key_info[keyno].flags & HA_NOSAME)
      return 0;
  return 1;
}

/**
   Check if an error is a duplicate key error.

   This function is used to check if an error code is one of the
   duplicate key error, i.e., and error code for which it is sensible
   to do a <code>get_dup_key()</code> to retrieve the duplicate key.

   @param errcode The error code to check.

   @return <code>true</code> if the error code is such that
   <code>get_dup_key()</code> will return true, <code>false</code>
   otherwise.
 */
bool
is_duplicate_key_error(int errcode)
{
  switch (errcode)
  {
  case HA_ERR_FOUND_DUPP_KEY:
  case HA_ERR_FOUND_DUPP_UNIQUE:
    return true;
  }
  return false;
}

/**
  Write the current row into event's table.

  The row is located in the row buffer, pointed by @c m_curr_row member.
  Number of columns of the row is stored in @c m_width member (it can be 
  different from the number of columns in the table to which we insert). 
  Bitmap @c m_cols indicates which columns are present in the row. It is assumed 
  that event's table is already open and pointed by @c m_table.

  If the same record already exists in the table it can be either overwritten 
  or an error is reported depending on the value of @c overwrite flag 
  (error reporting not yet implemented). Note that the matching record can be
  different from the row we insert if we use primary keys to identify records in
  the table.

  The row to be inserted can contain values only for selected columns. The 
  missing columns are filled with default values using @c prepare_record() 
  function. If a matching record is found in the table and @c overwritte is
  true, the missing columns are taken from it.

  @param  rli   Relay log info (needed for row unpacking).
  @param  overwrite  
                Shall we overwrite if the row already exists or signal 
                error (currently ignored).

  @returns Error code on failure, 0 on success.

  This method, if successful, sets @c m_curr_row_end pointer to point at the
  next row in the rows buffer. This is done when unpacking the row to be 
  inserted.

  @note If a matching record is found, it is either updated using 
  @c ha_update_row() or first deleted and then new record written.
*/ 

int
Write_rows_log_event::write_row(const Relay_log_info *const rli,
                                const bool overwrite)
{
  DBUG_ENTER("write_row");
  DBUG_ASSERT(m_table != NULL && thd != NULL);

  TABLE *table= m_table;  // pointer to event's table
  int error;
  int keynum= 0;
  char* key= NULL;

  prepare_record(table, &m_cols,
                 table->file->ht->db_type != DB_TYPE_NDBCLUSTER);

  /* unpack row into table->record[0] */
  if ((error= unpack_current_row(rli, &m_cols)))
    DBUG_RETURN(error);

  if (m_curr_row == m_rows_buf)
  {
    /* this is the first row to be inserted, we estimate the rows with
       the size of the first row and use that value to initialize
       storage engine for bulk insertion */
    DBUG_ASSERT(!(m_curr_row > m_curr_row_end));
    ulong estimated_rows= 0;
    if (m_curr_row < m_curr_row_end)
      estimated_rows= (m_rows_end - m_curr_row) / (m_curr_row_end - m_curr_row);
    else if (m_curr_row == m_curr_row_end)
      estimated_rows= 1;

    m_table->file->ha_start_bulk_insert(estimated_rows);
  }

  /*
    Explicitly set the auto_inc to null to make sure that
    it gets an auto_generated value.
  */
  if (is_auto_inc_in_extra_columns())
    m_table->next_number_field->set_null();
  
#ifndef DBUG_OFF
  DBUG_DUMP("record[0]", table->record[0], table->s->reclength);
  DBUG_PRINT_BITSET("debug", "write_set = %s", table->write_set);
  DBUG_PRINT_BITSET("debug", "read_set = %s", table->read_set);
#endif

  /* 
    Try to write record. If a corresponding record already exists in the table,
    we try to change it using ha_update_row() if possible. Otherwise we delete
    it and repeat the whole process again. 

    TODO: Add safety measures against infinite looping. 
   */

  m_table->mark_columns_per_binlog_row_image();

  while ((error= table->file->ha_write_row(table->record[0])))
  {
    if (error == HA_ERR_LOCK_DEADLOCK ||
        error == HA_ERR_LOCK_WAIT_TIMEOUT ||
        (keynum= table->file->get_dup_key(error)) < 0 ||
        !overwrite)
    {
      DBUG_PRINT("info",("get_dup_key returns %d)", keynum));
      /*
        Deadlock, waiting for lock or just an error from the handler
        such as HA_ERR_FOUND_DUPP_KEY when overwrite is false.
        Retrieval of the duplicate key number may fail
        - either because the error was not "duplicate key" error
        - or because the information which key is not available
      */
      table->file->print_error(error, MYF(0));
      goto error;
    }
    /*
      key index value is either valid in the range [0-MAX_KEY) or
      has value MAX_KEY as a marker for the case when no information
      about key can be found. In the last case we have to require
      that storage engine has the flag HA_DUPLICATE_POS turned on.
      If this invariant is false then DBUG_ASSERT will crash
      the server built in debug mode. For the server that was built
      without DEBUG we have additional check for the value of key index
      in the code below in order to report about error in any case.
    */
    DBUG_ASSERT(keynum != MAX_KEY ||
                (keynum == MAX_KEY &&
                 (table->file->ha_table_flags() & HA_DUPLICATE_POS)));
    /*
       We need to retrieve the old row into record[1] to be able to
       either update or delete the offending record.  We either:

       - use ha_rnd_pos() with a row-id (available as dupp_row) to the
         offending row, if that is possible (MyISAM and Blackhole), or else

       - use ha_index_read_idx_map() with the key that is duplicated, to
         retrieve the offending row.
     */
    if (table->file->ha_table_flags() & HA_DUPLICATE_POS)
    {
      DBUG_PRINT("info",("Locating offending record using ha_rnd_pos()"));

      if (table->file->inited && (error= table->file->ha_index_end()))
      {
        table->file->print_error(error, MYF(0));
        goto error;
      }
      if ((error= table->file->ha_rnd_init(FALSE)))
      {
        table->file->print_error(error, MYF(0));
        goto error;
      }

      error= table->file->ha_rnd_pos(table->record[1], table->file->dup_ref);

      table->file->ha_rnd_end();
      if (error)
      {
        DBUG_PRINT("info",("ha_rnd_pos() returns error %d",error));
        if (error == HA_ERR_RECORD_DELETED)
          error= HA_ERR_KEY_NOT_FOUND;
        table->file->print_error(error, MYF(0));
        goto error;
      }
    }
    else
    {
      DBUG_PRINT("info",("Locating offending record using index_read_idx()"));

      if (table->file->extra(HA_EXTRA_FLUSH_CACHE))
      {
        DBUG_PRINT("info",("Error when setting HA_EXTRA_FLUSH_CACHE"));
        error= my_errno();
        goto error;
      }

      if (key == NULL)
      {
        key= static_cast<char*>(my_alloca(table->s->max_unique_length));
        if (key == NULL)
        {
          DBUG_PRINT("info",("Can't allocate key buffer"));
          error= ENOMEM;
          goto error;
        }
      }

      if ((uint)keynum < MAX_KEY)
      {
        key_copy((uchar*)key, table->record[0], table->key_info + keynum,
                 0);
        error= table->file->ha_index_read_idx_map(table->record[1], keynum,
                                                  (const uchar*)key,
                                                  HA_WHOLE_KEY,
                                                  HA_READ_KEY_EXACT);
      }
      else
        /*
          For the server built in non-debug mode returns error if
          handler::get_dup_key() returned MAX_KEY as the value of key index.
        */
        error= HA_ERR_FOUND_DUPP_KEY;

      if (error)
      {
        DBUG_PRINT("info",("ha_index_read_idx_map() returns %s", HA_ERR(error)));
        if (error == HA_ERR_RECORD_DELETED)
          error= HA_ERR_KEY_NOT_FOUND;
        table->file->print_error(error, MYF(0));
        goto error;
      }
    }

    /*
       Now, record[1] should contain the offending row.  That
       will enable us to update it or, alternatively, delete it (so
       that we can insert the new row afterwards).
     */

    /*
      If row is incomplete we will use the record found to fill
      missing columns.
    */
    if (!get_flags(COMPLETE_ROWS_F))
    {
      restore_record(table,record[1]);
      error= unpack_current_row(rli, &m_cols);
    }

#ifndef DBUG_OFF
    DBUG_PRINT("debug",("preparing for update: before and after image"));
    DBUG_DUMP("record[1] (before)", table->record[1], table->s->reclength);
    DBUG_DUMP("record[0] (after)", table->record[0], table->s->reclength);
#endif

    /*
       REPLACE is defined as either INSERT or DELETE + INSERT.  If
       possible, we can replace it with an UPDATE, but that will not
       work on InnoDB if FOREIGN KEY checks are necessary.

       I (Matz) am not sure of the reason for the last_uniq_key()
       check as, but I'm guessing that it's something along the
       following lines.

       Suppose that we got the duplicate key to be a key that is not
       the last unique key for the table and we perform an update:
       then there might be another key for which the unique check will
       fail, so we're better off just deleting the row and inserting
       the correct row.
     */
    if (last_uniq_key(table, keynum) &&
        !table->file->referenced_by_foreign_key())
    {
      DBUG_PRINT("info",("Updating row using ha_update_row()"));
      error=table->file->ha_update_row(table->record[1],
                                       table->record[0]);
      switch (error) {
                
      case HA_ERR_RECORD_IS_THE_SAME:
        DBUG_PRINT("info",("ignoring HA_ERR_RECORD_IS_THE_SAME error from"
                           " ha_update_row()"));
        error= 0;
      
      case 0:
        break;
        
      default:    
        DBUG_PRINT("info",("ha_update_row() returns error %d",error));
        table->file->print_error(error, MYF(0));
      }
      
      goto error;
    }
    else
    {
      DBUG_PRINT("info",("Deleting offending row and trying to write new one again"));
      if ((error= table->file->ha_delete_row(table->record[1])))
      {
        DBUG_PRINT("info",("ha_delete_row() returns error %d",error));
        table->file->print_error(error, MYF(0));
        goto error;
      }
      /* Will retry ha_write_row() with the offending row removed. */
    }
  }

error:
  m_table->default_column_bitmaps();
  DBUG_RETURN(error);
}

#endif

int
Write_rows_log_event::do_exec_row(const Relay_log_info *const rli)
{
  DBUG_ASSERT(m_table != NULL);
  int error= write_row(rli, rbr_exec_mode == RBR_EXEC_MODE_IDEMPOTENT);

  if (error && !thd->is_error())
  {
    DBUG_ASSERT(0);
    my_error(ER_UNKNOWN_ERROR, MYF(0));
  }

  return error;
}

#endif /* !defined(MYSQL_CLIENT) && defined(HAVE_REPLICATION) */

#ifdef MYSQL_CLIENT
void Write_rows_log_event::print(FILE *file, PRINT_EVENT_INFO* print_event_info)
{
  DBUG_EXECUTE_IF("simulate_cache_read_error",
                  {DBUG_SET("+d,simulate_my_b_fill_error");});
  Rows_log_event::print_helper(file, print_event_info, "Write_rows");
}
#endif

/**************************************************************************
	Delete_rows_log_event member functions
**************************************************************************/

/*
  Constructor used to build an event for writing to the binary log.
 */

#ifndef MYSQL_CLIENT
Delete_rows_log_event::Delete_rows_log_event(THD *thd_arg, TABLE *tbl_arg,
                                             const Table_id& tid,
                                             bool is_transactional,
                                             const uchar* extra_row_info)
: binary_log::Rows_event(m_type),
  Rows_log_event(thd_arg, tbl_arg, tid, tbl_arg->read_set, is_transactional,
                 log_bin_use_v1_row_events?
                 binary_log::DELETE_ROWS_EVENT_V1:
                 binary_log::DELETE_ROWS_EVENT,
                 extra_row_info),
    binary_log::Delete_rows_event()
{
  common_header->type_code= m_type;
}
#endif /* #if !defined(MYSQL_CLIENT) */

/*
  Constructor used by slave to read the event from the binary log.
 */
#ifdef HAVE_REPLICATION
Delete_rows_log_event::Delete_rows_log_event(const char *buf, uint event_len,
                                             const Format_description_event
                                             *description_event)
: binary_log::Rows_event(buf, event_len, description_event),
  Rows_log_event(buf, event_len, description_event),
  binary_log::Delete_rows_event(buf, event_len, description_event)
{
  DBUG_ASSERT(header()->type_code == m_type);
}
#endif

#if !defined(MYSQL_CLIENT) && defined(HAVE_REPLICATION)

int
Delete_rows_log_event::do_before_row_operations(const Slave_reporting_capability *const)
{
  int error= 0;
  DBUG_ENTER("Delete_rows_log_event::do_before_row_operations");
  m_table->file->rpl_before_delete_rows();
  /*
    Increment the global status delete count variable
   */
  if (get_flags(STMT_END_F))
    thd->status_var.com_stat[SQLCOM_DELETE]++;

  /*
    Let storage engines treat this event as a DELETE command.

    Set 'sql_command' as SQLCOM_UPDATE after the tables are locked.
    When locking the tables, it should be SQLCOM_END.
    THD::decide_binlog_format which is called from "lock tables"
    assumes that row_events will have 'sql_command' as SQLCOM_END.
  */
  thd->lex->sql_command= SQLCOM_DELETE;

  error= row_operations_scan_and_key_setup();
  DBUG_RETURN(error);

}

int
Delete_rows_log_event::do_after_row_operations(const Slave_reporting_capability *const,
                                               int error)
{
  DBUG_ENTER("Delete_rows_log_event::do_after_row_operations");
  error= row_operations_scan_and_key_teardown(error);
  m_table->file->rpl_after_delete_rows();
  DBUG_RETURN(error);
}

int Delete_rows_log_event::do_exec_row(const Relay_log_info *const rli)
{
  int error;
  DBUG_ASSERT(m_table != NULL);
  if (m_rows_lookup_algorithm == ROW_LOOKUP_NOT_NEEDED) {
    error= unpack_current_row(rli, &m_cols);
    if (error)
      return error;
  }
  /* m_table->record[0] contains the BI */
  m_table->mark_columns_per_binlog_row_image();
  error= m_table->file->ha_delete_row(m_table->record[0]);
  m_table->default_column_bitmaps();
  return error;
}

#endif /* !defined(MYSQL_CLIENT) && defined(HAVE_REPLICATION) */

#ifdef MYSQL_CLIENT
void Delete_rows_log_event::print(FILE *file,
                                  PRINT_EVENT_INFO* print_event_info)
{
  Rows_log_event::print_helper(file, print_event_info, "Delete_rows");
}
#endif


/**************************************************************************
	Update_rows_log_event member functions
**************************************************************************/

/*
  Constructor used to build an event for writing to the binary log.
 */
#if !defined(MYSQL_CLIENT)
Update_rows_log_event::Update_rows_log_event(THD *thd_arg, TABLE *tbl_arg,
                                             const Table_id& tid,
                                             bool is_transactional,
                                             const uchar* extra_row_info)
: binary_log::Rows_event(m_type),
  Rows_log_event(thd_arg, tbl_arg, tid, tbl_arg->read_set, is_transactional,
                 log_bin_use_v1_row_events?
                 binary_log::UPDATE_ROWS_EVENT_V1:
                 binary_log::UPDATE_ROWS_EVENT,
                 extra_row_info)
{
  common_header->type_code= m_type;
  init(tbl_arg->write_set);
  if (Rows_log_event::is_valid() && m_cols_ai.bitmap)
    is_valid_param= true;
}

void Update_rows_log_event::init(MY_BITMAP const *cols)
{
  /* if bitmap_init fails, caught in is_valid() */
  if (likely(!bitmap_init(&m_cols_ai,
                          m_width <= sizeof(m_bitbuf_ai)*8 ? m_bitbuf_ai : NULL,
                          m_width,
                          false)))
  {
    /* Cols can be zero if this is a dummy binrows event */
    if (likely(cols != NULL))
    {
      memcpy(m_cols_ai.bitmap, cols->bitmap, no_bytes_in_map(cols));
      create_last_word_mask(&m_cols_ai);
    }
  }
}
#endif /* !defined(MYSQL_CLIENT) */


Update_rows_log_event::~Update_rows_log_event()
{
  if (m_cols_ai.bitmap) {
  if (m_cols_ai.bitmap == m_bitbuf_ai) // no my_malloc happened
    m_cols_ai.bitmap= 0; // so no my_free in bitmap_free
  bitmap_free(&m_cols_ai); // To pair with bitmap_init().
}
}


/*
  Constructor used by slave to read the event from the binary log.
 */
#ifdef HAVE_REPLICATION
Update_rows_log_event::Update_rows_log_event(const char *buf, uint event_len,
                                             const Format_description_event
                                             *description_event)
: binary_log::Rows_event(buf, event_len, description_event),
  Rows_log_event(buf, event_len, description_event),
  binary_log::Update_rows_event(buf, event_len, description_event)
{
  if (Rows_log_event::is_valid() && m_cols_ai.bitmap)
    is_valid_param= true;
  DBUG_ASSERT(header()->type_code== m_type);
}
#endif

#if !defined(MYSQL_CLIENT) && defined(HAVE_REPLICATION)

int
Update_rows_log_event::do_before_row_operations(const Slave_reporting_capability *const)
{
  int error= 0;
  DBUG_ENTER("Update_rows_log_event::do_before_row_operations");
  m_table->file->rpl_before_update_rows();
  /*
    Increment the global status update count variable
  */
  if (get_flags(STMT_END_F))
    thd->status_var.com_stat[SQLCOM_UPDATE]++;

  /*
    Let storage engines treat this event as an UPDATE command.

    Set 'sql_command' as SQLCOM_UPDATE after the tables are locked.
    When locking the tables, it should be SQLCOM_END.
    THD::decide_binlog_format which is called from "lock tables"
    assumes that row_events will have 'sql_command' as SQLCOM_END.
   */
  thd->lex->sql_command= SQLCOM_UPDATE;

  error= row_operations_scan_and_key_setup();
  DBUG_RETURN(error);

}

int
Update_rows_log_event::do_after_row_operations(const Slave_reporting_capability *const,
                                               int error)
{
  DBUG_ENTER("Update_rows_log_event::do_after_row_operations");
  error= row_operations_scan_and_key_teardown(error);
  m_table->file->rpl_after_update_rows();
  DBUG_RETURN(error);
}

int
Update_rows_log_event::do_exec_row(const Relay_log_info *const rli)
{
  DBUG_ASSERT(m_table != NULL);
  int error= 0;

  if (m_rows_lookup_algorithm == ROW_LOOKUP_NOT_NEEDED) {
    error= unpack_current_row(rli, &m_cols);
    if (error)
      return error;
  }

  /*
    This is the situation after locating BI:

    ===|=== before image ====|=== after image ===|===
       ^                     ^
       m_curr_row            m_curr_row_end

    BI found in the table is stored in record[0]. We copy it to record[1]
    and unpack AI to record[0].
   */

  store_record(m_table,record[1]);

  m_curr_row= m_curr_row_end;
  /* this also updates m_curr_row_end */
  if ((error= unpack_current_row(rli, &m_cols_ai)))
    return error;

  /*
    Now we have the right row to update.  The old row (the one we're
    looking for) is in record[1] and the new row is in record[0].
  */
  DBUG_PRINT("info",("Updating row in table"));
  DBUG_DUMP("old record", m_table->record[1], m_table->s->reclength);
  DBUG_DUMP("new values", m_table->record[0], m_table->s->reclength);

  m_table->mark_columns_per_binlog_row_image();
  error= m_table->file->ha_update_row(m_table->record[1], m_table->record[0]);
  if (error == HA_ERR_RECORD_IS_THE_SAME)
    error= 0;
  m_table->default_column_bitmaps();

  return error;
}

#endif /* !defined(MYSQL_CLIENT) && defined(HAVE_REPLICATION) */

#ifdef MYSQL_CLIENT
void Update_rows_log_event::print(FILE *file,
				  PRINT_EVENT_INFO* print_event_info)
{
  Rows_log_event::print_helper(file, print_event_info, "Update_rows");
}
#endif


Incident_log_event::
Incident_log_event(const char *buf, uint event_len,
                   const Format_description_event *description_event)
   : binary_log::Incident_event(buf, event_len, description_event),
     Log_event(header(), footer())
{
  DBUG_ENTER("Incident_log_event::Incident_log_event");
  if (incident > INCIDENT_NONE && incident < INCIDENT_COUNT)
    is_valid_param= true;
  DBUG_VOID_RETURN;
}


Incident_log_event::~Incident_log_event()
{
  if (message)
    bapi_free(message);
}


const char *
Incident_log_event::description() const
{
  static const char *const description[]= {
    "NOTHING",                                  // Not used
    "LOST_EVENTS"
  };

  DBUG_PRINT("info", ("incident: %d", incident));

  return description[incident];
}


#ifndef MYSQL_CLIENT
int Incident_log_event::pack_info(Protocol *protocol)
{
  char buf[256];
  size_t bytes;
  if (message_length > 0)
    bytes= my_snprintf(buf, sizeof(buf), "#%d (%s)",
                       incident, description());
  else
    bytes= my_snprintf(buf, sizeof(buf), "#%d (%s): %s",
                       incident, description(), message);
  protocol->store(buf, bytes, &my_charset_bin);
  return 0;
}
#endif


#ifdef MYSQL_CLIENT
void
Incident_log_event::print(FILE *file,
                          PRINT_EVENT_INFO *print_event_info)
{
  if (print_event_info->short_form)
    return;

  print_header(&print_event_info->head_cache, print_event_info, FALSE);
  my_b_printf(&print_event_info->head_cache,
              "\n# Incident: %s\nRELOAD DATABASE; # Shall generate syntax error\n",
              description());
}
#endif

#if defined(HAVE_REPLICATION) && !defined(MYSQL_CLIENT)
int
Incident_log_event::do_apply_event(Relay_log_info const *rli)
{
  DBUG_ENTER("Incident_log_event::do_apply_event");

  if (ignored_error_code(ER_SLAVE_INCIDENT))
  {
    DBUG_PRINT("info", ("Ignoring Incident"));
    DBUG_RETURN(0);
  }
   
  rli->report(ERROR_LEVEL, ER_SLAVE_INCIDENT,
              ER(ER_SLAVE_INCIDENT),
              description(),
              message_length > 0 ? message : "<none>");
  DBUG_RETURN(1);
}
#endif

bool
Incident_log_event::write_data_header(IO_CACHE *file)
{
  DBUG_ENTER("Incident_log_event::write_data_header");
  DBUG_PRINT("enter", ("incident: %d", incident));
  uchar buf[sizeof(int16)];
  int2store(buf, (int16) incident);
#ifndef MYSQL_CLIENT
  DBUG_RETURN(wrapper_my_b_safe_write(file, buf, sizeof(buf)));
#else
   DBUG_RETURN(my_b_safe_write(file, buf, sizeof(buf)));
#endif
}

bool
Incident_log_event::write_data_body(IO_CACHE *file)
{
  uchar tmp[1];
  DBUG_ENTER("Incident_log_event::write_data_body");
  tmp[0]= (uchar) message_length;
  crc= checksum_crc32(crc, (uchar*) tmp, 1);
  if (message_length > 0)
  {
    crc= checksum_crc32(crc, (uchar*) message, message_length);
    // todo: report a bug on write_str accepts uint but treats it as uchar
  }
  DBUG_RETURN(write_str_at_most_255_bytes(file, message, (uint) message_length));
}


Ignorable_log_event::Ignorable_log_event(const char *buf,
                                         const Format_description_event *descr_event)
  : binary_log::Ignorable_event(buf, descr_event),
    Log_event(header(), footer())
{
  DBUG_ENTER("Ignorable_log_event::Ignorable_log_event");

  is_valid_param= true;
  DBUG_VOID_RETURN;
}

Ignorable_log_event::~Ignorable_log_event()
{
}

#ifndef MYSQL_CLIENT
/* Pack info for its unrecognized ignorable event */
int Ignorable_log_event::pack_info(Protocol *protocol)
{
  char buf[256];
  size_t bytes;
  bytes= my_snprintf(buf, sizeof(buf), "# Unrecognized ignorable event");
  protocol->store(buf, bytes, &my_charset_bin);
  return 0;
}
#endif

#ifdef MYSQL_CLIENT
/* Print for its unrecognized ignorable event */
void
Ignorable_log_event::print(FILE *file,
                           PRINT_EVENT_INFO *print_event_info)
{
  if (print_event_info->short_form)
    return;

  print_header(&print_event_info->head_cache, print_event_info, FALSE);
  my_b_printf(&print_event_info->head_cache, "\tIgnorable\n");
  my_b_printf(&print_event_info->head_cache,
              "# Unrecognized ignorable event\n");
}
#endif


Rows_query_log_event::Rows_query_log_event(const char *buf, uint event_len,
                                           const Format_description_event
                                           *descr_event)
  : binary_log::Ignorable_event(buf, descr_event),
    Ignorable_log_event(buf, descr_event),
    binary_log::Rows_query_event(buf, event_len, descr_event)
{
}

#ifndef MYSQL_CLIENT
int Rows_query_log_event::pack_info(Protocol *protocol)
{
  char *buf;
  size_t bytes;
  size_t len= sizeof("# ") + strlen(m_rows_query);
  if (!(buf= (char*) my_malloc(key_memory_log_event,
                               len, MYF(MY_WME))))
    return 1;
  bytes= my_snprintf(buf, len, "# %s", m_rows_query);
  protocol->store(buf, bytes, &my_charset_bin);
  my_free(buf);
  return 0;
}
#endif

#ifdef MYSQL_CLIENT
void
Rows_query_log_event::print(FILE *file,
                            PRINT_EVENT_INFO *print_event_info)
{
  if (!print_event_info->short_form && print_event_info->verbose > 1)
  {
    IO_CACHE *const head= &print_event_info->head_cache;
    IO_CACHE *const body= &print_event_info->body_cache;
    char *token= NULL, *saveptr= NULL;
    char *rows_query_copy= NULL;
    if (!(rows_query_copy= my_strdup(key_memory_log_event,
                                     m_rows_query, MYF(MY_WME))))
      return;

    print_header(head, print_event_info, FALSE);
    my_b_printf(head, "\tRows_query\n");
    /*
      Prefix every line of a multi-line query with '#' to prevent the
      statement from being executed when binary log will be processed
      using 'mysqlbinlog --verbose --verbose'.
    */
    for (token= my_strtok_r(rows_query_copy, "\n", &saveptr); token;
         token= my_strtok_r(NULL, "\n", &saveptr))
      my_b_printf(head, "# %s\n", token);
    my_free(rows_query_copy);
    print_base64(body, print_event_info, true);
  }
}
#endif

bool
Rows_query_log_event::write_data_body(IO_CACHE *file)
{
  DBUG_ENTER("Rows_query_log_event::write_data_body");
  /*
   m_rows_query length will be stored using only one byte, but on read
   that length will be ignored and the complete query will be read.
  */
  DBUG_RETURN(write_str_at_most_255_bytes(file, m_rows_query,
              strlen(m_rows_query)));
}

#if defined(MYSQL_SERVER) && defined(HAVE_REPLICATION)
int Rows_query_log_event::do_apply_event(Relay_log_info const *rli)
{
  DBUG_ENTER("Rows_query_log_event::do_apply_event");
  DBUG_ASSERT(rli->info_thd == thd);
  /* Set query for writing Rows_query log event into binlog later.*/
  thd->set_query(m_rows_query, strlen(m_rows_query));

  DBUG_ASSERT(rli->rows_query_ev == NULL);

  const_cast<Relay_log_info*>(rli)->rows_query_ev= this;
  /* Tell worker not to free the event */
  worker= NULL;
  DBUG_RETURN(0);
}
#endif


const char *Gtid_log_event::SET_STRING_PREFIX= "SET @@SESSION.GTID_NEXT= '";


Gtid_log_event::Gtid_log_event(const char *buffer, uint event_len,
                               const Format_description_event *description_event)
   : binary_log::Gtid_event(buffer, event_len, description_event),
     Log_event(header(), footer())
{
  DBUG_ENTER("Gtid_log_event::Gtid_log_event(const char *,"
             " uint, const Format_description_log_event *");

#ifndef DBUG_OFF
  uint8_t const common_header_len= description_event->common_header_len;
  uint8 const post_header_len=
    buffer[EVENT_TYPE_OFFSET] == binary_log::ANONYMOUS_GTID_LOG_EVENT ?
    description_event->post_header_len[binary_log::ANONYMOUS_GTID_LOG_EVENT - 1] :
    description_event->post_header_len[binary_log::GTID_LOG_EVENT - 1];
  DBUG_PRINT("info",
             ("event_len: %u; common_header_len: %d; post_header_len: %d",
              event_len, common_header_len, post_header_len));
#endif

  is_valid_param= true;
  spec.type= get_type_code() == binary_log::ANONYMOUS_GTID_LOG_EVENT ?
             ANONYMOUS_GROUP : GTID_GROUP;
  sid.copy_from((uchar *)Uuid_parent_struct.bytes);
  spec.gtid.sidno= gtid_info_struct.rpl_gtid_sidno;
  spec.gtid.gno= gtid_info_struct.rpl_gtid_gno;
  DBUG_VOID_RETURN;
}

#ifndef MYSQL_CLIENT
Gtid_log_event::Gtid_log_event(THD* thd_arg, bool using_trans,
                               int64 last_committed_arg,
                               int64 sequence_number_arg)
: binary_log::Gtid_event(last_committed_arg, sequence_number_arg),
  Log_event(thd_arg, thd_arg->variables.gtid_next.type == ANONYMOUS_GROUP ?
            LOG_EVENT_IGNORABLE_F : 0,
            using_trans ? Log_event::EVENT_TRANSACTIONAL_CACHE :
            Log_event::EVENT_STMT_CACHE, Log_event::EVENT_NORMAL_LOGGING,
            header(), footer())
{
  DBUG_ENTER("Gtid_log_event::Gtid_log_event(THD *)");
  if (thd->owned_gtid.sidno > 0)
  {
    spec.set(thd->owned_gtid);
    sid= thd->owned_sid;
  }
  else
  {
    DBUG_ASSERT(thd->owned_gtid.sidno == THD::OWNED_SIDNO_ANONYMOUS);
    spec.set_anonymous();
    spec.gtid.clear();
    sid.clear();
  }

  Log_event_type event_type= (spec.type == ANONYMOUS_GROUP ?
                              binary_log::ANONYMOUS_GTID_LOG_EVENT :
                              binary_log::GTID_LOG_EVENT);
  common_header->type_code= event_type;

#ifndef DBUG_OFF
  char buf[MAX_SET_STRING_LENGTH + 1];
  to_string(buf);
  DBUG_PRINT("info", ("%s", buf));
#endif
  is_valid_param= true;
  DBUG_VOID_RETURN;
}

Gtid_log_event::Gtid_log_event(uint32 server_id_arg, bool using_trans,
                               int64 last_committed_arg,
                               int64 sequence_number_arg,
                               const Gtid_specification spec_arg)
 : binary_log::Gtid_event(last_committed_arg, sequence_number_arg),
   Log_event(header(), footer(),
             using_trans ? Log_event::EVENT_TRANSACTIONAL_CACHE :
             Log_event::EVENT_STMT_CACHE, Log_event::EVENT_NORMAL_LOGGING)
{
  DBUG_ENTER("Gtid_log_event::Gtid_log_event(uint32, bool, int64, int64, const Gtid_specification)");
  server_id= server_id_arg;
  common_header->unmasked_server_id= server_id_arg;

  if (spec_arg.type == GTID_GROUP)
  {
    DBUG_ASSERT(spec_arg.gtid.sidno > 0 && spec_arg.gtid.gno > 0);
    spec.set(spec_arg.gtid);
    global_sid_lock->rdlock();
    sid= global_sid_map->sidno_to_sid(spec_arg.gtid.sidno);
    global_sid_lock->unlock();
  }
  else
  {
    DBUG_ASSERT(spec_arg.type == ANONYMOUS_GROUP);
    spec.set_anonymous();
    spec.gtid.clear();
    sid.clear();
    common_header->flags|= LOG_EVENT_IGNORABLE_F;
  }

  Log_event_type event_type= (spec.type == ANONYMOUS_GROUP ?
                              binary_log::ANONYMOUS_GTID_LOG_EVENT :
                              binary_log::GTID_LOG_EVENT);
  common_header->type_code= event_type;

#ifndef DBUG_OFF
  char buf[MAX_SET_STRING_LENGTH + 1];
  to_string(buf);
  DBUG_PRINT("info", ("%s", buf));
#endif
  is_valid_param= true;
  DBUG_VOID_RETURN;
}
#endif

#ifndef MYSQL_CLIENT
int Gtid_log_event::pack_info(Protocol *protocol)
{
  char buffer[MAX_SET_STRING_LENGTH + 1];
  size_t len= to_string(buffer);
  protocol->store(buffer, len, &my_charset_bin);
  return 0;
}
#endif

size_t Gtid_log_event::to_string(char *buf) const
{
  char *p= buf;
  DBUG_ASSERT(strlen(SET_STRING_PREFIX) == SET_STRING_PREFIX_LENGTH);
  strcpy(p, SET_STRING_PREFIX);
  p+= SET_STRING_PREFIX_LENGTH;
  p+= spec.to_string(&sid, p);
  *p++= '\'';
  *p= '\0';
  return p - buf;
}

#ifdef MYSQL_CLIENT
void
Gtid_log_event::print(FILE *file, PRINT_EVENT_INFO *print_event_info)
{
  char buffer[MAX_SET_STRING_LENGTH + 1];
  IO_CACHE *const head= &print_event_info->head_cache;
  if (!print_event_info->short_form)
  {
    print_header(head, print_event_info, FALSE);
    my_b_printf(head, "\t%s\tlast_committed=%llu\tsequence_number=%llu\n",
                get_type_code() == binary_log::GTID_LOG_EVENT ?
                "GTID" : "Anonymous_GTID",
                last_committed, sequence_number);
  }
  to_string(buffer);
  my_b_printf(head, "%s%s\n", buffer, print_event_info->delimiter);
}
#endif

#ifdef MYSQL_SERVER
uint32 Gtid_log_event::write_data_header_to_memory(uchar *buffer)
{
  DBUG_ENTER("Gtid_log_event::write_data_header_to_memory");
  uchar *ptr_buffer= buffer;

  *ptr_buffer= 1;
  ptr_buffer+= ENCODED_FLAG_LENGTH;

#ifndef DBUG_OFF
  char buf[binary_log::Uuid::TEXT_LENGTH + 1];
  sid.to_string(buf);
  DBUG_PRINT("info", ("sid=%s sidno=%d gno=%lld",
                      buf, spec.gtid.sidno, spec.gtid.gno));
#endif

  sid.copy_to(ptr_buffer);
  ptr_buffer+= ENCODED_SID_LENGTH;

  int8store(ptr_buffer, spec.gtid.gno);
  ptr_buffer+= ENCODED_GNO_LENGTH;

  *ptr_buffer= LOGICAL_TIMESTAMP_TYPECODE;
  ptr_buffer+= LOGICAL_TIMESTAMP_TYPECODE_LENGTH;

  DBUG_ASSERT((sequence_number == 0 && last_committed == 0) ||
              (sequence_number > last_committed));
  DBUG_EXECUTE_IF("set_commit_parent_100",
                  { last_committed= max<int64>(sequence_number > 1 ? 1 : 0,
                                               sequence_number - 100); });
  DBUG_EXECUTE_IF("set_commit_parent_150",
                  { last_committed= max<int64>(sequence_number > 1 ? 1 : 0,
                                               sequence_number - 150); });
  DBUG_EXECUTE_IF("feign_commit_parent", { last_committed= sequence_number; });
  int8store(ptr_buffer, last_committed);
  int8store(ptr_buffer + 8, sequence_number);
  ptr_buffer+= LOGICAL_TIMESTAMP_LENGTH;

  DBUG_ASSERT(ptr_buffer == (buffer + POST_HEADER_LENGTH));

  DBUG_RETURN(POST_HEADER_LENGTH);
}

bool Gtid_log_event::write_data_header(IO_CACHE *file)
{
  DBUG_ENTER("Gtid_log_event::write_data_header");
  uchar buffer[POST_HEADER_LENGTH];
  write_data_header_to_memory(buffer);
  DBUG_RETURN(wrapper_my_b_safe_write(file, (uchar *) buffer,
                                      POST_HEADER_LENGTH));
}

#endif // MYSQL_SERVER

#if defined(MYSQL_SERVER) && defined(HAVE_REPLICATION)
int Gtid_log_event::do_apply_event(Relay_log_info const *rli)
{
  DBUG_ENTER("Gtid_log_event::do_apply_event");
  DBUG_ASSERT(rli->info_thd == thd);

  /*
    In rare cases it is possible that we already own a GTID. This can
    happen if a transaction is truncated in the middle in the relay
    log and then next relay log begins with a Gtid_log_events without
    closing the transaction context from the previous relay log.  In
    this case the only sensible thing to do is to discard the
    truncated transaction and move on.
  */
  if (!thd->owned_gtid.is_empty())
  {
    /*
      Slave will execute this code if a previous Gtid_log_event was applied
      but the GTID wasn't consumed yet (the transaction was not committed
      nor rolled back).
      On a client session we cannot do consecutive SET GTID_NEXT without
      a COMMIT or a ROLLBACK in the middle.
      Applying this event without rolling back the current transaction may
      lead to problems, as a "BEGIN" event following this GTID will
      implicitly commit the "partial transaction" and will consume the
      GTID. If this "partial transaction" was left in the relay log by the
      IO thread restarting in the middle of a transaction, you could have
      the partial transaction being logged with the GTID on the slave,
      causing data corruption on replication.
    */
    if (thd->server_status & SERVER_STATUS_IN_TRANS)
    {
      /* This is not an error (XA is safe), just an information */
      rli->report(INFORMATION_LEVEL, 0,
                  "Rolling back unfinished transaction (no COMMIT "
                  "or ROLLBACK in relay log). A probable cause is partial "
                  "transaction left on relay log because of restarting IO "
                  "thread with auto-positioning protocol.");
      const_cast<Relay_log_info*>(rli)->cleanup_context(thd, 1);
    }
    gtid_state->update_on_rollback(thd);
  }

  global_sid_lock->rdlock();

  // make sure that sid has been converted to sidno
  if (spec.type == GTID_GROUP)
  {
    if (get_sidno(false) < 0)
    {
      global_sid_lock->unlock();
      DBUG_RETURN(1); // out of memory
    }
  }

  // set_gtid_next releases global_sid_lock
  if (set_gtid_next(thd, spec))
    // This can happen e.g. if gtid_mode is incompatible with spec.
    DBUG_RETURN(1);

  thd->set_currently_executing_gtid_for_slave_thread();

  DBUG_RETURN(0);
}

int Gtid_log_event::do_update_pos(Relay_log_info *rli)
{
  /*
    This event does not increment group positions. This means
    that if there is a failure after it has been processed,
    it will be automatically re-executed.
  */
  rli->inc_event_relay_log_pos();
  DBUG_EXECUTE_IF("crash_after_update_pos_gtid",
                  sql_print_information("Crashing crash_after_update_pos_gtid.");
                  DBUG_SUICIDE(););
  return 0;
}

Log_event::enum_skip_reason Gtid_log_event::do_shall_skip(Relay_log_info *rli)
{
  return Log_event::continue_group(rli);
}
#endif

Previous_gtids_log_event::
Previous_gtids_log_event(const char *buf, uint event_len,
                         const Format_description_event *description_event)
: binary_log::Previous_gtids_event(buf, event_len, description_event),
  Log_event(header(), footer())
{
  DBUG_ENTER("Previous_gtids_log_event::Previous_gtids_log_event");
  if (buf != NULL)
    is_valid_param= true;
  DBUG_VOID_RETURN;
}

#ifndef MYSQL_CLIENT
Previous_gtids_log_event::Previous_gtids_log_event(const Gtid_set *set)
: binary_log::Previous_gtids_event(),
  Log_event(header(), footer(),
            Log_event::EVENT_NO_CACHE,
            Log_event::EVENT_IMMEDIATE_LOGGING)
{
  DBUG_ENTER("Previous_gtids_log_event::Previous_gtids_log_event(THD *, const Gtid_set *)");
  common_header->type_code= binary_log::PREVIOUS_GTIDS_LOG_EVENT;
  common_header->flags|= LOG_EVENT_IGNORABLE_F;
  global_sid_lock->assert_some_lock();
  buf_size= set->get_encoded_length();
  uchar *buffer= (uchar *) my_malloc(key_memory_log_event,
                                     buf_size, MYF(MY_WME));
  if (buffer != NULL)
  {
    set->encode(buffer);
    register_temp_buf((char *)buffer);
  }
  buf= buffer;
  // if buf is empty, is_valid will be false
  if(buf != 0)
    is_valid_param= true;
  DBUG_VOID_RETURN;
}
#endif

#ifndef MYSQL_CLIENT
int Previous_gtids_log_event::pack_info(Protocol *protocol)
{
  size_t length= 0;
  char *str= get_str(&length, &Gtid_set::default_string_format);
  if (str == NULL)
    return 1;
  protocol->store(str, length, &my_charset_bin);
  my_free(str);
  return 0;
}
#endif

#ifdef MYSQL_CLIENT
void Previous_gtids_log_event::print(FILE *file,
                                     PRINT_EVENT_INFO *print_event_info)
{
  IO_CACHE *const head= &print_event_info->head_cache;
  char *str= get_str(NULL, &Gtid_set::commented_string_format);
  if (str != NULL)
  {
    if (!print_event_info->short_form)
    {
      print_header(head, print_event_info, FALSE);
      my_b_printf(head, "\tPrevious-GTIDs\n");
    }
    my_b_printf(head, "%s\n", str);
    my_free(str);
  }
}
#endif

int Previous_gtids_log_event::add_to_set(Gtid_set *target) const
{
  DBUG_ENTER("Previous_gtids_log_event::add_to_set(Gtid_set *)");
  size_t end_pos= 0;
  size_t add_size= DBUG_EVALUATE_IF("gtid_has_extra_data", 10, 0);
  /* Silently ignore additional unknown data at the end of the encoding */
  PROPAGATE_REPORTED_ERROR_INT(target->add_gtid_encoding(buf,
                                                         buf_size + add_size,
                                                         &end_pos));
  DBUG_ASSERT(end_pos <= buf_size);
  DBUG_RETURN(0);
}

char *Previous_gtids_log_event::get_str(
  size_t *length_p, const Gtid_set::String_format *string_format) const
{
  DBUG_ENTER("Previous_gtids_log_event::get_str(size_t *, const Gtid_set::String_format *)");
  Sid_map sid_map(NULL);
  Gtid_set set(&sid_map, NULL);
  DBUG_PRINT("info", ("temp_buf=%p buf=%p", temp_buf, buf));
  if (set.add_gtid_encoding(buf, buf_size) != RETURN_STATUS_OK)
    DBUG_RETURN(NULL);
  set.dbug_print("set");
  size_t length= set.get_string_length(string_format);
  DBUG_PRINT("info", ("string length= %lu", (ulong) length));
  char* str= (char *)my_malloc(key_memory_log_event,
                               length + 1, MYF(MY_WME));
  if (str != NULL)
  {
    set.to_string(str, false/*need_lock*/, string_format);
    if (length_p != NULL)
      *length_p= length;
  }
  DBUG_RETURN(str);
}

#ifndef MYSQL_CLIENT
bool Previous_gtids_log_event::write_data_body(IO_CACHE *file)
{
  DBUG_ENTER("Previous_gtids_log_event::write_data_body");
  DBUG_PRINT("info", ("size=%d", static_cast<int>(buf_size)));
  bool ret= wrapper_my_b_safe_write(file, buf, buf_size);
  DBUG_RETURN(ret);
}
#endif

#if defined(MYSQL_SERVER) && defined(HAVE_REPLICATION)
int Previous_gtids_log_event::do_update_pos(Relay_log_info *rli)
{
  rli->inc_event_relay_log_pos();
  return 0;
}
#endif


/**************************************************************************
	Transaction_context_log_event methods
**************************************************************************/
#ifndef MYSQL_CLIENT
Transaction_context_log_event::
Transaction_context_log_event(const char *server_uuid_arg,
                              bool using_trans,
                              my_thread_id thread_id_arg,
                              bool is_gtid_specified_arg)
  : binary_log::Transaction_context_event(thread_id_arg,
                                          is_gtid_specified_arg),
    Log_event(header(), footer(),
              using_trans ? Log_event::EVENT_TRANSACTIONAL_CACHE :
              Log_event::EVENT_STMT_CACHE, Log_event::EVENT_NORMAL_LOGGING)
{
  DBUG_ENTER("Transaction_context_log_event::Transaction_context_log_event(THD *, const char *, ulonglong)");
  server_uuid= NULL;
  sid_map= new Sid_map(NULL);
  snapshot_version= new Gtid_set(sid_map);

  /*
    Copy global_sid_map to a local copy to avoid the acquisition
    of the global_sid_lock for operations on top of this snapshot
    version.
    The Sid_map and Gtid_executed must be read under the protection
    of MYSQL_BIN_LOG.LOCK_commit to avoid race conditions between
    ordered commits in the storage engine and gtid_state update.
  */
  if (mysql_bin_log.get_gtid_executed(sid_map, snapshot_version))
    goto err;

  server_uuid= my_strdup(key_memory_log_event, server_uuid_arg, MYF(MY_WME));
  if (server_uuid == NULL)
    goto err;

  // These two fields are only populated on event decoding.
  // Encoding is done directly from snapshot_version field.
  encoded_snapshot_version= NULL;
  encoded_snapshot_version_length= 0;

  // Debug sync point for SQL threads.
  DBUG_EXECUTE_IF("debug.wait_after_set_snapshot_version_on_transaction_context_log_event",
                  {
                    const char act[]=
                        "now wait_for "
                        "signal.resume_after_set_snapshot_version_on_transaction_context_log_event";
                    DBUG_ASSERT(opt_debug_sync_timeout > 0);
                    DBUG_ASSERT(!debug_sync_set_action(current_thd,
                                                       STRING_WITH_LEN(act)));
                  };);

  is_valid_param= true;
  DBUG_VOID_RETURN;

err:
  is_valid_param= false;
  DBUG_VOID_RETURN;
}
#endif

Transaction_context_log_event::
Transaction_context_log_event(const char *buffer, uint event_len,
                              const Format_description_event *descr_event)
  : binary_log::Transaction_context_event(buffer, event_len, descr_event),
    Log_event(header(), footer())
{
  DBUG_ENTER("Transaction_context_log_event::Transaction_context_log_event (const char *, uint, const Format_description_event*)");

  sid_map= new Sid_map(NULL);
  snapshot_version= new Gtid_set(sid_map);

  if (server_uuid == NULL || encoded_snapshot_version == NULL)
    goto err;

  is_valid_param= true;
  DBUG_VOID_RETURN;

err:
  is_valid_param= false;
  DBUG_VOID_RETURN;
}

Transaction_context_log_event::~Transaction_context_log_event()
{
  DBUG_ENTER("Transaction_context_log_event::~Transaction_context_log_event");
  my_free((void*)server_uuid);
  server_uuid= NULL;
  my_free((void*) encoded_snapshot_version);
  encoded_snapshot_version= NULL;
  delete snapshot_version;
  delete sid_map;
  DBUG_VOID_RETURN;
}

size_t Transaction_context_log_event::to_string(char *buf, ulong len) const
{
  DBUG_ENTER("Transaction_context_log_event::to_string");
  DBUG_RETURN(my_snprintf(buf, len,
                          "server_uuid=%s\tthread_id=%lu",
                          server_uuid, thread_id));
}

#ifndef MYSQL_CLIENT
int Transaction_context_log_event::pack_info(Protocol *protocol)
{
  DBUG_ENTER("Transaction_context_log_event::pack_info");
  char buf[256];
  size_t bytes= to_string(buf, 256);
  protocol->store(buf, bytes, &my_charset_bin);
  DBUG_RETURN(0);
}
#endif

#ifdef MYSQL_CLIENT
void Transaction_context_log_event::print(FILE *file,
                                          PRINT_EVENT_INFO *print_event_info)
{
  DBUG_ENTER("Transaction_context_log_event::print");
  char buf[256];
  IO_CACHE *const head= &print_event_info->head_cache;

  if (!print_event_info->short_form)
  {
    to_string(buf, 256);
    print_header(head, print_event_info, FALSE);
    my_b_printf(head, "Transaction_context: %s\n", buf);
  }
  DBUG_VOID_RETURN;
}
#endif

#if defined(MYSQL_SERVER) && defined(HAVE_REPLICATION)
int Transaction_context_log_event::do_update_pos(Relay_log_info *rli)
{
  DBUG_ENTER("Transaction_context_log_event::do_update_pos");
  rli->inc_event_relay_log_pos();
  DBUG_RETURN(0);
}
#endif

size_t Transaction_context_log_event::get_data_size()
{
  DBUG_ENTER("Transaction_context_log_event::get_data_size");

  size_t size= Binary_log_event::TRANSACTION_CONTEXT_HEADER_LEN;
  size += strlen(server_uuid);
  size += get_snapshot_version_size();
  size += get_data_set_size(&write_set);
  size += get_data_set_size(&read_set);

  DBUG_RETURN(size);
}

#ifndef MYSQL_CLIENT
bool Transaction_context_log_event::write_data_header(IO_CACHE* file)
{
  DBUG_ENTER("Transaction_context_log_event::write_data_header");
  char buf[Binary_log_event::TRANSACTION_CONTEXT_HEADER_LEN];

  buf[ENCODED_SERVER_UUID_LEN_OFFSET] = (char) strlen(server_uuid);
  int8store(buf + ENCODED_THREAD_ID_OFFSET, thread_id);
  buf[ENCODED_GTID_SPECIFIED_OFFSET] = gtid_specified;
  int4store(buf + ENCODED_SNAPSHOT_VERSION_LEN_OFFSET, get_snapshot_version_size());
  int2store(buf + ENCODED_WRITE_SET_ITEMS_OFFSET, write_set.size());
  int2store(buf + ENCODED_READ_SET_ITEMS_OFFSET, read_set.size());
  DBUG_RETURN(wrapper_my_b_safe_write(file, (const uchar *) buf,
                                      Binary_log_event::TRANSACTION_CONTEXT_HEADER_LEN));
}

bool Transaction_context_log_event::write_data_body(IO_CACHE* file)
{
  DBUG_ENTER("Transaction_context_log_event::write_data_body");

  if (wrapper_my_b_safe_write(file,
                              (const uchar*) server_uuid,
                              strlen(server_uuid)) ||
      write_snapshot_version(file) ||
      write_data_set(file, &write_set) ||
      write_data_set(file, &read_set))
    DBUG_RETURN(true);

  DBUG_RETURN(false);
}

bool Transaction_context_log_event::write_snapshot_version(IO_CACHE* file)
{
  DBUG_ENTER("Transaction_context_log_event::write_snapshot_version");
  bool result= false;

  uint32 len= get_snapshot_version_size();
  uchar *buffer= (uchar *) my_malloc(key_memory_log_event,
                                     len, MYF(MY_WME));
  if (buffer == NULL)
    DBUG_RETURN(true);

  snapshot_version->encode(buffer);
  if (wrapper_my_b_safe_write(file, buffer, len))
    result= true;

  my_free(buffer);
  DBUG_RETURN(result);
}

bool Transaction_context_log_event::write_data_set(IO_CACHE* file,
                                                   std::list<const char*> *set)
{
  DBUG_ENTER("Transaction_context_log_event::write_data_set");
  for (std::list<const char*>::iterator it=set->begin();
       it != set->end();
       ++it)
  {
    char buf[ENCODED_READ_WRITE_SET_ITEM_LEN];
    const char* hash= *it;
    uint16 len= strlen(hash);

    int2store(buf, len);
    if (wrapper_my_b_safe_write(file,
                                (const uchar*) buf,
                                ENCODED_READ_WRITE_SET_ITEM_LEN) ||
        wrapper_my_b_safe_write(file, (const uchar*) hash, len))
      DBUG_RETURN(true);
  }

  DBUG_RETURN(false);
}
#endif

bool Transaction_context_log_event::read_snapshot_version()
{
  DBUG_ENTER("Transaction_context_log_event::read_snapshot_version");
  DBUG_ASSERT(snapshot_version->is_empty());

  global_sid_lock->wrlock();
  enum_return_status return_status= global_sid_map->copy(sid_map);
  global_sid_lock->unlock();
  if (return_status != RETURN_STATUS_OK)
    DBUG_RETURN(true);

  DBUG_RETURN(snapshot_version->add_gtid_encoding(encoded_snapshot_version,
                                                  encoded_snapshot_version_length)
                  != RETURN_STATUS_OK);
}

size_t Transaction_context_log_event::get_snapshot_version_size()
{
  DBUG_ENTER("Transaction_context_log_event::get_snapshot_version_size");
  size_t result= snapshot_version->get_encoded_length();
  DBUG_RETURN(result);
}

int Transaction_context_log_event::get_data_set_size(std::list<const char*> *set)
{
  DBUG_ENTER("Transaction_context_log_event::get_data_set_size");
  int size= 0;

  for (std::list<const char*>::iterator it=set->begin();
       it != set->end();
       ++it)
    size += ENCODED_READ_WRITE_SET_ITEM_LEN + strlen(*it);

  DBUG_RETURN(size);
}

void Transaction_context_log_event::add_write_set(const char *hash)
{
  DBUG_ENTER("Transaction_context_log_event::add_write_set");
  write_set.push_back(hash);
  DBUG_VOID_RETURN;
}

void Transaction_context_log_event::add_read_set(const char *hash)
{
  DBUG_ENTER("Transaction_context_log_event::add_read_set");
  read_set.push_back(hash);
  DBUG_VOID_RETURN;
}

/**************************************************************************
	View_change_log_event methods
**************************************************************************/

#ifndef MYSQL_CLIENT
View_change_log_event::View_change_log_event(char* raw_view_id)
  : binary_log::View_change_event(raw_view_id),
    Log_event(header(), footer(), Log_event::EVENT_TRANSACTIONAL_CACHE,
              Log_event::EVENT_NORMAL_LOGGING)
{
  DBUG_ENTER("View_change_log_event::View_change_log_event(char*)");

  if (strlen(view_id) != 0)
    is_valid_param= true;

  DBUG_VOID_RETURN;
}
#endif

View_change_log_event::
View_change_log_event(const char *buffer,
                      uint event_len,
                      const Format_description_event *descr_event)
  : binary_log::View_change_event(buffer, event_len, descr_event),
    Log_event(header(), footer())
{
  DBUG_ENTER("View_change_log_event::View_change_log_event(const char *,"
             " uint, const Format_description_event*)");

  if (strlen(view_id) != 0)
    is_valid_param= true;

  //Change the cache/logging types to allow writing to the binary log cache
  event_cache_type= EVENT_TRANSACTIONAL_CACHE;
  event_logging_type= EVENT_NORMAL_LOGGING;

  DBUG_VOID_RETURN;
}

View_change_log_event::~View_change_log_event()
{
  DBUG_ENTER("View_change_log_event::~View_change_log_event");
  certification_info.clear();
  DBUG_VOID_RETURN;
}

size_t View_change_log_event::get_data_size()
{
  DBUG_ENTER("View_change_log_event::get_data_size");

  size_t size= Binary_log_event::VIEW_CHANGE_HEADER_LEN;
  size+= get_size_data_map(&certification_info);

  DBUG_RETURN(size);
}

size_t
View_change_log_event::get_size_data_map(std::map<std::string, std::string> *map)
{
  DBUG_ENTER("View_change_log_event::get_size_data_map");
  size_t size= 0;

  std::map<std::string, std::string>::iterator iter;
  size+= (ENCODED_CERT_INFO_KEY_SIZE_LEN +
          ENCODED_CERT_INFO_VALUE_LEN) * map->size();
  for (iter= map->begin(); iter!= map->end(); iter++)
    size+= iter->first.length() + iter->second.length();

  DBUG_RETURN(size);
}

size_t View_change_log_event::to_string(char *buf, ulong len) const
{
  DBUG_ENTER("View_change_log_event::to_string");
  DBUG_RETURN(my_snprintf(buf, len, "view_id=%s", view_id));
}

#ifndef MYSQL_CLIENT
int View_change_log_event::pack_info(Protocol *protocol)
{
  DBUG_ENTER("View_change_log_event::pack_info");
  char buf[256];
  size_t bytes= to_string(buf, 256);
  protocol->store(buf, bytes, &my_charset_bin);
  DBUG_RETURN(0);
}
#endif

#ifdef MYSQL_CLIENT
void View_change_log_event::print(FILE *file,
                                  PRINT_EVENT_INFO *print_event_info)
{
  DBUG_ENTER("View_change_log_event::print");
  char buf[256];
  IO_CACHE *const head= &print_event_info->head_cache;

  if (!print_event_info->short_form)
  {
    to_string(buf, 256);
    print_header(head, print_event_info, FALSE);
    my_b_printf(head, "View_change_log_event: %s\n", buf);
  }
  DBUG_VOID_RETURN;
}
#endif

#if defined(MYSQL_SERVER) && defined(HAVE_REPLICATION)

int View_change_log_event::do_apply_event(Relay_log_info const *rli)
{
  enum_gtid_statement_status state= gtid_pre_statement_checks(thd);
  if (state == GTID_STATEMENT_SKIP)
    return 0;

  if (state == GTID_STATEMENT_CANCEL ||
         (state == GTID_STATEMENT_EXECUTE &&
          gtid_pre_statement_post_implicit_commit_checks(thd)))
  {
    uint error= thd->get_stmt_da()->mysql_errno();
    DBUG_ASSERT(error != 0);
    rli->report(ERROR_LEVEL, error,
                "Error executing View Change event: '%s'",
                thd->get_stmt_da()->message_text());
    thd->is_slave_error= 1;
    return -1;
  }

  if (!opt_bin_log)
  {
    return 0;
  }

  int error= mysql_bin_log.write_event(this);
  if (error)
    rli->report(ERROR_LEVEL, ER_SLAVE_FATAL_ERROR, ER(ER_SLAVE_FATAL_ERROR),
                "Could not write the VIEW CHANGE event in the binary log.");

  return (error);
}

int View_change_log_event::do_update_pos(Relay_log_info *rli)
{
  DBUG_ENTER("View_change_log_event::do_update_pos");
  rli->inc_event_relay_log_pos();
  DBUG_RETURN(0);
}
#endif

#ifndef MYSQL_CLIENT
bool View_change_log_event::write_data_header(IO_CACHE* file){
  DBUG_ENTER("View_change_log_event::write_data_header");
  char buf[Binary_log_event::VIEW_CHANGE_HEADER_LEN];

  memcpy(buf, view_id, ENCODED_VIEW_ID_MAX_LEN);
  int8store(buf + ENCODED_SEQ_NUMBER_OFFSET, seq_number);
  int4store(buf + ENCODED_CERT_INFO_SIZE_OFFSET, certification_info.size());
  DBUG_RETURN(wrapper_my_b_safe_write(file,(const uchar *) buf,
                                      Binary_log_event::VIEW_CHANGE_HEADER_LEN));
}

bool View_change_log_event::write_data_body(IO_CACHE* file){
  DBUG_ENTER("Transaction_context_log_event::write_data_body");

  if (write_data_map(file, &certification_info))
    DBUG_RETURN(true);

  DBUG_RETURN(false);
}

bool View_change_log_event::write_data_map(IO_CACHE* file,
                                           std::map<std::string, std::string> *map)
{
  DBUG_ENTER("View_change_log_event::write_data_set");
  bool result= false;

  std::map<std::string, std::string>::iterator iter;
  for (iter= map->begin(); iter!= map->end(); iter++)
  {
    uchar buf_key_len[ENCODED_CERT_INFO_KEY_SIZE_LEN];
    uint16 key_len= iter->first.length();
    int2store(buf_key_len, key_len);

    const char *key= iter->first.c_str();

    uchar buf_value_len[ENCODED_CERT_INFO_VALUE_LEN];
    uint32 value_len= iter->second.length();
    int4store(buf_value_len, value_len);

    const char *value= iter->second.c_str();

    if (wrapper_my_b_safe_write(file, buf_key_len,
                                ENCODED_CERT_INFO_KEY_SIZE_LEN) ||
        wrapper_my_b_safe_write(file, (const uchar*) key, key_len) ||
        wrapper_my_b_safe_write(file, buf_value_len,
                                ENCODED_CERT_INFO_VALUE_LEN) ||
        wrapper_my_b_safe_write(file, (const uchar*) value, value_len))
      DBUG_RETURN(result);
  }

  DBUG_RETURN(false);
}

#endif

/*
  Updates the certification info map.
*/
void
View_change_log_event::set_certification_info(std::map<std::string, std::string> *info)
{
  DBUG_ENTER("View_change_log_event::set_certification_database_snapshot");
  certification_info.clear();

  std::map<std::string, std::string>::iterator it;
  for(it= info->begin(); it != info->end(); ++it)
  {
    std::string key= it->first;
    std::string value= it->second;
    certification_info[key]= value;
  }

  DBUG_VOID_RETURN;
}


#ifdef MYSQL_CLIENT
/**
  The default values for these variables should be values that are
  *incorrect*, i.e., values that cannot occur in an event.  This way,
  they will always be printed for the first event.
*/
st_print_event_info::st_print_event_info()
  :flags2_inited(0), sql_mode_inited(0), sql_mode(0),
   auto_increment_increment(0),auto_increment_offset(0), charset_inited(0),
   lc_time_names_number(~0),
   charset_database_number(ILLEGAL_CHARSET_INFO_NUMBER),
   thread_id(0), thread_id_printed(false),
   base64_output_mode(BASE64_OUTPUT_UNSPEC), printed_fd_event(FALSE),
   have_unflushed_events(false), skipped_event_in_transaction(false)
{
  /*
    Currently we only use static PRINT_EVENT_INFO objects, so zeroed at
    program's startup, but these explicit memset() is for the day someone
    creates dynamic instances.
  */
  memset(db, 0, sizeof(db));
  memset(charset, 0, sizeof(charset));
  memset(time_zone_str, 0, sizeof(time_zone_str));
  delimiter[0]= ';';
  delimiter[1]= 0;
  myf const flags = MYF(MY_WME | MY_NABP);
  open_cached_file(&head_cache, NULL, NULL, 0, flags);
  open_cached_file(&body_cache, NULL, NULL, 0, flags);
  open_cached_file(&footer_cache, NULL, NULL, 0, flags);
}
#endif


#if defined(HAVE_REPLICATION) && !defined(MYSQL_CLIENT)
Heartbeat_log_event::Heartbeat_log_event(const char* buf, uint event_len,
                                         const Format_description_event*
                                         description_event)
  : binary_log::Heartbeat_event(buf, event_len, description_event),
    Log_event(header(), footer())
{
  if ((log_ident != NULL && header()->log_pos >= BIN_LOG_HEADER_SIZE))
    is_valid_param= true;
}
#endif

#ifdef MYSQL_SERVER
/*
  This is a utility function that adds a quoted identifier into the a buffer.
  This also escapes any existance of the quote string inside the identifier.

  SYNOPSIS
    my_strmov_quoted_identifier
    thd                   thread handler
    buffer                target buffer
    identifier            the identifier to be quoted
    length                length of the identifier
*/
size_t my_strmov_quoted_identifier(THD* thd, char *buffer,
                                   const char* identifier,
                                   size_t length)
{
  int q= thd ? get_quote_char_for_identifier(thd, identifier, length) : '`';
  return my_strmov_quoted_identifier_helper(q, buffer, identifier, length);
}
#else
size_t my_strmov_quoted_identifier(char *buffer,  const char* identifier)
{
  int q= '`';
  return my_strmov_quoted_identifier_helper(q, buffer, identifier, 0);
}

#endif

size_t my_strmov_quoted_identifier_helper(int q, char *buffer,
                                          const char* identifier,
                                          size_t length)
{
  size_t written= 0;
  char quote_char;
  size_t id_length= (length) ? length : strlen(identifier);

  if (q == EOF)
  {
    (void) strncpy(buffer, identifier, id_length);
    return id_length;
  }
  quote_char= (char) q;
  *buffer++= quote_char;
  written++;
  while (id_length--)
  {
    if (*identifier == quote_char)
    {
      *buffer++= quote_char;
      written++;
    }
    *buffer++= *identifier++;
    written++;
  }
  *buffer++= quote_char;
  return ++written;
}
<|MERGE_RESOLUTION|>--- conflicted
+++ resolved
@@ -62,18 +62,16 @@
 #include "sql_list.h"                           /* I_List */
 #include "hash.h"
 #include "sql_digest.h"
-<<<<<<< HEAD
 #include "rpl_gtid.h"
 #include "xa_aux.h"
 
 PSI_memory_key key_memory_log_event;
 PSI_memory_key key_memory_Incident_log_event_message;
 PSI_memory_key key_memory_Rows_query_log_event_rows_query;
-=======
+
 #ifndef EMBEDDED_LIBRARY
 #include "sql_connect.h" //update_global_user_stats
 #endif
->>>>>>> b0cb9fab
 
 using std::min;
 using std::max;
