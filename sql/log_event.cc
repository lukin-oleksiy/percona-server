--- conflicted
+++ resolved
@@ -3337,23 +3337,25 @@
   */
   thd->catalog= catalog_len ? (char *) catalog : (char *)"";
 
-  size_t valid_len;
-  bool len_error;
-  bool is_invalid_db_name= validate_string(system_charset_info, db, db_len,
-                                           &valid_len, &len_error);
-
-  DBUG_PRINT("debug",("is_invalid_db_name= %s, valid_len=%zu, len_error=%s",
-                      is_invalid_db_name ? "true" : "false",
-                      valid_len,
-                      len_error ? "true" : "false"));
-
-  if (is_invalid_db_name || len_error)
-  {
-    rli->report(ERROR_LEVEL, ER_SLAVE_FATAL_ERROR,
-                ER_THD(thd, ER_SLAVE_FATAL_ERROR),
-                "Invalid database name in Query event.");
-    thd->is_slave_error= true;
-    goto end;
+  {
+    size_t valid_len;
+    bool len_error;
+    bool is_invalid_db_name= validate_string(system_charset_info, db, db_len,
+                                             &valid_len, &len_error);
+
+    DBUG_PRINT("debug",("is_invalid_db_name= %s, valid_len=%zu, len_error=%s",
+                        is_invalid_db_name ? "true" : "false",
+                        valid_len,
+                        len_error ? "true" : "false"));
+
+    if (is_invalid_db_name || len_error)
+    {
+      rli->report(ERROR_LEVEL, ER_SLAVE_FATAL_ERROR,
+                  ER_THD(thd, ER_SLAVE_FATAL_ERROR),
+                  "Invalid database name in Query event.");
+      thd->is_slave_error= true;
+      goto end;
+    }
   }
 
   new_db.length= db_len;
@@ -7847,20 +7849,14 @@
 
   const uchar* const ptr_rows_data= (const uchar*) ptr_after_width;
 
-<<<<<<< HEAD
-  size_t const data_size= event_len - (ptr_rows_data - (const uchar *) buf);
+  size_t const read_size= ptr_rows_data - (const unsigned char *) buf;
+  if (read_size > event_len)
+  {
+    DBUG_VOID_RETURN;
+  }
+  size_t const data_size= event_len - read_size;
   DBUG_PRINT("info",("m_table_id: %llu  m_flags: %d  m_width: %lu  data_size: %lu",
                      m_table_id.id(), m_flags, m_width, (ulong) data_size));
-=======
-  size_t const read_size= ptr_rows_data - (const unsigned char *) buf;
-  if (read_size > event_len)
-  {
-    DBUG_VOID_RETURN;
-  }
-  size_t const data_size= event_len - read_size;
-  DBUG_PRINT("info",("m_table_id: %lu  m_flags: %d  m_width: %lu  data_size: %lu",
-                     m_table_id, m_flags, m_width, (ulong) data_size));
->>>>>>> c0b4d74b
 
   m_rows_buf= (uchar*) my_malloc(data_size, MYF(MY_WME));
   if (likely((bool)m_rows_buf))
