/*
   Copyright (c) 2000, 2019, Oracle and/or its affiliates. All rights reserved.
   Copyright (c) 2018, Percona and/or its affiliates. All rights reserved.
   Copyright (c) 2009, 2016, MariaDB

   This program is free software; you can redistribute it and/or modify
   it under the terms of the GNU General Public License, version 2.0,
   as published by the Free Software Foundation.

   This program is also distributed with certain software (including
   but not limited to OpenSSL) that is licensed under separate terms,
   as designated in a particular file or component or in included license
   documentation.  The authors of MySQL hereby grant you an additional
   permission to link the program and your derivative works with the
   separately licensed software that they have included with MySQL.

   This program is distributed in the hope that it will be useful,
   but WITHOUT ANY WARRANTY; without even the implied warranty of
   MERCHANTABILITY or FITNESS FOR A PARTICULAR PURPOSE.  See the
   GNU General Public License, version 2.0, for more details.

   You should have received a copy of the GNU General Public License
   along with this program; if not, write to the Free Software
   Foundation, Inc., 51 Franklin St, Fifth Floor, Boston, MA 02110-1301  USA */

#define LOG_SUBSYSTEM_TAG "Repl"

#include "sql/log_event.h"

#include "my_config.h"

#include <assert.h>
#include <stdio.h>
#include <stdlib.h>
#ifdef HAVE_SYS_TIME_H
#include <sys/time.h>
#endif
#include <algorithm>
#include <map>
#include <memory>
#include <string>
#include <utility>

#include "base64.h"
#include "decimal.h"
#include "libbinlogevents/export/binary_log_funcs.h"  // my_timestamp_binary_length
#include "libbinlogevents/include/debug_vars.h"
#include "libbinlogevents/include/table_id.h"
#include "libbinlogevents/include/wrapper_functions.h"
#include "m_ctype.h"
#include "my_bitmap.h"
#include "my_byteorder.h"
#include "my_compiler.h"
#include "my_dbug.h"
#include "my_io.h"
#include "my_loglevel.h"
#include "my_macros.h"
#include "my_systime.h"
#include "my_table_map.h"
#include "my_time.h"  // MAX_DATE_STRING_REP_LENGTH
#include "mysql.h"    // MYSQL_OPT_MAX_ALLOWED_PACKET
#include "mysql/components/services/log_builtins.h"
#include "mysql/components/services/log_shared.h"
#include "mysql/components/services/psi_statement_bits.h"
#include "mysql/psi/mysql_mutex.h"
#include "mysql/udf_registration_types.h"
#include "mysql_time.h"
#include "psi_memory_key.h"
#include "query_options.h"
#include "sql/auth/auth_acls.h"
#include "sql/binlog_reader.h"
#include "sql/my_decimal.h"   // my_decimal
#include "sql/rpl_handler.h"  // RUN_HOOK
#include "sql/rpl_tblmap.h"
#include "sql/system_variables.h"
#include "sql/tc_log.h"
#include "sql_const.h"
#include "sql_string.h"
#include "template_utils.h"

#ifndef MYSQL_SERVER
#include "client/mysqlbinlog.h"
#include "sql/json_binary.h"
#include "sql/json_diff.h"  // enum_json_diff_operation
#include "sql/json_dom.h"   // Json_wrapper
#endif

#ifdef MYSQL_SERVER

#include <errno.h>
#include <fcntl.h>
#include <cstdint>
#include <new>

#include "libbinlogevents/include/binary_log.h"  // binary_log
#include "my_base.h"
#include "my_command.h"
#include "my_dir.h"  // my_dir
#include "my_sqlcommand.h"
#include "mysql/plugin.h"
#include "mysql/psi/mysql_cond.h"
#include "mysql/psi/mysql_file.h"
#include "mysql/psi/mysql_stage.h"
#include "mysql/psi/mysql_statement.h"
#include "mysql/psi/mysql_transaction.h"
#include "mysql/psi/psi_statement.h"
#include "mysqld_error.h"
#include "prealloced_array.h"
#include "sql/auth/auth_common.h"
#include "sql/auth/sql_security_ctx.h"
#include "sql/basic_ostream.h"
#include "sql/binlog.h"
#include "sql/current_thd.h"
#include "sql/dd/types/abstract_table.h"  // dd::enum_table_type
#include "sql/debug_sync.h"               // debug_sync_set_action
#include "sql/derror.h"                   // ER_THD
#include "sql/enum_query_type.h"
#include "sql/field.h"
#include "sql/handler.h"
#include "sql/item.h"
#include "sql/item_func.h"  // Item_func_set_user_var
#include "sql/key.h"
#include "sql/log.h"  // Log_throttle
#include "sql/mdl.h"
#include "sql/mysqld.h"  // lower_case_table_names server_uuid ...
#include "sql/protocol.h"
#include "sql/rpl_msr.h"          // channel_map
#include "sql/rpl_mts_submode.h"  // Mts_submode
#include "sql/rpl_reporting.h"
#include "sql/rpl_rli.h"      // Relay_log_info
#include "sql/rpl_rli_pdb.h"  // Slave_job_group
#include "sql/rpl_slave.h"    // use_slave_mask
#include "sql/sp_head.h"      // sp_name
#include "sql/sql_base.h"     // close_thread_tables
#include "sql/sql_bitmap.h"
#include "sql/sql_class.h"
#include "sql/sql_cmd.h"
#include "sql/sql_connect.h"  //update_global_user_stats
#include "sql/sql_data_change.h"
#include "sql/sql_db.h"  // load_db_opt_by_name
#include "sql/sql_digest_stream.h"
#include "sql/sql_error.h"
#include "sql/sql_exchange.h"  // sql_exchange
#include "sql/sql_lex.h"
#include "sql/sql_list.h"        // I_List
#include "sql/sql_load.h"        // Sql_cmd_load_table
#include "sql/sql_locale.h"      // my_locale_by_number
#include "sql/sql_parse.h"       // mysql_test_parse_for_slave
#include "sql/sql_plugin.h"      // plugin_foreach
#include "sql/sql_show.h"        // append_identifier
#include "sql/sql_tablespace.h"  // Sql_cmd_tablespace
#include "sql/table.h"
#include "sql/transaction.h"  // trans_rollback_stmt
#include "sql/transaction_info.h"
#include "sql/tztime.h"  // Time_zone
#include "thr_lock.h"
#define window_size Log_throttle::LOG_THROTTLE_WINDOW_SIZE
Error_log_throttle slave_ignored_err_throttle(
    window_size, INFORMATION_LEVEL, ER_SERVER_SLAVE_IGNORED_TABLE, "Repl",
    "Error log throttle: %lu time(s) Error_code: 1237"
    " \"Slave SQL thread ignored the query because of"
    " replicate-*-table rules\" got suppressed.");
#endif /* MYSQL_SERVER */

#include "sql/rpl_gtid.h"
#include "sql/rpl_record.h"  // enum_row_image_type, Bit_reader
#include "sql/rpl_utility.h"
#include "sql/xa_aux.h"

struct mysql_mutex_t;

PSI_memory_key key_memory_log_event;
PSI_memory_key key_memory_Incident_log_event_message;
PSI_memory_key key_memory_Rows_query_log_event_rows_query;

using std::max;
using std::min;

/**
  BINLOG_CHECKSUM variable.
*/
const char *binlog_checksum_type_names[] = {"NONE", "CRC32", NullS};

unsigned int binlog_checksum_type_length[] = {sizeof("NONE") - 1,
                                              sizeof("CRC32") - 1, 0};

TYPELIB binlog_checksum_typelib = {
    array_elements(binlog_checksum_type_names) - 1, "",
    binlog_checksum_type_names, binlog_checksum_type_length};

#define log_cs &my_charset_latin1

/*
  Size of buffer for printing a double in format %.<PREC>g

  optional '-' + optional zero + '.'  + PREC digits + 'e' + sign +
  exponent digits + '\0'
*/
#define FMT_G_BUFSIZE(PREC) (3 + (PREC) + 5 + 1)

#if defined(MYSQL_SERVER)
static int rows_event_stmt_cleanup(Relay_log_info const *rli, THD *thd);

static const char *HA_ERR(int i) {
  /*
    This function should only be called in case of an error
    was detected
   */
  DBUG_ASSERT(i != 0);
  switch (i) {
    case HA_ERR_KEY_NOT_FOUND:
      return "HA_ERR_KEY_NOT_FOUND";
    case HA_ERR_FOUND_DUPP_KEY:
      return "HA_ERR_FOUND_DUPP_KEY";
    case HA_ERR_RECORD_CHANGED:
      return "HA_ERR_RECORD_CHANGED";
    case HA_ERR_WRONG_INDEX:
      return "HA_ERR_WRONG_INDEX";
    case HA_ERR_CRASHED:
      return "HA_ERR_CRASHED";
    case HA_ERR_WRONG_IN_RECORD:
      return "HA_ERR_WRONG_IN_RECORD";
    case HA_ERR_OUT_OF_MEM:
      return "HA_ERR_OUT_OF_MEM";
    case HA_ERR_NOT_A_TABLE:
      return "HA_ERR_NOT_A_TABLE";
    case HA_ERR_WRONG_COMMAND:
      return "HA_ERR_WRONG_COMMAND";
    case HA_ERR_OLD_FILE:
      return "HA_ERR_OLD_FILE";
    case HA_ERR_NO_ACTIVE_RECORD:
      return "HA_ERR_NO_ACTIVE_RECORD";
    case HA_ERR_RECORD_DELETED:
      return "HA_ERR_RECORD_DELETED";
    case HA_ERR_RECORD_FILE_FULL:
      return "HA_ERR_RECORD_FILE_FULL";
    case HA_ERR_INDEX_FILE_FULL:
      return "HA_ERR_INDEX_FILE_FULL";
    case HA_ERR_END_OF_FILE:
      return "HA_ERR_END_OF_FILE";
    case HA_ERR_UNSUPPORTED:
      return "HA_ERR_UNSUPPORTED";
    case HA_ERR_TOO_BIG_ROW:
      return "HA_ERR_TOO_BIG_ROW";
    case HA_WRONG_CREATE_OPTION:
      return "HA_WRONG_CREATE_OPTION";
    case HA_ERR_FOUND_DUPP_UNIQUE:
      return "HA_ERR_FOUND_DUPP_UNIQUE";
    case HA_ERR_UNKNOWN_CHARSET:
      return "HA_ERR_UNKNOWN_CHARSET";
    case HA_ERR_WRONG_MRG_TABLE_DEF:
      return "HA_ERR_WRONG_MRG_TABLE_DEF";
    case HA_ERR_CRASHED_ON_REPAIR:
      return "HA_ERR_CRASHED_ON_REPAIR";
    case HA_ERR_CRASHED_ON_USAGE:
      return "HA_ERR_CRASHED_ON_USAGE";
    case HA_ERR_LOCK_WAIT_TIMEOUT:
      return "HA_ERR_LOCK_WAIT_TIMEOUT";
    case HA_ERR_LOCK_TABLE_FULL:
      return "HA_ERR_LOCK_TABLE_FULL";
    case HA_ERR_READ_ONLY_TRANSACTION:
      return "HA_ERR_READ_ONLY_TRANSACTION";
    case HA_ERR_LOCK_DEADLOCK:
      return "HA_ERR_LOCK_DEADLOCK";
    case HA_ERR_CANNOT_ADD_FOREIGN:
      return "HA_ERR_CANNOT_ADD_FOREIGN";
    case HA_ERR_NO_REFERENCED_ROW:
      return "HA_ERR_NO_REFERENCED_ROW";
    case HA_ERR_ROW_IS_REFERENCED:
      return "HA_ERR_ROW_IS_REFERENCED";
    case HA_ERR_NO_SAVEPOINT:
      return "HA_ERR_NO_SAVEPOINT";
    case HA_ERR_NON_UNIQUE_BLOCK_SIZE:
      return "HA_ERR_NON_UNIQUE_BLOCK_SIZE";
    case HA_ERR_NO_SUCH_TABLE:
      return "HA_ERR_NO_SUCH_TABLE";
    case HA_ERR_TABLE_EXIST:
      return "HA_ERR_TABLE_EXIST";
    case HA_ERR_NO_CONNECTION:
      return "HA_ERR_NO_CONNECTION";
    case HA_ERR_NULL_IN_SPATIAL:
      return "HA_ERR_NULL_IN_SPATIAL";
    case HA_ERR_TABLE_DEF_CHANGED:
      return "HA_ERR_TABLE_DEF_CHANGED";
    case HA_ERR_NO_PARTITION_FOUND:
      return "HA_ERR_NO_PARTITION_FOUND";
    case HA_ERR_RBR_LOGGING_FAILED:
      return "HA_ERR_RBR_LOGGING_FAILED";
    case HA_ERR_DROP_INDEX_FK:
      return "HA_ERR_DROP_INDEX_FK";
    case HA_ERR_FOREIGN_DUPLICATE_KEY:
      return "HA_ERR_FOREIGN_DUPLICATE_KEY";
    case HA_ERR_TABLE_NEEDS_UPGRADE:
      return "HA_ERR_TABLE_NEEDS_UPGRADE";
    case HA_ERR_TABLE_READONLY:
      return "HA_ERR_TABLE_READONLY";
    case HA_ERR_AUTOINC_READ_FAILED:
      return "HA_ERR_AUTOINC_READ_FAILED";
    case HA_ERR_AUTOINC_ERANGE:
      return "HA_ERR_AUTOINC_ERANGE";
    case HA_ERR_GENERIC:
      return "HA_ERR_GENERIC";
    case HA_ERR_RECORD_IS_THE_SAME:
      return "HA_ERR_RECORD_IS_THE_SAME";
    case HA_ERR_LOGGING_IMPOSSIBLE:
      return "HA_ERR_LOGGING_IMPOSSIBLE";
    case HA_ERR_CORRUPT_EVENT:
      return "HA_ERR_CORRUPT_EVENT";
    case HA_ERR_ROWS_EVENT_APPLY:
      return "HA_ERR_ROWS_EVENT_APPLY";
    case HA_ERR_FK_DEPTH_EXCEEDED:
      return "HA_ERR_FK_DEPTH_EXCEEDED";
    case HA_ERR_INNODB_READ_ONLY:
      return "HA_ERR_INNODB_READ_ONLY";
    case HA_ERR_COMPUTE_FAILED:
      return "HA_ERR_COMPUTE_FAILED";
    case HA_ERR_NO_WAIT_LOCK:
      return "HA_ERR_NO_WAIT_LOCK";
  }
  return "No Error!";
}

/**
   Error reporting facility for Rows_log_event::do_apply_event

   @param level     error, warning or info
   @param ha_error  HA_ERR_ code
   @param rli       pointer to the active Relay_log_info instance
   @param thd       pointer to the slave thread's thd
   @param table     pointer to the event's table object
   @param type      the type of the event
   @param log_name  the master binlog file name
   @param pos       the master binlog file pos (the next after the event)

*/
static void inline slave_rows_error_report(enum loglevel level, int ha_error,
                                           Relay_log_info const *rli, THD *thd,
                                           TABLE *table, const char *type,
                                           const char *log_name, ulong pos) {
  const char *handler_error = (ha_error ? HA_ERR(ha_error) : nullptr);
  bool is_group_replication_applier_channel =
      channel_map.is_group_replication_channel_name(
          (const_cast<Relay_log_info *>(rli))->get_channel(), true);
  char buff[MAX_SLAVE_ERRMSG], *slider;
  const char *buff_end = buff + sizeof(buff);
  size_t len;
  Diagnostics_area::Sql_condition_iterator it =
      thd->get_stmt_da()->sql_conditions();
  const Sql_condition *err;
  buff[0] = 0;

  for (err = it++, slider = buff; err && slider < buff_end - 1;
       slider += len, err = it++) {
    len = snprintf(slider, buff_end - slider, " %s, Error_code: %d;",
                   err->message_text(), err->mysql_errno());
  }
  if (is_group_replication_applier_channel) {
    if (ha_error != 0) {
      rli->report(level,
                  thd->is_error() ? thd->get_stmt_da()->mysql_errno()
                                  : ER_UNKNOWN_ERROR,
                  "Could not execute %s event on table %s.%s;"
                  "%s handler error %s",
                  type, table->s->db.str, table->s->table_name.str, buff,
                  handler_error == nullptr ? "<unknown>" : handler_error);
    } else {
      rli->report(level,
                  thd->is_error() ? thd->get_stmt_da()->mysql_errno()
                                  : ER_UNKNOWN_ERROR,
                  "Could not execute %s event on table %s.%s;"
                  "%s",
                  type, table->s->db.str, table->s->table_name.str, buff);
    }
  } else {
    if (ha_error != 0) {
      rli->report(level,
                  thd->is_error() ? thd->get_stmt_da()->mysql_errno()
                                  : ER_UNKNOWN_ERROR,
                  "Could not execute %s event on table %s.%s;"
                  "%s handler error %s; "
                  "the event's master log %s, end_log_pos %lu",
                  type, table->s->db.str, table->s->table_name.str, buff,
                  handler_error == nullptr ? "<unknown>" : handler_error,
                  log_name, pos);
    } else {
      rli->report(level,
                  thd->is_error() ? thd->get_stmt_da()->mysql_errno()
                                  : ER_UNKNOWN_ERROR,
                  "Could not execute %s event on table %s.%s;"
                  "%s the event's master log %s, end_log_pos %lu",
                  type, table->s->db.str, table->s->table_name.str, buff,
                  log_name, pos);
    }
  }
}

/**
  Set the rewritten database, or current database if it should not be
  rewritten, into THD.

  @param thd THD handle
  @param db database name
  @param db_len the length of database name

  @retval true if the passed db is rewritten.
  @retval false if the passed db is not rewritten.
*/
static bool set_thd_db(THD *thd, const char *db, size_t db_len) {
  bool need_increase_counter = false;
  char lcase_db_buf[NAME_LEN + 1];
  LEX_CSTRING new_db;
  new_db.length = db_len;
  if (lower_case_table_names) {
    my_stpcpy(lcase_db_buf, db);
    my_casedn_str(system_charset_info, lcase_db_buf);
    new_db.str = lcase_db_buf;
  } else
    new_db.str = db;

  /* This function is called by a slave thread. */
  DBUG_ASSERT(thd->rli_slave);

  Rpl_filter *rpl_filter = thd->rli_slave->rpl_filter;
  new_db.str = rpl_filter->get_rewrite_db(new_db.str, &new_db.length);

  if (lower_case_table_names) {
    /* lcase_db_buf != new_db.str means that lcase_db_buf is rewritten. */
    if (strcmp(lcase_db_buf, new_db.str)) need_increase_counter = true;
  } else {
    /* db != new_db.str means that db is rewritten. */
    if (strcmp(db, new_db.str)) need_increase_counter = true;
  }

  thd->set_db(new_db);

  return need_increase_counter;
}

#endif

/*
  pretty_print_str()
*/

#ifndef MYSQL_SERVER
static inline void pretty_print_str(IO_CACHE *cache, const char *str,
                                    size_t len, bool identifier) {
  const char *end = str + len;
  my_b_printf(cache, identifier ? "`" : "\'");
  while (str < end) {
    char c;
    switch ((c = *str++)) {
      case '\n':
        my_b_printf(cache, "\\n");
        break;
      case '\r':
        my_b_printf(cache, "\\r");
        break;
      case '\\':
        my_b_printf(cache, "\\\\");
        break;
      case '\b':
        my_b_printf(cache, "\\b");
        break;
      case '\t':
        my_b_printf(cache, "\\t");
        break;
      case '\'':
        my_b_printf(cache, "\\'");
        break;
      case 0:
        my_b_printf(cache, "\\0");
        break;
      case '`':
        if (identifier)
          my_b_printf(cache, "``");
        else
          my_b_printf(cache, "`");
        break;
      default:
        my_b_printf(cache, "%c", c);
        break;
    }
  }
  my_b_printf(cache, identifier ? "`" : "\'");
}

/**
  Print src as an string enclosed with "'"

  @param[out] cache  IO_CACHE where the string will be printed.
  @param[in] str  the string will be printed.
  @param[in] len  length of the string.
*/
static inline void pretty_print_str(IO_CACHE *cache, const char *str,
                                    size_t len) {
  pretty_print_str(cache, str, len, false);
}

/**
  Print src as an identifier enclosed with "`"

  @param[out] cache  IO_CACHE where the identifier will be printed.
  @param[in] str  the string will be printed.
  @param[in] len  length of the string.
 */
static inline void pretty_print_identifier(IO_CACHE *cache, const char *str,
                                           size_t len) {
  pretty_print_str(cache, str, len, true);
}

#endif /* !MYSQL_SERVER */

#if defined(MYSQL_SERVER)

static void clear_all_errors(THD *thd, Relay_log_info *rli) {
  thd->is_slave_error = false;
  thd->clear_error();
  rli->clear_error();
  if (rli->workers_array_initialized) {
    for (size_t i = 0; i < rli->get_worker_count(); i++) {
      rli->get_worker(i)->clear_error();
    }
  }
}

inline int idempotent_error_code(int err_code) {
  int ret = 0;

  switch (err_code) {
    case 0:
      ret = 1;
      break;
    /*
      The following list of "idempotent" errors
      means that an error from the list might happen
      because of idempotent (more than once)
      applying of a binlog file.
      Notice, that binlog has a  ddl operation its
      second applying may cause

      case HA_ERR_TABLE_DEF_CHANGED:
      case HA_ERR_CANNOT_ADD_FOREIGN:

      which are not included into to the list.

      Note that HA_ERR_RECORD_DELETED is not in the list since
      do_exec_row() should not return that error code.
    */
    case HA_ERR_RECORD_CHANGED:
    case HA_ERR_KEY_NOT_FOUND:
    case HA_ERR_END_OF_FILE:
    case HA_ERR_FOUND_DUPP_KEY:
    case HA_ERR_FOUND_DUPP_UNIQUE:
    case HA_ERR_FOREIGN_DUPLICATE_KEY:
    case HA_ERR_NO_REFERENCED_ROW:
    case HA_ERR_ROW_IS_REFERENCED:
      ret = 1;
      break;
    default:
      ret = 0;
      break;
  }
  return (ret);
}

/**
  Ignore error code specified on command line.
*/

int ignored_error_code(int err_code) {
  return ((err_code == ER_SLAVE_IGNORED_TABLE) ||
          (use_slave_mask && bitmap_is_set(&slave_error_mask, err_code)));
}

/*
  This function converts an engine's error to a server error.

  If the thread does not have an error already reported, it tries to
  define it by calling the engine's method print_error. However, if a
  mapping is not found, it uses the ER_UNKNOWN_ERROR and prints out a
  warning message.
*/
static int convert_handler_error(int error, THD *thd, TABLE *table) {
  uint actual_error = (thd->is_error() ? thd->get_stmt_da()->mysql_errno() : 0);

  if (actual_error == 0) {
    table->file->print_error(error, MYF(0));
    actual_error = (thd->is_error() ? thd->get_stmt_da()->mysql_errno()
                                    : ER_UNKNOWN_ERROR);
    if (actual_error == ER_UNKNOWN_ERROR)
      LogErr(WARNING_LEVEL, ER_UNKNOWN_ERROR_DETECTED_IN_SE, error);
  }

  return (actual_error);
}

inline bool concurrency_error_code(int error) {
  switch (error) {
    case ER_LOCK_WAIT_TIMEOUT:
    case ER_LOCK_DEADLOCK:
    case ER_XA_RBDEADLOCK:
      return true;
    default:
      return (false);
  }
}

inline bool unexpected_error_code(int unexpected_error) {
  switch (unexpected_error) {
    case ER_NET_READ_ERROR:
    case ER_NET_ERROR_ON_WRITE:
    case ER_QUERY_INTERRUPTED:
    case ER_SERVER_SHUTDOWN:
    case ER_NEW_ABORTING_CONNECTION:
      return (true);
    default:
      return (false);
  }
}

/*
  pretty_print_str()
*/
static void pretty_print_str(String *packet, const char *str, size_t len) {
  packet->append('\'');

  for (size_t i = 0; i < len; i++) {
    switch (str[i]) {
      case '\n':
        packet->append("\\n");
        break;
      case '\r':
        packet->append("\\r");
        break;
      case '\\':
        packet->append("\\\\");
        break;
      case '\b':
        packet->append("\\b");
        break;
      case '\t':
        packet->append("\\t");
        break;
      case '\'':
        packet->append("\\'");
        break;
      case 0:
        packet->append("\\0");
        break;
      default:
        packet->append(str[i]);
        break;
    }
  }
  packet->append('\'');
}

static inline void pretty_print_str(String *packet, const String *str) {
  pretty_print_str(packet, str->ptr(), str->length());
}

/**
  Creates a temporary name for load data infile:.

  @param buf		      Store new filename here
  @param file_id	      File_id (part of file name)
  @param event_server_id     Event_id (part of file name)
  @param ext		      Extension for file name

  @return
    Pointer to start of extension
*/

static char *slave_load_file_stem(char *buf, uint file_id, int event_server_id,
                                  const char *ext) {
  char *res;
  fn_format(buf, PREFIX_SQL_LOAD, slave_load_tmpdir, "", MY_UNPACK_FILENAME);
  to_unix_path(buf);

  buf = strend(buf);
  int appended_length = sprintf(buf, "%s-%d-", server_uuid, event_server_id);
  buf += appended_length;
  res = longlong10_to_str(file_id, buf, 10);
  my_stpcpy(res, ext);  // Add extension last
  return res;           // Pointer to extension
}

/**
  Delete all temporary files used for SQL_LOAD.
*/

static void cleanup_load_tmpdir() {
  MY_DIR *dirp;
  FILEINFO *file;
  uint i;
  char fname[FN_REFLEN], prefbuf[TEMP_FILE_MAX_LEN], *p;

  if (!(dirp = my_dir(slave_load_tmpdir, MYF(0)))) return;

  /*
     When we are deleting temporary files, we should only remove
     the files associated with the server id of our server.
     We don't use event_server_id here because since we've disabled
     direct binlogging of Create_file/Append_file/Exec_load events
     we cannot meet Start_log event in the middle of events from one
     LOAD DATA.
  */
  p = strmake(prefbuf, STRING_WITH_LEN(PREFIX_SQL_LOAD));
  sprintf(p, "%s-", server_uuid);

  for (i = 0; i < dirp->number_off_files; i++) {
    file = dirp->dir_entry + i;
    if (is_prefix(file->name, prefbuf)) {
      fn_format(fname, file->name, slave_load_tmpdir, "", MY_UNPACK_FILENAME);
      mysql_file_delete(key_file_misc, fname, MYF(0));
    }
  }

  my_dirend(dirp);
}
#endif

template <typename T>
bool net_field_length_checked(const uchar **packet, size_t *max_length,
                              T *out) {
  if (*max_length < 1) return true;
  const uchar *pos = *packet;
  if (*pos < 251) {
    (*packet)++;
    (*max_length)--;
    *out = (T)*pos;
  } else if (*pos == 251) {
    (*packet)++;
    (*max_length)--;
    *out = (T)NULL_LENGTH;
  } else if (*pos == 252) {
    if (*max_length < 3) return true;
    (*packet) += 3;
    (*max_length) -= 3;
    *out = (T)uint2korr(pos + 1);
  } else if (*pos == 253) {
    if (*max_length < 4) return true;
    (*packet) += 4;
    (*max_length) -= 4;
    *out = (T)uint3korr(pos + 1);
  } else {
    if (*max_length < 9) return true;
    (*packet) += 9;
    (*max_length) -= 9;
    *out = (T)uint8korr(pos + 1);
  }
  return false;
}
template bool net_field_length_checked<size_t>(const uchar **packet,
                                               size_t *max_length, size_t *out);
template bool net_field_length_checked<ulonglong>(const uchar **packet,
                                                  size_t *max_length,
                                                  ulonglong *out);

/**
  Transforms a string into "" or its expression in 0x... form.
*/

char *str_to_hex(char *to, const char *from, size_t len) {
  if (len) {
    *to++ = '0';
    *to++ = 'x';
    to = octet2hex(to, from, len);
  } else
    to = my_stpcpy(to, "\"\"");
  return to;  // pointer to end 0 of 'to'
}

#ifdef MYSQL_SERVER

/**
  Append a version of the 'from' string suitable for use in a query to
  the 'to' string.  To generate a correct escaping, the character set
  information in 'csinfo' is used.
*/

int append_query_string(const THD *thd, const CHARSET_INFO *csinfo,
                        String const *from, String *to) {
  char *beg, *ptr;
  size_t const orig_len = to->length();
  if (to->reserve(orig_len + from->length() * 2 + 3)) return 1;

  beg = to->c_ptr_quick() + to->length();
  ptr = beg;
  if (csinfo->escape_with_backslash_is_dangerous)
    ptr = str_to_hex(ptr, from->ptr(), from->length());
  else {
    *ptr++ = '\'';
    if (!(thd->variables.sql_mode & MODE_NO_BACKSLASH_ESCAPES)) {
      ptr +=
          escape_string_for_mysql(csinfo, ptr, 0, from->ptr(), from->length());
    } else {
      const char *frm_str = from->ptr();

      for (; frm_str < (from->ptr() + from->length()); frm_str++) {
        /* Using '' way to represent "'" */
        if (*frm_str == '\'') *ptr++ = *frm_str;

        *ptr++ = *frm_str;
      }
    }

    *ptr++ = '\'';
  }
  to->length(orig_len + ptr - beg);
  return 0;
}
#endif

/**
  Prints a "session_var=value" string. Used by mysqlbinlog to print some SET
  commands just before it prints a query.
*/

#ifndef MYSQL_SERVER

static void print_set_option(IO_CACHE *file, uint32 bits_changed, uint32 option,
                             uint32 flags, const char *name, bool *need_comma) {
  if (bits_changed & option) {
    if (*need_comma) my_b_printf(file, ", ");
    my_b_printf(file, "%s=%d", name, static_cast<bool>(flags & option));
    *need_comma = true;
  }
}
#endif

#ifdef MYSQL_SERVER
Replicated_columns_view::Replicated_columns_view(
    Replicated_columns_view::enum_replication_flow direction, THD const *thd)
    : Replicated_columns_view{nullptr, direction, thd} {}

Replicated_columns_view::Replicated_columns_view(
    TABLE const *target,
    Replicated_columns_view::enum_replication_flow direction, THD const *thd)
    : Table_columns_view{} {
  filter_fn_type filter{nullptr};

  if (direction == Replicated_columns_view::OUTBOUND)
    filter = [this](TABLE const *table, size_t column_index) -> bool {
      return this->outbound_filtering(table, column_index);
    };
  else
    filter = [this](TABLE const *table, size_t column_index) -> bool {
      return this->inbound_filtering(table, column_index);
    };

  this->set_thd(thd)       //
      .set_filter(filter)  //
      .set_table(target);
}

Replicated_columns_view &Replicated_columns_view::set_thd(THD const *thd) {
  this->m_thd = thd;
  this->init_fields_bitmaps();
  return (*this);
}

bool Replicated_columns_view::is_inbound_filtering_enabled() {
  return (this->m_thd == nullptr ||
          this->m_thd->variables.immediate_server_version ==
              UNDEFINED_SERVER_VERSION ||
          this->m_thd->variables.immediate_server_version >= 80018);
}

bool Replicated_columns_view::inbound_filtering(TABLE const *table,
                                                size_t column_index) {
  if (!this->is_inbound_filtering_enabled()) return false;
  // If the set of filtered columns is changed, we need to replicate the change
  // in other blocks that reproduce the behavior - Rapid binlog parser, for
  // instance.
  return bitmap_is_set(&table->fields_for_functional_indexes, column_index);
}

bool Replicated_columns_view::outbound_filtering(TABLE const *table,
                                                 size_t column_index) {
  // If the set of filtered columns is changed, we need to replicate the change
  // in other blocks that reproduce the behavior - Rapid binlog parser, for
  // instance.
  return bitmap_is_set(&table->fields_for_functional_indexes, column_index);
}
#endif

/**************************************************************************
        Log_event methods (= the parent class of all events)
**************************************************************************/

#ifdef MYSQL_SERVER

time_t Log_event::get_time() {
  /* Not previously initialized */
  if (!common_header->when.tv_sec && !common_header->when.tv_usec) {
    THD *tmp_thd = thd ? thd : current_thd;
    if (tmp_thd)
      common_header->when = tmp_thd->start_time;
    else
      my_micro_time_to_timeval(my_micro_time(), &(common_header->when));
  }
  return (time_t)common_header->when.tv_sec;
}

#endif

/**
  @return
  returns the human readable name of the event's type
*/

const char *Log_event::get_type_str(Log_event_type type) {
  switch (type) {
    case binary_log::STOP_EVENT:
      return "Stop";
    case binary_log::QUERY_EVENT:
      return "Query";
    case binary_log::ROTATE_EVENT:
      return "Rotate";
    case binary_log::INTVAR_EVENT:
      return "Intvar";
    case binary_log::APPEND_BLOCK_EVENT:
      return "Append_block";
    case binary_log::DELETE_FILE_EVENT:
      return "Delete_file";
    case binary_log::RAND_EVENT:
      return "RAND";
    case binary_log::XID_EVENT:
      return "Xid";
    case binary_log::USER_VAR_EVENT:
      return "User var";
    case binary_log::FORMAT_DESCRIPTION_EVENT:
      return "Format_desc";
    case binary_log::TABLE_MAP_EVENT:
      return "Table_map";
    case binary_log::WRITE_ROWS_EVENT_V1:
      return "Write_rows_v1";
    case binary_log::UPDATE_ROWS_EVENT_V1:
      return "Update_rows_v1";
    case binary_log::DELETE_ROWS_EVENT_V1:
      return "Delete_rows_v1";
    case binary_log::BEGIN_LOAD_QUERY_EVENT:
      return "Begin_load_query";
    case binary_log::EXECUTE_LOAD_QUERY_EVENT:
      return "Execute_load_query";
    case binary_log::INCIDENT_EVENT:
      return "Incident";
    case binary_log::IGNORABLE_LOG_EVENT:
      return "Ignorable";
    case binary_log::ROWS_QUERY_LOG_EVENT:
      return "Rows_query";
    case binary_log::WRITE_ROWS_EVENT:
      return "Write_rows";
    case binary_log::UPDATE_ROWS_EVENT:
      return "Update_rows";
    case binary_log::DELETE_ROWS_EVENT:
      return "Delete_rows";
    case binary_log::GTID_LOG_EVENT:
      return "Gtid";
    case binary_log::ANONYMOUS_GTID_LOG_EVENT:
      return "Anonymous_Gtid";
    case binary_log::PREVIOUS_GTIDS_LOG_EVENT:
      return "Previous_gtids";
    case binary_log::HEARTBEAT_LOG_EVENT:
      return "Heartbeat";
    case binary_log::TRANSACTION_CONTEXT_EVENT:
      return "Transaction_context";
    case binary_log::VIEW_CHANGE_EVENT:
      return "View_change";
    case binary_log::XA_PREPARE_LOG_EVENT:
      return "XA_prepare";
    case binary_log::PARTIAL_UPDATE_ROWS_EVENT:
      return "Update_rows_partial";
    case binary_log::START_5_7_ENCRYPTION_EVENT:
      return "Start_5_7_encryption";
    default:
      return "Unknown"; /* impossible */
  }
}

const char *Log_event::get_type_str() const {
  return get_type_str(get_type_code());
}

/*
  Log_event::Log_event()
*/

#ifdef MYSQL_SERVER
Log_event::Log_event(THD *thd_arg, uint16 flags_arg,
                     enum_event_cache_type cache_type_arg,
                     enum_event_logging_type logging_type_arg,
                     Log_event_header *header, Log_event_footer *footer)
    : temp_buf(nullptr),
      m_free_temp_buf_in_destructor(true),
      exec_time(0),
      event_cache_type(cache_type_arg),
      event_logging_type(logging_type_arg),
      crc(0),
      common_header(header),
      common_footer(footer),
      thd(thd_arg) {
  server_id = thd->server_id;
  common_header->unmasked_server_id = server_id;
  common_header->when = thd->start_time;
  common_header->log_pos = 0;
  common_header->flags = flags_arg;
}

/**
  This minimal constructor is for when you are not even sure that there
  is a valid THD. For example in the server when we are shutting down or
  flushing logs after receiving a SIGHUP (then we must write a Rotate to
  the binlog but we have no THD, so we need this minimal constructor).
*/

Log_event::Log_event(Log_event_header *header, Log_event_footer *footer,
                     enum_event_cache_type cache_type_arg,
                     enum_event_logging_type logging_type_arg)
    : temp_buf(nullptr),
      m_free_temp_buf_in_destructor(true),
      exec_time(0),
      event_cache_type(cache_type_arg),
      event_logging_type(logging_type_arg),
      crc(0),
      common_header(header),
      common_footer(footer),
      thd(nullptr) {
  server_id = ::server_id;
  common_header->unmasked_server_id = server_id;
}
#endif /* MYSQL_SERVER */

/*
  Log_event::Log_event()
*/

Log_event::Log_event(Log_event_header *header, Log_event_footer *footer)
    : temp_buf(nullptr),
      m_free_temp_buf_in_destructor(true),
      exec_time(0),
      event_cache_type(EVENT_INVALID_CACHE),
      event_logging_type(EVENT_INVALID_LOGGING),
      crc(0),
      common_header(header),
      common_footer(footer) {
#ifdef MYSQL_SERVER
  thd = nullptr;
#endif
  /*
     Mask out any irrelevant parts of the server_id
  */
  server_id = common_header->unmasked_server_id & opt_server_id_mask;
}

/*
  This method is not on header file to avoid using key_memory_log_event
  outside log_event.cc, allowing header file to be included on plugins.
*/
void *Log_event::operator new(size_t size) {
  return my_malloc(key_memory_log_event, size, MYF(MY_WME | MY_FAE));
}

#ifdef MYSQL_SERVER
inline int Log_event::do_apply_event_worker(Slave_worker *w) {
  DBUG_EXECUTE_IF("crash_in_a_worker", {
    /* we will crash a worker after waiting for
    2 seconds to make sure that other transactions are
    scheduled and completed */
    if (w->id == 2) {
      DBUG_SET("-d,crash_in_a_worker");
      my_sleep(2000000);
      DBUG_SUICIDE();
    }
  });
  return do_apply_event(w);
}

int Log_event::do_update_pos(Relay_log_info *rli) {
  int error = 0;
  DBUG_ASSERT(!rli->belongs_to_client());

  if (rli) error = rli->stmt_done(common_header->log_pos);
  return error;
}

Log_event::enum_skip_reason Log_event::do_shall_skip(Relay_log_info *rli) {
  /*
    The logic for slave_skip_counter is as follows:

    - Events that are skipped because they have the same server_id as
      the slave do not decrease slave_skip_counter.

    - Other events (that pass the server_id test) will decrease
      slave_skip_counter.

    - Except in one case: if slave_skip_counter==1, it will only
      decrease to 0 if we are at a so-called group boundary. Here, a
      group is defined as the range of events that represent a single
      transaction in the relay log: see comment for is_in_group in
      rpl_rli.h for a definition.

    The difficult part to implement is the logic to avoid decreasing
    the counter to 0.  Given that groups have the form described in
    is_in_group in rpl_rli.h, we implement the logic as follows:

    - Gtid, Rand, User_var, Int_var will never decrease the counter to
      0.

    - BEGIN will set thd->variables.option_bits & OPTION_BEGIN and
      COMMIT/Xid will clear it.  This happens regardless of whether
      the BEGIN/COMMIT/Xid is skipped itself.

    - Other events will decrease the counter unless OPTION_BEGIN is
      set.
  */
  DBUG_PRINT("info", ("ev->server_id=%lu, ::server_id=%lu,"
                      " rli->replicate_same_server_id=%d,"
                      " rli->slave_skip_counter=%d",
                      (ulong)server_id, (ulong)::server_id,
                      rli->replicate_same_server_id, rli->slave_skip_counter));
  if ((server_id == ::server_id && !rli->replicate_same_server_id) ||
      (rli->slave_skip_counter == 1 && rli->is_in_group()))
    return EVENT_SKIP_IGNORE;
  else if (rli->slave_skip_counter > 0)
    return EVENT_SKIP_COUNT;
  else
    return EVENT_SKIP_NOT;
}

/*
  Log_event::pack_info()
*/

int Log_event::pack_info(Protocol *protocol) {
  protocol->store("", &my_charset_bin);
  return 0;
}

const char *Log_event::get_db() { return thd ? thd->db().str : nullptr; }

/**
  Only called by SHOW BINLOG EVENTS
*/
int Log_event::net_send(Protocol *protocol, const char *log_name,
                        my_off_t pos) {
  const char *p = strrchr(log_name, FN_LIBCHAR);
  const char *event_type;
  if (p) log_name = p + 1;

  protocol->start_row();
  protocol->store(log_name, &my_charset_bin);
  protocol->store((ulonglong)pos);
  event_type = get_type_str();
  protocol->store_string(event_type, strlen(event_type), &my_charset_bin);
  protocol->store((uint32)server_id);
  protocol->store((ulonglong)common_header->log_pos);
  if (pack_info(protocol)) return 1;
  return protocol->end_row();
}

/**
  init_show_field_list() prepares the column names and types for the
  output of SHOW BINLOG EVENTS; it is used only by SHOW BINLOG
  EVENTS.
*/

void Log_event::init_show_field_list(List<Item> *field_list) {
  field_list->push_back(new Item_empty_string("Log_name", 20));
  field_list->push_back(new Item_return_int("Pos", MY_INT32_NUM_DECIMAL_DIGITS,
                                            MYSQL_TYPE_LONGLONG));
  field_list->push_back(new Item_empty_string("Event_type", 20));
  field_list->push_back(new Item_return_int("Server_id", 10, MYSQL_TYPE_LONG));
  field_list->push_back(new Item_return_int(
      "End_log_pos", MY_INT32_NUM_DECIMAL_DIGITS, MYSQL_TYPE_LONGLONG));
  field_list->push_back(new Item_empty_string("Info", 20));
}

/**
   A decider of whether to trigger checksum computation or not.
   To be invoked in Log_event::write() stack.
   The decision is positive

    S,M) if it's been marked for checksumming with @c checksum_alg

    M) otherwise, if @@global.binlog_checksum is not NONE and the event is
       directly written to the binlog file.
       The to-be-cached event decides at @c write_cache() time.

   Otherwise the decision is negative.

   @note   A side effect of the method is altering Log_event::checksum_alg
           it the latter was undefined at calling.

   @return true (positive) or false (negative)
*/
bool Log_event::need_checksum() {
  DBUG_TRACE;
  bool ret = false;
  /*
     few callers of Log_event::write
     (incl FD::write, FD constructing code on the slave side, Rotate relay log
     and Stop event)
     provides their checksum alg preference through Log_event::checksum_alg.
  */
  if (common_footer->checksum_alg != binary_log::BINLOG_CHECKSUM_ALG_UNDEF)
    ret = (common_footer->checksum_alg != binary_log::BINLOG_CHECKSUM_ALG_OFF);
  else if (binlog_checksum_options != binary_log::BINLOG_CHECKSUM_ALG_OFF &&
           event_cache_type == Log_event::EVENT_NO_CACHE)
    ret = (binlog_checksum_options != 0);
  else
    ret = false;

  /*
    FD calls the methods before data_written has been calculated.
    The following invariant claims if the current is not the first
    call (and therefore data_written is not zero) then `ret' must be
    true. It may not be null because FD is always checksummed.
  */

  DBUG_ASSERT(get_type_code() != binary_log::FORMAT_DESCRIPTION_EVENT || ret ||
              common_header->data_written == 0);

  if (common_footer->checksum_alg == binary_log::BINLOG_CHECKSUM_ALG_UNDEF)
    common_footer->checksum_alg =
        ret ?  // calculated value stored
            static_cast<enum_binlog_checksum_alg>(binlog_checksum_options)
            : binary_log::BINLOG_CHECKSUM_ALG_OFF;

  DBUG_ASSERT(
      !ret ||
      ((common_footer->checksum_alg ==
            static_cast<enum_binlog_checksum_alg>(binlog_checksum_options) ||
        /*
           Stop event closes the relay-log and its checksum alg
           preference is set by the caller can be different
           from the server's binlog_checksum_options.
        */
        get_type_code() == binary_log::STOP_EVENT ||
        /*
           Rotate:s can be checksummed regardless of the server's
           binlog_checksum_options. That applies to both
           the local RL's Rotate and the master's Rotate
           which IO thread instantiates via queue_binlog_ver_3_event.
        */
        get_type_code() == binary_log::ROTATE_EVENT ||
        get_type_code() == binary_log::START_5_7_ENCRYPTION_EVENT ||
        /*
           The previous event has its checksum option defined
           according to the format description event.
        */
        get_type_code() == binary_log::PREVIOUS_GTIDS_LOG_EVENT ||
        /* FD is always checksummed */
        get_type_code() == binary_log::FORMAT_DESCRIPTION_EVENT) &&
       common_footer->checksum_alg != binary_log::BINLOG_CHECKSUM_ALG_OFF));

  DBUG_ASSERT(common_footer->checksum_alg !=
              binary_log::BINLOG_CHECKSUM_ALG_UNDEF);
  DBUG_ASSERT(((get_type_code() != binary_log::ROTATE_EVENT &&
                get_type_code() != binary_log::STOP_EVENT) ||
               get_type_code() != binary_log::FORMAT_DESCRIPTION_EVENT) ||
              event_cache_type == Log_event::EVENT_NO_CACHE);

  return ret;
}

bool Log_event::wrapper_my_b_safe_write(Basic_ostream *ostream,
                                        const uchar *buf, size_t size) {
  if (size == 0) return false;

  if (need_checksum() && size != 0) crc = checksum_crc32(crc, buf, size);

  return ostream->write(buf, size);
}

bool Log_event::write_footer(Basic_ostream *ostream) {
  /*
     footer contains the checksum-algorithm descriptor
     followed by the checksum value
  */
  if (need_checksum()) {
    uchar buf[BINLOG_CHECKSUM_LEN];
    int4store(buf, crc);
    return ostream->write((uchar *)buf, sizeof(buf));
  }
  return false;
}

uint32 Log_event::write_header_to_memory(uchar *buf) {
  // Query start time
  ulong timestamp = (ulong)get_time();

#ifndef DBUG_OFF
  if (DBUG_EVALUATE_IF("inc_event_time_by_1_hour", 1, 0) &&
      DBUG_EVALUATE_IF("dec_event_time_by_1_hour", 1, 0)) {
    /**
      This assertion guarantees that these debug flags are not
      used at the same time (they would cancel each other).
    */
    DBUG_ASSERT(0);
  } else {
    DBUG_EXECUTE_IF("inc_event_time_by_1_hour", timestamp = timestamp + 3600;);
    DBUG_EXECUTE_IF("dec_event_time_by_1_hour", timestamp = timestamp - 3600;);
  }
#endif

  /*
    Header will be of size LOG_EVENT_HEADER_LEN for all events, except for
    FORMAT_DESCRIPTION_EVENT and ROTATE_EVENT, where it will be
    LOG_EVENT_MINIMAL_HEADER_LEN (remember these 2 have a frozen header,
    because we read them before knowing the format).
  */

  int4store(buf, timestamp);
  buf[EVENT_TYPE_OFFSET] = get_type_code();
  int4store(buf + SERVER_ID_OFFSET, server_id);
  int4store(buf + EVENT_LEN_OFFSET,
            static_cast<uint32>(common_header->data_written));
  int4store(buf + LOG_POS_OFFSET, static_cast<uint32>(common_header->log_pos));
  int2store(buf + FLAGS_OFFSET, common_header->flags);

  return LOG_EVENT_HEADER_LEN;
}

bool Log_event::write_header(Basic_ostream *ostream, size_t event_data_length) {
  uchar header[LOG_EVENT_HEADER_LEN];
  bool ret;
  DBUG_TRACE;

  /* Store number of bytes that will be written by this event */
  common_header->data_written = event_data_length + sizeof(header);

  if (need_checksum()) {
    crc = checksum_crc32(0L, nullptr, 0);
    common_header->data_written += BINLOG_CHECKSUM_LEN;
  }

  /*
    Usually events are written into binlog cache first. And later, they are
    flushed into binlog file. When events are being written into binlog cache,
    log_pos(a.k.a. end_log_pos) field is meaningless. So it is set to 0. the
    log_pos field will be updated later when the events are being flushed into
    binlog file.

    In a few cases(e.g. rotation(FD, Rotate events)), events are written into
    binlog file directly through event->write(). In these cases, log_pos is
    updated to the begin position of the event before calling event->write().
    Then log_pos is updated to the end position of the event here.
  */
  if (common_header->log_pos != 0) {
    common_header->log_pos += common_header->data_written;
  }

  write_header_to_memory(header);

  ret = ostream->write(header, LOG_EVENT_HEADER_LEN);

  /*
    Update the checksum.

    In case this is a Format_description_log_event, we need to clear
    the LOG_EVENT_BINLOG_IN_USE_F flag before computing the checksum,
    since the flag will be cleared when the binlog is closed.  On
    verification, the flag is dropped before computing the checksum
    too.
  */
  if (need_checksum() &&
      (common_header->flags & LOG_EVENT_BINLOG_IN_USE_F) != 0) {
    common_header->flags &= ~LOG_EVENT_BINLOG_IN_USE_F;
    int2store(header + FLAGS_OFFSET, common_header->flags);
  }
  crc = my_checksum(crc, header, LOG_EVENT_HEADER_LEN);

  return ret;
}
#endif /* MYSQL_SERVER */

bool Log_event::is_valid() {
  return common_header != nullptr && common_header->get_is_valid();
}

#ifndef MYSQL_SERVER

/*
  Log_event::print_header()
*/

void Log_event::print_header(IO_CACHE *file, PRINT_EVENT_INFO *print_event_info,
                             bool is_more MY_ATTRIBUTE((unused))) const {
  MY_ATTRIBUTE((unused)) int write_res;
  char llbuff[22];
  my_off_t hexdump_from = print_event_info->hexdump_from;
  DBUG_TRACE;

  my_b_printf(file, "#");
  print_timestamp(file, nullptr);
  my_b_printf(file, " server id %lu  end_log_pos %s ", (ulong)server_id,
              llstr(common_header->log_pos, llbuff));

  /* print the checksum */

  if (common_footer->checksum_alg != binary_log::BINLOG_CHECKSUM_ALG_OFF &&
      common_footer->checksum_alg != binary_log::BINLOG_CHECKSUM_ALG_UNDEF) {
    char checksum_buf[BINLOG_CHECKSUM_LEN * 2 + 4];  // to fit to "0x%lx "
    size_t const bytes_written =
        snprintf(checksum_buf, sizeof(checksum_buf), "0x%08lx ", (ulong)crc);
    my_b_printf(
        file, "%s ",
        get_type(&binlog_checksum_typelib, common_footer->checksum_alg));
    my_b_printf(file, checksum_buf, bytes_written);
  }

  /* mysqlbinlog --hexdump */
  if (print_event_info->hexdump_from) {
    my_b_printf(file, "\n");
    uchar *ptr = (uchar *)temp_buf;
    my_off_t size =
        uint4korr(ptr + EVENT_LEN_OFFSET) - LOG_EVENT_MINIMAL_HEADER_LEN;
    my_off_t i;

    /* Header len * 4 >= header len * (2 chars + space + extra space) */
    char *h, hex_string[49] = {0};
    char *c, char_string[16 + 1] = {0};

    /* Pretty-print event common header if header is exactly 19 bytes */
    if (print_event_info->common_header_len == LOG_EVENT_MINIMAL_HEADER_LEN) {
      char emit_buf[256];  // Enough for storing one line
      my_b_printf(file,
                  "# Position  Timestamp   Type   Master ID        "
                  "Size      Master Pos    Flags \n");
      size_t const bytes_written = snprintf(
          emit_buf, sizeof(emit_buf),
          "# %8.8lx %02x %02x %02x %02x   %02x   "
          "%02x %02x %02x %02x   %02x %02x %02x %02x   "
          "%02x %02x %02x %02x   %02x %02x\n",
          (unsigned long)hexdump_from, ptr[0], ptr[1], ptr[2], ptr[3], ptr[4],
          ptr[5], ptr[6], ptr[7], ptr[8], ptr[9], ptr[10], ptr[11], ptr[12],
          ptr[13], ptr[14], ptr[15], ptr[16], ptr[17], ptr[18]);
      DBUG_ASSERT(static_cast<size_t>(bytes_written) < sizeof(emit_buf));
      write_res = my_b_write(file, (uchar *)emit_buf, bytes_written);
      DBUG_ASSERT(write_res == 0);
      ptr += LOG_EVENT_MINIMAL_HEADER_LEN;
      hexdump_from += LOG_EVENT_MINIMAL_HEADER_LEN;
    }

    /* Rest of event (without common header) */
    for (i = 0, c = char_string, h = hex_string; i < size; i++, ptr++) {
      snprintf(h, 4, (i % 16 <= 7) ? "%02x " : " %02x", *ptr);
      h += 3;

      *c++ = my_isalnum(&my_charset_bin, *ptr) ? *ptr : '.';

      if (i % 16 == 15) {
        /*
          my_b_printf() does not support full printf() formats, so we
          have to do it this way.

          TODO: Rewrite my_b_printf() to support full printf() syntax.
         */
        char emit_buf[256];
        size_t const bytes_written =
            snprintf(emit_buf, sizeof(emit_buf), "# %8.8lx %-48.48s |%16s|\n",
                     (unsigned long)(hexdump_from + (i & 0xfffffff0)),
                     hex_string, char_string);
        DBUG_ASSERT(static_cast<size_t>(bytes_written) < sizeof(emit_buf));
        write_res = my_b_write(file, (uchar *)emit_buf, bytes_written);
        DBUG_ASSERT(write_res == 0);
        hex_string[0] = 0;
        char_string[0] = 0;
        c = char_string;
        h = hex_string;
      }
    }
    *c = '\0';
    DBUG_ASSERT(hex_string[48] == 0);

    if (hex_string[0]) {
      char emit_buf[256];
      // Right-pad hex_string with spaces, up to 48 characters.
      memset(h, ' ', (sizeof(hex_string) - 1) - (h - hex_string));
      size_t const bytes_written =
          snprintf(emit_buf, sizeof(emit_buf), "# %8.8lx %-48.48s |%s|\n",
                   (unsigned long)(hexdump_from + (i & 0xfffffff0)), hex_string,
                   char_string);
      DBUG_ASSERT(static_cast<size_t>(bytes_written) < sizeof(emit_buf));
      write_res = my_b_write(file, (uchar *)emit_buf, bytes_written);
      DBUG_ASSERT(write_res == 0);
    }
    /*
      need a # to prefix the rest of printouts for example those of
      Rows_log_event::print_helper().
    */
    write_res = my_b_write(file, reinterpret_cast<const uchar *>("# "), 2);
    DBUG_ASSERT(write_res == 0);
  }
}

/**
  Auxiliary function that sets up a conversion table for m_b_write_quoted.

  The table has 256 elements.  The i'th element is 5 characters, the
  first being the length (1..4) and the remaining containing character
  #i quoted and not null-terminated.  If character #i does not need
  quoting (it is >= 32 and not backslash or single-quote), the table
  only contains the character itself.  A quoted character needs at
  most 4 bytes ("\xXX"), plus the length byte, so each element is 5
  bytes.

  This function is called exactly once even in a multi-threaded
  environment, because it is only called in the initializer of a
  static variable.

  @return Pointer to the table, a 256*5 character array where
  character i quoted .
*/
static const uchar *get_quote_table() {
  static uchar buf[256][5];
  for (int i = 0; i < 256; i++) {
    char str[6];
    switch (i) {
      case '\b':
        strcpy(str, "\\b");
        break;
      case '\f':
        strcpy(str, "\\f");
        break;
      case '\n':
        strcpy(str, "\\n");
        break;
      case '\r':
        strcpy(str, "\\r");
        break;
      case '\t':
        strcpy(str, "\\t");
        break;
      case '\\':
        strcpy(str, "\\\\");
        break;
      case '\'':
        strcpy(str, "\\'");
        break;
      default:
        if (i < 32)
          sprintf(str, "\\x%02x", i);
        else {
          str[0] = i;
          str[1] = '\0';
        }
        break;
    }
    buf[i][0] = strlen(str);
    memcpy(buf[i] + 1, str, strlen(str));
  }
  return (const uchar *)(buf);
}

/**
  Prints a quoted string to io cache.
  Control characters are displayed as hex sequence, e.g. \x00

  @param[in] file              IO cache
  @param[in] prt               Pointer to string
  @param[in] length            String length

  @retval false Success
  @retval true Failure
*/
static bool my_b_write_quoted(IO_CACHE *file, const uchar *ptr, uint length) {
  MY_ATTRIBUTE((unused)) int write_res;
  const uchar *s;
  static const uchar *quote_table = get_quote_table();
  my_b_printf(file, "'");
  for (s = ptr; length > 0; s++, length--) {
    const uchar *len_and_str = quote_table + *s * 5;
    write_res = my_b_write(file, len_and_str + 1, len_and_str[0]);
    DBUG_ASSERT(write_res == 0);
  }
  if (my_b_printf(file, "'") == (size_t)-1) return true;
  return false;
}

/**
  Prints a bit string to io cache in format  b'1010'.

  @param[in] file              IO cache
  @param[in] ptr               Pointer to string
  @param[in] nbits             Number of bits
*/
static void my_b_write_bit(IO_CACHE *file, const uchar *ptr, uint nbits) {
  uint bitnum, nbits8 = ((nbits + 7) / 8) * 8, skip_bits = nbits8 - nbits;
  my_b_printf(file, "b'");
  for (bitnum = skip_bits; bitnum < nbits8; bitnum++) {
    int is_set = (ptr[(bitnum) / 8] >> (7 - bitnum % 8)) & 0x01;
    MY_ATTRIBUTE((unused))
    int write_res = my_b_write(file, (const uchar *)(is_set ? "1" : "0"), 1);
    DBUG_ASSERT(write_res == 0);
  }
  my_b_printf(file, "'");
}

/**
  Prints a packed string to io cache.
  The string consists of length packed to 1 or 2 bytes,
  followed by string data itself.

  @param[in] file              IO cache
  @param[in] ptr               Pointer to string
  @param[in] length            String size

  @retval   - number of bytes scanned.
*/
static size_t my_b_write_quoted_with_length(IO_CACHE *file, const uchar *ptr,
                                            uint length) {
  if (length < 256) {
    length = *ptr;
    my_b_write_quoted(file, ptr + 1, length);
    return length + 1;
  } else {
    length = uint2korr(ptr);
    my_b_write_quoted(file, ptr + 2, length);
    return length + 2;
  }
}

/**
  Prints a 32-bit number in both signed and unsigned representation

  @param[in] file              IO cache
  @param[in] sl                Signed number
  @param[in] ul                Unsigned number
*/
static void my_b_write_sint32_and_uint32(IO_CACHE *file, int32 si, uint32 ui) {
  my_b_printf(file, "%d", si);
  if (si < 0) my_b_printf(file, " (%u)", ui);
}

#ifndef MYSQL_SERVER
static const char *json_diff_operation_name(enum_json_diff_operation op,
                                            int last_path_char) {
  switch (op) {
    case enum_json_diff_operation::REPLACE:
      return "JSON_REPLACE";
    case enum_json_diff_operation::INSERT:
      if (last_path_char == ']')
        return "JSON_ARRAY_INSERT";
      else
        return "JSON_INSERT";
    case enum_json_diff_operation::REMOVE:
      return "JSON_REMOVE";
  }
  /* NOTREACHED */
  /* purecov: begin deadcode */
  DBUG_ASSERT(0);
  return nullptr;
  /* purecov: end */
}

static bool json_wrapper_to_string(IO_CACHE *out, String *buf,
                                   Json_wrapper *wrapper, bool json_type) {
  if (wrapper->to_string(buf, false, "json_wrapper_to_string"))
    return true; /* purecov: inspected */  // OOM
  if (json_type)
    return my_b_write_quoted(out, (uchar *)buf->ptr(), buf->length());
  switch (wrapper->type()) {
    case enum_json_type::J_NULL:
    case enum_json_type::J_DECIMAL:
    case enum_json_type::J_INT:
    case enum_json_type::J_UINT:
    case enum_json_type::J_DOUBLE:
    case enum_json_type::J_BOOLEAN:
      if (my_b_write(out, (uchar *)buf->ptr(), buf->length())) return true;
      break;
    case enum_json_type::J_STRING:
    case enum_json_type::J_DATE:
    case enum_json_type::J_TIME:
    case enum_json_type::J_DATETIME:
    case enum_json_type::J_TIMESTAMP:
    case enum_json_type::J_OPAQUE:
    case enum_json_type::J_ERROR:
      my_b_write_quoted(out, (uchar *)buf->ptr(), buf->length());
      break;
    case enum_json_type::J_OBJECT:
    case enum_json_type::J_ARRAY:
      my_b_printf(out, "CAST(");
      my_b_write_quoted(out, (uchar *)buf->ptr(), buf->length());
      my_b_printf(out, " AS JSON)");
      break;
    default:
      DBUG_ASSERT(0); /* purecov: deadcode */
  }
  return false;
}

static const char *print_json_diff(IO_CACHE *out, const uchar *data,
                                   size_t length, const char *col_name) {
  DBUG_TRACE;

  static const char *line_separator = "\n###      ";

  // read length
  const uchar *p = data;

  const uchar *start_p = p;
  size_t start_length = length;

  // Read the list of operations.
  std::vector<const char *> operation_names;
  while (length) {
    // read operation
    int operation_int = *p;
    if (operation_int >= JSON_DIFF_OPERATION_COUNT)
      return "reading operation type (invalid operation code)";
    enum_json_diff_operation operation =
        static_cast<enum_json_diff_operation>(operation_int);
    p++;
    length--;

    // skip path
    size_t path_length;
    if (net_field_length_checked<size_t>(&p, &length, &path_length))
      return "reading path length to skip";
    if (path_length > length) return "skipping path";
    p += path_length;
    length -= path_length;

    // compute operation name
    const char *operation_name = json_diff_operation_name(operation, p[-1]);
    operation_names.push_back(operation_name);

    // skip value
    if (operation != enum_json_diff_operation::REMOVE) {
      size_t value_length;
      if (net_field_length_checked<size_t>(&p, &length, &value_length))
        return "reading value length to skip";
      if (value_length > length) return "skipping value";
      p += value_length;
      length -= value_length;
    }
  }

  // Print function names in reverse order.
  bool printed = false;
  for (int i = operation_names.size() - 1; i >= 0; i--) {
    if (i == 0 || operation_names[i - 1] != operation_names[i]) {
      if (printed)
        if (my_b_printf(out, "%s", line_separator) == (size_t)-1)
          return "printing line separator";
      /* purecov: inspected */  // error writing to output
      if (my_b_printf(out, "%s(", operation_names[i]) == (size_t)-1)
        return "printing function name";
      /* purecov: inspected */  // error writing to output
      printed = true;
    }
  }

  // Print column id
  if (my_b_printf(out, "%s", col_name) == (size_t)-1)
    return "printing column id";
  /* purecov: inspected */  // error writing to output

  // In case this vector is empty (a no-op), make an early return
  // after printing only the column name
  if (operation_names.size() == 0) return nullptr;

  // Print comma between column name and next function argument
  if (my_b_printf(out, ", ") == (size_t)-1) return "printing comma";
  /* purecov: inspected */  // error writing to output

  // Print paths and values.
  p = start_p;
  length = start_length;
  StringBuffer<STRING_BUFFER_USUAL_SIZE> buf;
  int diff_i = 0;
  while (length) {
    // Read operation
    enum_json_diff_operation operation = (enum_json_diff_operation)*p;
    p++;
    length--;

    // Read path length
    size_t path_length;
    if (net_field_length_checked<size_t>(&p, &length, &path_length))
      return "reading path length";
    /* purecov: deadcode */  // already checked in loop above

    // Print path
    if (my_b_write_quoted(out, p, path_length)) return "printing path";
    /* purecov: inspected */  // error writing to output
    p += path_length;
    length -= path_length;

    if (operation != enum_json_diff_operation::REMOVE) {
      // Print comma between path and value
      if (my_b_printf(out, ", ") == (size_t)-1) return "printing comma";
      /* purecov: inspected */  // error writing to output

      // Read value length
      size_t value_length;
      if (net_field_length_checked<size_t>(&p, &length, &value_length))
        return "reading value length";
      /* purecov: deadcode */  // already checked in loop above

      // Read value
      json_binary::Value value =
          json_binary::parse_binary((const char *)p, value_length);
      p += value_length;
      length -= value_length;
      if (value.type() == json_binary::Value::ERROR)
        return "parsing json value";
      Json_wrapper wrapper(value);

      // Print value
      buf.length(0);
      if (json_wrapper_to_string(out, &buf, &wrapper, false))
        return "converting json to string";
      /* purecov: inspected */  // OOM
      buf.length(0);
    }

    // Print closing parenthesis
    if (length == 0 || operation_names[diff_i + 1] != operation_names[diff_i])
      if (my_b_printf(out, ")") == (size_t)-1)
        return "printing closing parenthesis";
    /* purecov: inspected */  // error writing to output

    // Print ending comma
    if (length != 0)
      if (my_b_printf(out, ",%s", line_separator) == (size_t)-1)
        return "printing comma";
    /* purecov: inspected */  // error writing to output

    diff_i++;
  }

  return nullptr;
}
#endif  // ifndef MYSQL_SERVER

/**
  Print a packed value of the given SQL type into IO cache

  @param[in] file              IO cache
  @param[in] ptr               Pointer to string
  @param[in] type              Column type
  @param[in] meta              Column meta information
  @param[out] typestr          SQL type string buffer (for verbose output)
  @param[in] typestr_length    Size of typestr
  @param[in] col_name          Column name
  @param[in] is_partial        True if this is a JSON column that will be
                               read in partial format, false otherwise.

  @retval 0 on error
  @retval number of bytes scanned from ptr for non-NULL fields, or
  another positive number for NULL fields
*/
#ifndef MYSQL_SERVER
static size_t log_event_print_value(IO_CACHE *file, const uchar *ptr, uint type,
                                    uint meta, char *typestr,
                                    size_t typestr_length, char *col_name,
                                    bool is_partial) {
  uint32 length = 0;

  if (type == MYSQL_TYPE_STRING) {
    if (meta >= 256) {
      uint byte0 = meta >> 8;
      uint byte1 = meta & 0xFF;

      if ((byte0 & 0x30) != 0x30) {
        /* a long CHAR() field: see #37426 */
        length = byte1 | (((byte0 & 0x30) ^ 0x30) << 4);
        type = byte0 | 0x30;
      } else
        length = meta & 0xFF;
    } else
      length = meta;
  }

  switch (type) {
    case MYSQL_TYPE_LONG: {
      snprintf(typestr, typestr_length, "INT");
      if (!ptr) return my_b_printf(file, "NULL");
      int32 si = sint4korr(ptr);
      uint32 ui = uint4korr(ptr);
      my_b_write_sint32_and_uint32(file, si, ui);
      return 4;
    }

    case MYSQL_TYPE_TINY: {
      snprintf(typestr, typestr_length, "TINYINT");
      if (!ptr) return my_b_printf(file, "NULL");
      my_b_write_sint32_and_uint32(file, (int)(signed char)*ptr,
                                   (uint)(unsigned char)*ptr);
      return 1;
    }

    case MYSQL_TYPE_SHORT: {
      snprintf(typestr, typestr_length, "SHORTINT");
      if (!ptr) return my_b_printf(file, "NULL");
      int32 si = (int32)sint2korr(ptr);
      uint32 ui = (uint32)uint2korr(ptr);
      my_b_write_sint32_and_uint32(file, si, ui);
      return 2;
    }

    case MYSQL_TYPE_INT24: {
      snprintf(typestr, typestr_length, "MEDIUMINT");
      if (!ptr) return my_b_printf(file, "NULL");
      int32 si = sint3korr(ptr);
      uint32 ui = uint3korr(ptr);
      my_b_write_sint32_and_uint32(file, si, ui);
      return 3;
    }

    case MYSQL_TYPE_LONGLONG: {
      snprintf(typestr, typestr_length, "LONGINT");
      if (!ptr) return my_b_printf(file, "NULL");
      char tmp[64];
      longlong si = sint8korr(ptr);
      longlong10_to_str(si, tmp, -10);
      my_b_printf(file, "%s", tmp);
      if (si < 0) {
        ulonglong ui = uint8korr(ptr);
        longlong10_to_str((longlong)ui, tmp, 10);
        my_b_printf(file, " (%s)", tmp);
      }
      return 8;
    }

    case MYSQL_TYPE_NEWDECIMAL: {
      uint precision = meta >> 8;
      uint decimals = meta & 0xFF;
      snprintf(typestr, typestr_length, "DECIMAL(%d,%d)", precision, decimals);
      if (!ptr) return my_b_printf(file, "NULL");
      uint bin_size = my_decimal_get_binary_size(precision, decimals);
      my_decimal dec;
      binary2my_decimal(E_DEC_FATAL_ERROR, pointer_cast<const uchar *>(ptr),
                        &dec, precision, decimals);
      char buff[DECIMAL_MAX_STR_LENGTH + 1];
      int len = sizeof(buff);
      decimal2string(&dec, buff, &len);
      my_b_printf(file, "%s", buff);
      return bin_size;
    }

    case MYSQL_TYPE_FLOAT: {
      snprintf(typestr, typestr_length, "FLOAT");
      if (!ptr) return my_b_printf(file, "NULL");
      float fl = float4get(ptr);
      char tmp[320];
      sprintf(tmp, "%-20g", (double)fl);
      my_b_printf(file, "%s", tmp); /* my_b_printf doesn't support %-20g */
      return 4;
    }

    case MYSQL_TYPE_DOUBLE: {
      strcpy(typestr, "DOUBLE");
      if (!ptr) return my_b_printf(file, "NULL");
      double dbl = float8get(ptr);
      char tmp[320];
      sprintf(tmp, "%-.20g", dbl); /* my_b_printf doesn't support %-20g */
      my_b_printf(file, "%s", tmp);
      return 8;
    }

    case MYSQL_TYPE_BIT: {
      /* Meta-data: bit_len, bytes_in_rec, 2 bytes */
      uint nbits = ((meta >> 8) * 8) + (meta & 0xFF);
      snprintf(typestr, typestr_length, "BIT(%d)", nbits);
      if (!ptr) return my_b_printf(file, "NULL");
      length = (nbits + 7) / 8;
      my_b_write_bit(file, ptr, nbits);
      return length;
    }

    case MYSQL_TYPE_TIMESTAMP: {
      snprintf(typestr, typestr_length, "TIMESTAMP");
      if (!ptr) return my_b_printf(file, "NULL");
      uint32 i32 = uint4korr(ptr);
      my_b_printf(file, "%d", i32);
      return 4;
    }

    case MYSQL_TYPE_TIMESTAMP2: {
      snprintf(typestr, typestr_length, "TIMESTAMP(%d)", meta);
      if (!ptr) return my_b_printf(file, "NULL");
      char buf[MAX_DATE_STRING_REP_LENGTH];
      struct timeval tm;
      my_timestamp_from_binary(&tm, ptr, meta);
      int buflen = my_timeval_to_str(&tm, buf, meta);
      if (my_b_write(file, pointer_cast<uchar *>(buf), buflen)) return 0;
      return my_timestamp_binary_length(meta);
    }

    case MYSQL_TYPE_DATETIME: {
      snprintf(typestr, typestr_length, "DATETIME");
      if (!ptr) return my_b_printf(file, "NULL");
      size_t d, t;
      uint64 i64 = uint8korr(ptr); /* YYYYMMDDhhmmss */
      d = static_cast<size_t>(i64 / 1000000);
      t = i64 % 1000000;
      my_b_printf(file, "%04d-%02d-%02d %02d:%02d:%02d",
                  static_cast<int>(d / 10000),
                  static_cast<int>(d % 10000) / 100, static_cast<int>(d % 100),
                  static_cast<int>(t / 10000),
                  static_cast<int>(t % 10000) / 100, static_cast<int>(t % 100));
      return 8;
    }

    case MYSQL_TYPE_DATETIME2: {
      snprintf(typestr, typestr_length, "DATETIME(%d)", meta);
      if (!ptr) return my_b_printf(file, "NULL");
      char buf[MAX_DATE_STRING_REP_LENGTH];
      MYSQL_TIME ltime;
      longlong packed = my_datetime_packed_from_binary(ptr, meta);
      TIME_from_longlong_datetime_packed(&ltime, packed);
      int buflen = my_datetime_to_str(ltime, buf, meta);
      my_b_write_quoted(file, (uchar *)buf, buflen);
      return my_datetime_binary_length(meta);
    }

    case MYSQL_TYPE_TIME: {
      snprintf(typestr, typestr_length, "TIME");
      if (!ptr) return my_b_printf(file, "NULL");
      uint32 i32 = uint3korr(ptr);
      my_b_printf(file, "'%02d:%02d:%02d'", i32 / 10000, (i32 % 10000) / 100,
                  i32 % 100);
      return 3;
    }

    case MYSQL_TYPE_TIME2: {
      snprintf(typestr, typestr_length, "TIME(%d)", meta);
      if (!ptr) return my_b_printf(file, "NULL");
      char buf[MAX_DATE_STRING_REP_LENGTH];
      MYSQL_TIME ltime;
      longlong packed = my_time_packed_from_binary(ptr, meta);
      TIME_from_longlong_time_packed(&ltime, packed);
      int buflen = my_time_to_str(ltime, buf, meta);
      my_b_write_quoted(file, (uchar *)buf, buflen);
      return my_time_binary_length(meta);
    }

    case MYSQL_TYPE_NEWDATE: {
      snprintf(typestr, typestr_length, "DATE");
      if (!ptr) return my_b_printf(file, "NULL");
      uint32 tmp = uint3korr(ptr);
      int part;
      char buf[11];
      char *pos = &buf[10];  // start from '\0' to the beginning

      /* Copied from field.cc */
      *pos-- = 0;  // End NULL
      part = (int)(tmp & 31);
      *pos-- = (char)('0' + part % 10);
      *pos-- = (char)('0' + part / 10);
      *pos-- = ':';
      part = (int)(tmp >> 5 & 15);
      *pos-- = (char)('0' + part % 10);
      *pos-- = (char)('0' + part / 10);
      *pos-- = ':';
      part = (int)(tmp >> 9);
      *pos-- = (char)('0' + part % 10);
      part /= 10;
      *pos-- = (char)('0' + part % 10);
      part /= 10;
      *pos-- = (char)('0' + part % 10);
      part /= 10;
      *pos = (char)('0' + part);
      my_b_printf(file, "'%s'", buf);
      return 3;
    }

    case MYSQL_TYPE_YEAR: {
      snprintf(typestr, typestr_length, "YEAR");
      if (!ptr) return my_b_printf(file, "NULL");
      uint32 i32 = *ptr;
      my_b_printf(file, "%04d", i32 + 1900);
      return 1;
    }

    case MYSQL_TYPE_ENUM:
      switch (meta & 0xFF) {
        case 1:
          snprintf(typestr, typestr_length, "ENUM(1 byte)");
          if (!ptr) return my_b_printf(file, "NULL");
          my_b_printf(file, "%d", (int)*ptr);
          return 1;
        case 2: {
          snprintf(typestr, typestr_length, "ENUM(2 bytes)");
          if (!ptr) return my_b_printf(file, "NULL");
          int32 i32 = uint2korr(ptr);
          my_b_printf(file, "%d", i32);
          return 2;
        }
        default:
          my_b_printf(file, "!! Unknown ENUM packlen=%d", meta & 0xFF);
          return 0;
      }
      break;

    case MYSQL_TYPE_SET:
      snprintf(typestr, typestr_length, "SET(%d bytes)", meta & 0xFF);
      if (!ptr) return my_b_printf(file, "NULL");
      my_b_write_bit(file, ptr, (meta & 0xFF) * 8);
      return meta & 0xFF;

    case MYSQL_TYPE_BLOB:
      switch (meta) {
        case 1:
          snprintf(typestr, typestr_length, "TINYBLOB/TINYTEXT");
          if (!ptr) return my_b_printf(file, "NULL");
          length = *ptr;
          my_b_write_quoted(file, ptr + 1, length);
          return length + 1;
        case 2:
          snprintf(typestr, typestr_length, "BLOB/TEXT");
          if (!ptr) return my_b_printf(file, "NULL");
          length = uint2korr(ptr);
          my_b_write_quoted(file, ptr + 2, length);
          return length + 2;
        case 3:
          snprintf(typestr, typestr_length, "MEDIUMBLOB/MEDIUMTEXT");
          if (!ptr) return my_b_printf(file, "NULL");
          length = uint3korr(ptr);
          my_b_write_quoted(file, ptr + 3, length);
          return length + 3;
        case 4:
          snprintf(typestr, typestr_length, "LONGBLOB/LONGTEXT");
          if (!ptr) return my_b_printf(file, "NULL");
          length = uint4korr(ptr);
          my_b_write_quoted(file, ptr + 4, length);
          return length + 4;
        default:
          my_b_printf(file, "!! Unknown BLOB packlen=%d", length);
          return 0;
      }

    case MYSQL_TYPE_VARCHAR:
    case MYSQL_TYPE_VAR_STRING:
      length = meta;
      snprintf(typestr, typestr_length, "VARSTRING(%d)", length);
      if (!ptr) return my_b_printf(file, "NULL");
      return my_b_write_quoted_with_length(file, ptr, length);

    case MYSQL_TYPE_STRING:
      snprintf(typestr, typestr_length, "STRING(%d)", length);
      if (!ptr) return my_b_printf(file, "NULL");
      return my_b_write_quoted_with_length(file, ptr, length);

    case MYSQL_TYPE_JSON: {
      snprintf(typestr, typestr_length, "JSON");
      if (!ptr) return my_b_printf(file, "NULL");
      length = uint4korr(ptr);
      ptr += 4;
      if (is_partial) {
        const char *error = print_json_diff(file, ptr, length, col_name);
        if (error != nullptr)
          my_b_printf(file, "Error %s while printing JSON diff\n", error);
      } else {
        json_binary::Value value =
            json_binary::parse_binary((const char *)ptr, length);
        if (value.type() == json_binary::Value::ERROR) {
          if (my_b_printf(
                  file,
                  "Invalid JSON\n")) /* purecov: inspected */  // corrupted
                                                               // event
            return 0; /* purecov: inspected */  // error writing output
        } else {
          Json_wrapper wrapper(value);
          StringBuffer<STRING_BUFFER_USUAL_SIZE> s;
          if (json_wrapper_to_string(file, &s, &wrapper, true))
            my_b_printf(file, "Failed to format JSON object as string.\n");
          /* purecov: inspected */  // OOM
        }
      }
      return length + meta;
    }
    default: {
      char tmp[5];
      snprintf(tmp, sizeof(tmp), "%04x", meta);
      my_b_printf(file,
                  "!! Don't know how to handle column type=%d meta=%d (%s)\n",
                  type, meta, tmp);
    } break;
  }
  *typestr = 0;
  return 0;
}
#endif

/**
  Print a packed row into IO cache

  @param[in] file              IO cache
  @param[in] td                Table definition
  @param[in] print_event_info  Print parameters
  @param[in] cols_bitmap       Column bitmaps.
  @param[in] value             Pointer to packed row
  @param[in] prefix            Row's SQL clause ("SET", "WHERE", etc)

  @retval   - number of bytes scanned.
*/

size_t Rows_log_event::print_verbose_one_row(
    IO_CACHE *file, table_def *td, PRINT_EVENT_INFO *print_event_info,
    MY_BITMAP *cols_bitmap, const uchar *value, const uchar *prefix,
    enum_row_image_type row_image_type) {
  const uchar *value0 = value;
  char typestr[64] = "";

  // Read value_options if this is AI for PARTIAL_UPDATE_ROWS_EVENT
  ulonglong value_options = 0;
  Bit_reader partial_bits;
  if (get_type_code() == binary_log::PARTIAL_UPDATE_ROWS_EVENT &&
      row_image_type == enum_row_image_type::UPDATE_AI) {
    size_t length = m_rows_end - value;
    if (net_field_length_checked<ulonglong>(&value, &length, &value_options)) {
      my_b_printf(file,
                  "*** Error reading binlog_row_value_options from "
                  "Partial_update_rows_log_event\n");
      return 0;
    }
    if ((value_options & PARTIAL_JSON_UPDATES) != 0) {
      partial_bits.set_ptr(value);
      value += (td->json_column_count() + 7) / 8;
    }
  }

  /*
    Metadata bytes which gives the information about nullabity of
    master columns. Master writes one bit for each column in the
    image.
  */
  Bit_reader null_bits(value);
  value += (bitmap_bits_set(cols_bitmap) + 7) / 8;

  my_b_printf(file, "%s", prefix);

  for (size_t i = 0; i < td->size(); i++) {
    /*
      Note: need to read partial bit before reading cols_bitmap, since
      the partial_bits bitmap has a bit for every JSON column
      regardless of whether it is included in the bitmap or not.
    */
    bool is_partial = (value_options & PARTIAL_JSON_UPDATES) != 0 &&
                      row_image_type == enum_row_image_type::UPDATE_AI &&
                      td->type(i) == MYSQL_TYPE_JSON && partial_bits.get();

    if (bitmap_is_set(cols_bitmap, i) == 0) continue;

    bool is_null = null_bits.get();

    my_b_printf(file, "###   @%d=", static_cast<int>(i + 1));
    if (!is_null) {
      size_t fsize =
          td->calc_field_size((uint)i, pointer_cast<const uchar *>(value));
      if (fsize > (size_t)(m_rows_end - value)) {
        my_b_printf(file,
                    "***Corrupted replication event was detected: "
                    "field size is set to %u, but there are only %u bytes "
                    "left of the event. Not printing the value***\n",
                    (uint)fsize, (uint)(m_rows_end - value));
        return 0;
      }
    }
    char col_name[256];
    sprintf(col_name, "@%lu", (unsigned long)i + 1);
    size_t size = log_event_print_value(
        file, is_null ? nullptr : value, td->type(i), td->field_metadata(i),
        typestr, sizeof(typestr), col_name, is_partial);
    if (!size) return 0;

    if (!is_null) value += size;

    if (print_event_info->verbose > 1) {
      my_b_printf(file, " /* ");

      my_b_printf(file, "%s ", typestr);

      my_b_printf(file, "meta=%d nullable=%d is_null=%d ",
                  td->field_metadata(i), td->maybe_null(i), is_null);
      my_b_printf(file, "*/");
    }

    my_b_printf(file, "\n");
  }
  return value - value0;
}

/**
  Print a row event into IO cache in human readable form (in SQL format)

  @param[in] file              IO cache
  @param[in] print_event_info  Print parameters
*/
void Rows_log_event::print_verbose(IO_CACHE *file,
                                   PRINT_EVENT_INFO *print_event_info) {
  // Quoted length of the identifier can be twice the original length
  char quoted_db[1 + NAME_LEN * 2 + 2];
  char quoted_table[1 + NAME_LEN * 2 + 2];
  size_t quoted_db_len, quoted_table_len;
  Table_map_log_event *map;
  table_def *td;
  const char *sql_command, *sql_clause1, *sql_clause2;
  Log_event_type general_type_code = get_general_type_code();

  enum_row_image_type row_image_type =
      get_general_type_code() == binary_log::WRITE_ROWS_EVENT
          ? enum_row_image_type::WRITE_AI
          : get_general_type_code() == binary_log::DELETE_ROWS_EVENT
                ? enum_row_image_type::DELETE_BI
                : enum_row_image_type::UPDATE_BI;

  if (m_extra_row_info.have_ndb_info() ||
      DBUG_EVALUATE_IF("simulate_error_in_ndb_info_print", 1, 0)) {
    int extra_row_ndb_info_payload_len =
        m_extra_row_info.get_ndb_length() - EXTRA_ROW_INFO_HEADER_LENGTH;

    if (m_extra_row_info.get_ndb_length() < EXTRA_ROW_INFO_HEADER_LENGTH) {
      my_b_printf(file,
                  "***Error: The number of extra_row_ndb_info is smaller"
                  " than the minimum acceptable value.\n");
      return;
    }
    unsigned char *ndb_info = m_extra_row_info.get_ndb_info();
    my_b_printf(file, "### Extra row ndb info: data_format: %u, len: %u, ",
                ndb_info[EXTRA_ROW_INFO_FORMAT_OFFSET],
                extra_row_ndb_info_payload_len);
    /*
       Buffer for hex view of string, including '0x' prefix,
       2 hex chars / byte and trailing 0
    */
    const int buff_len = 2 + (256 * 2) + 1;
    char buff[buff_len];
    str_to_hex(buff, (const char *)&(ndb_info[EXTRA_ROW_INFO_HEADER_LENGTH]),
               extra_row_ndb_info_payload_len);
    my_b_printf(file, "data: %s\n", buff);
  }

  if (m_extra_row_info.have_part()) {
    if (general_type_code == binary_log::UPDATE_ROWS_EVENT) {
      my_b_printf(file,
                  "### Extra row info for partitioning: source_partition: %d"
                  " target_partition: %d",
                  m_extra_row_info.get_source_partition_id(),
                  m_extra_row_info.get_partition_id());
    } else
      my_b_printf(file, "### Extra row info for partitioning: partition: %u",
                  m_extra_row_info.get_partition_id());
    my_b_printf(file, "\n");
  }

  switch (general_type_code) {
    case binary_log::WRITE_ROWS_EVENT:
      sql_command = "INSERT INTO";
      sql_clause1 = "### SET\n";
      sql_clause2 = nullptr;
      break;
    case binary_log::DELETE_ROWS_EVENT:
      sql_command = "DELETE FROM";
      sql_clause1 = "### WHERE\n";
      sql_clause2 = nullptr;
      break;
    case binary_log::UPDATE_ROWS_EVENT:
    case binary_log::PARTIAL_UPDATE_ROWS_EVENT:
      sql_command = "UPDATE";
      sql_clause1 = "### WHERE\n";
      sql_clause2 = "### SET\n";
      break;
    default:
      sql_command = sql_clause1 = sql_clause2 = nullptr;
      DBUG_ASSERT(0); /* Not possible */
  }

  if (!(map = print_event_info->m_table_map.get_table(m_table_id)) ||
      !(td = map->create_table_def())) {
    char llbuff[22];
    my_b_printf(file, "### Row event for unknown table #%s",
                llstr(m_table_id, llbuff));
    return;
  }

  /* If the write rows event contained no values for the AI */
  if (((general_type_code == binary_log::WRITE_ROWS_EVENT) &&
       (m_rows_buf == m_rows_end))) {
    my_b_printf(file, "### INSERT INTO `%s`.`%s` VALUES ()\n",
                map->get_db_name(), map->get_table_name());
    goto end;
  }

  for (const uchar *value = m_rows_buf; value < m_rows_end;) {
    size_t length;
    quoted_db_len =
        my_strmov_quoted_identifier((char *)quoted_db, map->get_db_name());
    quoted_table_len = my_strmov_quoted_identifier((char *)quoted_table,
                                                   map->get_table_name());
    quoted_db[quoted_db_len] = '\0';
    quoted_table[quoted_table_len] = '\0';
    my_b_printf(file, "### %s %s.%s\n", sql_command, quoted_db, quoted_table);
    /* Print the first image */
    if (!(length = print_verbose_one_row(file, td, print_event_info, &m_cols,
                                         value, (const uchar *)sql_clause1,
                                         row_image_type)))
      goto end;
    value += length;

    /* Print the second image (for UPDATE only) */
    if (sql_clause2) {
      if (!(length = print_verbose_one_row(
                file, td, print_event_info, &m_cols_ai, value,
                (const uchar *)sql_clause2, enum_row_image_type::UPDATE_AI)))
        goto end;
      value += length;
    }
  }

end:
  delete td;
}

void Log_event::print_base64(IO_CACHE *file, PRINT_EVENT_INFO *print_event_info,
                             bool more) const {
  const uchar *ptr = (const uchar *)temp_buf;
  uint32 size = uint4korr(ptr + EVENT_LEN_OFFSET);
  DBUG_TRACE;

  uint64 const tmp_str_sz = base64_needed_encoded_length((uint64)size);
  char *const tmp_str =
      (char *)my_malloc(key_memory_log_event, tmp_str_sz, MYF(MY_WME));
  if (!tmp_str) {
    fprintf(stderr,
            "\nError: Out of memory. "
            "Could not print correct binlog event.\n");
    return;
  }

  if (base64_encode(ptr, (size_t)size, tmp_str)) {
    DBUG_ASSERT(0);
  }

  if (print_event_info->base64_output_mode != BASE64_OUTPUT_DECODE_ROWS) {
    if (my_b_tell(file) == 0) my_b_printf(file, "\nBINLOG '\n");

    my_b_printf(file, "%s\n", tmp_str);

    if (!more) my_b_printf(file, "'%s\n", print_event_info->delimiter);
  }

  if (print_event_info->verbose) {
    Rows_log_event *ev = nullptr;
    Log_event_type et = (Log_event_type)ptr[EVENT_TYPE_OFFSET];

    enum_binlog_checksum_alg ev_checksum_alg = common_footer->checksum_alg;
    Format_description_event fd_evt =
        Format_description_event(BINLOG_VERSION, server_version);
    fd_evt.footer()->checksum_alg = ev_checksum_alg;

    switch (et) {
      case binary_log::TABLE_MAP_EVENT: {
        Table_map_log_event *map;
        map = new Table_map_log_event((const char *)ptr, &fd_evt);
        print_event_info->m_table_map.set_table(map->get_table_id(), map);
        break;
      }
      case binary_log::WRITE_ROWS_EVENT:
      case binary_log::WRITE_ROWS_EVENT_V1: {
        ev = new Write_rows_log_event((const char *)ptr, &fd_evt);
        break;
      }
      case binary_log::DELETE_ROWS_EVENT:
      case binary_log::DELETE_ROWS_EVENT_V1: {
        ev = new Delete_rows_log_event((const char *)ptr, &fd_evt);
        break;
      }
      case binary_log::UPDATE_ROWS_EVENT:
      case binary_log::UPDATE_ROWS_EVENT_V1:
      case binary_log::PARTIAL_UPDATE_ROWS_EVENT: {
        ev = new Update_rows_log_event((const char *)ptr, &fd_evt);
        break;
      }
      default:
        break;
    }

    if (ev) {
      ev->print_verbose(&print_event_info->footer_cache, print_event_info);
      delete ev;
    }
  }

  my_free(tmp_str);
}

/*
  Log_event::print_timestamp()
*/

void Log_event::print_timestamp(IO_CACHE *file, time_t *ts) const {
  struct tm *res;
  /*
    In some Windows versions timeval.tv_sec is defined as "long",
    not as "time_t" and can be of a different size.
    Let's use a temporary time_t variable to execute localtime()
    with a correct argument type.
  */
  time_t ts_tmp = ts ? *ts : (ulong)common_header->when.tv_sec;
  DBUG_TRACE;
  struct tm tm_tmp;
  localtime_r(&ts_tmp, (res = &tm_tmp));
  my_b_printf(file, "%02d%02d%02d %2d:%02d:%02d", res->tm_year % 100,
              res->tm_mon + 1, res->tm_mday, res->tm_hour, res->tm_min,
              res->tm_sec);
}

#endif /* !MYSQL_SERVER */

#if defined(MYSQL_SERVER)
inline Log_event::enum_skip_reason Log_event::continue_group(
    Relay_log_info *rli) {
  if (rli->slave_skip_counter == 1) return Log_event::EVENT_SKIP_IGNORE;
  return Log_event::do_shall_skip(rli);
}

/**
   @param end_group_sets_max_dbs  when true the group terminal event
                          can carry partition info, see a note below.
   @return true  in cases the current event
                 carries partition data,
           false otherwise

   @note Some events combination may force to adjust partition info.
         In particular BEGIN, BEGIN_LOAD_QUERY_EVENT, COMMIT
         where none of the events holds partitioning data
         causes the sequential applying of the group through
         assigning OVER_MAX_DBS_IN_EVENT_MTS to mts_accessed_dbs
         of the group terminator (e.g COMMIT query) event.
*/
bool Log_event::contains_partition_info(bool end_group_sets_max_dbs) {
  bool res;

  switch (get_type_code()) {
    case binary_log::TABLE_MAP_EVENT:
    case binary_log::EXECUTE_LOAD_QUERY_EVENT:
      res = true;

      break;

    case binary_log::QUERY_EVENT: {
      Query_log_event *qev = static_cast<Query_log_event *>(this);
      if ((ends_group() && end_group_sets_max_dbs) ||
          (qev->is_query_prefix_match(STRING_WITH_LEN("XA COMMIT")) ||
           qev->is_query_prefix_match(STRING_WITH_LEN("XA ROLLBACK")))) {
        res = true;
        qev->mts_accessed_dbs = OVER_MAX_DBS_IN_EVENT_MTS;
      } else
        res = (!ends_group() && !starts_group()) ? true : false;
      break;
    }
    default:
      res = false;
  }

  return res;
}
/*
  SYNOPSIS
    This function assigns a parent ID to the job group being scheduled in
  parallel. It also checks if we can schedule the new event in parallel with the
  previous ones being executed.

  @param        ev log event that has to be scheduled next.
  @param       rli Pointer to coordinator's relay log info.
  @return      true if error
               false otherwise
 */
static bool schedule_next_event(Log_event *ev, Relay_log_info *rli) {
  int error;
  // Check if we can schedule this event
  error = rli->current_mts_submode->schedule_next_event(rli, ev);
  switch (error) {
    char llbuff[22];
    case ER_MTS_CANT_PARALLEL:
      llstr(rli->get_event_relay_log_pos(), llbuff);
      my_error(ER_MTS_CANT_PARALLEL, MYF(0), ev->get_type_str(),
               rli->get_event_relay_log_name(), llbuff,
               "The master event is logically timestamped incorrectly.");
      return true;
    case ER_MTS_INCONSISTENT_DATA:
      llstr(rli->get_event_relay_log_pos(), llbuff);
      {
        char errfmt[] =
            "Coordinator experienced an error or was killed while scheduling "
            "an event at relay-log name %s position %s.";
        char errbuf[sizeof(errfmt) + FN_REFLEN + sizeof(llbuff)];
        sprintf(errbuf, errfmt, rli->get_event_relay_log_name(), llbuff);
        my_error(ER_MTS_INCONSISTENT_DATA, MYF(0), errbuf);
        return true;
      }
      /* Don't have to do anything. */
      return true;
    case -1:
      /* Unable to schedule: wait_for_last_committed_trx has failed */
      return true;
    default:
      return false;
  }
  /* Keep compiler happy */
  return false;
}

/**
   The method maps the event to a Worker and return a pointer to it.
   Sending the event to the Worker is done by the caller.

   Irrespective of the type of Group marking (DB partioned or BGC) the
   following holds true:

   - recognize the beginning of a group to allocate the group descriptor
     and queue it;
   - associate an event with a Worker (which also handles possible conflicts
     detection and waiting for their termination);
   - finalize the group assignement when the group closing event is met.

   When parallelization mode is BGC-based the partitioning info in the event
   is simply ignored. Thereby association with a Worker does not require
   Assigned Partition Hash of the partitioned method.
   This method is not interested in all the taxonomy of the event group
   property, what we care about is the boundaries of the group.

   As a part of the group, an event belongs to one of the following types:

   B - beginning of a group of events (BEGIN query_log_event)
   g - mini-group representative event containing the partition info
      (any Table_map, a Query_log_event)
   p - a mini-group internal event that *p*receeding its g-parent
      (int_, rand_, user_ var:s)
   r - a mini-group internal "regular" event that follows its g-parent
      (Delete, Update, Write -rows)
   T - terminator of the group (XID, COMMIT, ROLLBACK, auto-commit query)

   Only the first g-event computes the assigned Worker which once
   is determined remains to be for the rest of the group.
   That is the g-event solely carries partitioning info.
   For B-event the assigned Worker is NULL to indicate Coordinator
   has not yet decided. The same applies to p-event.

   Notice, these is a special group consisting of optionally multiple p-events
   terminating with a g-event.
   Such case is caused by old master binlog and a few corner-cases of
   the current master version (todo: to fix).

   In case of the event accesses more than OVER_MAX_DBS the method
   has to ensure sure previously assigned groups to all other workers are
   done.


   @note The function updates GAQ queue directly, updates APH hash
         plus relocates some temporary tables from Coordinator's list into
         involved entries of APH through @c map_db_to_worker.
         There's few memory allocations commented where to be freed.

   @return a pointer to the Worker struct or NULL.
*/

Slave_worker *Log_event::get_slave_worker(Relay_log_info *rli) {
  Slave_job_group group = Slave_job_group(), *ptr_group = nullptr;
  bool is_s_event;
  Slave_worker *ret_worker = nullptr;
  char llbuff[22];
  Slave_committed_queue *gaq = rli->gaq;
  DBUG_TRACE;

  /* checking partioning properties and perform corresponding actions */

  // Beginning of a group designated explicitly with BEGIN or GTID
  if ((is_s_event = starts_group()) || is_gtid_event(this) ||
      // or DDL:s or autocommit queries possibly associated with own p-events
      (!rli->curr_group_seen_begin && !rli->curr_group_seen_gtid &&
       /*
         the following is a special case of B-free still multi-event group like
         { p_1,p_2,...,p_k, g }.
         In that case either GAQ is empty (the very first group is being
         assigned) or the last assigned group index points at one of
         mapped-to-a-worker.
       */
       (gaq->empty() ||
        gaq->get_job_group(rli->gaq->assigned_group_index)->worker_id !=
            MTS_WORKER_UNDEF))) {
    if (!rli->curr_group_seen_gtid && !rli->curr_group_seen_begin) {
      rli->mts_groups_assigned++;

      rli->curr_group_isolated = false;
      group.reset(common_header->log_pos, rli->mts_groups_assigned);
      // the last occupied GAQ's array index
      gaq->assigned_group_index = gaq->en_queue(&group);
      DBUG_PRINT("info", ("gaq_idx= %ld  gaq->size=%ld",
                          gaq->assigned_group_index, gaq->size));
      DBUG_ASSERT(gaq->assigned_group_index != MTS_WORKER_UNDEF);
      DBUG_ASSERT(gaq->assigned_group_index < gaq->size);
      DBUG_ASSERT(gaq->get_job_group(rli->gaq->assigned_group_index)
                      ->group_relay_log_name == nullptr);
      DBUG_ASSERT(rli->last_assigned_worker == nullptr ||
                  !is_mts_db_partitioned(rli));

      if (is_s_event || is_gtid_event(this)) {
        Slave_job_item job_item = {this, rli->get_event_relay_log_number(),
                                   rli->get_event_start_pos()};
        // B-event is appended to the Deferred Array associated with GCAP
        rli->curr_group_da.push_back(job_item);

        DBUG_ASSERT(rli->curr_group_da.size() == 1);

        if (starts_group()) {
          // mark the current group as started with explicit B-event
          rli->mts_end_group_sets_max_dbs = true;
          rli->curr_group_seen_begin = true;
        }

        if (is_gtid_event(this)) {
          // mark the current group as started with explicit Gtid-event
          rli->curr_group_seen_gtid = true;

          Gtid_log_event *gtid_log_ev = static_cast<Gtid_log_event *>(this);
          rli->started_processing(gtid_log_ev);
        }

        if (schedule_next_event(this, rli)) {
          rli->abort_slave = true;
          if (is_gtid_event(this)) {
            rli->clear_processing_trx();
          }
          return nullptr;
        }
        return ret_worker;
      }
    } else {
      /*
       The block is a result of not making GTID event as group starter.
       TODO: Make GITD event as B-event that is starts_group() to
       return true.
      */
      Slave_job_item job_item = {this, rli->get_event_relay_log_number(),
                                 rli->get_event_relay_log_pos()};

      // B-event is appended to the Deferred Array associated with GCAP
      rli->curr_group_da.push_back(job_item);
      rli->curr_group_seen_begin = true;
      rli->mts_end_group_sets_max_dbs = true;
      if (!rli->curr_group_seen_gtid && schedule_next_event(this, rli)) {
        rli->abort_slave = true;
        return nullptr;
      }

      DBUG_ASSERT(rli->curr_group_da.size() == 2);
      DBUG_ASSERT(starts_group());
      return ret_worker;
    }
    if (schedule_next_event(this, rli)) {
      rli->abort_slave = true;
      return nullptr;
    }
  }

  ptr_group = gaq->get_job_group(rli->gaq->assigned_group_index);
  if (!is_mts_db_partitioned(rli)) {
    /* Get least occupied worker */
    ret_worker = rli->current_mts_submode->get_least_occupied_worker(
        rli, &rli->workers, this);
    if (ret_worker == nullptr) {
      /* get_least_occupied_worker may return NULL if the thread is killed */
      Slave_job_item job_item = {this, rli->get_event_relay_log_number(),
                                 rli->get_event_start_pos()};
      rli->curr_group_da.push_back(job_item);

      DBUG_ASSERT(thd->killed);
      return nullptr;
    }
    ptr_group->worker_id = ret_worker->id;
  } else if (contains_partition_info(rli->mts_end_group_sets_max_dbs)) {
    int i = 0;
    Mts_db_names mts_dbs;

    get_mts_dbs(&mts_dbs, rli->rpl_filter);
    /*
      Bug 12982188 - MTS: SBR ABORTS WITH ERROR 1742 ON LOAD DATA
      Logging on master can create a group with no events holding
      the partition info.
      The following assert proves there's the only reason
      for such group.
    */
#ifndef DBUG_OFF
    {
      bool empty_group_with_gtids = rli->curr_group_seen_begin &&
                                    rli->curr_group_seen_gtid && ends_group();

      bool begin_load_query_event =
          ((rli->curr_group_da.size() == 3 && rli->curr_group_seen_gtid) ||
           (rli->curr_group_da.size() == 2 && !rli->curr_group_seen_gtid)) &&
          (rli->curr_group_da.back().data->get_type_code() ==
           binary_log::BEGIN_LOAD_QUERY_EVENT);

      bool delete_file_event =
          ((rli->curr_group_da.size() == 4 && rli->curr_group_seen_gtid) ||
           (rli->curr_group_da.size() == 3 && !rli->curr_group_seen_gtid)) &&
          (rli->curr_group_da.back().data->get_type_code() ==
           binary_log::DELETE_FILE_EVENT);

      DBUG_ASSERT((!ends_group() ||
                   (get_type_code() == binary_log::QUERY_EVENT &&
                    static_cast<Query_log_event *>(this)->is_query_prefix_match(
                        STRING_WITH_LEN("XA ROLLBACK")))) ||
                  empty_group_with_gtids ||
                  (rli->mts_end_group_sets_max_dbs &&
                   (begin_load_query_event || delete_file_event)));
    }
#endif

    // partioning info is found which drops the flag
    rli->mts_end_group_sets_max_dbs = false;
    ret_worker = rli->last_assigned_worker;
    if (mts_dbs.num == OVER_MAX_DBS_IN_EVENT_MTS) {
      // Worker with id 0 to handle serial execution
      if (!ret_worker) ret_worker = rli->workers.at(0);
      // No need to know a possible error out of synchronization call.
      (void)rli->current_mts_submode->wait_for_workers_to_finish(rli,
                                                                 ret_worker);
      /*
        this marking is transferred further into T-event of the current group.
      */
      rli->curr_group_isolated = true;
    }

    /* One run of the loop in the case of over-max-db:s */
    for (i = 0;
         i < ((mts_dbs.num != OVER_MAX_DBS_IN_EVENT_MTS) ? mts_dbs.num : 1);
         i++) {
      /*
        The over max db:s case handled through passing to map_db_to_worker
        such "all" db as encoded as  the "" empty string.
        Note, the empty string is allocated in a large buffer
        to satisfy hashcmp() implementation.
      */
      const char all_db[NAME_LEN] = {0};
      if (!(ret_worker = map_db_to_worker(
                mts_dbs.num == OVER_MAX_DBS_IN_EVENT_MTS ? all_db
                                                         : mts_dbs.name[i],
                rli, &mts_assigned_partitions[i],
                /*
                  todo: optimize it. Although pure
                  rows- event load in insensetive to the flag value
                */
                true, ret_worker))) {
        llstr(rli->get_event_relay_log_pos(), llbuff);
        my_error(ER_MTS_CANT_PARALLEL, MYF(0), get_type_str(),
                 rli->get_event_relay_log_name(), llbuff,
                 "could not distribute the event to a Worker");
        return ret_worker;
      }
      // all temporary tables are transferred from Coordinator in over-max case
      DBUG_ASSERT(mts_dbs.num != OVER_MAX_DBS_IN_EVENT_MTS ||
                  !thd->temporary_tables);
      DBUG_ASSERT(!strcmp(
          mts_assigned_partitions[i]->db,
          mts_dbs.num != OVER_MAX_DBS_IN_EVENT_MTS ? mts_dbs.name[i] : all_db));
      DBUG_ASSERT(ret_worker == mts_assigned_partitions[i]->worker);
      DBUG_ASSERT(mts_assigned_partitions[i]->usage >= 0);
    }

    if ((ptr_group = gaq->get_job_group(rli->gaq->assigned_group_index))
            ->worker_id == MTS_WORKER_UNDEF) {
      ptr_group->worker_id = ret_worker->id;

      DBUG_ASSERT(ptr_group->group_relay_log_name == nullptr);
    }

    DBUG_ASSERT(i == mts_dbs.num || mts_dbs.num == OVER_MAX_DBS_IN_EVENT_MTS);
  } else {
    // a mini-group internal "regular" event
    if (rli->last_assigned_worker) {
      ret_worker = rli->last_assigned_worker;

      DBUG_ASSERT(rli->curr_group_assigned_parts.size() > 0 ||
                  ret_worker->id == 0);
    } else  // int_, rand_, user_ var:s, load-data events
    {
      if (!(get_type_code() == binary_log::INTVAR_EVENT ||
            get_type_code() == binary_log::RAND_EVENT ||
            get_type_code() == binary_log::USER_VAR_EVENT ||
            get_type_code() == binary_log::BEGIN_LOAD_QUERY_EVENT ||
            get_type_code() == binary_log::APPEND_BLOCK_EVENT ||
            get_type_code() == binary_log::DELETE_FILE_EVENT ||
            is_ignorable_event())) {
        DBUG_ASSERT(!ret_worker);

        llstr(rli->get_event_relay_log_pos(), llbuff);
        my_error(ER_MTS_CANT_PARALLEL, MYF(0), get_type_str(),
                 rli->get_event_relay_log_name(), llbuff,
                 "the event is a part of a group that is unsupported in "
                 "the parallel execution mode");

        return ret_worker;
      }
      /*
        In the logical clock scheduler any internal gets scheduled directly.
        That is Int_var, @User_var and Rand bypass the deferred array.
        Their association with relay-log physical coordinates is provided
        by the same mechanism that applies to a regular event.
      */
      Slave_job_item job_item = {this, rli->get_event_relay_log_number(),
                                 rli->get_event_start_pos()};
      rli->curr_group_da.push_back(job_item);

      DBUG_ASSERT(!ret_worker);
      return ret_worker;
    }
  }

  DBUG_ASSERT(ret_worker);
  // T-event: Commit, Xid, a DDL query or dml query of B-less group.4

  /*
    Preparing event physical coordinates info for Worker before any
    event got scheduled so when Worker error-stopped at the first
    event it would be aware of where exactly in the event stream.
  */
  if (!ret_worker->master_log_change_notified) {
    if (!ptr_group)
      ptr_group = gaq->get_job_group(rli->gaq->assigned_group_index);
    ptr_group->group_master_log_name = my_strdup(
        key_memory_log_event, rli->get_group_master_log_name(), MYF(MY_WME));
    ret_worker->master_log_change_notified = true;

    DBUG_ASSERT(!ptr_group->notified);
#ifndef DBUG_OFF
    ptr_group->notified = true;
#endif
  }

  /* Notify the worker about new FD */
  if (!ret_worker->fd_change_notified) {
    if (!ptr_group)
      ptr_group = gaq->get_job_group(rli->gaq->assigned_group_index);
    /*
      Increment the usage counter on behalf of Worker.
      This avoids inadvertent FD deletion in a race case where Coordinator
      would install a next new FD before Worker has noticed the previous one.
    */
    ++rli->get_rli_description_event()->atomic_usage_counter;
    ptr_group->new_fd_event = rli->get_rli_description_event();
    ret_worker->fd_change_notified = true;
  }

  if (ends_group() ||
      (!rli->curr_group_seen_begin &&
       (get_type_code() == binary_log::QUERY_EVENT ||
        /*
          When applying an old binary log without Gtid_log_event and
          Anonymous_gtid_log_event, the logic of multi-threaded slave
          still need to require that an event (for example, Query_log_event,
          User_var_log_event, Intvar_log_event, and Rand_log_event) that
          appeared outside of BEGIN...COMMIT was treated as a transaction
          of its own. This was just a technicality in the code and did not
          cause a problem, since the event and the following Query_log_event
          would both be assigned to dedicated worker 0.
        */
        !rli->curr_group_seen_gtid))) {
    rli->mts_group_status = Relay_log_info::MTS_END_GROUP;
    if (rli->curr_group_isolated) set_mts_isolate_group();
    if (!ptr_group)
      ptr_group = gaq->get_job_group(rli->gaq->assigned_group_index);

    DBUG_ASSERT(ret_worker != nullptr);

    // coordinator has ended buffering this group, update monitoring info
    if (rli->is_processing_trx()) {
      DBUG_EXECUTE_IF("rpl_ps_tables", {
        const char act[] =
            "now SIGNAL signal.rpl_ps_tables_process_before "
            "WAIT_FOR signal.rpl_ps_tables_process_finish";
        DBUG_ASSERT(opt_debug_sync_timeout > 0);
        DBUG_ASSERT(!debug_sync_set_action(current_thd, STRING_WITH_LEN(act)));
      };);
      rli->finished_processing();
      DBUG_EXECUTE_IF("rpl_ps_tables", {
        const char act[] =
            "now SIGNAL signal.rpl_ps_tables_process_after_finish "
            "WAIT_FOR signal.rpl_ps_tables_process_continue";
        DBUG_ASSERT(opt_debug_sync_timeout > 0);
        DBUG_ASSERT(!debug_sync_set_action(current_thd, STRING_WITH_LEN(act)));
      };);
    }

    /*
      The following two blocks are executed if the worker has not been
      notified about new relay-log or a new checkpoints.
      Relay-log string is freed by Coordinator, Worker deallocates
      strings in the checkpoint block.
      However if the worker exits earlier reclaiming for both happens anyway at
      GAQ delete.
    */
    if (!ret_worker->relay_log_change_notified) {
      /*
        Prior this event, C rotated the relay log to drop each
        Worker's notified flag. Now group terminating event initiates
        the new relay-log (where the current event is from) name
        delivery to Worker that will receive it in commit_positions().
      */
      DBUG_ASSERT(ptr_group->group_relay_log_name == nullptr);

      ptr_group->group_relay_log_name = (char *)my_malloc(
          key_memory_log_event, strlen(rli->get_group_relay_log_name()) + 1,
          MYF(MY_WME));
      strcpy(ptr_group->group_relay_log_name, rli->get_event_relay_log_name());

      DBUG_ASSERT(ptr_group->group_relay_log_name != nullptr);

      ret_worker->relay_log_change_notified = true;
    }

    if (!ret_worker->checkpoint_notified) {
      if (!ptr_group)
        ptr_group = gaq->get_job_group(rli->gaq->assigned_group_index);
      ptr_group->checkpoint_log_name = my_strdup(
          key_memory_log_event, rli->get_group_master_log_name(), MYF(MY_WME));
      ptr_group->checkpoint_log_pos = rli->get_group_master_log_pos();
      ptr_group->checkpoint_relay_log_name = my_strdup(
          key_memory_log_event, rli->get_group_relay_log_name(), MYF(MY_WME));
      ptr_group->checkpoint_relay_log_pos = rli->get_group_relay_log_pos();
      ptr_group->shifted = ret_worker->bitmap_shifted;
      ret_worker->bitmap_shifted = 0;
      ret_worker->checkpoint_notified = true;
    }
    ptr_group->checkpoint_seqno = rli->rli_checkpoint_seqno;
    ptr_group->ts = common_header->when.tv_sec +
                    (time_t)exec_time;  // Seconds_behind_master related
    rli->rli_checkpoint_seqno++;
    /*
      Coordinator should not use the main memroot however its not
      reset elsewhere either, so let's do it safe way.
      The main mem root is also reset by the SQL thread in at the end
      of applying which Coordinator does not do in this case.
      That concludes the memroot reset can't harm anything in SQL thread roles
      after Coordinator has finished its current scheduling.
    */
    free_root(thd->mem_root, MYF(MY_KEEP_PREALLOC));

#ifndef DBUG_OFF
    w_rr++;
#endif
  }

  return ret_worker;
}

int Log_event::apply_gtid_event(Relay_log_info *rli) {
  DBUG_TRACE;

  int error = 0;
  if (rli->curr_group_da.size() < 1) return 1;

  Log_event *ev = rli->curr_group_da[0].data;
  DBUG_ASSERT(ev->get_type_code() == binary_log::GTID_LOG_EVENT ||
              ev->get_type_code() == binary_log::ANONYMOUS_GTID_LOG_EVENT);

  error = ev->do_apply_event(rli);
  /* Clean up */
  delete ev;
  rli->curr_group_da.clear();
  rli->curr_group_seen_gtid = false;
  /*
    Removes the job from the (G)lobal (A)ssigned (Q)ueue after
    applying it.
  */
  DBUG_ASSERT(rli->gaq->len > 0);
  Slave_job_group g = Slave_job_group();
  rli->gaq->de_tail(&g);
  /*
    The rli->mts_groups_assigned is increased when adding the slave job
    generated for the gtid into the (G)lobal (A)ssigned (Q)ueue. So we
    decrease it here.
  */
  rli->mts_groups_assigned--;

  return error;
}

/**
   Scheduling event to execute in parallel or execute it directly.
   In MTS case the event gets associated with either Coordinator or a
   Worker.  A special case of the association is NULL when the Worker
   can't be decided yet.  In the single threaded sequential mode the
   event maps to SQL thread rli.

   @note in case of MTS failure Coordinator destroys all gathered
         deferred events.

   @return 0 as success, otherwise a failure.
*/
int Log_event::apply_event(Relay_log_info *rli) {
  DBUG_TRACE;
  DBUG_PRINT("info", ("event_type=%s", get_type_str()));
  bool parallel = false;
  enum enum_mts_event_exec_mode actual_exec_mode = EVENT_EXEC_PARALLEL;
  THD *rli_thd = rli->info_thd;

  worker = rli;

  if (rli->is_mts_recovery()) {
    bool skip = bitmap_is_set(&rli->recovery_groups, rli->mts_recovery_index) &&
                (get_mts_execution_mode(rli->mts_group_status ==
                                        Relay_log_info::MTS_IN_GROUP) ==
                 EVENT_EXEC_PARALLEL);
    if (skip) {
      return 0;
    } else {
      int error = do_apply_event(rli);
      if (rli->is_processing_trx()) {
        // needed to identify DDL's; uses the same logic as in
        // get_slave_worker()
        if (starts_group() && get_type_code() == binary_log::QUERY_EVENT) {
          rli->curr_group_seen_begin = true;
        }
        if (error == 0 &&
            (ends_group() || (get_type_code() == binary_log::QUERY_EVENT &&
                              !rli->curr_group_seen_begin))) {
          rli->finished_processing();
          rli->curr_group_seen_begin = false;
        }
      }
      return error;
    }
  }

  if (!(parallel = rli->is_parallel_exec()) ||
      ((actual_exec_mode = get_mts_execution_mode(
            rli->mts_group_status == Relay_log_info::MTS_IN_GROUP)) !=
       EVENT_EXEC_PARALLEL)) {
    if (parallel) {
      /*
         There are two classes of events that Coordinator executes
         itself. One e.g the master Rotate requires all Workers to finish up
         their assignments. The other async class, e.g the slave Rotate,
         can't have this such synchronization because Worker might be waiting
         for terminal events to finish.
      */

      if (actual_exec_mode != EVENT_EXEC_ASYNC) {
        /*
          this  event does not split the current group but is indeed
          a separator beetwen two master's binlog therefore requiring
          Workers to sync.
        */
        if (rli->curr_group_da.size() > 0 && is_mts_db_partitioned(rli) &&
            get_type_code() != binary_log::INCIDENT_EVENT) {
          char llbuff[22];
          /*
             Possible reason is a old version binlog sequential event
             wrappped with BEGIN/COMMIT or preceeded by User|Int|Random- var.
             MTS has to stop to suggest restart in the permanent sequential
             mode.
          */
          llstr(rli->get_event_relay_log_pos(), llbuff);
          my_error(ER_MTS_CANT_PARALLEL, MYF(0), get_type_str(),
                   rli->get_event_relay_log_name(), llbuff,
                   "possible malformed group of events from an old master");

          /* Coordinator cant continue, it marks MTS group status accordingly */
          rli->mts_group_status = Relay_log_info::MTS_KILLED_GROUP;

          goto err;
        }

        if (get_type_code() == binary_log::INCIDENT_EVENT &&
            rli->curr_group_da.size() > 0 &&
            rli->current_mts_submode->get_type() ==
                MTS_PARALLEL_TYPE_LOGICAL_CLOCK) {
#ifndef DBUG_OFF
          DBUG_ASSERT(rli->curr_group_da.size() == 1);
          Log_event *ev = rli->curr_group_da[0].data;
          DBUG_ASSERT(ev->get_type_code() == binary_log::GTID_LOG_EVENT ||
                      ev->get_type_code() ==
                          binary_log::ANONYMOUS_GTID_LOG_EVENT);
#endif
          /*
            With MTS logical clock mode, when coordinator is applying an
            incident event, it must withdraw delegated_job increased by
            the incident's GTID before waiting for workers to finish.
            So that it can exit from mts_checkpoint_routine.
          */
          ((Mts_submode_logical_clock *)rli->current_mts_submode)
              ->withdraw_delegated_job();
        }
        /*
          Marking sure the event will be executed in sequential mode.
        */
        if (rli->current_mts_submode->wait_for_workers_to_finish(rli) == -1) {
          // handle synchronization error
          rli->report(WARNING_LEVEL, 0,
                      "Slave worker thread has failed to apply an event. As a "
                      "consequence, the coordinator thread is stopping "
                      "execution.");
          return -1;
        }
        /*
          Given not in-group mark the event handler can invoke checkpoint
          update routine in the following course.
        */
        DBUG_ASSERT(rli->mts_group_status == Relay_log_info::MTS_NOT_IN_GROUP ||
                    !is_mts_db_partitioned(rli));

        if (get_type_code() == binary_log::INCIDENT_EVENT &&
            rli->curr_group_da.size() > 0) {
          DBUG_ASSERT(rli->curr_group_da.size() == 1);
          /*
            When MTS is enabled, the incident event must be applied by the
            coordinator. So the coordinator applies its GTID right before
            applying the incident event..
          */
          int error = apply_gtid_event(rli);
          if (error) return -1;
        }

#ifndef DBUG_OFF
        /* all Workers are idle as done through wait_for_workers_to_finish */
        for (uint k = 0; k < rli->curr_group_da.size(); k++) {
          DBUG_ASSERT(!(rli->workers[k]->usage_partition));
          DBUG_ASSERT(!(rli->workers[k]->jobs.len));
        }
#endif
      } else {
        DBUG_ASSERT(actual_exec_mode == EVENT_EXEC_ASYNC);
      }
    }

    int error = do_apply_event(rli);
    if (rli->is_processing_trx()) {
      // needed to identify DDL's; uses the same logic as in get_slave_worker()
      if (starts_group() && get_type_code() == binary_log::QUERY_EVENT) {
        rli->curr_group_seen_begin = true;
      }
      if (error == 0 &&
          (ends_group() || (get_type_code() == binary_log::QUERY_EVENT &&
                            !rli->curr_group_seen_begin))) {
        DBUG_EXECUTE_IF("rpl_ps_tables", {
          const char act[] =
              "now SIGNAL signal.rpl_ps_tables_apply_before "
              "WAIT_FOR signal.rpl_ps_tables_apply_finish";
          DBUG_ASSERT(opt_debug_sync_timeout > 0);
          DBUG_ASSERT(
              !debug_sync_set_action(current_thd, STRING_WITH_LEN(act)));
        };);
        rli->finished_processing();
        rli->curr_group_seen_begin = false;
        DBUG_EXECUTE_IF("rpl_ps_tables", {
          const char act[] =
              "now SIGNAL signal.rpl_ps_tables_apply_after_finish "
              "WAIT_FOR signal.rpl_ps_tables_apply_continue";
          DBUG_ASSERT(opt_debug_sync_timeout > 0);
          DBUG_ASSERT(
              !debug_sync_set_action(current_thd, STRING_WITH_LEN(act)));
        };);
      }
    }
    return error;
  }

  DBUG_ASSERT(actual_exec_mode == EVENT_EXEC_PARALLEL);
  DBUG_ASSERT(!(rli->curr_group_seen_begin && ends_group()) ||
              /*
                This is an empty group being processed due to gtids.
              */
              (rli->curr_group_seen_begin && rli->curr_group_seen_gtid &&
               ends_group()) ||
              is_mts_db_partitioned(rli) || rli->last_assigned_worker ||
              /*
                Begin_load_query can be logged w/o db info and within
                Begin/Commit. That's a pattern forcing sequential
                applying of LOAD-DATA.
              */
              (rli->curr_group_da.back().data->get_type_code() ==
               binary_log::BEGIN_LOAD_QUERY_EVENT) ||
              /*
                Delete_file can also be logged w/o db info and within
                Begin/Commit. That's a pattern forcing sequential
                applying of LOAD-DATA.
              */
              (rli->curr_group_da.back().data->get_type_code() ==
               binary_log::DELETE_FILE_EVENT));

  worker = nullptr;
  rli->mts_group_status = Relay_log_info::MTS_IN_GROUP;

  worker =
      (Relay_log_info *)(rli->last_assigned_worker = get_slave_worker(rli));

#ifndef DBUG_OFF
  if (rli->last_assigned_worker)
    DBUG_PRINT("mts",
               ("Assigning job to worker %lu", rli->last_assigned_worker->id));
#endif

err:
  if (rli_thd->is_error() || (!worker && rli->abort_slave)) {
    DBUG_ASSERT(!worker);

    /*
      Destroy all deferred buffered events but the current prior to exit.
      The current one will be deleted as an event never destined/assigned
      to any Worker in Coordinator's regular execution path.
    */
    for (uint k = 0; k < rli->curr_group_da.size(); k++) {
      Log_event *ev_buf = rli->curr_group_da[k].data;
      if (this != ev_buf) delete ev_buf;
    }
    rli->curr_group_da.clear();
  } else {
    DBUG_ASSERT(worker || rli->curr_group_assigned_parts.size() == 0);
  }

  return (!(rli_thd->is_error() || (!worker && rli->abort_slave)) ||
          DBUG_EVALUATE_IF("fault_injection_get_slave_worker", 1, 0))
             ? 0
             : -1;
}

/**************************************************************************
        Query_log_event methods
**************************************************************************/

/**
  This (which is used only for SHOW BINLOG EVENTS) could be updated to
  print SET @@session_var=. But this is not urgent, as SHOW BINLOG EVENTS is
  only an information, it does not produce suitable queries to replay (for
  example it does not print LOAD DATA INFILE).
  @todo
    show the catalog ??
*/

int Query_log_event::pack_info(Protocol *protocol) {
  // TODO: show the catalog ??
  String str_buf;
  // Add use `DB` to the string if required
  if (!(common_header->flags & LOG_EVENT_SUPPRESS_USE_F) && db && db_len) {
    str_buf.append("use ");
    append_identifier(this->thd, &str_buf, db, db_len);
    str_buf.append("; ");
  }
  // Add the query to the string
  if (query && q_len) {
    str_buf.append(query);
    if (ddl_xid != binary_log::INVALID_XID) {
      char xid_buf[64];
      str_buf.append(" /* xid=");
      longlong10_to_str(ddl_xid, xid_buf, 10);
      str_buf.append(xid_buf);
      str_buf.append(" */");
    }
  }
  // persist the buffer in protocol
  protocol->store_string(str_buf.ptr(), str_buf.length(), &my_charset_bin);
  return 0;
}

/**
  Utility function for the next method (Query_log_event::write()) .
*/
static void write_str_with_code_and_len(uchar **dst, const char *src,
                                        size_t len, uint code) {
  /*
    only 1 byte to store the length of catalog, so it should not
    surpass 255
  */
  DBUG_ASSERT(len <= 255);
  DBUG_ASSERT(src);
  *((*dst)++) = code;
  *((*dst)++) = (uchar)len;
  memmove(*dst, src, len);
  (*dst) += len;
}

/**
  Query_log_event::write().

  @note
    In this event we have to modify the header to have the correct
    EVENT_LEN_OFFSET as we don't yet know how many status variables we
    will print!
*/

bool Query_log_event::write(Basic_ostream *ostream) {
  uchar buf[Binary_log_event::QUERY_HEADER_LEN + MAX_SIZE_LOG_EVENT_STATUS];
  uchar *start, *start_of_status;
  size_t event_length;

  if (!query) return true;  // Something wrong with event

  /*
    We want to store the thread id:
    (- as an information for the user when he reads the binlog)
    - if the query uses temporary table: for the slave SQL thread to know to
    which master connection the temp table belongs.
    Now imagine we (write()) are called by the slave SQL thread (we are
    logging a query executed by this thread; the slave runs with
    --log-slave-updates). Then this query will be logged with
    thread_id=the_thread_id_of_the_SQL_thread. Imagine that 2 temp tables of
    the same name were created simultaneously on the master (in the masters
    binlog you have
    CREATE TEMPORARY TABLE t; (thread 1)
    CREATE TEMPORARY TABLE t; (thread 2)
    ...)
    then in the slave's binlog there will be
    CREATE TEMPORARY TABLE t; (thread_id_of_the_slave_SQL_thread)
    CREATE TEMPORARY TABLE t; (thread_id_of_the_slave_SQL_thread)
    which is bad (same thread id!).

    To avoid this, we log the thread's thread id EXCEPT for the SQL
    slave thread for which we log the original (master's) thread id.
    Now this moves the bug: what happens if the thread id on the
    master was 10 and when the slave replicates the query, a
    connection number 10 is opened by a normal client on the slave,
    and updates a temp table of the same name? We get a problem
    again. To avoid this, in the handling of temp tables (sql_base.cc)
    we use thread_id AND server_id.  TODO when this is merged into
    4.1: in 4.1, slave_proxy_id has been renamed to pseudo_thread_id
    and is a session variable: that's to make mysqlbinlog work with
    temp tables. We probably need to introduce

    SET PSEUDO_SERVER_ID
    for mysqlbinlog in 4.1. mysqlbinlog would print:
    SET PSEUDO_SERVER_ID=
    SET PSEUDO_THREAD_ID=
    for each query using temp tables.
  */
  int4store(buf + Q_THREAD_ID_OFFSET, slave_proxy_id);
  int4store(buf + Q_EXEC_TIME_OFFSET, exec_time);
  buf[Q_DB_LEN_OFFSET] = (char)db_len;
  int2store(buf + Q_ERR_CODE_OFFSET, error_code);

  /*
    You MUST always write status vars in increasing order of code. This
    guarantees that a slightly older slave will be able to parse those he
    knows.
  */
  start_of_status = start = buf + Binary_log_event::QUERY_HEADER_LEN;
  if (flags2_inited) {
    *start++ = Q_FLAGS2_CODE;
    int4store(start, flags2);
    start += 4;
  }
  if (sql_mode_inited) {
    *start++ = Q_SQL_MODE_CODE;
    int8store(start, sql_mode);
    start += 8;
  }
  if (catalog_len)  // i.e. this var is inited (false for 4.0 events)
  {
    write_str_with_code_and_len(&start, catalog, catalog_len,
                                Q_CATALOG_NZ_CODE);
    /*
      In 5.0.x where x<4 masters we used to store the end zero here. This was
      a waste of one byte so we don't do it in x>=4 masters. We change code to
      Q_CATALOG_NZ_CODE, because re-using the old code would make x<4 slaves
      of this x>=4 master segfault (expecting a zero when there is
      none). Remaining compatibility problems are: the older slave will not
      find the catalog; but it is will not crash, and it's not an issue
      that it does not find the catalog as catalogs were not used in these
      older MySQL versions (we store it in binlog and read it from relay log
      but do nothing useful with it). What is an issue is that the older slave
      will stop processing the Q_* blocks (and jumps to the db/query) as soon
      as it sees unknown Q_CATALOG_NZ_CODE; so it will not be able to read
      Q_AUTO_INCREMENT*, Q_CHARSET and so replication will fail silently in
      various ways. Documented that you should not mix alpha/beta versions if
      they are not exactly the same version, with example of 5.0.3->5.0.2 and
      5.0.4->5.0.3. If replication is from older to new, the new will
      recognize Q_CATALOG_CODE and have no problem.
    */
  }
  if (auto_increment_increment != 1 || auto_increment_offset != 1) {
    *start++ = Q_AUTO_INCREMENT;
    int2store(start, static_cast<uint16>(auto_increment_increment));
    int2store(start + 2, static_cast<uint16>(auto_increment_offset));
    start += 4;
  }
  if (charset_inited) {
    *start++ = Q_CHARSET_CODE;
    memcpy(start, charset, 6);
    start += 6;
  }
  if (time_zone_len) {
    /* In the TZ sys table, column Name is of length 64 so this should be ok */
    DBUG_ASSERT(time_zone_len <= MAX_TIME_ZONE_NAME_LENGTH);
    write_str_with_code_and_len(&start, time_zone_str, time_zone_len,
                                Q_TIME_ZONE_CODE);
  }
  if (lc_time_names_number) {
    DBUG_ASSERT(lc_time_names_number <= 0xFF);
    *start++ = Q_LC_TIME_NAMES_CODE;
    int2store(start, lc_time_names_number);
    start += 2;
  }
  if (charset_database_number) {
    *start++ = Q_CHARSET_DATABASE_CODE;
    int2store(start, charset_database_number);
    start += 2;
  }
  if (table_map_for_update) {
    *start++ = Q_TABLE_MAP_FOR_UPDATE_CODE;
    int8store(start, table_map_for_update);
    start += 8;
  }

  if (thd && thd->need_binlog_invoker()) {
    LEX_CSTRING invoker_user{nullptr, 0};
    LEX_CSTRING invoker_host{nullptr, 0};
    memset(&invoker_user, 0, sizeof(invoker_user));
    memset(&invoker_host, 0, sizeof(invoker_host));

    if (thd->slave_thread && thd->has_invoker()) {
      /* user will be null, if master is older than this patch */
      invoker_user = thd->get_invoker_user();
      invoker_host = thd->get_invoker_host();
    } else {
      Security_context *ctx = thd->security_context();
      LEX_CSTRING priv_user = ctx->priv_user();
      LEX_CSTRING priv_host = ctx->priv_host();

      invoker_user.length = priv_user.length;
      invoker_user.str = priv_user.str;
      if (priv_host.str[0] != '\0') {
        invoker_host.str = priv_host.str;
        invoker_host.length = priv_host.length;
      }
    }

    *start++ = Q_INVOKER;

    DBUG_EXECUTE_IF("wl12571_long_invoker_host", {
      invoker_host.str =
          "aaaaaaaaaaaaaaaaaaaaaaaaaaaaaaaaaaaaaaaaaaaaaaaaaaaaaaaaaaaaaaaaaaaa"
          "aaaaaaaaaaaaaaaaaaaaaaaaaaaaaaaaaaaaaaaaaaaaaaaaaaaaaaaaaaaaaaaaaaaa"
          "aaaaaaaaaaaaaaaaaaaaaaaaaaaaaaaaaaaaaaaaaaaaaaaaaaaaaaaaaaaaaaaaaaaa"
          "aaaaaaaaaaaaaaaaaaaaaaaaaaaaaaaaaaaaaaaaaaaaaaaaaaa";
      invoker_host.length = strlen(invoker_host.str);
    });

    /*
      Store user length and user. The max length of use is 16, so 1 byte is
      enough to store the user's length.
     */
    *start++ = (uchar)invoker_user.length;
    memcpy(start, invoker_user.str, invoker_user.length);
    start += invoker_user.length;

    /*
      Store host length and host. The max length of host is 255, so 1 byte
      is enough to store the host's length.
     */
    *start++ = (uchar)invoker_host.length;
    if (invoker_host.length > 0)
      memcpy(start, invoker_host.str, invoker_host.length);
    start += invoker_host.length;
  }

  if (thd && thd->get_binlog_accessed_db_names() != nullptr) {
    uchar dbs;
    *start++ = Q_UPDATED_DB_NAMES;

    static_assert(MAX_DBS_IN_EVENT_MTS <= OVER_MAX_DBS_IN_EVENT_MTS, "");

    /*
       In case of the number of db:s exceeds MAX_DBS_IN_EVENT_MTS
       no db:s is written and event will require the sequential applying on
       slave.
    */
    dbs =
        (thd->get_binlog_accessed_db_names()->elements <= MAX_DBS_IN_EVENT_MTS)
            ? thd->get_binlog_accessed_db_names()->elements
            : OVER_MAX_DBS_IN_EVENT_MTS;

    DBUG_ASSERT(dbs != 0);

    if (dbs <= MAX_DBS_IN_EVENT_MTS) {
      List_iterator_fast<char> it(*thd->get_binlog_accessed_db_names());
      char *db_name = it++;
      /*
         the single "" db in the acccessed db list corresponds to the same as
         exceeds MAX_DBS_IN_EVENT_MTS case, so dbs is set to the over-max.
      */
      if (dbs == 1 && !strcmp(db_name, "")) dbs = OVER_MAX_DBS_IN_EVENT_MTS;
      *start++ = dbs;
      if (dbs != OVER_MAX_DBS_IN_EVENT_MTS) do {
          strcpy((char *)start, db_name);
          start += strlen(db_name) + 1;
        } while ((db_name = it++));
    } else {
      *start++ = dbs;
    }
  }

  if (thd && thd->query_start_usec_used) {
    *start++ = Q_MICROSECONDS;
    get_time();
    int3store(start, common_header->when.tv_usec);
    start += 3;
  }

  if (thd && thd->binlog_need_explicit_defaults_ts == true) {
    *start++ = Q_EXPLICIT_DEFAULTS_FOR_TIMESTAMP;
    *start++ = thd->variables.explicit_defaults_for_timestamp;
  }

  if (ddl_xid != binary_log::INVALID_XID) {
    *start++ = Q_DDL_LOGGED_WITH_XID;
    int8store(start, ddl_xid);
    start += 8;
  }

  if (default_collation_for_utf8mb4_number) {
    DBUG_ASSERT(default_collation_for_utf8mb4_number <= 0xFF);
    *start++ = Q_DEFAULT_COLLATION_FOR_UTF8MB4;
    int2store(start, default_collation_for_utf8mb4_number);
    start += 2;
  }

  if (thd && need_sql_require_primary_key) {
    *start++ = Q_SQL_REQUIRE_PRIMARY_KEY;
    *start++ = thd->variables.sql_require_primary_key;
  }

  if (thd && needs_default_table_encryption) {
    *start++ = Q_DEFAULT_TABLE_ENCRYPTION;
    *start++ = thd->variables.default_table_encryption;
  }

  /*
    NOTE: When adding new status vars, please don't forget to update
    the MAX_SIZE_LOG_EVENT_STATUS in log_event.h

    Here there could be code like
    if (command-line-option-which-says-"log_this_variable" && inited)
    {
    *start++= Q_THIS_VARIABLE_CODE;
    int4store(start, this_variable);
    start+= 4;
    }
  */

  /* Store length of status variables */
  status_vars_len = (uint)(start - start_of_status);
  DBUG_ASSERT(status_vars_len <= MAX_SIZE_LOG_EVENT_STATUS);
  int2store(buf + Q_STATUS_VARS_LEN_OFFSET, status_vars_len);

  /*
    Calculate length of whole event
    The "1" below is the \0 in the db's length
  */
  event_length = (uint)(start - buf) + get_post_header_size_for_derived() +
                 db_len + 1 + q_len;

  return (write_header(ostream, event_length) ||
          wrapper_my_b_safe_write(ostream, (uchar *)buf,
                                  Binary_log_event::QUERY_HEADER_LEN) ||
          write_post_header_for_derived(ostream) ||
          wrapper_my_b_safe_write(ostream, start_of_status,
                                  (uint)(start - start_of_status)) ||
          wrapper_my_b_safe_write(ostream,
                                  db ? pointer_cast<const uchar *>(db)
                                     : pointer_cast<const uchar *>(""),
                                  db_len + 1) ||
          wrapper_my_b_safe_write(ostream, pointer_cast<const uchar *>(query),
                                  q_len) ||
          write_footer(ostream))
             ? true
             : false;
}

/**
  The simplest constructor that could possibly work.  This is used for
  creating static objects that have a special meaning and are invisible
  to the log.
*/
Query_log_event::Query_log_event()
    : binary_log::Query_event(),
      Log_event(header(), footer()),
      data_buf(nullptr) {}

/**
  Returns true when the lex context determines an atomic DDL.
  The result is optimistic as there can be more properties to check out.

  @param lex  pointer to LEX object of being executed statement
*/
inline bool is_sql_command_atomic_ddl(const LEX *lex) {
  return ((sql_command_flags[lex->sql_command] & CF_POTENTIAL_ATOMIC_DDL) &&
          lex->sql_command != SQLCOM_OPTIMIZE &&
          lex->sql_command != SQLCOM_REPAIR &&
          lex->sql_command != SQLCOM_ANALYZE) ||
         (lex->sql_command == SQLCOM_CREATE_TABLE &&
          !(lex->create_info->options & HA_LEX_CREATE_TMP_TABLE)) ||
         (lex->sql_command == SQLCOM_DROP_TABLE && !lex->drop_temporary);
}

/**
  Returns whether or not the statement held by the `LEX` object parameter
  requires `Q_SQL_REQUIRE_PRIMARY_KEY` to be logged together with the statement.
 */
static bool is_sql_require_primary_key_needed(const LEX *lex) {
  enum enum_sql_command cmd = lex->sql_command;
  switch (cmd) {
    case SQLCOM_CREATE_TABLE:
    case SQLCOM_ALTER_TABLE:
      return true;
    default:
      break;
  }
  return false;
}

/**
  Returns whether or not the statement held by the `LEX` object parameter
  requires `Q_DEFAULT_TABLE_ENCRYPTION` to be logged together with the
  statement.
 */
static bool is_default_table_encryption_needed(const LEX *lex) {
  enum enum_sql_command cmd = lex->sql_command;
  switch (cmd) {
    case SQLCOM_CREATE_DB:
      // If it is CREATE DATABASE without an ENCRYPTION clause
      return !(lex->create_info->used_fields &
               HA_CREATE_USED_DEFAULT_ENCRYPTION);
    case SQLCOM_ALTER_TABLESPACE: {
      /*
        If it is CREATE TABLESPACE without an ENCRYPTION clause.  Note
        that CREATE TABLESPACE uses SQLCOM_ALTER_TABLESPACE, so to
        know if it is really a CREATE TABLESPACE we check that the
        dynamic_cast to Sql_cmd_create_tablespace works.
      */
      const Sql_cmd_tablespace *sct =
          dynamic_cast<const Sql_cmd_create_tablespace *>(lex->m_sql_cmd);
      return ((sct != nullptr) &&
              (sct->get_options().encryption.str == nullptr));
    }
    default:
      break;
  }
  return false;
}

bool is_atomic_ddl(THD *thd, bool using_trans_arg) {
  LEX *lex = thd->lex;

#ifndef DBUG_OFF
  enum enum_sql_command cmd = lex->sql_command;
  switch (cmd) {
    case SQLCOM_CREATE_USER:
    case SQLCOM_RENAME_USER:
    case SQLCOM_DROP_USER:
    case SQLCOM_ALTER_USER:
    case SQLCOM_ALTER_USER_DEFAULT_ROLE:
    case SQLCOM_GRANT:
    case SQLCOM_GRANT_ROLE:
    case SQLCOM_REVOKE:
    case SQLCOM_REVOKE_ALL:
    case SQLCOM_REVOKE_ROLE:
    case SQLCOM_DROP_ROLE:
    case SQLCOM_CREATE_ROLE:
    case SQLCOM_SET_PASSWORD:
    case SQLCOM_CREATE_TRIGGER:
    case SQLCOM_DROP_TRIGGER:
    case SQLCOM_ALTER_FUNCTION:
    case SQLCOM_CREATE_SPFUNCTION:
    case SQLCOM_DROP_FUNCTION:
    case SQLCOM_CREATE_FUNCTION:
    case SQLCOM_CREATE_PROCEDURE:
    case SQLCOM_DROP_PROCEDURE:
    case SQLCOM_ALTER_PROCEDURE:
    case SQLCOM_ALTER_EVENT:
    case SQLCOM_DROP_EVENT:
    case SQLCOM_CREATE_VIEW:
    case SQLCOM_DROP_VIEW:

      DBUG_ASSERT(using_trans_arg || thd->slave_thread || lex->drop_if_exists);

      break;

    case SQLCOM_CREATE_EVENT:
      /*
        trx cache is *not* used if event already exists and IF NOT EXISTS clause
        is used in the statement or if call is from the slave applier.
      */
      DBUG_ASSERT(using_trans_arg || thd->slave_thread ||
                  (lex->create_info->options & HA_LEX_CREATE_IF_NOT_EXISTS));
      break;

    default:
      break;
  }
#endif

  return using_trans_arg && is_sql_command_atomic_ddl(lex);
}

/**
  Creates a Query Log Event.

  @param thd_arg      Thread handle
  @param query_arg    Array of char representing the query
  @param query_length Size of the 'query_arg' array
  @param using_trans  Indicates that there are transactional changes.
  @param immediate    After being written to the binary log, the event
                      must be flushed immediately. This indirectly implies
                      the stmt-cache.
  @param suppress_use Suppress the generation of 'USE' statements
  @param errcode      The error code of the query
  @param ignore_cmd_internals       Ignore user's statement, i.e. lex
  information, while deciding which cache must be used.
*/
Query_log_event::Query_log_event(THD *thd_arg, const char *query_arg,
                                 size_t query_length, bool using_trans,
                                 bool immediate, bool suppress_use, int errcode,
                                 bool ignore_cmd_internals)

    : binary_log::Query_event(
          query_arg, thd_arg->catalog().str, thd_arg->db().str, query_length,
          thd_arg->thread_id(), thd_arg->variables.sql_mode,
          thd_arg->variables.auto_increment_increment,
          thd_arg->variables.auto_increment_offset,
          thd_arg->variables.lc_time_names->number,
          (ulonglong)thd_arg->table_map_for_update, errcode),
      Log_event(
          thd_arg,
          (thd_arg->thread_specific_used ? LOG_EVENT_THREAD_SPECIFIC_F : 0) |
              (suppress_use ? LOG_EVENT_SUPPRESS_USE_F : 0),
          using_trans ? Log_event::EVENT_TRANSACTIONAL_CACHE
                      : Log_event::EVENT_STMT_CACHE,
          Log_event::EVENT_NORMAL_LOGGING, header(), footer()),
      data_buf(nullptr) {
  /* save the original thread id; we already know the server id */
  slave_proxy_id = thd_arg->variables.pseudo_thread_id;
  common_header->set_is_valid(query != 0);

  /*
  exec_time calculation has changed to use the same method that is used
  to fill out "thd_arg->start_time"
  */

  struct timeval end_time;
  ulonglong micro_end_time = my_micro_time();
  my_micro_time_to_timeval(micro_end_time, &end_time);

  exec_time = end_time.tv_sec - thd_arg->query_start_in_secs();

  /**
    @todo this means that if we have no catalog, then it is replicated
    as an existing catalog of length zero. is that safe? /sven
  */
  catalog_len = (catalog) ? strlen(catalog) : 0;
  /* status_vars_len is set just before writing the event */
  db_len = (db) ? strlen(db) : 0;
  if (thd_arg->variables.collation_database != thd_arg->db_charset)
    charset_database_number = thd_arg->variables.collation_database->number;

  default_collation_for_utf8mb4_number =
      thd_arg->variables.default_collation_for_utf8mb4->number;

  /*
    We only replicate over the bits of flags2 that we need: the rest
    are masked out by "& OPTIONS_WRITTEN_TO_BINLOG".

    We also force AUTOCOMMIT=1.  Rationale (cf. BUG#29288): After
    fixing BUG#26395, we always write BEGIN and COMMIT around all
    transactions (even single statements in autocommit mode).  This is
    so that replication from non-transactional to transactional table
    and error recovery from XA to non-XA table should work as
    expected.  The BEGIN/COMMIT are added in log.cc. However, there is
    one exception: MyISAM bypasses log.cc and writes directly to the
    binlog.  So if autocommit is off, master has MyISAM, and slave has
    a transactional engine, then the slave will just see one long
    never-ending transaction.  The only way to bypass explicit
    BEGIN/COMMIT in the binlog is by using a non-transactional table.
    So setting AUTOCOMMIT=1 will make this work as expected.

    Note: explicitly replicate AUTOCOMMIT=1 from master. We do not
    assume AUTOCOMMIT=1 on slave; the slave still reads the state of
    the autocommit flag as written by the master to the binlog. This
    behavior may change after WL#4162 has been implemented.
  */
  flags2 = (uint32)(thd_arg->variables.option_bits &
                    (OPTIONS_WRITTEN_TO_BIN_LOG & ~OPTION_NOT_AUTOCOMMIT));
  DBUG_ASSERT(thd_arg->variables.character_set_client->number < 256 * 256);
  DBUG_ASSERT(thd_arg->variables.collation_connection->number < 256 * 256);
  DBUG_ASSERT(thd_arg->variables.collation_server->number < 256 * 256);
  DBUG_ASSERT(thd_arg->variables.character_set_client->mbminlen == 1);
  int2store(charset, thd_arg->variables.character_set_client->number);
  int2store(charset + 2, thd_arg->variables.collation_connection->number);
  int2store(charset + 4, thd_arg->variables.collation_server->number);
  if (thd_arg->time_zone_used) {
    /*
      Note that our event becomes dependent on the Time_zone object
      representing the time zone. Fortunately such objects are never deleted
      or changed during mysqld's lifetime.
    */
    time_zone_len = thd_arg->variables.time_zone->get_name()->length();
    time_zone_str = thd_arg->variables.time_zone->get_name()->ptr();
  } else
    time_zone_len = 0;

  /*
    In what follows, we define in which cache, trx-cache or stmt-cache,
    this Query Log Event will be written to.

    If ignore_cmd_internals is defined, we rely on the is_trans flag to
    choose the cache and this is done in the base class Log_event. False
    means that the stmt-cache will be used and upon statement commit/rollback
    the cache will be flushed to disk. True means that the trx-cache will
    be used and upon transaction commit/rollback the cache will be flushed
    to disk.

    If set immediate cache is defined, for convenience, we automatically
    use the stmt-cache. This mean that the statement will be written
    to the stmt-cache and immediately flushed to disk without waiting
    for a commit/rollback notification.

    For example, the cluster/ndb captures a request to execute a DDL
    statement and synchronously propagate it to all available MySQL
    servers. Unfortunately, the current protocol assumes that the
    generated events are immediately written to diks and does not check
    for commit/rollback.

    Upon dropping a connection, DDLs (i.e. DROP TEMPORARY TABLE) are
    generated and in this case the statements have the immediate flag
    set because there is no commit/rollback.

    If the immediate flag is not set, the decision on the cache is based
    on the current statement and the flag is_trans, which indicates if
    a transactional engine was updated.

    Statements are classifed as row producers (i.e. can_generate_row_events())
    or non-row producers. Non-row producers, DDL in general, are treated
    as the immediate flag was set and for convenience are written to the
    stmt-cache and immediately flushed to disk.

    Row producers are handled in general according to the is_trans flag.
    False means that the stmt-cache will be used and upon statement
    commit/rollback the cache will be flushed to disk. True means that the
    trx-cache will be used and upon transaction commit/rollback the cache
    will be flushed to disk.

    Unfortunately, there are exceptions to this non-row and row producer
    rules:

      . The SAVEPOINT, ROLLBACK TO SAVEPOINT, RELEASE SAVEPOINT does not
        have the flag is_trans set because there is no updated engine but
        must be written to the trx-cache.

      . SET If auto-commit is on, it must not go through a cache.

      . CREATE TABLE is classfied as non-row producer but CREATE TEMPORARY
        must be handled as row producer.

      . DROP TABLE is classfied as non-row producer but DROP TEMPORARY
        must be handled as row producer.

    Finally, some statements that does not have the flag is_trans set may
    be written to the trx-cache based on the following criteria:

      . updated both a transactional and a non-transactional engine (i.e.
        stmt_has_updated_trans_table()).

      . accessed both a transactional and a non-transactional engine and
        is classified as unsafe (i.e. is_mixed_stmt_unsafe()).

      . is executed within a transaction and previously a transactional
        engine was updated and the flag binlog_direct_non_trans_update
        is set.
  */
  if (ignore_cmd_internals) return;

  /*
    true defines that the trx-cache must be used.
  */
  bool cmd_can_generate_row_events = false;
  /*
    true defines that the trx-cache must be used.
  */
  bool cmd_must_go_to_trx_cache = false;

  LEX *lex = thd->lex;
  if (!immediate) {
    switch (lex->sql_command) {
      case SQLCOM_DROP_TABLE:
        cmd_can_generate_row_events =
            lex->drop_temporary && thd->in_multi_stmt_transaction_mode();
        break;
      case SQLCOM_CREATE_TABLE:
        cmd_must_go_to_trx_cache = lex->select_lex->item_list.elements &&
                                   thd->is_current_stmt_binlog_format_row();
        cmd_can_generate_row_events =
            ((lex->create_info->options & HA_LEX_CREATE_TMP_TABLE) &&
             thd->in_multi_stmt_transaction_mode()) ||
            cmd_must_go_to_trx_cache;
        break;
      case SQLCOM_SET_OPTION:
        if (lex->autocommit)
          cmd_can_generate_row_events = cmd_must_go_to_trx_cache = false;
        else
          cmd_can_generate_row_events = true;
        break;
      case SQLCOM_RELEASE_SAVEPOINT:
      case SQLCOM_ROLLBACK_TO_SAVEPOINT:
      case SQLCOM_SAVEPOINT:
      case SQLCOM_XA_PREPARE:
        cmd_can_generate_row_events = cmd_must_go_to_trx_cache = true;
        break;
      default:
        cmd_can_generate_row_events =
            sqlcom_can_generate_row_events(thd->lex->sql_command);
        break;
    }
  } else {
    DBUG_ASSERT(!using_trans);  // immediate is imcompatible with using_trans
  }

  /*
    Drop the flag as sort of reset right before the being logged query
    gets classified as possibly not atomic DDL.
  */
  if (thd->rli_slave) thd->rli_slave->ddl_not_atomic = false;

  if (cmd_can_generate_row_events) {
    cmd_must_go_to_trx_cache = cmd_must_go_to_trx_cache || using_trans;
    if (cmd_must_go_to_trx_cache ||
        stmt_has_updated_trans_table(
            thd->get_transaction()->ha_trx_info(Transaction_ctx::STMT)) ||
        thd->lex->is_mixed_stmt_unsafe(
            thd->in_multi_stmt_transaction_mode(),
            thd->variables.binlog_direct_non_trans_update,
            trans_has_updated_trans_table(thd), thd->tx_isolation) ||
        (!thd->variables.binlog_direct_non_trans_update &&
         trans_has_updated_trans_table(thd))) {
      event_logging_type = Log_event::EVENT_NORMAL_LOGGING;
      event_cache_type = Log_event::EVENT_TRANSACTIONAL_CACHE;
    } else {
      event_logging_type = Log_event::EVENT_NORMAL_LOGGING;
      event_cache_type = Log_event::EVENT_STMT_CACHE;
    }
  } else if (is_atomic_ddl(thd, using_trans)) {
    DBUG_ASSERT(stmt_causes_implicit_commit(thd, CF_IMPLICIT_COMMIT_END));
    /*
      Event creation is normally followed by its logging.
      Todo: add exceptions if any.
    */
    DBUG_ASSERT(!thd->is_operating_substatement_implicitly);

    Transaction_ctx *trn_ctx = thd->get_transaction();

    /* Transaction needs to be active for xid to be assigned, */
    DBUG_ASSERT(trn_ctx->is_active(Transaction_ctx::SESSION));
    /* and the transaction's xid has been already computed. */
    DBUG_ASSERT(!trn_ctx->xid_state()->get_xid()->is_null());

    my_xid xid = trn_ctx->xid_state()->get_xid()->get_my_xid();

    /*
      xid uniqueness: the last time used not equal to the current one
    */
    DBUG_ASSERT(thd->debug_binlog_xid_last.is_null() ||
                thd->debug_binlog_xid_last.get_my_xid() != xid);

    ddl_xid = xid;
#ifndef DBUG_OFF
    thd->debug_binlog_xid_last = *trn_ctx->xid_state()->get_xid();
#endif
    event_logging_type = Log_event::EVENT_NORMAL_LOGGING;
    event_cache_type = Log_event::EVENT_TRANSACTIONAL_CACHE;
  } else {
    /*
      Note SQLCOM_XA_COMMIT, SQLCOM_XA_ROLLBACK fall into this block.
      Even though CREATE-TABLE sub-statement of CREATE-TABLE-SELECT in
      RBR makes a turn here it is logged atomically with the SELECT
      Rows-log event part that determines the xid of the entire group.
    */
    event_logging_type = Log_event::EVENT_IMMEDIATE_LOGGING;
    event_cache_type = Log_event::EVENT_STMT_CACHE;

    DBUG_ASSERT(ddl_xid == binary_log::INVALID_XID);

    if (thd->rli_slave) thd->rli_slave->ddl_not_atomic = true;
  }

  need_sql_require_primary_key = is_sql_require_primary_key_needed(lex);

  needs_default_table_encryption = is_default_table_encryption_needed(lex);

  DBUG_ASSERT(event_cache_type != Log_event::EVENT_INVALID_CACHE);
  DBUG_ASSERT(event_logging_type != Log_event::EVENT_INVALID_LOGGING);
  DBUG_PRINT("info", ("Query_log_event has flags2: %lu  sql_mode: %llu",
                      (ulong)flags2, (ulonglong)sql_mode));
}
#endif /* MYSQL_SERVER */

/**
  This is used by the SQL slave thread to prepare the event before execution.
*/
Query_log_event::Query_log_event(
    const char *buf, const Format_description_event *description_event,
    Log_event_type event_type)
    : binary_log::Query_event(buf, description_event, event_type),
      Log_event(header(), footer()),
      has_ddl_committed(false) {
  DBUG_TRACE;
  data_buf = nullptr;
  if (!is_valid()) return;

  slave_proxy_id = thread_id;
  exec_time = query_exec_time;

  ulong buf_len = catalog_len + 1 + time_zone_len + 1 + user_len + 1 +
                  host_len + 1 + data_len + 1;

  if (!(data_buf = (Log_event_header::Byte *)my_malloc(key_memory_log_event,
                                                       buf_len, MYF(MY_WME)))) {
    common_header->set_is_valid(false);
    return;
  }
  /*
    The data buffer is used by the slave SQL thread while applying
    the event. The catalog, time_zone)str, user, host, db, query
    are pointers to this data_buf. The function call below, points these
    const pointers to the data buffer.
  */
  if (!(fill_data_buf(data_buf, buf_len))) {
    common_header->set_is_valid(false);
    return;
  }

  common_header->set_is_valid(query != 0 && q_len > 0);
}

#ifndef MYSQL_SERVER
/**
  Given a timestamp (microseconds since epoch), generate a string
  of the form YYYY-MM-DD HH:MM:SS.UUUUUU and return the length.

  @param timestamp timestamp to convert to string.
  @param buf Buffer to which timestamp will be written as a string.
  @return The length of the string containing the converted timestamp
*/
inline size_t microsecond_timestamp_to_str(ulonglong timestamp, char *buf) {
  time_t seconds = (time_t)(timestamp / 1000000);
  int useconds = (int)(timestamp % 1000000);
  struct tm time_struct;
  localtime_r(&seconds, &time_struct);
  size_t length = strftime(buf, 255, "%F %T", &time_struct);
  length += sprintf(buf + length, ".%06d", useconds);
  length += strftime(buf + length, 255, " %Z", &time_struct);
  return length;
}

/**
  Query_log_event::print().

  @todo
    print the catalog ??
*/
void Query_log_event::print_query_header(
    IO_CACHE *file, PRINT_EVENT_INFO *print_event_info) const {
  // TODO: print the catalog ??
  char buff[48], *end;  // Enough for "SET TIMESTAMP=1305535348.123456"
  char quoted_id[1 + 2 * FN_REFLEN + 2];
  size_t quoted_len = 0;
  bool different_db = true;
  uint32 tmp;

  if (!print_event_info->short_form) {
    const char xid_assign[] = "\tXid = ";
    char xid_buf[64 + sizeof(xid_assign) - 1] = {0};
    if (ddl_xid != binary_log::INVALID_XID) {
      strcpy(xid_buf, xid_assign);
      longlong10_to_str(ddl_xid, xid_buf + strlen(xid_assign), 10);
    }
    print_header(file, print_event_info, false);
    my_b_printf(file, "\t%s\tthread_id=%lu\texec_time=%lu\terror_code=%d%s\n",
                get_type_str(), (ulong)thread_id, (ulong)exec_time, error_code,
                xid_buf);
  }

  if ((common_header->flags & LOG_EVENT_SUPPRESS_USE_F)) {
    if (!is_trans_keyword()) print_event_info->db[0] = '\0';
  } else if (db) {
    quoted_len = my_strmov_quoted_identifier((char *)quoted_id, db);
    quoted_id[quoted_len] = '\0';
    different_db = memcmp(print_event_info->db, db, db_len + 1);
    if (different_db) memcpy(print_event_info->db, db, db_len + 1);
    if (db[0] && different_db)
      my_b_printf(file, "use %s%s\n", quoted_id, print_event_info->delimiter);
  }

  end = longlong10_to_str(common_header->when.tv_sec,
                          my_stpcpy(buff, "SET TIMESTAMP="), 10);
  if (common_header->when.tv_usec)
    end += sprintf(end, ".%06d", (int)common_header->when.tv_usec);
  end = my_stpcpy(end, print_event_info->delimiter);
  *end++ = '\n';
  DBUG_ASSERT(end < buff + sizeof(buff));
  MY_ATTRIBUTE((unused))
  int write_res = my_b_write(file, (uchar *)buff, (uint)(end - buff));
  DBUG_ASSERT(write_res == 0);
  if (!print_event_info->require_row_format &&
      (!print_event_info->thread_id_printed ||
       ((common_header->flags & LOG_EVENT_THREAD_SPECIFIC_F) &&
        thread_id != print_event_info->thread_id))) {
    // If --short-form, print deterministic value instead of pseudo_thread_id.
    my_b_printf(file, "SET @@session.pseudo_thread_id=%lu%s\n",
                short_form ? 999999999 : (ulong)thread_id,
                print_event_info->delimiter);
    print_event_info->thread_id = thread_id;
    print_event_info->thread_id_printed = true;
  }

  /*
    If flags2_inited==0, this is an event from 3.23 or 4.0; nothing to
    print (remember we don't produce mixed relay logs so there cannot be
    5.0 events before that one so there is nothing to reset).
  */
  if (likely(flags2_inited)) /* likely as this will mainly read 5.0 logs */
  {
    /* tmp is a bitmask of bits which have changed. */
    if (likely(print_event_info->flags2_inited))
      /* All bits which have changed */
      tmp = (print_event_info->flags2) ^ flags2;
    else /* that's the first Query event we read */
    {
      print_event_info->flags2_inited = true;
      tmp = ~((uint32)0); /* all bits have changed */
    }

    if (unlikely(tmp)) /* some bits have changed */
    {
      bool need_comma = false;
      my_b_printf(file, "SET ");
      print_set_option(file, tmp, OPTION_NO_FOREIGN_KEY_CHECKS, ~flags2,
                       "@@session.foreign_key_checks", &need_comma);
      print_set_option(file, tmp, OPTION_AUTO_IS_NULL, flags2,
                       "@@session.sql_auto_is_null", &need_comma);
      print_set_option(file, tmp, OPTION_RELAXED_UNIQUE_CHECKS, ~flags2,
                       "@@session.unique_checks", &need_comma);
      print_set_option(file, tmp, OPTION_NOT_AUTOCOMMIT, ~flags2,
                       "@@session.autocommit", &need_comma);
      my_b_printf(file, "%s\n", print_event_info->delimiter);
      print_event_info->flags2 = flags2;
    }
  }

  /*
    Now the session variables;
    it's more efficient to pass SQL_MODE as a number instead of a
    comma-separated list.
    FOREIGN_KEY_CHECKS, SQL_AUTO_IS_NULL, UNIQUE_CHECKS are session-only
    variables (they have no global version; they're not listed in
    sql_class.h), The tests below work for pure binlogs or pure relay
    logs. Won't work for mixed relay logs but we don't create mixed
    relay logs (that is, there is no relay log with a format change
    except within the 3 first events, which mysqlbinlog handles
    gracefully). So this code should always be good.
  */

  if (likely(sql_mode_inited) &&
      (unlikely(print_event_info->sql_mode != sql_mode ||
                !print_event_info->sql_mode_inited))) {
    /*
      All the SQL_MODEs included in 0x1003ff00 were removed in 8.0.5. The
      upgrade procedure clears these bits. So the bits can only be set on older
      binlogs. Therefore, we generate this version-conditioned expression that
      masks out the removed modes in case this is executed on 8.0.5 or later.
    */
    const char *mask = "";
    if (sql_mode & 0x1003ff00) mask = "/*!80005 &~0x1003ff00*/";
    my_b_printf(file, "SET @@session.sql_mode=%lu%s%s\n", (ulong)sql_mode, mask,
                print_event_info->delimiter);
    print_event_info->sql_mode = sql_mode;
    print_event_info->sql_mode_inited = true;
  }
  if (print_event_info->auto_increment_increment != auto_increment_increment ||
      print_event_info->auto_increment_offset != auto_increment_offset) {
    my_b_printf(file,
                "SET @@session.auto_increment_increment=%u, "
                "@@session.auto_increment_offset=%u%s\n",
                auto_increment_increment, auto_increment_offset,
                print_event_info->delimiter);
    print_event_info->auto_increment_increment = auto_increment_increment;
    print_event_info->auto_increment_offset = auto_increment_offset;
  }

  /* TODO: print the catalog when we feature SET CATALOG */

  if (likely(charset_inited) &&
      (unlikely(!print_event_info->charset_inited ||
                memcmp(print_event_info->charset, charset, 6)))) {
    const char *charset_p = charset;  // Avoid type-punning warning.
    CHARSET_INFO *cs_info = get_charset(uint2korr(charset_p), MYF(MY_WME));
    if (cs_info) {
      /* for mysql client */
      my_b_printf(file, "/*!\\C %s */%s\n", cs_info->csname,
                  print_event_info->delimiter);
    }
    my_b_printf(file,
                "SET "
                "@@session.character_set_client=%d,"
                "@@session.collation_connection=%d,"
                "@@session.collation_server=%d"
                "%s\n",
                uint2korr(charset_p), uint2korr(charset + 2),
                uint2korr(charset + 4), print_event_info->delimiter);
    memcpy(print_event_info->charset, charset, 6);
    print_event_info->charset_inited = true;
  }
  if (time_zone_len) {
    if (memcmp(print_event_info->time_zone_str, time_zone_str,
               time_zone_len + 1)) {
      my_b_printf(file, "SET @@session.time_zone='%s'%s\n", time_zone_str,
                  print_event_info->delimiter);
      memcpy(print_event_info->time_zone_str, time_zone_str, time_zone_len + 1);
    }
  }
  if (lc_time_names_number != print_event_info->lc_time_names_number) {
    my_b_printf(file, "SET @@session.lc_time_names=%d%s\n",
                lc_time_names_number, print_event_info->delimiter);
    print_event_info->lc_time_names_number = lc_time_names_number;
  }
  if (charset_database_number != print_event_info->charset_database_number) {
    if (charset_database_number)
      my_b_printf(file, "SET @@session.collation_database=%d%s\n",
                  charset_database_number, print_event_info->delimiter);
    else
      my_b_printf(file, "SET @@session.collation_database=DEFAULT%s\n",
                  print_event_info->delimiter);
    print_event_info->charset_database_number = charset_database_number;
  }
  if (explicit_defaults_ts != TERNARY_UNSET)
    my_b_printf(file, "SET @@session.explicit_defaults_for_timestamp=%d%s\n",
                explicit_defaults_ts == TERNARY_OFF ? 0 : 1,
                print_event_info->delimiter);
  if (default_collation_for_utf8mb4_number !=
      print_event_info->default_collation_for_utf8mb4_number) {
    if (default_collation_for_utf8mb4_number)
      my_b_printf(
          file, "/*!80011 SET @@session.default_collation_for_utf8mb4=%d*/%s\n",
          default_collation_for_utf8mb4_number, print_event_info->delimiter);
    print_event_info->default_collation_for_utf8mb4_number =
        default_collation_for_utf8mb4_number;
  }
  if (sql_require_primary_key != print_event_info->sql_require_primary_key) {
    my_b_printf(file, "/*!80013 SET @@session.sql_require_primary_key=%d*/%s\n",
                sql_require_primary_key, print_event_info->delimiter);
  }
  if (default_table_encryption != print_event_info->default_table_encryption) {
    my_b_printf(file,
                "/*!80016 SET @@session.default_table_encryption=%d*/%s\n",
                default_table_encryption, print_event_info->delimiter);
  }
}

void Query_log_event::print(FILE *, PRINT_EVENT_INFO *print_event_info) const {
  IO_CACHE *const head = &print_event_info->head_cache;

  /**
    reduce the size of io cache so that the write function is called
    for every call to my_b_write().
   */
  DBUG_EXECUTE_IF("simulate_file_write_error",
                  { head->write_pos = head->write_end - 500; });
  print_query_header(head, print_event_info);
  MY_ATTRIBUTE((unused))
  int write_res = my_b_write(head, pointer_cast<const uchar *>(query), q_len);
  DBUG_ASSERT(write_res == 0);
  my_b_printf(head, "\n%s\n", print_event_info->delimiter);
}
#endif /* !MYSQL_SERVER */

#if defined(MYSQL_SERVER)

/**
   Associating slave Worker thread to a subset of temporary tables.

   @param thd_arg THD instance pointer
   @param rli     Relay_log_info of the worker
*/
void Query_log_event::attach_temp_tables_worker(THD *thd_arg,
                                                const Relay_log_info *rli) {
  rli->current_mts_submode->attach_temp_tables(thd_arg, rli, this);
}

/**
   Dissociating slave Worker thread from its thd->temporary_tables
   to possibly update the involved entries of db-to-worker hash
   with new values of temporary_tables.

   @param thd_arg THD instance pointer
   @param rli     relay log info of the worker thread
*/
void Query_log_event::detach_temp_tables_worker(THD *thd_arg,
                                                const Relay_log_info *rli) {
  rli->current_mts_submode->detach_temp_tables(thd_arg, rli, this);
}

/*
  Query_log_event::do_apply_event()
*/
int Query_log_event::do_apply_event(Relay_log_info const *rli) {
  return do_apply_event(rli, query, q_len);
}

/*
  is_silent_error

  Return true if the thread has an error which should be
  handled silently
*/

static bool is_silent_error(THD *thd) {
  DBUG_TRACE;
  Diagnostics_area::Sql_condition_iterator it =
      thd->get_stmt_da()->sql_conditions();
  const Sql_condition *err;
  while ((err = it++)) {
    DBUG_PRINT("info", ("has condition %d %s", err->mysql_errno(),
                        err->message_text()));
    switch (err->mysql_errno()) {
      case ER_SLAVE_SILENT_RETRY_TRANSACTION: {
        return true;
      }
      default:
        break;
    }
  }
  return false;
}

/**
  @todo
  Compare the values of "affected rows" around here. Something
  like:
  @code
     if ((uint32) affected_in_event != (uint32) affected_on_slave)
     {
     sql_print_error("Slave: did not get the expected number of affected \
     rows running query from master - expected %d, got %d (this numbers \
     should have matched modulo 4294967296).", 0, ...);
     thd->query_error = 1;
     }
  @endcode
  We may also want an option to tell the slave to ignore "affected"
  mismatch. This mismatch could be implemented with a new ER_ code, and
  to ignore it you would use --slave-skip-errors...
*/
int Query_log_event::do_apply_event(Relay_log_info const *rli,
                                    const char *query_arg, size_t q_len_arg) {
  DBUG_TRACE;
  int expected_error, actual_error = 0;

  DBUG_PRINT("info", ("query=%s, q_len_arg=%lu", query,
                      static_cast<unsigned long>(q_len_arg)));

  /*
    Colleagues: please never free(thd->catalog) in MySQL. This would
    lead to bugs as here thd->catalog is a part of an alloced block,
    not an entire alloced block (see
    Query_log_event::do_apply_event()). Same for thd->db().str.  Thank
    you.
  */

  if (catalog_len) {
    LEX_CSTRING catalog_lex_cstr = {catalog, catalog_len};
    thd->set_catalog(catalog_lex_cstr);
  } else
    thd->set_catalog(EMPTY_CSTR);

  bool need_inc_rewrite_db_filter_counter;
  size_t valid_len;
  bool len_error;
  bool is_invalid_db_name =
      validate_string(system_charset_info, db, db_len, &valid_len, &len_error);

  DBUG_PRINT("debug", ("is_invalid_db_name= %s, valid_len=%zu, len_error=%s",
                       is_invalid_db_name ? "true" : "false", valid_len,
                       len_error ? "true" : "false"));

  if (is_invalid_db_name || len_error) {
    rli->report(ERROR_LEVEL, ER_SLAVE_FATAL_ERROR,
                ER_THD(thd, ER_SLAVE_FATAL_ERROR),
                "Invalid database name in Query event.");
    thd->is_slave_error = true;
    goto end;
  }

  need_inc_rewrite_db_filter_counter = set_thd_db(thd, db, db_len);

  /*
    Setting the character set and collation of the current database thd->db.
   */
  if (get_default_db_collation(thd, thd->db().str, &thd->db_charset)) {
    DBUG_ASSERT(thd->is_error() || thd->killed);
    rli->report(ERROR_LEVEL, thd->get_stmt_da()->mysql_errno(),
                "Error in get_default_db_collation: %s",
                thd->get_stmt_da()->message_text());
    thd->is_slave_error = true;
    goto end;
  }

  thd->db_charset = thd->db_charset ? thd->db_charset : thd->collation();

  thd->variables.auto_increment_increment = auto_increment_increment;
  thd->variables.auto_increment_offset = auto_increment_offset;
  if (explicit_defaults_ts != TERNARY_UNSET)
    thd->variables.explicit_defaults_for_timestamp =
        explicit_defaults_ts == TERNARY_OFF ? false : true;

  /*
    todo: such cleanup should not be specific to Query event and therefore
          is preferable at a common with other event pre-execution point
  */
  clear_all_errors(thd, const_cast<Relay_log_info *>(rli));
  if (strcmp("COMMIT", query) == 0 && rli->tables_to_lock != nullptr) {
    /*
      Cleaning-up the last statement context:
      the terminal event of the current statement flagged with
      STMT_END_F got filtered out in ndb circular replication.
    */
    int error;
    char llbuff[22];
    if ((error =
             rows_event_stmt_cleanup(const_cast<Relay_log_info *>(rli), thd))) {
      const_cast<Relay_log_info *>(rli)->report(
          ERROR_LEVEL, error,
          "Error in cleaning up after an event preceding the commit; "
          "the group log file/position: %s %s",
          const_cast<Relay_log_info *>(rli)->get_group_master_log_name(),
          llstr(const_cast<Relay_log_info *>(rli)->get_group_master_log_pos(),
                llbuff));
    }
    /*
      Executing a part of rli->stmt_done() logics that does not deal
      with group position change. The part is redundant now but is
      future-change-proof addon, e.g if COMMIT handling will start checking
      invariants like IN_STMT flag must be off at committing the transaction.
    */
    const_cast<Relay_log_info *>(rli)->inc_event_relay_log_pos();
    const_cast<Relay_log_info *>(rli)->clear_flag(Relay_log_info::IN_STMT);
  } else {
    const_cast<Relay_log_info *>(rli)->slave_close_thread_tables(thd);
  }

  {
    Applier_security_context_guard security_context{rli, thd};
    if (!thd->variables.require_row_format) {
      if (!security_context.skip_priv_checks() &&
          !security_context.has_access({SUPER_ACL}) &&
          !security_context.has_access({"SYSTEM_VARIABLES_ADMIN"}) &&
          !security_context.has_access({"SESSION_VARIABLES_ADMIN"})) {
        rli->report(ERROR_LEVEL, ER_SPECIFIC_ACCESS_DENIED_ERROR,
                    ER_THD(thd, ER_SPECIFIC_ACCESS_DENIED_ERROR),
                    "SUPER, SYSTEM_VARIABLES_ADMIN or SESSION_VARIABLES_ADMIN");
        thd->is_slave_error = true;
        goto end;
      }
      thd->variables.pseudo_thread_id = thread_id;  // for temp tables
    }

    thd->set_time(&(common_header->when));
    thd->set_query(query_arg, q_len_arg);
    thd->set_query_for_display(query_arg, q_len_arg);
    thd->set_query_id(next_query_id());
    attach_temp_tables_worker(thd, rli);
    DBUG_PRINT("query", ("%s", thd->query().str));

    DBUG_EXECUTE_IF("simulate_error_in_ddl", error_code = 1051;);

    if (ignored_error_code((expected_error = error_code)) ||
        !unexpected_error_code(expected_error)) {
      if (flags2_inited)
        /*
          all bits of thd->variables.option_bits which are 1 in
          OPTIONS_WRITTEN_TO_BIN_LOG must take their value from flags2.
        */
        thd->variables.option_bits =
            flags2 | (thd->variables.option_bits & ~OPTIONS_WRITTEN_TO_BIN_LOG);
      /*
        else, we are in a 3.23/4.0 binlog; we previously received a
        Rotate_log_event which reset thd->variables.option_bits and sql_mode
        etc, so nothing to do.
      */
      /*
        We do not replicate MODE_NO_DIR_IN_CREATE. That is, if the master is a
        slave which runs with SQL_MODE=MODE_NO_DIR_IN_CREATE, this should not
        force us to ignore the dir too. Imagine you are a ring of machines, and
        one has a disk problem so that you temporarily need
        MODE_NO_DIR_IN_CREATE on this machine; you don't want it to propagate
        elsewhere (you don't want all slaves to start ignoring the dirs).
      */
      if (sql_mode_inited) {
        /*
          All the SQL_MODEs included in 0x1003ff00 were removed in 8.0.5.
          The upgrade procedure clears these bits. So the bits can only be set
          when replicating from an older server. We consider it safe to clear
          the bits, because:
          (1) all these bits except MAXDB has zero impact on replicated
          statements, and MAXDB has minimal impact only;
          (2) the upgrade-pre-check script warns when the bit is set, so we
          assume users have verified that it is safe to ignore the bit.
        */
        if (sql_mode & ~(MODE_ALLOWED_MASK | MODE_IGNORED_MASK)) {
          my_error(ER_UNSUPPORTED_SQL_MODE, MYF(0),
                   sql_mode & ~(MODE_ALLOWED_MASK | MODE_IGNORED_MASK));
          goto compare_errors;
        }
        sql_mode &= MODE_ALLOWED_MASK;
        thd->variables.sql_mode =
            (sql_mode_t)((thd->variables.sql_mode & MODE_NO_DIR_IN_CREATE) |
                         (sql_mode & ~(ulonglong)MODE_NO_DIR_IN_CREATE));
      }
      if (charset_inited) {
        if (rli->cached_charset_compare(charset)) {
          const char *charset_p = charset;  // Avoid type-punning warning.
          /* Verify that we support the charsets found in the event. */
          if (!(thd->variables.character_set_client =
                    get_charset(uint2korr(charset_p), MYF(MY_WME))) ||
              !(thd->variables.collation_connection =
                    get_charset(uint2korr(charset + 2), MYF(MY_WME))) ||
              !(thd->variables.collation_server =
                    get_charset(uint2korr(charset + 4), MYF(MY_WME)))) {
            /*
              We updated the thd->variables with nonsensical values (0). Let's
              set them to something safe (i.e. which avoids crash), and we'll
              stop with EE_UNKNOWN_CHARSET in compare_errors (unless set to
              ignore this error).
            */
            set_slave_thread_default_charset(thd, rli);
            goto compare_errors;
          }
          thd->update_charset();  // for the charset change to take effect
          /*
            We cannot ask for parsing a statement using a character set
            without state_maps (parser internal data).
          */
          if (!thd->variables.character_set_client->state_maps) {
            rli->report(ERROR_LEVEL, ER_SLAVE_FATAL_ERROR,
                        ER_THD(thd, ER_SLAVE_FATAL_ERROR),
                        "character_set cannot be parsed");
            thd->is_slave_error = true;
            goto end;
          }
          /*
            Reset thd->query_string.cs to the newly set value.
            Note, there is a small flaw here. For a very short time frame
            if the new charset is different from the old charset and
            if another thread executes "SHOW PROCESSLIST" after
            the above thd->set_query() and before this thd->set_query(),
            and if the current query has some non-ASCII characters,
            the another thread may see some '?' marks in the PROCESSLIST
            result. This should be acceptable now. This is a reminder
            to fix this if any refactoring happens here sometime.
          */
          thd->set_query(query_arg, q_len_arg);
          thd->reset_query_for_display();
        }
      }
      if (time_zone_len) {
        String tmp(time_zone_str, time_zone_len, &my_charset_bin);
        if (!(thd->variables.time_zone = my_tz_find(thd, &tmp))) {
          my_error(ER_UNKNOWN_TIME_ZONE, MYF(0), tmp.c_ptr());
          thd->variables.time_zone = global_system_variables.time_zone;
          goto compare_errors;
        }
      }
      if (lc_time_names_number) {
        if (!(thd->variables.lc_time_names =
                  my_locale_by_number(lc_time_names_number))) {
          my_printf_error(ER_UNKNOWN_ERROR, "Unknown locale: '%d'", MYF(0),
                          lc_time_names_number);
          thd->variables.lc_time_names = &my_locale_en_US;
          goto compare_errors;
        }
      } else
        thd->variables.lc_time_names = &my_locale_en_US;
      if (charset_database_number) {
        CHARSET_INFO *cs;
        if (!(cs = get_charset(charset_database_number, MYF(0)))) {
          char buf[20];
          longlong10_to_str(charset_database_number, buf, 10);
          my_error(ER_UNKNOWN_COLLATION, MYF(0), buf);
          goto compare_errors;
        }
        thd->variables.collation_database = cs;
      } else
        thd->variables.collation_database = thd->db_charset;
      if (default_collation_for_utf8mb4_number) {
        CHARSET_INFO *cs;
        if (!(cs = get_charset(default_collation_for_utf8mb4_number, MYF(0)))) {
          char buf[20];
          longlong10_to_str(default_collation_for_utf8mb4_number, buf, 10);
          my_error(ER_UNKNOWN_COLLATION, MYF(0), buf);
          goto compare_errors;
        }
        thd->variables.default_collation_for_utf8mb4 = cs;
      } else
        // The transaction was replicated from a server with utf8mb4_general_ci
        // as default collation for utf8mb4 (versions 5.7-)
        thd->variables.default_collation_for_utf8mb4 =
            &my_charset_utf8mb4_general_ci;

      if (sql_require_primary_key != 0xff) {
        DBUG_ASSERT(sql_require_primary_key == 0 ||
                    sql_require_primary_key == 1);
        if (!security_context.skip_priv_checks() &&
            !security_context.has_access({SUPER_ACL}) &&
            !security_context.has_access({"SYSTEM_VARIABLES_ADMIN"}) &&
            !security_context.has_access({"SESSION_VARIABLES_ADMIN"})) {
          rli->report(
              ERROR_LEVEL, ER_SPECIFIC_ACCESS_DENIED_ERROR,
              ER_THD(thd, ER_SPECIFIC_ACCESS_DENIED_ERROR),
              "SUPER, SYSTEM_VARIABLES_ADMIN or SESSION_VARIABLES_ADMIN");
          thd->is_slave_error = true;
          goto end;
        }
        thd->variables.sql_require_primary_key = sql_require_primary_key;
      }

      if (default_table_encryption != 0xff) {
        DBUG_ASSERT(default_table_encryption == 0 ||
                    default_table_encryption == 1);
        if (thd->variables.default_table_encryption !=
                default_table_encryption &&
            !security_context.skip_priv_checks() &&
            !security_context.has_access({SUPER_ACL}) &&
            !security_context.has_access(
                {"SYSTEM_VARIABLES_ADMIN", "TABLE_ENCRYPTION_ADMIN"})) {
          rli->report(
              ERROR_LEVEL, ER_SPECIFIC_ACCESS_DENIED_ERROR,
              ER_THD(thd, ER_SPECIFIC_ACCESS_DENIED_ERROR),
              "SUPER or SYSTEM_VARIABLES_ADMIN and TABLE_ENCRYPTION_ADMIN");
          thd->is_slave_error = true;
          goto end;
        }
        thd->variables.default_table_encryption = default_table_encryption;
      }

      thd->table_map_for_update = (table_map)table_map_for_update;

      LEX_STRING user_lex = LEX_STRING();
      LEX_STRING host_lex = LEX_STRING();
      if (user) {
        user_lex.str = const_cast<char *>(user);
        user_lex.length = strlen(user);
      }
      if (host) {
        host_lex.str = const_cast<char *>(host);
        host_lex.length = strlen(host);
      }
      thd->set_invoker(&user_lex, &host_lex);

      /*
        Flag if we need to rollback the statement transaction on
        slave if it by chance succeeds.
        If we expected a non-zero error code and get nothing and,
        it is a concurrency issue or ignorable issue, effects
        of the statement should be rolled back.
      */
      if (expected_error && (ignored_error_code(expected_error) ||
                             concurrency_error_code(expected_error))) {
        thd->variables.option_bits |= OPTION_MASTER_SQL_ERROR;
      }
      /* Execute the query (note that we bypass dispatch_command()) */
      Parser_state parser_state;
      if (!parser_state.init(thd, thd->query().str, thd->query().length)) {
        DBUG_ASSERT(thd->m_digest == nullptr);
        thd->m_digest = &thd->m_digest_state;
        DBUG_ASSERT(thd->m_statement_psi == nullptr);
        thd->m_statement_psi = MYSQL_START_STATEMENT(
            &thd->m_statement_state, stmt_info_rpl.m_key, thd->db().str,
            thd->db().length, thd->charset(), nullptr);
        THD_STAGE_INFO(thd, stage_starting);

        if (thd->m_digest != nullptr)
          thd->m_digest->reset(thd->m_token_array, max_digest_length);

        struct System_status_var query_start_status;
        struct System_status_var *query_start_status_ptr = nullptr;
        if (opt_log_slow_extra) {
          query_start_status_ptr = &query_start_status;
          query_start_status = thd->status_var;
        }

        mysql_parse(thd, &parser_state, true);

        enum_sql_command command = thd->lex->sql_command;

        /*
          Transaction isolation level of pure row based replicated transactions
          can be optimized to ISO_READ_COMMITTED by the applier when applying
          the Gtid_log_event.

          If we are applying a statement other than transaction control ones
          after having optimized the transactions isolation level, we must warn
          about the non-standard situation we have found.
        */
        if (is_sbr_logging_format() &&
            thd->variables.transaction_isolation > ISO_READ_COMMITTED &&
            thd->tx_isolation == ISO_READ_COMMITTED) {
          String message;
          message.append(
              "The isolation level for the current transaction "
              "was changed to READ_COMMITTED based on the "
              "assumption that it had only row events and was "
              "not mixed with statements. "
              "However, an unexpected statement was found in "
              "the middle of the transaction."
              "Query: '");
          message.append(thd->query().str);
          message.append("'");
          rli->report(ERROR_LEVEL, ER_SLAVE_FATAL_ERROR,
                      ER_THD(thd, ER_SLAVE_FATAL_ERROR), message.c_ptr());
          thd->is_slave_error = true;
          goto end;
        }

        if (sqlcom_can_generate_row_events(thd->lex->sql_command) &&
            thd->get_row_count_func() > 0) {
          for (TABLE_LIST *tbl = thd->lex->query_tables; tbl;
               tbl = tbl->next_global) {
            if (!tbl->is_placeholder() && tbl->table->file) {
              if (!tbl->table->file->rpl_can_handle_stm_event()) {
                String message;
                message.append(
                    "Masters binlog format is not ROW and storage "
                    "engine can not handle non-ROW events at this "
                    "time. Table: '");
                message.append(tbl->get_db_name());
                message.append(".");
                message.append(tbl->get_table_name());
                message.append("' Query: '");
                message.append(thd->query().str);
                message.append("'");
                rli->report(ERROR_LEVEL, ER_SLAVE_FATAL_ERROR,
                            ER_THD(thd, ER_SLAVE_FATAL_ERROR), message.c_ptr());
                thd->is_slave_error = true;
                goto end;
              }
            }
          }
        }

        /*
          Do not need to increase rewrite_db_filter counter for
          SQLCOM_CREATE_DB, SQLCOM_DROP_DB, SQLCOM_BEGIN and
          SQLCOM_COMMIT.
        */
        if (need_inc_rewrite_db_filter_counter && command != SQLCOM_CREATE_DB &&
            command != SQLCOM_DROP_DB && command != SQLCOM_BEGIN &&
            command != SQLCOM_COMMIT) {
          Rpl_filter *rpl_filter = thd->rli_slave->rpl_filter;
          if (rpl_filter)
            rpl_filter->get_rewrite_db_statistics()->increase_counter();
        }
        /* Finalize server status flags after executing a statement. */
        thd->update_slow_query_status();
        log_slow_statement(thd, query_start_status_ptr);
      }

      thd->variables.option_bits &= ~OPTION_MASTER_SQL_ERROR;

      thd->enable_slow_log = true;
    } else {
      /*
        The query got a really bad error on the master (thread killed etc),
        which could be inconsistent. Parse it to test the table names: if the
        replicate-*-do|ignore-table rules say "this query must be ignored" then
        we exit gracefully; otherwise we warn about the bad error and tell DBA
        to check/fix it.
      */
      if (mysql_test_parse_for_slave(thd))
        clear_all_errors(
            thd, const_cast<Relay_log_info *>(rli)); /* Can ignore query */
      else {
        rli->report(ERROR_LEVEL, ER_ERROR_ON_MASTER,
                    ER_THD(thd, ER_ERROR_ON_MASTER), expected_error,
                    thd->query().str);
        thd->is_slave_error = true;
      }
      goto end;
    }

    /* If the query was not ignored, it is printed to the general log */
    if (!thd->is_error() ||
        thd->get_stmt_da()->mysql_errno() != ER_SLAVE_IGNORED_TABLE) {
      /* log the rewritten query if the query was rewritten
         and the option to log raw was not set.

         There is an assumption here. We assume that query log
         events can never have multi-statement queries, thus the
         parsed statement is the same as the raw one.
       */
      if (opt_general_log_raw || thd->rewritten_query.length() == 0)
        query_logger.general_log_write(thd, COM_QUERY, thd->query().str,
                                       thd->query().length);
      else
        query_logger.general_log_write(thd, COM_QUERY,
                                       thd->rewritten_query.c_ptr_safe(),
                                       thd->rewritten_query.length());
    }

  compare_errors:
    /* Parser errors shall be ignored when (GTID) skipping statements */
    if (thd->is_error() &&
        thd->get_stmt_da()->mysql_errno() == ER_PARSE_ERROR &&
        gtid_pre_statement_checks(thd) == GTID_STATEMENT_SKIP) {
      thd->get_stmt_da()->reset_diagnostics_area();
    }
    /*
      In the slave thread, we may sometimes execute some DROP / * 40005
      TEMPORARY * / TABLE that come from parts of binlogs (likely if we
      use RESET SLAVE or CHANGE MASTER TO), while the temporary table
      has already been dropped. To ignore such irrelevant "table does
      not exist errors", we silently clear the error if TEMPORARY was used.
    */
    if (thd->lex->sql_command == SQLCOM_DROP_TABLE &&
        thd->lex->drop_temporary && thd->is_error() &&
        thd->get_stmt_da()->mysql_errno() == ER_BAD_TABLE_ERROR &&
        !expected_error) {
      thd->get_stmt_da()->reset_diagnostics_area();
      // Flag drops for error-ignored DDL to advance execution coordinates.
      has_ddl_committed = false;
    }
    /*
      If we expected a non-zero error code, and we don't get the same error
      code, and it should be ignored or is related to a concurrency issue.
    */
    actual_error = thd->is_error() ? thd->get_stmt_da()->mysql_errno() : 0;
    DBUG_PRINT("info", ("expected_error: %d  sql_errno: %d", expected_error,
                        actual_error));

    if (actual_error != 0 && expected_error == actual_error) {
      if (!has_ddl_committed &&                  // Slave didn't commit a DDL
          ddl_xid == binary_log::INVALID_XID &&  // The event was not logged as
                                                 // atomic DDL on master
          !thd->rli_slave->ddl_not_atomic &&  // The DDL was considered atomic
                                              // by the slave
          is_atomic_ddl(thd, true))  // The DDL is atomic for the local server
      {
        thd->get_stmt_da()->reset_diagnostics_area();
        my_error(ER_SLAVE_POSSIBLY_DIVERGED_AFTER_DDL, MYF(0), 0);
        actual_error = ER_SLAVE_POSSIBLY_DIVERGED_AFTER_DDL;
      }
    }

    /*
      If a statement with expected error is received on slave and if the
      statement is not filtered on the slave, only then compare the expected
      error with the actual error that happened on slave.
    */
    if ((expected_error && rli->rpl_filter->db_ok(thd->db().str) &&
         expected_error != actual_error &&
         !concurrency_error_code(expected_error)) &&
        !ignored_error_code(actual_error) &&
        !ignored_error_code(expected_error)) {
      if (!ignored_error_code(ER_INCONSISTENT_ERROR)) {
        rli->report(
            ERROR_LEVEL, ER_INCONSISTENT_ERROR,
            ER_THD(thd, ER_INCONSISTENT_ERROR),
            ER_THD_NONCONST(thd, expected_error), expected_error,
            (actual_error ? thd->get_stmt_da()->message_text() : "no error"),
            actual_error, print_slave_db_safe(db), query_arg);
        thd->is_slave_error = true;
      } else {
        rli->report(INFORMATION_LEVEL, actual_error,
                    "The actual error and expected error on slave are"
                    " different that will result in ER_INCONSISTENT_ERROR but"
                    " that is passed as an argument to slave_skip_errors so no"
                    " error is thrown. "
                    "The expected error was %s with, Error_code: %d. "
                    "The actual error is %s with ",
                    ER_THD_NONCONST(thd, expected_error), expected_error,
                    thd->get_stmt_da()->message_text());
        clear_all_errors(thd, const_cast<Relay_log_info *>(rli));
      }
    }
    /*
      If we get the same error code as expected and it is not a concurrency
      issue, or should be ignored.
    */
    else if ((expected_error == actual_error &&
              !concurrency_error_code(expected_error)) ||
             ignored_error_code(actual_error)) {
      DBUG_PRINT("info", ("error ignored"));
      if (actual_error && ignored_error_code(actual_error)) {
        if (actual_error == ER_SLAVE_IGNORED_TABLE) {
          if (!slave_ignored_err_throttle.log())
            rli->report(INFORMATION_LEVEL, actual_error,
                        "Could not execute %s event. Detailed error: %s;"
                        " Error log throttle is enabled. This error will not be"
                        " displayed for next %lu secs. It will be suppressed",
                        get_type_str(), thd->get_stmt_da()->message_text(),
                        (window_size / 1000000));
        } else
          rli->report(INFORMATION_LEVEL, actual_error,
                      "Could not execute %s event. Detailed error: %s;",
                      get_type_str(), thd->get_stmt_da()->message_text());
      }
      has_ddl_committed = false;  // The same comments as above.
      clear_all_errors(thd, const_cast<Relay_log_info *>(rli));
      thd->killed = THD::NOT_KILLED;
    }
    /*
      Other cases: mostly we expected no error and get one.
    */
    else if (thd->is_slave_error || thd->is_fatal_error()) {
      if (!is_silent_error(thd)) {
        rli->report(ERROR_LEVEL, actual_error,
                    "Error '%s' on query. Default database: '%s'. Query: '%s'",
                    (actual_error ? thd->get_stmt_da()->message_text()
                                  : "unexpected success or fatal error"),
                    print_slave_db_safe(thd->db().str), query_arg);
      }
      thd->is_slave_error = true;
    }

    /*
      TODO: compare the values of "affected rows" around here. Something
      like:
      if ((uint32) affected_in_event != (uint32) affected_on_slave)
      {
      sql_print_error("Slave: did not get the expected number of affected \
      rows running query from master - expected %d, got %d (this numbers \
      should have matched modulo 4294967296).", 0, ...);
      thd->is_slave_error = 1;
      }
      We may also want an option to tell the slave to ignore "affected"
      mismatch. This mismatch could be implemented with a new ER_ code, and
      to ignore it you would use --slave-skip-errors...

      To do the comparison we need to know the value of "affected" which the
      above mysql_parse() computed. And we need to know the value of
      "affected" in the master's binlog. Both will be implemented later. The
      important thing is that we now have the format ready to log the values
      of "affected" in the binlog. So we can release 5.0.0 before effectively
      logging "affected" and effectively comparing it.
    */
  } /* End of if (db_ok(... */

  {
    /**
      The following failure injecion works in cooperation with tests
      setting @@global.debug= 'd,stop_slave_middle_group'.
      The sql thread receives the killed status and will proceed
      to shutdown trying to finish incomplete events group.
    */

    // TODO: address the middle-group killing in MTS case

    DBUG_EXECUTE_IF(
        "stop_slave_middle_group",
        if (strcmp("COMMIT", query) != 0 && strcmp("BEGIN", query) != 0) {
          if (thd->get_transaction()->cannot_safely_rollback(
                  Transaction_ctx::SESSION))
            const_cast<Relay_log_info *>(rli)->abort_slave = 1;
        };);
  }

end:

  if (thd->temporary_tables) detach_temp_tables_worker(thd, rli);
  /*
    Probably we have set thd->query, thd->db, thd->catalog to point to places
    in the data_buf of this event. Now the event is going to be deleted
    probably, so data_buf will be freed, so the thd->... listed above will be
    pointers to freed memory.
    So we must set them to 0, so that those bad pointers values are not later
    used. Note that "cleanup" queries like automatic DROP TEMPORARY TABLE
    don't suffer from these assignments to 0 as DROP TEMPORARY
    TABLE uses the db.table syntax.
  */
  thd->set_catalog(NULL_CSTR);
  thd->set_db(NULL_CSTR); /* will free the current database */
  thd->reset_query();
  thd->lex->sql_command = SQLCOM_END;
  DBUG_PRINT("info", ("end: query= 0"));

  /* Mark the statement completed. */
  MYSQL_END_STATEMENT(thd->m_statement_psi, thd->get_stmt_da());
  thd->m_statement_psi = nullptr;
  thd->m_digest = nullptr;

  /*
    As a disk space optimization, future masters will not log an event for
    LAST_INSERT_ID() if that function returned 0 (and thus they will be able
    to replace the THD::stmt_depends_on_first_successful_insert_id_in_prev_stmt
    variable by (THD->first_successful_insert_id_in_prev_stmt > 0) ; with the
    resetting below we are ready to support that.
  */
  thd->first_successful_insert_id_in_prev_stmt_for_binlog = 0;
  thd->first_successful_insert_id_in_prev_stmt = 0;
  thd->stmt_depends_on_first_successful_insert_id_in_prev_stmt = false;
  free_root(thd->mem_root, MYF(MY_KEEP_PREALLOC));
  return thd->is_slave_error;
}

int Query_log_event::do_update_pos(Relay_log_info *rli) {
  int ret = Log_event::do_update_pos(rli);

  DBUG_EXECUTE_IF(
      "crash_after_commit_and_update_pos", if (!strcmp("COMMIT", query)) {
        sql_print_information("Crashing crash_after_commit_and_update_pos.");
        rli->flush_info(true);
        ha_flush_logs(0);
        DBUG_SUICIDE();
      });

  return ret;
}

Log_event::enum_skip_reason Query_log_event::do_shall_skip(
    Relay_log_info *rli) {
  DBUG_TRACE;
  DBUG_PRINT("debug", ("query: %s; q_len: %d", query, static_cast<int>(q_len)));
  DBUG_ASSERT(query && q_len > 0);

  if (rli->slave_skip_counter > 0) {
    if (strcmp("BEGIN", query) == 0) {
      thd->variables.option_bits |= OPTION_BEGIN;
      return Log_event::continue_group(rli);
    }

    if (strcmp("COMMIT", query) == 0 || strcmp("ROLLBACK", query) == 0) {
      thd->variables.option_bits &= ~OPTION_BEGIN;
      return Log_event::EVENT_SKIP_COUNT;
    }
  }
  Log_event::enum_skip_reason ret = Log_event::do_shall_skip(rli);
  return ret;
}

#endif

/**
   Return the query string pointer (and its size) from a Query log event
   using only the event buffer (we don't instantiate a Query_log_event
   object for this).

   @param buf               Pointer to the event buffer.
   @param length            The size of the event buffer.
   @param fd_event          The description event of the master which logged
                            the event.
   @param[out] query_arg    The pointer to receive the query pointer.

   @return                  The size of the query.
*/
size_t Query_log_event::get_query(const char *buf, size_t length,
                                  const Format_description_event *fd_event,
                                  const char **query_arg) {
  DBUG_ASSERT((Log_event_type)buf[EVENT_TYPE_OFFSET] ==
              binary_log::QUERY_EVENT);

  char db_len;              /* size of db name */
  uint status_vars_len = 0; /* size of status_vars */
  size_t qlen;              /* size of the query */
  int checksum_size = 0;    /* size of trailing checksum */
  const char *end_of_query;

  uint common_header_len = fd_event->common_header_len;
  uint query_header_len =
      fd_event->post_header_len[binary_log::QUERY_EVENT - 1];

  /* Error if the event content is too small */
  if (length < (common_header_len + query_header_len)) goto err;

  /* Skip the header */
  buf += common_header_len;

  /* Check if there are status variables in the event */
  if ((query_header_len - QUERY_HEADER_MINIMAL_LEN) > 0) {
    status_vars_len = uint2korr(buf + Q_STATUS_VARS_LEN_OFFSET);
  }

  /* Check if the event has trailing checksum */
  if (fd_event->footer()->checksum_alg != binary_log::BINLOG_CHECKSUM_ALG_OFF)
    checksum_size = 4;

  db_len = (uchar)buf[Q_DB_LEN_OFFSET];

  /* Error if the event content is too small */
  if (length < (common_header_len + query_header_len + db_len + 1 +
                status_vars_len + checksum_size))
    goto err;

  *query_arg = buf + query_header_len + db_len + 1 + status_vars_len;

  /* Calculate the query length */
  end_of_query = buf +
                 (length - common_header_len) - /* we skipped the header */
                 checksum_size;
  qlen = end_of_query - *query_arg;
  return qlen;

err:
  *query_arg = nullptr;
  return 0;
}

/***************************************************************************
       Format_description_log_event methods
****************************************************************************/

/**
  Format_description_log_event 1st ctor.

    Ctor. Can be used to create the event to write to the binary log (when the
    server starts or when FLUSH LOGS).
*/
Format_description_log_event::Format_description_log_event()
    : Format_description_event(BINLOG_VERSION, ::server_version),
#ifdef MYSQL_SERVER
      Log_event(header(), footer(), Log_event::EVENT_INVALID_CACHE,
                Log_event::EVENT_INVALID_LOGGING)
#else
      Log_event(header(), footer())
#endif
{
  common_header->set_is_valid(true);
}

/**
  The problem with this constructor is that the fixed header may have a
  length different from this version, but we don't know this length as we
  have not read the Format_description_log_event which says it, yet. This
  length is in the post-header of the event, but we don't know where the
  post-header starts.

  So this type of event HAS to:
  - either have the header's length at the beginning (in the header, at a
  fixed position which will never be changed), not in the post-header. That
  would make the header be "shifted" compared to other events.
  - or have a header of size LOG_EVENT_MINIMAL_HEADER_LEN (19), in all future
  versions, so that we know for sure.

  I (Guilhem) chose the 2nd solution. Rotate has the same constraint (because
  it is sent before Format_description_log_event).
*/

Format_description_log_event::Format_description_log_event(
    const char *buf, const Format_description_event *description_event)
    : Format_description_event(buf, description_event),
      Log_event(header(), footer()) {
  DBUG_TRACE;
  if (!is_valid()) return;
  common_header->type_code = binary_log::FORMAT_DESCRIPTION_EVENT;
}

#ifndef MYSQL_SERVER
void Format_description_log_event::print(
    FILE *, PRINT_EVENT_INFO *print_event_info) const {
  DBUG_TRACE;

  IO_CACHE *const head = &print_event_info->head_cache;

  if (!print_event_info->short_form) {
    print_header(head, print_event_info, false);
    my_b_printf(head, "\tStart: binlog v %d, server v %s created ",
                binlog_version, server_version);
    print_timestamp(head, nullptr);
    if (created) my_b_printf(head, " at startup");
    my_b_printf(head, "\n");
    if (common_header->flags & LOG_EVENT_BINLOG_IN_USE_F)
      my_b_printf(head,
                  "# Warning: this binlog is either in use or was not "
                  "closed properly.\n");
  }

  if (is_relay_log_event()) {
    my_b_printf(head,
                "# This Format_description_event appears in a relay log "
                "and was generated by the slave thread.\n");
    return;
  }

  if (!is_artificial_event() && created) {
#ifdef WHEN_WE_HAVE_THE_RESET_CONNECTION_SQL_COMMAND
    /*
      This is for mysqlbinlog: like in replication, we want to delete the stale
      tmp files left by an unclean shutdown of mysqld (temporary tables)
      and rollback unfinished transaction.
      Probably this can be done with RESET CONNECTION (syntax to be defined).
    */
    my_b_printf(head, "RESET CONNECTION%s\n", print_event_info->delimiter);
#else
    my_b_printf(head, "ROLLBACK%s\n", print_event_info->delimiter);
#endif
  }
  if (temp_buf && print_event_info->base64_output_mode != BASE64_OUTPUT_NEVER &&
      !print_event_info->short_form) {
    if (print_event_info->base64_output_mode != BASE64_OUTPUT_DECODE_ROWS)
      my_b_printf(head, "BINLOG '\n");
    print_base64(head, print_event_info, false);
    print_event_info->printed_fd_event = true;

    /*
      If --skip-gtids is given, the server when it replays the output
      should generate a new GTID if gtid_mode=ON.  However, when the
      server reads the base64-encoded Format_description_log_event, it
      will cleverly detect that this is a binlog to be replayed, and
      act a little bit like the replication thread, in the following
      sense: if the thread does not see any 'SET GTID_NEXT' statement,
      it will assume the binlog was created by an old server and try
      to preserve transactions as anonymous.  This is the opposite of
      what we want when passing the --skip-gtids flag, so therefore we
      output the following statement.

      The behavior where the client preserves transactions following a
      Format_description_log_event as anonymous was introduced in
      5.6.16.
    */
    if (print_event_info->skip_gtids)
      my_b_printf(head, "/*!50616 SET @@SESSION.GTID_NEXT='AUTOMATIC'*/%s\n",
                  print_event_info->delimiter);
  }
}
#endif /* !MYSQL_SERVER */

#ifdef MYSQL_SERVER
int Format_description_log_event::pack_info(Protocol *protocol) {
  char buf[12 + ST_SERVER_VER_LEN + 14 + 22], *pos;
  pos = my_stpcpy(buf, "Server ver: ");
  pos = my_stpcpy(pos, server_version);
  pos = my_stpcpy(pos, ", Binlog ver: ");
  pos = longlong10_to_str(binlog_version, pos, 10);
  protocol->store_string(buf, (uint)(pos - buf), &my_charset_bin);
  return 0;
}

bool Format_description_log_event::write(Basic_ostream *ostream) {
  bool ret;
  bool no_checksum;
  uchar buff[Binary_log_event::FORMAT_DESCRIPTION_HEADER_LEN +
             BINLOG_CHECKSUM_ALG_DESC_LEN];
  size_t rec_size = sizeof(buff);
  int2store(buff + ST_BINLOG_VER_OFFSET, binlog_version);
  memcpy((char *)buff + ST_SERVER_VER_OFFSET, server_version,
         ST_SERVER_VER_LEN);
  if (!dont_set_created) created = get_time();
  int4store(buff + ST_CREATED_OFFSET, static_cast<uint32>(created));
  buff[ST_COMMON_HEADER_LEN_OFFSET] = LOG_EVENT_HEADER_LEN;

  size_t number_of_events = 0;
  int post_header_len_size = static_cast<int>(post_header_len.size());

  if (post_header_len_size == Binary_log_event::LOG_EVENT_TYPES)
    // Replicating between master and slave with same version.
    // number_of_events will be same as Binary_log_event::LOG_EVENT_TYPES
    number_of_events = Binary_log_event::LOG_EVENT_TYPES;
  else if (post_header_len_size > Binary_log_event::LOG_EVENT_TYPES)
    /*
      Replicating between new master and old slave.
      In that case there won't be any memory issues, as there won't be
      any out of memory read.
    */
    number_of_events = Binary_log_event::LOG_EVENT_TYPES;
  else
    /*
      Replicating between old master and new slave.
      In that case it might lead to different number_of_events on master and
      slave. When the relay log is rotated, the FDE from master is used to
      create the FDE event on slave, which is being written here. In that case
      we might end up reading more bytes as
      post_header_len.size() < Binary_log_event::LOG_EVENT_TYPES;
      casuing memory issues.
    */
    number_of_events = post_header_len_size;

  memcpy((char *)buff + ST_COMMON_HEADER_LEN_OFFSET + 1,
         &post_header_len.front(), number_of_events);
  /*
    if checksum is requested
    record the checksum-algorithm descriptor next to
    post_header_len vector which will be followed by the checksum value.
    Master is supposed to trigger checksum computing by binlog_checksum_options,
    slave does it via marking the event according to
    FD_queue checksum_alg value.
  */
  static_assert(BINLOG_CHECKSUM_ALG_DESC_LEN == 1, "");
#ifndef DBUG_OFF
  common_header->data_written = 0;  // to prepare for need_checksum assert
#endif
  buff[Binary_log_event::FORMAT_DESCRIPTION_HEADER_LEN] =
      need_checksum() ? (uint8)common_footer->checksum_alg
                      : (uint8)binary_log::BINLOG_CHECKSUM_ALG_OFF;
  /*
     FD of checksum-aware server is always checksum-equipped, (V) is in,
     regardless of @@global.binlog_checksum policy.
     Thereby a combination of (A) == 0, (V) != 0 means
     it's the checksum-aware server's FD event that heads checksum-free binlog
     file.
     Here 0 stands for checksumming OFF to evaluate (V) as 0 is that case.
     A combination of (A) != 0, (V) != 0 denotes FD of the checksum-aware server
     heading the checksummed binlog.
     (A), (V) presence in FD of the checksum-aware server makes the event
     1 + 4 bytes bigger comparing to the former FD.
  */

  if ((no_checksum = (common_footer->checksum_alg ==
                      binary_log::BINLOG_CHECKSUM_ALG_OFF))) {
    // Forcing (V) room to fill anyway
    common_footer->checksum_alg = binary_log::BINLOG_CHECKSUM_ALG_CRC32;
  }
  ret = (write_header(ostream, rec_size) ||
         wrapper_my_b_safe_write(ostream, buff, rec_size) ||
         write_footer(ostream));
  if (no_checksum)
    common_footer->checksum_alg = binary_log::BINLOG_CHECKSUM_ALG_OFF;
  return ret;
}

int Format_description_log_event::do_apply_event(Relay_log_info const *rli) {
  int ret = 0;
  DBUG_TRACE;

  /*
    As a transaction NEVER spans on 2 or more binlogs:
    if we have an active transaction at this point, the master died
    while writing the transaction to the binary log, i.e. while
    flushing the binlog cache to the binlog. XA guarantees that master has
    rolled back. So we roll back.
    Note: this event could be sent by the master to inform us of the
    format of its binlog; in other words maybe it is not at its
    original place when it comes to us; we'll know this by checking
    log_pos ("artificial" events have log_pos == 0).
  */
  if (!thd->rli_fake && !is_artificial_event() && created &&
      thd->get_transaction()->is_active(Transaction_ctx::SESSION)) {
    /* This is not an error (XA is safe), just an information */
    rli->report(INFORMATION_LEVEL, 0,
                "Rolling back unfinished transaction (no COMMIT "
                "or ROLLBACK in relay log). A probable cause is that "
                "the master died while writing the transaction to "
                "its binary log, thus rolled back too.");
    const_cast<Relay_log_info *>(rli)->cleanup_context(thd, true);
  }

  /* If this event comes from ourself, there is no cleaning task to perform. */
  if (server_id != (uint32)::server_id) {
    if (created && !thd->variables.require_row_format) {
      ret = close_temporary_tables(thd);
      cleanup_load_tmpdir();
    } else {
      /*
        Set all temporary tables thread references to the current thread
        as they may point to the "old" SQL slave thread in case of its
        restart.
      */
      TABLE *table;
      for (table = thd->temporary_tables; table; table = table->next)
        table->in_use = thd;
    }
  }

  if (!ret) {
    /* Save the information describing this binlog */
    ret = const_cast<Relay_log_info *>(rli)->set_rli_description_event(this);
  }

  return ret;
}

int Format_description_log_event::do_update_pos(Relay_log_info *rli) {
  if (server_id == (uint32)::server_id) {
    /*
      We only increase the relay log position if we are skipping
      events and do not touch any group_* variables, nor flush the
      relay log info.  If there is a crash, we will have to re-skip
      the events again, but that is a minor issue.

      If we do not skip stepping the group log position (and the
      server id was changed when restarting the server), it might well
      be that we start executing at a position that is invalid, e.g.,
      at a Rows_log_event or a Query_log_event preceeded by a
      Intvar_log_event instead of starting at a Table_map_log_event or
      the Intvar_log_event respectively.
     */
    rli->inc_event_relay_log_pos();
    return 0;
  } else {
    return Log_event::do_update_pos(rli);
  }
}

Log_event::enum_skip_reason Format_description_log_event::do_shall_skip(
    Relay_log_info *) {
  return Log_event::EVENT_SKIP_NOT;
}

#endif /* MYSQL_SERVER */

Start_encryption_log_event::Start_encryption_log_event(
    const char *buf, const Format_description_event *description_event)
    : Start_encryption_event(buf, description_event),
      Log_event(header(), footer()) {}

#ifdef MYSQL_SERVER
int Start_encryption_log_event::do_update_pos(Relay_log_info *rli) {
  /*
    Master never sends Start_encryption_log_event, any SELE that a slave
    might see was created locally in MYSQL_BIN_LOG::open() on the slave
  */
  rli->inc_event_relay_log_pos();
  return 0;
}

#endif

#ifndef MYSQL_SERVER
void Start_encryption_log_event::print(
    FILE *file MY_ATTRIBUTE((unused)),
    PRINT_EVENT_INFO *print_event_info) const {
  // Need 2 characters per one hex + 2 for 0x + 1 for \0
  char nonce_buf[NONCE_LENGTH * 2 + 2 + 1];
  str_to_hex(nonce_buf, reinterpret_cast<const char *>(nonce), NONCE_LENGTH);

  IO_CACHE *const head = &print_event_info->head_cache;
  print_header(head, print_event_info, false);
  my_b_printf(head, "Encryption scheme: %d", crypto_scheme);
  my_b_printf(head, ", key_version: %d", key_version);
  my_b_printf(head, ", nonce: %s ", nonce_buf);
  my_b_printf(head,
              "\n# The rest of the binlog is encrypted with Percona Server 5.7 "
              "encryption!\n");
}
#endif

/**************************************************************************
  Rotate_log_event methods
**************************************************************************/

#ifdef MYSQL_SERVER

/*
  Rotate_log_event::pack_info()
*/

int Rotate_log_event::pack_info(Protocol *protocol) {
  char buf1[256], buf[22];
  String tmp(buf1, sizeof(buf1), log_cs);
  tmp.length(0);
  tmp.append(new_log_ident, ident_len);
  tmp.append(STRING_WITH_LEN(";pos="));
  tmp.append(llstr(pos, buf));
  protocol->store_string(tmp.ptr(), tmp.length(), &my_charset_bin);
  return 0;
}
#endif  // MYSQL_SERVER

/*
  Rotate_log_event::print()
*/

#ifndef MYSQL_SERVER
void Rotate_log_event::print(FILE *, PRINT_EVENT_INFO *print_event_info) const {
  char buf[22];
  IO_CACHE *const head = &print_event_info->head_cache;

  if (print_event_info->short_form) return;
  print_header(head, print_event_info, false);
  my_b_printf(head, "\tRotate to ");
  if (new_log_ident) {
    MY_ATTRIBUTE((unused))
    int write_res = my_b_write(head, pointer_cast<const uchar *>(new_log_ident),
                               (uint)ident_len);
    DBUG_ASSERT(write_res == 0);
  }
  my_b_printf(head, "  pos: %s\n", llstr(pos, buf));
}
#endif /* !MYSQL_SERVER */

/*
  Rotate_log_event::Rotate_log_event() (2 constructors)
*/

#ifdef MYSQL_SERVER
Rotate_log_event::Rotate_log_event(const char *new_log_ident_arg,
                                   size_t ident_len_arg, ulonglong pos_arg,
                                   uint flags_arg)
    : binary_log::Rotate_event(new_log_ident_arg, ident_len_arg, flags_arg,
                               pos_arg),
      Log_event(header(), footer(), Log_event::EVENT_NO_CACHE,
                Log_event::EVENT_IMMEDIATE_LOGGING) {
#ifndef DBUG_OFF
  DBUG_TRACE;
#endif
  new_log_ident = new_log_ident_arg;
  pos = pos_arg;
  ident_len = ident_len_arg ? ident_len_arg : (uint)strlen(new_log_ident_arg);
  flags = flags_arg;

#ifndef DBUG_OFF
  char buff[22];
  DBUG_PRINT("enter", ("new_log_ident: %s  pos: %s  flags: %lu",
                       new_log_ident_arg, llstr(pos_arg, buff), (ulong)flags));
#endif
  if (flags & DUP_NAME)
    new_log_ident = my_strndup(key_memory_log_event, new_log_ident_arg,
                               ident_len, MYF(MY_WME));
  common_header->set_is_valid(new_log_ident != 0);
  if (flags & RELAY_LOG) set_relay_log_event();
}
#endif  // MYSQL_SERVER

Rotate_log_event::Rotate_log_event(
    const char *buf, const Format_description_event *description_event)
    : binary_log::Rotate_event(buf, description_event),
      Log_event(header(), footer()) {
  DBUG_TRACE;
  if (!is_valid()) return;
  DBUG_PRINT("debug", ("new_log_ident: '%s'", new_log_ident));
}

/*
  Rotate_log_event::write()
*/

#ifdef MYSQL_SERVER
bool Rotate_log_event::write(Basic_ostream *ostream) {
  char buf[Binary_log_event::ROTATE_HEADER_LEN];
  int8store(buf + R_POS_OFFSET, pos);
  return (
      write_header(ostream, Binary_log_event::ROTATE_HEADER_LEN + ident_len) ||
      wrapper_my_b_safe_write(ostream, (uchar *)buf,
                              Binary_log_event::ROTATE_HEADER_LEN) ||
      wrapper_my_b_safe_write(ostream,
                              pointer_cast<const uchar *>(new_log_ident),
                              (uint)ident_len) ||
      write_footer(ostream));
}

/*
  Got a rotate log event from the master.

  This is mainly used so that we can later figure out the logname and
  position for the master.

  We can't rotate the slave's BINlog as this will cause infinitive rotations
  in a A -> B -> A setup.
  The NOTES below is a wrong comment which will disappear when 4.1 is merged.

  This must only be called from the Slave SQL thread, since it calls
  flush_relay_log_info().

  @retval
    0	ok
*/
int Rotate_log_event::do_update_pos(Relay_log_info *rli) {
  int error = 0;
  DBUG_TRACE;
#ifndef DBUG_OFF
  char buf[32];
#endif

  DBUG_PRINT("info", ("server_id=%lu; ::server_id=%lu", (ulong)this->server_id,
                      (ulong)::server_id));
  DBUG_PRINT("info", ("new_log_ident: %s", this->new_log_ident));
  DBUG_PRINT("info", ("pos: %s", llstr(this->pos, buf)));

  /*
    If we are in a transaction or in a group: the only normal case is
    when the I/O thread was copying a big transaction, then it was
    stopped and restarted: we have this in the relay log:

    BEGIN
    ...
    ROTATE (a fake one)
    ...
    COMMIT or ROLLBACK

    In that case, we don't want to touch the coordinates which
    correspond to the beginning of the transaction.  Starting from
    5.0.0, there also are some rotates from the slave itself, in the
    relay log, which shall not change the group positions.
  */

  /*
    The way we check if SQL thread is currently in a group is different
    for STS and MTS.
  */
  bool in_group = rli->is_parallel_exec()
                      ? (rli->mts_group_status == Relay_log_info::MTS_IN_GROUP)
                      : rli->is_in_group();

  if ((server_id != ::server_id || rli->replicate_same_server_id) &&
      !is_relay_log_event() && !in_group) {
    if (!is_mts_db_partitioned(rli) && server_id != ::server_id) {
      // force the coordinator to start a new binlog segment.
      static_cast<Mts_submode_logical_clock *>(rli->current_mts_submode)
          ->start_new_group();
    }
    if (rli->is_parallel_exec()) {
      /*
        Rotate events are special events that are handled as a
        synchronization point. For that reason, the checkpoint
        routine is being called here.
      */
      if ((error = mts_checkpoint_routine(rli, false))) goto err;
    }

    mysql_mutex_lock(&rli->data_lock);
    DBUG_PRINT("info", ("old group_master_log_name: '%s'  "
                        "old group_master_log_pos: %lu",
                        rli->get_group_master_log_name(),
                        (ulong)rli->get_group_master_log_pos()));

    memcpy(const_cast<char *>(rli->get_group_master_log_name()), new_log_ident,
           ident_len + 1);
    rli->notify_group_master_log_name_update();
    /*
      Execution coordinate update by Rotate itself needs forced flush
      otherwise in crash case MTS won't be able to find the starting point
      for recovery.
      It is safe to update the last executed coordinates because all Worker
      assignments prior to Rotate has been already processed (as well as
      above call to @c mts_checkpoint_routine has harvested their
      contribution to the last executed coordinates).
    */
    if ((error = rli->inc_group_relay_log_pos(
             pos, false /* need_data_lock=false */, true /* force flush */))) {
      mysql_mutex_unlock(&rli->data_lock);
      goto err;
    }

    DBUG_PRINT("info", ("new group_master_log_name: '%s'  "
                        "new group_master_log_pos: %lu",
                        rli->get_group_master_log_name(),
                        (ulong)rli->get_group_master_log_pos()));
    mysql_mutex_unlock(&rli->data_lock);

    if (rli->is_parallel_exec()) {
      bool real_event = server_id && !is_artificial_event();
      rli->reset_notified_checkpoint(
          0, real_event ? common_header->when.tv_sec + (time_t)exec_time : 0,
          real_event);
    }

    /*
      Reset thd->variables.option_bits and sql_mode etc, because this could be
      the signal of a master's downgrade from 5.0 to 4.0. However, no need to
      reset rli_description_event: indeed, if the next master is 5.0
      (even 5.0.1) we will soon get a Format_desc; if the next master is 4.0
      then the events are in the slave's format (conversion).
    */
    set_slave_thread_options(thd);
    set_slave_thread_default_charset(thd, rli);
    thd->variables.sql_mode = global_system_variables.sql_mode;
    thd->variables.auto_increment_increment =
        thd->variables.auto_increment_offset = 1;
    /*
      Rotate_log_events are generated on Slaves with server_id=0
      for all the ignored events, so that the positions in the repository
      is updated properly even for ignored events.

      This kind of Rotate_log_event is generated when

        1) the event is generated on the same host and reached due
           to circular replication (server_id == ::server_id)

        2) the event is from the host which is listed in ignore_server_ids

        3) IO thread is receiving HEARTBEAT event from the master

        4) IO thread is receiving PREVIOUS_GTID_LOG_EVENT from the master.

      We have to free thd's mem_root here after we update the positions
      in the repository table. Otherwise, imagine a situation where
      Slave is keep getting ignored events only and no other (non-ignored)
      events from the Master, Slave never executes free_root (that generally
      happens from Query_log_event::do_apply_event or
      Rows_log_event::do_apply_event when they find end of the group event).
    */
    if (server_id == 0) free_root(thd->mem_root, MYF(MY_KEEP_PREALLOC));
  } else
    rli->inc_event_relay_log_pos();

err:
  return error;
}

Log_event::enum_skip_reason Rotate_log_event::do_shall_skip(
    Relay_log_info *rli) {
  enum_skip_reason reason = Log_event::do_shall_skip(rli);

  switch (reason) {
    case Log_event::EVENT_SKIP_NOT:
    case Log_event::EVENT_SKIP_COUNT:
      return Log_event::EVENT_SKIP_NOT;

    case Log_event::EVENT_SKIP_IGNORE:
      return Log_event::EVENT_SKIP_IGNORE;
  }
  DBUG_ASSERT(0);
  return Log_event::EVENT_SKIP_NOT;  // To keep compiler happy
}

/**************************************************************************
        Intvar_log_event methods
**************************************************************************/

/*
  Intvar_log_event::pack_info()
*/

int Intvar_log_event::pack_info(Protocol *protocol) {
  char buf[256], *pos;
  pos = strmake(buf, (get_var_type_string()).c_str(), sizeof(buf) - 23);
  *pos++ = '=';
  pos = longlong10_to_str(val, pos, -10);
  protocol->store_string(buf, (uint)(pos - buf), &my_charset_bin);
  return 0;
}
#endif  // MYSQL_SERVER

/*
  Intvar_log_event::Intvar_log_event()
*/
Intvar_log_event::Intvar_log_event(
    const char *buf, const Format_description_event *description_event)
    : binary_log::Intvar_event(buf, description_event),
      Log_event(header(), footer()) {
  DBUG_TRACE;
}

/*
  Intvar_log_event::write()
*/

#ifdef MYSQL_SERVER
bool Intvar_log_event::write(Basic_ostream *ostream) {
  uchar buf[9];
  buf[I_TYPE_OFFSET] = (uchar)type;
  int8store(buf + I_VAL_OFFSET, val);
  return (write_header(ostream, sizeof(buf)) ||
          wrapper_my_b_safe_write(ostream, buf, sizeof(buf)) ||
          write_footer(ostream));
}
#endif

/*
  Intvar_log_event::print()
*/

#ifndef MYSQL_SERVER
void Intvar_log_event::print(FILE *, PRINT_EVENT_INFO *print_event_info) const {
  char llbuff[22] = {0};
  const char *msg = nullptr;
  IO_CACHE *const head = &print_event_info->head_cache;

  if (!print_event_info->short_form) {
    print_header(head, print_event_info, false);
    my_b_printf(head, "\tIntvar\n");
  }

  my_b_printf(head, "SET ");
  switch (type) {
    case LAST_INSERT_ID_EVENT:
      msg = "LAST_INSERT_ID";
      break;
    case INSERT_ID_EVENT:
      msg = "INSERT_ID";
      break;
    case INVALID_INT_EVENT:
    default:  // cannot happen
      msg = "INVALID_INT";
      break;
  }
  my_b_printf(head, "%s=%s%s\n", msg, llstr(val, llbuff),
              print_event_info->delimiter);
}
#endif

#if defined(MYSQL_SERVER)

/*
  Intvar_log_event::do_apply_event()
*/

int Intvar_log_event::do_apply_event(Relay_log_info const *rli) {
  /*
    We are now in a statement until the associated query log event has
    been processed.
   */
  const_cast<Relay_log_info *>(rli)->set_flag(Relay_log_info::IN_STMT);

  if (rli->deferred_events_collecting) return rli->deferred_events->add(this);

  switch (type) {
    case LAST_INSERT_ID_EVENT:
      thd->first_successful_insert_id_in_prev_stmt = val;
      break;
    case INSERT_ID_EVENT:
      thd->force_one_auto_inc_interval(val);
      break;
  }
  return 0;
}

int Intvar_log_event::do_update_pos(Relay_log_info *rli) {
  rli->inc_event_relay_log_pos();
  return 0;
}

Log_event::enum_skip_reason Intvar_log_event::do_shall_skip(
    Relay_log_info *rli) {
  /*
    It is a common error to set the slave skip counter to 1 instead of
    2 when recovering from an insert which used a auto increment,
    rand, or user var.  Therefore, if the slave skip counter is 1, we
    just say that this event should be skipped by ignoring it, meaning
    that we do not change the value of the slave skip counter since it
    will be decreased by the following insert event.
  */
  return continue_group(rli);
}

/**************************************************************************
  Rand_log_event methods
**************************************************************************/

int Rand_log_event::pack_info(Protocol *protocol) {
  char buf1[256], *pos;
  pos = my_stpcpy(buf1, "rand_seed1=");
  pos = longlong10_to_str(seed1, pos, 10);
  pos = my_stpcpy(pos, ",rand_seed2=");
  pos = longlong10_to_str(seed2, pos, 10);
  protocol->store_string(buf1, (uint)(pos - buf1), &my_charset_bin);
  return 0;
}
#endif  // MYSQL_SERVER

Rand_log_event::Rand_log_event(
    const char *buf, const Format_description_event *description_event)
    : binary_log::Rand_event(buf, description_event),
      Log_event(header(), footer()) {
  DBUG_TRACE;
}

#ifdef MYSQL_SERVER
bool Rand_log_event::write(Basic_ostream *ostream) {
  uchar buf[16];
  int8store(buf + RAND_SEED1_OFFSET, seed1);
  int8store(buf + RAND_SEED2_OFFSET, seed2);
  return (write_header(ostream, sizeof(buf)) ||
          wrapper_my_b_safe_write(ostream, buf, sizeof(buf)) ||
          write_footer(ostream));
}
#endif

#ifndef MYSQL_SERVER
void Rand_log_event::print(FILE *, PRINT_EVENT_INFO *print_event_info) const {
  IO_CACHE *const head = &print_event_info->head_cache;

  char llbuff[22], llbuff2[22];
  if (!print_event_info->short_form) {
    print_header(head, print_event_info, false);
    my_b_printf(head, "\tRand\n");
  }
  my_b_printf(head, "SET @@RAND_SEED1=%s, @@RAND_SEED2=%s%s\n",
              llstr(seed1, llbuff), llstr(seed2, llbuff2),
              print_event_info->delimiter);
}
#endif /* !MYSQL_SERVER */

#if defined(MYSQL_SERVER)
int Rand_log_event::do_apply_event(Relay_log_info const *rli) {
  /*
    We are now in a statement until the associated query log event has
    been processed.
   */
  const_cast<Relay_log_info *>(rli)->set_flag(Relay_log_info::IN_STMT);

  if (rli->deferred_events_collecting) return rli->deferred_events->add(this);

  thd->rand.seed1 = (ulong)seed1;
  thd->rand.seed2 = (ulong)seed2;
  return 0;
}

int Rand_log_event::do_update_pos(Relay_log_info *rli) {
  rli->inc_event_relay_log_pos();
  return 0;
}

Log_event::enum_skip_reason Rand_log_event::do_shall_skip(Relay_log_info *rli) {
  /*
    It is a common error to set the slave skip counter to 1 instead of
    2 when recovering from an insert which used a auto increment,
    rand, or user var.  Therefore, if the slave skip counter is 1, we
    just say that this event should be skipped by ignoring it, meaning
    that we do not change the value of the slave skip counter since it
    will be decreased by the following insert event.
  */
  return continue_group(rli);
}

/**
   Exec deferred Int-, Rand- and User- var events prefixing
   a Query-log-event event.

   @param thd THD handle

   @return false on success, true if a failure in an event applying occurred.
*/
bool slave_execute_deferred_events(THD *thd) {
  bool res = false;
  Relay_log_info *rli = thd->rli_slave;

  DBUG_ASSERT(rli &&
              (!rli->deferred_events_collecting || rli->deferred_events));

  if (!rli->deferred_events_collecting || rli->deferred_events->is_empty())
    return res;

  res = rli->deferred_events->execute(rli);
  rli->deferred_events->rewind();
  return res;
}

/**************************************************************************
  Xid_log_event methods
**************************************************************************/

int Xid_log_event::pack_info(Protocol *protocol) {
  char buf[128], *pos;
  pos = my_stpcpy(buf, "COMMIT /* xid=");
  pos = longlong10_to_str(xid, pos, 10);
  pos = my_stpcpy(pos, " */");
  protocol->store_string(buf, (uint)(pos - buf), &my_charset_bin);
  return 0;
}
#endif  // MYSQL_SERVER

Xid_log_event::Xid_log_event(const char *buf,
                             const Format_description_event *description_event)
    : binary_log::Xid_event(buf, description_event),
      Xid_apply_log_event(header(), footer()) {
  DBUG_TRACE;
}

#ifdef MYSQL_SERVER
bool Xid_log_event::write(Basic_ostream *ostream) {
  DBUG_EXECUTE_IF("do_not_write_xid", return 0;);
  return (write_header(ostream, sizeof(xid)) ||
          wrapper_my_b_safe_write(ostream, (uchar *)&xid, sizeof(xid)) ||
          write_footer(ostream));
}
#endif

#ifndef MYSQL_SERVER
void Xid_log_event::print(FILE *, PRINT_EVENT_INFO *print_event_info) const {
  IO_CACHE *const head = &print_event_info->head_cache;

  if (!print_event_info->short_form) {
    char buf[64];
    longlong10_to_str(xid, buf, 10);

    print_header(head, print_event_info, false);
    my_b_printf(head, "\tXid = %s\n", buf);
  }
  my_b_printf(head, "COMMIT%s\n", print_event_info->delimiter);
}
#endif /* !MYSQL_SERVER */

#if defined(MYSQL_SERVER)
/**
   The methods combines few commit actions to make it useable
   as in the single- so multi- threaded case.

   @param  thd_arg a pointer to THD handle
   @return false  as success and
           true   as an error
*/

bool Xid_log_event::do_commit(THD *thd_arg) {
  DBUG_EXECUTE_IF("dbug.reached_commit",
                  { DBUG_SET("+d,dbug.enabled_commit"); });
  bool error = trans_commit(thd_arg); /* Automatically rolls back on error. */
  DBUG_EXECUTE_IF("crash_after_apply",
                  sql_print_information("Crashing crash_after_apply.");
                  DBUG_SUICIDE(););
  thd_arg->mdl_context.release_transactional_locks();

  error |= mysql_bin_log.gtid_end_transaction(thd_arg);

  /*
    The parser executing a SQLCOM_COMMIT or SQLCOM_ROLLBACK will reset the
    tx isolation level and access mode when the statement is finishing a
    transaction.

    For replicated workload, when dealing with pure transactional workloads,
    there will be no QUERY(COMMIT) finishing a transaction, but a
    Xid_log_event instead.

    So, if the slave applier changed the current transaction isolation level,
    it needs to be restored to the session default value once the current
    transaction has been committed.
  */
  trans_reset_one_shot_chistics(thd);

  /*
    Increment the global status commit count variable
  */
  if (!error) thd_arg->status_var.com_stat[SQLCOM_COMMIT]++;

  return error;
}

/**
   Worker commits Xid transaction and in case of its transactional
   info table marks the current group as done in the Coordinator's
   Group Assigned Queue.

   @return zero as success or non-zero as an error
*/
int Xid_apply_log_event::do_apply_event_worker(Slave_worker *w) {
  int error = 0;
  bool skipped_commit_pos = true;

  DBUG_TRACE;

  lex_start(thd);
  mysql_reset_thd_for_next_command(thd);
  Slave_committed_queue *coordinator_gaq = w->c_rli->gaq;

  /* For a slave Xid_log_event is COMMIT */
  query_logger.general_log_print(thd, COM_QUERY,
                                 "COMMIT /* implicit, from Xid_log_event */");

  DBUG_PRINT(
      "mts",
      ("do_apply group master %s %llu  group relay %s %llu event %s %llu.",
       w->get_group_master_log_name(), w->get_group_master_log_pos(),
       w->get_group_relay_log_name(), w->get_group_relay_log_pos(),
       w->get_event_relay_log_name(), w->get_event_relay_log_pos()));

  DBUG_EXECUTE_IF("crash_before_update_pos",
                  sql_print_information("Crashing crash_before_update_pos.");
                  DBUG_SUICIDE(););

  ulong gaq_idx = mts_group_idx;
  Slave_job_group *ptr_group = coordinator_gaq->get_job_group(gaq_idx);

  if (!thd->get_transaction()->xid_state()->check_in_xa(false) &&
      w->is_transactional()) {
    /*
      Regular (not XA) transaction updates the transactional info table
      along with the main transaction. Otherwise, the local flag turned
      and given its value the info table is updated after do_commit.
      todo: the flag won't be need upon the full xa crash-safety bug76233
            gets fixed.
    */
    skipped_commit_pos = false;
    if ((error = w->commit_positions(this, ptr_group, w->is_transactional())))
      goto err;
  }

  DBUG_PRINT(
      "mts",
      ("do_apply group master %s %llu  group relay %s %llu event %s %llu.",
       w->get_group_master_log_name(), w->get_group_master_log_pos(),
       w->get_group_relay_log_name(), w->get_group_relay_log_pos(),
       w->get_event_relay_log_name(), w->get_event_relay_log_pos()));

  DBUG_EXECUTE_IF(
      "crash_after_update_pos_before_apply",
      sql_print_information("Crashing crash_after_update_pos_before_apply.");
      DBUG_SUICIDE(););

  error = do_commit(thd);
  if (error) {
    if (!skipped_commit_pos) w->rollback_positions(ptr_group);
  } else if (skipped_commit_pos)
    error = w->commit_positions(this, ptr_group, w->is_transactional());
err:
  return error;
}

int Xid_apply_log_event::do_apply_event(Relay_log_info const *rli) {
  DBUG_TRACE;
  int error = 0;
  char saved_group_master_log_name[FN_REFLEN];
  char saved_group_relay_log_name[FN_REFLEN];
  volatile my_off_t saved_group_master_log_pos;
  volatile my_off_t saved_group_relay_log_pos;

  char new_group_master_log_name[FN_REFLEN];
  char new_group_relay_log_name[FN_REFLEN];
  volatile my_off_t new_group_master_log_pos;
  volatile my_off_t new_group_relay_log_pos;

  lex_start(thd);
  mysql_reset_thd_for_next_command(thd);
  /*
    Anonymous GTID ownership may be released here if the last
    statement before XID updated a non-transactional table and was
    written to the binary log as a separate transaction (either
    because binlog_format=row or because
    binlog_direct_non_transactional_updates=1).  So we need to
    re-acquire anonymous ownership.
  */
  gtid_reacquire_ownership_if_anonymous(thd);
  Relay_log_info *rli_ptr = const_cast<Relay_log_info *>(rli);

  /* For a slave Xid_log_event is COMMIT */
  query_logger.general_log_print(thd, COM_QUERY,
                                 "COMMIT /* implicit, from Xid_log_event */");

  mysql_mutex_lock(&rli_ptr->data_lock);

  /*
    Save the rli positions. We need them to temporarily reset the positions
    just before the commit.
   */
  strmake(saved_group_master_log_name, rli_ptr->get_group_master_log_name(),
          FN_REFLEN - 1);
  saved_group_master_log_pos = rli_ptr->get_group_master_log_pos();
  strmake(saved_group_relay_log_name, rli_ptr->get_group_relay_log_name(),
          FN_REFLEN - 1);
  saved_group_relay_log_pos = rli_ptr->get_group_relay_log_pos();

  DBUG_PRINT(
      "info",
      ("do_apply group master %s %llu  group relay %s %llu event %s %llu\n",
       rli_ptr->get_group_master_log_name(),
       rli_ptr->get_group_master_log_pos(), rli_ptr->get_group_relay_log_name(),
       rli_ptr->get_group_relay_log_pos(), rli_ptr->get_event_relay_log_name(),
       rli_ptr->get_event_relay_log_pos()));

  DBUG_EXECUTE_IF("crash_before_update_pos",
                  sql_print_information("Crashing crash_before_update_pos.");
                  DBUG_SUICIDE(););

  /*
    We need to update the positions in here to make it transactional.
  */
  rli_ptr->inc_event_relay_log_pos();
  rli_ptr->set_group_relay_log_pos(rli_ptr->get_event_relay_log_pos());
  rli_ptr->set_group_relay_log_name(rli_ptr->get_event_relay_log_name());

  if (common_header->log_pos)  // 3.23 binlogs don't have log_posx
    rli_ptr->set_group_master_log_pos(common_header->log_pos);

  const bool already_logged_transaction = is_already_logged_transaction(thd);
  /*
    rli repository being transactional means replication is crash safe.
    Positions are written into transactional tables ahead of commit and the
    changes are made permanent during commit.
    XA transactional does not actually commit so has to defer its flush_info().
   */
  if (!thd->get_transaction()->xid_state()->check_in_xa(false) &&
      rli_ptr->is_transactional() && !already_logged_transaction) {
    if ((error = rli_ptr->flush_info(true))) goto err;
  }

  DBUG_PRINT(
      "info",
      ("do_apply group master %s %llu  group relay %s %llu event %s %llu\n",
       rli_ptr->get_group_master_log_name(),
       rli_ptr->get_group_master_log_pos(), rli_ptr->get_group_relay_log_name(),
       rli_ptr->get_group_relay_log_pos(), rli_ptr->get_event_relay_log_name(),
       rli_ptr->get_event_relay_log_pos()));

  DBUG_EXECUTE_IF(
      "crash_after_update_pos_before_apply",
      sql_print_information("Crashing crash_after_update_pos_before_apply.");
      DBUG_SUICIDE(););

  /**
    Commit operation expects the global transaction state variable 'xa_state'to
    be set to 'XA_NOTR'. In order to simulate commit failure we set
    the 'xa_state' to 'XA_IDLE' so that the commit reports 'ER_XAER_RMFAIL'
    error.
   */
  DBUG_EXECUTE_IF("simulate_commit_failure", {
    thd->get_transaction()->xid_state()->set_state(XID_STATE::XA_IDLE);
  });

  /*
    Save the new rli positions. These positions will be set back to group*
    positions on successful completion of the commit operation.
   */
  strmake(new_group_master_log_name, rli_ptr->get_group_master_log_name(),
          FN_REFLEN - 1);
  new_group_master_log_pos = rli_ptr->get_group_master_log_pos();
  strmake(new_group_relay_log_name, rli_ptr->get_group_relay_log_name(),
          FN_REFLEN - 1);
  new_group_relay_log_pos = rli_ptr->get_group_relay_log_pos();
  /*
    Rollback positions in memory just before commit. Position values will be
    reset to their new values only on successful commit operation.
   */
  rli_ptr->set_group_master_log_name(saved_group_master_log_name);
  rli_ptr->set_group_master_log_pos(saved_group_master_log_pos);
  rli_ptr->notify_group_master_log_name_update();
  rli_ptr->set_group_relay_log_name(saved_group_relay_log_name);
  rli_ptr->set_group_relay_log_pos(saved_group_relay_log_pos);

  DBUG_PRINT("info", ("Rolling back to group master %s %llu  group relay %s"
                      " %llu\n",
                      rli_ptr->get_group_master_log_name(),
                      rli_ptr->get_group_master_log_pos(),
                      rli_ptr->get_group_relay_log_name(),
                      rli_ptr->get_group_relay_log_pos()));
  mysql_mutex_unlock(&rli_ptr->data_lock);
  error = do_commit(thd);
  mysql_mutex_lock(&rli_ptr->data_lock);
  if (error) {
    rli->report(ERROR_LEVEL, thd->get_stmt_da()->mysql_errno(),
                "Error in Xid_log_event: Commit could not be completed, '%s'",
                thd->get_stmt_da()->message_text());
  } else {
    DBUG_EXECUTE_IF(
        "crash_after_commit_before_update_pos",
        sql_print_information("Crashing "
                              "crash_after_commit_before_update_pos.");
        DBUG_SUICIDE(););
    /* Update positions on successful commit */
    rli_ptr->set_group_master_log_name(new_group_master_log_name);
    rli_ptr->set_group_master_log_pos(new_group_master_log_pos);
    rli_ptr->notify_group_master_log_name_update();
    rli_ptr->set_group_relay_log_name(new_group_relay_log_name);
    rli_ptr->set_group_relay_log_pos(new_group_relay_log_pos);

    DBUG_PRINT("info", ("Updating positions on succesful commit to group master"
                        " %s %llu  group relay %s %llu\n",
                        rli_ptr->get_group_master_log_name(),
                        rli_ptr->get_group_master_log_pos(),
                        rli_ptr->get_group_relay_log_name(),
                        rli_ptr->get_group_relay_log_pos()));

    /*
      For transactional repository the positions are flushed ahead of commit.
      Where as for non transactional rli repository the positions are flushed
      only on succesful commit.
     */
    if (!rli_ptr->is_transactional() && !already_logged_transaction)
      rli_ptr->flush_info(false);
  }
err:
  // This is Bug#24588741 fix:
  if (rli_ptr->is_group_master_log_pos_invalid)
    rli_ptr->is_group_master_log_pos_invalid = false;
  mysql_cond_broadcast(&rli_ptr->data_cond);
  mysql_mutex_unlock(&rli_ptr->data_lock);

  return error;
}

Log_event::enum_skip_reason Xid_apply_log_event::do_shall_skip(
    Relay_log_info *rli) {
  DBUG_TRACE;
  if (rli->slave_skip_counter > 0) {
    thd->variables.option_bits &= ~OPTION_BEGIN;
    return Log_event::EVENT_SKIP_COUNT;
  }
  return Log_event::do_shall_skip(rli);
}

/**************************************************************************
  XA_prepare_log_event methods
**************************************************************************/

int XA_prepare_log_event::pack_info(Protocol *protocol) {
  char buf[ser_buf_size];
  char query[sizeof("XA COMMIT ONE PHASE") + 1 + sizeof(buf)];

  /* RHS of the following assert is unknown to client sources */
  static_assert(ser_buf_size == XID::ser_buf_size, "");
  serialize_xid(buf, my_xid.formatID, my_xid.gtrid_length, my_xid.bqual_length,
                my_xid.data);
  sprintf(query, (one_phase ? "XA COMMIT %s ONE PHASE" : "XA PREPARE %s"), buf);

  protocol->store_string(query, strlen(query), &my_charset_bin);
  return 0;
}

bool XA_prepare_log_event::write(Basic_ostream *ostream) {
  uint8 one_byte = one_phase;
  uchar buf_f[4];
  uchar buf_g[4];
  uchar buf_b[4];
  int4store(buf_f, static_cast<XID *>(xid)->get_format_id());
  int4store(buf_g, static_cast<XID *>(xid)->get_gtrid_length());
  int4store(buf_b, static_cast<XID *>(xid)->get_bqual_length());

  DBUG_ASSERT(xid_bufs_size == sizeof(buf_f) + sizeof(buf_g) + sizeof(buf_b));

  return write_header(ostream,
                      sizeof(one_byte) + xid_bufs_size +
                          static_cast<XID *>(xid)->get_gtrid_length() +
                          static_cast<XID *>(xid)->get_bqual_length()) ||
         wrapper_my_b_safe_write(ostream, &one_byte, sizeof(one_byte)) ||
         wrapper_my_b_safe_write(ostream, buf_f, sizeof(buf_f)) ||
         wrapper_my_b_safe_write(ostream, buf_g, sizeof(buf_g)) ||
         wrapper_my_b_safe_write(ostream, buf_b, sizeof(buf_b)) ||
         wrapper_my_b_safe_write(
             ostream,
             pointer_cast<const uchar *>(static_cast<XID *>(xid)->get_data()),
             static_cast<XID *>(xid)->get_gtrid_length() +
                 static_cast<XID *>(xid)->get_bqual_length()) ||
         write_footer(ostream);
}
#endif  // MYSQL_SERVER

#ifndef MYSQL_SERVER
void XA_prepare_log_event::print(FILE *,
                                 PRINT_EVENT_INFO *print_event_info) const {
  IO_CACHE *const head = &print_event_info->head_cache;
  char buf[ser_buf_size];

  print_header(head, print_event_info, false);
  serialize_xid(buf, my_xid.formatID, my_xid.gtrid_length, my_xid.bqual_length,
                my_xid.data);
  my_b_printf(head, "\tXA PREPARE %s\n", buf);
  my_b_printf(
      head, one_phase ? "XA COMMIT %s ONE PHASE\n%s\n" : "XA PREPARE %s\n%s\n",
      buf, print_event_info->delimiter);
}
#endif /* !MYSQL_SERVER */

#if defined(MYSQL_SERVER)

/**
  Differs from Xid_log_event::do_commit in that it carries out
  XA prepare (not the commit).
  It also can commit on one phase when the event's member @c one_phase
  set to true.

  @param  thd_arg  a pointer to THD handle
  @return false  as success and
          true   as an error
*/

bool XA_prepare_log_event::do_commit(THD *thd_arg) {
  enum_gtid_statement_status state = gtid_pre_statement_checks(thd_arg);
  if (state == GTID_STATEMENT_EXECUTE) {
    if (gtid_pre_statement_post_implicit_commit_checks(thd_arg))
      state = GTID_STATEMENT_CANCEL;
  }
  if (state == GTID_STATEMENT_CANCEL) {
    uint error = thd_arg->get_stmt_da()->mysql_errno();
    DBUG_ASSERT(error != 0);
    thd_arg->rli_slave->report(ERROR_LEVEL, error,
                               "Error executing XA PREPARE event: '%s'",
                               thd_arg->get_stmt_da()->message_text());
    thd_arg->is_slave_error = true;
    return true;
  } else if (state == GTID_STATEMENT_SKIP)
    return false;

  bool error = false;
  xid_t xid;
  xid.set(my_xid.formatID, my_xid.data, my_xid.gtrid_length,
          my_xid.data + my_xid.gtrid_length, my_xid.bqual_length);
  if (!one_phase) {
    /*
      This is XA-prepare branch.
    */
    thd_arg->lex->sql_command = SQLCOM_XA_PREPARE;
    thd_arg->lex->m_sql_cmd = new (thd_arg->mem_root) Sql_cmd_xa_prepare(&xid);
    error = thd_arg->lex->m_sql_cmd->execute(thd_arg);
  } else {
    thd_arg->lex->sql_command = SQLCOM_XA_COMMIT;
    thd_arg->lex->m_sql_cmd =
        new (thd_arg->mem_root) Sql_cmd_xa_commit(&xid, XA_ONE_PHASE);
    error = thd_arg->lex->m_sql_cmd->execute(thd_arg);
  }

  if (!error) error = mysql_bin_log.gtid_end_transaction(thd_arg);

  return error;
}

/**************************************************************************
  User_var_log_event methods
**************************************************************************/

int User_var_log_event::pack_info(Protocol *protocol) {
  char *buf = nullptr;
  char quoted_id[1 + FN_REFLEN * 2 + 2];  // quoted identifier
  size_t id_len =
      my_strmov_quoted_identifier(this->thd, quoted_id, name, name_len);
  quoted_id[id_len] = '\0';
  size_t val_offset = 2 + id_len;
  size_t event_len = val_offset;

  if (is_null) {
    if (!(buf = (char *)my_malloc(key_memory_log_event, val_offset + 5,
                                  MYF(MY_WME))))
      return 1;
    my_stpcpy(buf + val_offset, "NULL");
    event_len = val_offset + 4;
  } else {
    switch (type) {
      case REAL_RESULT:
        double real_val;
        real_val = float8get(val);
        if (!(buf = (char *)my_malloc(key_memory_log_event,
                                      val_offset + MY_GCVT_MAX_FIELD_WIDTH + 1,
                                      MYF(MY_WME))))
          return 1;
        event_len +=
            my_gcvt(real_val, MY_GCVT_ARG_DOUBLE, MY_GCVT_MAX_FIELD_WIDTH,
                    buf + val_offset, nullptr);
        break;
      case INT_RESULT:
        if (!(buf = (char *)my_malloc(key_memory_log_event, val_offset + 22,
                                      MYF(MY_WME))))
          return 1;
        event_len = longlong10_to_str(
                        uint8korr(val), buf + val_offset,
                        ((flags & User_var_log_event::UNSIGNED_F) ? 10 : -10)) -
                    buf;
        break;
      case DECIMAL_RESULT: {
        if (!(buf = (char *)my_malloc(key_memory_log_event,
                                      val_offset + DECIMAL_MAX_STR_LENGTH + 1,
                                      MYF(MY_WME))))
          return 1;
        String str(buf + val_offset, DECIMAL_MAX_STR_LENGTH + 1,
                   &my_charset_bin);
        my_decimal dec;
        binary2my_decimal(E_DEC_FATAL_ERROR, (uchar *)(val + 2), &dec, val[0],
                          val[1]);
        my_decimal2string(E_DEC_FATAL_ERROR, &dec, &str);
        event_len = str.length() + val_offset;
        break;
      }
      case STRING_RESULT:
        /* 15 is for 'COLLATE' and other chars */
        buf = (char *)my_malloc(
            key_memory_log_event,
            event_len + val_len * 2 + 1 + 2 * MY_CS_NAME_SIZE + 15,
            MYF(MY_WME));
        CHARSET_INFO *cs;
        if (!buf) return 1;
        if (!(cs = get_charset(charset_number, MYF(0)))) {
          my_stpcpy(buf + val_offset, "???");
          event_len += 3;
        } else {
          char *p = strxmov(buf + val_offset, "_", cs->csname, " ", NullS);
          p = str_to_hex(p, val, val_len);
          p = strxmov(p, " COLLATE ", cs->name, NullS);
          event_len = p - buf;
        }
        break;
      case ROW_RESULT:
      default:
        DBUG_ASSERT(false);
        return 1;
    }
  }
  buf[0] = '@';
  memcpy(buf + 1, quoted_id, id_len);
  buf[1 + id_len] = '=';
  protocol->store_string(buf, event_len, &my_charset_bin);
  my_free(buf);
  return 0;
}
#endif /* MYSQL_SERVER */

User_var_log_event::User_var_log_event(
    const char *buf, const Format_description_event *description_event)
    : binary_log::User_var_event(buf, description_event),
      Log_event(header(), footer())
#ifdef MYSQL_SERVER
      ,
      deferred(false),
      query_id(0)
#endif
{
  DBUG_TRACE;
}

#ifdef MYSQL_SERVER
bool User_var_log_event::write(Basic_ostream *ostream) {
  char buf[UV_NAME_LEN_SIZE];
  char buf1[UV_VAL_IS_NULL + UV_VAL_TYPE_SIZE + UV_CHARSET_NUMBER_SIZE +
            UV_VAL_LEN_SIZE];
  uchar buf2[MY_MAX(8, DECIMAL_MAX_FIELD_SIZE + 2)], *pos = buf2;
  uint unsigned_len = 0;
  uint buf1_length;
  ulong event_length;

  int4store(buf, name_len);

  if ((buf1[0] = is_null)) {
    buf1_length = 1;
    val_len = 0;  // Length of 'pos'
  } else {
    buf1[1] = type;
    int4store(buf1 + 2, charset_number);

    switch (type) {
      case REAL_RESULT:
        float8store(buf2, *(double *)val);
        break;
      case INT_RESULT:
        int8store(buf2, *(longlong *)val);
        unsigned_len = 1;
        break;
      case DECIMAL_RESULT: {
        my_decimal *dec = (my_decimal *)val;
        dec->sanity_check();
        buf2[0] = (char)(dec->intg + dec->frac);
        buf2[1] = (char)dec->frac;
        decimal2bin(dec, buf2 + 2, buf2[0], buf2[1]);
        val_len = decimal_bin_size(buf2[0], buf2[1]) + 2;
        break;
      }
      case STRING_RESULT:
        pos = (uchar *)val;
        break;
      case ROW_RESULT:
      default:
        DBUG_ASSERT(false);
        return false;
    }
    int4store(buf1 + 2 + UV_CHARSET_NUMBER_SIZE, val_len);
    buf1_length = 10;
  }

  event_length = sizeof(buf) + name_len + buf1_length + val_len + unsigned_len;

  return (write_header(ostream, event_length) ||
          wrapper_my_b_safe_write(ostream, (uchar *)buf, sizeof(buf)) ||
          wrapper_my_b_safe_write(ostream, pointer_cast<const uchar *>(name),
                                  name_len) ||
          wrapper_my_b_safe_write(ostream, (uchar *)buf1, buf1_length) ||
          wrapper_my_b_safe_write(ostream, pos, val_len) ||
          wrapper_my_b_safe_write(ostream, &flags, unsigned_len) ||
          write_footer(ostream));
}
#endif

/*
  User_var_log_event::print()
*/

#ifndef MYSQL_SERVER
void User_var_log_event::print(FILE *,
                               PRINT_EVENT_INFO *print_event_info) const {
  IO_CACHE *const head = &print_event_info->head_cache;
  char quoted_id[1 + NAME_LEN * 2 + 2];  // quoted length of the identifier
  char name_id[NAME_LEN + 1];
  size_t quoted_len = 0;

  if (!print_event_info->short_form) {
    print_header(head, print_event_info, false);
    my_b_printf(head, "\tUser_var\n");
  }
  my_stpcpy(name_id, name);
  name_id[name_len] = '\0';
  my_b_printf(head, "SET @");
  quoted_len =
      my_strmov_quoted_identifier((char *)quoted_id, (const char *)name_id);
  quoted_id[quoted_len] = '\0';
  MY_ATTRIBUTE((unused))
  int write_res = my_b_write(head, (uchar *)quoted_id, quoted_len);
  DBUG_ASSERT(write_res == 0);

  if (is_null) {
    my_b_printf(head, ":=NULL%s\n", print_event_info->delimiter);
  } else {
    switch (type) {
      case REAL_RESULT:
        double real_val;
        char real_buf[FMT_G_BUFSIZE(14)];
        real_val = float8get(val);
        sprintf(real_buf, "%.14g", real_val);
        my_b_printf(head, ":=%s%s\n", real_buf, print_event_info->delimiter);
        break;
      case INT_RESULT:
        char int_buf[22];
        longlong10_to_str(
            uint8korr(val), int_buf,
            ((flags & User_var_log_event::UNSIGNED_F) ? 10 : -10));
        my_b_printf(head, ":=%s%s\n", int_buf, print_event_info->delimiter);
        break;
      case DECIMAL_RESULT: {
        char str_buf[DECIMAL_MAX_STR_LENGTH + 1];
        int str_len = sizeof(str_buf);
        int precision = (int)val[0];
        int scale = (int)val[1];
        decimal_digit_t dec_buf[10];
        decimal_t dec;
        dec.len = 10;
        dec.buf = dec_buf;

        bin2decimal((uchar *)val + 2, &dec, precision, scale);
        decimal2string(&dec, str_buf, &str_len);
        my_b_printf(head, ":=%s%s\n", str_buf, print_event_info->delimiter);
        break;
      }
      case STRING_RESULT: {
        /*
          Let's express the string in hex. That's the most robust way. If we
          print it in character form instead, we need to escape it with
          character_set_client which we don't know (we will know it in 5.0, but
          in 4.1 we don't know it easily when we are printing
          User_var_log_event). Explanation why we would need to bother with
          character_set_client (quoting Bar):
          > Note, the parser doesn't switch to another unescaping mode after
          > it has met a character set introducer.
          > For example, if an SJIS client says something like:
          > SET @a= _ucs2 \0a\0b'
          > the string constant is still unescaped according to SJIS, not
          > according to UCS2.
        */
        char *hex_str;
        CHARSET_INFO *cs;

        hex_str = (char *)my_malloc(key_memory_log_event, 2 * val_len + 1 + 2,
                                    MYF(MY_WME));  // 2 hex digits / byte
        if (!hex_str) return;
        str_to_hex(hex_str, val, val_len);
        /*
          For proper behaviour when mysqlbinlog|mysql, we need to explicitely
          specify the variable's collation. It will however cause problems when
          people want to mysqlbinlog|mysql into another server not supporting
          the character set. But there's not much to do about this and it's
          unlikely.
        */
        if (!(cs = get_charset(charset_number, MYF(0))))
          /*
            Generate an unusable command (=> syntax error) is probably the best
            thing we can do here.
          */
          my_b_printf(head, ":=???%s\n", print_event_info->delimiter);
        else
          my_b_printf(head, ":=_%s %s COLLATE `%s`%s\n", cs->csname, hex_str,
                      cs->name, print_event_info->delimiter);
        my_free(hex_str);
      } break;
      case ROW_RESULT:
      default:
        DBUG_ASSERT(false);
        return;
    }
  }
}
#endif

/*
  User_var_log_event::do_apply_event()
*/

#if defined(MYSQL_SERVER)
int User_var_log_event::do_apply_event(Relay_log_info const *rli) {
  DBUG_TRACE;
  Item *it = nullptr;
  CHARSET_INFO *charset;
  query_id_t sav_query_id = 0; /* memorize orig id when deferred applying */

  if (rli->deferred_events_collecting) {
    set_deferred(current_thd->query_id);
    int ret = rli->deferred_events->add(this);
    return ret;
  } else if (is_deferred()) {
    sav_query_id = current_thd->query_id;
    current_thd->query_id = query_id; /* recreating original time context */
  }

  if (!(charset = get_charset(charset_number, MYF(MY_WME)))) {
    rli->report(ERROR_LEVEL, ER_SLAVE_FATAL_ERROR,
                ER_THD(thd, ER_SLAVE_FATAL_ERROR),
                "Invalid character set for User var event");
    return 1;
  }
  double real_val;
  longlong int_val;

  /*
    We are now in a statement until the associated query log event has
    been processed.
   */
  const_cast<Relay_log_info *>(rli)->set_flag(Relay_log_info::IN_STMT);

  if (is_null) {
    it = new Item_null();
  } else {
    switch (type) {
      case REAL_RESULT:
        if (val_len != 8) {
          rli->report(ERROR_LEVEL, ER_SLAVE_FATAL_ERROR,
                      ER_THD(thd, ER_SLAVE_FATAL_ERROR),
                      "Invalid variable length at User var event");
          return 1;
        }
        real_val = float8get(val);
        it = new Item_float(real_val, 0);
        val = (char *)&real_val;  // Pointer to value in native format
        val_len = 8;
        break;
      case INT_RESULT:
        if (val_len != 8) {
          rli->report(ERROR_LEVEL, ER_SLAVE_FATAL_ERROR,
                      ER_THD(thd, ER_SLAVE_FATAL_ERROR),
                      "Invalid variable length at User var event");
          return 1;
        }
        int_val = (longlong)uint8korr(val);
        it = new Item_int(int_val);
        val = (char *)&int_val;  // Pointer to value in native format
        val_len = 8;
        break;
      case DECIMAL_RESULT: {
        if (val_len < 3) {
          rli->report(ERROR_LEVEL, ER_SLAVE_FATAL_ERROR,
                      ER_THD(thd, ER_SLAVE_FATAL_ERROR),
                      "Invalid variable length at User var event");
          return 1;
        }
        Item_decimal *dec = new Item_decimal((uchar *)val + 2, val[0], val[1]);
        it = dec;
        val = (char *)dec->val_decimal(nullptr);
        val_len = sizeof(my_decimal);
        break;
      }
      case STRING_RESULT:
        it = new Item_string(val, val_len, charset);
        break;
      case ROW_RESULT:
      default:
        DBUG_ASSERT(false);
        return 0;
    }
  }
  Item_func_set_user_var *e =
      new Item_func_set_user_var(Name_string(name, name_len, false), it, false);
  /*
    Item_func_set_user_var can't substitute something else on its place =>
    0 can be passed as last argument (reference on item)

    Fix_fields() can fail, in which case a call of update_hash() might
    crash the server, so if fix fields fails, we just return with an
    error.
  */
  if (e->fix_fields(thd, 0)) return 1;

  /*
    A variable can just be considered as a table with
    a single record and with a single column. Thus, like
    a column value, it could always have IMPLICIT derivation.
   */
  e->update_hash(val, val_len, (Item_result)type, charset, DERIVATION_IMPLICIT,
                 (flags & binary_log::User_var_event::UNSIGNED_F));
  if (!is_deferred())
    free_root(thd->mem_root, 0);
  else
    current_thd->query_id = sav_query_id; /* restore current query's context */

  return 0;
}

int User_var_log_event::do_update_pos(Relay_log_info *rli) {
  rli->inc_event_relay_log_pos();
  return 0;
}

Log_event::enum_skip_reason User_var_log_event::do_shall_skip(
    Relay_log_info *rli) {
  /*
    It is a common error to set the slave skip counter to 1 instead
    of 2 when recovering from an insert which used a auto increment,
    rand, or user var.  Therefore, if the slave skip counter is 1, we
    just say that this event should be skipped by ignoring it, meaning
    that we do not change the value of the slave skip counter since it
    will be decreased by the following insert event.
  */
  return continue_group(rli);
}
#endif /* MYSQL_SERVER */

/**************************************************************************
  Unknown_log_event methods
**************************************************************************/

#ifndef MYSQL_SERVER
void Unknown_log_event::print(FILE *,
                              PRINT_EVENT_INFO *print_event_info) const {
  if (print_event_info->short_form) return;
  if (what != kind::ENCRYPTED_WITH_5_7) {
    print_header(&print_event_info->head_cache, print_event_info, false);
    my_b_printf(&print_event_info->head_cache, "\n# %s", "Unknown event\n");
  } else
    my_b_printf(&print_event_info->head_cache, "\n# %s",
                "Event encrypted with 5.7 Percona Server binlog encryption\n");
}

/**************************************************************************
        Stop_log_event methods
**************************************************************************/

/*
  Stop_log_event::print()
*/

void Stop_log_event::print(FILE *, PRINT_EVENT_INFO *print_event_info) const {
  if (print_event_info->short_form) return;

  print_header(&print_event_info->head_cache, print_event_info, false);
  my_b_printf(&print_event_info->head_cache, "\tStop\n");
}
#endif /* !MYSQL_SERVER */

#ifdef MYSQL_SERVER
/*
  The master stopped.  We used to clean up all temporary tables but
  this is useless as, as the master has shut down properly, it has
  written all DROP TEMPORARY TABLE (prepared statements' deletion is
  TODO only when we binlog prep stmts).  We used to clean up
  slave_load_tmpdir, but this is useless as it has been cleared at the
  end of LOAD DATA INFILE.  So we have nothing to do here.  The place
  were we must do this cleaning is in
  Start_log_event_v3::do_apply_event(), not here. Because if we come
  here, the master was sane.

  This must only be called from the Slave SQL thread, since it calls
  flush_relay_log_info().
*/
int Stop_log_event::do_update_pos(Relay_log_info *rli) {
  int error_inc = 0;
  int error_flush = 0;
  /*
    We do not want to update master_log pos because we get a rotate event
    before stop, so by now group_master_log_name is set to the next log.
    If we updated it, we will have incorrect master coordinates and this
    could give false triggers in MASTER_POS_WAIT() that we have reached
    the target position when in fact we have not.
    The group position is always unchanged in MTS mode because the event
    is never executed so can't be scheduled to a Worker.
  */
  if ((thd->variables.option_bits & OPTION_BEGIN) || rli->is_parallel_exec())
    rli->inc_event_relay_log_pos();
  else {
    error_inc = rli->inc_group_relay_log_pos(0, true /*need_data_lock=true*/);
    error_flush = rli->flush_info(true);
  }
  return (error_inc || error_flush);
}

/**************************************************************************
        Append_block_log_event methods
**************************************************************************/

/*
  Append_block_log_event ctor
*/

Append_block_log_event::Append_block_log_event(THD *thd_arg, const char *db_arg,
                                               uchar *block_arg,
                                               uint block_len_arg,
                                               bool using_trans)
    : binary_log::Append_block_event(db_arg, block_arg, block_len_arg,
                                     thd_arg->file_id),
      Log_event(thd_arg, 0,
                using_trans ? Log_event::EVENT_TRANSACTIONAL_CACHE
                            : Log_event::EVENT_STMT_CACHE,
                Log_event::EVENT_NORMAL_LOGGING, header(), footer()) {
  common_header->set_is_valid(block != 0);
}
#endif  // MYSQL_SERVER

/*
  Append_block_log_event ctor
*/

Append_block_log_event::Append_block_log_event(
    const char *buf, const Format_description_event *description_event)
    : binary_log::Append_block_event(buf, description_event),
      Log_event(header(), footer()) {
  DBUG_TRACE;
}

/*
  Append_block_log_event::write()
*/

#ifdef MYSQL_SERVER
bool Append_block_log_event::write(Basic_ostream *ostream) {
  uchar buf[Binary_log_event::APPEND_BLOCK_HEADER_LEN];
  int4store(buf + AB_FILE_ID_OFFSET, file_id);
  return (write_header(ostream,
                       Binary_log_event::APPEND_BLOCK_HEADER_LEN + block_len) ||
          wrapper_my_b_safe_write(ostream, buf,
                                  Binary_log_event::APPEND_BLOCK_HEADER_LEN) ||
          wrapper_my_b_safe_write(ostream, block, block_len) ||
          write_footer(ostream));
}
#endif

/*
  Append_block_log_event::print()
*/

#ifndef MYSQL_SERVER
void Append_block_log_event::print(FILE *,
                                   PRINT_EVENT_INFO *print_event_info) const {
  if (print_event_info->short_form) return;
  print_header(&print_event_info->head_cache, print_event_info, false);
  my_b_printf(&print_event_info->head_cache,
              "\n#%s: file_id: %d  block_len: %d\n", get_type_str(), file_id,
              block_len);
}
#endif /* !MYSQL_SERVER */

/*
  Append_block_log_event::pack_info()
*/

#if defined(MYSQL_SERVER)
int Append_block_log_event::pack_info(Protocol *protocol) {
  char buf[256];
  size_t length;
  length = snprintf(buf, sizeof(buf), ";file_id=%u;block_len=%u", file_id,
                    block_len);
  protocol->store_string(buf, length, &my_charset_bin);
  return 0;
}

/*
  Append_block_log_event::get_create_or_append()
*/

int Append_block_log_event::get_create_or_append() const {
  return 0; /* append to the file, fail if not exists */
}

/*
  Append_block_log_event::do_apply_event()
*/

int Append_block_log_event::do_apply_event(Relay_log_info const *rli) {
  char fname[FN_REFLEN + TEMP_FILE_MAX_LEN];
  int fd;
  int error = 1;
  DBUG_TRACE;

  Applier_security_context_guard security_context{rli, thd};
  if (DBUG_EVALUATE_IF("skip_the_priv_check_in_begin_load", false, true)) {
    if (!security_context.skip_priv_checks()) {
      if (!security_context.has_access({FILE_ACL})) {
        rli->report_privilege_check_error(
            ERROR_LEVEL,
            Relay_log_info::enum_priv_checks_status::
                LOAD_DATA_EVENT_NOT_ALLOWED,
            false /* to client */);
        return ER_FILE_PRIVILEGE_FOR_REPLICATION_CHECKS;
      }
    }
  }
#ifndef DBUG_OFF
  else {  // Let's ensure that we actually skipped the privilege check since the
          // error code caugth in test scripts would be the same as the no-skip
          // case. Test scripts should wait on the below signal, if
          // `skip_the_priv_check_in_begin_load` has been set.
    const char act[] = "now SIGNAL skipped_the_priv_check_in_begin_load";
    DBUG_ASSERT(!debug_sync_set_action(current_thd, STRING_WITH_LEN(act)));
  }
#endif

  THD_STAGE_INFO(thd, stage_making_temp_file_append_before_load_data);
  slave_load_file_stem(fname, file_id, server_id, ".data");
  if (get_create_or_append()) {
    /*
      Usually lex_start() is called by mysql_parse(), but we need it here
      as the present method does not call mysql_parse().
    */
    lex_start(thd);
    mysql_reset_thd_for_next_command(thd);
    /* old copy may exist already */
    mysql_file_delete(key_file_log_event_data, fname, MYF(0));
    DBUG_EXECUTE_IF("simulate_file_create_error_Append_block_event",
                    { strcat(fname, "/"); });
    if ((fd = mysql_file_create(key_file_log_event_data, fname, CREATE_MODE,
                                O_WRONLY | O_EXCL | O_NOFOLLOW, MYF(MY_WME))) <
        0) {
      rli->report(ERROR_LEVEL, thd->get_stmt_da()->mysql_errno(),
                  "Error in %s event: could not create file '%s', '%s'",
                  get_type_str(), fname, thd->get_stmt_da()->message_text());
      goto err;
    }
  } else if ((fd = mysql_file_open(key_file_log_event_data, fname,
                                   O_WRONLY | O_APPEND | O_NOFOLLOW,
                                   MYF(MY_WME))) < 0) {
    rli->report(ERROR_LEVEL, thd->get_stmt_da()->mysql_errno(),
                "Error in %s event: could not open file '%s', '%s'",
                get_type_str(), fname, thd->get_stmt_da()->message_text());
    goto err;
  }
  DBUG_EXECUTE_IF("remove_slave_load_file_before_write",
                  { my_delete_allow_opened(fname, MYF(0)); });

  DBUG_EXECUTE_IF("simulate_file_write_error_Append_block_event",
                  { mysql_file_close(fd, MYF(0)); });
  if (mysql_file_write(fd, block, block_len, MYF(MY_WME + MY_NABP))) {
    rli->report(ERROR_LEVEL, thd->get_stmt_da()->mysql_errno(),
                "Error in %s event: write to '%s' failed, '%s'", get_type_str(),
                fname, thd->get_stmt_da()->message_text());
    goto err;
  }
  error = 0;

err:
  if (fd >= 0) mysql_file_close(fd, MYF(0));
  return error;
}

/**************************************************************************
        Delete_file_log_event methods
**************************************************************************/

/*
  Delete_file_log_event ctor
*/

Delete_file_log_event::Delete_file_log_event(THD *thd_arg, const char *db_arg,
                                             bool using_trans)
    : binary_log::Delete_file_event(thd_arg->file_id, db_arg),
      Log_event(thd_arg, 0,
                using_trans ? Log_event::EVENT_TRANSACTIONAL_CACHE
                            : Log_event::EVENT_STMT_CACHE,
                Log_event::EVENT_NORMAL_LOGGING, header(), footer()) {
  common_header->set_is_valid(file_id != 0);
}
#endif  // MYSQL_SERVER

/*
  Delete_file_log_event ctor
*/

Delete_file_log_event::Delete_file_log_event(
    const char *buf, const Format_description_event *description_event)
    : binary_log::Delete_file_event(buf, description_event),
      Log_event(header(), footer()) {
  DBUG_TRACE;
}

/*
  Delete_file_log_event::write()
*/

#ifdef MYSQL_SERVER
bool Delete_file_log_event::write(Basic_ostream *ostream) {
  uchar buf[Binary_log_event::DELETE_FILE_HEADER_LEN];
  int4store(buf + DF_FILE_ID_OFFSET, file_id);
  return (write_header(ostream, sizeof(buf)) ||
          wrapper_my_b_safe_write(ostream, buf, sizeof(buf)) ||
          write_footer(ostream));
}
#endif

/*
  Delete_file_log_event::print()
*/

#ifndef MYSQL_SERVER
void Delete_file_log_event::print(FILE *,
                                  PRINT_EVENT_INFO *print_event_info) const {
  if (print_event_info->short_form) return;
  print_header(&print_event_info->head_cache, print_event_info, false);
  my_b_printf(&print_event_info->head_cache, "\n#Delete_file: file_id=%u\n",
              file_id);
}
#endif /* !MYSQL_SERVER */

/*
  Delete_file_log_event::pack_info()
*/

#if defined(MYSQL_SERVER)
int Delete_file_log_event::pack_info(Protocol *protocol) {
  char buf[64];
  size_t length;
  length = snprintf(buf, sizeof(buf), ";file_id=%u", (uint)file_id);
  protocol->store_string(buf, length, &my_charset_bin);
  return 0;
}

/*
  Delete_file_log_event::do_apply_event()
*/

int Delete_file_log_event::do_apply_event(Relay_log_info const *rli) {
  char fname[FN_REFLEN + TEMP_FILE_MAX_LEN];
  lex_start(thd);

  Applier_security_context_guard security_context{rli, thd};
  if (!security_context.skip_priv_checks()) {
    if (!security_context.has_access({FILE_ACL})) {
      rli->report_privilege_check_error(
          ERROR_LEVEL,
          Relay_log_info::enum_priv_checks_status::LOAD_DATA_EVENT_NOT_ALLOWED,
          false /* to client */);
      return ER_FILE_PRIVILEGE_FOR_REPLICATION_CHECKS;
    }
  }

  mysql_reset_thd_for_next_command(thd);
  char *ext = slave_load_file_stem(fname, file_id, server_id, ".data");
  mysql_file_delete(key_file_log_event_data, fname, MYF(MY_WME));
  my_stpcpy(ext, ".info");
  mysql_file_delete(key_file_log_event_info, fname, MYF(MY_WME));
  return 0;
}

/**************************************************************************
        Begin_load_query_log_event methods
**************************************************************************/

Begin_load_query_log_event::Begin_load_query_log_event(THD *thd_arg,
                                                       const char *db_arg,
                                                       uchar *block_arg,
                                                       uint block_len_arg,
                                                       bool using_trans)
    : binary_log::Append_block_event(db_arg, block_arg, block_len_arg,
                                     thd_arg->file_id),
      Append_block_log_event(thd_arg, db_arg, block_arg, block_len_arg,
                             using_trans),
      binary_log::Begin_load_query_event() {
  common_header->type_code = binary_log::BEGIN_LOAD_QUERY_EVENT;
  file_id = thd_arg->file_id = mysql_bin_log.next_file_id();
}
#endif  // MYSQL_SERVER

Begin_load_query_log_event::Begin_load_query_log_event(
    const char *buf, const Format_description_event *desc_event)
    : binary_log::Append_block_event(buf, desc_event),
      Append_block_log_event(buf, desc_event),
      binary_log::Begin_load_query_event(buf, desc_event) {
  DBUG_TRACE;
}

#if defined(MYSQL_SERVER)
int Begin_load_query_log_event::get_create_or_append() const {
  return 1; /* create the file */
}

Log_event::enum_skip_reason Begin_load_query_log_event::do_shall_skip(
    Relay_log_info *rli) {
  /*
    If the slave skip counter is 1, then we should not start executing
    on the next event.
  */
  return continue_group(rli);
}

/**************************************************************************
        Execute_load_query_log_event methods
**************************************************************************/

Execute_load_query_log_event::Execute_load_query_log_event(
    THD *thd_arg, const char *query_arg, ulong query_length_arg,
    uint fn_pos_start_arg, uint fn_pos_end_arg,
    binary_log::enum_load_dup_handling dup_handling_arg, bool using_trans,
    bool immediate, bool suppress_use, int errcode)
    : binary_log::Query_event(
          query_arg, thd_arg->catalog().str, thd_arg->db().str,
          query_length_arg, thd_arg->thread_id(), thd_arg->variables.sql_mode,
          thd_arg->variables.auto_increment_increment,
          thd_arg->variables.auto_increment_offset,
          thd_arg->variables.lc_time_names->number,
          (ulonglong)thd_arg->table_map_for_update, errcode),
      Query_log_event(thd_arg, query_arg, query_length_arg, using_trans,
                      immediate, suppress_use, errcode),
      binary_log::Execute_load_query_event(thd_arg->file_id, fn_pos_start_arg,
                                           fn_pos_end_arg, dup_handling_arg) {
  common_header->set_is_valid(Query_log_event::is_valid() && file_id != 0);
  common_header->type_code = binary_log::EXECUTE_LOAD_QUERY_EVENT;
}
#endif /* MYSQL_SERVER */

Execute_load_query_log_event::Execute_load_query_log_event(
    const char *buf, const Format_description_event *desc_event)
    : binary_log::Query_event(buf, desc_event,
                              binary_log::EXECUTE_LOAD_QUERY_EVENT),
      Query_log_event(buf, desc_event, binary_log::EXECUTE_LOAD_QUERY_EVENT),
      binary_log::Execute_load_query_event(buf, desc_event) {
  DBUG_TRACE;
  if (!is_valid()) return;
  if (!Query_log_event::is_valid()) {
    // clear all the variables set in execute_load_query_event
    file_id = 0;
    fn_pos_start = 0;
    fn_pos_end = 0;
    dup_handling = binary_log::LOAD_DUP_ERROR;
  }
  common_header->set_is_valid(Query_log_event::is_valid() && file_id != 0);
}

ulong Execute_load_query_log_event::get_post_header_size_for_derived() {
  return Binary_log_event::EXECUTE_LOAD_QUERY_EXTRA_HEADER_LEN;
}

#ifdef MYSQL_SERVER
bool Execute_load_query_log_event::write_post_header_for_derived(
    Basic_ostream *ostream) {
  uchar buf[Binary_log_event::EXECUTE_LOAD_QUERY_EXTRA_HEADER_LEN];
  int4store(buf, file_id);
  int4store(buf + 4, fn_pos_start);
  int4store(buf + 4 + 4, fn_pos_end);
  *(buf + 4 + 4 + 4) = (uchar)dup_handling;

  return wrapper_my_b_safe_write(
      ostream, buf, Binary_log_event::EXECUTE_LOAD_QUERY_EXTRA_HEADER_LEN);
}
#endif

#ifndef MYSQL_SERVER
void Execute_load_query_log_event::print(
    FILE *file, PRINT_EVENT_INFO *print_event_info) const {
  print(file, print_event_info, 0);
}

/**
  Prints the query as LOAD DATA LOCAL and with rewritten filename.
*/
void Execute_load_query_log_event::print(FILE *,
                                         PRINT_EVENT_INFO *print_event_info,
                                         const char *local_fname) const {
  MY_ATTRIBUTE((unused)) int write_res;
  IO_CACHE *const head = &print_event_info->head_cache;

  print_query_header(head, print_event_info);
  /**
    reduce the size of io cache so that the write function is called
    for every call to my_b_printf().
   */
  DBUG_EXECUTE_IF("simulate_execute_event_write_error", {
    head->write_pos = head->write_end;
    DBUG_SET("+d,simulate_file_write_error");
  });

  if (local_fname) {
    write_res =
        my_b_write(head, pointer_cast<const uchar *>(query), fn_pos_start);
    DBUG_ASSERT(write_res == 0);
    my_b_printf(head, " LOCAL INFILE ");
    pretty_print_str(head, local_fname, strlen(local_fname));

    if (dup_handling == binary_log::LOAD_DUP_REPLACE)
      my_b_printf(head, " REPLACE");
    my_b_printf(head, " INTO");
    my_b_write(head, pointer_cast<const uchar *>(query) + fn_pos_end,
               q_len - fn_pos_end);
    DBUG_ASSERT(write_res == 0);
    my_b_printf(head, "\n%s\n", print_event_info->delimiter);
  } else {
    write_res = my_b_write(head, pointer_cast<const uchar *>(query), q_len);
    DBUG_ASSERT(write_res == 0);
    my_b_printf(head, "\n%s\n", print_event_info->delimiter);
  }

  if (!print_event_info->short_form)
    my_b_printf(head, "# file_id: %d \n", file_id);
}
#endif

#if defined(MYSQL_SERVER)
int Execute_load_query_log_event::pack_info(Protocol *protocol) {
  char *buf, *pos;
  if (!(buf = (char *)my_malloc(key_memory_log_event,
                                9 + (db_len * 2) + 2 + q_len + 10 + 21,
                                MYF(MY_WME))))
    return 1;
  pos = buf;
  if (db && db_len) {
    /*
      Statically allocates room to store '\0' and an identifier
      that may have NAME_LEN * 2 due to quoting and there are
      two quoting characters that wrap them.
    */
    char quoted_db[1 + NAME_LEN * 2 + 2];  // quoted length of the identifier
    size_t size = 0;
    size = my_strmov_quoted_identifier(this->thd, quoted_db, db, 0);
    pos = my_stpcpy(buf, "use ");
    memcpy(pos, quoted_db, size);
    pos = my_stpcpy(pos + size, "; ");
  }
  if (query && q_len) {
    memcpy(pos, query, q_len);
    pos += q_len;
  }
  pos = my_stpcpy(pos, " ;file_id=");
  pos = longlong10_to_str(file_id, pos, 10);
  protocol->store_string(buf, pos - buf, &my_charset_bin);
  my_free(buf);
  return 0;
}

int Execute_load_query_log_event::do_apply_event(Relay_log_info const *rli) {
  char *p;
  char *buf;
  char *fname;
  char *fname_end;
  int error;

  Applier_security_context_guard security_context{rli, thd};
  if (!security_context.skip_priv_checks()) {
    if (!security_context.has_access({FILE_ACL})) {
      rli->report_privilege_check_error(
          ERROR_LEVEL,
          Relay_log_info::enum_priv_checks_status::LOAD_DATA_EVENT_NOT_ALLOWED,
          false /* to client */);
      return ER_FILE_PRIVILEGE_FOR_REPLICATION_CHECKS;
    }
  }

  buf = (char *)my_malloc(key_memory_log_event,
                          q_len + 1 - (fn_pos_end - fn_pos_start) +
                              (FN_REFLEN + TEMP_FILE_MAX_LEN) + 10 + 8 + 5,
                          MYF(MY_WME));

  DBUG_EXECUTE_IF("LOAD_DATA_INFILE_has_fatal_error", my_free(buf);
                  buf = nullptr;);

  /* Replace filename and LOCAL keyword in query before executing it */
  if (buf == nullptr) {
    rli->report(ERROR_LEVEL, ER_SLAVE_FATAL_ERROR,
                ER_THD(thd, ER_SLAVE_FATAL_ERROR), "Not enough memory");
    return 1;
  }

  p = buf;
  memcpy(p, query, fn_pos_start);
  p += fn_pos_start;
  fname = (p = strmake(p, STRING_WITH_LEN(" INFILE \'")));
  p = slave_load_file_stem(p, file_id, server_id, ".data");
  fname_end = p = strend(p);  // Safer than p=p+5
  *(p++) = '\'';
  switch (dup_handling) {
    case binary_log::LOAD_DUP_IGNORE:
      p = strmake(p, STRING_WITH_LEN(" IGNORE"));
      break;
    case binary_log::LOAD_DUP_REPLACE:
      p = strmake(p, STRING_WITH_LEN(" REPLACE"));
      break;
    default:
      /* Ordinary load data */
      break;
  }
  p = strmake(p, STRING_WITH_LEN(" INTO "));
  p = strmake(p, query + fn_pos_end, q_len - fn_pos_end);

  error = Query_log_event::do_apply_event(rli, buf, p - buf);

  /* Forging file name for deletion in same buffer */
  *fname_end = 0;

  /*
    If there was an error the slave is going to stop, leave the
    file so that we can re-execute this event at START SLAVE.
  */
  if (!error) mysql_file_delete(key_file_log_event_data, fname, MYF(MY_WME));

  my_free(buf);
  return error;
}

/*****************************************************************************
   Load_query_generator is used to generate the LOAD DATA statement for binlog
******************************************************************************/

Load_query_generator::Load_query_generator(THD *thd_arg, const sql_exchange *ex,
                                           const char *db_arg,
                                           const char *table_name_arg,
                                           bool is_concurrent_arg, bool replace,
                                           bool ignore)
    : str((char *)buf, BUF_SIZE, &my_charset_bin),
      thd(thd_arg),
      sql_ex(ex),
      db(db_arg),
      table_name(table_name_arg ? table_name_arg : ""),
      fname(ex->file_name),
      is_concurrent(is_concurrent_arg),
      has_replace(replace),
      has_ignore(ignore) {
  str.length(0);
}

const String *Load_query_generator::generate(size_t *fn_start, size_t *fn_end) {
  DBUG_ASSERT(thd->lex->sql_command == SQLCOM_LOAD);
  auto cmd = down_cast<Sql_cmd_load_table *>(thd->lex->m_sql_cmd);

  str.append("LOAD DATA ");

  if (is_concurrent) str.append("CONCURRENT ");

  if (fn_start) *fn_start = str.length() - 1;

  if (cmd->m_is_local_file) str.append("LOCAL ");
  str.append("INFILE ");
  pretty_print_str(&str, fname, strlen(fname));
  str.append(" ");

  if (has_replace)
    str.append("REPLACE ");
  else if (has_ignore)
    str.append("IGNORE ");

  str.append("INTO");
  if (fn_end) *fn_end = str.length();

  str.append(" TABLE ");
  str.append(table_name);

  if (sql_ex->cs != nullptr) {
    str.append(" CHARACTER SET ");
    str.append(sql_ex->cs->csname);
  }

  /* We have to create all optional fields as the default is not empty */
  str.append(" FIELDS TERMINATED BY ");
  pretty_print_str(&str, sql_ex->field.field_term);

  if (sql_ex->field.opt_enclosed) str.append(" OPTIONALLY ");
  str.append(" ENCLOSED BY ");
  pretty_print_str(&str, sql_ex->field.enclosed);

  str.append(" ESCAPED BY ");
  pretty_print_str(&str, sql_ex->field.escaped);

  str.append(" LINES TERMINATED BY ");
  pretty_print_str(&str, sql_ex->line.line_term);
  if (sql_ex->line.line_start->length() > 0) {
    str.append(" STARTING BY ");
    pretty_print_str(&str, sql_ex->line.line_start);
  }

  if (sql_ex->skip_lines > 0) {
    str.append(" IGNORE ");
    str.append_ulonglong(sql_ex->skip_lines);
    str.append(" LINES ");
  }

  /* prepare fields-list */
  if (!cmd->m_opt_fields_or_vars.is_empty()) {
    List_iterator<Item> li(cmd->m_opt_fields_or_vars);
    Item *item;
    str.append(" (");

    while ((item = li++)) {
      if (item->type() == Item::FIELD_ITEM || item->type() == Item::REF_ITEM)
        append_identifier(thd, &str, item->item_name.ptr(),
                          strlen(item->item_name.ptr()));
      else
        item->print(thd, &str, QT_ORDINARY);
      str.append(", ");
    }
    // remvoe the last ", "
    str.length(str.length() - 2);
    str.append(')');
  }

  if (!cmd->m_opt_set_fields.is_empty()) {
    List_iterator<Item> lu(cmd->m_opt_set_fields);
    List_iterator<String> ls(*cmd->m_opt_set_expr_strings);
    Item *item;

    str.append(" SET ");

    while ((item = lu++)) {
      String *s = ls++;

      append_identifier(thd, &str, item->item_name.ptr(),
                        strlen(item->item_name.ptr()));
      str.append(*s);
      str.append(", ");
    }
    // remvoe the last ", "
    str.length(str.length() - 2);
  }

  return &str;
}

#endif  // MYSQL_SERVER
#ifndef DBUG_OFF
#ifdef MYSQL_SERVER
static uchar dbug_extra_row_ndb_info_val = 0;

/**
   set_extra_data

   Called during self-test to generate various
   self-consistent binlog row event extra
   thread data structures which can be checked
   when reading the binlog.

   @param arr  Buffer to use
*/
static const uchar *set_extra_data(uchar *arr) {
  uchar val = (dbug_extra_row_ndb_info_val++) %
              (EXTRA_ROW_INFO_MAX_PAYLOAD + 1); /* 0 .. MAX_PAYLOAD + 1 */
  arr[EXTRA_ROW_INFO_LEN_OFFSET] = val + EXTRA_ROW_INFO_HEADER_LENGTH;
  arr[EXTRA_ROW_INFO_FORMAT_OFFSET] = val;
  for (uchar i = 0; i < val; i++) arr[EXTRA_ROW_INFO_HEADER_LENGTH + i] = val;

  return arr;
}

#endif  // #ifdef MYSQL_SERVER

/**
   check_extra_row_ndb_info

   Called during self-test to check that
   binlog row event extra data is self-
   consistent as defined by the set_extra_data
   function above.

   Will assert(false) if not.

   @param extra_row_ndb_info
*/
static void check_extra_row_ndb_info(uchar *extra_row_ndb_info) {
  assert(extra_row_ndb_info);
  size_t len = extra_row_ndb_info[EXTRA_ROW_INFO_LEN_OFFSET];
  size_t val = len - EXTRA_ROW_INFO_HEADER_LENGTH;
  assert(extra_row_ndb_info[EXTRA_ROW_INFO_FORMAT_OFFSET] == val);
  for (size_t i = 0; i < val; i++) {
    assert(extra_row_ndb_info[EXTRA_ROW_INFO_HEADER_LENGTH + i] == val);
  }
}

#endif  // #ifndef DBUG_OFF

int get_rpl_part_id(partition_info *part_info) {
  uint32_t part_id = binary_log::Rows_event::Extra_row_info::UNDEFINED;
  longlong func_value;
  if (part_info != nullptr) {
    part_info->get_partition_id(part_info, &part_id, &func_value);
  }
  return static_cast<int>(part_id);
}

/**************************************************************************
        Rows_log_event member functions
**************************************************************************/

#ifdef MYSQL_SERVER
Rows_log_event::Rows_log_event(THD *thd_arg, TABLE *tbl_arg,
                               const Table_id &tid, MY_BITMAP const *cols,
                               bool using_trans, Log_event_type event_type,
                               const unsigned char *extra_row_ndb_info)
    : binary_log::Rows_event(event_type),
      Log_event(thd_arg, 0,
                using_trans ? Log_event::EVENT_TRANSACTIONAL_CACHE
                            : Log_event::EVENT_STMT_CACHE,
                Log_event::EVENT_NORMAL_LOGGING, header(), footer()),
      m_curr_row(nullptr),
      m_curr_row_end(nullptr),
      m_key(nullptr),
      m_key_info(nullptr),
      m_distinct_keys(Key_compare(&m_key_info)),
      m_distinct_key_spare_buf(nullptr),
      m_fields{tbl_arg, Replicated_columns_view::OUTBOUND} {
  DBUG_TRACE;
  common_header->type_code = event_type;
  m_row_count = 0;
  m_table_id = tid;
  m_width = tbl_arg ? this->m_fields.filtered_size() : 1;
  m_rows_buf = nullptr;
  m_rows_cur = nullptr;
  m_rows_end = nullptr;
  m_flags = 0;
  m_type = event_type;

  DBUG_ASSERT(tbl_arg && tbl_arg->s && tid.is_valid());

  if (thd_arg->variables.option_bits & OPTION_NO_FOREIGN_KEY_CHECKS)
    set_flags(NO_FOREIGN_KEY_CHECKS_F);
  if (thd_arg->variables.option_bits & OPTION_RELAXED_UNIQUE_CHECKS)
    set_flags(RELAXED_UNIQUE_CHECKS_F);
#ifndef DBUG_OFF
  uchar extra_data[255];
  DBUG_EXECUTE_IF("extra_row_ndb_info_set",
                  /* Set extra row data to a known value */
                  extra_row_ndb_info = set_extra_data(extra_data););
#endif
  partition_info *part_info = tbl_arg->part_info;
  auto part_id = get_rpl_part_id(part_info);
  if (part_id != binary_log::Rows_event::Extra_row_info::UNDEFINED) {
    m_extra_row_info.set_partition_id(part_id);
  }
  /* Copy Extra ndb data from thd into new event */
  if (extra_row_ndb_info) {
    /* Copy Extra data from thd into new event */
    int extra_row_ndb_info_len = extra_row_ndb_info[EXTRA_ROW_INFO_LEN_OFFSET];
    DBUG_ASSERT(extra_row_ndb_info_len >= EXTRA_ROW_INFO_HEADER_LENGTH);

    m_extra_row_info.set_ndb_info(extra_row_ndb_info, extra_row_ndb_info_len);
  }

  /* if bitmap_init fails, caught in is_valid() */
  if (likely(!bitmap_init(&m_cols,
                          m_width <= sizeof(m_bitbuf) * 8 ? m_bitbuf : nullptr,
                          m_width))) {
    /* Cols can be zero if this is a dummy binrows event */
    if (likely(cols != nullptr)) {
      memcpy(m_cols.bitmap, cols->bitmap, no_bytes_in_map(cols));
      create_last_word_mask(&m_cols);
    }
  } else {
    // Needed because bitmap_init() does not set it to null on failure
    m_cols.bitmap = 0;
  }

  if (bitmap_init(&write_set_backup, nullptr, tbl_arg->s->fields)) {
    write_set_backup.bitmap = 0; /* purecov: deadcode */
  }

  /*
   -Check that malloc() succeeded in allocating memory for the rows
    buffer and the COLS vector.
   -Checking that an Update_rows_log_event
    is valid is done while setting the Update_rows_log_event::is_valid
  */
  common_header->set_is_valid(m_rows_buf && m_cols.bitmap &&
                              write_set_backup.bitmap);
}
#endif

Rows_log_event::Rows_log_event(
    const char *buf, const Format_description_event *description_event)
    : binary_log::Rows_event(buf, description_event),
      Log_event(header(), footer()),
      m_row_count(0),
#ifdef MYSQL_SERVER
      m_table(nullptr),
#endif
      m_rows_buf(nullptr),
      m_rows_cur(nullptr),
      m_rows_end(nullptr)
#if defined(MYSQL_SERVER)
      ,
      m_curr_row(nullptr),
      m_curr_row_end(nullptr),
      m_key(nullptr),
      m_key_info(nullptr),
      m_distinct_keys(Key_compare(&m_key_info)),
      m_distinct_key_spare_buf(nullptr),
      m_fields(Replicated_columns_view::INBOUND)
#endif
{
  DBUG_TRACE;
  if (!is_valid()) return;

  DBUG_ASSERT(header()->type_code == m_type);

  if (m_extra_row_info.have_ndb_info())
    DBUG_EXECUTE_IF("extra_row_ndb_info_check",
                    /* Check extra data has expected value */
                    check_extra_row_ndb_info(m_extra_row_info.get_ndb_info()););

  /*
     m_cols and m_cols_ai are of the type MY_BITMAP, which are members of
     class Rows_log_event, and are used while applying the row events on
     the slave.
     The bitmap integer is initialized by copying the contents of the
     vector column_before_image for m_cols.bitamp, and vector
     column_after_image for m_cols_ai.bitmap. m_cols_ai is only initialized
     for UPDATE_ROWS_EVENTS, else it is equal to the before image.
  */
  /* if bitmap_init fails, is_valid will be set to false */
  if (likely(!bitmap_init(&m_cols,
                          m_width <= sizeof(m_bitbuf) * 8 ? m_bitbuf : nullptr,
                          m_width))) {
    if (!columns_before_image.empty()) {
      memcpy(m_cols.bitmap, &columns_before_image[0], n_bits_len);
      create_last_word_mask(&m_cols);
      DBUG_DUMP("m_cols", (uchar *)m_cols.bitmap, no_bytes_in_map(&m_cols));
    }  // end if columns_before_image.empty()
    else {
      if (m_cols.bitmap != m_bitbuf) bitmap_free(&m_cols);
      m_cols.bitmap = nullptr;
    }
  } else {
    // Needed because bitmap_init() does not set it to null on failure
    m_cols.bitmap = nullptr;
    common_header->set_is_valid(false);
    return;
  }
  m_cols_ai.bitmap =
      m_cols.bitmap;  // See explanation below while setting is_valid.

  if (m_type == binary_log::UPDATE_ROWS_EVENT ||
      m_type == binary_log::UPDATE_ROWS_EVENT_V1 ||
      m_type == binary_log::PARTIAL_UPDATE_ROWS_EVENT) {
    /* if bitmap_init fails, is_valid will be set to false*/
    if (likely(!bitmap_init(
            &m_cols_ai,
            m_width <= sizeof(m_bitbuf_ai) * 8 ? m_bitbuf_ai : nullptr,
            m_width))) {
      if (!columns_after_image.empty()) {
        memcpy(m_cols_ai.bitmap, &columns_after_image[0], n_bits_len);
        create_last_word_mask(&m_cols_ai);
        DBUG_DUMP("m_cols_ai", (uchar *)m_cols_ai.bitmap,
                  no_bytes_in_map(&m_cols_ai));
      } else {
        if (m_cols_ai.bitmap != m_bitbuf_ai) bitmap_free(&m_cols_ai);
        m_cols_ai.bitmap = nullptr;
      }
    } else {
      // Needed because bitmap_init() does not set it to null on failure
      m_cols_ai.bitmap = 0;
      common_header->set_is_valid(false);
      return;
    }
  }

  /*
    m_rows_buf, m_curr_row and m_rows_end are pointers to the vector rows.
    m_rows_buf is the pointer to the first byte of first row in the event.
    m_curr_row points to current row being applied on the slave. Initially,
    this points to the same element as m_rows_buf in the vector.
    m_rows_end points to the last byte in the last row in the event.

    These pointers are used while applying the events on to the slave, and
    are not required for decoding.
  */
  if (likely(!row.empty())) {
    m_rows_buf = &row[0];
#if defined(MYSQL_SERVER)
    m_curr_row = m_rows_buf;
#endif
    m_rows_end = m_rows_buf + row.size() - 1;
    m_rows_cur = m_rows_end;
  }

  if (bitmap_init(&write_set_backup, nullptr, m_cols.n_bits)) {
    write_set_backup.bitmap = 0; /* purecov: deadcode */
  }

  /*
    -Check that malloc() succeeded in allocating memory for the row
     buffer and the COLS vector.
  */
  common_header->set_is_valid(m_rows_buf && m_cols.bitmap &&
                              write_set_backup.bitmap);
}

Rows_log_event::~Rows_log_event() {
  if (m_cols.bitmap) {
    if (m_cols.bitmap == m_bitbuf)  // no my_malloc happened
      m_cols.bitmap = 0;            // so no my_free in bitmap_free
    bitmap_free(&m_cols);           // To pair with bitmap_init().
  }
  if (this->m_local_cols_ai.bitmap != nullptr &&
      this->m_local_cols_ai.bitmap != this->m_local_cols.bitmap) {
    bitmap_free(&this->m_local_cols_ai);
  }
  if (this->m_local_cols.bitmap != nullptr) {
    bitmap_free(&this->m_local_cols);
  }

  if (write_set_backup.bitmap) {
    bitmap_free(&write_set_backup);
  }
}

#ifdef MYSQL_SERVER
int Rows_log_event::unpack_current_row(const Relay_log_info *const rli,
                                       MY_BITMAP const *cols,
                                       bool is_after_image, bool only_seek) {
  DBUG_ASSERT(m_table);

  enum_row_image_type row_image_type;
  if (is_after_image) {
    DBUG_ASSERT(get_general_type_code() != binary_log::DELETE_ROWS_EVENT);
    row_image_type = (get_general_type_code() == binary_log::UPDATE_ROWS_EVENT)
                         ? enum_row_image_type::UPDATE_AI
                         : enum_row_image_type::WRITE_AI;
  } else {
    DBUG_ASSERT(get_general_type_code() != binary_log::WRITE_ROWS_EVENT);
    row_image_type = (get_general_type_code() == binary_log::UPDATE_ROWS_EVENT)
                         ? enum_row_image_type::UPDATE_BI
                         : enum_row_image_type::DELETE_BI;
  }
  bool has_value_options =
      (get_type_code() == binary_log::PARTIAL_UPDATE_ROWS_EVENT);
  ASSERT_OR_RETURN_ERROR(m_curr_row <= m_rows_end, HA_ERR_CORRUPT_EVENT);
  if (::unpack_row(rli, m_table, m_width, m_curr_row, cols, &m_curr_row_end,
                   m_rows_end, row_image_type, has_value_options, only_seek)) {
    int error = thd->get_stmt_da()->mysql_errno();
    DBUG_ASSERT(error);
    return error;
  }

  // After the row is unpacked, we need to update all hidden generated columns
  // for functional indexes since those values are not included in the binlog
  // in any mode of binlog_row_image.
  if (is_after_image &&
      !bitmap_is_clear_all(&m_table->fields_for_functional_indexes)) {
    // If there are a different number of columns on the master and slave, we
    // need to adjust the backup bitmap since the bitmap was initialized with
    // the number of columns on the master.
    if (write_set_backup.n_bits != m_table->s->fields) {
      bitmap_free(&write_set_backup);
      if (bitmap_init(&write_set_backup, nullptr, m_table->s->fields)) {
        return HA_ERR_OUT_OF_MEM; /* purecov: deadcode */
      }
    }

    // Make a copy of the write set, and mark all hidden generated columns.
    bitmap_copy(&write_set_backup, m_table->write_set);
    bitmap_union(m_table->write_set, &m_table->fields_for_functional_indexes);

    // Calculate the values for all hidden generated columns.
    bool res = update_generated_write_fields(
        &m_table->fields_for_functional_indexes, m_table);

    // Restore the write set.
    bitmap_copy(m_table->write_set, &write_set_backup);
    if (res) {
      return thd->get_stmt_da()->mysql_errno(); /* purecov: deadcode */
    }
  }

  return 0;
}
#endif  // ifdef MYSQL_SERVER

size_t Rows_log_event::get_data_size() {
  int const general_type_code = get_general_type_code();

  uchar buf[sizeof(m_width) + 1];
  uchar *end = net_store_length(buf, m_width);

  DBUG_EXECUTE_IF("old_row_based_repl_4_byte_map_id_master",
                  return 6 + no_bytes_in_map(&m_cols) + (end - buf) +
                         (general_type_code == binary_log::UPDATE_ROWS_EVENT
                              ? no_bytes_in_map(&m_cols_ai)
                              : 0) +
                         (m_rows_cur - m_rows_buf););

  int data_size = 0;
  bool is_v2_event =
      common_header->type_code > binary_log::DELETE_ROWS_EVENT_V1;
  if (is_v2_event) {
    data_size = Binary_log_event::ROWS_HEADER_LEN_V2;
    if (m_extra_row_info.have_ndb_info())
      data_size +=
          EXTRA_ROW_INFO_TYPECODE_LENGTH + m_extra_row_info.get_ndb_length();

    if (m_extra_row_info.have_part())
      data_size +=
          EXTRA_ROW_INFO_TYPECODE_LENGTH + m_extra_row_info.get_part_length();
  } else {
    data_size = Binary_log_event::ROWS_HEADER_LEN_V1;
  }
  data_size += no_bytes_in_map(&m_cols);
  data_size += (uint)(end - buf);

  if (general_type_code == binary_log::UPDATE_ROWS_EVENT)
    data_size += no_bytes_in_map(&m_cols_ai);

  data_size += (uint)(m_rows_cur - m_rows_buf);
  return data_size;
}

#ifdef MYSQL_SERVER
int Rows_log_event::do_add_row_data(uchar *row_data, size_t length) {
  /*
    When the table has a primary key, we would probably want, by default, to
    log only the primary key value instead of the entire "before image". This
    would save binlog space. TODO
  */
  DBUG_TRACE;
  DBUG_PRINT("enter", ("row_data: %p  length: %lu", row_data, (ulong)length));

  /*
    If length is zero, there is nothing to write, so we just
    return. Note that this is not an optimization, since calling
    realloc() with size 0 means free().
   */
  if (length == 0) {
    m_row_count++;
    return 0;
  }

  DBUG_DUMP("row_data", row_data, min<size_t>(length, 32));

  DBUG_ASSERT(m_rows_buf <= m_rows_cur);
  DBUG_ASSERT(!m_rows_buf || (m_rows_end && m_rows_buf < m_rows_end));
  DBUG_ASSERT(m_rows_cur <= m_rows_end);

  /* The cast will always work since m_rows_cur <= m_rows_end */
  if (static_cast<size_t>(m_rows_end - m_rows_cur) <= length) {
    size_t const block_size = 1024;
    ulong cur_size = m_rows_cur - m_rows_buf;
    DBUG_EXECUTE_IF("simulate_too_big_row_case1",
                    cur_size = UINT_MAX32 - (block_size * 10);
                    length = UINT_MAX32 - (block_size * 10););
    DBUG_EXECUTE_IF("simulate_too_big_row_case2",
                    cur_size = UINT_MAX32 - (block_size * 10);
                    length = block_size * 10;);
    DBUG_EXECUTE_IF("simulate_too_big_row_case3", cur_size = block_size * 10;
                    length = UINT_MAX32 - (block_size * 10););
    DBUG_EXECUTE_IF("simulate_too_big_row_case4",
                    cur_size = UINT_MAX32 - (block_size * 10);
                    length = (block_size * 10) - block_size + 1;);
    ulong remaining_space = UINT_MAX32 - cur_size;
    /* Check that the new data fits within remaining space and we can add
       block_size without wrapping.
     */
    if (length > remaining_space || ((length + block_size) > remaining_space)) {
      LogErr(ERROR_LEVEL, ER_ROW_DATA_TOO_BIG_TO_WRITE_IN_BINLOG);
      return ER_BINLOG_ROW_LOGGING_FAILED;
    }
    const size_t new_alloc =
        block_size * ((cur_size + length + block_size - 1) / block_size);
    if (new_alloc) row.resize(new_alloc);

    /* If the memory moved, we need to move the pointers */
    if (new_alloc && &row[0] != m_rows_buf) {
      m_rows_buf = &row[0];
      common_header->set_is_valid(m_rows_buf && m_cols.bitmap);
      m_rows_cur = m_rows_buf + cur_size;
    }

    /*
       The end pointer should always be changed to point to the end of
       the allocated memory.
    */
    m_rows_end = m_rows_buf + new_alloc;
  }

  DBUG_ASSERT(m_rows_cur + length <= m_rows_end);
  memcpy(m_rows_cur, row_data, length);
  m_rows_cur += length;
  m_row_count++;
  return 0;
}

/**
  Checks if any of the columns in the given table is
  signaled in the bitmap.

  For each column in the given table checks if it is
  signaled in the bitmap. This is most useful when deciding
  whether a before image (BI) can be used or not for
  searching a row. If no column is signaled, then the
  image cannot be used for searching a record (regardless
  of using position(), index scan or table scan). Here is
  an example:

  MASTER> SET @@binlog_row_image='MINIMAL';
  MASTER> CREATE TABLE t1 (a int, b int, c int, primary key(c));
  SLAVE>  CREATE TABLE t1 (a int, b int);
  MASTER> INSERT INTO t1 VALUES (1,2,3);
  MASTER> UPDATE t1 SET a=2 WHERE b=2;

  For the update statement only the PK (column c) is
  logged in the before image (BI). As such, given that
  the slave has no column c, it will not be able to
  find the row, because BI has no values for the columns
  the slave knows about (column a and b).

  @param table   the table reference on the slave.
  @param cols the bitmap signaling columns available in
                 the BI.

  @return true if BI contains usable colums for searching,
          false otherwise.
*/
static bool is_any_column_signaled_for_table(TABLE *table, MY_BITMAP *cols) {
  DBUG_TRACE;

  for (Field **ptr = table->field; *ptr && ((*ptr)->field_index < cols->n_bits);
       ptr++) {
    if (bitmap_is_set(cols, (*ptr)->field_index)) return true;
  }

  return false;
}

/**
  Checks if the fields in the given key are signaled in
  the bitmap.

  Validates whether the before image is usable for the
  given key. It can be the case that the before image
  does not contain values for the key (eg, master was
  using 'minimal' option for image logging and slave has
  different index structure on the table). Here is an
  example:

  MASTER> SET @@binlog_row_image='MINIMAL';
  MASTER> CREATE TABLE t1 (a int, b int, c int, primary key(c));
  SLAVE> CREATE TABLE t1 (a int, b int, c int, key(a,c));
  MASTER> INSERT INTO t1 VALUES (1,2,3);
  MASTER> UPDATE t1 SET a=2 WHERE b=2;

  When finding the row on the slave, one cannot use the
  index (a,c) to search for the row, because there is only
  data in the before image for column c. This function
  checks the fields needed for a given key and searches
  the bitmap to see if all the fields required are
  signaled.

  @param keyinfo  reference to key.
  @param cols     the bitmap signaling which columns
                  have available data.

  @return true if all fields are signaled in the bitmap
          for the given key, false otherwise.
*/
static bool are_all_columns_signaled_for_key(KEY *keyinfo, MY_BITMAP *cols) {
  DBUG_TRACE;

  for (uint i = 0; i < keyinfo->user_defined_key_parts; i++) {
    uint fieldnr = keyinfo->key_part[i].fieldnr - 1;
    if (fieldnr >= cols->n_bits || !bitmap_is_set(cols, fieldnr)) return false;
  }

  return true;
}

/**
  Searches the table for a given key that can be used
  according to the existing values, ie, columns set
  in the bitmap.

  The caller can specify which type of key to find by
  setting the following flags in the key_type parameter:

    - PRI_KEY_FLAG
      Returns the primary key.

    - UNIQUE_KEY_FLAG
      Returns a unique key (flagged with HA_NOSAME)

    - MULTIPLE_KEY_FLAG
      Returns a key that is not unique (flagged with HA_NOSAME
      and without HA_NULL_PART_KEY) nor PK.

  The above flags can be used together, in which case, the
  search is conducted in the above listed order. Eg, the
  following flag:

    (PRI_KEY_FLAG | UNIQUE_KEY_FLAG | MULTIPLE_KEY_FLAG)

  means that a primary key is returned if it is suitable. If
  not then the unique keys are searched. If no unique key is
  suitable, then the keys are searched. Finally, if no key
  is suitable, MAX_KEY is returned.

  @param table    reference to the table.
  @param bi_cols  a bitmap that filters out columns that should
                  not be considered while searching the key.
                  Columns that should be considered are set.
  @param key_type the type of key to search for.

  @return MAX_KEY if no key, according to the key_type specified
          is suitable. Returns the key otherwise.

*/
static uint search_key_in_table(TABLE *table, MY_BITMAP *bi_cols,
                                uint key_type) {
  DBUG_TRACE;

  KEY *keyinfo;
  uint res = MAX_KEY;
  uint key;

  if (key_type & PRI_KEY_FLAG && (table->s->primary_key < MAX_KEY)) {
    DBUG_PRINT("debug", ("Searching for PK"));
    keyinfo = table->s->key_info + table->s->primary_key;
    if (are_all_columns_signaled_for_key(keyinfo, bi_cols))
      return table->s->primary_key;
  }

  if (key_type & UNIQUE_KEY_FLAG) {
    DBUG_PRINT("debug", ("Searching for UK"));
    for (key = 0, keyinfo = table->key_info;
         (key < table->s->keys) && (res == MAX_KEY); key++, keyinfo++) {
      /*
        - Unique keys cannot be disabled, thence we skip the check.
        - Skip unique keys with nullable parts
        - Skip primary keys
        - Skip functional indexes if the slave_rows_search_algorithms=INDEX_SCAN
        - Skip multi-valued keys as they have only part of value and can't
          fully identify a record
      */
      if (!((keyinfo->flags & (HA_NOSAME | HA_NULL_PART_KEY)) == HA_NOSAME) ||
          (key == table->s->primary_key) ||
          ((slave_rows_search_algorithms_options & SLAVE_ROWS_INDEX_SCAN) &&
           keyinfo->is_functional_index()) ||
          keyinfo->flags & HA_MULTI_VALUED_KEY) {
        continue;
      }
      res = are_all_columns_signaled_for_key(keyinfo, bi_cols) ? key : MAX_KEY;

      if (res < MAX_KEY) return res;
    }
    DBUG_PRINT("debug", ("UK has NULLABLE parts or not all columns signaled."));
  }

  if (key_type & MULTIPLE_KEY_FLAG && table->s->keys) {
    DBUG_PRINT("debug", ("Searching for K."));
    for (key = 0, keyinfo = table->key_info;
         (key < table->s->keys) && (res == MAX_KEY); key++, keyinfo++) {
      /*
        The following indexes are skipped:
        - Inactive/invisible indexes.
        - UNIQUE NOT NULL indexes.
        - Indexes that do not support ha_index_next() e.g. full-text.
        - Primary key indexes.
        - Functional indexes if the slave_rows_search_algorithms=INDEX_SCAN
        - Skip multi-valued keys as they have only part of value and can't
          fully identify a record
      */
      if (!(table->s->usable_indexes(current_thd).is_set(key)) ||
          ((keyinfo->flags & (HA_NOSAME | HA_NULL_PART_KEY)) == HA_NOSAME) ||
          !(table->file->index_flags(key, 0, true) & HA_READ_NEXT) ||
          (key == table->s->primary_key) ||
          ((slave_rows_search_algorithms_options & SLAVE_ROWS_INDEX_SCAN) &&
           keyinfo->is_functional_index()) ||
          keyinfo->flags & HA_MULTI_VALUED_KEY) {
        continue;
      }

      res = are_all_columns_signaled_for_key(keyinfo, bi_cols) ? key : MAX_KEY;

      if (res < MAX_KEY) return res;
    }
    DBUG_PRINT("debug", ("Not all columns signaled for K."));
  }

  return res;
}

void Rows_log_event::decide_row_lookup_algorithm_and_key() {
  DBUG_TRACE;

  /*
    Decision table:
    - I  --> Index scan / search
    - T  --> Table scan
    - Hi --> Hash over index
    - Ht --> Hash over the entire table

    |--------------+-----------+------+------+------|
    | Index\Option | I , T , H | I, T | I, H | T, H |
    |--------------+-----------+------+------+------|
    | PK / UK      | I         | I    | I    | Hi   |
    | K            | Hi        | I    | Hi   | Hi   |
    | No Index     | Ht        | T    | Ht   | Ht   |
    |--------------+-----------+------+------+------|

  */
  TABLE *table = this->m_table;
  uint event_type = this->get_general_type_code();
  MY_BITMAP *cols = &this->m_cols;
  bool delete_update_lookup_condition = false;
  this->m_rows_lookup_algorithm = ROW_LOOKUP_NOT_NEEDED;
  this->m_key_index = MAX_KEY;
  this->m_key_info = nullptr;

  // row lookup not needed
  if (event_type == binary_log::WRITE_ROWS_EVENT ||
<<<<<<< HEAD
      (delete_update_lookup_condition =
           ((event_type == binary_log::DELETE_ROWS_EVENT ||
             event_type == binary_log::UPDATE_ROWS_EVENT) &&
            get_flags(COMPLETE_ROWS_F) && !m_table->file->rpl_lookup_rows()))) {
    /**
       Only TokuDB engine can satisfy delete/update row lookup optimization,
       so we don't need to check engine type here.
    */
    if (delete_update_lookup_condition && table->s->primary_key == MAX_KEY) {
      if (!table->s->rfr_lookup_warning) {
        sql_print_warning(
            "Slave: read free replication is disabled "
            "for tokudb table `%s.%s` "
            "as it does not have implicit primary key, "
            "continue with rows lookup",
            print_slave_db_safe(table->s->db.str), m_table->s->table_name.str);
        table->s->rfr_lookup_warning = true;
      }
    } else
      return;
=======
     (delete_update_lookup_condition= ((event_type == binary_log::DELETE_ROWS_EVENT ||
                                        event_type == binary_log::UPDATE_ROWS_EVENT) &&
                                      get_flags(COMPLETE_ROWS_F) &&
                                      !m_table->file->rpl_lookup_rows())))
  {
    if (delete_update_lookup_condition &&
        table->s->primary_key == MAX_KEY)
    {
        if (!table->s->rfr_lookup_warning)
        {
          sql_print_warning("Slave: read free replication is disabled "
                            "for TokuDB/RocksDB table `%s.%s` "
                            "as it does not have implicit primary key, "
                            "continue with rows lookup",
                            print_slave_db_safe(table->s->db.str),
                            m_table->s->table_name.str);
          table->s->rfr_lookup_warning= true;
        }
    }
    else
      DBUG_VOID_RETURN;
>>>>>>> f7c1b78c
  }

  if (!(slave_rows_search_algorithms_options & SLAVE_ROWS_INDEX_SCAN))
    goto TABLE_OR_INDEX_HASH_SCAN;

  /* PK or UK => use LOOKUP_INDEX_SCAN */
  this->m_key_index =
      search_key_in_table(table, cols, (PRI_KEY_FLAG | UNIQUE_KEY_FLAG));
  if (this->m_key_index != MAX_KEY) {
    DBUG_PRINT("info",
               ("decide_row_lookup_algorithm_and_key: decided - INDEX_SCAN"));
    this->m_rows_lookup_algorithm = ROW_LOOKUP_INDEX_SCAN;
    goto end;
  }

TABLE_OR_INDEX_HASH_SCAN:

  /*
     NOTE: Engines like Blackhole cannot use HASH_SCAN, because
           they do not syncronize reads .
   */
  if (!(slave_rows_search_algorithms_options & SLAVE_ROWS_HASH_SCAN) ||
      (table->file->ha_table_flags() & HA_READ_OUT_OF_SYNC))
    goto TABLE_OR_INDEX_FULL_SCAN;

  /* search for a key to see if we can narrow the lookup domain further. */
  this->m_key_index = search_key_in_table(
      table, cols, (PRI_KEY_FLAG | UNIQUE_KEY_FLAG | MULTIPLE_KEY_FLAG));
  this->m_rows_lookup_algorithm = ROW_LOOKUP_HASH_SCAN;
  if (m_key_index < MAX_KEY)
    m_distinct_key_spare_buf =
        (uchar *)thd->alloc(table->key_info[m_key_index].key_length);
  DBUG_PRINT("info",
             ("decide_row_lookup_algorithm_and_key: decided - HASH_SCAN"));
  goto end;

TABLE_OR_INDEX_FULL_SCAN:

  this->m_key_index = MAX_KEY;

  /* If we can use an index, try to narrow the scan a bit further. */
  if (slave_rows_search_algorithms_options & SLAVE_ROWS_INDEX_SCAN)
    this->m_key_index = search_key_in_table(
        table, cols, (PRI_KEY_FLAG | UNIQUE_KEY_FLAG | MULTIPLE_KEY_FLAG));

  if (this->m_key_index != MAX_KEY) {
    DBUG_PRINT("info",
               ("decide_row_lookup_algorithm_and_key: decided - INDEX_SCAN"));
    this->m_rows_lookup_algorithm = ROW_LOOKUP_INDEX_SCAN;
  } else {
    DBUG_PRINT("info",
               ("decide_row_lookup_algorithm_and_key: decided - TABLE_SCAN"));
    this->m_rows_lookup_algorithm = ROW_LOOKUP_TABLE_SCAN;
  }

end:
  /* m_key_index is ready, set m_key_info now. */
  m_key_info = m_table->key_info + m_key_index;
  /*
    m_key_info will influence key comparison code in HASH_SCAN mode,
    so the m_distinct_keys set should still be empty.
  */
  DBUG_ASSERT(m_distinct_keys.empty());

#ifndef DBUG_OFF
  const char *s =
      ((m_rows_lookup_algorithm == Rows_log_event::ROW_LOOKUP_TABLE_SCAN)
           ? "TABLE_SCAN"
           : ((m_rows_lookup_algorithm == Rows_log_event::ROW_LOOKUP_HASH_SCAN)
                  ? "HASH_SCAN"
                  : "INDEX_SCAN"));

  // only for testing purposes
  slave_rows_last_search_algorithm_used = m_rows_lookup_algorithm;
  DBUG_PRINT("debug", ("Row lookup method: %s", s));
#endif
}

/*
  Encapsulates the  operations to be done before applying
  row events for update and delete.

  @ret value error code
             0 success
*/
int Rows_log_event::row_operations_scan_and_key_setup() {
  int error = 0;
  DBUG_TRACE;

  /*
     Prepare memory structures for search operations. If
     search is performed:

     1. using hash search => initialize the hash
     2. using key => decide on key to use and allocate mem structures
     3. using table scan => do nothing
   */
  decide_row_lookup_algorithm_and_key();

  switch (m_rows_lookup_algorithm) {
    case ROW_LOOKUP_HASH_SCAN: {
      if (m_hash.init()) error = HA_ERR_OUT_OF_MEM;
      goto err;
    }
    case ROW_LOOKUP_INDEX_SCAN: {
      DBUG_ASSERT(m_key_index < MAX_KEY);
      // Allocate buffer for key searches
      m_key = (uchar *)my_malloc(key_memory_log_event, m_key_info->key_length,
                                 MYF(MY_WME));
      if (!m_key) error = HA_ERR_OUT_OF_MEM;
      goto err;
    }
    case ROW_LOOKUP_TABLE_SCAN:
    default:
      break;
  }
err:
  return error;
}

/*
  Encapsulates the  operations to be done after applying
  row events for update and delete.

  @ret value error code
             0 success
*/

int Rows_log_event::row_operations_scan_and_key_teardown(int error) {
  DBUG_TRACE;

  DBUG_ASSERT(!m_table->file->inited);
  switch (m_rows_lookup_algorithm) {
    case ROW_LOOKUP_HASH_SCAN: {
      m_hash.deinit();  // we don't need the hash anymore.
      goto err;
    }

    case ROW_LOOKUP_INDEX_SCAN: {
      if (m_table->s->keys > 0) {
        my_free(m_key);  // Free for multi_malloc
        m_key = nullptr;
        m_key_index = MAX_KEY;
        m_key_info = nullptr;
      }
      goto err;
    }

    case ROW_LOOKUP_TABLE_SCAN:
    default:
      break;
  }

err:
  m_rows_lookup_algorithm = ROW_LOOKUP_UNDEFINED;
  return error;
}

bool Rows_log_event::is_auto_inc_in_extra_columns() {
  DBUG_ASSERT(m_table);
  return (m_table->next_number_field &&
          this->m_fields.translate_position(
              m_table->next_number_field->field_index) >= m_width);
}

/*
  Compares table->record[0] and table->record[1]

  Returns true if different.
*/
static bool record_compare(TABLE *table, MY_BITMAP *cols) {
  DBUG_TRACE;

  /*
    Need to set the X bit and the filler bits in both records since
    there are engines that do not set it correctly.

    In addition, since MyISAM checks that one hasn't tampered with the
    record, it is necessary to restore the old bytes into the record
    after doing the comparison.

    TODO[record format ndb]: Remove it once NDB returns correct
    records. Check that the other engines also return correct records.
   */

  DBUG_DUMP("record[0]", table->record[0], table->s->reclength);
  DBUG_DUMP("record[1]", table->record[1], table->s->reclength);

  bool result = false;
  uchar saved_x[2] = {0, 0}, saved_filler[2] = {0, 0};

  if (table->s->null_bytes > 0) {
    for (int i = 0; i < 2; ++i) {
      /*
        If we have an X bit then we need to take care of it.
      */
      if (!(table->s->db_options_in_use & HA_OPTION_PACK_RECORD)) {
        saved_x[i] = table->record[i][0];
        table->record[i][0] |= 1U;
      }

      /*
         If (last_null_bit_pos == 0 && null_bytes > 1), then:

         X bit (if any) + N nullable fields + M Field_bit fields = 8 bits

         Ie, the entire byte is used.
      */
      if (table->s->last_null_bit_pos > 0) {
        saved_filler[i] = table->record[i][table->s->null_bytes - 1];
        table->record[i][table->s->null_bytes - 1] |=
            256U - (1U << table->s->last_null_bit_pos);
      }
    }
  }

  /**
    Compare full record only if:
    - there are no blob fields (otherwise we would also need
      to compare blobs contents as well);
    - there are no varchar fields (otherwise we would also need
      to compare varchar contents as well);
    - there are no null fields, otherwise NULLed fields
      contents (i.e., the don't care bytes) may show arbitrary
      values, depending on how each engine handles internally.
    - if all the bitmap is set (both are full rows)
    */
  if ((table->s->blob_fields + table->s->varchar_fields +
       table->s->null_fields) == 0 &&
      bitmap_is_set_all(cols)) {
    result = cmp_record(table, record[1]);
  }

  /*
    Fallback to field-by-field comparison:
    1. start by checking if the field is signaled:
    2. if it is, first compare the null bit if the field is nullable
    3. then compare the contents of the field, if it is not
       set to null
   */
  else {
    for (Field **ptr = table->field;
         *ptr && ((*ptr)->field_index < cols->n_bits) && !result; ptr++) {
      Field *field = *ptr;
      if (bitmap_is_set(cols, field->field_index) &&
          !field->is_virtual_gcol()) {
        /* compare null bit */
        if (field->is_null() != field->is_null_in_record(table->record[1]))
          result = true;

        /* compare content, only if fields are not set to NULL */
        else if (!field->is_null())
          result = field->cmp_binary_offset(table->s->rec_buff_length);
      }
    }
  }

  /*
    Restore the saved bytes.

    TODO[record format ndb]: Remove this code once NDB returns the
    correct record format.
  */
  if (table->s->null_bytes > 0) {
    for (int i = 0; i < 2; ++i) {
      if (!(table->s->db_options_in_use & HA_OPTION_PACK_RECORD))
        table->record[i][0] = saved_x[i];

      if (table->s->last_null_bit_pos)
        table->record[i][table->s->null_bytes - 1] = saved_filler[i];
    }
  }

  return result;
}

void Rows_log_event::do_post_row_operations(Relay_log_info const *rli,
                                            int error) {
  /*
    If m_curr_row_end  was not set during event execution (e.g., because
    of errors) we can't proceed to the next row. If the error is transient
    (i.e., error==0 at this point) we must call unpack_current_row() to set
    m_curr_row_end.
  */

  DBUG_PRINT("info", ("curr_row: %p; curr_row_end: %p; rows_end: %p",
                      m_curr_row, m_curr_row_end, m_rows_end));

  if (!m_curr_row_end && !error) {
    /*
      This function is always called immediately following a call to
      handle_idempotent_and_ignored_errors which returns 0.  And
      handle_idempotent_and_ignored_errors can only return 0 when
      error==0.  And when error==0, it means that the previous call to
      unpack_currrent_row was successful.  And that means
      m_curr_row_end has been set to a valid pointer.  So it is
      impossible that both error==0 and m_curr_row_end==0 under normal
      conditions. So this is probably a case of a corrupt event.
    */
    const uchar *previous_m_curr_row = m_curr_row;
    error = unpack_current_row(rli, &m_cols, true /*is AI*/);

    if (!error && previous_m_curr_row == m_curr_row) {
      error = 1;
    }
  }

  // at this moment m_curr_row_end should be set
  DBUG_ASSERT(error || m_curr_row_end != nullptr);
  DBUG_ASSERT(error || m_curr_row <= m_curr_row_end);
  DBUG_ASSERT(error || m_curr_row_end <= m_rows_end);

  m_curr_row = m_curr_row_end;

  if (error == 0 && !m_table->file->has_transactions()) {
    thd->get_transaction()->set_unsafe_rollback_flags(Transaction_ctx::SESSION,
                                                      true);
    thd->get_transaction()->set_unsafe_rollback_flags(Transaction_ctx::STMT,
                                                      true);
  }

#ifdef HAVE_PSI_STAGE_INTERFACE
  /*
   Count the number of rows processed unconditionally. Needed instrumentation
   may be toggled while a rows event is being processed.
  */
  m_psi_progress.inc_n_rows_applied(1);

  if (m_curr_row > m_rows_buf) {
    /* Report progress. */
    m_psi_progress.update_work_estimated_and_completed(m_curr_row, m_rows_buf,
                                                       m_rows_end);
  } else if (m_curr_row == m_rows_buf) {
    /*
      Master can generate an empty row, in the following situation:
      mysql> SET SESSION binlog_row_image=MINIMAL;
      mysql> CREATE TABLE t1 (c1 INT DEFAULT 100);
      mysql> INSERT INTO t1 VALUES ();

      Otherwise, m_curr_row must be ahead of m_rows_buf, since we
      have processed the first row already.

      No point in reporting progress, since this would show for a
      very small fraction of time - thence no point in speding extra
      CPU cycles for this.

      Nevertheless assert that the event is a write event, otherwise,
      this should not happen.
    */
    DBUG_ASSERT(get_general_type_code() == binary_log::WRITE_ROWS_EVENT);
  } else
    /* Impossible */
    DBUG_ASSERT(false);

  DBUG_EXECUTE_IF("dbug.rpl_apply_sync_barrier", {
    const char act[] =
        "now SIGNAL signal.rpl_row_apply_progress_updated "
        "WAIT_FOR signal.rpl_row_apply_process_next_row";
    DBUG_ASSERT(opt_debug_sync_timeout > 0);
    DBUG_ASSERT(!debug_sync_set_action(thd, STRING_WITH_LEN(act)));
  };);
#endif /* HAVE_PSI_STAGE_INTERFACE */
}

int Rows_log_event::handle_idempotent_and_ignored_errors(
    Relay_log_info const *rli, int *err) {
  int error = *err;
  if (error) {
    int actual_error = convert_handler_error(error, thd, m_table);
    bool idempotent_error = (idempotent_error_code(error) &&
                             (rbr_exec_mode == RBR_EXEC_MODE_IDEMPOTENT));
    bool ignored_error =
        (idempotent_error == 0 ? ignored_error_code(actual_error) : 0);

    if (idempotent_error || ignored_error) {
      loglevel ll;
      if (idempotent_error)
        ll = WARNING_LEVEL;
      else
        ll = INFORMATION_LEVEL;
      slave_rows_error_report(
          ll, error, rli, thd, m_table, get_type_str(),
          const_cast<Relay_log_info *>(rli)->get_rpl_log_name(),
          (ulong)common_header->log_pos);
      thd->get_stmt_da()->reset_condition_info(thd);
      clear_all_errors(thd, const_cast<Relay_log_info *>(rli));
      *err = 0;
      if (idempotent_error == 0) return ignored_error;
    }
  }

  return *err;
}

int Rows_log_event::do_apply_row(Relay_log_info const *rli) {
  DBUG_TRACE;

  int error = 0;

  /* in_use can have been set to NULL in close_tables_for_reopen */
  THD *old_thd = m_table->in_use;
  if (!m_table->in_use) m_table->in_use = thd;

  error = do_exec_row(rli);

  if (error) {
    DBUG_PRINT("info", ("error: %s", HA_ERR(error)));
    DBUG_ASSERT(error != HA_ERR_RECORD_DELETED);
  }
  m_table->in_use = old_thd;

  return error;
}

/**
   Does the cleanup
     -  closes the index if opened by open_record_scan
     -  closes the table if opened for scanning.
*/
int Rows_log_event::close_record_scan() {
  DBUG_TRACE;
  int error = 0;

  // if there is something to actually close
  if (m_key_index < MAX_KEY) {
    if (m_table->file->inited) error = m_table->file->ha_index_end();
  } else if (m_table->file->inited)
    error = m_table->file->ha_rnd_end();

  return error;
}

/**
  Fetches next row. If it is a HASH_SCAN over an index, it populates
  table->record[0] with the next row corresponding to the index. If
  the indexes are in non-contiguous ranges it fetches record corresponding
  to the key value in the next range.

  @param first_read Signifying if this is the first time we are reading a row
          over an index.
  @retval error code when there are no more records to be fetched or some other
                    error occurred
  @retval 0 otherwise.
*/
int Rows_log_event::next_record_scan(bool first_read) {
  DBUG_TRACE;
  DBUG_ASSERT(m_table->file->inited);
  TABLE *table = m_table;
  int error = 0;

  if (m_key_index >= MAX_KEY)
    error = table->file->ha_rnd_next(table->record[0]);
  else {
    /*
      We need to set the null bytes to ensure that the filler bit are
      all set when returning.  There are storage engines that just set
      the necessary bits on the bytes and don't set the filler bits
      correctly.
    */
    if (table->s->null_bytes > 0)
      table->record[0][table->s->null_bytes - 1] |=
          256U - (1U << table->s->last_null_bit_pos);

    if (!first_read) {
      /*
        if we fail to fetch next record corresponding to a key value, we
        move to the next key value. If we are out of key values as well an error
        will be returned.
       */
      error = table->file->ha_index_next_same(table->record[0], m_key,
                                              m_key_info->key_length);
      if (m_rows_lookup_algorithm == ROW_LOOKUP_HASH_SCAN) {
        /*
          if we are out of rows for this particular key value, we reposition the
          marker according to the next key value that we have in the list.
         */
        if (error) {
          if (m_itr != m_distinct_keys.end()) {
            m_key = *m_itr;
            m_itr++;
            first_read = true;
          } else
            error = HA_ERR_KEY_NOT_FOUND;
        }
      }
    }

    if (first_read)
      if ((error = table->file->ha_index_read_map(
               table->record[0], m_key, HA_WHOLE_KEY, HA_READ_KEY_EXACT))) {
        DBUG_PRINT("info", ("no record matching the key found in the table"));
        error = HA_ERR_KEY_NOT_FOUND;
      }
  }

  return error;
}

/**
  Initializes scanning of rows. Opens an index and initializes an iterator
  over a list of distinct keys (m_distinct_keys) if it is a HASH_SCAN
  over an index or the table if its a HASH_SCAN over the table.
*/
int Rows_log_event::open_record_scan() {
  int error = 0;
  TABLE *table = m_table;
  DBUG_TRACE;

  if (m_key_index < MAX_KEY) {
    if (m_rows_lookup_algorithm == ROW_LOOKUP_HASH_SCAN) {
      /* initialize the iterator over the list of distinct keys that we have */
      m_itr = m_distinct_keys.begin();

      /* get the first element from the list of keys and increment the
         iterator
       */
      m_key = *m_itr;
      m_itr++;
    } else {
      /* this is an INDEX_SCAN we need to store the key in m_key */
      DBUG_ASSERT((m_rows_lookup_algorithm == ROW_LOOKUP_INDEX_SCAN) && m_key);
      key_copy(m_key, m_table->record[0], m_key_info, 0);
    }

    /*
      Save copy of the record in table->record[1]. It might be needed
      later if linear search is used to find exact match.
     */
    store_record(table, record[1]);

    DBUG_PRINT("info", ("locating record using a key (index_read)"));

    /* The m_key_index'th key is active and usable: search the table using the
     * index */
    if (!table->file->inited &&
        (error = table->file->ha_index_init(m_key_index, false))) {
      DBUG_PRINT("info", ("ha_index_init returns error %d", error));
      goto end;
    }

    DBUG_DUMP("key data", m_key, m_key_info->key_length);
  } else {
    if ((error = table->file->ha_rnd_init(true))) {
      DBUG_PRINT("info", ("error initializing table scan"
                          " (ha_rnd_init returns %d)",
                          error));
      table->file->print_error(error, MYF(0));
    }
  }

end:
  return error;
}

/**
  Populates the m_distinct_keys with unique keys to be modified
  during HASH_SCAN over keys.
  @retval 0 success
*/
int Rows_log_event::add_key_to_distinct_keyset() {
  int error = 0;
  DBUG_TRACE;
  DBUG_ASSERT(m_key_index < MAX_KEY);
  key_copy(m_distinct_key_spare_buf, m_table->record[0], m_key_info, 0);
  std::pair<std::set<uchar *, Key_compare>::iterator, bool> ret =
      m_distinct_keys.insert(m_distinct_key_spare_buf);
  if (ret.second) {
    /* Insert is successful, so allocate a new buffer for next key */
    m_distinct_key_spare_buf = (uchar *)thd->alloc(m_key_info->key_length);
    if (!m_distinct_key_spare_buf) {
      error = HA_ERR_OUT_OF_MEM;
      goto err;
    }
  }

err:
  return error;
}

int Rows_log_event::do_index_scan_and_update(Relay_log_info const *rli) {
  DBUG_TRACE;
  DBUG_ASSERT(m_table && m_table->in_use != nullptr);

  int error = 0;
  const uchar *saved_m_curr_row = m_curr_row;

  /*
    rpl_row_tabledefs.test specifies that
    if the extra field on the slave does not have a default value
    and this is okay with Delete or Update events.
    Todo: fix wl3228 hld that requires defaults for all types of events
  */

  prepare_record(m_table, &this->m_local_cols, false);
  if ((error = unpack_current_row(rli, &m_cols, false /*is not AI*/))) goto end;

  /*
    Trying to do an index scan without a usable key
    This is a valid state because we allow the user
    to set Slave_rows_search_algorithm= 'INDEX_SCAN'.

    Therefore on tables with no indexes we will end
    up here.
   */
  if (m_key_index >= MAX_KEY) {
    error = HA_ERR_END_OF_FILE;
    goto end;
  }

#ifndef DBUG_OFF
  DBUG_PRINT("info", ("looking for the following record"));
  DBUG_DUMP("record[0]", m_table->record[0], m_table->s->reclength);
#endif

  if (m_key_index != m_table->s->primary_key)
    /* we dont have a PK, or PK is not usable */
    goto INDEX_SCAN;

  if ((m_table->file->ha_table_flags() & HA_READ_BEFORE_WRITE_REMOVAL)) {
    /*
      Read removal is possible since the engine supports write without
      previous read using full primary key
    */
    DBUG_PRINT("info", ("using read before write removal"));
    DBUG_ASSERT(m_key_index == m_table->s->primary_key);

    /*
      Tell the handler to ignore if key exists or not, since it's
      not yet known if the key does exist(when using rbwr)
    */
    m_table->file->ha_extra(HA_EXTRA_IGNORE_NO_KEY);

    goto end;
  }

  if ((m_table->file->ha_table_flags() &
       HA_PRIMARY_KEY_REQUIRED_FOR_POSITION)) {
    /*
      Use a more efficient method to fetch the record given by
      table->record[0] if the engine allows it.  We first compute a
      row reference using the position() member function (it will be
      stored in table->file->ref) and then use rnd_pos() to position
      the "cursor" (i.e., record[0] in this case) at the correct row.

      TODO: Check that the correct record has been fetched by
      comparing it with the original record. Take into account that the
      record on the master and slave can be of different
      length. Something along these lines should work:

      ADD>>>  store_record(table,record[1]);
              int error= table->file->rnd_pos(table->record[0],
      table->file->ref); ADD>>>  DBUG_ASSERT(memcmp(table->record[1],
      table->record[0], table->s->reclength) == 0);

    */

    DBUG_PRINT("info", ("locating record using primary key (position)"));
    if (m_table->file->inited && (error = m_table->file->ha_index_end()))
      goto end;

    error = m_table->file->rnd_pos_by_record(m_table->record[0]);

    if (error) {
      DBUG_PRINT("info", ("rnd_pos returns error %d", error));
      if (error == HA_ERR_RECORD_DELETED) error = HA_ERR_KEY_NOT_FOUND;
    }

    goto end;
  }

  // We can't use position() - try other methods.

INDEX_SCAN:

  /* Use the m_key_index'th key */

  if ((error = open_record_scan())) goto end;

  error = next_record_scan(true);
  if (error) {
    DBUG_PRINT("info", ("no record matching the key found in the table"));
    if (error == HA_ERR_RECORD_DELETED) error = HA_ERR_KEY_NOT_FOUND;
    goto end;
  }

  DBUG_PRINT("info", ("found first matching record"));
  DBUG_DUMP("record[0]", m_table->record[0], m_table->s->reclength);
  /*
    Below is a minor "optimization".  If the key (i.e., key number
    0) has the HA_NOSAME flag set, we know that we have found the
    correct record (since there can be no duplicates); otherwise, we
    have to compare the record with the one found to see if it is
    the correct one.

    CAVEAT! This behaviour is essential for the replication of,
    e.g., the mysql.proc table since the correct record *shall* be
    found using the primary key *only*.  There shall be no
    comparison of non-PK columns to decide if the correct record is
    found.  I can see no scenario where it would be incorrect to
    chose the row to change only using a PK or an UNNI.
  */
  if (m_key_info->flags & HA_NOSAME || m_key_index == m_table->s->primary_key) {
    /* Unique does not have non nullable part */
    if (!(m_key_info->flags & (HA_NULL_PART_KEY)))
      goto end;  // record found
    else {
      /*
        Unique has nullable part. We need to check if there is any field in the
        BI image that is null and part of UNNI.
      */
      bool null_found = false;
      for (uint i = 0; i < m_key_info->user_defined_key_parts && !null_found;
           i++) {
        uint fieldnr = m_key_info->key_part[i].fieldnr - 1;
        Field **f = m_table->field + fieldnr;
        null_found = (*f)->is_null();
      }

      if (!null_found) goto end;  // record found

      /* else fall through to index scan */
    }
  }

  /*
    In case key is not unique, we still have to iterate over records found
    and find the one which is identical to the row given. A copy of the
    record we are looking for is stored in record[1].
   */
  DBUG_PRINT("info", ("non-unique index, scanning it to find matching record"));

  while (record_compare(m_table, &this->m_local_cols)) {
    while ((error = next_record_scan(false))) {
      /* We just skip records that has already been deleted */
      if (error == HA_ERR_RECORD_DELETED) continue;
      DBUG_PRINT("info", ("no record matching the given row found"));
      goto end;
    }
  }

end:

  DBUG_ASSERT(error != HA_ERR_RECORD_DELETED);

  if (error && error != HA_ERR_RECORD_DELETED)
    m_table->file->print_error(error, MYF(0));
  else
    error = do_apply_row(rli);

  if (!error)
    error = close_record_scan();
  else
    /*
      we are already with errors. Keep the error code and
      try to close the scan anyway.
    */
    (void)close_record_scan();

  int unpack_error = skip_after_image_for_update_event(rli, saved_m_curr_row);
  if (!error) error = unpack_error;

  m_table->default_column_bitmaps();
  return error;
}

int Update_rows_log_event::skip_after_image_for_update_event(
    const Relay_log_info *rli, const uchar *curr_bi_start) {
  if (m_curr_row == curr_bi_start && m_curr_row_end != nullptr) {
    /*
      This handles the case that the BI was read successfully, but an
      error happened while looking up the row.  In this case, the AI
      has not been read, so the read position is between the two
      images.  In case the error is idempotent, we need to move the
      position to the end of the row, and therefore we skip past the
      AI.

      The normal behavior is:

      When unpack_row reads a row image, and there is no error,
      unpack_row sets m_curr_row_end to point to the end of the image,
      and leaves m_curr_row to point at the beginning.

      The AI is read from Update_rows_log_event::do_exec_row. Before
      calling unpack_row, do_exec_row sets m_curr_row=m_curr_row_end,
      so that it actually reads the AI. And again, if there is no
      error, unpack_row sets m_curr_row_end to point to the end of the
      AI.

      Thus, the positions are moved as follows:

                          +--------------+--------------+
                          | BI           | AI           |  NULL
                          +--------------+--------------+
      0. Initial values   ^m_curr_row                      ^m_curr_row_end
      1. Read BI, no error
                          ^m_curr_row    ^m_curr_row_end
      2. Lookup BI
      3. Set m_curr_row
                                         ^m_curr_row
                                         ^m_curr_row_end
      4. Read AI, no error
                                         ^m_curr_row    ^m_curr_row_end

      If an error happened while reading the BI (e.g. corruption),
      then we should not try to read the AI here.  Therefore we do not
      read the AI if m_curr_row_end==NULL.

      If an error happened while looking up BI, then we should try to
      read AI here. Then we know m_curr_row_end points to beginning of
      AI, so we come here, set m_curr_row=m_curr_row_end, and read the
      AI.

      If an error happened while reading the AI, then we should not
      try to read the AI again.  Therefore we do not read the AI if
      m_curr_row==curr_bi_start.
    */
    m_curr_row = m_curr_row_end;
    return unpack_current_row(rli, &m_cols_ai, true /*is AI*/,
                              true /*only_seek*/);
  }
  return 0;
}

int Rows_log_event::do_hash_row(Relay_log_info const *rli) {
  DBUG_TRACE;
  DBUG_ASSERT(m_table && m_table->in_use != nullptr);
  int error = 0;

  /* create an empty entry to add to the hash table */
  HASH_ROW_ENTRY *entry = m_hash.make_entry();

  /* Prepare the record, unpack and save positions. */
  entry->positions->bi_start = m_curr_row;  // save the bi start pos
  prepare_record(m_table, &this->m_local_cols, false);
  if ((error = unpack_current_row(rli, &m_cols, false /*is not AI*/))) {
    hash_slave_rows_free_entry freer;
    freer(entry);
    goto end;
  }
  entry->positions->bi_ends = m_curr_row_end;  // save the bi end pos

  /*
    Now that m_table->record[0] is filled in, we can add the entry
    to the hash table. Note that the put operation calculates the
    key based on record[0] contents (including BLOB fields).
   */
  m_hash.put(m_table, &this->m_local_cols, entry);

  if (m_key_index < MAX_KEY) add_key_to_distinct_keyset();

  /*
    We need to unpack the AI to advance the positions, so we
    know when we have reached m_rows_end and that we do not
    unpack the AI in the next iteration as if it was a BI.
  */
  if (get_general_type_code() == binary_log::UPDATE_ROWS_EVENT) {
    /* Save a copy of the BI. */
    store_record(m_table, record[1]);

    /*
     This is the situation after hashing the BI:

     ===|=== before image ====|=== after image ===|===
        ^                     ^
        m_curr_row            m_curr_row_end
   */

    /* Set the position to the start of the record to be unpacked. */
    m_curr_row = m_curr_row_end;

    /* We shouldn't need this, but lets not leave loose ends */
    prepare_record(m_table, &this->m_local_cols, false);
    error =
        unpack_current_row(rli, &m_cols_ai, true /*is AI*/, true /*only_seek*/);

    /*
      This is the situation after unpacking the AI:

      ===|=== before image ====|=== after image ===|===
                               ^                   ^
                               m_curr_row          m_curr_row_end
    */

    /* Restore back the copy of the BI. */
    restore_record(m_table, record[1]);
  }

end:
  return error;
}

int Rows_log_event::do_scan_and_update(Relay_log_info const *rli) {
  DBUG_TRACE;
  DBUG_ASSERT(m_table && m_table->in_use != nullptr);
  DBUG_ASSERT(m_hash.is_empty() == false);
  TABLE *table = m_table;
  int error = 0;
  const uchar *saved_last_m_curr_row = nullptr;
  const uchar *saved_last_m_curr_row_end = nullptr;
  /* create an empty entry to add to the hash table */
  HASH_ROW_ENTRY *entry = nullptr;
  int idempotent_errors = 0;
  int i = 0;

  saved_last_m_curr_row = m_curr_row;
  saved_last_m_curr_row_end = m_curr_row_end;

  DBUG_PRINT("info", ("Hash was populated with %d records!", m_hash.size()));

  /* open table or index depending on whether we have set m_key_index or not. */
  if ((error = open_record_scan())) goto err;

  /*
     Scan the table only once and compare against entries in hash.
     When a match is found, apply the changes.
   */
  do {
    /* get the next record from the table */
    error = next_record_scan(i == 0);
    i++;

    if (error) DBUG_PRINT("info", ("error: %s", HA_ERR(error)));
    switch (error) {
      case 0: {
        entry = m_hash.get(table, &this->m_local_cols);
        /**
          The do..while loop takes care of the scenario of same row being
          updated more than once within a single Update_rows_log_event by
          performing the hash lookup for the updated_row(by taking the AI stored
          in table->record[0] after the ha_update_row()) when table has no
          primary key.

          This can happen when update is called from a stored function.
          Ex:
            CREATE FUNCTION f1 () RETURNS INT BEGIN
            UPDATE t1 SET a = 2 WHERE a = 1;
            UPDATE t1 SET a = 3 WHERE a = 2;
            RETURN 0;
            END
        */
        do {
          store_record(table, record[1]);

          /**
             If there are collisions we need to be sure that this is
             indeed the record we want.  Loop through all records for
             the given key and explicitly compare them against the
             record we got from the storage engine.
           */
          while (entry) {
            m_curr_row = entry->positions->bi_start;
            m_curr_row_end = entry->positions->bi_ends;

            prepare_record(table, &this->m_local_cols, false);
            if ((error = unpack_current_row(rli, &m_cols, false /*is not AI*/)))
              goto close_table;

            if (record_compare(table, &this->m_local_cols))
              m_hash.next(&entry);
            else
              break;  // we found a match
          }

          /**
             We found the entry we needed, just apply the changes.
           */
          if (entry) {
            // just to be safe, copy the record from the SE to table->record[0]
            restore_record(table, record[1]);

            /**
               At this point, both table->record[0] and
               table->record[1] have the SE row that matched the one
               in the hash table.

               Thence if this is a DELETE we wouldn't need to mess
               around with positions anymore, but since this can be an
               update, we need to provide positions so that AI is
               unpacked correctly to table->record[0] in UPDATE
              implementation of do_exec_row().
            */
            m_curr_row = entry->positions->bi_start;
            m_curr_row_end = entry->positions->bi_ends;

            /* we don't need this entry anymore, just delete it */
            if ((error = m_hash.del(entry))) goto err;

            if ((error = do_apply_row(rli))) {
              if (handle_idempotent_and_ignored_errors(rli, &error))
                goto close_table;

              do_post_row_operations(rli, error);
            }
          }
        } while (this->get_type_code() == binary_log::UPDATE_ROWS_EVENT &&
                 table->s->primary_key >= MAX_KEY &&
                 (entry = m_hash.get(table, &m_cols)));
      } break;

      case HA_ERR_RECORD_DELETED:
        // get next
        continue;

      case HA_ERR_KEY_NOT_FOUND:
        /* If the slave exec mode is idempotent or the error is
            skipped error, then don't break */
        if (handle_idempotent_and_ignored_errors(rli, &error)) goto close_table;
        idempotent_errors++;
        continue;

      case HA_ERR_END_OF_FILE:
      default:
        // exception (hash is not empty and we have reached EOF or
        // other error happened)
        goto close_table;
    }
  }
  /**
    if the rbr_exec_mode is set to Idempotent, we cannot expect the hash to
    be empty. In such cases we count the number of idempotent errors and check
    if it is equal to or greater than the number of rows left in the hash.
   */
  while (((idempotent_errors < m_hash.size()) && !m_hash.is_empty()) &&
         (!error || (error == HA_ERR_RECORD_DELETED)));

close_table:
  DBUG_PRINT("info", ("m_hash.size()=%d error=%d idempotent_errors=%d",
                      m_hash.size(), error, idempotent_errors));
  if (error == HA_ERR_RECORD_DELETED) error = 0;

  if (error) {
    table->file->print_error(error, MYF(0));
    DBUG_PRINT("info", ("Failed to get next record"
                        " (ha_rnd_next returns %d)",
                        error));
    /*
      we are already with errors. Keep the error code and
      try to close the scan anyway.
    */
    (void)close_record_scan();
  } else
    error = close_record_scan();

err:

  if ((m_hash.is_empty() && !error) || (idempotent_errors >= m_hash.size())) {
    /**
       Reset the last positions, because the positions are lost while
       handling entries in the hash.
     */
    m_curr_row = saved_last_m_curr_row;
    m_curr_row_end = saved_last_m_curr_row_end;
  }

  return error;
}

int Rows_log_event::do_hash_scan_and_update(Relay_log_info const *rli) {
  DBUG_TRACE;
  DBUG_ASSERT(m_table && m_table->in_use != nullptr);

  // HASHING PART

  /* unpack the BI (and AI, if it exists) and add it to the hash map. */
  if (int error = this->do_hash_row(rli)) return error;

  /* We have not yet hashed all rows in the buffer. Do not proceed to the SCAN
   * part. */
  if (m_curr_row_end < m_rows_end) return 0;

  DBUG_PRINT("info", ("Hash was populated with %d records!", m_hash.size()));
  DBUG_ASSERT(m_curr_row_end == m_rows_end);

  // SCANNING & UPDATE PART

  return this->do_scan_and_update(rli);
}

int Rows_log_event::do_table_scan_and_update(Relay_log_info const *rli) {
  int error = 0;
  const uchar *saved_m_curr_row = m_curr_row;
  TABLE *table = m_table;

  DBUG_TRACE;
  DBUG_ASSERT(m_curr_row != m_rows_end);
  DBUG_PRINT("info", ("locating record using table scan (ha_rnd_next)"));

  saved_m_curr_row = m_curr_row;

  /** unpack the before image */
  prepare_record(table, &this->m_local_cols, false);
  if (!(error = unpack_current_row(rli, &m_cols, false /*is not AI*/))) {
    /** save a copy so that we can compare against it later */
    store_record(m_table, record[1]);

    int restart_count = 0;  // Number of times scanning has restarted from top

    if ((error = m_table->file->ha_rnd_init(true))) {
      DBUG_PRINT("info", ("error initializing table scan"
                          " (ha_rnd_init returns %d)",
                          error));
      goto end;
    }

    /* Continue until we find the right record or have made a full loop */
    do {
    restart_ha_rnd_next:
      error = m_table->file->ha_rnd_next(m_table->record[0]);
      if (error) DBUG_PRINT("info", ("error: %s", HA_ERR(error)));
      switch (error) {
        case HA_ERR_END_OF_FILE:
          // restart scan from top
          if (++restart_count < 2) {
            if ((error = m_table->file->ha_rnd_init(true))) goto end;
            goto restart_ha_rnd_next;
          }
          break;

        case HA_ERR_RECORD_DELETED:
          // fetch next
          goto restart_ha_rnd_next;
        case 0:
          // we're good, check if record matches
          break;

        default:
          // exception
          goto end;
      }
    } while (restart_count < 2 && record_compare(m_table, &this->m_local_cols));
  }

end:

  DBUG_ASSERT(error != HA_ERR_RECORD_DELETED);

  /* either we report error or apply the changes */
  if (error && error != HA_ERR_RECORD_DELETED) {
    DBUG_PRINT("info", ("Failed to get next record"
                        " (ha_rnd_next returns %d)",
                        error));
    m_table->file->print_error(error, MYF(0));
  } else
    error = do_apply_row(rli);

  if (!error)
    error = close_record_scan();
  else
    /*
      we are already with errors. Keep the error code and
      try to close the scan anyway.
    */
    (void)close_record_scan();

  int unpack_error = skip_after_image_for_update_event(rli, saved_m_curr_row);
  if (!error) error = unpack_error;

  table->default_column_bitmaps();
  return error;
}

int Rows_log_event::do_apply_event(Relay_log_info const *rli) {
  DBUG_TRACE;
  TABLE *table = nullptr;
  int error = 0;

  /*
    'thd' has been set by exec_relay_log_event(), just before calling
    do_apply_event(). We still check here to prevent future coding
    errors.
  */
  DBUG_ASSERT(rli->info_thd == thd);

  /*
    If there is no locks taken, this is the first binrow event seen
    after the table map events.  We should then lock all the tables
    used in the transaction and proceed with execution of the actual
    event.
  */
  if (!thd->lock) {
    /*
      Lock_tables() reads the contents of thd->lex, so they must be
      initialized.

      We also call the mysql_reset_thd_for_next_command(), since this
      is the logical start of the next "statement". Note that this
      call might reset the value of current_stmt_binlog_format, so
      we need to do any changes to that value after this function.
    */
    lex_start(thd);
    mysql_reset_thd_for_next_command(thd);

    enum_gtid_statement_status state = gtid_pre_statement_checks(thd);
    if (state == GTID_STATEMENT_EXECUTE) {
      if (gtid_pre_statement_post_implicit_commit_checks(thd))
        state = GTID_STATEMENT_CANCEL;
    }

    if (state == GTID_STATEMENT_CANCEL) {
      uint mysql_error = thd->get_stmt_da()->mysql_errno();
      DBUG_ASSERT(mysql_error != 0);
      rli->report(ERROR_LEVEL, mysql_error, "Error executing row event: '%s'",
                  thd->get_stmt_da()->message_text());
      thd->is_slave_error = true;
      return -1;
    } else if (state == GTID_STATEMENT_SKIP)
      goto end;

    /*
      The current statement is just about to begin and
      has not yet modified anything. Note, all.modified is reset
      by mysql_reset_thd_for_next_command.
    */
    thd->get_transaction()->reset_unsafe_rollback_flags(Transaction_ctx::STMT);
    /*
      This is a row injection, so we flag the "statement" as
      such. Note that this code is called both when the slave does row
      injections and when the BINLOG statement is used to do row
      injections.
    */
    thd->lex->set_stmt_row_injection();

    /*
      There are a few flags that are replicated with each row event.
      Make sure to set/clear them before executing the main body of
      the event.
    */
    if (get_flags(NO_FOREIGN_KEY_CHECKS_F))
      thd->variables.option_bits |= OPTION_NO_FOREIGN_KEY_CHECKS;
    else
      thd->variables.option_bits &= ~OPTION_NO_FOREIGN_KEY_CHECKS;

    if (get_flags(RELAXED_UNIQUE_CHECKS_F))
      thd->variables.option_bits |= OPTION_RELAXED_UNIQUE_CHECKS;
    else
      thd->variables.option_bits &= ~OPTION_RELAXED_UNIQUE_CHECKS;

    thd->binlog_row_event_extra_data = m_extra_row_info.get_ndb_info();

    /* A small test to verify that objects have consistent types */
    DBUG_ASSERT(sizeof(thd->variables.option_bits) ==
                sizeof(OPTION_RELAXED_UNIQUE_CHECKS));
    DBUG_EXECUTE_IF("rows_log_event_before_open_table", {
      const char action[] =
          "now SIGNAL before_open_table WAIT_FOR go_ahead_sql";
      DBUG_ASSERT(!debug_sync_set_action(thd, STRING_WITH_LEN(action)));
    };);
    if (open_and_lock_tables(thd, rli->tables_to_lock, 0)) {
      if (thd->is_error()) {
        uint actual_error = thd->get_stmt_da()->mysql_errno();
        if (ignored_error_code(actual_error)) {
          if (log_error_verbosity >= 2)
            rli->report(WARNING_LEVEL, actual_error,
                        "Error executing row event: '%s'",
                        thd->get_stmt_da()->message_text());
          thd->get_stmt_da()->reset_condition_info(thd);
          clear_all_errors(thd, const_cast<Relay_log_info *>(rli));
          error = 0;
          goto end;
        } else {
          rli->report(ERROR_LEVEL, actual_error,
                      "Error executing row event: '%s'",
                      thd->get_stmt_da()->message_text());
          thd->is_slave_error = true;
        }
      }
      return 1;
    }

    /*
      When the open and locking succeeded, we check all tables to
      ensure that they still have the correct type.
    */

    {
      DBUG_PRINT("debug",
                 ("Checking compability of tables to lock - tables_to_lock: %p",
                  rli->tables_to_lock));

      /**
        When using RBR and MyISAM MERGE tables the base tables that make
        up the MERGE table can be appended to the list of tables to lock.

        Thus, we just check compatibility for those that tables that have
        a correspondent table map event (ie, those that are actually going
        to be accessed while applying the event). That's why the loop stops
        at rli->tables_to_lock_count .

        NOTE: The base tables are added here are removed when
              close_thread_tables is called.
       */
      TABLE_LIST *table_list_ptr = rli->tables_to_lock;
      for (uint i = 0; table_list_ptr && (i < rli->tables_to_lock_count);
           table_list_ptr = table_list_ptr->next_global, i++) {
        /*
          Below if condition takes care of skipping base tables that
          make up the MERGE table (which are added by open_tables()
          call). They are added next to the merge table in the list.
          For eg: If RPL_TABLE_LIST is t3->t1->t2 (where t1 and t2
          are base tables for merge table 't3'), open_tables will modify
          the list by adding t1 and t2 again immediately after t3 in the
          list (*not at the end of the list*). New table_to_lock list will
          look like t3->t1'->t2'->t1->t2 (where t1' and t2' are TABLE_LIST
          objects added by open_tables() call). There is no flag(or logic) in
          open_tables() that can skip adding these base tables to the list.
          So the logic here should take care of skipping them.

          tables_to_lock_count logic will take care of skipping base tables
          that are added at the end of the list.
          For eg: If RPL_TABLE_LIST is t1->t2->t3, open_tables will modify
          the list into t1->t2->t3->t1'->t2'. t1' and t2' will be skipped
          because tables_to_lock_count logic in this for loop.
        */
        if (table_list_ptr->parent_l) continue;
        /*
          We can use a down cast here since we know that every table added
          to the tables_to_lock is a RPL_TABLE_LIST (or child table which is
          skipped above).
        */
        RPL_TABLE_LIST *ptr = static_cast<RPL_TABLE_LIST *>(table_list_ptr);
        DBUG_ASSERT(ptr->m_tabledef_valid);
        TABLE *conv_table;
        if (!ptr->m_tabledef.compatible_with(thd,
                                             const_cast<Relay_log_info *>(rli),
                                             ptr->table, &conv_table)) {
          DBUG_PRINT("debug",
                     ("Table: %s.%s is not compatible with master",
                      ptr->table->s->db.str, ptr->table->s->table_name.str));
          if (thd->is_slave_error) {
            const_cast<Relay_log_info *>(rli)->slave_close_thread_tables(thd);
            return ERR_BAD_TABLE_DEF;
          } else {
            thd->get_stmt_da()->reset_condition_info(thd);
            clear_all_errors(thd, const_cast<Relay_log_info *>(rli));
            error = 0;
            goto end;
          }
        }
        DBUG_PRINT("debug", ("Table: %s.%s is compatible with master"
                             " - conv_table: %p",
                             ptr->table->s->db.str,
                             ptr->table->s->table_name.str, conv_table));
        ptr->m_conv_table = conv_table;
      }
    }

    /*
      ... and then we add all the tables to the table map and but keep
      them in the tables to lock list.
     */
    TABLE_LIST *ptr = rli->tables_to_lock;
    for (uint i = 0; ptr && (i < rli->tables_to_lock_count);
         ptr = ptr->next_global, i++) {
      /*
        Please see comment in above 'for' loop to know the reason
        for this if condition
      */
      if (ptr->parent_l) continue;
      const_cast<Relay_log_info *>(rli)->m_table_map.set_table(ptr->table_id,
                                                               ptr->table);
    }

    /*
      Validate applied binlog events with plugin requirements.
    */
    int out_value = 0;
    int hook_error =
        RUN_HOOK(binlog_relay_io, applier_log_event, (thd, out_value));
    if (hook_error || out_value) {
      char buf[256];
      uint applier_error = ER_APPLIER_LOG_EVENT_VALIDATION_ERROR;

      if (hook_error) {
        applier_error = ER_RUN_HOOK_ERROR;
        strcpy(buf, "applier_log_event");
      } else {
        if (!thd->owned_gtid_is_empty() && thd->owned_gtid.sidno > 0) {
          thd->owned_gtid.to_string(thd->owned_sid, buf);
        } else {
          strcpy(buf, "ANONYMOUS");
        }
      }

      if (thd->slave_thread) {
        rli->report(ERROR_LEVEL, applier_error,
                    ER_THD_NONCONST(thd, applier_error), buf);
        thd->is_slave_error = true;
        const_cast<Relay_log_info *>(rli)->slave_close_thread_tables(thd);
      } else {
        /*
          For the cases in which a 'BINLOG' statement is set to
          execute in a user session
        */
        my_printf_error(applier_error, ER_THD_NONCONST(thd, applier_error),
                        MYF(0), buf);
      }
      return applier_error;
    }
  }

  table = m_table =
      const_cast<Relay_log_info *>(rli)->m_table_map.get_table(m_table_id);

  DBUG_PRINT("debug",
             ("m_table: %p, m_table_id: %llu", m_table, m_table_id.id()));

  /*
    A row event comprising of a P_S table
    - should not be replicated (i.e executed) by the slave SQL thread.
    - should not be executed by the client in the  form BINLOG '...' stmts.
  */
  if (table && table->s->table_category == TABLE_CATEGORY_PERFORMANCE)
    table = nullptr;

  if (table) {
    this->m_fields.set_thd(thd).set_table(table);

    /*
     Translate received replicated column bitmaps into local table column
     bitmaps. This is needed when the table has columns that are to be excluded
     from replication - hidden generated columns, for instance.
    */
    this->m_fields.translate_bitmap(this->m_cols, this->m_local_cols);
    if (this->m_cols.bitmap != this->m_cols_ai.bitmap)
      this->m_fields.translate_bitmap(this->m_cols_ai, this->m_local_cols_ai);
    else
      this->m_local_cols_ai.bitmap = this->m_local_cols.bitmap;

    /*
      table == NULL means that this table should not be replicated
      (this was set up by Table_map_log_event::do_apply_event()
      which tested replicate-* rules).
    */

    Applier_security_context_guard security_context{rli, thd};
    const char *privilege_missing = nullptr;
    if (!security_context.skip_priv_checks()) {
      std::vector<std::tuple<ulong, const TABLE *, Rows_log_event *>> l;
      switch (get_general_type_code()) {
        case binary_log::WRITE_ROWS_EVENT: {
          l.push_back(std::make_tuple(INSERT_ACL, this->m_table, this));
          if (!security_context.has_access(l)) {
            privilege_missing = "INSERT";
          }
          break;
        }
        case binary_log::DELETE_ROWS_EVENT: {
          l.push_back(std::make_tuple(DELETE_ACL, this->m_table, this));
          if (!security_context.has_access(l)) {
            privilege_missing = "DELETE";
          }
          break;
        }
        case binary_log::UPDATE_ROWS_EVENT:
        case binary_log::PARTIAL_UPDATE_ROWS_EVENT: {
          l.push_back(std::make_tuple(UPDATE_ACL, this->m_table, this));
          if (!security_context.has_access(l)) {
            privilege_missing = "UPDATE";
          }
          break;
        }
        default: {
          DBUG_ASSERT(false);
        }
      }
    }
    if (privilege_missing != nullptr) {
      rli->report(ERROR_LEVEL, ER_TABLEACCESS_DENIED_ERROR,
                  ER_THD(thd, ER_TABLEACCESS_DENIED_ERROR), privilege_missing,
                  security_context.get_username().data(),
                  security_context.get_hostname().data(),
                  table->s->table_name.str);
      return ER_TABLEACCESS_DENIED_ERROR;
    }

    bool no_columns_to_update = false;
    // set the database
    LEX_CSTRING thd_db;
    LEX_CSTRING current_db_name_saved = thd->db();
    thd_db.str = table->s->db.str;
    thd_db.length = table->s->db.length;
    thd->reset_db(thd_db);
    thd->set_command(COM_QUERY);
    PSI_stage_info *stage = nullptr;

    /*
      It's not needed to set_time() but
      1) it continues the property that "Time" in SHOW PROCESSLIST shows how
      much slave is behind
      2) it will be needed when we allow replication from a table with no
      TIMESTAMP column to a table with one.
      So we call set_time(), like in SBR. Presently it changes nothing.
    */
    thd->set_time(&(common_header->when));

    thd->binlog_row_event_extra_data = m_extra_row_info.get_ndb_info();

    /*
      Now we are in a statement and will stay in a statement until we
      see a STMT_END_F.

      We set this flag here, before actually applying any rows, in
      case the SQL thread is stopped and we need to detect that we're
      inside a statement and halting abruptly might cause problems
      when restarting.
     */
    const_cast<Relay_log_info *>(rli)->set_flag(Relay_log_info::IN_STMT);

    if (m_width == this->m_fields.filtered_size() && bitmap_is_set_all(&m_cols))
      set_flags(COMPLETE_ROWS_F);

    /*
      Set tables write and read sets.

      Read_set contains all slave columns (in case we are going to fetch
      a complete record from slave)

      Write_set equals the m_cols bitmap sent from master but it can be
      longer if slave has extra columns.
    */

    bitmap_set_all(table->read_set);
    bitmap_set_all(table->write_set);

    /*
      Call mark_generated_columns() to set read_set/write_set bits of the
      virtual generated columns as required in order to get these computed.
      This is needed since all columns need to have a value in the before
      image for the record when doing the update (some storage engines will
      use this for maintaining of secondary indexes). This call is required
      even for DELETE events to set write_set bit in order to satisfy
      ASSERTs in Field_*::store functions.

      binlog_prepare_row_image() function, which will be called from
      binlogging functions (binlog_update_row() and binlog_delete_row())
      will take care of removing these spurious fields required during
      execution but not needed for binlogging. In case of inserts, there
      are no spurious fields (all generated columns are required to be written
      into the binlog).
    */
    switch (get_general_type_code()) {
      case binary_log::DELETE_ROWS_EVENT:
        bitmap_intersect(table->read_set, &this->m_local_cols);
        stage = &stage_rpl_apply_row_evt_delete;
        if (m_table->vfield) m_table->mark_generated_columns(false);
        break;
      case binary_log::UPDATE_ROWS_EVENT:
        bitmap_intersect(table->read_set, &this->m_local_cols);
        bitmap_intersect(table->write_set, &this->m_local_cols_ai);
        if (m_table->vfield) m_table->mark_generated_columns(true);
        /* Skip update rows events that don't have data for this server's table.
         */
        if (!is_any_column_signaled_for_table(table, &this->m_local_cols_ai))
          no_columns_to_update = true;
        stage = &stage_rpl_apply_row_evt_update;
        break;
      case binary_log::WRITE_ROWS_EVENT:
        /*
          For 'WRITE_ROWS_EVENT, the execution order for 'mark_generated_rows()'
          and bitset intersection between 'write_set' and 'm_cols', is inverted.
          This behaviour is necessary due to an inconsistency, between storage
          engines, regarding the 'm_cols' bitset and generated columns: while
          non-NDB engines always include the generated columns for write-rows
          events, NDB doesnot if not necessary. The previous execution order
          would set all generated columns bits to '1' in 'write_set', since
          'mark_generated_columns()' is expecting that every column is present
          in the log event. This would break replication of generated columns
          for NDB.

          For engines that include every column in write-rows events, this order
          makes no difference, assuming that the master uses the same engine,
          since the master will include all the bits in the image.

          For use-cases that use different storage engines, specifically NDB
          and some other, this order may break replication due to the
          differences in behaviour regarding generated columns bits, in
          wrote-rows event bitsets. This issue should be further addressed by
          storage engines handlers, by converging behaviour regarding such use
          cases.
        */
        /* WRITE ROWS EVENTS store the bitmap in the m_cols bitmap */
        if (m_table->vfield) m_table->mark_generated_columns(false);
        bitmap_intersect(table->write_set, &this->m_local_cols);
        stage = &stage_rpl_apply_row_evt_write;
        break;
      default:
        DBUG_ASSERT(false);
    }

    if (thd->slave_thread)  // set the mode for slave
      this->rbr_exec_mode = slave_exec_mode_options;
    else  // set the mode for user thread
      this->rbr_exec_mode = thd->variables.rbr_exec_mode_options;

    // Do event specific preparations
    error = do_before_row_operations(rli);

    /*
      Bug#56662 Assertion failed: next_insert_id == 0, file handler.cc
      Don't allow generation of auto_increment value when processing
      rows event by setting 'MODE_NO_AUTO_VALUE_ON_ZERO'. The exception
      to this rule happens when the auto_inc column exists on some
      extra columns on the slave. In that case, do not force
      MODE_NO_AUTO_VALUE_ON_ZERO.
    */
    sql_mode_t saved_sql_mode = thd->variables.sql_mode;
    if (!is_auto_inc_in_extra_columns())
      thd->variables.sql_mode = MODE_NO_AUTO_VALUE_ON_ZERO;

    // row processing loop

    /*
      set the initial time of this ROWS statement if it was not done
      before in some other ROWS event.
     */
    const_cast<Relay_log_info *>(rli)->set_row_stmt_start_timestamp();

    const uchar *saved_m_curr_row = m_curr_row;

    int (Rows_log_event::*do_apply_row_ptr)(Relay_log_info const *) = nullptr;

    /**
       Skip update rows events that don't have data for this slave's
       table.
     */
    if (no_columns_to_update) goto AFTER_MAIN_EXEC_ROW_LOOP;

    /**
       If there are no columns marked in the read_set for this table,
       that means that we cannot lookup any row using the available BI
       in the binarr log. Thence, we immediatly raise an error:
       HA_ERR_END_OF_FILE.
     */

    if ((m_rows_lookup_algorithm != ROW_LOOKUP_NOT_NEEDED) &&
        !is_any_column_signaled_for_table(table, &this->m_local_cols)) {
      error = HA_ERR_END_OF_FILE;
      goto AFTER_MAIN_EXEC_ROW_LOOP;
    }
    switch (m_rows_lookup_algorithm) {
      case ROW_LOOKUP_HASH_SCAN:
        do_apply_row_ptr = &Rows_log_event::do_hash_scan_and_update;
        break;

      case ROW_LOOKUP_INDEX_SCAN:
        do_apply_row_ptr = &Rows_log_event::do_index_scan_and_update;
        break;

      case ROW_LOOKUP_TABLE_SCAN:
        do_apply_row_ptr = &Rows_log_event::do_table_scan_and_update;
        break;

      case ROW_LOOKUP_NOT_NEEDED:
        DBUG_ASSERT(get_general_type_code() == binary_log::WRITE_ROWS_EVENT ||
                    get_general_type_code() == binary_log::DELETE_ROWS_EVENT ||
                    get_general_type_code() == binary_log::UPDATE_ROWS_EVENT);

        /* No need to scan for rows, just apply it */
        do_apply_row_ptr = &Rows_log_event::do_apply_row;
        break;

      default:
        DBUG_ASSERT(0);
        error = 1;
        goto AFTER_MAIN_EXEC_ROW_LOOP;
        break;
    }

    DBUG_ASSERT(stage != nullptr);
    THD_STAGE_INFO(thd, *stage);

#ifdef HAVE_PSI_STAGE_INTERFACE
    m_psi_progress.set_progress(mysql_set_stage(stage->m_key));
#endif

    do {
      DBUG_PRINT("info", ("calling do_apply_row_ptr"));

      error = (this->*do_apply_row_ptr)(rli);

      if (!error) thd->updated_row_count++;

      if (handle_idempotent_and_ignored_errors(rli, &error)) break;

      /* this advances m_curr_row */
      do_post_row_operations(rli, error);

    } while (!error && (m_curr_row != m_rows_end));

    if (unlikely(opt_userstat)) {
      thd->update_stats(false);
      update_global_user_stats(thd, true, my_getsystime());
    }

#ifdef HAVE_PSI_STAGE_INTERFACE
    m_psi_progress.end_work();
#endif

  AFTER_MAIN_EXEC_ROW_LOOP:

    if (saved_m_curr_row != m_curr_row && !table->file->has_transactions()) {
      /*
        Usually, the trans_commit_stmt() propagates unsafe_rollback_flags
        from statement to transaction level. However, we cannot rely on
        this when row format is in use as several events can be processed
        before calling this function. This happens because it is called
        only when the latest event generated by a statement is processed.

        There are however upper level functions that execute per event
        and check transaction's status. So if the unsafe_rollback_flags
        are not propagated here, this can lead to errors.

        For example, a transaction that updates non-transactional tables
        may be stopped in the middle thus leading to inconsistencies
        after a restart.
      */
      thd->get_transaction()->mark_modified_non_trans_table(
          Transaction_ctx::STMT);
      thd->get_transaction()->merge_unsafe_rollback_flags();
    }

    /*
      Restore the sql_mode after the rows event is processed.
    */
    thd->variables.sql_mode = saved_sql_mode;

    { /*
          The following failure injecion works in cooperation with tests
          setting @@global.debug= 'd,stop_slave_middle_group'.
          The sql thread receives the killed status and will proceed
          to shutdown trying to finish incomplete events group.
      */
      DBUG_EXECUTE_IF(
          "stop_slave_middle_group",
          if (thd->get_transaction()->cannot_safely_rollback(
                  Transaction_ctx::SESSION)) const_cast<Relay_log_info *>(rli)
              ->abort_slave = 1;);
    }

    if ((error = do_after_row_operations(rli, error)) &&
        ignored_error_code(convert_handler_error(error, thd, table))) {
      slave_rows_error_report(
          INFORMATION_LEVEL, error, rli, thd, table, get_type_str(),
          const_cast<Relay_log_info *>(rli)->get_rpl_log_name(),
          (ulong)common_header->log_pos);
      thd->get_stmt_da()->reset_condition_info(thd);
      clear_all_errors(thd, const_cast<Relay_log_info *>(rli));
      error = 0;
    }

    // reset back the db
    thd->reset_db(current_db_name_saved);
  }  // if (table)

  if (error) {
    slave_rows_error_report(
        ERROR_LEVEL, error, rli, thd, table, get_type_str(),
        const_cast<Relay_log_info *>(rli)->get_rpl_log_name(),
        (ulong)common_header->log_pos);
    /*
      @todo We should probably not call
      reset_current_stmt_binlog_format_row() from here.
      /Sven
    */
    thd->reset_current_stmt_binlog_format_row();
    thd->is_slave_error = true;
    return error;
  }

end:
  if (get_flags(STMT_END_F)) {
    if ((error = rows_event_stmt_cleanup(rli, thd))) {
      if (table)
        slave_rows_error_report(
            ERROR_LEVEL, thd->is_error() ? 0 : error, rli, thd, table,
            get_type_str(),
            const_cast<Relay_log_info *>(rli)->get_rpl_log_name(),
            (ulong)common_header->log_pos);
      else {
        rli->report(
            ERROR_LEVEL,
            thd->is_error() ? thd->get_stmt_da()->mysql_errno() : error,
            "Error in cleaning up after an event of type:%s; %s; the group"
            " log file/position: %s %lu",
            get_type_str(),
            thd->is_error() ? thd->get_stmt_da()->message_text()
                            : "unexpected error",
            const_cast<Relay_log_info *>(rli)->get_rpl_log_name(),
            (ulong)common_header->log_pos);
      }
    }
    /* We are at end of the statement (STMT_END_F flag), lets clean
      the memory which was used from thd's mem_root now.
      This needs to be done only if we are here in SQL thread context.
      In other flow ( in case of a regular thread which can happen
      when the thread is applying BINLOG'...' row event) we should
      *not* try to free the memory here. It will be done latter
      in dispatch_command() after command execution is completed.
     */
    if (thd->slave_thread) free_root(thd->mem_root, MYF(MY_KEEP_PREALLOC));
  }
  return error;
}

Log_event::enum_skip_reason Rows_log_event::do_shall_skip(Relay_log_info *rli) {
  /*
    If the slave skip counter is 1 and this event does not end a
    statement, then we should not start executing on the next event.
    Otherwise, we defer the decision to the normal skipping logic.
  */
  if (rli->slave_skip_counter == 1 && !get_flags(STMT_END_F))
    return Log_event::EVENT_SKIP_IGNORE;
  else
    return Log_event::do_shall_skip(rli);
}

/**
   The function is called at Rows_log_event statement commit time,
   normally from Rows_log_event::do_update_pos() and possibly from
   Query_log_event::do_apply_event() of the COMMIT.
   The function commits the last statement for engines, binlog and
   releases resources have been allocated for the statement.

   @retval  0         Ok.
   @retval  non-zero  Error at the commit.
 */

static int rows_event_stmt_cleanup(Relay_log_info const *rli, THD *thd) {
  DBUG_TRACE;
  DBUG_EXECUTE_IF("simulate_rows_event_cleanup_failure", {
    char errbuf[MYSQL_ERRMSG_SIZE];
    int err = 149;
    my_error(ER_ERROR_DURING_COMMIT, MYF(0), err,
             my_strerror(errbuf, MYSQL_ERRMSG_SIZE, err));
    return 1;
  });
  int error;
  {
    /*
      This is the end of a statement or transaction, so close (and
      unlock) the tables we opened when processing the
      Table_map_log_event starting the statement.

      OBSERVER.  This will clear *all* mappings, not only those that
      are open for the table. There is not good handle for on-close
      actions for tables.

      NOTE. Even if we have no table ('table' == 0) we still need to be
      here, so that we increase the group relay log position. If we didn't, we
      could have a group relay log position which lags behind "forever"
      (assume the last master's transaction is ignored by the slave because of
      replicate-ignore rules).
    */
    error = thd->binlog_flush_pending_rows_event(true);

    /*
      If this event is not in a transaction, the call below will, if some
      transactional storage engines are involved, commit the statement into
      them and flush the pending event to binlog.
      If this event is in a transaction, the call will do nothing, but a
      Xid_log_event will come next which will, if some transactional engines
      are involved, commit the transaction and flush the pending event to the
      binlog.
      If there was a deadlock the transaction should have been rolled back
      already. So there should be no need to rollback the transaction.
    */
    DBUG_ASSERT(!thd->transaction_rollback_request);
    error |= (error ? trans_rollback_stmt(thd) : trans_commit_stmt(thd));

    /*
      Now what if this is not a transactional engine? we still need to
      flush the pending event to the binlog; we did it with
      thd->binlog_flush_pending_rows_event(). Note that we imitate
      what is done for real queries: a call to
      ha_autocommit_or_rollback() (sometimes only if involves a
      transactional engine), and a call to be sure to have the pending
      event flushed.
    */

    /*
      @todo We should probably not call
      reset_current_stmt_binlog_format_row() from here.

      Btw, the previous comment about transactional engines does not
      seem related to anything that happens here.
      /Sven
    */
    thd->reset_current_stmt_binlog_format_row();

    const_cast<Relay_log_info *>(rli)->cleanup_context(thd, false);

    /*
      Clean sql_command value
    */
    thd->lex->sql_command = SQLCOM_END;
  }
  return error;
}

/**
   The method either increments the relay log position or
   commits the current statement and increments the master group
   possition if the event is STMT_END_F flagged and
   the statement corresponds to the autocommit query (i.e replicated
   without wrapping in BEGIN/COMMIT)

   @retval 0         Success
   @retval non-zero  Error in the statement commit
 */
int Rows_log_event::do_update_pos(Relay_log_info *rli) {
  DBUG_TRACE;
  int error = 0;

  DBUG_PRINT("info", ("flags: %s", get_flags(STMT_END_F) ? "STMT_END_F " : ""));

  /* Worker does not execute binlog update position logics */
  DBUG_ASSERT(!is_mts_worker(rli->info_thd));

  if (get_flags(STMT_END_F)) {
    /*
      Indicate that a statement is finished.
      Step the group log position if we are not in a transaction,
      otherwise increase the event log position.
    */
    error = rli->stmt_done(common_header->log_pos);
  } else {
    rli->inc_event_relay_log_pos();
  }

  return error;
}

bool Rows_log_event::write_data_header(Basic_ostream *ostream) {
  uchar
      buf[Binary_log_event::ROWS_HEADER_LEN_V2];  // No need to init the buffer
  DBUG_ASSERT(m_table_id.is_valid());
  DBUG_EXECUTE_IF("old_row_based_repl_4_byte_map_id_master", {
    int4store(buf + 0, (ulong)m_table_id.id());
    int2store(buf + 4, m_flags);
    return (wrapper_my_b_safe_write(ostream, buf, 6));
  });
  int6store(buf + ROWS_MAPID_OFFSET, m_table_id.id());
  int2store(buf + ROWS_FLAGS_OFFSET, m_flags);
  if (likely(!log_bin_use_v1_row_events)) {
    /*
       v2 event, with variable header portion.
       Determine length of variable header payload(extra_row_info part)
    */
    uint extra_row_info_payloadlen = EXTRA_ROW_INFO_HEADER_LENGTH;
    if (m_extra_row_info.have_ndb_info()) {
      extra_row_info_payloadlen +=
          (EXTRA_ROW_INFO_TYPECODE_LENGTH + m_extra_row_info.get_ndb_length());
      ;
    }

    if (m_extra_row_info.have_part()) {
      extra_row_info_payloadlen +=
          (EXTRA_ROW_INFO_TYPECODE_LENGTH + m_extra_row_info.get_part_length());
    }
    /* Var-size header len includes len itself */
    int2store(buf + ROWS_VHLEN_OFFSET, extra_row_info_payloadlen);
    if (wrapper_my_b_safe_write(ostream, buf,
                                Binary_log_event::ROWS_HEADER_LEN_V2))
      return true;

    /* Write var-sized payload, if any */
    if (m_extra_row_info.have_ndb_info()) {
      /* Add tag and extra row info */
      uint8 type_code = static_cast<uint8>(enum_extra_row_info_typecode::NDB);
      if (wrapper_my_b_safe_write(ostream, &(type_code),
                                  EXTRA_ROW_INFO_TYPECODE_LENGTH))
        return true;
      if (wrapper_my_b_safe_write(ostream, m_extra_row_info.get_ndb_info(),
                                  m_extra_row_info.get_ndb_length()))
        return true;
    }
    if (m_extra_row_info.have_part()) {
      uint8 type_code;
      type_code = static_cast<uint8>(enum_extra_row_info_typecode::PART);
      uchar partition_buf[5];
      uint8 extra_part_info_data_len = 0;
      partition_buf[extra_part_info_data_len++] = type_code;

      // partition_id occupies less than 2 bytes
      // in all the cases because of the current range of allowed number
      // of partitions 8192 for non-ndb and 12288 for ndb.
      // So while writing the partition_id it is okay to use 2 bytes for it.

      int write_partition_id = m_extra_row_info.get_partition_id();
      int2store(partition_buf + extra_part_info_data_len,
                static_cast<uint16>(write_partition_id));
      extra_part_info_data_len += EXTRA_ROW_PART_INFO_VALUE_LENGTH;

      if (get_general_type_code() == binary_log::UPDATE_ROWS_EVENT) {
        write_partition_id = m_extra_row_info.get_source_partition_id();
        int2store(partition_buf + extra_part_info_data_len,
                  static_cast<uint16>(write_partition_id));
        extra_part_info_data_len += EXTRA_ROW_PART_INFO_VALUE_LENGTH;
      }

      if (wrapper_my_b_safe_write(ostream, partition_buf,
                                  extra_part_info_data_len))
        return true;
    }
  } else {
    if (wrapper_my_b_safe_write(ostream, buf,
                                Binary_log_event::ROWS_HEADER_LEN_V1))
      return true;
  }

  return false;
}

bool Rows_log_event::write_data_body(Basic_ostream *ostream) {
  /*
     Note that this should be the number of *bits*, not the number of
     bytes.
  */
  uchar sbuf[sizeof(m_width) + 1];
  ptrdiff_t const data_size = m_rows_cur - m_rows_buf;
  bool res = false;
  uchar *const sbuf_end = net_store_length(sbuf, (size_t)m_width);
  DBUG_ASSERT(static_cast<size_t>(sbuf_end - sbuf) <= sizeof(sbuf));

  DBUG_DUMP("m_width", sbuf, (size_t)(sbuf_end - sbuf));
  res =
      res || wrapper_my_b_safe_write(ostream, sbuf, (size_t)(sbuf_end - sbuf));

  DBUG_DUMP("m_cols", (uchar *)m_cols.bitmap, no_bytes_in_map(&m_cols));
  res = res || wrapper_my_b_safe_write(ostream, (uchar *)m_cols.bitmap,
                                       no_bytes_in_map(&m_cols));
  /*
    TODO[refactor write]: Remove the "down cast" here (and elsewhere).
   */
  if (get_general_type_code() == binary_log::UPDATE_ROWS_EVENT) {
    DBUG_DUMP("m_cols_ai", (uchar *)m_cols_ai.bitmap,
              no_bytes_in_map(&m_cols_ai));
    res = res || wrapper_my_b_safe_write(ostream, (uchar *)m_cols_ai.bitmap,
                                         no_bytes_in_map(&m_cols_ai));
  }
  DBUG_DUMP("rows", m_rows_buf, data_size);
  res = res || wrapper_my_b_safe_write(ostream, m_rows_buf, (size_t)data_size);

  return res;
}

int Rows_log_event::pack_info(Protocol *protocol) {
  char buf[256];
  char const *const flagstr = get_flags(STMT_END_F) ? " flags: STMT_END_F" : "";
  size_t bytes =
      snprintf(buf, sizeof(buf), "table_id: %llu%s", m_table_id.id(), flagstr);
  protocol->store_string(buf, bytes, &my_charset_bin);
  return 0;
}
#endif  // MYSQL_SERVER

#ifndef MYSQL_SERVER
void Rows_log_event::print_helper(FILE *,
                                  PRINT_EVENT_INFO *print_event_info) const {
  IO_CACHE *const head = &print_event_info->head_cache;
  IO_CACHE *const body = &print_event_info->body_cache;
  if (!print_event_info->short_form) {
    bool const last_stmt_event = get_flags(STMT_END_F);
    print_header(head, print_event_info, !last_stmt_event);
    my_b_printf(head, "\t%s: table id %llu%s\n", get_type_str(),
                m_table_id.id(), last_stmt_event ? " flags: STMT_END_F" : "");
    print_base64(body, print_event_info, !last_stmt_event);
  }
}
#endif

/**************************************************************************
        Table_map_log_event member functions and support functions
**************************************************************************/

/**
  @ingroup Replication

  @page PAGE_RPL_FIELD_METADATA How replication of field metadata works.

  When a table map is created, the master first calls
  Table_map_log_event::save_field_metadata() which calculates how many
  values will be in the field metadata. Only those fields that require the
  extra data are added. The method also loops through all of the fields in
  the table calling the method Field::save_field_metadata() which returns the
  values for the field that will be saved in the metadata and replicated to
  the slave. Once all fields have been processed, the table map is written to
  the binlog adding the size of the field metadata and the field metadata to
  the end of the body of the table map.

  When a table map is read on the slave, the field metadata is read from the
  table map and passed to the table_def class constructor which saves the
  field metadata from the table map into an array based on the type of the
  field. Field metadata values not present (those fields that do not use extra
  data) in the table map are initialized as zero (0). The array size is the
  same as the columns for the table on the slave.

  Additionally, values saved for field metadata on the master are saved as a
  string of bytes (uchar) in the binlog. A field may require 1 or more bytes
  to store the information. In cases where values require multiple bytes
  (e.g. values > 255), the endian-safe methods are used to properly encode
  the values on the master and decode them on the slave. When the field
  metadata values are captured on the slave, they are stored in an array of
  type uint. This allows the least number of casts to prevent casting bugs
  when the field metadata is used in comparisons of field attributes. When
  the field metadata is used for calculating addresses in pointer math, the
  type used is uint32.
*/

#if defined(MYSQL_SERVER)
/**
  Save the field metadata based on the real_type of the field.
  The metadata saved depends on the type of the field. Some fields
  store a single byte for pack_length() while others store two bytes
  for field_length (max length).

  @retval  0  Ok.

  @todo
  We may want to consider changing the encoding of the information.
  Currently, the code attempts to minimize the number of bytes written to
  the tablemap. There are at least two other alternatives; 1) using
  net_store_length() to store the data allowing it to choose the number of
  bytes that are appropriate thereby making the code much easier to
  maintain (only 1 place to change the encoding), or 2) use a fixed number
  of bytes for each field. The problem with option 1 is that net_store_length()
  will use one byte if the value < 251, but 3 bytes if it is > 250. Thus,
  for fields like CHAR which can be no larger than 255 characters, the method
  will use 3 bytes when the value is > 250. Further, every value that is
  encoded using 2 parts (e.g., pack_length, field_length) will be numerically
  > 250 therefore will use 3 bytes for eah value. The problem with option 2
  is less wasteful for space but does waste 1 byte for every field that does
  not encode 2 parts.
*/
int Table_map_log_event::save_field_metadata() {
  DBUG_TRACE;
  int index = 0;
  for (auto it = this->m_fields.begin(); it != this->m_fields.end(); ++it) {
    Field *field = *it;
    DBUG_PRINT("debug", ("field_type: %d", m_coltype[it.filtered_pos()]));
    index += field->save_field_metadata(&m_field_metadata[index]);

    DBUG_EXECUTE_IF("inject_invalid_blob_size", {
      if (m_coltype[it.filtered_pos()] == MYSQL_TYPE_BLOB)
        m_field_metadata[index - 1] = 5;
    });
  }
  return index;
}

/*
  Constructor used to build an event for writing to the binary log.
  Mats says tbl->s lives longer than this event so it's ok to copy pointers
  (tbl->s->db etc) and not pointer content.
 */

Table_map_log_event::Table_map_log_event(THD *thd_arg, TABLE *tbl,
                                         const Table_id &tid, bool using_trans)
    : binary_log::Table_map_event(
          tid,
          tbl->s->fields +
              DBUG_EVALUATE_IF("binlog_omit_last_column_from_table_map_event",
                               -1, 0),
          (tbl->s->db.str), ((tbl->s->db.str) ? tbl->s->db.length : 0),
          (tbl->s->table_name.str), (tbl->s->table_name.length)),
      Log_event(thd_arg, 0,
                using_trans ? Log_event::EVENT_TRANSACTIONAL_CACHE
                            : Log_event::EVENT_STMT_CACHE,
                Log_event::EVENT_NORMAL_LOGGING, header(), footer()),
      m_fields{tbl, Replicated_columns_view::OUTBOUND} {
  common_header->type_code = binary_log::TABLE_MAP_EVENT;
  m_table = tbl;
  m_flags = TM_BIT_LEN_EXACT_F;

  this->m_colcnt =
      this->m_fields.filtered_size() +
      DBUG_EVALUATE_IF("binlog_omit_last_column_from_table_map_event", -1, 0);

  uchar cbuf[sizeof(m_colcnt) + 1];
  uchar *cbuf_end;
  DBUG_ASSERT(m_table_id.is_valid());
  /*
    In TABLE_SHARE, "db" and "table_name" are 0-terminated (see this comment in
    table.cc / alloc_table_share():
      Use the fact the key is db/0/table_name/0
    As we rely on this let's assert it.
  */
  DBUG_ASSERT((tbl->s->db.str == 0) ||
              (tbl->s->db.str[tbl->s->db.length] == 0));
  DBUG_ASSERT(tbl->s->table_name.str[tbl->s->table_name.length] == 0);

  m_data_size = Binary_log_event::TABLE_MAP_HEADER_LEN;
  DBUG_EXECUTE_IF("old_row_based_repl_4_byte_map_id_master", m_data_size = 6;);
  m_data_size += m_dblen + 2;   // Include length and terminating \0
  m_data_size += m_tbllen + 2;  // Include length and terminating \0
  cbuf_end = net_store_length(cbuf, (size_t)m_colcnt);
  DBUG_ASSERT(static_cast<size_t>(cbuf_end - cbuf) <= sizeof(cbuf));
  m_data_size += (cbuf_end - cbuf) + m_colcnt;  // COLCNT and column types

  m_coltype = (uchar *)my_malloc(key_memory_log_event, m_colcnt, MYF(MY_WME));

  DBUG_ASSERT(m_colcnt ==
              this->m_fields.filtered_size() +
                  DBUG_EVALUATE_IF(
                      "binlog_omit_last_column_from_table_map_event", -1, 0));

  for (auto it = this->m_fields.begin();
       it != this->m_fields.end() &&
       DBUG_EVALUATE_IF("binlog_omit_last_column_from_table_map_event",
                        it.filtered_pos() != this->m_colcnt, true);
       ++it) {
    Field *field = *it;
    m_coltype[it.filtered_pos()] = field->binlog_type();
  }
  DBUG_EXECUTE_IF("inject_invalid_column_type", m_coltype[1] = 230;);

  /*
    Calculate a bitmap for the results of maybe_null() for all columns.
    The bitmap is used to determine when there is a column from the master
    that is not on the slave and is null and thus not in the row data during
    replication.
  */
  uint num_null_bytes = (m_colcnt + 7) / 8;
  m_data_size += num_null_bytes;
  /*
    m_null_bits is a pointer indicating which columns can have a null value
    in a particular table.
  */
  m_null_bits =
      (uchar *)my_malloc(key_memory_log_event, num_null_bytes, MYF(MY_WME));

  m_field_metadata =
      (uchar *)my_malloc(key_memory_log_event, (m_colcnt * 4), MYF(MY_WME));
  memset(m_field_metadata, 0, (m_colcnt * 4));

  common_header->set_is_valid(m_null_bits != nullptr &&
                              m_field_metadata != nullptr &&
                              m_coltype != nullptr);
  /*
    Create an array for the field metadata and store it.
  */
  m_field_metadata_size = save_field_metadata();
  DBUG_ASSERT(m_field_metadata_size <= (m_colcnt * 4));

  /*
    Now set the size of the data to the size of the field metadata array
    plus one or three bytes (see pack.c:net_store_length) for number of
    elements in the field metadata array.
  */
  if (m_field_metadata_size < 251)
    m_data_size += m_field_metadata_size + 1;
  else
    m_data_size += m_field_metadata_size + 3;

  memset(m_null_bits, 0, num_null_bytes);
  Bit_writer bit_writer{this->m_null_bits};
  for (auto field : this->m_fields) bit_writer.set(field->maybe_null());
  /*
    Marking event to require sequential execution in MTS
    if the query might have updated FK-referenced db.
    Unlike Query_log_event where this fact is encoded through
    the accessed db list in the Table_map case m_flags is exploited.
  */
  uchar dbs = thd_arg->get_binlog_accessed_db_names()
                  ? thd_arg->get_binlog_accessed_db_names()->elements
                  : 0;
  if (dbs == 1) {
    char *db_name = thd_arg->get_binlog_accessed_db_names()->head();
    if (!strcmp(db_name, "")) m_flags |= TM_REFERRED_FK_DB_F;
  }

  init_metadata_fields();
  m_data_size += m_metadata_buf.length();
}
#endif /* defined(MYSQL_SERVER) */

/*
  Constructor used by slave to read the event from the binary log.
 */
Table_map_log_event::Table_map_log_event(
    const char *buf, const Format_description_event *description_event)
    : binary_log::Table_map_event(buf, description_event),
      Log_event(header(), footer())
#ifdef MYSQL_SERVER
      ,
      m_table(nullptr),
      m_fields(Replicated_columns_view::INBOUND)
#endif
{
  DBUG_TRACE;
  DBUG_ASSERT(header()->type_code == binary_log::TABLE_MAP_EVENT);
}

Table_map_log_event::~Table_map_log_event() {}

/*
  Return value is an error code, one of:

      -1     Failure to open table   [from open_tables()]
       0     Success
       1     No room for more tables [from set_table()]
       2     Out of memory           [from set_table()]
       3     Wrong table definition
       4     Daisy-chaining RBR with SBR not possible
 */

#if defined(MYSQL_SERVER)

enum enum_tbl_map_status {
  /* no duplicate identifier found */
  OK_TO_PROCESS = 0,

  /* this table map must be filtered out */
  FILTERED_OUT = 1,

  /* identifier mapping table with different properties */
  SAME_ID_MAPPING_DIFFERENT_TABLE = 2,

  /* a duplicate identifier was found mapping the same table */
  SAME_ID_MAPPING_SAME_TABLE = 3,

  /*
    this table must be filtered out but found an active XA transaction. XA
    transactions shouldn't be used with replication filters, until disabling
    the XA read only optimization is a supported feature.
  */
  FILTERED_WITH_XA_ACTIVE = 4
};

/*
  Checks if this table map event should be processed or not. First
  it checks the filtering rules, and then looks for duplicate identifiers
  in the existing list of rli->tables_to_lock.

  It checks that there hasn't been any corruption by verifying that there
  are no duplicate entries with different properties.

  In some cases, some binary logs could get corrupted, showing several
  tables mapped to the same table_id, 0 (see: BUG#56226). Thus we do this
  early sanity check for such cases and avoid that the server crashes
  later.

  In some corner cases, the master logs duplicate table map events, i.e.,
  same id, same database name, same table name (see: BUG#37137). This is
  different from the above as it's the same table that is mapped again
  to the same identifier. Thus we cannot just check for same ids and
  assume that the event is corrupted we need to check every property.

  NOTE: in the event that BUG#37137 ever gets fixed, this extra check
        will still be valid because we would need to support old binary
        logs anyway.

  @param rli The relay log info reference.
  @param table_list A list element containing the table to check against.
  @return OK_TO_PROCESS
            if there was no identifier already in rli->tables_to_lock

          FILTERED_OUT
            if the event is filtered according to the filtering rules

          SAME_ID_MAPPING_DIFFERENT_TABLE
            if the same identifier already maps a different table in
            rli->tables_to_lock

          SAME_ID_MAPPING_SAME_TABLE
            if the same identifier already maps the same table in
            rli->tables_to_lock.
*/
static enum_tbl_map_status check_table_map(Relay_log_info const *rli,
                                           RPL_TABLE_LIST *table_list) {
  DBUG_TRACE;
  enum_tbl_map_status res = OK_TO_PROCESS;

  if (rli->info_thd->slave_thread /* filtering is for slave only */ &&
      (!rli->rpl_filter->db_ok(table_list->db) ||
       (rli->rpl_filter->is_on() &&
        !rli->rpl_filter->tables_ok("", table_list))))
    if (rli->info_thd->get_transaction()->xid_state()->has_state(
            XID_STATE::XA_ACTIVE))
      res = FILTERED_WITH_XA_ACTIVE;
    else
      res = FILTERED_OUT;
  else {
    RPL_TABLE_LIST *ptr = static_cast<RPL_TABLE_LIST *>(rli->tables_to_lock);
    for (uint i = 0; ptr && (i < rli->tables_to_lock_count);
         ptr = static_cast<RPL_TABLE_LIST *>(ptr->next_local), i++) {
      if (ptr->table_id == table_list->table_id) {
        if (strcmp(ptr->db, table_list->db) ||
            strcmp(ptr->alias, table_list->table_name) ||
            ptr->lock_descriptor().type !=
                TL_WRITE)  // the ::do_apply_event always sets TL_WRITE
          res = SAME_ID_MAPPING_DIFFERENT_TABLE;
        else
          res = SAME_ID_MAPPING_SAME_TABLE;

        break;
      }
    }
  }

  DBUG_PRINT("debug", ("check of table map ended up with: %u", res));

  return res;
}

int Table_map_log_event::do_apply_event(Relay_log_info const *rli) {
  RPL_TABLE_LIST *table_list;
  char *db_mem, *tname_mem;
  const char *ptr;
  size_t dummy_len;
  void *memory;
  DBUG_TRACE;
  DBUG_ASSERT(rli->info_thd == thd);

  /* Step the query id to mark what columns that are actually used. */
  thd->set_query_id(next_query_id());

  if (!(memory =
            my_multi_malloc(key_memory_log_event, MYF(MY_WME), &table_list,
                            sizeof(RPL_TABLE_LIST), &db_mem, (uint)NAME_LEN + 1,
                            &tname_mem, (uint)NAME_LEN + 1, NullS)))
    return HA_ERR_OUT_OF_MEM;

  my_stpcpy(db_mem, m_dbnam.c_str());
  my_stpcpy(tname_mem, m_tblnam.c_str());

  if (lower_case_table_names) {
    my_casedn_str(system_charset_info, db_mem);
    my_casedn_str(system_charset_info, tname_mem);
  }

  /* rewrite rules changed the database */
  if (rli->rpl_filter != nullptr &&
      ((ptr = rli->rpl_filter->get_rewrite_db(db_mem, &dummy_len)) != db_mem)) {
    rli->rpl_filter->get_rewrite_db_statistics()->increase_counter();
    my_stpcpy(db_mem, ptr);
  }

  new (table_list) RPL_TABLE_LIST(db_mem, strlen(db_mem), tname_mem,
                                  strlen(tname_mem), tname_mem, TL_WRITE);

  table_list->table_id = DBUG_EVALUATE_IF(
      "inject_tblmap_same_id_maps_diff_table", 0, m_table_id.id());
  table_list->updating = true;
  table_list->required_type = dd::enum_table_type::BASE_TABLE;
  DBUG_PRINT("debug", ("table: %s is mapped to %llu", table_list->table_name,
                       table_list->table_id.id()));

  enum_tbl_map_status tblmap_status = check_table_map(rli, table_list);
  if (tblmap_status == OK_TO_PROCESS) {
    DBUG_ASSERT(thd->lex->query_tables != table_list);

    /*
      Use placement new to construct the table_def instance in the
      memory allocated for it inside table_list.

      The memory allocated by the table_def structure (i.e., not the
      memory allocated *for* the table_def structure) is released
      inside Relay_log_info::clear_tables_to_lock() by calling the
      table_def destructor explicitly.
    */
    new (&table_list->m_tabledef)
        table_def(m_coltype, m_colcnt, m_field_metadata, m_field_metadata_size,
                  m_null_bits, m_flags);

    table_list->m_tabledef_valid = true;
    table_list->m_conv_table = nullptr;
    table_list->open_type = OT_BASE_ONLY;

    /*
      We record in the slave's information that the table should be
      locked by linking the table into the list of tables to lock.
    */
    table_list->next_global = table_list->next_local = rli->tables_to_lock;
    const_cast<Relay_log_info *>(rli)->tables_to_lock = table_list;
    const_cast<Relay_log_info *>(rli)->tables_to_lock_count++;
    /* 'memory' is freed in clear_tables_to_lock */
  } else  // FILTERED_OUT, SAME_ID_MAPPING_*
  {
    if (tblmap_status == FILTERED_WITH_XA_ACTIVE) {
      if (thd->slave_thread)
        rli->report(ERROR_LEVEL, ER_XA_REPLICATION_FILTERS, "%s",
                    ER_THD(thd, ER_XA_REPLICATION_FILTERS));
      else
        /*
          For the cases in which a 'BINLOG' statement is set to
          execute in a user session
         */
        my_printf_error(ER_XA_REPLICATION_FILTERS, "%s", MYF(0),
                        ER_THD(thd, ER_XA_REPLICATION_FILTERS));
    }
    /*
      If mapped already but with different properties, we raise an
      error.
      If mapped already but with same properties we skip the event.
      If filtered out we skip the event.

      In all three cases, we need to free the memory previously
      allocated.
     */
    else if (tblmap_status == SAME_ID_MAPPING_DIFFERENT_TABLE) {
      /*
        Something bad has happened. We need to stop the slave as strange things
        could happen if we proceed: slave crash, wrong table being updated, ...
        As a consequence we push an error in this case.
       */

      char buf[256];

      snprintf(buf, sizeof(buf),
               "Found table map event mapping table id %llu which "
               "was already mapped but with different settings.",
               table_list->table_id.id());

      if (thd->slave_thread)
        rli->report(ERROR_LEVEL, ER_SLAVE_FATAL_ERROR,
                    ER_THD(thd, ER_SLAVE_FATAL_ERROR), buf);
      else
        /*
          For the cases in which a 'BINLOG' statement is set to
          execute in a user session
         */
        my_printf_error(ER_BINLOG_FATAL_ERROR,
                        ER_THD(thd, ER_BINLOG_FATAL_ERROR), MYF(0), buf);
    }

    my_free(memory);
  }

  return tblmap_status == SAME_ID_MAPPING_DIFFERENT_TABLE;
}

Log_event::enum_skip_reason Table_map_log_event::do_shall_skip(
    Relay_log_info *rli) {
  /*
    If the slave skip counter is 1, then we should not start executing
    on the next event.
  */
  return continue_group(rli);
}

int Table_map_log_event::do_update_pos(Relay_log_info *rli) {
  rli->inc_event_relay_log_pos();
  return 0;
}

bool Table_map_log_event::write_data_header(Basic_ostream *ostream) {
  DBUG_ASSERT(m_table_id.is_valid());
  uchar buf[Binary_log_event::TABLE_MAP_HEADER_LEN];
  DBUG_EXECUTE_IF("old_row_based_repl_4_byte_map_id_master", {
    int4store(buf + 0, static_cast<uint32>(m_table_id.id()));
    int2store(buf + 4, m_flags);
    return (wrapper_my_b_safe_write(ostream, buf, 6));
  });
  int6store(buf + TM_MAPID_OFFSET, m_table_id.id());
  int2store(buf + TM_FLAGS_OFFSET, m_flags);
  return (wrapper_my_b_safe_write(ostream, buf,
                                  Binary_log_event::TABLE_MAP_HEADER_LEN));
}

bool Table_map_log_event::write_data_body(Basic_ostream *ostream) {
  DBUG_ASSERT(!m_dbnam.empty());
  DBUG_ASSERT(!m_tblnam.empty());
  /* We use only one byte per length for storage in event: */
  DBUG_ASSERT(m_dblen <= 128);
  DBUG_ASSERT(m_tbllen <= 128);

  uchar const dbuf[] = {(uchar)m_dblen};
  uchar const tbuf[] = {(uchar)m_tbllen};

  uchar cbuf[sizeof(m_colcnt) + 1];
  uchar *const cbuf_end = net_store_length(cbuf, (size_t)m_colcnt);
  DBUG_ASSERT(static_cast<size_t>(cbuf_end - cbuf) <= sizeof(cbuf));

  /*
    Store the size of the field metadata.
  */
  uchar mbuf[sizeof(m_field_metadata_size)];
  uchar *const mbuf_end = net_store_length(mbuf, m_field_metadata_size);

  return (wrapper_my_b_safe_write(ostream, dbuf, sizeof(dbuf)) ||
          wrapper_my_b_safe_write(ostream, (const uchar *)m_dbnam.c_str(),
                                  m_dblen + 1) ||
          wrapper_my_b_safe_write(ostream, tbuf, sizeof(tbuf)) ||
          wrapper_my_b_safe_write(ostream, (const uchar *)m_tblnam.c_str(),
                                  m_tbllen + 1) ||
          wrapper_my_b_safe_write(ostream, cbuf, (size_t)(cbuf_end - cbuf)) ||
          wrapper_my_b_safe_write(ostream, m_coltype, m_colcnt) ||
          wrapper_my_b_safe_write(ostream, mbuf, (size_t)(mbuf_end - mbuf)) ||
          wrapper_my_b_safe_write(ostream, m_field_metadata,
                                  m_field_metadata_size) ||
          wrapper_my_b_safe_write(ostream, m_null_bits, (m_colcnt + 7) / 8) ||
          wrapper_my_b_safe_write(ostream, (const uchar *)m_metadata_buf.ptr(),
                                  m_metadata_buf.length()));
}

/**
   stores an integer into packed format.

   @param[out] str_buf  a buffer where the packed integer will be stored.
   @param[in] length  the integer will be packed.
 */
static inline void store_compressed_length(String &str_buf, ulonglong length) {
  // Store Type and packed length
  uchar buf[4];
  uchar *buf_ptr = net_store_length(buf, length);

  str_buf.append(reinterpret_cast<char *>(buf), buf_ptr - buf);
}

/**
  Write data into str_buf with Type|Length|Value(TLV) format.

  @param[out] str_buf a buffer where the field is stored.
  @param[in] type  type of the field
  @param[in] length  length of the field value
  @param[in] value  value of the field
*/
static inline bool write_tlv_field(
    String &str_buf,
    enum Table_map_log_event::Optional_metadata_field_type type, uint length,
    const uchar *value) {
  /* type is stored in one byte, so it should never bigger than 255. */
  DBUG_ASSERT(static_cast<int>(type) <= 255);
  str_buf.append((char)type);
  store_compressed_length(str_buf, length);
  return str_buf.append(reinterpret_cast<const char *>(value), length);
}

/**
  Write data into str_buf with Type|Length|Value(TLV) format.

  @param[out] str_buf a buffer where the field is stored.
  @param[in] type  type of the field
  @param[in] value  value of the field
*/
static inline bool write_tlv_field(
    String &str_buf,
    enum Table_map_log_event::Optional_metadata_field_type type,
    const String &value) {
  return write_tlv_field(str_buf, type, value.length(),
                         reinterpret_cast<const uchar *>(value.ptr()));
}
#endif  // MYSQL_SERVER

#ifndef MYSQL_SERVER
// For MYSQL_SERVER, the version in field.h is used.
static inline bool is_numeric_type(uint type) {
  switch (type) {
    case MYSQL_TYPE_TINY:
    case MYSQL_TYPE_SHORT:
    case MYSQL_TYPE_INT24:
    case MYSQL_TYPE_LONG:
    case MYSQL_TYPE_LONGLONG:
    case MYSQL_TYPE_NEWDECIMAL:
    case MYSQL_TYPE_FLOAT:
    case MYSQL_TYPE_DOUBLE:
      return true;
    default:
      return false;
  }
  return false;
}
#endif  // !MYSQL_SERVER

static inline bool is_character_type(uint type) {
  switch (type) {
    case MYSQL_TYPE_STRING:
    case MYSQL_TYPE_VAR_STRING:
    case MYSQL_TYPE_VARCHAR:
    case MYSQL_TYPE_BLOB:
      return true;
    default:
      return false;
  }
}

static inline bool is_enum_or_set_type(uint type) {
  return type == MYSQL_TYPE_ENUM || type == MYSQL_TYPE_SET;
}

#ifdef MYSQL_SERVER
static inline bool is_numeric_field(const Field *field) {
  return is_numeric_type(field->binlog_type());
}

static inline bool is_character_field(const Field *field) {
  return is_character_type(field->real_type());
}

static inline bool is_enum_field(const Field *field) {
  return field->real_type() == MYSQL_TYPE_ENUM;
}

static inline bool is_set_field(const Field *field) {
  return field->real_type() == MYSQL_TYPE_SET;
}

static inline bool is_enum_or_set_field(const Field *field) {
  return is_enum_or_set_type(field->real_type());
}

static inline bool is_geometry_field(const Field *field) {
  return field->real_type() == MYSQL_TYPE_GEOMETRY;
}

void Table_map_log_event::init_metadata_fields() {
  DBUG_TRACE;
  DBUG_EXECUTE_IF("simulate_no_optional_metadata", return;);

  if (init_signedness_field() ||
      init_charset_field(&is_character_field, DEFAULT_CHARSET,
                         COLUMN_CHARSET) ||
      init_geometry_type_field()) {
    m_metadata_buf.length(0);
    return;
  }

  if (binlog_row_metadata == BINLOG_ROW_METADATA_FULL) {
    if (DBUG_EVALUATE_IF("dont_log_column_name", 0, init_column_name_field()) ||
        init_charset_field(&is_enum_or_set_field, ENUM_AND_SET_DEFAULT_CHARSET,
                           ENUM_AND_SET_COLUMN_CHARSET) ||
        init_set_str_value_field() || init_enum_str_value_field() ||
        init_primary_key_field()) {
      m_metadata_buf.length(0);
    }
  }
}

bool Table_map_log_event::init_signedness_field() {
  /* use it to store signed flags, each numeric column take a bit. */
  StringBuffer<128> buf;
  unsigned char flag = 0;
  unsigned char mask = 0x80;

  for (auto field : this->m_fields) {
    if (is_numeric_field(field)) {
      Field_num *field_num = dynamic_cast<Field_num *>(field);
      if (field_num->unsigned_flag) flag |= mask;

      mask >>= 1;

      // 8 fields are tested, store the result and clear the flag.
      if (mask == 0) {
        buf.append(flag);
        flag = 0;
        mask = 0x80;
      }
    }
  }

  // Stores the signedness flags of last few columns
  if (mask != 0x80) buf.append(flag);

  // The table has no numeric column, so don't log SIGNEDNESS field
  if (buf.is_empty()) return false;

  return write_tlv_field(m_metadata_buf, SIGNEDNESS, buf);
}

bool Table_map_log_event::init_charset_field(
    std::function<bool(const Field *)> include_type,
    Optional_metadata_field_type default_charset_type,
    Optional_metadata_field_type column_charset_type) {
  DBUG_EXECUTE_IF("simulate_init_charset_field_error", return true;);

  std::map<uint, uint> collation_map;
  // For counting characters columns
  uint char_col_cnt = 0;

  /* Find the collation number used by most fields */
  for (auto field : this->m_fields) {
    if (include_type(field)) {
      Field_str *field_str = dynamic_cast<Field_str *>(field);

      collation_map[field_str->charset()->number]++;
      char_col_cnt++;
    }
  }

  if (char_col_cnt == 0) return false;

  /* Find the most used collation */
  uint most_used_collation = 0;
  uint most_used_count = 0;
  for (std::map<uint, uint>::iterator it = collation_map.begin();
       it != collation_map.end(); it++) {
    if (it->second > most_used_count) {
      most_used_count = it->second;
      most_used_collation = it->first;
    }
  }

  /*
    Comparing length of COLUMN_CHARSET field and COLUMN_CHARSET_WITH_DEFAULT
    field to decide which field should be logged.

    Length of COLUMN_CHARSET = character column count * collation id size.
    Length of COLUMN_CHARSET_WITH_DEFAULT =
     default collation_id size + count of columns not use default charset *
     (column index size + collation id size)

    Assume column index just uses 1 byte and collation number also uses 1 byte.
  */
  if (char_col_cnt * 1 < (1 + (char_col_cnt - most_used_count) * 2)) {
    StringBuffer<512> buf;

    /*
      Stores character set information into COLUMN_CHARSET format,
      character sets of all columns are stored one by one.
      -----------------------------------------
      | Charset number | .... |Charset number |
      -----------------------------------------
    */
    for (auto field : this->m_fields) {
      if (include_type(field)) {
        Field_str *field_str = dynamic_cast<Field_str *>(field);

        store_compressed_length(buf, field_str->charset()->number);
      }
    }
    return write_tlv_field(m_metadata_buf, column_charset_type, buf);
  } else {
    StringBuffer<512> buf;
    uint char_column_index = 0;
    uint default_collation = most_used_collation;

    /*
      Stores character set information into DEFAULT_CHARSET format,
      First stores the default character set, and then stores the character
      sets different to default character with their column index one by one.
      --------------------------------------------------------
      | Default Charset | Col Index | Charset number | ...   |
      --------------------------------------------------------
    */

    // Store the default collation number
    store_compressed_length(buf, default_collation);

    for (auto field : this->m_fields) {
      if (include_type(field)) {
        Field_str *field_str = dynamic_cast<Field_str *>(field);

        if (field_str->charset()->number != default_collation) {
          store_compressed_length(buf, char_column_index);
          store_compressed_length(buf, field_str->charset()->number);
        }
        char_column_index++;
      }
    }
    return write_tlv_field(m_metadata_buf, default_charset_type, buf);
  }
}

bool Table_map_log_event::init_column_name_field() {
  StringBuffer<2048> buf;

  for (auto field : this->m_fields) {
    size_t len = strlen(field->field_name);

    store_compressed_length(buf, len);
    buf.append(field->field_name, len);
  }
  return write_tlv_field(m_metadata_buf, COLUMN_NAME, buf);
}

bool Table_map_log_event::init_set_str_value_field() {
  StringBuffer<1024> buf;

  /*
    SET string values are stored in the same format:
    ----------------------------------------------
    | Value number | value1 len | value 1|  .... |  // first SET column
    ----------------------------------------------
    | Value number | value1 len | value 1|  .... |  // second SET column
    ----------------------------------------------
   */
  for (auto field : this->m_fields) {
    if (is_set_field(field)) {
      TYPELIB *typelib = dynamic_cast<Field_set *>(field)->typelib;

      store_compressed_length(buf, typelib->count);
      for (unsigned int i = 0; i < typelib->count; i++) {
        store_compressed_length(buf, typelib->type_lengths[i]);
        buf.append(typelib->type_names[i], typelib->type_lengths[i]);
      }
    }
  }
  if (buf.length() > 0)
    return write_tlv_field(m_metadata_buf, SET_STR_VALUE, buf);
  return false;
}

bool Table_map_log_event::init_enum_str_value_field() {
  StringBuffer<1024> buf;

  /* ENUM is same to SET columns, see comment in init_set_str_value_field */
  for (auto field : this->m_fields) {
    if (is_enum_field(field)) {
      TYPELIB *typelib = dynamic_cast<Field_enum *>(field)->typelib;

      store_compressed_length(buf, typelib->count);
      for (unsigned int i = 0; i < typelib->count; i++) {
        store_compressed_length(buf, typelib->type_lengths[i]);
        buf.append(typelib->type_names[i], typelib->type_lengths[i]);
      }
    }
  }

  if (buf.length() > 0)
    return write_tlv_field(m_metadata_buf, ENUM_STR_VALUE, buf);
  return false;
}

bool Table_map_log_event::init_geometry_type_field() {
  StringBuffer<256> buf;

  /* Geometry type of geometry columns is stored one by one as packed length */
  for (auto field : this->m_fields) {
    if (is_geometry_field(field)) {
      int type = dynamic_cast<Field_geom *>(field)->geom_type;
      DBUG_EXECUTE_IF("inject_invalid_geometry_type", type = 100;);
      store_compressed_length(buf, type);
    }
  }

  if (buf.length() > 0)
    return write_tlv_field(m_metadata_buf, GEOMETRY_TYPE, buf);
  return false;
}

bool Table_map_log_event::init_primary_key_field() {
  DBUG_EXECUTE_IF("simulate_init_primary_key_field_error", return true;);

  if (unlikely(m_table->s->is_missing_primary_key())) return false;

  // If any key column uses prefix like KEY(c1(10)) */
  bool has_prefix = false;
  KEY *pk = m_table->key_info + m_table->s->primary_key;

  DBUG_ASSERT(pk->user_defined_key_parts > 0);

  /* Check if any key column uses prefix */
  for (uint i = 0; i < pk->user_defined_key_parts; i++) {
    KEY_PART_INFO *key_part = pk->key_part + i;
    if (key_part->length !=
        m_table->field[key_part->fieldnr - 1]->key_length()) {
      has_prefix = true;
      break;
    }
  }

  StringBuffer<128> buf;

  if (!has_prefix) {
    /* Index of PK columns are stored one by one. */
    for (uint i = 0; i < pk->user_defined_key_parts; i++) {
      KEY_PART_INFO *key_part = pk->key_part + i;
      store_compressed_length(buf, key_part->fieldnr - 1);
    }
    return write_tlv_field(m_metadata_buf, SIMPLE_PRIMARY_KEY, buf);
  } else {
    /* Index of PK columns are stored with a prefix length one by one. */
    for (uint i = 0; i < pk->user_defined_key_parts; i++) {
      KEY_PART_INFO *key_part = pk->key_part + i;
      size_t prefix = 0;

      store_compressed_length(buf, key_part->fieldnr - 1);

      // Store character length but not octet length
      if (key_part->length !=
          m_table->field[key_part->fieldnr - 1]->key_length())
        prefix = key_part->length / key_part->field->charset()->mbmaxlen;
      store_compressed_length(buf, prefix);
    }
    return write_tlv_field(m_metadata_buf, PRIMARY_KEY_WITH_PREFIX, buf);
  }
}

/*
  Print some useful information for the SHOW BINARY LOG information
  field.
 */

int Table_map_log_event::pack_info(Protocol *protocol) {
  char buf[256];
  size_t bytes = snprintf(buf, sizeof(buf), "table_id: %llu (%s.%s)",
                          m_table_id.id(), m_dbnam.c_str(), m_tblnam.c_str());
  DBUG_ASSERT(bytes < 256);
  protocol->store_string(buf, bytes, &my_charset_bin);
  return 0;
}
#endif  // MYSQL_SERVER

#ifndef MYSQL_SERVER
void Table_map_log_event::print(FILE *,
                                PRINT_EVENT_INFO *print_event_info) const {
  if (!print_event_info->short_form) {
    print_header(&print_event_info->head_cache, print_event_info, true);
    my_b_printf(&print_event_info->head_cache,
                "\tTable_map: `%s`.`%s` mapped to number %llu\n",
                m_dbnam.c_str(), m_tblnam.c_str(), m_table_id.id());

    if (print_event_info->print_table_metadata) {
      Optional_metadata_fields fields(m_optional_metadata,
                                      m_optional_metadata_len);

      if (m_optional_metadata) DBUG_ASSERT(fields.is_valid);
      print_columns(&print_event_info->head_cache, fields);
      print_primary_key(&print_event_info->head_cache, fields);
    }

    print_base64(&print_event_info->body_cache, print_event_info, true);
  }
}

/**
   return the string name of a type.

   @param[in] type  type of a column
   @param[in|out] meta_ptr  the meta_ptr of the column. If the type doesn't have
                            metadata, it will not change  meta_ptr, otherwise
                            meta_ptr will be moved to the end of the column's
                            metadat.
   @param[in] cs charset of the column if it is a character column.
   @param[out] typestr  buffer to storing the string name of the type
   @param[in] typestr_length  length of typestr
   @param[in] geometry_type  internal geometry_type
 */
static void get_type_name(uint type, unsigned char **meta_ptr,
                          const CHARSET_INFO *cs, char *typestr,
                          uint typestr_length, unsigned int geometry_type) {
  switch (type) {
    case MYSQL_TYPE_LONG:
      snprintf(typestr, typestr_length, "%s", "INT");
      break;
    case MYSQL_TYPE_TINY:
      snprintf(typestr, typestr_length, "TINYINT");
      break;
    case MYSQL_TYPE_SHORT:
      snprintf(typestr, typestr_length, "SMALLINT");
      break;
    case MYSQL_TYPE_INT24:
      snprintf(typestr, typestr_length, "MEDIUMINT");
      break;
    case MYSQL_TYPE_LONGLONG:
      snprintf(typestr, typestr_length, "BIGINT");
      break;
    case MYSQL_TYPE_NEWDECIMAL:
      snprintf(typestr, typestr_length, "DECIMAL(%d,%d)", (*meta_ptr)[0],
               (*meta_ptr)[1]);
      (*meta_ptr) += 2;
      break;
    case MYSQL_TYPE_FLOAT:
      snprintf(typestr, typestr_length, "FLOAT");
      (*meta_ptr)++;
      break;
    case MYSQL_TYPE_DOUBLE:
      snprintf(typestr, typestr_length, "DOUBLE");
      (*meta_ptr)++;
      break;
    case MYSQL_TYPE_BIT:
      snprintf(typestr, typestr_length, "BIT(%d)",
               (((*meta_ptr)[0])) + (*meta_ptr)[1] * 8);
      (*meta_ptr) += 2;
      break;
    case MYSQL_TYPE_TIMESTAMP2:
      if (**meta_ptr != 0)
        snprintf(typestr, typestr_length, "TIMESTAMP(%d)", **meta_ptr);
      else
        snprintf(typestr, typestr_length, "TIMESTAMP");
      (*meta_ptr)++;
      break;
    case MYSQL_TYPE_DATETIME2:
      if (**meta_ptr != 0)
        snprintf(typestr, typestr_length, "DATETIME(%d)", **meta_ptr);
      else
        snprintf(typestr, typestr_length, "DATETIME");
      (*meta_ptr)++;
      break;
    case MYSQL_TYPE_TIME2:
      if (**meta_ptr != 0)
        snprintf(typestr, typestr_length, "TIME(%d)", **meta_ptr);
      else
        snprintf(typestr, typestr_length, "TIME");
      (*meta_ptr)++;
      break;
    case MYSQL_TYPE_NEWDATE:
    case MYSQL_TYPE_DATE:
      snprintf(typestr, typestr_length, "DATE");
      break;
    case MYSQL_TYPE_YEAR:
      snprintf(typestr, typestr_length, "YEAR");
      break;
    case MYSQL_TYPE_ENUM:
      snprintf(typestr, typestr_length, "ENUM");
      (*meta_ptr) += 2;
      break;
    case MYSQL_TYPE_SET:
      snprintf(typestr, typestr_length, "SET");
      (*meta_ptr) += 2;
      break;
    case MYSQL_TYPE_BLOB: {
      bool is_text = (cs && cs->number != my_charset_bin.number);
      const char *names[5][2] = {{"INVALID_BLOB(%d)", "INVALID_TEXT(%d)"},
                                 {"TINYBLOB", "TINYTEXT"},
                                 {"BLOB", "TEXT"},
                                 {"MEDIUMBLOB", "MEDIUMTEXT"},
                                 {"LONGBLOB", "LONGTEXT"}};
      unsigned char size = **meta_ptr;

      if (size == 0 || size > 4)
        snprintf(typestr, typestr_length, names[0][is_text], size);
      else
        snprintf(typestr, typestr_length, "%s", names[**meta_ptr][is_text]);

      (*meta_ptr)++;
    } break;
    case MYSQL_TYPE_VARCHAR:
    case MYSQL_TYPE_VAR_STRING:
      if (cs && cs->number != my_charset_bin.number)
        snprintf(typestr, typestr_length, "VARCHAR(%d)",
                 uint2korr(*meta_ptr) / cs->mbmaxlen);
      else
        snprintf(typestr, typestr_length, "VARBINARY(%d)",
                 uint2korr(*meta_ptr));

      (*meta_ptr) += 2;
      break;
    case MYSQL_TYPE_STRING: {
      uint byte0 = (*meta_ptr)[0];
      uint byte1 = (*meta_ptr)[1];
      uint len = (((byte0 & 0x30) ^ 0x30) << 4) | byte1;

      if (cs && cs->number != my_charset_bin.number)
        snprintf(typestr, typestr_length, "CHAR(%d)", len / cs->mbmaxlen);
      else
        snprintf(typestr, typestr_length, "BINARY(%d)", len);

      (*meta_ptr) += 2;
    } break;
    case MYSQL_TYPE_JSON:
      snprintf(typestr, typestr_length, "JSON");
      (*meta_ptr)++;
      break;
    case MYSQL_TYPE_GEOMETRY: {
      const char *names[8] = {
          "GEOMETRY",   "POINT",           "LINESTRING",   "POLYGON",
          "MULTIPOINT", "MULTILINESTRING", "MULTIPOLYGON", "GEOMCOLLECTION"};
      if (geometry_type < 8)
        snprintf(typestr, typestr_length, "%s", names[geometry_type]);
      else
        snprintf(typestr, typestr_length, "INVALID_GEOMETRY_TYPE(%u)",
                 geometry_type);
      (*meta_ptr)++;
    } break;
    default:
      *typestr = 0;
      break;
  }
}

/**
  Interface for iterator over charset columns.
*/
class Table_map_log_event::Charset_iterator {
 public:
  typedef Table_map_event::Optional_metadata_fields::Default_charset
      Default_charset;
  virtual const CHARSET_INFO *next() = 0;
  virtual ~Charset_iterator() = default;

  /**
    Factory method to create an instance of the appropriate subclass.
  */
  static std::unique_ptr<Charset_iterator> create_charset_iterator(
      const Default_charset &default_charset,
      const std::vector<uint> &column_charset);
};

/**
  Implementation of charset iterator for the DEFAULT_CHARSET type.
*/
class Table_map_log_event::Default_charset_iterator : public Charset_iterator {
 public:
  Default_charset_iterator(const Default_charset &default_charset)
      : m_iterator(default_charset.charset_pairs.begin()),
        m_end(default_charset.charset_pairs.end()),
        m_column_index(0),
        m_default_charset_info(
            get_charset(default_charset.default_charset, 0)) {}

  const CHARSET_INFO *next() override {
    const CHARSET_INFO *ret;
    if (m_iterator != m_end && m_iterator->first == m_column_index) {
      ret = get_charset(m_iterator->second, 0);
      m_iterator++;
    } else
      ret = m_default_charset_info;
    m_column_index++;
    return ret;
  }

 private:
  std::vector<Optional_metadata_fields::uint_pair>::const_iterator m_iterator,
      m_end;
  uint m_column_index;
  const CHARSET_INFO *m_default_charset_info;
};

/**
  Implementation of charset iterator for the COLUMNT_CHARSET type.
*/
class Table_map_log_event::Column_charset_iterator : public Charset_iterator {
 public:
  Column_charset_iterator(const std::vector<uint> &column_charset)
      : m_iterator(column_charset.begin()), m_end(column_charset.end()) {}

  const CHARSET_INFO *next() override {
    const CHARSET_INFO *ret = nullptr;
    if (m_iterator != m_end) {
      ret = get_charset(*m_iterator, 0);
      m_iterator++;
    }
    return ret;
  }

 private:
  std::vector<uint>::const_iterator m_iterator;
  std::vector<uint>::const_iterator m_end;
};

std::unique_ptr<Table_map_log_event::Charset_iterator>
Table_map_log_event::Charset_iterator::create_charset_iterator(
    const Default_charset &default_charset,
    const std::vector<uint> &column_charset) {
  if (!default_charset.empty())
    return std::unique_ptr<Charset_iterator>(
        new Default_charset_iterator(default_charset));
  else
    return std::unique_ptr<Charset_iterator>(
        new Column_charset_iterator(column_charset));
}

void Table_map_log_event::print_columns(
    IO_CACHE *file, const Optional_metadata_fields &fields) const {
  unsigned char *field_metadata_ptr = m_field_metadata;
  std::vector<bool>::const_iterator signedness_it = fields.m_signedness.begin();

  std::unique_ptr<Charset_iterator> charset_it =
      Charset_iterator::create_charset_iterator(fields.m_default_charset,
                                                fields.m_column_charset);
  std::unique_ptr<Charset_iterator> enum_and_set_charset_it =
      Charset_iterator::create_charset_iterator(
          fields.m_enum_and_set_default_charset,
          fields.m_enum_and_set_column_charset);
  std::vector<std::string>::const_iterator col_names_it =
      fields.m_column_name.begin();
  std::vector<Optional_metadata_fields::str_vector>::const_iterator
      set_str_values_it = fields.m_set_str_value.begin();
  std::vector<Optional_metadata_fields::str_vector>::const_iterator
      enum_str_values_it = fields.m_enum_str_value.begin();
  std::vector<unsigned int>::const_iterator geometry_type_it =
      fields.m_geometry_type.begin();
  uint geometry_type = 0;

  my_b_printf(file, "# Columns(");

  for (unsigned long i = 0; i < m_colcnt; i++) {
    uint real_type = m_coltype[i];
    if (real_type == MYSQL_TYPE_STRING &&
        (*field_metadata_ptr == MYSQL_TYPE_ENUM ||
         *field_metadata_ptr == MYSQL_TYPE_SET))
      real_type = *field_metadata_ptr;

    // Get current column's collation id if it is a character, enum,
    // or set column
    const CHARSET_INFO *cs = nullptr;
    if (is_character_type(real_type))
      cs = charset_it->next();
    else if (is_enum_or_set_type(real_type))
      cs = enum_and_set_charset_it->next();

    // Print column name
    if (col_names_it != fields.m_column_name.end()) {
      pretty_print_identifier(file, col_names_it->c_str(),
                              col_names_it->size());
      my_b_printf(file, " ");
      col_names_it++;
    }

    // update geometry_type for geometry columns
    if (real_type == MYSQL_TYPE_GEOMETRY) {
      geometry_type = (geometry_type_it != fields.m_geometry_type.end())
                          ? *geometry_type_it++
                          : 0;
    }

    // print column type
    const uint TYPE_NAME_LEN = 100;
    char type_name[TYPE_NAME_LEN];
    get_type_name(real_type, &field_metadata_ptr, cs, type_name, TYPE_NAME_LEN,
                  geometry_type);

    if (type_name[0] == '\0') {
      my_b_printf(file, "INVALID_TYPE(%d)", real_type);
      continue;
    }
    my_b_printf(file, "%s", type_name);

    // Print UNSIGNED for numeric column
    if (is_numeric_type(real_type) &&
        signedness_it != fields.m_signedness.end()) {
      if (*signedness_it == true) my_b_printf(file, " UNSIGNED");
      signedness_it++;
    }

    // if the column is not marked as 'null', print 'not null'
    if (!(m_null_bits[(i / 8)] & (1 << (i % 8))))
      my_b_printf(file, " NOT NULL");

    // Print string values of SET and ENUM column
    const Optional_metadata_fields::str_vector *str_values = nullptr;
    if (real_type == MYSQL_TYPE_ENUM &&
        enum_str_values_it != fields.m_enum_str_value.end()) {
      str_values = &(*enum_str_values_it);
      enum_str_values_it++;
    } else if (real_type == MYSQL_TYPE_SET &&
               set_str_values_it != fields.m_set_str_value.end()) {
      str_values = &(*set_str_values_it);
      set_str_values_it++;
    }

    if (str_values != nullptr) {
      const char *separator = "(";
      for (Optional_metadata_fields::str_vector::const_iterator it =
               str_values->begin();
           it != str_values->end(); it++) {
        my_b_printf(file, "%s", separator);
        pretty_print_str(file, it->c_str(), it->size());
        separator = ", ";
      }
      my_b_printf(file, ")");
    }

    // Print column character set, except in text columns with binary collation
    if (cs != nullptr &&
        (is_enum_or_set_type(real_type) || cs->number != my_charset_bin.number))
      my_b_printf(file, " CHARSET %s COLLATE %s", cs->csname, cs->name);

    if (i != m_colcnt - 1) my_b_printf(file, ",\n#         ");
  }
  my_b_printf(file, ")");
  my_b_printf(file, "\n");
}

void Table_map_log_event::print_primary_key(
    IO_CACHE *file, const Optional_metadata_fields &fields) const {
  if (!fields.m_primary_key.empty()) {
    my_b_printf(file, "# Primary Key(");

    std::vector<Optional_metadata_fields::uint_pair>::const_iterator it =
        fields.m_primary_key.begin();

    for (; it != fields.m_primary_key.end(); it++) {
      if (it != fields.m_primary_key.begin()) my_b_printf(file, ", ");

      // Print column name or column index
      if (it->first >= fields.m_column_name.size())
        my_b_printf(file, "%u", it->first);
      else
        my_b_printf(file, "%s", fields.m_column_name[it->first].c_str());

      // Print prefix length
      if (it->second != 0) my_b_printf(file, "(%u)", it->second);
    }

    my_b_printf(file, ")\n");
  }
}
#endif

/**************************************************************************
        Write_rows_log_event member functions
**************************************************************************/

/*
  Constructor used to build an event for writing to the binary log.
 */
#if defined(MYSQL_SERVER)
Write_rows_log_event::Write_rows_log_event(
    THD *thd_arg, TABLE *tbl_arg, const Table_id &tid_arg,
    bool is_transactional, const unsigned char *extra_row_ndb_info)
    : binary_log::Rows_event(log_bin_use_v1_row_events
                                 ? binary_log::WRITE_ROWS_EVENT_V1
                                 : binary_log::WRITE_ROWS_EVENT),
      Rows_log_event(thd_arg, tbl_arg, tid_arg, tbl_arg->write_set,
                     is_transactional,
                     log_bin_use_v1_row_events ? binary_log::WRITE_ROWS_EVENT_V1
                                               : binary_log::WRITE_ROWS_EVENT,
                     extra_row_ndb_info) {
  common_header->type_code = m_type;
}

bool Write_rows_log_event::binlog_row_logging_function(
    THD *thd_arg, TABLE *table, bool is_transactional,
    const uchar *before_record MY_ATTRIBUTE((unused)),
    const uchar *after_record) {
  return thd_arg->binlog_write_row(table, is_transactional, after_record,
                                   nullptr);
}
#endif

/*
  Constructor used by slave to read the event from the binary log.
 */
Write_rows_log_event::Write_rows_log_event(
    const char *buf, const Format_description_event *description_event)
    : binary_log::Rows_event(buf, description_event),
      Rows_log_event(buf, description_event),
      binary_log::Write_rows_event(buf, description_event) {
  DBUG_ASSERT(header()->type_code == m_type);
}

#if defined(MYSQL_SERVER)
int Write_rows_log_event::do_before_row_operations(
    const Slave_reporting_capability *const) {
  int error = 0;

  m_table->file->rpl_before_write_rows();

  /*
    Increment the global status insert count variable
  */
  if (get_flags(STMT_END_F)) thd->status_var.com_stat[SQLCOM_INSERT]++;

  /*
    Let storage engines treat this event as an INSERT command.

    Set 'sql_command' as SQLCOM_INSERT after the tables are locked.
    When locking the tables, it should be SQLCOM_END.
    THD::decide_logging_format which is called from "lock tables"
    assumes that row_events will have 'sql_command' as SQLCOM_END.
  */
  thd->lex->sql_command = SQLCOM_INSERT;

  /**
     todo: to introduce a property for the event (handler?) which forces
     applying the event in the replace (idempotent) fashion.
  */
  if ((rbr_exec_mode == RBR_EXEC_MODE_IDEMPOTENT) ||
      (m_table->s->db_type()->db_type == DB_TYPE_NDBCLUSTER)) {
    /*
      We are using REPLACE semantics and not INSERT IGNORE semantics
      when writing rows, that is: new rows replace old rows.  We need to
      inform the storage engine that it should use this behaviour.
    */

    /* Tell the storage engine that we are using REPLACE semantics. */
    thd->lex->duplicates = DUP_REPLACE;

    /*
      Pretend we're executing a REPLACE command: this is needed for
      InnoDB and NDB Cluster since they are not (properly) checking the
      lex->duplicates flag.
    */
    thd->lex->sql_command = SQLCOM_REPLACE;
    /*
       Do not raise the error flag in case of hitting to an unique attribute
    */
    m_table->file->ha_extra(HA_EXTRA_IGNORE_DUP_KEY);
    /*
       NDB specific: update from ndb master wrapped as Write_rows
       so that the event should be applied to replace slave's row
    */
    m_table->file->ha_extra(HA_EXTRA_WRITE_CAN_REPLACE);
    /*
       NDB specific: if update from ndb master wrapped as Write_rows
       does not find the row it's assumed idempotent binlog applying
       is taking place; don't raise the error.
    */
    m_table->file->ha_extra(HA_EXTRA_IGNORE_NO_KEY);
    /*
      TODO: the cluster team (Tomas?) says that it's better if the engine knows
      how many rows are going to be inserted, then it can allocate needed memory
      from the start.
    */
  }

  /* Honor next number column if present */
  m_table->next_number_field = m_table->found_next_number_field;
  /*
   * Fixed Bug#45999, In RBR, Store engine of Slave auto-generates new
   * sequence numbers for auto_increment fields if the values of them are 0.
   * If generateing a sequence number is decided by the values of
   * table->autoinc_field_has_explicit_non_null_value and SQL_MODE(if
   * includes MODE_NO_AUTO_VALUE_ON_ZERO) in update_auto_increment function.
   * SQL_MODE of slave sql thread is always consistency with master's.
   * In RBR, auto_increment fields never are NULL, except if the auto_inc
   * column exists only on the slave side (i.e., in an extra column
   * on the slave's table).
   */
  if (!is_auto_inc_in_extra_columns())
    m_table->autoinc_field_has_explicit_non_null_value = true;
  else {
    /*
      Here we have checked that there is an extra field
      on this server's table that has an auto_inc column.

      Mark that the auto_increment field is null and mark
      the read and write set bits.

      (There can only be one AUTO_INC column, it is always
       indexed and it cannot have a DEFAULT value).
    */
    m_table->autoinc_field_has_explicit_non_null_value = false;
    m_table->mark_auto_increment_column();
  }

  /**
     Sets it to ROW_LOOKUP_NOT_NEEDED.
   */
  decide_row_lookup_algorithm_and_key();
  DBUG_ASSERT(m_rows_lookup_algorithm == ROW_LOOKUP_NOT_NEEDED);

  return error;
}

int Write_rows_log_event::do_after_row_operations(
    const Slave_reporting_capability *const, int error) {
  int local_error = 0;

  /**
    Clear the write_set bit for auto_inc field that only
    existed on the destination table as an extra column.
   */
  if (is_auto_inc_in_extra_columns()) {
    bitmap_clear_bit(m_table->write_set,
                     m_table->next_number_field->field_index);
    bitmap_clear_bit(m_table->read_set,
                     m_table->next_number_field->field_index);

    if (get_flags(STMT_END_F)) m_table->file->ha_release_auto_increment();
  }
  m_table->next_number_field = 0;
  m_table->autoinc_field_has_explicit_non_null_value = false;
  if ((local_error = m_table->file->ha_end_bulk_insert())) {
    m_table->file->print_error(local_error, MYF(0));
  }

  m_rows_lookup_algorithm = ROW_LOOKUP_UNDEFINED;
  m_table->file->rpl_after_write_rows();

  return error ? error : local_error;
}

/*
  Check if there are more UNIQUE keys after the given key.
*/
static int last_uniq_key(TABLE *table, uint keyno) {
  while (++keyno < table->s->keys)
    if (table->key_info[keyno].flags & HA_NOSAME) return 0;
  return 1;
}

/**
  Write the current row into event's table.

  The row is located in the row buffer, pointed by @c m_curr_row member.
  Number of columns of the row is stored in @c m_width member (it can be
  different from the number of columns in the table to which we insert).
  Bitmap @c m_cols indicates which columns are present in the row. It is assumed
  that event's table is already open and pointed by @c m_table.

  If the same record already exists in the table it can be either overwritten
  or an error is reported depending on the value of @c overwrite flag
  (error reporting not yet implemented). Note that the matching record can be
  different from the row we insert if we use primary keys to identify records in
  the table.

  The row to be inserted can contain values only for selected columns. The
  missing columns are filled with default values using @c prepare_record()
  function. If a matching record is found in the table and @c overwritte is
  true, the missing columns are taken from it.

  @param  rli   Relay log info (needed for row unpacking).
  @param  overwrite
                Shall we overwrite if the row already exists or signal
                error (currently ignored).

  @returns Error code on failure, 0 on success.

  This method, if successful, sets @c m_curr_row_end pointer to point at the
  next row in the rows buffer. This is done when unpacking the row to be
  inserted.

  @note If a matching record is found, it is either updated using
  @c ha_update_row() or first deleted and then new record written.
*/

int Write_rows_log_event::write_row(const Relay_log_info *const rli,
                                    const bool overwrite) {
  DBUG_TRACE;
  DBUG_ASSERT(m_table != nullptr && thd != nullptr);

  TABLE *table = m_table;  // pointer to event's table
  int error;
  int keynum = 0;
  char *key = nullptr;

  prepare_record(table, &this->m_local_cols,
                 table->file->ht->db_type != DB_TYPE_NDBCLUSTER);

  /* unpack row into table->record[0] */
  if ((error = unpack_current_row(rli, &m_cols, true /*is AI*/))) return error;

  /*
    When m_curr_row == m_curr_row_end, it means a row that contains nothing,
    so all the pointers shall be pointing to the same address, or else
    we have corrupt data and shall throw the error.
  */
  DBUG_PRINT("debug", ("m_rows_buf= %p, m_rows_cur= %p, m_rows_end= %p",
                       m_rows_buf, m_rows_cur, m_rows_end));
  DBUG_PRINT("debug", ("m_curr_row= %p, m_curr_row_end= %p", m_curr_row,
                       m_curr_row_end));
  if (m_curr_row == m_curr_row_end &&
      !((m_rows_buf == m_rows_cur) && (m_rows_cur == m_rows_end))) {
    my_error(ER_SLAVE_CORRUPT_EVENT, MYF(0));
    return ER_SLAVE_CORRUPT_EVENT;
  }

  // Invoke check constraints on the unpacked row.
  if (invoke_table_check_constraints(thd, table))
    return ER_CHECK_CONSTRAINT_VIOLATED;

  if (m_curr_row == m_rows_buf) {
    /* this is the first row to be inserted, we estimate the rows with
       the size of the first row and use that value to initialize
       storage engine for bulk insertion */
    DBUG_ASSERT(!(m_curr_row > m_curr_row_end));
    ulong estimated_rows = 0;
    if (m_curr_row < m_curr_row_end)
      estimated_rows =
          (m_rows_end - m_curr_row) / (m_curr_row_end - m_curr_row);
    else if (m_curr_row == m_curr_row_end)
      estimated_rows = 1;

    m_table->file->ha_start_bulk_insert(estimated_rows);
  }

  /*
    Explicitly set the auto_inc to null to make sure that
    it gets an auto_generated value.
  */
  if (is_auto_inc_in_extra_columns()) m_table->next_number_field->set_null();

#ifndef DBUG_OFF
  DBUG_DUMP("record[0]", table->record[0], table->s->reclength);
  DBUG_PRINT_BITSET("debug", "write_set = %s", table->write_set);
  DBUG_PRINT_BITSET("debug", "read_set = %s", table->read_set);
#endif

  /*
    Try to write record. If a corresponding record already exists in the table,
    we try to change it using ha_update_row() if possible. Otherwise we delete
    it and repeat the whole process again.

    TODO: Add safety measures against infinite looping.
   */

  m_table->mark_columns_per_binlog_row_image(thd);

  while ((error = table->file->ha_write_row(table->record[0]))) {
    if (error == HA_ERR_LOCK_DEADLOCK || error == HA_ERR_LOCK_WAIT_TIMEOUT ||
        (keynum = table->file->get_dup_key(error)) < 0 || !overwrite) {
      DBUG_PRINT("info", ("get_dup_key returns %d)", keynum));
      /*
        Deadlock, waiting for lock or just an error from the handler
        such as HA_ERR_FOUND_DUPP_KEY when overwrite is false.
        Retrieval of the duplicate key number may fail
        - either because the error was not "duplicate key" error
        - or because the information which key is not available
      */
      table->file->print_error(error, MYF(0));
      goto error;
    }
    /*
      key index value is either valid in the range [0-MAX_KEY) or
      has value MAX_KEY as a marker for the case when no information
      about key can be found. In the last case we have to require
      that storage engine has the flag HA_DUPLICATE_POS turned on.
      If this invariant is false then DBUG_ASSERT will crash
      the server built in debug mode. For the server that was built
      without DEBUG we have additional check for the value of key index
      in the code below in order to report about error in any case.
    */
    DBUG_ASSERT(keynum != MAX_KEY ||
                (keynum == MAX_KEY &&
                 (table->file->ha_table_flags() & HA_DUPLICATE_POS)));
    /*
       We need to retrieve the old row into record[1] to be able to
       either update or delete the offending record.  We either:

       - use ha_rnd_pos() with a row-id (available as dupp_row) to the
         offending row, if that is possible (MyISAM and Blackhole), or else

       - use ha_index_read_idx_map() with the key that is duplicated, to
         retrieve the offending row.
     */
    if (table->file->ha_table_flags() & HA_DUPLICATE_POS) {
      DBUG_PRINT("info", ("Locating offending record using ha_rnd_pos()"));

      if (table->file->inited && (error = table->file->ha_index_end())) {
        table->file->print_error(error, MYF(0));
        goto error;
      }
      if ((error = table->file->ha_rnd_init(false))) {
        table->file->print_error(error, MYF(0));
        goto error;
      }

      error = table->file->ha_rnd_pos(table->record[1], table->file->dup_ref);

      table->file->ha_rnd_end();
      if (error) {
        DBUG_PRINT("info", ("ha_rnd_pos() returns error %d", error));
        if (error == HA_ERR_RECORD_DELETED) error = HA_ERR_KEY_NOT_FOUND;
        table->file->print_error(error, MYF(0));
        goto error;
      }
    } else {
      DBUG_PRINT("info", ("Locating offending record using index_read_idx()"));

      if (key == nullptr) {
        key = static_cast<char *>(my_alloca(table->s->max_unique_length));
        if (key == nullptr) {
          DBUG_PRINT("info", ("Can't allocate key buffer"));
          error = ENOMEM;
          goto error;
        }
      }

      if ((uint)keynum < MAX_KEY) {
        key_copy((uchar *)key, table->record[0], table->key_info + keynum, 0);
        error = table->file->ha_index_read_idx_map(
            table->record[1], keynum, (const uchar *)key, HA_WHOLE_KEY,
            HA_READ_KEY_EXACT);
      } else
        /*
          For the server built in non-debug mode returns error if
          handler::get_dup_key() returned MAX_KEY as the value of key index.
        */
        error = HA_ERR_FOUND_DUPP_KEY;

      if (error) {
        DBUG_PRINT("info",
                   ("ha_index_read_idx_map() returns %s", HA_ERR(error)));
        if (error == HA_ERR_RECORD_DELETED) error = HA_ERR_KEY_NOT_FOUND;
        table->file->print_error(error, MYF(0));
        goto error;
      }
    }

    /*
       Now, record[1] should contain the offending row.  That
       will enable us to update it or, alternatively, delete it (so
       that we can insert the new row afterwards).
     */

    /*
      If row is incomplete we will use the record found to fill
      missing columns.
    */
    if (!get_flags(COMPLETE_ROWS_F)) {
      restore_record(table, record[1]);
      error = unpack_current_row(rli, &m_cols, true /*is AI*/);
    }

#ifndef DBUG_OFF
    DBUG_PRINT("debug", ("preparing for update: before and after image"));
    DBUG_DUMP("record[1] (before)", table->record[1], table->s->reclength);
    DBUG_DUMP("record[0] (after)", table->record[0], table->s->reclength);
#endif

    /*
       REPLACE is defined as either INSERT or DELETE + INSERT.  If
       possible, we can replace it with an UPDATE, but that will not
       work on InnoDB if FOREIGN KEY checks are necessary.

       I (Matz) am not sure of the reason for the last_uniq_key()
       check as, but I'm guessing that it's something along the
       following lines.

       Suppose that we got the duplicate key to be a key that is not
       the last unique key for the table and we perform an update:
       then there might be another key for which the unique check will
       fail, so we're better off just deleting the row and inserting
       the correct row.
     */
    if (last_uniq_key(table, keynum) &&
        !table->s->is_referenced_by_foreign_key()) {
      DBUG_PRINT("info", ("Updating row using ha_update_row()"));
      error = table->file->ha_update_row(table->record[1], table->record[0]);
      switch (error) {
        case HA_ERR_RECORD_IS_THE_SAME:
          DBUG_PRINT("info", ("ignoring HA_ERR_RECORD_IS_THE_SAME error from"
                              " ha_update_row()"));
          error = 0;

        case 0:
          break;

        default:
          DBUG_PRINT("info", ("ha_update_row() returns error %d", error));
          table->file->print_error(error, MYF(0));
      }

      goto error;
    } else {
      DBUG_PRINT("info",
                 ("Deleting offending row and trying to write new one again"));
      if ((error = table->file->ha_delete_row(table->record[1]))) {
        DBUG_PRINT("info", ("ha_delete_row() returns error %d", error));
        table->file->print_error(error, MYF(0));
        goto error;
      }
      /* Will retry ha_write_row() with the offending row removed. */
    }
  }

error:
  m_table->default_column_bitmaps();
  return error;
}

int Write_rows_log_event::do_exec_row(const Relay_log_info *const rli) {
  DBUG_ASSERT(m_table != nullptr);
  int error = write_row(rli, rbr_exec_mode == RBR_EXEC_MODE_IDEMPOTENT);

  if (error && !thd->is_error()) {
    DBUG_ASSERT(0);
    my_error(ER_UNKNOWN_ERROR, MYF(0));
  }

  return error;
}

#endif /* defined(MYSQL_SERVER) */

#ifndef MYSQL_SERVER
void Write_rows_log_event::print(FILE *file,
                                 PRINT_EVENT_INFO *print_event_info) const {
  DBUG_EXECUTE_IF("simulate_cache_read_error",
                  { DBUG_SET("+d,simulate_my_b_fill_error"); });
  Rows_log_event::print_helper(file, print_event_info);
}
#endif

/**************************************************************************
        Delete_rows_log_event member functions
**************************************************************************/

/*
  Constructor used to build an event for writing to the binary log.
 */

#ifdef MYSQL_SERVER
Delete_rows_log_event::Delete_rows_log_event(THD *thd_arg, TABLE *tbl_arg,
                                             const Table_id &tid,
                                             bool is_transactional,
                                             const uchar *extra_row_ndb_info)
    : binary_log::Rows_event(log_bin_use_v1_row_events
                                 ? binary_log::DELETE_ROWS_EVENT_V1
                                 : binary_log::DELETE_ROWS_EVENT),
      Rows_log_event(thd_arg, tbl_arg, tid, tbl_arg->read_set, is_transactional,
                     log_bin_use_v1_row_events
                         ? binary_log::DELETE_ROWS_EVENT_V1
                         : binary_log::DELETE_ROWS_EVENT,
                     extra_row_ndb_info),
      binary_log::Delete_rows_event() {
  common_header->type_code = m_type;
}

bool Delete_rows_log_event::binlog_row_logging_function(
    THD *thd_arg, TABLE *table, bool is_transactional,
    const uchar *before_record,
    const uchar *after_record MY_ATTRIBUTE((unused))) {
  return thd_arg->binlog_delete_row(table, is_transactional, before_record,
                                    nullptr);
}

#endif /* #if defined(MYSQL_SERVER) */

/*
  Constructor used by slave to read the event from the binary log.
 */
Delete_rows_log_event::Delete_rows_log_event(
    const char *buf, const Format_description_event *description_event)
    : binary_log::Rows_event(buf, description_event),
      Rows_log_event(buf, description_event),
      binary_log::Delete_rows_event(buf, description_event) {
  DBUG_ASSERT(header()->type_code == m_type);
}

#if defined(MYSQL_SERVER)

int Delete_rows_log_event::do_before_row_operations(
    const Slave_reporting_capability *const) {
  int error = 0;
  DBUG_TRACE;
  m_table->file->rpl_before_delete_rows();
  /*
    Increment the global status delete count variable
   */
  if (get_flags(STMT_END_F)) thd->status_var.com_stat[SQLCOM_DELETE]++;

  /*
    Let storage engines treat this event as a DELETE command.

    Set 'sql_command' as SQLCOM_UPDATE after the tables are locked.
    When locking the tables, it should be SQLCOM_END.
    THD::decide_logging_format which is called from "lock tables"
    assumes that row_events will have 'sql_command' as SQLCOM_END.
  */
  thd->lex->sql_command = SQLCOM_DELETE;

  error = row_operations_scan_and_key_setup();
  return error;
}

int Delete_rows_log_event::do_after_row_operations(
    const Slave_reporting_capability *const, int error) {
  DBUG_TRACE;
  error = row_operations_scan_and_key_teardown(error);
  m_table->file->rpl_after_delete_rows();
  return error;
}

int Delete_rows_log_event::do_exec_row(const Relay_log_info *const rli) {
  int error;
  DBUG_ASSERT(m_table != nullptr);
  if (m_rows_lookup_algorithm == ROW_LOOKUP_NOT_NEEDED) {
    error = unpack_current_row(rli, &m_cols, false, false);
    if (error) return error;
  }
  /* m_table->record[0] contains the BI */
  m_table->mark_columns_per_binlog_row_image(thd);
  error = m_table->file->ha_delete_row(m_table->record[0]);
  m_table->default_column_bitmaps();
  return error;
}

#endif /* defined(MYSQL_SERVER) */

#ifndef MYSQL_SERVER
void Delete_rows_log_event::print(FILE *file,
                                  PRINT_EVENT_INFO *print_event_info) const {
  Rows_log_event::print_helper(file, print_event_info);
}
#endif

/**************************************************************************
        Update_rows_log_event member functions
**************************************************************************/

#if defined(MYSQL_SERVER)
binary_log::Log_event_type Update_rows_log_event::get_update_rows_event_type(
    const THD *thd_arg) {
  DBUG_TRACE;
  binary_log::Log_event_type type =
      (thd_arg->variables.binlog_row_value_options != 0
           ? binary_log::PARTIAL_UPDATE_ROWS_EVENT
           : (log_bin_use_v1_row_events ? binary_log::UPDATE_ROWS_EVENT_V1
                                        : binary_log::UPDATE_ROWS_EVENT));
  DBUG_PRINT("info", ("update_rows event_type: %s", get_type_str(type)));
  return type;
}

/*
  Constructor used to build an event for writing to the binary log.
 */
Update_rows_log_event::Update_rows_log_event(
    THD *thd_arg, TABLE *tbl_arg, const Table_id &tid, bool is_transactional,
    const unsigned char *extra_row_ndb_info)
    : binary_log::Rows_event(get_update_rows_event_type(thd_arg)),
      Rows_log_event(thd_arg, tbl_arg, tid, tbl_arg->read_set, is_transactional,
                     get_update_rows_event_type(thd_arg), extra_row_ndb_info),
      binary_log::Update_rows_event(get_update_rows_event_type(thd_arg)) {
  DBUG_TRACE;
  DBUG_PRINT("info", ("update_rows event_type: %s", get_type_str()));
  common_header->type_code = m_type;
  init(tbl_arg->write_set);
  common_header->set_is_valid(Rows_log_event::is_valid() && m_cols_ai.bitmap);
}

bool Update_rows_log_event::binlog_row_logging_function(
    THD *thd_arg, TABLE *table, bool is_transactional,
    const uchar *before_record, const uchar *after_record) {
  return thd_arg->binlog_update_row(table, is_transactional, before_record,
                                    after_record, nullptr);
}

void Update_rows_log_event::init(MY_BITMAP const *cols) {
  /* if bitmap_init fails, caught in is_valid() */
  if (likely(!bitmap_init(
          &m_cols_ai,
          m_width <= sizeof(m_bitbuf_ai) * 8 ? m_bitbuf_ai : nullptr,
          m_width))) {
    /* Cols can be zero if this is a dummy binrows event */
    if (likely(cols != nullptr)) {
      memcpy(m_cols_ai.bitmap, cols->bitmap, no_bytes_in_map(cols));
      create_last_word_mask(&m_cols_ai);
    }
  }
}
#endif /* defined(MYSQL_SERVER) */

Update_rows_log_event::~Update_rows_log_event() {
  if (m_cols_ai.bitmap) {
    if (m_cols_ai.bitmap == m_bitbuf_ai)  // no my_malloc happened
      m_cols_ai.bitmap = 0;               // so no my_free in bitmap_free
    bitmap_free(&m_cols_ai);              // To pair with bitmap_init().
  }
}

/*
  Constructor used by slave to read the event from the binary log.
 */
Update_rows_log_event::Update_rows_log_event(
    const char *buf, const Format_description_event *description_event)
    : binary_log::Rows_event(buf, description_event),
      Rows_log_event(buf, description_event),
      binary_log::Update_rows_event(buf, description_event) {
  DBUG_TRACE;
  if (!is_valid()) return;
  DBUG_ASSERT(header()->type_code == m_type);
  common_header->set_is_valid(m_cols_ai.bitmap);
}

#if defined(MYSQL_SERVER)

int Update_rows_log_event::do_before_row_operations(
    const Slave_reporting_capability *const) {
  int error = 0;
  DBUG_TRACE;
  m_table->file->rpl_before_update_rows();
  /*
    Increment the global status update count variable
  */
  if (get_flags(STMT_END_F)) thd->status_var.com_stat[SQLCOM_UPDATE]++;

  /*
    Let storage engines treat this event as an UPDATE command.

    Set 'sql_command' as SQLCOM_UPDATE after the tables are locked.
    When locking the tables, it should be SQLCOM_END.
    THD::decide_logging_format which is called from "lock tables"
    assumes that row_events will have 'sql_command' as SQLCOM_END.
   */
  thd->lex->sql_command = SQLCOM_UPDATE;

  error = row_operations_scan_and_key_setup();
  return error;
}

int Update_rows_log_event::do_after_row_operations(
    const Slave_reporting_capability *const, int error) {
  DBUG_TRACE;
  error = row_operations_scan_and_key_teardown(error);
  m_table->file->rpl_after_update_rows();
  return error;
}

int Update_rows_log_event::do_exec_row(const Relay_log_info *const rli) {
  DBUG_ASSERT(m_table != nullptr);
  int error = 0;

  if (m_rows_lookup_algorithm == ROW_LOOKUP_NOT_NEEDED) {
    error = unpack_current_row(rli, &m_cols, false, false);
    if (error) return error;
  }

  /*
    This is the situation after locating BI:

    ===|=== before image ====|=== after image ===|===
       ^                     ^
       m_curr_row            m_curr_row_end

    BI found in the table is stored in record[0]. We copy it to record[1]
    and unpack AI to record[0].
   */

  store_record(m_table, record[1]);

  m_curr_row = m_curr_row_end;
  /* this also updates m_curr_row_end */
  if ((error = unpack_current_row(rli, &m_cols_ai, true /*is AI*/)))
    return error;

  // Invoke check constraints on the unpacked row.
  if (invoke_table_check_constraints(thd, m_table))
    return ER_CHECK_CONSTRAINT_VIOLATED;

  /*
    Now we have the right row to update.  The old row (the one we're
    looking for) is in record[1] and the new row is in record[0].
  */
  DBUG_PRINT("info", ("Updating row in table"));
  DBUG_DUMP("old record", m_table->record[1], m_table->s->reclength);
  DBUG_DUMP("new values", m_table->record[0], m_table->s->reclength);

  m_table->mark_columns_per_binlog_row_image(thd);
  error = m_table->file->ha_update_row(m_table->record[1], m_table->record[0]);
  if (error == HA_ERR_RECORD_IS_THE_SAME) error = 0;
  m_table->default_column_bitmaps();

  return error;
}

#endif /* defined(MYSQL_SERVER) */

#ifndef MYSQL_SERVER
void Update_rows_log_event::print(FILE *file,
                                  PRINT_EVENT_INFO *print_event_info) const {
  Rows_log_event::print_helper(file, print_event_info);
}
#endif

Incident_log_event::Incident_log_event(
    const char *buf, const Format_description_event *description_event)
    : binary_log::Incident_event(buf, description_event),
      Log_event(header(), footer()) {
  DBUG_TRACE;
}

Incident_log_event::~Incident_log_event() {
  if (message) bapi_free(message);
}

const char *Incident_log_event::description() const {
  static const char *const description[] = {"NOTHING",  // Not used
                                            "LOST_EVENTS"};

  DBUG_PRINT("info", ("incident: %d", incident));

  return description[incident];
}

#ifdef MYSQL_SERVER
int Incident_log_event::pack_info(Protocol *protocol) {
  char buf[256];
  size_t bytes;
  if (message_length > 0)
    bytes = snprintf(buf, sizeof(buf), "#%d (%s)", incident, description());
  else
    bytes = snprintf(buf, sizeof(buf), "#%d (%s): %s", incident, description(),
                     message);
  protocol->store_string(buf, bytes, &my_charset_bin);
  return 0;
}
#endif

#ifndef MYSQL_SERVER
void Incident_log_event::print(FILE *,
                               PRINT_EVENT_INFO *print_event_info) const {
  if (print_event_info->short_form) return;

  print_header(&print_event_info->head_cache, print_event_info, false);
  my_b_printf(
      &print_event_info->head_cache,
      "\n# Incident: %s\nRELOAD DATABASE; # Shall generate syntax error\n",
      description());
}
#endif

#if defined(MYSQL_SERVER)
int Incident_log_event::do_apply_event(Relay_log_info const *rli) {
  DBUG_TRACE;

  /*
    It is not necessary to do GTID related check if the error
    'ER_SLAVE_INCIDENT' is ignored.
  */
  if (ignored_error_code(ER_SLAVE_INCIDENT)) {
    DBUG_PRINT("info", ("Ignoring Incident"));
    mysql_bin_log.gtid_end_transaction(thd);
    return 0;
  }

  enum_gtid_statement_status state = gtid_pre_statement_checks(thd);
  if (state == GTID_STATEMENT_EXECUTE) {
    if (gtid_pre_statement_post_implicit_commit_checks(thd))
      state = GTID_STATEMENT_CANCEL;
  }

  if (state == GTID_STATEMENT_CANCEL) {
    uint error = thd->get_stmt_da()->mysql_errno();
    DBUG_ASSERT(error != 0);
    rli->report(ERROR_LEVEL, error, "Error executing incident event: '%s'",
                thd->get_stmt_da()->message_text());
    thd->is_slave_error = true;
    return -1;
  } else if (state == GTID_STATEMENT_SKIP) {
    /*
      Make slave skip the Incident event through general commands of GTID
      i.e. 'set gtid_next=<GTID>; begin; commit;'.
    */
    return 0;
  }

  rli->report(ERROR_LEVEL, ER_SLAVE_INCIDENT, ER_THD(thd, ER_SLAVE_INCIDENT),
              description(), message_length > 0 ? message : "<none>");
  return 1;
}

bool Incident_log_event::write_data_header(Basic_ostream *ostream) {
  DBUG_TRACE;
  DBUG_PRINT("enter", ("incident: %d", incident));
  uchar buf[sizeof(int16)];
  int2store(buf, (int16)incident);
  return wrapper_my_b_safe_write(ostream, buf, sizeof(buf));
}

/*
  Stores string to an output stream.

  Writes str to file in the following format:
   1. Stores length using only one byte (255 maximum value);
   2. Stores complete str.
*/

static bool write_str_at_most_255_bytes(Basic_ostream *ostream, const char *str,
                                        uint length) {
  uchar tmp[1];

  tmp[0] = (uchar)length;
  return (
      ostream->write(tmp, sizeof(tmp)) ||
      (length > 0 && ostream->write(pointer_cast<const uchar *>(str), length)));
}

bool Incident_log_event::write_data_body(Basic_ostream *ostream) {
  uchar tmp[1];
  DBUG_TRACE;
  tmp[0] = (uchar)message_length;
  crc = checksum_crc32(crc, (uchar *)tmp, 1);
  if (message_length > 0) {
    crc = checksum_crc32(crc, (uchar *)message, message_length);
    // todo: report a bug on write_str accepts uint but treats it as uchar
  }
  return write_str_at_most_255_bytes(ostream, message, (uint)message_length);
}
#endif

Ignorable_log_event::Ignorable_log_event(
    const char *buf, const Format_description_event *descr_event)
    : binary_log::Ignorable_event(buf, descr_event),
      Log_event(header(), footer()) {
  DBUG_TRACE;
}

Ignorable_log_event::~Ignorable_log_event() {}

#ifdef MYSQL_SERVER
/* Pack info for its unrecognized ignorable event */
int Ignorable_log_event::pack_info(Protocol *protocol) {
  char buf[256];
  size_t bytes;
  bytes = snprintf(buf, sizeof(buf), "# Unrecognized ignorable event");
  protocol->store_string(buf, bytes, &my_charset_bin);
  return 0;
}
#endif

#ifndef MYSQL_SERVER
/* Print for its unrecognized ignorable event */
void Ignorable_log_event::print(FILE *,
                                PRINT_EVENT_INFO *print_event_info) const {
  if (print_event_info->short_form) return;

  print_header(&print_event_info->head_cache, print_event_info, false);
  my_b_printf(&print_event_info->head_cache, "\tIgnorable\n");
  my_b_printf(&print_event_info->head_cache,
              "# Unrecognized ignorable event\n");
}
#endif

Rows_query_log_event::Rows_query_log_event(
    const char *buf, const Format_description_event *descr_event)
    : binary_log::Ignorable_event(buf, descr_event),
      Ignorable_log_event(buf, descr_event),
      binary_log::Rows_query_event(buf, descr_event) {
  DBUG_TRACE;
}

#ifdef MYSQL_SERVER
int Rows_query_log_event::pack_info(Protocol *protocol) {
  char *buf;
  size_t bytes;
  size_t len = sizeof("# ") + strlen(m_rows_query);
  if (!(buf = (char *)my_malloc(key_memory_log_event, len, MYF(MY_WME))))
    return 1;
  bytes = snprintf(buf, len, "# %s", m_rows_query);
  protocol->store_string(buf, bytes, &my_charset_bin);
  my_free(buf);
  return 0;
}
#endif

#ifndef MYSQL_SERVER
void Rows_query_log_event::print(FILE *,
                                 PRINT_EVENT_INFO *print_event_info) const {
  if (!print_event_info->short_form && print_event_info->verbose > 1) {
    IO_CACHE *const head = &print_event_info->head_cache;
    IO_CACHE *const body = &print_event_info->body_cache;
    char *token = nullptr, *saveptr = nullptr;
    char *rows_query_copy = nullptr;
    if (!(rows_query_copy =
              my_strdup(key_memory_log_event, m_rows_query, MYF(MY_WME))))
      return;

    print_header(head, print_event_info, false);
    my_b_printf(head, "\tRows_query\n");
    /*
      Prefix every line of a multi-line query with '#' to prevent the
      statement from being executed when binary log will be processed
      using 'mysqlbinlog --verbose --verbose'.
    */
    for (token = my_strtok_r(rows_query_copy, "\n", &saveptr); token;
         token = my_strtok_r(nullptr, "\n", &saveptr))
      my_b_printf(head, "# %s\n", token);
    my_free(rows_query_copy);
    print_base64(body, print_event_info, true);
  }
}
#endif

#if defined(MYSQL_SERVER)
bool Rows_query_log_event::write_data_body(Basic_ostream *ostream) {
  DBUG_TRACE;
  /*
   m_rows_query length will be stored using only one byte, but on read
   that length will be ignored and the complete query will be read.
  */
  return write_str_at_most_255_bytes(ostream, m_rows_query,
                                     strlen(m_rows_query));
}

int Rows_query_log_event::do_apply_event(Relay_log_info const *rli) {
  DBUG_TRACE;
  DBUG_ASSERT(rli->info_thd == thd);
  /* Set query for writing Rows_query log event into binlog later.*/
  thd->set_query(m_rows_query, strlen(m_rows_query));
  thd->set_query_for_display(m_rows_query, strlen(m_rows_query));

  DBUG_ASSERT(rli->rows_query_ev == nullptr);

  const_cast<Relay_log_info *>(rli)->rows_query_ev = this;
  /* Tell worker not to free the event */
  worker = nullptr;
  return 0;
}
#endif

const char *Gtid_log_event::SET_STRING_PREFIX = "SET @@SESSION.GTID_NEXT= '";

Gtid_log_event::Gtid_log_event(
    const char *buffer, const Format_description_event *description_event)
    : binary_log::Gtid_event(buffer, description_event),
      Log_event(header(), footer()) {
  DBUG_TRACE;
  if (!is_valid()) return;

#ifndef DBUG_OFF
  uint8_t const common_header_len = description_event->common_header_len;
  uint8 const post_header_len =
      buffer[EVENT_TYPE_OFFSET] == binary_log::ANONYMOUS_GTID_LOG_EVENT
          ? description_event
                ->post_header_len[binary_log::ANONYMOUS_GTID_LOG_EVENT - 1]
          : description_event->post_header_len[binary_log::GTID_LOG_EVENT - 1];
  DBUG_PRINT("info",
             ("event_len: %zu; common_header_len: %d; post_header_len: %d",
              header()->data_written, common_header_len, post_header_len));
#endif

  spec.type = get_type_code() == binary_log::ANONYMOUS_GTID_LOG_EVENT
                  ? ANONYMOUS_GTID
                  : ASSIGNED_GTID;
  sid.copy_from((uchar *)Uuid_parent_struct.bytes);
  spec.gtid.sidno = gtid_info_struct.rpl_gtid_sidno;
  spec.gtid.gno = gtid_info_struct.rpl_gtid_gno;
}

#ifdef MYSQL_SERVER
Gtid_log_event::Gtid_log_event(THD *thd_arg, bool using_trans,
                               int64 last_committed_arg,
                               int64 sequence_number_arg,
                               bool may_have_sbr_stmts_arg,
                               ulonglong original_commit_timestamp_arg,
                               ulonglong immediate_commit_timestamp_arg,
                               uint32_t original_server_version_arg,
                               uint32_t immediate_server_version_arg)
    : binary_log::Gtid_event(
          last_committed_arg, sequence_number_arg, may_have_sbr_stmts_arg,
          original_commit_timestamp_arg, immediate_commit_timestamp_arg,
          original_server_version_arg, immediate_server_version_arg),
      Log_event(thd_arg,
                thd_arg->variables.gtid_next.type == ANONYMOUS_GTID
                    ? LOG_EVENT_IGNORABLE_F
                    : 0,
                using_trans ? Log_event::EVENT_TRANSACTIONAL_CACHE
                            : Log_event::EVENT_STMT_CACHE,
                Log_event::EVENT_NORMAL_LOGGING, header(), footer()) {
  DBUG_TRACE;
  if (thd->owned_gtid.sidno > 0) {
    spec.set(thd->owned_gtid);
    sid = thd->owned_sid;
  } else {
    DBUG_ASSERT(thd->owned_gtid.sidno == THD::OWNED_SIDNO_ANONYMOUS);
    spec.set_anonymous();
    spec.gtid.clear();
    sid.clear();
  }

  Log_event_type event_type =
      (spec.type == ANONYMOUS_GTID ? binary_log::ANONYMOUS_GTID_LOG_EVENT
                                   : binary_log::GTID_LOG_EVENT);
  common_header->type_code = event_type;

#ifndef DBUG_OFF
  char buf[MAX_SET_STRING_LENGTH + 1];
  to_string(buf);
  DBUG_PRINT("info", ("%s", buf));
#endif
  common_header->set_is_valid(true);
}

Gtid_log_event::Gtid_log_event(
    uint32 server_id_arg, bool using_trans, int64 last_committed_arg,
    int64 sequence_number_arg, bool may_have_sbr_stmts_arg,
    ulonglong original_commit_timestamp_arg,
    ulonglong immediate_commit_timestamp_arg, const Gtid_specification spec_arg,
    uint32_t original_server_version_arg, uint32_t immediate_server_version_arg)
    : binary_log::Gtid_event(
          last_committed_arg, sequence_number_arg, may_have_sbr_stmts_arg,
          original_commit_timestamp_arg, immediate_commit_timestamp_arg,
          original_server_version_arg, immediate_server_version_arg),
      Log_event(header(), footer(),
                using_trans ? Log_event::EVENT_TRANSACTIONAL_CACHE
                            : Log_event::EVENT_STMT_CACHE,
                Log_event::EVENT_NORMAL_LOGGING) {
  DBUG_TRACE;
  server_id = server_id_arg;
  common_header->unmasked_server_id = server_id_arg;

  if (spec_arg.type == ASSIGNED_GTID) {
    DBUG_ASSERT(spec_arg.gtid.sidno > 0 && spec_arg.gtid.gno > 0);
    spec.set(spec_arg.gtid);
    global_sid_lock->rdlock();
    sid = global_sid_map->sidno_to_sid(spec_arg.gtid.sidno);
    global_sid_lock->unlock();
  } else {
    DBUG_ASSERT(spec_arg.type == ANONYMOUS_GTID);
    spec.set_anonymous();
    spec.gtid.clear();
    sid.clear();
    common_header->flags |= LOG_EVENT_IGNORABLE_F;
  }

  Log_event_type event_type =
      (spec.type == ANONYMOUS_GTID ? binary_log::ANONYMOUS_GTID_LOG_EVENT
                                   : binary_log::GTID_LOG_EVENT);
  common_header->type_code = event_type;

#ifndef DBUG_OFF
  char buf[MAX_SET_STRING_LENGTH + 1];
  to_string(buf);
  DBUG_PRINT("info", ("%s", buf));
#endif
  common_header->set_is_valid(true);
}

int Gtid_log_event::pack_info(Protocol *protocol) {
  char buffer[MAX_SET_STRING_LENGTH + 1];
  size_t len = to_string(buffer);
  protocol->store_string(buffer, len, &my_charset_bin);
  return 0;
}
#endif  // MYSQL_SERVER

size_t Gtid_log_event::to_string(char *buf) const {
  char *p = buf;
  DBUG_ASSERT(strlen(SET_STRING_PREFIX) == SET_STRING_PREFIX_LENGTH);
  strcpy(p, SET_STRING_PREFIX);
  p += SET_STRING_PREFIX_LENGTH;
  p += spec.to_string(&sid, p);
  *p++ = '\'';
  *p = '\0';
  return p - buf;
}

#ifndef MYSQL_SERVER
void Gtid_log_event::print(FILE *, PRINT_EVENT_INFO *print_event_info) const {
  char buffer[MAX_SET_STRING_LENGTH + 1];
  IO_CACHE *const head = &print_event_info->head_cache;
  if (!print_event_info->short_form) {
    print_header(head, print_event_info, false);
    my_b_printf(head,
                "\t%s\tlast_committed=%llu\tsequence_number=%llu\t"
                "rbr_only=%s\t"
                "original_committed_timestamp=%llu\t"
                "immediate_commit_timestamp=%llu\t"
                "transaction_length=%llu\n",
                get_type_code() == binary_log::GTID_LOG_EVENT
                    ? "GTID"
                    : "Anonymous_GTID",
                last_committed, sequence_number,
                may_have_sbr_stmts ? "no" : "yes", original_commit_timestamp,
                immediate_commit_timestamp, transaction_length);
  }

  /*
    The applier thread can always use "READ COMMITTED" isolation for
    transactions containing only RBR events (Table_map + Rows).

    This would prevent some deadlock issues because InnoDB doesn't
    acquire GAP locks in "READ COMMITTED" isolation level since
    MySQL 5.7.18.
  */
  if (!may_have_sbr_stmts) {
    my_b_printf(head,
                "/*!50718 SET TRANSACTION ISOLATION LEVEL "
                "READ COMMITTED*/%s\n",
                print_event_info->delimiter);
  }

  /*
    We always print the original commit timestamp in order to make
    dumps from binary logs generated on servers without this info on
    GTID events to print "0" (not known) as the session value.
  */
  char llbuf[22];

  char immediate_commit_timestamp_str[256];
  char original_commit_timestamp_str[256];

  microsecond_timestamp_to_str(immediate_commit_timestamp,
                               immediate_commit_timestamp_str);
  microsecond_timestamp_to_str(original_commit_timestamp,
                               original_commit_timestamp_str);

  my_b_printf(head, "# original_commit_timestamp=%s (%s)\n",
              llstr(original_commit_timestamp, llbuf),
              original_commit_timestamp_str);
  my_b_printf(head, "# immediate_commit_timestamp=%s (%s)\n",
              llstr(immediate_commit_timestamp, llbuf),
              immediate_commit_timestamp_str);

  if (DBUG_EVALUATE_IF("do_not_write_rpl_OCT", false, true)) {
    my_b_printf(
        head, "/*!80001 SET @@session.original_commit_timestamp=%s*/%s\n",
        llstr(original_commit_timestamp, llbuf), print_event_info->delimiter);
  }

  my_b_printf(head, "/*!80014 SET @@session.original_server_version=%u*/%s\n",
              original_server_version, print_event_info->delimiter);

  my_b_printf(head, "/*!80014 SET @@session.immediate_server_version=%u*/%s\n",
              immediate_server_version, print_event_info->delimiter);

  to_string(buffer);
  my_b_printf(head, "%s%s\n", buffer, print_event_info->delimiter);
}
#endif

#ifdef MYSQL_SERVER
uint32 Gtid_log_event::write_post_header_to_memory(uchar *buffer) {
  DBUG_TRACE;
  uchar *ptr_buffer = buffer;

  /* Encode the GTID flags */
  uchar gtid_flags = 0;
  gtid_flags |=
      may_have_sbr_stmts ? binary_log::Gtid_event::FLAG_MAY_HAVE_SBR : 0;
  *ptr_buffer = gtid_flags;
  ptr_buffer += ENCODED_FLAG_LENGTH;

#ifndef DBUG_OFF
  char buf[binary_log::Uuid::TEXT_LENGTH + 1];
  sid.to_string(buf);
  DBUG_PRINT("info",
             ("sid=%s sidno=%d gno=%lld", buf, spec.gtid.sidno, spec.gtid.gno));
#endif

  sid.copy_to(ptr_buffer);
  ptr_buffer += ENCODED_SID_LENGTH;

  int8store(ptr_buffer, spec.gtid.gno);
  ptr_buffer += ENCODED_GNO_LENGTH;

  *ptr_buffer = LOGICAL_TIMESTAMP_TYPECODE;
  ptr_buffer += LOGICAL_TIMESTAMP_TYPECODE_LENGTH;

  DBUG_ASSERT((sequence_number == 0 && last_committed == 0) ||
              (sequence_number > last_committed));
  DBUG_EXECUTE_IF("set_commit_parent_100", {
    last_committed =
        max<int64>(sequence_number > 1 ? 1 : 0, sequence_number - 100);
  });
  DBUG_EXECUTE_IF("set_commit_parent_150", {
    last_committed =
        max<int64>(sequence_number > 1 ? 1 : 0, sequence_number - 150);
  });
  DBUG_EXECUTE_IF("feign_commit_parent", { last_committed = sequence_number; });
  int8store(ptr_buffer, last_committed);
  int8store(ptr_buffer + 8, sequence_number);
  ptr_buffer += LOGICAL_TIMESTAMP_LENGTH;

  DBUG_ASSERT(ptr_buffer == (buffer + POST_HEADER_LENGTH));

  return POST_HEADER_LENGTH;
}

#ifdef MYSQL_SERVER
bool Gtid_log_event::write_data_header(Basic_ostream *ostream) {
  DBUG_TRACE;
  uchar buffer[POST_HEADER_LENGTH];
  write_post_header_to_memory(buffer);
  return wrapper_my_b_safe_write(ostream, (uchar *)buffer, POST_HEADER_LENGTH);
}

uint32 Gtid_log_event::write_body_to_memory(uchar *buffer) {
  DBUG_TRACE;
  DBUG_EXECUTE_IF("do_not_write_rpl_timestamps", return 0;);
  uchar *ptr_buffer = buffer;

  /*
    We want to modify immediate_commit_timestamp with the flag written
    in the highest bit(MSB). At the same time, we also want to have the original
    value to be able to use in if() later, so we use a temporary variable here.
  */
  ulonglong immediate_commit_timestamp_with_flag = immediate_commit_timestamp;

  // Transaction did not originate at this server, set highest bit to hint this.
  if (immediate_commit_timestamp != original_commit_timestamp)
    immediate_commit_timestamp_with_flag |=
        (1ULL << ENCODED_COMMIT_TIMESTAMP_LENGTH);
  else  // Clear highest bit(MSB)
    immediate_commit_timestamp_with_flag &=
        ~(1ULL << ENCODED_COMMIT_TIMESTAMP_LENGTH);

  int7store(ptr_buffer, immediate_commit_timestamp_with_flag);
  ptr_buffer += IMMEDIATE_COMMIT_TIMESTAMP_LENGTH;

  if (immediate_commit_timestamp != original_commit_timestamp) {
    int7store(ptr_buffer, original_commit_timestamp);
    ptr_buffer += ORIGINAL_COMMIT_TIMESTAMP_LENGTH;
  }

  // Write the transaction length information
  uchar *ptr_after_length = net_store_length(ptr_buffer, transaction_length);
  ptr_buffer = ptr_after_length;

  /*
    We want to modify immediate_server_version with the flag written to its MSB.
    At the same time, we also want to have the original value to be able to use
    it in if() later, so we use a temporary variable here.
  */
  uint32_t immediate_server_version_with_flag = immediate_server_version;

  if (immediate_server_version != original_server_version)
    immediate_server_version_with_flag |=
        (1ULL << ENCODED_SERVER_VERSION_LENGTH);
  else  // Clear MSB
    immediate_server_version_with_flag &=
        ~(1ULL << ENCODED_SERVER_VERSION_LENGTH);

  int4store(ptr_buffer, immediate_server_version_with_flag);
  ptr_buffer += IMMEDIATE_SERVER_VERSION_LENGTH;

  if (immediate_server_version != original_server_version) {
    int4store(ptr_buffer, original_server_version);
    ptr_buffer += ORIGINAL_SERVER_VERSION_LENGTH;
  }

  return ptr_buffer - buffer;
}

bool Gtid_log_event::write_data_body(Basic_ostream *ostream) {
  DBUG_TRACE;
  uchar buffer[MAX_DATA_LENGTH];
  uint32 len = write_body_to_memory(buffer);
  return wrapper_my_b_safe_write(ostream, (uchar *)buffer, len);
}

#endif  // MYSQL_SERVER

int Gtid_log_event::do_apply_event(Relay_log_info const *rli) {
  DBUG_TRACE;
  DBUG_ASSERT(rli->info_thd == thd);

  /*
    In rare cases it is possible that we already own a GTID (either
    ANONYMOUS or ASSIGNED_GTID). This can happen if a transaction was truncated
    in the middle in the relay log and then next relay log begins with a
    Gtid_log_events without closing the transaction context from the previous
    relay log. In this case the only sensible thing to do is to discard the
    truncated transaction and move on.

    Note that when the applier is "GTID skipping" a transactions it
    owns nothing, but its gtid_next->type == ASSIGNED_GTID.
  */
  const Gtid_specification *gtid_next = &thd->variables.gtid_next;
  if (!thd->owned_gtid_is_empty() ||
      (thd->owned_gtid_is_empty() && gtid_next->type == ASSIGNED_GTID)) {
    /*
      Slave will execute this code if a previous Gtid_log_event was applied
      but the GTID wasn't consumed yet (the transaction was not committed,
      nor rolled back, nor skipped).
      On a client session we cannot do consecutive SET GTID_NEXT without
      a COMMIT or a ROLLBACK in the middle.
      Applying this event without rolling back the current transaction may
      lead to problems, as a "BEGIN" event following this GTID will
      implicitly commit the "partial transaction" and will consume the
      GTID. If this "partial transaction" was left in the relay log by the
      IO thread restarting in the middle of a transaction, you could have
      the partial transaction being logged with the GTID on the slave,
      causing data corruption on replication.
    */
    if (thd->server_status & SERVER_STATUS_IN_TRANS) {
      /* This is not an error (XA is safe), just an information */
      rli->report(INFORMATION_LEVEL, 0,
                  "Rolling back unfinished transaction (no COMMIT "
                  "or ROLLBACK in relay log). A probable cause is partial "
                  "transaction left on relay log because of restarting IO "
                  "thread with auto-positioning protocol.");
      const_cast<Relay_log_info *>(rli)->cleanup_context(thd, true);
    }
    gtid_state->update_on_rollback(thd);
  }

  global_sid_lock->rdlock();

  // make sure that sid has been converted to sidno
  if (spec.type == ASSIGNED_GTID) {
    if (get_sidno(false) < 0) {
      global_sid_lock->unlock();
      return 1;  // out of memory
    }
  }

  // set_gtid_next releases global_sid_lock
  if (set_gtid_next(thd, spec))
    // This can happen e.g. if gtid_mode is incompatible with spec.
    return 1;

  /*
    Set the original_commit_timestamp.
    0 will be used if this event does not contain such information.
  */
  enum_gtid_statement_status state = gtid_pre_statement_checks(thd);
  thd->variables.original_commit_timestamp = original_commit_timestamp;
  thd->set_original_commit_timestamp_for_slave_thread();
  /**
    Set the original/immediate server version.
    It will be set to UNKNOWN_SERVER_VERSION if the event does not contain such
    information.
   */
  thd->variables.original_server_version = original_server_version;
  thd->variables.immediate_server_version = immediate_server_version;
  const_cast<Relay_log_info *>(rli)->started_processing(
      thd->variables.gtid_next.gtid, original_commit_timestamp,
      immediate_commit_timestamp, state == GTID_STATEMENT_SKIP);

  /*
    If the current transaction contains no changes logged with SBR
    we can assume this transaction as a pure row based replicated one.

    Based on this assumption, we can set current transaction tx_isolation to
    READ COMMITTED in order to avoid concurrent transactions to be blocked by
    InnoDB gap locks.

    The session tx_isolation will be restored:
    - When the transaction finishes with QUERY(COMMIT|ROLLBACK),
      as the MySQL server does for ordinary user sessions;
    - When applying a Xid_log_event, after committing the transaction;
    - When applying a XA_prepare_log_event, after preparing the transaction;
    - When the applier needs to abort a transaction execution.

    Notice that when a transaction is being "gtid skipped", its statements are
    not actually executed (see mysql_execute_command()). So, the call to the
    function that would restore the tx_isolation after finishing the transaction
    may not happen.
  */
  if (DBUG_EVALUATE_IF(
          "force_trx_as_rbr_only", true,
          !may_have_sbr_stmts && thd->tx_isolation > ISO_READ_COMMITTED &&
              gtid_pre_statement_checks(thd) != GTID_STATEMENT_SKIP)) {
    DBUG_ASSERT(thd->get_transaction()->is_empty(Transaction_ctx::STMT));
    DBUG_ASSERT(thd->get_transaction()->is_empty(Transaction_ctx::SESSION));
    DBUG_ASSERT(!thd->lock);
    DBUG_PRINT("info", ("setting tx_isolation to READ COMMITTED"));
    set_tx_isolation(thd, ISO_READ_COMMITTED, true /*one_shot*/);
  }

  return 0;
}

int Gtid_log_event::do_update_pos(Relay_log_info *rli) {
  /*
    This event does not increment group positions. This means
    that if there is a failure after it has been processed,
    it will be automatically re-executed.
  */
  rli->inc_event_relay_log_pos();
  DBUG_EXECUTE_IF(
      "crash_after_update_pos_gtid",
      sql_print_information("Crashing crash_after_update_pos_gtid.");
      DBUG_SUICIDE(););
  return 0;
}

Log_event::enum_skip_reason Gtid_log_event::do_shall_skip(Relay_log_info *rli) {
  return Log_event::continue_group(rli);
}
#endif  // MYSQL_SERVER

void Gtid_log_event::set_trx_length_by_cache_size(ulonglong cache_size,
                                                  bool is_checksum_enabled,
                                                  int event_counter) {
  // Transaction content length
  transaction_length = cache_size;
  if (is_checksum_enabled)
    transaction_length += event_counter * BINLOG_CHECKSUM_LEN;

  // GTID length
  transaction_length += LOG_EVENT_HEADER_LEN;
  transaction_length += POST_HEADER_LENGTH;
  transaction_length += get_commit_timestamp_length();
  transaction_length += get_server_version_length();
  transaction_length += is_checksum_enabled ? BINLOG_CHECKSUM_LEN : 0;
  /*
    Notice that it is not possible to determine the transaction_length field
    size using pack.cc:net_length_size() since the length of the field itself
    must be added to the value.

    Example: Suppose transaction_length is 250 without considering the
    transaction_length field. Using net_length_size(250) would return 1, but
    when adding the transaction_length field size to it (+1), the
    transaction_length becomes 251, and the field must be represented using two
    more bytes, so the correct transaction length must be in fact 253.
  */
#ifndef DBUG_OFF
  ulonglong size_without_transaction_length = transaction_length;
#endif
  // transaction_length will use at least TRANSACTION_LENGTH_MIN_LENGTH
  transaction_length += TRANSACTION_LENGTH_MIN_LENGTH;
  DBUG_ASSERT(transaction_length - size_without_transaction_length == 1);
  if (transaction_length >= 251ULL) {
    // transaction_length will use at least 3 bytes
    transaction_length += 2;
    DBUG_ASSERT(transaction_length - size_without_transaction_length == 3);
    if (transaction_length >= 65536ULL) {
      // transaction_length will use at least 4 bytes
      transaction_length += 1;
      DBUG_ASSERT(transaction_length - size_without_transaction_length == 4);
      if (transaction_length >= 16777216ULL) {
        // transaction_length will use 9 bytes
        transaction_length += 5;
        DBUG_ASSERT(transaction_length - size_without_transaction_length == 9);
      }
    }
  }
}

rpl_sidno Gtid_log_event::get_sidno(bool need_lock) {
  if (spec.gtid.sidno < 0) {
    if (need_lock)
      global_sid_lock->rdlock();
    else
      global_sid_lock->assert_some_lock();
    spec.gtid.sidno = global_sid_map->add_sid(sid);
    if (need_lock) global_sid_lock->unlock();
  }
  return spec.gtid.sidno;
}

Previous_gtids_log_event::Previous_gtids_log_event(
    const char *buf_arg, const Format_description_event *description_event)
    : binary_log::Previous_gtids_event(buf_arg, description_event),
      Log_event(header(), footer()) {
  DBUG_TRACE;
}

#ifdef MYSQL_SERVER
Previous_gtids_log_event::Previous_gtids_log_event(const Gtid_set *set)
    : binary_log::Previous_gtids_event(),
      Log_event(header(), footer(), Log_event::EVENT_NO_CACHE,
                Log_event::EVENT_IMMEDIATE_LOGGING) {
  DBUG_TRACE;
  common_header->type_code = binary_log::PREVIOUS_GTIDS_LOG_EVENT;
  common_header->flags |= LOG_EVENT_IGNORABLE_F;
  set->get_sid_map()->get_sid_lock()->assert_some_lock();
  buf_size = set->get_encoded_length();
  uchar *buffer =
      (uchar *)my_malloc(key_memory_log_event, buf_size, MYF(MY_WME));
  if (buffer != nullptr) {
    set->encode(buffer);
    register_temp_buf((char *)buffer);
  }
  buf = buffer;
  // if buf is empty, is_valid will be false
  common_header->set_is_valid(buf != 0);
}

int Previous_gtids_log_event::pack_info(Protocol *protocol) {
  size_t length = 0;
  char *str = get_str(&length, &Gtid_set::default_string_format);
  if (str == nullptr) return 1;
  protocol->store_string(str, length, &my_charset_bin);
  my_free(str);
  return 0;
}
#endif  // MYSQL_SERVER

#ifndef MYSQL_SERVER
void Previous_gtids_log_event::print(FILE *,
                                     PRINT_EVENT_INFO *print_event_info) const {
  IO_CACHE *const head = &print_event_info->head_cache;
  char *str = get_str(nullptr, &Gtid_set::commented_string_format);
  if (str != nullptr) {
    if (!print_event_info->short_form) {
      print_header(head, print_event_info, false);
      my_b_printf(head, "\tPrevious-GTIDs\n");
    }
    my_b_printf(head, "%s\n", str);
    my_free(str);
  }
}
#endif

int Previous_gtids_log_event::add_to_set(Gtid_set *target) const {
  DBUG_TRACE;
  size_t end_pos = 0;
  size_t add_size = DBUG_EVALUATE_IF("gtid_has_extra_data", 10, 0);
  /* Silently ignore additional unknown data at the end of the encoding */
  PROPAGATE_REPORTED_ERROR_INT(
      target->add_gtid_encoding(buf, buf_size + add_size, &end_pos));
  DBUG_ASSERT(end_pos <= buf_size);
  return 0;
}

char *Previous_gtids_log_event::get_str(
    size_t *length_p, const Gtid_set::String_format *string_format) const {
  DBUG_TRACE;
  Sid_map sid_map(nullptr);
  Gtid_set set(&sid_map, nullptr);
  DBUG_PRINT("info", ("temp_buf=%p buf=%p", temp_buf, buf));
  if (set.add_gtid_encoding(buf, buf_size) != RETURN_STATUS_OK) return nullptr;
  set.dbug_print("set");
  size_t length = set.get_string_length(string_format);
  DBUG_PRINT("info", ("string length= %lu", (ulong)length));
  char *str = (char *)my_malloc(key_memory_log_event, length + 1, MYF(MY_WME));
  if (str != nullptr) {
    set.to_string(str, false /*need_lock*/, string_format);
    if (length_p != nullptr) *length_p = length;
  }
  return str;
}

#ifdef MYSQL_SERVER
bool Previous_gtids_log_event::write_data_body(Basic_ostream *ostream) {
  DBUG_TRACE;
  DBUG_PRINT("info", ("size=%d", static_cast<int>(buf_size)));
  bool ret = wrapper_my_b_safe_write(ostream, buf, buf_size);
  return ret;
}

int Previous_gtids_log_event::do_update_pos(Relay_log_info *rli) {
  rli->inc_event_relay_log_pos();
  return 0;
}

/**************************************************************************
        Transaction_context_log_event methods
**************************************************************************/

Transaction_context_log_event::Transaction_context_log_event(
    const char *server_uuid_arg, bool using_trans, my_thread_id thread_id_arg,
    bool is_gtid_specified_arg)
    : binary_log::Transaction_context_event(thread_id_arg,
                                            is_gtid_specified_arg),
      Log_event(header(), footer(),
                using_trans ? Log_event::EVENT_TRANSACTIONAL_CACHE
                            : Log_event::EVENT_STMT_CACHE,
                Log_event::EVENT_NORMAL_LOGGING) {
  DBUG_TRACE;
  common_header->flags |= LOG_EVENT_IGNORABLE_F;
  server_uuid = nullptr;
  sid_map = new Sid_map(nullptr);
  snapshot_version = new Gtid_set(sid_map);

  /*
    Copy global_sid_map to a local copy to avoid the acquisition
    of the global_sid_lock for operations on top of this snapshot
    version.
    The Sid_map and Gtid_executed must be read under the protection
    of MYSQL_BIN_LOG.LOCK_commit to avoid race conditions between
    ordered commits in the storage engine and gtid_state update.
  */
  if (mysql_bin_log.get_gtid_executed(sid_map, snapshot_version)) goto err;

  server_uuid = my_strdup(key_memory_log_event, server_uuid_arg, MYF(MY_WME));
  if (server_uuid == nullptr) goto err;

  // These two fields are only populated on event decoding.
  // Encoding is done directly from snapshot_version field.
  encoded_snapshot_version = nullptr;
  encoded_snapshot_version_length = 0;

  // Debug sync point for SQL threads.
  DBUG_EXECUTE_IF(
      "debug.wait_after_set_snapshot_version_on_transaction_context_log_event",
      {
        const char act[] =
            "now wait_for "
            "signal.resume_after_set_snapshot_version_on_transaction_context_"
            "log_event";
        DBUG_ASSERT(opt_debug_sync_timeout > 0);
        DBUG_ASSERT(!debug_sync_set_action(current_thd, STRING_WITH_LEN(act)));
      };);

  common_header->set_is_valid(true);
  return;

err:
  common_header->set_is_valid(false);
}
#endif  // MYSQL_SERVER

Transaction_context_log_event::Transaction_context_log_event(
    const char *buffer, const Format_description_event *descr_event)
    : binary_log::Transaction_context_event(buffer, descr_event),
      Log_event(header(), footer()),
      sid_map(nullptr),
      snapshot_version(nullptr) {
  DBUG_TRACE;
  if (!is_valid()) return;

  common_header->flags |= LOG_EVENT_IGNORABLE_F;

  sid_map = new Sid_map(nullptr);
  snapshot_version = new Gtid_set(sid_map);
}

Transaction_context_log_event::~Transaction_context_log_event() {
  DBUG_TRACE;
  if (server_uuid) my_free(const_cast<char *>(server_uuid));
  server_uuid = nullptr;
  if (encoded_snapshot_version)
    my_free(const_cast<uchar *>(encoded_snapshot_version));
  encoded_snapshot_version = nullptr;
  delete snapshot_version;
  delete sid_map;
}

size_t Transaction_context_log_event::to_string(char *buf, ulong len) const {
  DBUG_TRACE;
  return snprintf(buf, len, "server_uuid=%s\tthread_id=%u", server_uuid,
                  thread_id);
}

#ifdef MYSQL_SERVER
int Transaction_context_log_event::pack_info(Protocol *protocol) {
  DBUG_TRACE;
  char buf[256];
  size_t bytes = to_string(buf, 256);
  protocol->store_string(buf, bytes, &my_charset_bin);
  return 0;
}
#endif

#ifndef MYSQL_SERVER
void Transaction_context_log_event::print(
    FILE *, PRINT_EVENT_INFO *print_event_info) const {
  DBUG_TRACE;
  char buf[256];
  IO_CACHE *const head = &print_event_info->head_cache;

  if (!print_event_info->short_form) {
    to_string(buf, 256);
    print_header(head, print_event_info, false);
    my_b_printf(head, "Transaction_context: %s\n", buf);
  }
}
#endif

#if defined(MYSQL_SERVER)
int Transaction_context_log_event::do_update_pos(Relay_log_info *rli) {
  DBUG_TRACE;
  rli->inc_event_relay_log_pos();
  return 0;
}
#endif

size_t Transaction_context_log_event::get_data_size() {
  DBUG_TRACE;

  size_t size = Binary_log_event::TRANSACTION_CONTEXT_HEADER_LEN;
  size += strlen(server_uuid);
  size += get_snapshot_version_size();
  size += get_data_set_size(&write_set);
  size += get_data_set_size(&read_set);

  return size;
}

#ifdef MYSQL_SERVER
bool Transaction_context_log_event::write_data_header(Basic_ostream *ostream) {
  DBUG_TRACE;
  char buf[Binary_log_event::TRANSACTION_CONTEXT_HEADER_LEN];

  buf[ENCODED_SERVER_UUID_LEN_OFFSET] = (char)strlen(server_uuid);
  int4store(buf + ENCODED_THREAD_ID_OFFSET, thread_id);
  buf[ENCODED_GTID_SPECIFIED_OFFSET] = gtid_specified;
  int4store(buf + ENCODED_SNAPSHOT_VERSION_LEN_OFFSET,
            get_snapshot_version_size());
  int4store(buf + ENCODED_WRITE_SET_ITEMS_OFFSET, write_set.size());
  int4store(buf + ENCODED_READ_SET_ITEMS_OFFSET, read_set.size());
  return wrapper_my_b_safe_write(
      ostream, (const uchar *)buf,
      Binary_log_event::TRANSACTION_CONTEXT_HEADER_LEN);
}

bool Transaction_context_log_event::write_data_body(Basic_ostream *ostream) {
  DBUG_TRACE;

  if (wrapper_my_b_safe_write(ostream, (const uchar *)server_uuid,
                              strlen(server_uuid)) ||
      write_snapshot_version(ostream) || write_data_set(ostream, &write_set) ||
      write_data_set(ostream, &read_set))
    return true;

  return false;
}

bool Transaction_context_log_event::write_snapshot_version(
    Basic_ostream *ostream) {
  DBUG_TRACE;
  bool result = false;

  uint32 len = get_snapshot_version_size();
  uchar *buffer = (uchar *)my_malloc(key_memory_log_event, len, MYF(MY_WME));
  if (buffer == nullptr) return true;

  snapshot_version->encode(buffer);
  if (wrapper_my_b_safe_write(ostream, buffer, len)) result = true;

  my_free(buffer);
  return result;
}

bool Transaction_context_log_event::write_data_set(
    Basic_ostream *ostream, std::list<const char *> *set) {
  DBUG_TRACE;
  for (std::list<const char *>::iterator it = set->begin(); it != set->end();
       ++it) {
    char buf[ENCODED_READ_WRITE_SET_ITEM_LEN];
    const char *hash = *it;
    uint16 len = strlen(hash);

    int2store(buf, len);
    if (wrapper_my_b_safe_write(ostream, (const uchar *)buf,
                                ENCODED_READ_WRITE_SET_ITEM_LEN) ||
        wrapper_my_b_safe_write(ostream, (const uchar *)hash, len))
      return true;
  }

  return false;
}
#endif

bool Transaction_context_log_event::read_snapshot_version() {
  DBUG_TRACE;
  DBUG_ASSERT(snapshot_version->is_empty());

  global_sid_lock->wrlock();
  enum_return_status return_status = global_sid_map->copy(sid_map);
  global_sid_lock->unlock();
  if (return_status != RETURN_STATUS_OK) return true;

  return snapshot_version->add_gtid_encoding(encoded_snapshot_version,
                                             encoded_snapshot_version_length) !=
         RETURN_STATUS_OK;
}

size_t Transaction_context_log_event::get_snapshot_version_size() {
  DBUG_TRACE;
  size_t result = snapshot_version->get_encoded_length();
  return result;
}

int Transaction_context_log_event::get_data_set_size(
    std::list<const char *> *set) {
  DBUG_TRACE;
  int size = 0;

  for (std::list<const char *>::iterator it = set->begin(); it != set->end();
       ++it)
    size += ENCODED_READ_WRITE_SET_ITEM_LEN + strlen(*it);

  return size;
}

void Transaction_context_log_event::add_write_set(const char *hash) {
  DBUG_TRACE;
  write_set.push_back(hash);
}

void Transaction_context_log_event::add_read_set(const char *hash) {
  DBUG_TRACE;
  read_set.push_back(hash);
}

/**************************************************************************
        View_change_log_event methods
**************************************************************************/

#ifdef MYSQL_SERVER
View_change_log_event::View_change_log_event(const char *raw_view_id)
    : binary_log::View_change_event(raw_view_id),
      Log_event(header(), footer(), Log_event::EVENT_TRANSACTIONAL_CACHE,
                Log_event::EVENT_NORMAL_LOGGING) {
  DBUG_TRACE;
  common_header->flags |= LOG_EVENT_IGNORABLE_F;

  common_header->set_is_valid(strlen(view_id) != 0);
}
#endif

View_change_log_event::View_change_log_event(
    const char *buffer, const Format_description_event *descr_event)
    : binary_log::View_change_event(buffer, descr_event),
      Log_event(header(), footer()) {
  DBUG_TRACE;
  if (!is_valid()) return;
  common_header->flags |= LOG_EVENT_IGNORABLE_F;

  // Change the cache/logging types to allow writing to the binary log cache
  event_cache_type = EVENT_TRANSACTIONAL_CACHE;
  event_logging_type = EVENT_NORMAL_LOGGING;
}

View_change_log_event::~View_change_log_event() {
  DBUG_TRACE;
  certification_info.clear();
}

size_t View_change_log_event::get_data_size() {
  DBUG_TRACE;

  size_t size = Binary_log_event::VIEW_CHANGE_HEADER_LEN;
  size += get_size_data_map(&certification_info);

  return size;
}

size_t View_change_log_event::get_size_data_map(
    std::map<std::string, std::string> *map) {
  DBUG_TRACE;
  size_t size = 0;

  std::map<std::string, std::string>::iterator iter;
  size += (ENCODED_CERT_INFO_KEY_SIZE_LEN + ENCODED_CERT_INFO_VALUE_LEN) *
          map->size();
  for (iter = map->begin(); iter != map->end(); iter++)
    size += iter->first.length() + iter->second.length();

  return size;
}

size_t View_change_log_event::to_string(char *buf, ulong len) const {
  DBUG_TRACE;
  return snprintf(buf, len, "view_id=%s", view_id);
}

#ifdef MYSQL_SERVER
int View_change_log_event::pack_info(Protocol *protocol) {
  DBUG_TRACE;
  char buf[256];
  size_t bytes = to_string(buf, 256);
  protocol->store_string(buf, bytes, &my_charset_bin);
  return 0;
}
#endif

#ifndef MYSQL_SERVER
void View_change_log_event::print(FILE *,
                                  PRINT_EVENT_INFO *print_event_info) const {
  DBUG_TRACE;
  char buf[256];
  IO_CACHE *const head = &print_event_info->head_cache;

  if (!print_event_info->short_form) {
    to_string(buf, 256);
    print_header(head, print_event_info, false);
    my_b_printf(head, "View_change_log_event: %s\n", buf);
  }
}
#endif

#if defined(MYSQL_SERVER)

int View_change_log_event::do_apply_event(Relay_log_info const *rli) {
  enum_gtid_statement_status state = gtid_pre_statement_checks(thd);
  if (state == GTID_STATEMENT_SKIP) return 0;

  if (state == GTID_STATEMENT_CANCEL ||
      (state == GTID_STATEMENT_EXECUTE &&
       gtid_pre_statement_post_implicit_commit_checks(thd))) {
    uint error = thd->get_stmt_da()->mysql_errno();
    DBUG_ASSERT(error != 0);
    rli->report(ERROR_LEVEL, error, "Error executing View Change event: '%s'",
                thd->get_stmt_da()->message_text());
    thd->is_slave_error = true;
    return -1;
  }

  if (!opt_bin_log) {
    return 0;
  }

  int error = mysql_bin_log.write_event(this);
  if (error)
    rli->report(ERROR_LEVEL, ER_SLAVE_FATAL_ERROR,
                ER_THD(thd, ER_SLAVE_FATAL_ERROR),
                "Could not write the VIEW CHANGE event in the binary log.");

  return (error);
}

int View_change_log_event::do_update_pos(Relay_log_info *rli) {
  DBUG_TRACE;
  rli->inc_event_relay_log_pos();
  return 0;
}

bool View_change_log_event::write_data_header(Basic_ostream *ostream) {
  DBUG_TRACE;
  char buf[Binary_log_event::VIEW_CHANGE_HEADER_LEN];

  memcpy(buf, view_id, ENCODED_VIEW_ID_MAX_LEN);
  int8store(buf + ENCODED_SEQ_NUMBER_OFFSET, seq_number);
  int4store(buf + ENCODED_CERT_INFO_SIZE_OFFSET, certification_info.size());
  return wrapper_my_b_safe_write(ostream, (const uchar *)buf,
                                 Binary_log_event::VIEW_CHANGE_HEADER_LEN);
}

bool View_change_log_event::write_data_body(Basic_ostream *ostream) {
  DBUG_TRACE;

  if (write_data_map(ostream, &certification_info)) return true;

  return false;
}

bool View_change_log_event::write_data_map(
    Basic_ostream *ostream, std::map<std::string, std::string> *map) {
  DBUG_TRACE;
  bool result = false;

  std::map<std::string, std::string>::iterator iter;
  for (iter = map->begin(); iter != map->end(); iter++) {
    uchar buf_key_len[ENCODED_CERT_INFO_KEY_SIZE_LEN];
    uint16 key_len = iter->first.length();
    int2store(buf_key_len, key_len);

    const char *key = iter->first.c_str();

    uchar buf_value_len[ENCODED_CERT_INFO_VALUE_LEN];
    uint32 value_len = iter->second.length();
    int4store(buf_value_len, value_len);

    const char *value = iter->second.c_str();

    if (wrapper_my_b_safe_write(ostream, buf_key_len,
                                ENCODED_CERT_INFO_KEY_SIZE_LEN) ||
        wrapper_my_b_safe_write(ostream, (const uchar *)key, key_len) ||
        wrapper_my_b_safe_write(ostream, buf_value_len,
                                ENCODED_CERT_INFO_VALUE_LEN) ||
        wrapper_my_b_safe_write(ostream, (const uchar *)value, value_len))
      return result;
  }

  return false;
}

#endif  // MYSQL_SERVER

/*
  Updates the certification info map.
*/
void View_change_log_event::set_certification_info(
    std::map<std::string, std::string> *info, size_t *event_size) {
  DBUG_TRACE;
  certification_info.clear();

  *event_size = Binary_log_event::VIEW_CHANGE_HEADER_LEN;
  std::map<std::string, std::string>::iterator it;
  for (it = info->begin(); it != info->end(); ++it) {
    std::string key = it->first;
    std::string value = it->second;
    certification_info[key] = value;
    *event_size += it->first.length() + it->second.length();
  }
  *event_size +=
      (ENCODED_CERT_INFO_KEY_SIZE_LEN + ENCODED_CERT_INFO_VALUE_LEN) *
      certification_info.size();
}

#ifndef MYSQL_SERVER
/**
  The default values for these variables should be values that are
  *incorrect*, i.e., values that cannot occur in an event.  This way,
  they will always be printed for the first event.
*/
PRINT_EVENT_INFO::PRINT_EVENT_INFO()
    : flags2_inited(false),
      sql_mode_inited(false),
      sql_mode(0),
      auto_increment_increment(0),
      auto_increment_offset(0),
      charset_inited(false),
      lc_time_names_number(~0),
      charset_database_number(ILLEGAL_CHARSET_INFO_NUMBER),
      default_collation_for_utf8mb4_number(ILLEGAL_CHARSET_INFO_NUMBER),
      sql_require_primary_key(0xff),
      thread_id(0),
      thread_id_printed(false),
      default_table_encryption(0xff),
      base64_output_mode(BASE64_OUTPUT_UNSPEC),
      printed_fd_event(false),
      have_unflushed_events(false),
      skipped_event_in_transaction(false) {
  /*
    Currently we only use static PRINT_EVENT_INFO objects, so zeroed at
    program's startup, but these explicit memset() is for the day someone
    creates dynamic instances.
  */
  memset(db, 0, sizeof(db));
  memset(charset, 0, sizeof(charset));
  memset(time_zone_str, 0, sizeof(time_zone_str));
  delimiter[0] = ';';
  delimiter[1] = 0;
  myf const flags = MYF(MY_WME | MY_NABP);
  open_cached_file(&head_cache, nullptr, nullptr, 0, flags);
  open_cached_file(&body_cache, nullptr, nullptr, 0, flags);
  open_cached_file(&footer_cache, nullptr, nullptr, 0, flags);
}
#endif

#if defined(MYSQL_SERVER)
Heartbeat_log_event::Heartbeat_log_event(
    const char *buf, const Format_description_event *description_event)
    : binary_log::Heartbeat_event(buf, description_event),
      Log_event(header(), footer()) {
  DBUG_TRACE;
}
#endif

#ifdef MYSQL_SERVER
/*
  This is a utility function that adds a quoted identifier into the a buffer.
  This also escapes any existance of the quote string inside the identifier.

  SYNOPSIS
    my_strmov_quoted_identifier
    thd                   thread handler
    buffer                target buffer
    identifier            the identifier to be quoted
    length                length of the identifier
*/
size_t my_strmov_quoted_identifier(THD *thd, char *buffer,
                                   const char *identifier, size_t length) {
  int q = thd ? get_quote_char_for_identifier(thd, identifier, length) : '`';
  return my_strmov_quoted_identifier_helper(q, buffer, identifier, length);
}
#else
size_t my_strmov_quoted_identifier(char *buffer, const char *identifier) {
  int q = '`';
  return my_strmov_quoted_identifier_helper(q, buffer, identifier, 0);
}

#endif

size_t my_strmov_quoted_identifier_helper(int q, char *buffer,
                                          const char *identifier,
                                          size_t length) {
  size_t written = 0;
  char quote_char;
  size_t id_length = (length) ? length : strlen(identifier);

  if (q == EOF) {
    (void)strncpy(buffer, identifier, id_length);
    return id_length;
  }
  quote_char = (char)q;
  *buffer++ = quote_char;
  written++;
  while (id_length--) {
    if (*identifier == quote_char) {
      *buffer++ = quote_char;
      written++;
    }
    *buffer++ = *identifier++;
    written++;
  }
  *buffer++ = quote_char;
  return ++written;
}

std::pair<bool, binary_log::Log_event_basic_info> extract_log_event_basic_info(
    Log_event *log_event) {
  DBUG_TRACE;

  binary_log::Log_event_basic_info event_info;
  event_info.query_length = 0;
  event_info.event_type = log_event->get_type_code();

  if (binary_log::QUERY_EVENT == event_info.event_type) {
    Query_log_event *qlog_event = static_cast<Query_log_event *>(log_event);
    event_info.query = qlog_event->query;
    if (event_info.query != nullptr)
      event_info.query_length = strlen(event_info.query);
    if (event_info.query_length == 0) {
      DBUG_ASSERT(event_info.query == nullptr); /* purecov: inspected */
      return std::make_pair(true, event_info);  /* purecov: inspected */
    }
  }
  event_info.ignorable_event = log_event->is_ignorable_event();
  return std::make_pair(false, event_info);
}

std::pair<bool, binary_log::Log_event_basic_info> extract_log_event_basic_info(
    const char *buf, size_t length,
    const binary_log::Format_description_event *fd_event) {
  DBUG_TRACE;

  binary_log::Log_event_basic_info event_info;
  event_info.query_length = 0;

  uint header_size = fd_event->common_header_len;
  const char *query = nullptr;

  /* Error if the event content is smaller than header size for the format */
  if (length < header_size) return std::make_pair(true, event_info);

  event_info.event_type = (Log_event_type)buf[EVENT_TYPE_OFFSET];

  if (binary_log::QUERY_EVENT == event_info.event_type) {
    event_info.query_length =
        Query_log_event::get_query(buf, length, fd_event, &query);
    if (event_info.query_length == 0) {
      DBUG_ASSERT(query == nullptr);           /* purecov: inspected */
      return std::make_pair(true, event_info); /* purecov: inspected */
    }
    event_info.query = query;
  }
  event_info.ignorable_event =
      uint2korr(buf + FLAGS_OFFSET) & LOG_EVENT_IGNORABLE_F;
  return std::make_pair(false, event_info);
}<|MERGE_RESOLUTION|>--- conflicted
+++ resolved
@@ -8272,20 +8272,19 @@
 
   // row lookup not needed
   if (event_type == binary_log::WRITE_ROWS_EVENT ||
-<<<<<<< HEAD
       (delete_update_lookup_condition =
            ((event_type == binary_log::DELETE_ROWS_EVENT ||
              event_type == binary_log::UPDATE_ROWS_EVENT) &&
             get_flags(COMPLETE_ROWS_F) && !m_table->file->rpl_lookup_rows()))) {
     /**
-       Only TokuDB engine can satisfy delete/update row lookup optimization,
-       so we don't need to check engine type here.
+       Only TokuDB and RocksDB engines can satisfy delete/update row lookup
+       optimization, so we don't need to check engine type here.
     */
     if (delete_update_lookup_condition && table->s->primary_key == MAX_KEY) {
       if (!table->s->rfr_lookup_warning) {
         sql_print_warning(
             "Slave: read free replication is disabled "
-            "for tokudb table `%s.%s` "
+            "for TokuDB/RocksDB table `%s.%s` "
             "as it does not have implicit primary key, "
             "continue with rows lookup",
             print_slave_db_safe(table->s->db.str), m_table->s->table_name.str);
@@ -8293,29 +8292,6 @@
       }
     } else
       return;
-=======
-     (delete_update_lookup_condition= ((event_type == binary_log::DELETE_ROWS_EVENT ||
-                                        event_type == binary_log::UPDATE_ROWS_EVENT) &&
-                                      get_flags(COMPLETE_ROWS_F) &&
-                                      !m_table->file->rpl_lookup_rows())))
-  {
-    if (delete_update_lookup_condition &&
-        table->s->primary_key == MAX_KEY)
-    {
-        if (!table->s->rfr_lookup_warning)
-        {
-          sql_print_warning("Slave: read free replication is disabled "
-                            "for TokuDB/RocksDB table `%s.%s` "
-                            "as it does not have implicit primary key, "
-                            "continue with rows lookup",
-                            print_slave_db_safe(table->s->db.str),
-                            m_table->s->table_name.str);
-          table->s->rfr_lookup_warning= true;
-        }
-    }
-    else
-      DBUG_VOID_RETURN;
->>>>>>> f7c1b78c
   }
 
   if (!(slave_rows_search_algorithms_options & SLAVE_ROWS_INDEX_SCAN))
