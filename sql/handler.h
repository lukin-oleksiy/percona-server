--- conflicted
+++ resolved
@@ -25,12 +25,8 @@
 #include "sql_cache.h"
 #include "structs.h"                            /* SHOW_COMP_OPTION */
 
-<<<<<<< HEAD
 #include <my_global.h>
-#include <my_handler.h>
-=======
 #include <my_compare.h>
->>>>>>> 9b7799d5
 #include <ft_global.h>
 #include <keycache.h>
 
