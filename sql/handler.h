#ifndef HANDLER_INCLUDED
#define HANDLER_INCLUDED

/*
   Copyright (c) 2000, 2018, Oracle and/or its affiliates. All rights reserved.

   This program is free software; you can redistribute it and/or modify
   it under the terms of the GNU General Public License, version 2.0,
   as published by the Free Software Foundation.

   This program is also distributed with certain software (including
   but not limited to OpenSSL) that is licensed under separate terms,
   as designated in a particular file or component or in included license
   documentation.  The authors of MySQL hereby grant you an additional
   permission to link the program and your derivative works with the
   separately licensed software that they have included with MySQL.

   This program is distributed in the hope that it will be useful,
   but WITHOUT ANY WARRANTY; without even the implied warranty of
   MERCHANTABILITY or FITNESS FOR A PARTICULAR PURPOSE.  See the
   GNU General Public License, version 2.0, for more details.

   You should have received a copy of the GNU General Public License
   along with this program; if not, write to the Free Software
   Foundation, Inc., 51 Franklin St, Fifth Floor, Boston, MA 02110-1301  USA
*/

/* Definitions for parameters to do with handler-routines */

#include <fcntl.h>
#include <float.h>
#include <string.h>
#include <sys/types.h>
#include <time.h>
#include <algorithm>
#include <random>  // std::mt19937
#include <set>
#include <string>

#include "ft_global.h"  // ft_hints
#include "lex_string.h"
#include "m_ctype.h"
#include "map_helpers.h"
#include "my_alloc.h"
#include "my_base.h"
#include "my_compiler.h"
#include "my_dbug.h"
#include "my_double2ulonglong.h"
#include "my_inttypes.h"
#include "my_io.h"
#include "my_sys.h"
#include "my_thread_local.h"  // my_errno
#include "mysql/components/services/psi_table_bits.h"
#include "mysql_com.h"
#include "sql/dd/object_id.h"   // dd::Object_id
#include "sql/dd/properties.h"  // dd::Properties
#include "sql/dd/string_type.h"
#include "sql/dd/types/object_table.h"  // dd::Object_table
#include "sql/discrete_interval.h"      // Discrete_interval
#include "sql/json_dom.h"
#include "sql/key.h"
#include "sql/sql_const.h"       // SHOW_COMP_OPTION
#include "sql/sql_list.h"        // SQL_I_List
#include "sql/sql_plugin_ref.h"  // plugin_ref
#include "thr_lock.h"            // thr_lock_type
#include "typelib.h"

class Alter_info;
class Create_field;
class Field;
class Item;
class Partition_handler;
class Plugin_table;
class Plugin_tablespace;
class Record_buffer;
class SE_cost_constants;  // see opt_costconstants.h
class String;
class THD;
class handler;
class partition_info;
struct System_status_var;

namespace dd {
class Properties;
}  // namespace dd
struct FOREIGN_KEY_INFO;
struct KEY_CACHE;
struct MY_BITMAP;
struct SAVEPOINT;
struct TABLE;
struct TABLE_LIST;
struct TABLE_SHARE;
struct Tablespace_options;
struct handlerton;

typedef struct xid_t XID;
struct MDL_key;

namespace dd {
class Table;
class Tablespace;
struct sdi_key;
struct sdi_vector;

typedef sdi_key sdi_key_t;
typedef sdi_vector sdi_vector_t;
}  // namespace dd

typedef bool (*qc_engine_callback)(THD *thd, const char *table_key,
                                   uint key_length, ulonglong *engine_data);

typedef bool(stat_print_fn)(THD *thd, const char *type, size_t type_len,
                            const char *file, size_t file_len,
                            const char *status, size_t status_len);

class ha_statistics;
class ha_tablespace_statistics;

namespace AQP {
class Join_plan;
}

extern ulong savepoint_alloc_size;

/// Maps from slot to plugin. May return NULL if plugin has been unloaded.
st_plugin_int *hton2plugin(uint slot);
/// Returns the size of the array holding pointers to plugins.
size_t num_hton2plugins();

/**
  For unit testing.
  Insert plugin into arbitrary slot in array.
  Remove plugin from arbitrary slot in array.
*/
st_plugin_int *insert_hton2plugin(uint slot, st_plugin_int *plugin);
st_plugin_int *remove_hton2plugin(uint slot);

extern const char *ha_row_type[];
extern const char *tx_isolation_names[];
extern const char *binlog_format_names[];
extern TYPELIB tx_isolation_typelib;
extern ulong total_ha_2pc;

// the following is for checking tables

#define HA_ADMIN_ALREADY_DONE 1
#define HA_ADMIN_OK 0
#define HA_ADMIN_NOT_IMPLEMENTED -1
#define HA_ADMIN_FAILED -2
#define HA_ADMIN_CORRUPT -3
#define HA_ADMIN_INTERNAL_ERROR -4
#define HA_ADMIN_INVALID -5
#define HA_ADMIN_REJECT -6
#define HA_ADMIN_TRY_ALTER -7
#define HA_ADMIN_WRONG_CHECKSUM -8
#define HA_ADMIN_NOT_BASE_TABLE -9
#define HA_ADMIN_NEEDS_UPGRADE -10
#define HA_ADMIN_NEEDS_ALTER -11
#define HA_ADMIN_NEEDS_CHECK -12
#define HA_ADMIN_STATS_UPD_ERR -13
/** User needs to dump and re-create table to fix pre 5.0 decimal types */
#define HA_ADMIN_NEEDS_DUMP_UPGRADE -14

/**
   Return values for check_if_supported_inplace_alter().

   @see check_if_supported_inplace_alter() for description of
   the individual values.
*/
enum enum_alter_inplace_result {
  HA_ALTER_ERROR,
  HA_ALTER_INPLACE_NOT_SUPPORTED,
  HA_ALTER_INPLACE_EXCLUSIVE_LOCK,
  HA_ALTER_INPLACE_SHARED_LOCK_AFTER_PREPARE,
  HA_ALTER_INPLACE_SHARED_LOCK,
  HA_ALTER_INPLACE_NO_LOCK_AFTER_PREPARE,
  HA_ALTER_INPLACE_NO_LOCK,
  HA_ALTER_INPLACE_INSTANT
};

/* Bits in table_flags() to show what database can do */

#define HA_NO_TRANSACTIONS (1 << 0)     /* Doesn't support transactions */
#define HA_PARTIAL_COLUMN_READ (1 << 1) /* read may not return all columns */
/*
  Used to avoid scanning full tables on an index. If this flag is set then
  the handler always has a primary key (hidden if not defined) and this
  index is used for scanning rather than a full table scan in all
  situations. No separate data/index file.
*/
#define HA_TABLE_SCAN_ON_INDEX (1 << 2)

/// Not in use.
#define HA_UNUSED3 (1 << 3)

/*
  Can the storage engine handle spatial data.
  Used to check that no spatial attributes are declared unless
  the storage engine is capable of handling it.
*/
#define HA_CAN_GEOMETRY (1 << 4)
/*
  Reading keys in random order is as fast as reading keys in sort order
  (Used in records.cc to decide if we should use a record cache and by
  filesort to decide if we should sort key + data or key + pointer-to-row.
  For further explanation see intro to init_read_record.
*/
#define HA_FAST_KEY_READ (1 << 5)
/*
  Set the following flag if we on delete should force all key to be read
  and on update read all keys that changes
*/
#define HA_REQUIRES_KEY_COLUMNS_FOR_DELETE (1 << 6)
/*
  Is NULL values allowed in indexes.
  If this is not allowed then it is not possible to use an index on a
  NULLable field.
*/
#define HA_NULL_IN_KEY (1 << 7)
/*
  Tells that we can the position for the conflicting duplicate key
  record is stored in table->file->dupp_ref. (insert uses rnd_pos() on
  this to find the duplicated row)
*/
#define HA_DUPLICATE_POS (1 << 8)
#define HA_NO_BLOBS (1 << 9) /* Doesn't support blobs */
/*
  Is the storage engine capable of defining an index of a prefix on
  a BLOB attribute.
*/
#define HA_CAN_INDEX_BLOBS (1 << 10)
/*
  Auto increment fields can be part of a multi-part key. For second part
  auto-increment keys, the auto_incrementing is done in handler.cc
*/
#define HA_AUTO_PART_KEY (1 << 11)
/*
  Can't define a table without primary key (and cannot handle a table
  with hidden primary key)
*/
#define HA_REQUIRE_PRIMARY_KEY (1 << 12)
/*
  Does the counter of records after the info call specify an exact
  value or not. If it does this flag is set.
*/
#define HA_STATS_RECORDS_IS_EXACT (1 << 13)
/// Not in use.
#define HA_UNUSED14 (1 << 14)
/*
  This parameter is set when the handler will also return the primary key
  when doing read-only-key on another index, i.e., if we get the primary
  key columns for free when we do an index read (usually, it also implies
  that HA_PRIMARY_KEY_REQUIRED_FOR_POSITION flag is set).
*/
#define HA_PRIMARY_KEY_IN_READ_INDEX (1 << 15)
/*
  If HA_PRIMARY_KEY_REQUIRED_FOR_POSITION is set, it means that to position()
  uses a primary key given by the record argument.
  Without primary key, we can't call position().
  If not set, the position is returned as the current rows position
  regardless of what argument is given.
*/
#define HA_PRIMARY_KEY_REQUIRED_FOR_POSITION (1 << 16)
#define HA_CAN_RTREEKEYS (1 << 17)
/*
  Seems to be an old MyISAM feature that is no longer used. No handler
  has it defined but it is checked in init_read_record. Further investigation
  needed.
*/
#define HA_NOT_DELETE_WITH_CACHE (1 << 18)
/*
  The following is we need to a primary key to delete (and update) a row.
  If there is no primary key, all columns needs to be read on update and delete
*/
#define HA_PRIMARY_KEY_REQUIRED_FOR_DELETE (1 << 19)
/*
  Indexes on prefixes of character fields are not allowed.
*/
#define HA_NO_PREFIX_CHAR_KEYS (1 << 20)
/*
  Does the storage engine support fulltext indexes.
*/
#define HA_CAN_FULLTEXT (1 << 21)
/*
  Can the HANDLER interface in the MySQL API be used towards this
  storage engine.
*/
#define HA_CAN_SQL_HANDLER (1 << 22)
/*
  Set if the storage engine does not support auto increment fields.
*/
#define HA_NO_AUTO_INCREMENT (1 << 23)
/*
  Supports CHECKSUM option in CREATE TABLE (MyISAM feature).
*/
#define HA_HAS_CHECKSUM (1 << 24)
/*
  Table data are stored in separate files (for lower_case_table_names).
  Should file names always be in lower case (used by engines that map
  table names to file names.
*/
#define HA_FILE_BASED (1 << 26)
#define HA_NO_VARCHAR (1 << 27)
/*
  Is the storage engine capable of handling bit fields.
*/
#define HA_CAN_BIT_FIELD (1 << 28)
#define HA_ANY_INDEX_MAY_BE_UNIQUE (1 << 30)
#define HA_NO_COPY_ON_ALTER (1LL << 31)
#define HA_HAS_RECORDS (1LL << 32) /* records() gives exact count*/
/* Has it's own method of binlog logging */
#define HA_HAS_OWN_BINLOGGING (1LL << 33)
/*
  Engine is capable of row-format and statement-format logging,
  respectively
*/
#define HA_BINLOG_ROW_CAPABLE (1LL << 34)
#define HA_BINLOG_STMT_CAPABLE (1LL << 35)
/*
    When a multiple key conflict happens in a REPLACE command mysql
    expects the conflicts to be reported in the ascending order of
    key names.

    For e.g.

    CREATE TABLE t1 (a INT, UNIQUE (a), b INT NOT NULL, UNIQUE (b), c INT NOT
                     NULL, INDEX(c));

    REPLACE INTO t1 VALUES (1,1,1),(2,2,2),(2,1,3);

    MySQL expects the conflict with 'a' to be reported before the conflict with
    'b'.

    If the underlying storage engine does not report the conflicting keys in
    ascending order, it causes unexpected errors when the REPLACE command is
    executed.

    This flag helps the underlying SE to inform the server that the keys are not
    ordered.
*/
#define HA_DUPLICATE_KEY_NOT_IN_ORDER (1LL << 36)
/*
  Engine supports REPAIR TABLE. Used by CHECK TABLE FOR UPGRADE if an
  incompatible table is detected. If this flag is set, CHECK TABLE FOR UPGRADE
  will report ER_TABLE_NEEDS_UPGRADE, otherwise ER_TABLE_NEED_REBUILD.
*/
#define HA_CAN_REPAIR (1LL << 37)

/*
  Set of all binlog flags. Currently only contain the capabilities
  flags.
 */
#define HA_BINLOG_FLAGS (HA_BINLOG_ROW_CAPABLE | HA_BINLOG_STMT_CAPABLE)

/**
  The handler supports read before write removal optimization

  Read before write removal may be used for storage engines which support
  write without previous read of the row to be updated. Handler returning
  this flag must implement start_read_removal() and end_read_removal().
  The handler may return "fake" rows constructed from the key of the row
  asked for. This is used to optimize UPDATE and DELETE by reducing the
  number of round-trips between handler and storage engine.

  Example:
  UPDATE a=1 WHERE pk IN (@<keys@>)

  @verbatim
  mysql_update()
  {
    if (<conditions for starting read removal>)
      start_read_removal()
      -> handler returns true if read removal supported for this table/query

    while(read_record("pk=<key>"))
      -> handler returns fake row with column "pk" set to <key>

      ha_update_row()
      -> handler sends write "a=1" for row with "pk=<key>"

    end_read_removal()
    -> handler returns the number of rows actually written
  }
  @endverbatim

  @note This optimization in combination with batching may be used to
        remove even more round-trips.
*/
#define HA_READ_BEFORE_WRITE_REMOVAL (1LL << 38)

/*
  Engine supports extended fulltext API
 */
#define HA_CAN_FULLTEXT_EXT (1LL << 39)

/*
  Storage engine doesn't synchronize result set with expected table contents.
  Used by replication slave to check if it is possible to retrieve rows from
  the table when deciding whether to do a full table scan, index scan or hash
  scan while applying a row event.
 */
#define HA_READ_OUT_OF_SYNC (1LL << 40)

/*
  Storage engine supports table export using the
  FLUSH TABLE <table_list> FOR EXPORT statement.
 */
#define HA_CAN_EXPORT (1LL << 41)

/*
  The handler don't want accesses to this table to
  be const-table optimized
*/
#define HA_BLOCK_CONST_TABLE (1LL << 42)

/*
  Handler supports FULLTEXT hints
*/
#define HA_CAN_FULLTEXT_HINTS (1LL << 43)

/**
  Storage engine doesn't support LOCK TABLE ... READ LOCAL locks
  but doesn't want to use handler::store_lock() API for upgrading
  them to LOCK TABLE ... READ locks, for example, because it doesn't
  use THR_LOCK locks at all.
*/
#define HA_NO_READ_LOCAL_LOCK (1LL << 44)

/**
  A storage engine is compatible with the attachable transaction requirements
  means that

    - either SE detects the fact that THD::ha_data was reset and starts a new
      attachable transaction, closes attachable transaction on close_connection
      and resumes regular (outer) transaction when THD::ha_data is restored;

    - or SE completely ignores THD::ha_data and close_connection like MyISAM
      does.
*/
#define HA_ATTACHABLE_TRX_COMPATIBLE (1LL << 45)

/**
  Handler supports Generated Columns
*/
#define HA_GENERATED_COLUMNS (1LL << 46)

/**
  Supports index on virtual generated column
*/
#define HA_CAN_INDEX_VIRTUAL_GENERATED_COLUMN (1LL << 47)

/**
  Supports descending indexes
*/
#define HA_DESCENDING_INDEX (1LL << 48)

/**
  Supports partial update of BLOB columns.
*/
#define HA_BLOB_PARTIAL_UPDATE (1LL << 49)

/**
  If this isn't defined, only columns/indexes with Cartesian coordinate systems
  (projected SRS or SRID 0) is supported. Columns/indexes without SRID
  restriction is also supported if this isn't defined.
*/
#define HA_SUPPORTS_GEOGRAPHIC_GEOMETRY_COLUMN (1LL << 50)

/**
   There is no need to evict the table from the table definition cache having
   run ANALYZE TABLE on it
*/
#define HA_ONLINE_ANALYZE (1LL << 51)

/*
  Bits in index_flags(index_number) for what you can do with index.
  If you do not implement indexes, just return zero here.
*/
/*
  Does the index support read next, this is assumed in the server
  code and never checked so all indexes must support this.
  Note that the handler can be used even if it doesn't have any index.
*/
#define HA_READ_NEXT 1 /* TODO really use this flag */
/*
  Can the index be used to scan backwards (supports ::index_prev).
*/
#define HA_READ_PREV 2
/*
  Can the index deliver its record in index order. Typically true for
  all ordered indexes and not true for hash indexes. Used to set keymap
  part_of_sortkey.
  This keymap is only used to find indexes usable for resolving an ORDER BY
  in the query. Thus in most cases index_read will work just fine without
  order in result production. When this flag is set it is however safe to
  order all output started by index_read since most engines do this. With
  read_multi_range calls there is a specific flag setting order or not
  order so in those cases ordering of index output can be avoided.
*/
#define HA_READ_ORDER 4
/*
  Specify whether index can handle ranges, typically true for all
  ordered indexes and not true for hash indexes.
  Used by optimiser to check if ranges (as key >= 5) can be optimised
  by index.
*/
#define HA_READ_RANGE 8
/*
  Can't use part key searches. This is typically true for hash indexes
  and typically not true for ordered indexes.
*/
#define HA_ONLY_WHOLE_INDEX 16
/*
  Does the storage engine support index-only scans on this index.
  Enables use of HA_EXTRA_KEYREAD and HA_EXTRA_NO_KEYREAD
  Used to set Key_map keys_for_keyread and to check in optimiser for
  index-only scans.  When doing a read under HA_EXTRA_KEYREAD the handler
  only have to fill in the columns the key covers. If
  HA_PRIMARY_KEY_IN_READ_INDEX is set then also the PRIMARY KEY columns
  must be updated in the row.
*/
#define HA_KEYREAD_ONLY 64
/*
  Index scan will not return records in rowid order. Not guaranteed to be
  set for unordered (e.g. HASH) indexes.
*/
#define HA_KEY_SCAN_NOT_ROR 128
#define HA_DO_INDEX_COND_PUSHDOWN 256 /* Supports Index Condition Pushdown */
#define HA_CLUSTERED_INDEX 512        /* Data is clustered on this key */

/* operations for disable/enable indexes */
#define HA_KEY_SWITCH_NONUNIQ 0
#define HA_KEY_SWITCH_ALL 1
#define HA_KEY_SWITCH_NONUNIQ_SAVE 2
#define HA_KEY_SWITCH_ALL_SAVE 3

/*
  Use this instead of 0 as the initial value for the slot number of
  handlerton, so that we can distinguish uninitialized slot number
  from slot 0.
*/
#define HA_SLOT_UNDEF ((uint)-1)

/*
  Parameters for open() (in register form->filestat)
  HA_GET_INFO does an implicit HA_ABORT_IF_LOCKED
*/

#define HA_OPEN_KEYFILE 1
#define HA_OPEN_RNDFILE 2
#define HA_GET_INDEX 4
#define HA_GET_INFO 8   /* do a handler::info() after open */
#define HA_READ_ONLY 16 /* File opened as readonly */
/* Try readonly if can't open with read and write */
#define HA_TRY_READ_ONLY 32
#define HA_WAIT_IF_LOCKED 64   /* Wait if locked on open */
#define HA_ABORT_IF_LOCKED 128 /* skip if locked on open.*/
#define HA_BLOCK_LOCK 256      /* unlock when reading some records */
#define HA_OPEN_TEMPORARY 512

/* Some key definitions */
#define HA_KEY_NULL_LENGTH 1
#define HA_KEY_BLOB_LENGTH 2

#define HA_LEX_CREATE_TMP_TABLE 1
#define HA_LEX_CREATE_IF_NOT_EXISTS 2
#define HA_LEX_CREATE_TABLE_LIKE 4
#define HA_LEX_CREATE_INTERNAL_TMP_TABLE 8
#define HA_MAX_REC_LENGTH 65535U

/**
  Options for the START TRANSACTION statement.

  Note that READ ONLY and READ WRITE are logically mutually exclusive.
  This is enforced by the parser and depended upon by trans_begin().

  We need two flags instead of one in order to differentiate between
  situation when no READ WRITE/ONLY clause were given and thus transaction
  is implicitly READ WRITE and the case when READ WRITE clause was used
  explicitly.
*/

// WITH CONSISTENT SNAPSHOT option
static const uint MYSQL_START_TRANS_OPT_WITH_CONS_SNAPSHOT = 1;
// READ ONLY option
static const uint MYSQL_START_TRANS_OPT_READ_ONLY = 2;
// READ WRITE option
static const uint MYSQL_START_TRANS_OPT_READ_WRITE = 4;
// HIGH PRIORITY option
static const uint MYSQL_START_TRANS_OPT_HIGH_PRIORITY = 8;

enum legacy_db_type {
  DB_TYPE_UNKNOWN = 0,
  DB_TYPE_DIAB_ISAM = 1,
  DB_TYPE_HASH,
  DB_TYPE_MISAM,
  DB_TYPE_PISAM,
  DB_TYPE_RMS_ISAM,
  DB_TYPE_HEAP,
  DB_TYPE_ISAM,
  DB_TYPE_MRG_ISAM,
  DB_TYPE_MYISAM,
  DB_TYPE_MRG_MYISAM,
  DB_TYPE_BERKELEY_DB,
  DB_TYPE_INNODB,
  DB_TYPE_GEMINI,
  DB_TYPE_NDBCLUSTER,
  DB_TYPE_EXAMPLE_DB,
  DB_TYPE_ARCHIVE_DB,
  DB_TYPE_CSV_DB,
  DB_TYPE_FEDERATED_DB,
  DB_TYPE_BLACKHOLE_DB,
  DB_TYPE_PARTITION_DB,  // No longer used.
  DB_TYPE_BINLOG,
  DB_TYPE_SOLID,
  DB_TYPE_PBXT,
  DB_TYPE_TABLE_FUNCTION,
  DB_TYPE_MEMCACHE,
  DB_TYPE_FALCON,
  DB_TYPE_MARIA,
  /** Performance schema engine. */
  DB_TYPE_PERFORMANCE_SCHEMA,
  DB_TYPE_TEMPTABLE,
  DB_TYPE_TOKUDB = 42,
  DB_TYPE_ROCKSDB = 43,
  DB_TYPE_FIRST_DYNAMIC = 44,
  DB_TYPE_DEFAULT = 127  // Must be last
};

enum row_type : int {
  ROW_TYPE_NOT_USED = -1,
  ROW_TYPE_DEFAULT,
  ROW_TYPE_FIXED,
  ROW_TYPE_DYNAMIC,
  ROW_TYPE_COMPRESSED,
  ROW_TYPE_REDUNDANT,
  ROW_TYPE_COMPACT,
  /** Unused. Reserved for future versions. */
  ROW_TYPE_PAGED,
  ROW_TYPE_TOKU_UNCOMPRESSED,
  ROW_TYPE_TOKU_ZLIB,
  ROW_TYPE_TOKU_SNAPPY,
  ROW_TYPE_TOKU_QUICKLZ,
  ROW_TYPE_TOKU_LZMA,
  ROW_TYPE_TOKU_FAST,
  ROW_TYPE_TOKU_SMALL,
  ROW_TYPE_TOKU_DEFAULT
};

enum enum_binlog_func {
  BFN_RESET_LOGS = 1,
  BFN_RESET_SLAVE = 2,
  BFN_BINLOG_WAIT = 3,
  BFN_BINLOG_END = 4,
  BFN_BINLOG_PURGE_FILE = 5
};

enum enum_binlog_command {
  LOGCOM_CREATE_TABLE,
  LOGCOM_ALTER_TABLE,
  LOGCOM_RENAME_TABLE,
  LOGCOM_DROP_TABLE,
  LOGCOM_CREATE_DB,
  LOGCOM_ALTER_DB,
  LOGCOM_DROP_DB,
  LOGCOM_ACL_NOTIFY
};

enum class enum_sampling_method { SYSTEM };

/* Bits in used_fields */
#define HA_CREATE_USED_AUTO (1L << 0)
#define HA_CREATE_USED_RAID (1L << 1)  // RAID is no longer availble
#define HA_CREATE_USED_UNION (1L << 2)
#define HA_CREATE_USED_INSERT_METHOD (1L << 3)
#define HA_CREATE_USED_MIN_ROWS (1L << 4)
#define HA_CREATE_USED_MAX_ROWS (1L << 5)
#define HA_CREATE_USED_AVG_ROW_LENGTH (1L << 6)
#define HA_CREATE_USED_PACK_KEYS (1L << 7)
#define HA_CREATE_USED_CHARSET (1L << 8)
#define HA_CREATE_USED_DEFAULT_CHARSET (1L << 9)
#define HA_CREATE_USED_DATADIR (1L << 10)
#define HA_CREATE_USED_INDEXDIR (1L << 11)
#define HA_CREATE_USED_ENGINE (1L << 12)
#define HA_CREATE_USED_CHECKSUM (1L << 13)
#define HA_CREATE_USED_DELAY_KEY_WRITE (1L << 14)
#define HA_CREATE_USED_ROW_FORMAT (1L << 15)
#define HA_CREATE_USED_COMMENT (1L << 16)
#define HA_CREATE_USED_PASSWORD (1L << 17)
#define HA_CREATE_USED_CONNECTION (1L << 18)
#define HA_CREATE_USED_KEY_BLOCK_SIZE (1L << 19)
/** Unused. Reserved for future versions. */
#define HA_CREATE_USED_TRANSACTIONAL (1L << 20)
/** Unused. Reserved for future versions. */
#define HA_CREATE_USED_PAGE_CHECKSUM (1L << 21)
/** This is set whenever STATS_PERSISTENT=0|1|default has been
specified in CREATE/ALTER TABLE. See also HA_OPTION_STATS_PERSISTENT in
include/my_base.h. It is possible to distinguish whether
STATS_PERSISTENT=default has been specified or no STATS_PERSISTENT= is
given at all. */
#define HA_CREATE_USED_STATS_PERSISTENT (1L << 22)
/**
   This is set whenever STATS_AUTO_RECALC=0|1|default has been
   specified in CREATE/ALTER TABLE. See enum_stats_auto_recalc.
   It is possible to distinguish whether STATS_AUTO_RECALC=default
   has been specified or no STATS_AUTO_RECALC= is given at all.
*/
#define HA_CREATE_USED_STATS_AUTO_RECALC (1L << 23)
/**
   This is set whenever STATS_SAMPLE_PAGES=N|default has been
   specified in CREATE/ALTER TABLE. It is possible to distinguish whether
   STATS_SAMPLE_PAGES=default has been specified or no STATS_SAMPLE_PAGES= is
   given at all.
*/
#define HA_CREATE_USED_STATS_SAMPLE_PAGES (1L << 24)

/**
   This is set whenever a 'TABLESPACE=...' phrase is used on CREATE TABLE
*/
#define HA_CREATE_USED_TABLESPACE (1L << 25)

/** COMPRESSION="zlib|lz4|none" used during table create. */
#define HA_CREATE_USED_COMPRESS (1L << 26)

/** ENCRYPTION="Y" used during table create. */
#define HA_CREATE_USED_ENCRYPT (1L << 27)

/**
  CREATE|ALTER SCHEMA|DATABASE|TABLE has an explicit COLLATE clause.

  Implies HA_CREATE_USED_DEFAULT_CHARSET.
*/
#define HA_CREATE_USED_DEFAULT_COLLATE (1L << 28)

/*
  End of bits used in used_fields
*/

/*
  Structure to hold list of database_name.table_name.
  This is used at both mysqld and storage engine layer.
*/
struct st_handler_tablename {
  const char *db;
  const char *tablename;
};

#define MAXGTRIDSIZE 64
#define MAXBQUALSIZE 64

#define COMPATIBLE_DATA_YES 0
#define COMPATIBLE_DATA_NO 1

/*
  These structures are used to pass information from a set of SQL commands
  on add/drop/change tablespace definitions to the proper hton.
*/
#define UNDEF_NODEGROUP 65535

// FUTURE: Combine these two enums into one enum class
enum ts_command_type {
  TS_CMD_NOT_DEFINED = -1,
  CREATE_TABLESPACE = 0,
  ALTER_TABLESPACE = 1,
  CREATE_LOGFILE_GROUP = 2,
  ALTER_LOGFILE_GROUP = 3,
  DROP_TABLESPACE = 4,
  DROP_LOGFILE_GROUP = 5,
  // FUTURE: Remove these as they are never used, execpt as case labels in SE
  CHANGE_FILE_TABLESPACE = 6,
  ALTER_ACCESS_MODE_TABLESPACE = 7
};

enum ts_alter_tablespace_type {
  TS_ALTER_TABLESPACE_TYPE_NOT_DEFINED = -1,
  ALTER_TABLESPACE_ADD_FILE = 1,
  ALTER_TABLESPACE_DROP_FILE = 2,
  ALTER_TABLESPACE_RENAME = 3
};

/**
  Legacy struct for passing tablespace information to SEs.

  FUTURE: Pass all info through dd objects
 */
class st_alter_tablespace {
 public:
  const char *tablespace_name = nullptr;
  const char *logfile_group_name = nullptr;
  ts_command_type ts_cmd_type = TS_CMD_NOT_DEFINED;
  enum ts_alter_tablespace_type ts_alter_tablespace_type =
      TS_ALTER_TABLESPACE_TYPE_NOT_DEFINED;
  const char *data_file_name = nullptr;
  const char *undo_file_name = nullptr;
  ulonglong extent_size = 1024 * 1024;           // Default 1 MByte
  ulonglong undo_buffer_size = 8 * 1024 * 1024;  // Default 8 MByte
  ulonglong redo_buffer_size = 8 * 1024 * 1024;  // Default 8 MByte
  ulonglong initial_size = 128 * 1024 * 1024;    // Default 128 MByte
  ulonglong autoextend_size = 0;                 // No autoextension as default
  ulonglong max_size = 0;         // Max size == initial size => no extension
  ulonglong file_block_size = 0;  // 0=default or must be a valid Page Size
  uint nodegroup_id = UNDEF_NODEGROUP;
  bool wait_until_completed = true;
  const char *ts_comment = nullptr;
  bool encrypt;
  LEX_STRING encrypt_type;

  bool is_tablespace_command() {
    return ts_cmd_type == CREATE_TABLESPACE ||
           ts_cmd_type == ALTER_TABLESPACE || ts_cmd_type == DROP_TABLESPACE ||
           ts_cmd_type == CHANGE_FILE_TABLESPACE ||
           ts_cmd_type == ALTER_ACCESS_MODE_TABLESPACE;
  }

  /**
    Proper constructor even for all-public class simplifies initialization and
    allows members to be const.

    FUTURE: With constructor all members can be made const, and do not need
    default initializers.

    @param tablespace name of tabelspace (nullptr for logfile group statements)
    @param logfile_group name of logfile group or nullptr
    @param cmd main statement type
    @param alter_tablespace_cmd subcommand type for ALTER TABLESPACE
    @param datafile tablespace file for CREATE and ALTER ... ADD ...
    @param undofile only applies to logfile group statements. nullptr otherwise.
    @param opts options provided by parser
  */
  st_alter_tablespace(const char *tablespace, const char *logfile_group,
                      ts_command_type cmd,
                      enum ts_alter_tablespace_type alter_tablespace_cmd,
                      const char *datafile, const char *undofile,
                      const Tablespace_options &opts);
};

/*
  Make sure that the order of schema_tables and enum_schema_tables are the same.
*/
enum enum_schema_tables {
  SCH_FIRST = 0,
  SCH_CLIENT_STATS = SCH_FIRST,
  SCH_COLUMN_PRIVILEGES,
  SCH_ENGINES,
  SCH_GLOBAL_TEMPORARY_TABLES,
  SCH_INDEX_STATS,
  SCH_OPEN_TABLES,
  SCH_OPTIMIZER_TRACE,
  SCH_PLUGINS,
  SCH_PROCESSLIST,
  SCH_PROFILES,
  SCH_SCHEMA_PRIVILEGES,
  SCH_TABLESPACES,
  SCH_TABLE_PRIVILEGES,
  SCH_TABLE_STATS,
  SCH_TEMPORARY_TABLES,
  SCH_THREAD_STATS,
  SCH_USER_PRIVILEGES,
  SCH_USER_STATS,
  SCH_TMP_TABLE_COLUMNS,
  SCH_TMP_TABLE_KEYS,
  SCH_LAST = SCH_TMP_TABLE_KEYS
};

enum ha_stat_type { HA_ENGINE_STATUS, HA_ENGINE_LOGS, HA_ENGINE_MUTEX };
enum ha_notification_type : int { HA_NOTIFY_PRE_EVENT, HA_NOTIFY_POST_EVENT };

/** Create compression dictionary result type. */
enum class ha_create_zip_dict_result {
  OK,             /*!< zip_dict successfully created */
  ALREADY_EXISTS, /*!< zip dict with such name already
                                       exists */
  NAME_TOO_LONG,  /*!< zip dict name is too long */
  DATA_TOO_LONG,  /*!< zip dict data is too long */
  READ_ONLY,      /*!< cannot create in read-only mode */
  OUT_OF_MEMORY,  /*!< out of memory */
  OUT_OF_FILE_SPACE,
  /*!< out of disk space */
  TOO_MANY_CONCURRENT_TRXS,
  /*!< too many concurrent transactions */
  UNKNOWN_ERROR /*!< unknown error during zip_dict
                                     creation */
};

/** Drop compression dictionary result type. */
enum class ha_drop_zip_dict_result {
  OK,             /*!< zip_dict successfully dropped */
  DOES_NOT_EXIST, /*!< zip dict with such name does not
                                     exist */
  IS_REFERENCED,  /*!< zip dict is in use */
  READ_ONLY,      /*!< cannot drop in read-only mode */
  OUT_OF_MEMORY,  /*!< out of memory */
  OUT_OF_FILE_SPACE,
  /*!< out of disk space */
  TOO_MANY_CONCURRENT_TRXS,
  /*!< too many concurrent transactions */
  UNKNOWN_ERROR /*!< unknown error during zip_dict
                                   removal */
};

/** Clone operation types. */
enum Ha_clone_type {
  /** Caller must block all write operation to the SE. */
  HA_CLONE_BLOCKING = 1,

  /** For transactional SE, archive redo to support concurrent dml */
  HA_CLONE_REDO,

  /** For transactional SE, track page changes to support concurrent dml */
  HA_CLONE_PAGE,

  /** For transactional SE, use both page tracking and redo to optimize
  clone with concurrent dml. Currently supported by Innodb. */
  HA_CLONE_HYBRID
};

/** File reference for clone */
struct Ha_clone_file {
  /** File reference type */
  enum {
    /** File handle */
    FILE_HANDLE,

    /** File descriptor */
    FILE_DESC

  } type;

  /** File reference */
  union {
    /** File descriptor */
    int file_desc;

    /** File handle for windows */
    void *file_handle;
  };
};

/* Abstract callback interface to stream data back to the caller. */
class Ha_clone_cbk {
 public:
  /** Callback providing data from current position of a
  file descriptor of specific length.
  @param[in]  from_file  source file to read from
  @param[in]  len        data length
  @return error code */
  virtual int file_cbk(Ha_clone_file from_file, uint len) = 0;

  /** Callback providing data in buffer of specific length.
  @param[in]  from_buffer  source buffer to read from
  @param[in]  len          data length
  @return error code */
  virtual int buffer_cbk(uchar *from_buffer, uint len) = 0;

  /** Callback providing a file descriptor to write data starting
  from current position.
  @param[in]  to_file  destination file to write data
  @return error code */
  virtual int apply_file_cbk(Ha_clone_file to_file) = 0;

  /** virtual destructor. */
  virtual ~Ha_clone_cbk() {}

  /** Set current storage engine handlerton.
  @param[in]  hton  SE handlerton */
  void set_hton(handlerton *hton) { m_hton = hton; }

  /** Get current storage engine handlerton.
  @return SE handlerton */
  handlerton *get_hton() { return (m_hton); }

  /** Set caller's transfer buffer size. SE can adjust the data chunk size
  based on this parameter.
  @param[in]  size  buffer size in bytes */
  void set_client_buffer_size(uint size) { m_client_buff_size = size; }

  /** Get caller's transfer buffer size.
  @return buffer size in bytes */
  uint get_client_buffer_size() { return (m_client_buff_size); }

  /** Set current SE index.
  @param[in]  idx  SE index in locator array */
  void set_loc_index(uint idx) { m_loc_idx = idx; }

  /** Get current SE index.
  @return SE index in locator array */
  uint get_loc_index() { return (m_loc_idx); }

  /** Set data descriptor. SE specific descriptor for the
  data transferred by the callbacks.
  @param[in]  desc  serialized data descriptor
  @param[in]  len   length of the descriptor byte stream  */
  void set_data_desc(uchar *desc, uint len) {
    m_data_desc = desc;
    m_desc_len = len;
  }

  /** Get data descriptor. SE specific descriptor for the
  data transferred by the callbacks.
  @param[out]  lenp  length of the descriptor byte stream
  @return pointer to the serialized data descriptor */
  uchar *get_data_desc(uint *lenp) {
    if (lenp != nullptr) {
      *lenp = m_desc_len;
    }

    return (m_data_desc);
  }

  /** Get SE source file name. Used for debug printing and error message.
  @return null terminated string for source file name */
  const char *get_source_name() { return (m_src_name); }

  /** Set SE source file name.
  @param[in]   name  null terminated string for source file name */
  void set_source_name(const char *name) { m_src_name = name; }

  /** Get SE destination file name. Used for debug printing and error message.
  @return null terminated string for destination file name */
  const char *get_dest_name() { return (m_dest_name); }

  /** Set SE destination file name.
  @param[in]   name  null terminated string for destination file name */
  void set_dest_name(const char *name) { m_dest_name = name; }

  /** Clear all flags set by SE */
  void clear_flags() { m_flag = 0; }

  /* Mark that ACK is needed for the data transfer before returning
  from callback. Set by SE. */
  void set_ack() { m_flag |= HA_CLONE_ACK; }

  /** Check if ACK is needed for the data transfer
  @return true if ACK is needed */
  bool is_ack_needed() { return (m_flag & HA_CLONE_ACK); }

  /* Mark that the file descriptor is opened for read/write
  with OS buffer cache. For O_DIRECT, the flag is not set. */
  void set_os_buffer_cache() { m_flag |= HA_CLONE_FILE_CACHE; }

  /** Check if the file descriptor is opened for read/write with OS
  buffer cache. Currently clone avoids using zero copy (sendfile on linux),
  if SE is using O_DIRECT. This improves data copy performance.
  @return true if O_DIRECT is not used */
  bool is_os_buffer_cache() { return (m_flag & HA_CLONE_FILE_CACHE); }

 private:
  /** Handlerton for the SE */
  handlerton *m_hton;

  /** SE index in caller's locator array */
  uint m_loc_idx;

  /** Caller's transfer buffer size. */
  uint m_client_buff_size;

  /** SE's Serialized data descriptor */
  uchar *m_data_desc;
  uint m_desc_len;

  /** Current source file name */
  const char *m_src_name;

  /** Current destination file name */
  const char *m_dest_name;

  /** Flag storing data related options */
  int m_flag;

  /** Acknowledgement is needed for the data transfer. */
  const int HA_CLONE_ACK = 0x01;

  /** Data file is opened for read/write with OS buffer cache. */
  const int HA_CLONE_FILE_CACHE = 0x02;
};

/* handlerton methods */

/**
  close_connection is only called if
  thd->ha_data[xxx_hton.slot] is non-zero, so even if you don't need
  this storage area - set it to something, so that MySQL would know
  this storage engine was accessed in this connection
*/
typedef int (*close_connection_t)(handlerton *hton, THD *thd);

/** Terminate connection/statement notification. */
typedef void (*kill_connection_t)(handlerton *hton, THD *thd);

/**
  Shut down all storage engine background tasks that might access
  the data dictionary, before the main shutdown.
*/
typedef void (*pre_dd_shutdown_t)(handlerton *hton);

/**
  sv points to a storage area, that was earlier passed
  to the savepoint_set call
*/
typedef int (*savepoint_rollback_t)(handlerton *hton, THD *thd, void *sv);

/**
  sv points to an uninitialized storage area of requested size
  (see savepoint_offset description)
*/
typedef int (*savepoint_set_t)(handlerton *hton, THD *thd, void *sv);

/**
  Check if storage engine allows to release metadata locks which were
  acquired after the savepoint if rollback to savepoint is done.
  @return true  - If it is safe to release MDL locks.
          false - If it is not.
*/
typedef bool (*savepoint_rollback_can_release_mdl_t)(handlerton *hton,
                                                     THD *thd);

typedef int (*savepoint_release_t)(handlerton *hton, THD *thd, void *sv);

/**
  'all' is true if it's a real commit, that makes persistent changes
  'all' is false if it's not in fact a commit but an end of the
  statement that is part of the transaction.
  NOTE 'all' is also false in auto-commit mode where 'end of statement'
  and 'real commit' mean the same event.
*/
typedef int (*commit_t)(handlerton *hton, THD *thd, bool all);

typedef int (*rollback_t)(handlerton *hton, THD *thd, bool all);

typedef int (*prepare_t)(handlerton *hton, THD *thd, bool all);

typedef int (*clone_consistent_snapshot_t)(handlerton *hton, THD *thd,
                                           THD *from_thd);

typedef int (*store_binlog_info_t)(handlerton *hton, THD *thd);

typedef int (*recover_t)(handlerton *hton, XID *xid_list, uint len);

/** X/Open XA distributed transaction status codes */
enum xa_status_code {
  /**
    normal execution
  */
  XA_OK = 0,

  /**
    asynchronous operation already outstanding
  */
  XAER_ASYNC = -2,

  /**
    a resource manager error  occurred in the transaction branch
  */
  XAER_RMERR = -3,

  /**
    the XID is not valid
  */
  XAER_NOTA = -4,

  /**
    invalid arguments were given
  */
  XAER_INVAL = -5,

  /**
    routine invoked in an improper context
  */
  XAER_PROTO = -6,

  /**
    resource manager unavailable
  */
  XAER_RMFAIL = -7,

  /**
    the XID already exists
  */
  XAER_DUPID = -8,

  /**
    resource manager doing work outside transaction
  */
  XAER_OUTSIDE = -9
};

typedef xa_status_code (*commit_by_xid_t)(handlerton *hton, XID *xid);

typedef xa_status_code (*rollback_by_xid_t)(handlerton *hton, XID *xid);

/**
  Create handler object for the table in the storage engine.

  @param hton         Handlerton object for the storage engine.
  @param table        TABLE_SHARE for the table, can be NULL if caller
                      didn't perform full-blown open of table definition.
  @param partitioned  Indicates whether table is partitioned.
  @param mem_root     Memory root to be used for allocating handler
                      object.
*/
typedef handler *(*create_t)(handlerton *hton, TABLE_SHARE *table,
                             bool partitioned, MEM_ROOT *mem_root);

typedef void (*drop_database_t)(handlerton *hton, char *path);

typedef int (*panic_t)(handlerton *hton, enum ha_panic_function flag);

typedef int (*start_consistent_snapshot_t)(handlerton *hton, THD *thd);

/**
  Flush the log(s) of storage engine(s).

  @param hton Handlerton of storage engine.
  @param binlog_group_flush true if we got invoked by binlog group
    commit during flush stage, false in other cases.
  @retval false Succeed
  @retval true Error
*/
typedef bool (*flush_logs_t)(handlerton *hton, bool binlog_group_flush);

typedef bool (*show_status_t)(handlerton *hton, THD *thd, stat_print_fn *print,
                              enum ha_stat_type stat);

/**
  The flag values are defined in sql_partition.h.
  If this function is set, then it implies that the handler supports
  partitioned tables.
  If this function exists, then handler::get_partition_handler must also be
  implemented.
*/
typedef uint (*partition_flags_t)();

/**
  SE specific validation of the tablespace name.

  This function will ask the relevant SE whether the submitted tablespace
  name is valid.

  @param tablespace_ddl     Purpose of usage - is this tablespace DDL?
  @param tablespace_name    Name of the tablespace.

  @return Tablespace name validity.
    @retval == false: The tablespace name is invalid.
    @retval == true:  The tablespace name is valid.
*/
typedef bool (*is_valid_tablespace_name_t)(bool tablespace_ddl,
                                           const char *tablespace_name);

/**
  Get the tablespace name from the SE for the given schema and table.

  @param       thd              Thread context.
  @param       db_name          Name of the relevant schema.
  @param       table_name       Name of the relevant table.
  @param [out] tablespace_name  Name of the tablespace containing the table.

  @return Operation status.
    @retval == 0  Success.
    @retval != 0  Error (handler error code returned).
*/
typedef int (*get_tablespace_t)(THD *thd, LEX_CSTRING db_name,
                                LEX_CSTRING table_name,
                                LEX_CSTRING *tablespace_name);

/**
  Create/drop or alter tablespace in the storage engine.

  @param          hton        Hadlerton of the SE.
  @param          thd         Thread context.
  @param          ts_info     Description of tablespace and specific
                              operation on it.
  @param          old_ts_def  dd::Tablespace object describing old version
                              of tablespace.
  @param [in,out] new_ts_def  dd::Tablespace object describing new version
                              of tablespace. Engines which support atomic DDL
                              can adjust this object. The updated information
                              will be saved to the data-dictionary.

  @return Operation status.
    @retval == 0  Success.
    @retval != 0  Error (handler error code returned).
*/
typedef int (*alter_tablespace_t)(handlerton *hton, THD *thd,
                                  st_alter_tablespace *ts_info,
                                  const dd::Tablespace *old_ts_def,
                                  dd::Tablespace *new_ts_def);

using flush_changed_page_bitmaps_t = bool (*)(void);

using purge_changed_page_bitmaps_t = bool (*)(ulonglong lsn);

/**
  Get the tablespace data from SE and insert it into Data dictionary

  @param    thd         Thread context

  @return Operation status.
  @retval == 0  Success.
  @retval != 0  Error (handler error code returned)
*/
typedef int (*upgrade_tablespace_t)(THD *thd);

/**
  Get the tablespace data from SE and insert it into Data dictionary

  @param[in]  tablespace     tablespace object

  @return Operation status.
  @retval == 0  Success.
  @retval != 0  Error (handler error code returned)
*/
typedef bool (*upgrade_space_version_t)(dd::Tablespace *tablespace);

/**
  Finish upgrade process inside storage engines.
  This includes resetting flags to indicate upgrade process
  and cleanup after upgrade.

  @param    thd      Thread context

  @return Operation status.
  @retval == 0  Success.
  @retval != 0  Error (handler error code returned)
*/
typedef int (*finish_upgrade_t)(THD *thd, bool failed_upgrade);

/**
  Upgrade logs after the checkpoint from where upgrade
  process can only roll forward.

  @param    thd      Thread context

  @return Operation status.
  @retval == 0  Success.
  @retval != 0  Error (handler error code returned)
*/
typedef int (*upgrade_logs_t)(THD *thd);

typedef int (*fill_is_table_t)(handlerton *hton, THD *thd, TABLE_LIST *tables,
                               class Item *cond, enum enum_schema_tables);

typedef int (*binlog_func_t)(handlerton *hton, THD *thd, enum_binlog_func fn,
                             void *arg);

typedef void (*binlog_log_query_t)(handlerton *hton, THD *thd,
                                   enum_binlog_command binlog_command,
                                   const char *query, uint query_length,
                                   const char *db, const char *table_name);

typedef int (*discover_t)(handlerton *hton, THD *thd, const char *db,
                          const char *name, uchar **frmblob, size_t *frmlen);

typedef int (*find_files_t)(handlerton *hton, THD *thd, const char *db,
                            const char *path, const char *wild, bool dir,
                            List<LEX_STRING> *files);

typedef int (*table_exists_in_engine_t)(handlerton *hton, THD *thd,
                                        const char *db, const char *name);

typedef int (*make_pushed_join_t)(handlerton *hton, THD *thd,
                                  const AQP::Join_plan *plan);

/**
  Check if the given db.tablename is a system table for this SE.

  @param db                         Database name to check.
  @param table_name                 table name to check.
  @param is_sql_layer_system_table  if the supplied db.table_name is a SQL
                                    layer system table.

  @see example_is_supported_system_table in ha_example.cc

  is_sql_layer_system_table is supplied to make more efficient
  checks possible for SEs that support all SQL layer tables.

  This interface is optional, so every SE need not implement it.
*/
typedef bool (*is_supported_system_table_t)(const char *db,
                                            const char *table_name,
                                            bool is_sql_layer_system_table);

/**
   Creates a new compression dictionary with the specified data for this SE.

   @param hton                       handlerton object.
   @param thd                        thread descriptor.
   @param name                       compression dictionary name
   @param name_len                   compression dictionary name length
   @param data                       compression dictionary data
   @param data_len                   compression dictionary data length

   @return a valid #ha_create_zip_dict_result value.

   This interface is optional, so not every SE needs to implement it.
*/
using create_zip_dict_t = ha_create_zip_dict_result (*)(
    handlerton *hton, THD *thd, const char *name, ulong *name_len,
    const char *data, ulong *data_len);

/**
   Deletes a compression dictionary for this SE.

   @param hton                       handlerton object.
   @param thd                        thread descriptor.
   @param name                       compression dictionary name
   @param name_len                   compression dictionary name length

   @return a valid #ha_drop_zip_dict_result value.

   This interface is optional, so not every SE needs to implement it.
*/
using drop_zip_dict_t = ha_drop_zip_dict_result (*)(handlerton *hton, THD *thd,
                                                    const char *name,
                                                    ulong *name_len);

/**
  Create SDI in a tablespace. This API should be used when upgrading
  a tablespace with no SDI or after invoking sdi_drop().
  @param[in]  tablespace     tablespace object
  @retval     false          success
  @retval     true           failure
*/
typedef bool (*sdi_create_t)(dd::Tablespace *tablespace);

/**
  Drop SDI in a tablespace. This API should be used only when
  SDI is corrupted.
  @param[in]  tablespace  tablespace object
  @retval     false       success
  @retval     true        failure
*/
typedef bool (*sdi_drop_t)(dd::Tablespace *tablespace);

/**
  Get the SDI keys in a tablespace into vector.
  @param[in]      tablespace  tablespace object
  @param[in,out]  vector      vector of SDI Keys
  @retval         false       success
  @retval         true        failure
*/
typedef bool (*sdi_get_keys_t)(const dd::Tablespace &tablespace,
                               dd::sdi_vector_t &vector);

/**
  Retrieve SDI for a given SDI key.

  Since the caller of this api will not know the SDI length, SDI retrieval
  should be done in the following way.

  i.   Allocate initial memory of some size (Lets say 64KB)
  ii.  Pass the allocated memory to the below api.
  iii. If passed buffer is sufficient, sdi_get_by_id() copies the sdi
       to the buffer passed and returns success, else sdi_len is modified
       with the actual length of the SDI (and returns false on failure).
       For genuine errors, sdi_len is returned as UINT64_MAX
  iv.  If sdi_len != UINT64_MAX, retry the call after allocating the memory
       of sdi_len
  v.   Free the memory after using SDI (responsibility of caller)

  @param[in]      tablespace  tablespace object
  @param[in]      sdi_key     SDI key to uniquely identify SDI obj
  @param[in,out]  sdi         SDI retrieved from tablespace
                              A non-null pointer must be passed in
  @param[in,out]  sdi_len     in: length of the memory allocated
                              out: actual length of SDI
  @retval         false       success
  @retval         true        failure
*/
typedef bool (*sdi_get_t)(const dd::Tablespace &tablespace,
                          const dd::sdi_key_t *sdi_key, void *sdi,
                          uint64 *sdi_len);

/**
  Insert/Update SDI for a given SDI key.
  @param[in]  hton        handlerton object
  @param[in]  tablespace  tablespace object
  @param[in]  sdi_key     SDI key to uniquely identify SDI obj
  @param[in]  sdi         SDI to write into the tablespace
  @param[in]  sdi_len     length of SDI BLOB returned
  @retval     false       success
  @retval     true        failure, my_error() should be called
                          by SE
*/
typedef bool (*sdi_set_t)(handlerton *hton, const dd::Tablespace &tablespace,
                          const dd::Table *table, const dd::sdi_key_t *sdi_key,
                          const void *sdi, uint64 sdi_len);

/**
  Delete SDI for a given SDI key.
  @param[in]  tablespace  tablespace object
  @param[in]  sdi_key     SDI key to uniquely identify SDI obj
  @retval     false       success
  @retval     true        failure, my_error() should be called
                          by SE
*/
typedef bool (*sdi_delete_t)(const dd::Tablespace &tablespace,
                             const dd::Table *table,
                             const dd::sdi_key_t *sdi_key);

/**
  Check if the DDSE is started in a way that leaves thd DD being read only.

  @retval true    The data dictionary can only be read.
  @retval false   The data dictionary can be read and written.
 */
typedef bool (*is_dict_readonly_t)();

/**
  Drop all temporary tables which have been left from previous server
  run belonging to this SE. Used on server start-up.

  @param[in]      hton   Handlerton for storage engine.
  @param[in]      thd    Thread context.
  @param[in,out]  files  List of files in directories for temporary files
                         which match tmp_file_prefix and thus can belong to
                         temporary tables (but not necessarily in this SE).
                         It is recommended to remove file from the list if
                         SE recognizes it as belonging to temporary table
                         in this SE and deletes it.
*/
typedef bool (*rm_tmp_tables_t)(handlerton *hton, THD *thd,
                                List<LEX_STRING> *files);

/**
  Retrieve cost constants to be used for this storage engine.

  A storage engine that wants to provide its own cost constants to
  be used in the optimizer cost model, should implement this function.
  The server will call this function to get a cost constant object
  that will be used for tables stored in this storage engine instead
  of using the default cost constants.

  Life cycle for the cost constant object: The storage engine must
  allocate the cost constant object on the heap. After the function
  returns, the server takes over the ownership of this object.
  The server will eventually delete the object by calling delete.

  @note In the initial version the storage_category parameter will
  not be used. The only valid value this will have is DEFAULT_STORAGE_CLASS
  (see declaration in opt_costconstants.h).

  @param storage_category the storage type that the cost constants will
                          be used for

  @return a pointer to the cost constant object, if NULL is returned
          the default cost constants will be used
*/
typedef SE_cost_constants *(*get_cost_constants_t)(uint storage_category);

/**
  @param[in,out]  thd          pointer to THD
  @param[in]      new_trx_arg  pointer to replacement transaction
  @param[out]     ptr_trx_arg  double pointer to being replaced transaction

  Associated with THD engine's native transaction is replaced
  with @c new_trx_arg. The old value is returned through a buffer if non-null
  pointer is provided with @c ptr_trx_arg.
  The method is adapted by XA start and XA prepare handlers to
  handle XA transaction that is logged as two parts by slave applier.

  This interface concerns engines that are aware of XA transaction.
*/
typedef void (*replace_native_transaction_in_thd_t)(THD *thd, void *new_trx_arg,
                                                    void **ptr_trx_arg);

/** Mode for initializing the data dictionary. */
enum dict_init_mode_t {
  DICT_INIT_CREATE_FILES,      //< Create all required SE files
  DICT_INIT_CHECK_FILES,       //< Verify existence of expected files
  DICT_INIT_UPGRADE_57_FILES,  //< Used for upgrade from mysql-5.7
  DICT_INIT_IGNORE_FILES       //< Don't care about files at all
};

/**
  Initialize the SE for being used to store the DD tables. Create
  the required files according to the dict_init_mode. Create strings
  representing the required DDSE tables, i.e., tables that the DDSE
  expects to exist in the DD, and add them to the appropriate out
  parameter.

  @note There are two variants of this function type, one is to be
  used by the DDSE, and has a different type of output parameters
  because the SQL layer needs more information about the DDSE tables
  in order to support upgrade.

  @param dict_init_mode         How to initialize files
  @param version                Target DD version if a new
                                server is being installed.
                                0 if restarting an existing
                                server.
  @param [out] DDSE_tables      List of SQL DDL statements
                                for creating DD tables that
                                are needed by the DDSE.
  @param [out] DDSE_tablespaces List of meta data for predefined
                                tablespaces created by the DDSE.

  @retval true                  An error occurred.
  @retval false                 Success - no errors.
 */

typedef bool (*dict_init_t)(dict_init_mode_t dict_init_mode, uint version,
                            List<const Plugin_table> *DDSE_tables,
                            List<const Plugin_tablespace> *DDSE_tablespaces);

typedef bool (*ddse_dict_init_t)(
    dict_init_mode_t dict_init_mode, uint version,
    List<const dd::Object_table> *DDSE_tables,
    List<const Plugin_tablespace> *DDSE_tablespaces);

/**
  Initialize the set of hard coded DD table ids.

  @param dd_table_id  SE_private_id of DD table..
*/
typedef void (*dict_register_dd_table_id_t)(dd::Object_id hard_coded_tables);

/**
  Invalidate an entry in the local dictionary cache.

  Needed during bootstrap to make sure the contents in the DDSE
  dictionary cache is in sync with the global DD.

  @param   schema_name    Schema name.
  @param   table name     Table name.
 */

typedef void (*dict_cache_reset_t)(const char *schema_name,
                                   const char *table_name);

/**
  Invalidate all table and tablespace entries in the local dictionary cache.

  Needed for recovery during server restart.
 */

typedef void (*dict_cache_reset_tables_and_tablespaces_t)();

/** Mode for data dictionary recovery. */
enum dict_recovery_mode_t {
  DICT_RECOVERY_INITIALIZE_SERVER,       //< First start of a new server
  DICT_RECOVERY_INITIALIZE_TABLESPACES,  //< First start, create tablespaces
  DICT_RECOVERY_RESTART_SERVER           //< Restart of an existing server
};

/**
  Do recovery in the DDSE as part of initializing the data dictionary.
  The dict_recovery_mode indicates what kind of recovery should be
  done.

  @param dict_recovery_mode   How to do recovery
  @param version              Target DD version if a new
                              server is being installed.
                              Actual DD version if restarting
                              an existing server.

  @retval true                An error occurred.
  @retval false               Success - no errors.
 */

typedef bool (*dict_recover_t)(dict_recovery_mode_t dict_recovery_mode,
                               uint version);

/**
  Notify/get permission from storage engine before acquisition or after
  release of exclusive metadata lock on object represented by key.

  @param thd                Thread context.
  @param mdl_key            MDL key identifying object on which exclusive
                            lock is to be acquired/was released.
  @param notification_type  Indicates whether this is pre-acquire or
                            post-release notification.
  @param victimized        'true' if locking failed as we were selected
                            as a victim in order to avoid possible deadlocks.

  @note Notification is done only for objects from TABLESPACE, SCHEMA,
        TABLE, FUNCTION, PROCEDURE, TRIGGER and EVENT namespaces.

  @note Problems during notification are to be reported as warnings, MDL
        subsystem will report generic error if pre-acquire notification
        fails/SE refuses lock acquisition.
  @note Return value is ignored/error is not reported in case of
        post-release notification.

  @note In some cases post-release notification might happen even if
        there were no prior pre-acquire notification. For example,
        when SE was loaded after exclusive lock acquisition, or when
        we need notify SEs which permitted lock acquisition that it
        didn't happen because one of SEs didn't allow it (in such case
        we will do post-release notification for all SEs for simplicity).

  @return False - if notification was successful/lock can be acquired,
          True - if it has failed/lock should not be acquired.
*/
typedef bool (*notify_exclusive_mdl_t)(THD *thd, const MDL_key *mdl_key,
                                       ha_notification_type notification_type,
                                       bool *victimized);

/**
  Notify/get permission from storage engine before or after execution of
  ALTER TABLE operation on the table identified by the MDL key.

  @param thd                Thread context.
  @param mdl_key            MDL key identifying table which is going to be
                            or was ALTERed.
  @param notification_type  Indicates whether this is pre-ALTER TABLE or
                            post-ALTER TABLE notification.

  @note This hook is necessary because for ALTER TABLE upgrade to X
        metadata lock happens fairly late during the execution process,
        so it can be expensive to abort ALTER TABLE operation at this
        stage by returning failure from notify_exclusive_mdl() hook.

  @note This hook follows the same error reporting convention as
        @see notify_exclusive_mdl().

  @note Similarly to notify_exclusive_mdl() in some cases post-ALTER
        notification might happen even if there were no prior pre-ALTER
        notification.

  @note Post-ALTER notification can happen before post-release notification
        for exclusive metadata lock acquired by this ALTER TABLE.

  @return False - if notification was successful/ALTER TABLE can proceed.
          True - if it has failed/ALTER TABLE should be aborted.
*/
typedef bool (*notify_alter_table_t)(THD *thd, const MDL_key *mdl_key,
                                     ha_notification_type notification_type);

/**
  @brief
  Initiate master key rotation

  @returns false on success,
           true on failure
*/
typedef bool (*rotate_encryption_master_key_t)(void);

/**
  @brief
  Retrieve ha_statistics from SE.

  @param db_name                  Name of schema
  @param table_name               Name of table
  @param se_private_id            SE private id of the table.
  @param ts_se_private_data       Tablespace SE private data.
  @param tbl_se_private_data      Table SE private data.
  @param flags                    Type of statistics to retrieve.
  @param[out] stats               Contains statistics read from SE.

  @note Handlers that implement this callback/API should adhere
        to servers expectation that, the implementation would invoke
        my_error() before returning 'true'/failure from this function.

  @returns false on success,
           true on failure
*/
typedef bool (*get_table_statistics_t)(
    const char *db_name, const char *table_name, dd::Object_id se_private_id,
    const dd::Properties &ts_se_private_data,
    const dd::Properties &tbl_se_private_data, uint flags,
    ha_statistics *stats);

/**
  @brief
  Retrieve index column cardinality from SE.

  @param db_name                  Name of schema
  @param table_name               Name of table
  @param index_name               Name of index
  @param index_ordinal_position   Position of index.
  @param column_ordinal_position  Position of column in index.
  @param se_private_id            SE private id of the table.
  @param[out] cardinality         cardinality being returned by SE.

  @note Handlers that implement this callback/API should adhere
        to servers expectation that, the implementation would invoke
        my_error() before returning 'true'/failure from this function.

  @returns false on success,
           true on failure
*/
typedef bool (*get_index_column_cardinality_t)(
    const char *db_name, const char *table_name, const char *index_name,
    uint index_ordinal_position, uint column_ordinal_position,
    dd::Object_id se_private_id, ulonglong *cardinality);

/**
  Retrieve ha_tablespace_statistics from SE.

  @param tablespace_name          Tablespace_name
  @param ts_se_private_data       Tablespace SE private data.
  @param tbl_se_private_data      Table SE private data.
  @param[out] stats               Contains tablespace
                                  statistics read from SE.

  @note Handlers that implement this callback/API should adhere
        to servers expectation that, the implementation would invoke
        my_error() before returning 'true'/failure from this function.

  @returns false on success, true on failure
*/
typedef bool (*get_tablespace_statistics_t)(
    const char *tablespace_name, const char *file_name,
    const dd::Properties &ts_se_private_data, ha_tablespace_statistics *stats);

/* Database physical clone interfaces */
using Clone_begin_t = int (*)(handlerton *hton, THD *thd, uchar *&loc,
                              uint &loc_len, Ha_clone_type type);

using Clone_copy_t = int (*)(handlerton *hton, THD *thd, uchar *loc,
                             Ha_clone_cbk *desc);

using Clone_end_t = int (*)(handlerton *hton, THD *thd, uchar *loc);

using Clone_apply_begin_t = int (*)(handlerton *hton, THD *thd, uchar *&loc,
                                    uint &loc_len, const char *data_dir);

using Clone_apply_t = int (*)(handlerton *hton, THD *thd, uchar *loc,
                              Ha_clone_cbk *desc);

using Clone_apply_end_t = int (*)(handlerton *hton, THD *thd, uchar *loc);

struct Clone_interface_t {
  /* Interfaces to copy data. */
  Clone_begin_t clone_begin;
  Clone_copy_t clone_copy;
  Clone_end_t clone_end;

  /* Interfaces to apply data. */
  Clone_apply_begin_t clone_apply_begin;
  Clone_apply_t clone_apply;
  Clone_apply_end_t clone_apply_end;
};

/**
  Perform post-commit/rollback cleanup after DDL statement (e.g. in
  case of DROP TABLES really remove table files from disk).

  @note This hook will be invoked after DDL commit or rollback only
        for storage engines supporting atomic DDL.

  @note Problems during execution of this method should be reported to
        error log and as warnings/notes to user. Since this method is
        called after successful commit of the statement we can't fail
        statement with error.
*/
typedef void (*post_ddl_t)(THD *thd);

/**
  Perform SE-specific cleanup after recovery of transactions.

  @note Particularly SEs supporting atomic DDL can use this call
        to perform post-DDL actions for DDL statements which were
        committed or rolled back during recovery stage.
*/
typedef void (*post_recover_t)(void);

/**
  Lock a handlerton (resource) log to collect log information.
*/

typedef bool (*lock_hton_log_t)(handlerton *hton);

/**
  Unlock a handlerton (resource) log after collecting log information.
*/

typedef bool (*unlock_hton_log_t)(handlerton *hton);

/**
  Collect a handlerton (resource) log information.
*/

typedef bool (*collect_hton_log_info_t)(handlerton *hton, Json_dom *json);

/**
  handlerton is a singleton structure - one instance per storage engine -
  to provide access to storage engine functionality that works on the
  "global" level (unlike handler class that works on a per-table basis).

  usually handlerton instance is defined statically in ha_xxx.cc as

  static handlerton { ... } xxx_hton;

  savepoint_*, prepare, recover, and *_by_xid pointers can be 0.
*/
struct handlerton {
  /**
    Historical marker for if the engine is available or not.
  */
  SHOW_COMP_OPTION state;

  /**
    Historical number used for frm file to determine the correct storage engine.
    This is going away and new engines will just use "name" for this.
  */
  enum legacy_db_type db_type;
  /**
    Each storage engine has it's own memory area (actually a pointer)
    in the thd, for storing per-connection information.
    It is accessed as

      thd->ha_data[xxx_hton.slot]

     slot number is initialized by MySQL after xxx_init() is called.
   */
  uint slot;
  /**
    To store per-savepoint data storage engine is provided with an area
    of a requested size (0 is ok here).
    savepoint_offset must be initialized statically to the size of
    the needed memory to store per-savepoint information.
    After xxx_init it is changed to be an offset to savepoint storage
    area and need not be used by storage engine.
    see binlog_hton and binlog_savepoint_set/rollback for an example.
   */
  uint savepoint_offset;

  /* handlerton methods */

  close_connection_t close_connection;
  kill_connection_t kill_connection;
  pre_dd_shutdown_t pre_dd_shutdown;
  savepoint_set_t savepoint_set;
  savepoint_rollback_t savepoint_rollback;
  savepoint_rollback_can_release_mdl_t savepoint_rollback_can_release_mdl;
  savepoint_release_t savepoint_release;
  commit_t commit;
  rollback_t rollback;
  prepare_t prepare;
  recover_t recover;
  commit_by_xid_t commit_by_xid;
  rollback_by_xid_t rollback_by_xid;
  create_t create;
  drop_database_t drop_database;
  panic_t panic;
  start_consistent_snapshot_t start_consistent_snapshot;
  clone_consistent_snapshot_t clone_consistent_snapshot;
  flush_logs_t flush_logs;
  store_binlog_info_t store_binlog_info;
  show_status_t show_status;
  partition_flags_t partition_flags;
  is_valid_tablespace_name_t is_valid_tablespace_name;
  get_tablespace_t get_tablespace;
  alter_tablespace_t alter_tablespace;
  flush_changed_page_bitmaps_t flush_changed_page_bitmaps;
  purge_changed_page_bitmaps_t purge_changed_page_bitmaps;
  upgrade_tablespace_t upgrade_tablespace;
  upgrade_space_version_t upgrade_space_version;
  upgrade_logs_t upgrade_logs;
  finish_upgrade_t finish_upgrade;
  fill_is_table_t fill_is_table;
  dict_init_t dict_init;
  ddse_dict_init_t ddse_dict_init;
  dict_register_dd_table_id_t dict_register_dd_table_id;
  dict_cache_reset_t dict_cache_reset;
  dict_cache_reset_tables_and_tablespaces_t
      dict_cache_reset_tables_and_tablespaces;
  dict_recover_t dict_recover;

  /** Global handler flags. */
  uint32 flags;

  /*
    Those handlerton functions below are properly initialized at handler
    init.
  */

  binlog_func_t binlog_func;
  binlog_log_query_t binlog_log_query;
  discover_t discover;
  find_files_t find_files;
  table_exists_in_engine_t table_exists_in_engine;
  make_pushed_join_t make_pushed_join;
  is_supported_system_table_t is_supported_system_table;
  create_zip_dict_t create_zip_dict;
  drop_zip_dict_t drop_zip_dict;

  /*
    APIs for retrieving Serialized Dictionary Information by tablespace id
  */

  sdi_create_t sdi_create;
  sdi_drop_t sdi_drop;
  sdi_get_keys_t sdi_get_keys;
  sdi_get_t sdi_get;
  sdi_set_t sdi_set;
  sdi_delete_t sdi_delete;

  /**
    Null-ended array of file extentions that exist for the storage engine.
    Used by frm_error() and the default handler::rename_table and delete_table
    methods in handler.cc.

    For engines that have two file name extentions (separate meta/index file
    and data file), the order of elements is relevant. First element of engine
    file name extentions array should be meta/index file extention. Second
    element - data file extention. This order is assumed by
    prepare_for_repair() when REPAIR TABLE ... USE_FRM is issued.

    For engines that don't have files, file_extensions is NULL.

    Currently, the following alternatives are used:
      - file_extensions == NULL;
      - file_extensions[0] != NULL, file_extensions[1] == NULL;
      - file_extensions[0] != NULL, file_extensions[1] != NULL,
        file_extensions[2] == NULL;
  */
  const char **file_extensions;

  is_dict_readonly_t is_dict_readonly;
  rm_tmp_tables_t rm_tmp_tables;
  get_cost_constants_t get_cost_constants;
  replace_native_transaction_in_thd_t replace_native_transaction_in_thd;
  notify_exclusive_mdl_t notify_exclusive_mdl;
  notify_alter_table_t notify_alter_table;
  rotate_encryption_master_key_t rotate_encryption_master_key;

  get_table_statistics_t get_table_statistics;
  get_index_column_cardinality_t get_index_column_cardinality;
  get_tablespace_statistics_t get_tablespace_statistics;

  post_ddl_t post_ddl;
  post_recover_t post_recover;

  /** Clone data transfer interfaces */
  Clone_interface_t clone_interface;

  /** Flag for Engine License. */
  uint32 license;
  /** Location for engines to keep personal structures. */
  void *data;

  /*
    Log_resource functions that must be supported by storage engines
    with relevant log information to be collected.
  */
  lock_hton_log_t lock_hton_log;
  unlock_hton_log_t unlock_hton_log;
  collect_hton_log_info_t collect_hton_log_info;

  /** Flags describing details of foreign key support by storage engine. */
  uint32 foreign_keys_flags;
};

/* Possible flags of a handlerton (there can be 32 of them) */
#define HTON_NO_FLAGS 0
#define HTON_CLOSE_CURSORS_AT_COMMIT (1 << 0)
#define HTON_ALTER_NOT_SUPPORTED (1 << 1)  // Engine does not support alter
#define HTON_CAN_RECREATE (1 << 2)         // Delete all is used fro truncate
#define HTON_HIDDEN (1 << 3)               // Engine does not appear in lists
/*
  Bit 4 was occupied by BDB-specific HTON_FLUSH_AFTER_RENAME flag and is no
  longer used.
*/
#define HTON_NOT_USER_SELECTABLE (1 << 5)
#define HTON_TEMPORARY_NOT_SUPPORTED \
  (1 << 6)  // Having temporary tables not supported
#define HTON_SUPPORT_LOG_TABLES (1 << 7)  // Engine supports log tables
#define HTON_NO_PARTITION (1 << 8)        // You can not partition these tables

/*
  This flag should be set when deciding that the engine does not allow row based
  binary logging (RBL) optimizations.

  Currently, setting this flag, means that table's read/write_set will be left
  untouched when logging changes to tables in this engine. In practice this
  means that the server will not mess around with table->write_set and/or
  table->read_set when using RBL and deciding whether to log full or minimal
  rows.

  It's valuable for instance for virtual tables, eg: Performance Schema which
  have no meaning for replication.
*/
#define HTON_NO_BINLOG_ROW_OPT (1 << 9)

/**
  Engine supports extended keys. The flag allows to
  use 'extended key' feature if the engine is able to
  do it (has primary key values in the secondary key).
  Note that handler flag HA_PRIMARY_KEY_IN_READ_INDEX is
  actually partial case of HTON_SUPPORTS_EXTENDED_KEYS.
*/

#define HTON_SUPPORTS_EXTENDED_KEYS (1 << 10)

// Engine support foreign key constraint.

#define HTON_SUPPORTS_FOREIGN_KEYS (1 << 11)

/**
  Engine supports atomic DDL. That is rollback of transaction for DDL
  statement will also rollback all changes in SE, commit of transaction
  of DDL statement will make it durable.
*/

#define HTON_SUPPORTS_ATOMIC_DDL (1 << 12)

<<<<<<< HEAD
/**
   Set if the storage engine supports 'online' backups. This means that there
   exists a way to create a consistent copy of its tables without blocking
   updates to them. If so, statements that update such tables will not be
   affected by an active LOCK TABLES FOR BACKUP.
*/
#define HTON_SUPPORTS_ONLINE_BACKUPS (1 << 13)

/**
  Engine supports secondary clustered keys.
*/
#define HTON_SUPPORTS_CLUSTERED_KEYS (1 << 14)

/**
  Engine supports compressed columns.
*/
#define HTON_SUPPORTS_COMPRESSED_COLUMNS (1 << 15)

struct TABLE_STATS {
  char table[NAME_LEN * 2 + 2];  // [db] + '.' + [table] + '\0'
  const size_t table_len;
  ulonglong rows_read, rows_changed;
  ulonglong rows_changed_x_indexes;
  /* Stores enum db_type, but forward declarations cannot be done */
  const int engine_type;

  TABLE_STATS(const char *table_, size_t table_len_, int engine_type_,
              ulonglong rows_read_, ulonglong rows_changed_,
              ulonglong rows_changed_x_indexes_)
  noexcept
      : table_len(table_len_),
        rows_read(rows_read_),
        rows_changed(rows_changed_),
        rows_changed_x_indexes(rows_changed_x_indexes_),
        engine_type(engine_type_) {
    strncpy(table, table_, sizeof(table));
  }
};

struct INDEX_STATS {
  char index[NAME_LEN * 3 + 3];  // [db] + '.' + [table] + '.' + [index] + '\0'
  const size_t index_len;
  ulonglong rows_read;

  INDEX_STATS(const char *index_, size_t index_len_, ulonglong rows_read_)
  noexcept : index_len(index_len_), rows_read(rows_read_) {
    strncpy(index, index_, sizeof(index));
  }
};
=======
/* Engine supports packed keys. */
#define HTON_SUPPORTS_PACKED_KEYS (1 << 13)
>>>>>>> b93c1661

inline bool ddl_is_atomic(const handlerton *hton) {
  return (hton->flags & HTON_SUPPORTS_ATOMIC_DDL) != 0;
}

/* Bits for handlerton::foreign_keys_flags bitmap. */

/**
  Engine supports both unique and non-unique parent keys for
  foreign keys which contain full foreign key as its prefix.

  Storage engines which support foreign keys but do not have
  this flag set are assumed to support only parent keys which
  are primary/unique and contain exactly the same columns as
  the foreign key, possibly, in different order.
*/

static const uint32 HTON_FKS_WITH_PREFIX_PARENT_KEYS = (1 << 0);

/**
  Storage engine supports hash keys as supporting keys for foreign
  keys. Hash key should contain all foreign key columns and only
  them (altough in any order).

  Storage engines which support foreign keys but do not have this
  flag set are assumed to not allow hash keys as supporting keys.
*/

static const uint32 HTON_FKS_WITH_SUPPORTING_HASH_KEYS = (1 << 1);

/**
  Storage engine supports non-hash keys which have common prefix
  with the foreign key as supporting keys for it. If there are
  several such keys, one which shares biggest prefix with FK is
  chosen.

  Storage engines which support foreign keys but do not have this
  flag set are assumed to require that supporting key contains full
  foreign key as its prefix.
*/

static const uint32 HTON_FKS_WITH_ANY_PREFIX_SUPPORTING_KEYS = (1 << 2);

enum enum_tx_isolation : int {
  ISO_READ_UNCOMMITTED,
  ISO_READ_COMMITTED,
  ISO_REPEATABLE_READ,
  ISO_SERIALIZABLE
};

enum enum_stats_auto_recalc : int {
  HA_STATS_AUTO_RECALC_DEFAULT = 0,
  HA_STATS_AUTO_RECALC_ON,
  HA_STATS_AUTO_RECALC_OFF
};

/* struct to hold information about the table that should be created */
struct HA_CREATE_INFO {
  HA_CREATE_INFO() { memset(this, 0, sizeof(*this)); }
  const CHARSET_INFO *table_charset, *default_table_charset;
  LEX_STRING connect_string;
  const char *password, *tablespace;
  LEX_STRING comment;

  /**
  Algorithm (and possible options) to be used for InnoDB's transparent
  page compression. If this attribute is set then it is hint to the
  storage engine to try and compress the data using the specified algorithm
  where possible. Note: this value is interpreted by the storage engine only.
  and ignored by the Server layer. */

  LEX_STRING compress;

  /**
  This attibute is used for InnoDB's transparent page encryption.
  If this attribute is set then it is hint to the storage engine to encrypt
  the data. Note: this value is interpreted by the storage engine only.
  and ignored by the Server layer. */

  LEX_STRING encrypt_type;

  const char *data_file_name, *index_file_name;
  const char *alias;
  ulonglong max_rows, min_rows;
  ulonglong auto_increment_value;
  ulong table_options;
  ulong avg_row_length;
  ulong used_fields;
  ulong key_block_size;
  uint stats_sample_pages; /* number of pages to sample during
                           stats estimation, if used, otherwise 0. */
  enum_stats_auto_recalc stats_auto_recalc;
  SQL_I_List<TABLE_LIST> merge_list;
  handlerton *db_type;
  /**
    Row type of the table definition.

    Defaults to ROW_TYPE_DEFAULT for all non-ALTER statements.
    For ALTER TABLE defaults to ROW_TYPE_NOT_USED (means "keep the current").

    Can be changed either explicitly by the parser.
    If nothing specified inherits the value of the original table (if present).
  */
  enum row_type row_type;
  uint null_bits; /* NULL bits at start of record */
  uint options;   /* OR of HA_CREATE_ options */
  uint merge_insert_method;
  enum ha_storage_media storage_media; /* DEFAULT, DISK or MEMORY */

  /*
    A flag to indicate if this table should be marked as a hidden table in
    the data dictionary. One use case is to mark the temporary tables
    created by ALTER to be marked as hidden.
  */
  bool m_hidden;

  /**
    Fill HA_CREATE_INFO to be used by ALTER as well as upgrade code.
    This function separates code from mysql_prepare_alter_table() to be
    used by upgrade code as well to reduce code duplication.
    For ALTER code path, this lets new create options override the old
    ones.

    @param[in]  share        TABLE_SHARE object
    @param[in]  used_fields  If a given create option is not flagged, old
                             value be copied from the TABLE_SHARE.
  */

  void init_create_options_from_share(const TABLE_SHARE *share,
                                      uint used_fields);
  Item *zip_dict_name;
};

/**
  Structure describing changes to an index to be caused by ALTER TABLE.
*/

struct KEY_PAIR {
  /**
    Pointer to KEY object describing old version of index in
    TABLE::key_info array for TABLE instance representing old
    version of table.
  */
  KEY *old_key;
  /**
    Pointer to KEY object describing new version of index in
    Alter_inplace_info::key_info_buffer array.
  */
  KEY *new_key;
};

/**
  In-place alter handler context.

  This is a superclass intended to be subclassed by individual handlers
  in order to store handler unique context between in-place alter API calls.

  The handler is responsible for creating the object. This can be done
  as early as during check_if_supported_inplace_alter().

  The SQL layer is responsible for destroying the object.

  @see Alter_inplace_info
*/

class inplace_alter_handler_ctx {
 public:
  inplace_alter_handler_ctx() {}

  virtual ~inplace_alter_handler_ctx() {}
};

/**
  Class describing changes to be done by ALTER TABLE.
  Instance of this class is passed to storage engine in order
  to determine if this ALTER TABLE can be done using in-place
  algorithm. It is also used for executing the ALTER TABLE
  using in-place algorithm.
*/

class Alter_inplace_info {
 public:
  /**
     Bits to show in detail what operations the storage engine is
     to execute.

     All these operations are supported as in-place operations by the
     SQL layer. This means that operations that by their nature must
     be performed by copying the table to a temporary table, will not
     have their own flags here (e.g. ALTER TABLE FORCE, ALTER TABLE
     ENGINE).

     We generally try to specify handler flags only if there are real
     changes. But in cases when it is cumbersome to determine if some
     attribute has really changed we might choose to set flag
     pessimistically, for example, relying on parser output only.
  */
  typedef ulonglong HA_ALTER_FLAGS;

  // Add non-unique, non-primary index
  static const HA_ALTER_FLAGS ADD_INDEX = 1ULL << 0;

  // Drop non-unique, non-primary index
  static const HA_ALTER_FLAGS DROP_INDEX = 1ULL << 1;

  // Add unique, non-primary index
  static const HA_ALTER_FLAGS ADD_UNIQUE_INDEX = 1ULL << 2;

  // Drop unique, non-primary index
  static const HA_ALTER_FLAGS DROP_UNIQUE_INDEX = 1ULL << 3;

  // Add primary index
  static const HA_ALTER_FLAGS ADD_PK_INDEX = 1ULL << 4;

  // Drop primary index
  static const HA_ALTER_FLAGS DROP_PK_INDEX = 1ULL << 5;

  // Add column

  // Virtual generated column
  static const HA_ALTER_FLAGS ADD_VIRTUAL_COLUMN = 1ULL << 6;
  // Stored base (non-generated) column
  static const HA_ALTER_FLAGS ADD_STORED_BASE_COLUMN = 1ULL << 7;
  // Stored generated column
  static const HA_ALTER_FLAGS ADD_STORED_GENERATED_COLUMN = 1ULL << 8;
  // Add generic column (convience constant).
  static const HA_ALTER_FLAGS ADD_COLUMN =
      ADD_VIRTUAL_COLUMN | ADD_STORED_BASE_COLUMN | ADD_STORED_GENERATED_COLUMN;

  // Drop column
  static const HA_ALTER_FLAGS DROP_VIRTUAL_COLUMN = 1ULL << 9;
  static const HA_ALTER_FLAGS DROP_STORED_COLUMN = 1ULL << 10;
  static const HA_ALTER_FLAGS DROP_COLUMN =
      DROP_VIRTUAL_COLUMN | DROP_STORED_COLUMN;

  // Rename column
  static const HA_ALTER_FLAGS ALTER_COLUMN_NAME = 1ULL << 11;

  // Change column datatype
  static const HA_ALTER_FLAGS ALTER_VIRTUAL_COLUMN_TYPE = 1ULL << 12;
  static const HA_ALTER_FLAGS ALTER_STORED_COLUMN_TYPE = 1ULL << 13;

  /**
    Change column datatype in such way that new type has compatible
    packed representation with old type, so it is theoretically
    possible to perform change by only updating data dictionary
    without changing table rows.
  */
  static const HA_ALTER_FLAGS ALTER_COLUMN_EQUAL_PACK_LENGTH = 1ULL << 14;

  /// A virtual column has changed its position
  static const HA_ALTER_FLAGS ALTER_VIRTUAL_COLUMN_ORDER = 1ULL << 15;

  /// A stored column has changed its position (disregarding virtual columns)
  static const HA_ALTER_FLAGS ALTER_STORED_COLUMN_ORDER = 1ULL << 16;

  // Change column from NOT NULL to NULL
  static const HA_ALTER_FLAGS ALTER_COLUMN_NULLABLE = 1ULL << 17;

  // Change column from NULL to NOT NULL
  static const HA_ALTER_FLAGS ALTER_COLUMN_NOT_NULLABLE = 1ULL << 18;

  // Set or remove default column value
  static const HA_ALTER_FLAGS ALTER_COLUMN_DEFAULT = 1ULL << 19;

  // Change column generation expression
  static const HA_ALTER_FLAGS ALTER_VIRTUAL_GCOL_EXPR = 1ULL << 20;
  static const HA_ALTER_FLAGS ALTER_STORED_GCOL_EXPR = 1ULL << 21;

  // Add foreign key
  static const HA_ALTER_FLAGS ADD_FOREIGN_KEY = 1ULL << 22;

  // Drop foreign key
  static const HA_ALTER_FLAGS DROP_FOREIGN_KEY = 1ULL << 23;

  // table_options changed, see HA_CREATE_INFO::used_fields for details.
  static const HA_ALTER_FLAGS CHANGE_CREATE_OPTION = 1ULL << 24;

  // Table is renamed
  static const HA_ALTER_FLAGS ALTER_RENAME = 1ULL << 25;

  // Change the storage type of column
  static const HA_ALTER_FLAGS ALTER_COLUMN_STORAGE_TYPE = 1ULL << 26;

  // Change the column format of column
  static const HA_ALTER_FLAGS ALTER_COLUMN_COLUMN_FORMAT = 1ULL << 27;

  // Add partition
  static const HA_ALTER_FLAGS ADD_PARTITION = 1ULL << 28;

  // Drop partition
  static const HA_ALTER_FLAGS DROP_PARTITION = 1ULL << 29;

  // Changing partition options
  static const HA_ALTER_FLAGS ALTER_PARTITION = 1ULL << 30;

  // Coalesce partition
  static const HA_ALTER_FLAGS COALESCE_PARTITION = 1ULL << 31;

  // Reorganize partition ... into
  static const HA_ALTER_FLAGS REORGANIZE_PARTITION = 1ULL << 32;

  // Reorganize partition
  static const HA_ALTER_FLAGS ALTER_TABLE_REORG = 1ULL << 33;

  // Remove partitioning
  static const HA_ALTER_FLAGS ALTER_REMOVE_PARTITIONING = 1ULL << 34;

  // Partition operation with ALL keyword
  static const HA_ALTER_FLAGS ALTER_ALL_PARTITION = 1ULL << 35;

  /**
    Rename index. Note that we set this flag only if there are no other
    changes to the index being renamed. Also for simplicity we don't
    detect renaming of indexes which is done by dropping index and then
    re-creating index with identical definition under different name.
  */
  static const HA_ALTER_FLAGS RENAME_INDEX = 1ULL << 36;

  /**
    Recreate the table for ALTER TABLE FORCE, ALTER TABLE ENGINE
    and OPTIMIZE TABLE operations.
  */
  static const HA_ALTER_FLAGS RECREATE_TABLE = 1ULL << 37;

  // Add spatial index
  static const HA_ALTER_FLAGS ADD_SPATIAL_INDEX = 1ULL << 38;

  // Alter index comment
  static const HA_ALTER_FLAGS ALTER_INDEX_COMMENT = 1ULL << 39;

  // New/changed virtual generated column require validation
  static const HA_ALTER_FLAGS VALIDATE_VIRTUAL_COLUMN = 1ULL << 40;

  /**
    Change index option in a way which is likely not to require index
    recreation. For example, change COMMENT or KEY::is_algorithm_explicit
    flag (without change of index algorithm itself).
  */
  static const HA_ALTER_FLAGS CHANGE_INDEX_OPTION = 1LL << 41;

  // Rebuild partition
  static const HA_ALTER_FLAGS ALTER_REBUILD_PARTITION = 1ULL << 42;

  /**
    Change in index length such that it does not require index rebuild.
    For example, change in index length due to column expansion like
    varchar(X) changed to varchar(X + N).
  */
  static const HA_ALTER_FLAGS ALTER_COLUMN_INDEX_LENGTH = 1ULL << 43;

  /**
    Create options (like MAX_ROWS) for the new version of table.

    @note The referenced instance of HA_CREATE_INFO object was already
          used to create new .FRM file for table being altered. So it
          has been processed by mysql_prepare_create_table() already.
          For example, this means that it has HA_OPTION_PACK_RECORD
          flag in HA_CREATE_INFO::table_options member correctly set.
  */
  HA_CREATE_INFO *create_info;

  /**
    Alter options, fields and keys for the new version of table.

    @note The referenced instance of Alter_info object was already
          used to create new .FRM file for table being altered. So it
          has been processed by mysql_prepare_create_table() already.
          In particular, this means that in Create_field objects for
          fields which were present in some form in the old version
          of table, Create_field::field member points to corresponding
          Field instance for old version of table.
  */
  Alter_info *alter_info;

  /**
    Indicates whether operation should fail if table is non-empty.
    Storage engines should not suggest/allow execution of such operations
    using INSTANT algorithm since check whether table is empty done from
    SQL-layer is not "instant". Also SEs might choose different algorithm for
    ALTER TABLE execution knowing that it will be allowed to proceed only if
    table is empty.

    Unlike for Alter_table_ctx::error_if_not_empty, we use bool for this flag
    and not bitmap, since SEs are really interested in the fact that ALTER
    will fail if table is not empty and not in exact reason behind this fact,
    and because we want to avoid extra dependency between Alter_table_ctx and
    Alter_inplace_info.
  */
  bool error_if_not_empty;

  /**
    Array of KEYs for new version of table - including KEYs to be added.

    @note Currently this array is produced as result of
          mysql_prepare_create_table() call.
          This means that it follows different convention for
          KEY_PART_INFO::fieldnr values than objects in TABLE::key_info
          array.

    @todo This is mainly due to the fact that we need to keep compatibility
          with removed handler::add_index() call. We plan to switch to
          TABLE::key_info numbering later.

    KEYs are sorted - see sort_keys().
  */
  KEY *key_info_buffer;

  /** Size of key_info_buffer array. */
  uint key_count;

  /** Size of index_drop_buffer array. */
  uint index_drop_count;

  /**
     Array of pointers to KEYs to be dropped belonging to the TABLE instance
     for the old version of the table.
  */
  KEY **index_drop_buffer;

  /** Size of index_add_buffer array. */
  uint index_add_count;

  /**
     Array of indexes into key_info_buffer for KEYs to be added,
     sorted in increasing order.
  */
  uint *index_add_buffer;

  /** Size of index_rename_buffer array. */
  uint index_rename_count;

  /** Size of index_rename_buffer array. */
  uint index_altered_visibility_count;

  /**
    Array of KEY_PAIR objects describing indexes being renamed.
    For each index renamed it contains object with KEY_PAIR::old_key
    pointing to KEY object belonging to the TABLE instance for old
    version of table representing old version of index and with
    KEY_PAIR::new_key pointing to KEY object for new version of
    index in key_info_buffer member.
  */
  KEY_PAIR *index_rename_buffer;
  KEY_PAIR *index_altered_visibility_buffer;

  /**
     Context information to allow handlers to keep context between in-place
     alter API calls.

     @see inplace_alter_handler_ctx for information about object lifecycle.
  */
  inplace_alter_handler_ctx *handler_ctx;

  /**
    If the table uses several handlers, like ha_partition uses one handler
    per partition, this contains a Null terminated array of ctx pointers
    that should all be committed together.
    Or NULL if only handler_ctx should be committed.
    Set to NULL if the low level handler::commit_inplace_alter_table uses it,
    to signal to the main handler that everything was committed as atomically.

    @see inplace_alter_handler_ctx for information about object lifecycle.
  */
  inplace_alter_handler_ctx **group_commit_ctx;

  /**
     Flags describing in detail which operations the storage engine is to
     execute.
  */
  HA_ALTER_FLAGS handler_flags;

  /**
     Partition_info taking into account the partition changes to be performed.
     Contains all partitions which are present in the old version of the table
     with partitions to be dropped or changed marked as such + all partitions
     to be added in the new version of table marked as such.
  */
  partition_info *modified_part_info;

  /** true for online operation (LOCK=NONE) */
  bool online;

  /**
    Can be set by handler along with handler_ctx. The difference is that
    this flag can be used to store SE-specific in-place ALTER context in cases
    when constructing full-blown inplace_alter_handler_ctx descendant is
    inconvenient.
  */
  uint handler_trivial_ctx;

  /**
     Can be set by handler to describe why a given operation cannot be done
     in-place (HA_ALTER_INPLACE_NOT_SUPPORTED) or why it cannot be done
     online (HA_ALTER_INPLACE_NO_LOCK or HA_ALTER_INPLACE_NO_LOCK_AFTER_PREPARE)
     If set, it will be used with ER_ALTER_OPERATION_NOT_SUPPORTED_REASON if
     results from handler::check_if_supported_inplace_alter() doesn't match
     requirements set by user. If not set, the more generic
     ER_ALTER_OPERATION_NOT_SUPPORTED will be used.

     Please set to a properly localized string, for example using
     my_get_err_msg(), so that the error message as a whole is localized.
  */
  const char *unsupported_reason;

  Alter_inplace_info(HA_CREATE_INFO *create_info_arg,
                     Alter_info *alter_info_arg, bool error_if_not_empty_arg,
                     KEY *key_info_arg, uint key_count_arg,
                     partition_info *modified_part_info_arg)
      : create_info(create_info_arg),
        alter_info(alter_info_arg),
        error_if_not_empty(error_if_not_empty_arg),
        key_info_buffer(key_info_arg),
        key_count(key_count_arg),
        index_drop_count(0),
        index_drop_buffer(NULL),
        index_add_count(0),
        index_add_buffer(NULL),
        index_rename_count(0),
        index_altered_visibility_count(0),
        index_rename_buffer(NULL),
        handler_ctx(NULL),
        group_commit_ctx(NULL),
        handler_flags(0),
        modified_part_info(modified_part_info_arg),
        online(false),
        handler_trivial_ctx(0),
        unsupported_reason(NULL) {}

  ~Alter_inplace_info() { destroy(handler_ctx); }

  /**
    Used after check_if_supported_inplace_alter() to report
    error if the result does not match the LOCK/ALGORITHM
    requirements set by the user.

    @param not_supported  Part of statement that was not supported.
    @param try_instead    Suggestion as to what the user should
                          replace not_supported with.
  */
  void report_unsupported_error(const char *not_supported,
                                const char *try_instead);

  /** Add old and new version of key to array of indexes to be renamed. */
  void add_renamed_key(KEY *old_key, KEY *new_key) {
    KEY_PAIR *key_pair = index_rename_buffer + index_rename_count++;
    key_pair->old_key = old_key;
    key_pair->new_key = new_key;
    DBUG_PRINT("info",
               ("index renamed: '%s' to '%s'", old_key->name, new_key->name));
  }

  void add_altered_index_visibility(KEY *old_key, KEY *new_key) {
    KEY_PAIR *key_pair =
        index_altered_visibility_buffer + index_altered_visibility_count++;
    key_pair->old_key = old_key;
    key_pair->new_key = new_key;
    DBUG_PRINT("info", ("index had visibility altered: %i to %i",
                        old_key->is_visible, new_key->is_visible));
  }

  /**
    Add old and new version of modified key to arrays of indexes to
    be dropped and added (correspondingly).
  */
  void add_modified_key(KEY *old_key, KEY *new_key) {
    index_drop_buffer[index_drop_count++] = old_key;
    index_add_buffer[index_add_count++] = (uint)(new_key - key_info_buffer);
    DBUG_PRINT("info", ("index changed: '%s'", old_key->name));
  }

  /** Drop key to array of indexes to be dropped. */
  void add_dropped_key(KEY *old_key) {
    index_drop_buffer[index_drop_count++] = old_key;
    DBUG_PRINT("info", ("index dropped: '%s'", old_key->name));
  }

  /** Add key to array of indexes to be added. */
  void add_added_key(KEY *new_key) {
    index_add_buffer[index_add_count++] = (uint)(new_key - key_info_buffer);
    DBUG_PRINT("info", ("index added: '%s'", new_key->name));
  }
};

struct HA_CHECK_OPT {
  HA_CHECK_OPT() {} /* Remove gcc warning */
  uint flags;       /* isam layer flags (e.g. for myisamchk) */
  uint sql_flags;   /* sql layer flags - for something myisamchk cannot do */
  KEY_CACHE *key_cache; /* new key cache when changing key cache */
  void init();
};

/*
  This is a buffer area that the handler can use to store rows.
  'end_of_used_area' should be kept updated after calls to
  read-functions so that other parts of the code can use the
  remaining area (until next read calls is issued).
*/

struct HANDLER_BUFFER {
  uchar *buffer;           /* Buffer one can start using */
  uchar *buffer_end;       /* End of buffer */
  uchar *end_of_used_area; /* End of area that was used by handler */
};

typedef void *range_seq_t;

struct RANGE_SEQ_IF {
  /*
    Initialize the traversal of range sequence

    SYNOPSIS
      init()
        init_params  The seq_init_param parameter
        n_ranges     The number of ranges obtained
        flags        A combination of HA_MRR_SINGLE_POINT, HA_MRR_FIXED_KEY

    RETURN
      An opaque value to be used as RANGE_SEQ_IF::next() parameter
  */
  range_seq_t (*init)(void *init_params, uint n_ranges, uint flags);

  /*
    Get the next range in the range sequence

    SYNOPSIS
      next()
        seq    The value returned by RANGE_SEQ_IF::init()
        range  OUT Information about the next range

    RETURN
      0 - Ok, the range structure filled with info about the next range
      1 - No more ranges
  */
  uint (*next)(range_seq_t seq, KEY_MULTI_RANGE *range);

  /*
    Check whether range_info orders to skip the next record

    SYNOPSIS
      skip_record()
        seq         The value returned by RANGE_SEQ_IF::init()
        range_info  Information about the next range
                    (Ignored if MRR_NO_ASSOCIATION is set)
        rowid       Rowid of the record to be checked (ignored if set to 0)

    RETURN
      1 - Record with this range_info and/or this rowid shall be filtered
          out from the stream of records returned by ha_multi_range_read_next()
      0 - The record shall be left in the stream
  */
  bool (*skip_record)(range_seq_t seq, char *range_info, uchar *rowid);

  /*
    Check if the record combination matches the index condition
    SYNOPSIS
      skip_index_tuple()
        seq         The value returned by RANGE_SEQ_IF::init()
        range_info  Information about the next range

    RETURN
      0 - The record combination satisfies the index condition
      1 - Otherwise
  */
  bool (*skip_index_tuple)(range_seq_t seq, char *range_info);
};

/**
  Used to store optimizer cost estimates.

  The class consists of PODs only: default operator=, copy constructor
  and destructor are used.
 */
class Cost_estimate {
 private:
  double io_cost;      ///< cost of I/O operations
  double cpu_cost;     ///< cost of CPU operations
  double import_cost;  ///< cost of remote operations
  double mem_cost;     ///< memory used (bytes)

 public:
  Cost_estimate() : io_cost(0), cpu_cost(0), import_cost(0), mem_cost(0) {}

  /// Returns sum of time-consuming costs, i.e., not counting memory cost
  double total_cost() const { return io_cost + cpu_cost + import_cost; }
  double get_io_cost() const { return io_cost; }
  double get_cpu_cost() const { return cpu_cost; }
  double get_import_cost() const { return import_cost; }
  double get_mem_cost() const { return mem_cost; }

  /**
    Whether or not all costs in the object are zero

    @return true if all costs are zero, false otherwise
  */
  bool is_zero() const {
    return !(io_cost || cpu_cost || import_cost || mem_cost);
  }
  /**
    Whether or not the total cost is the maximal double

    @return true if total cost is the maximal double, false otherwise
  */
  bool is_max_cost() const { return io_cost == DBL_MAX; }
  /// Reset all costs to zero
  void reset() { io_cost = cpu_cost = import_cost = mem_cost = 0; }
  /// Set current cost to the maximal double
  void set_max_cost() {
    reset();
    io_cost = DBL_MAX;
  }

  /// Multiply io, cpu and import costs by parameter
  void multiply(double m) {
    DBUG_ASSERT(!is_max_cost());

    io_cost *= m;
    cpu_cost *= m;
    import_cost *= m;
    /* Don't multiply mem_cost */
  }

  Cost_estimate &operator+=(const Cost_estimate &other) {
    DBUG_ASSERT(!is_max_cost() && !other.is_max_cost());

    io_cost += other.io_cost;
    cpu_cost += other.cpu_cost;
    import_cost += other.import_cost;
    mem_cost += other.mem_cost;

    return *this;
  }

  Cost_estimate operator+(const Cost_estimate &other) {
    Cost_estimate result = *this;
    result += other;

    return result;
  }

  Cost_estimate operator-(const Cost_estimate &other) {
    Cost_estimate result;

    DBUG_ASSERT(!other.is_max_cost());

    result.io_cost = io_cost - other.io_cost;
    result.cpu_cost = cpu_cost - other.cpu_cost;
    result.import_cost = import_cost - other.import_cost;
    result.mem_cost = mem_cost - other.mem_cost;
    return result;
  }

  bool operator>(const Cost_estimate &other) const {
    return total_cost() > other.total_cost() ? true : false;
  }

  bool operator<(const Cost_estimate &other) const {
    return other > *this ? true : false;
  }

  /// Add to IO cost
  void add_io(double add_io_cost) {
    DBUG_ASSERT(!is_max_cost());
    io_cost += add_io_cost;
  }

  /// Add to CPU cost
  void add_cpu(double add_cpu_cost) {
    DBUG_ASSERT(!is_max_cost());
    cpu_cost += add_cpu_cost;
  }

  /// Add to import cost
  void add_import(double add_import_cost) {
    DBUG_ASSERT(!is_max_cost());
    import_cost += add_import_cost;
  }

  /// Add to memory cost
  void add_mem(double add_mem_cost) {
    DBUG_ASSERT(!is_max_cost());
    mem_cost += add_mem_cost;
  }
};

void get_sweep_read_cost(TABLE *table, ha_rows nrows, bool interrupted,
                         Cost_estimate *cost);

/*
  The below two are not used (and not handled) in this milestone of this WL
  entry because there seems to be no use for them at this stage of
  implementation.
*/
#define HA_MRR_SINGLE_POINT 1
#define HA_MRR_FIXED_KEY 2

/*
  Indicates that RANGE_SEQ_IF::next(&range) doesn't need to fill in the
  'range' parameter.
*/
#define HA_MRR_NO_ASSOCIATION 4

/*
  The MRR user will provide ranges in key order, and MRR implementation
  must return rows in key order.
  Passing this flag to multi_read_range_init() may cause the
  default MRR handler to be used even if HA_MRR_USE_DEFAULT_IMPL
  was not specified.
  (If the native MRR impl. can not provide SORTED result)
*/
#define HA_MRR_SORTED 8

/* MRR implementation doesn't have to retrieve full records */
#define HA_MRR_INDEX_ONLY 16

/*
  The passed memory buffer is of maximum possible size, the caller can't
  assume larger buffer.
*/
#define HA_MRR_LIMITS 32

/*
  Flag set <=> default MRR implementation is used
  (The choice is made by **_info[_const]() function which may set this
   flag. SQL layer remembers the flag value and then passes it to
   multi_read_range_init().
*/
#define HA_MRR_USE_DEFAULT_IMPL 64

/*
  Used only as parameter to multi_range_read_info():
  Flag set <=> the caller guarantees that the bounds of the scanned ranges
  will not have NULL values.
*/
#define HA_MRR_NO_NULL_ENDPOINTS 128

/*
  Set by the MRR implementation to signal that it will natively
  produced sorted result if multi_range_read_init() is called with
  the HA_MRR_SORTED flag - Else multi_range_read_init(HA_MRR_SORTED)
  will revert to use the default MRR implementation.
*/
#define HA_MRR_SUPPORT_SORTED 256

class ha_statistics {
 public:
  ulonglong data_file_length;     /* Length off data file */
  ulonglong max_data_file_length; /* Length off data file */
  ulonglong index_file_length;
  ulonglong max_index_file_length;
  ulonglong delete_length; /* Free bytes */
  ulonglong auto_increment_value;
  /*
    The number of records in the table.
      0    - means the table has exactly 0 rows
    other  - if (table_flags() & HA_STATS_RECORDS_IS_EXACT)
               the value is the exact number of records in the table
             else
               it is an estimate
  */
  ha_rows records;
  ha_rows deleted;       /* Deleted records */
  ulong mean_rec_length; /* physical reclength */
  /* TODO: create_time should be retrieved from the new DD. Remove this. */
  time_t create_time; /* When table was created */
  ulong check_time;
  ulong update_time;
  uint block_size; /* index block size */

  /*
    number of buffer bytes that native mrr implementation needs,
  */
  uint mrr_length_per_rec;

  /**
    Estimate for how much of the table that is availabe in a memory
    buffer. Valid range is [0..1]. If it has the special value
    IN_MEMORY_ESTIMATE_UNKNOWN (defined in structs.h), it means that
    the storage engine has not supplied any value for it.
  */
  double table_in_mem_estimate;

  ha_statistics()
      : data_file_length(0),
        max_data_file_length(0),
        index_file_length(0),
        delete_length(0),
        auto_increment_value(0),
        records(0),
        deleted(0),
        mean_rec_length(0),
        create_time(0),
        check_time(0),
        update_time(0),
        block_size(0),
        table_in_mem_estimate(IN_MEMORY_ESTIMATE_UNKNOWN) {}
};

/**
  Calculates length of key.

  Given a key index and a map of key parts return length of buffer used by key
  parts.

  @param  table        Table containing the key
  @param  key          Key index
  @param  keypart_map  which key parts that is used

  @return Length of used key parts.
*/
uint calculate_key_len(TABLE *table, uint key, key_part_map keypart_map);
/*
  bitmap with first N+1 bits set
  (keypart_map for a key prefix of [0..N] keyparts)
*/
#define make_keypart_map(N) (((key_part_map)2 << (N)) - 1)
/*
  bitmap with first N bits set
  (keypart_map for a key prefix of [0..N-1] keyparts)
*/
#define make_prev_keypart_map(N) (((key_part_map)1 << (N)) - 1)

/** Base class to be used by handlers different shares */
class Handler_share {
 public:
  Handler_share() {}
  virtual ~Handler_share() {}
};

/**
  Wrapper for struct ft_hints.
*/

class Ft_hints {
 private:
  struct ft_hints hints;

 public:
  Ft_hints(uint ft_flags) {
    hints.flags = ft_flags;
    hints.op_type = FT_OP_UNDEFINED;
    hints.op_value = 0.0;
    hints.limit = HA_POS_ERROR;
  }

  /**
    Set comparison operation type and and value for master MATCH function.

     @param type   comparison operation type
     @param value  comparison operation value
  */
  void set_hint_op(enum ft_operation type, double value) {
    hints.op_type = type;
    hints.op_value = value;
  }

  /**
    Set Ft_hints flag.

    @param ft_flag Ft_hints flag
  */
  void set_hint_flag(uint ft_flag) { hints.flags |= ft_flag; }

  /**
    Set Ft_hints limit.

    @param ft_limit limit
  */
  void set_hint_limit(ha_rows ft_limit) { hints.limit = ft_limit; }

  /**
    Get Ft_hints limit.

    @return Ft_hints limit
  */
  ha_rows get_limit() { return hints.limit; }

  /**
    Get Ft_hints operation value.

    @return operation value
  */
  double get_op_value() { return hints.op_value; }

  /**
    Get Ft_hints operation type.

    @return operation type
  */
  enum ft_operation get_op_type() { return hints.op_type; }

  /**
    Get Ft_hints flags.

    @return Ft_hints flags
  */
  uint get_flags() { return hints.flags; }

  /**
     Get ft_hints struct.

     @return pointer to ft_hints struct
   */
  struct ft_hints *get_hints() {
    return &hints;
  }
};

/**
  The handler class is the interface for dynamically loadable
  storage engines. Do not add ifdefs and take care when adding or
  changing virtual functions to avoid vtable confusion

  Functions in this class accept and return table columns data. Two data
  representation formats are used:
  1. TableRecordFormat - Used to pass [partial] table records to/from
     storage engine

  2. KeyTupleFormat - used to pass index search tuples (aka "keys") to
     storage engine. See opt_range.cc for description of this format.

  TableRecordFormat
  =================
  [Warning: this description is work in progress and may be incomplete]
  The table record is stored in a fixed-size buffer:

    record: null_bytes, column1_data, column2_data, ...

  The offsets of the parts of the buffer are also fixed: every column has
  an offset to its column{i}_data, and if it is nullable it also has its own
  bit in null_bytes.

  The record buffer only includes data about columns that are marked in the
  relevant column set (table->read_set and/or table->write_set, depending on
  the situation).
  <not-sure>It could be that it is required that null bits of non-present
  columns are set to 1</not-sure>

  VARIOUS EXCEPTIONS AND SPECIAL CASES

  If the table has no nullable columns, then null_bytes is still
  present, its length is one byte <not-sure> which must be set to 0xFF
  at all times. </not-sure>

  If the table has columns of type BIT, then certain bits from those columns
  may be stored in null_bytes as well. Grep around for Field_bit for
  details.

  For blob columns (see Field_blob), the record buffer stores length of the
  data, following by memory pointer to the blob data. The pointer is owned
  by the storage engine and is valid until the next operation.

  If a blob column has NULL value, then its length and blob data pointer
  must be set to 0.


  Overview of main modules of the handler API
  ===========================================
  The overview below was copied from the storage/partition/ha_partition.h when
  support for non-native partitioning was removed.

  -------------------------------------------------------------------------
  MODULE create/delete handler object
  -------------------------------------------------------------------------
  Object create/delete method. Normally called when a table object
  exists.

  -------------------------------------------------------------------------
  MODULE meta data changes
  -------------------------------------------------------------------------
  Meta data routines to CREATE, DROP, RENAME table are often used at
  ALTER TABLE (update_create_info used from ALTER TABLE and SHOW ..).

  Methods:
    delete_table()
    rename_table()
    create()
    update_create_info()

  -------------------------------------------------------------------------
  MODULE open/close object
  -------------------------------------------------------------------------
  Open and close handler object to ensure all underlying files and
  objects allocated and deallocated for query handling is handled
  properly.

  A handler object is opened as part of its initialisation and before
  being used for normal queries (not before meta-data changes always.
  If the object was opened it will also be closed before being deleted.

  Methods:
    open()
    close()

  -------------------------------------------------------------------------
  MODULE start/end statement
  -------------------------------------------------------------------------
  This module contains methods that are used to understand start/end of
  statements, transaction boundaries, and aid for proper concurrency
  control.

  Methods:
    store_lock()
    external_lock()
    start_stmt()
    lock_count()
    unlock_row()
    was_semi_consistent_read()
    try_semi_consistent_read()

  -------------------------------------------------------------------------
  MODULE change record
  -------------------------------------------------------------------------
  This part of the handler interface is used to change the records
  after INSERT, DELETE, UPDATE, REPLACE method calls but also other
  special meta-data operations as ALTER TABLE, LOAD DATA, TRUNCATE.

  These methods are used for insert (write_row), update (update_row)
  and delete (delete_row). All methods to change data always work on
  one row at a time. update_row and delete_row also contains the old
  row.
  delete_all_rows will delete all rows in the table in one call as a
  special optimization for DELETE from table;

  Bulk inserts are supported if all underlying handlers support it.
  start_bulk_insert and end_bulk_insert is called before and after a
  number of calls to write_row.

  Methods:
    write_row()
    update_row()
    delete_row()
    delete_all_rows()
    start_bulk_insert()
    end_bulk_insert()

  -------------------------------------------------------------------------
  MODULE full table scan
  -------------------------------------------------------------------------
  This module is used for the most basic access method for any table
  handler. This is to fetch all data through a full table scan. No
  indexes are needed to implement this part.
  It contains one method to start the scan (rnd_init) that can also be
  called multiple times (typical in a nested loop join). Then proceeding
  to the next record (rnd_next) and closing the scan (rnd_end).
  To remember a record for later access there is a method (position)
  and there is a method used to retrieve the record based on the stored
  position.
  The position can be a file position, a primary key, a ROWID dependent
  on the handler below.

  All functions that retrieve records and are callable through the
  handler interface must indicate whether a record is present after the call
  or not. Record found is indicated by returning 0 and setting table status
  to "has row". Record not found is indicated by returning a non-zero value
  and setting table status to "no row".
  @see TABLE::set_found_row() and TABLE::set_no_row().
  By enforcing these rules in the handler interface, storage handler functions
  need not set any status in struct TABLE. These notes also apply to module
  index scan, documented below.

  Methods:

    rnd_init()
    rnd_end()
    rnd_next()
    rnd_pos()
    rnd_pos_by_record()
    position()

  -------------------------------------------------------------------------
  MODULE index scan
  -------------------------------------------------------------------------
  This part of the handler interface is used to perform access through
  indexes. The interface is defined as a scan interface but the handler
  can also use key lookup if the index is a unique index or a primary
  key index.
  Index scans are mostly useful for SELECT queries but are an important
  part also of UPDATE, DELETE, REPLACE and CREATE TABLE table AS SELECT
  and so forth.
  Naturally an index is needed for an index scan and indexes can either
  be ordered, hash based. Some ordered indexes can return data in order
  but not necessarily all of them.
  There are many flags that define the behavior of indexes in the
  various handlers. These methods are found in the optimizer module.

  index_read is called to start a scan of an index. The find_flag defines
  the semantics of the scan. These flags are defined in
  include/my_base.h
  index_read_idx is the same but also initializes index before calling doing
  the same thing as index_read. Thus it is similar to index_init followed
  by index_read. This is also how we implement it.

  index_read/index_read_idx does also return the first row. Thus for
  key lookups, the index_read will be the only call to the handler in
  the index scan.

  index_init initializes an index before using it and index_end does
  any end processing needed.

  Methods:
    index_read_map()
    index_init()
    index_end()
    index_read_idx_map()
    index_next()
    index_prev()
    index_first()
    index_last()
    index_next_same()
    index_read_last_map()
    read_range_first()
    read_range_next()

  -------------------------------------------------------------------------
  MODULE information calls
  -------------------------------------------------------------------------
  This calls are used to inform the handler of specifics of the ongoing
  scans and other actions. Most of these are used for optimisation
  purposes.

  Methods:
    info()
    get_dynamic_partition_info
    extra()
    extra_opt()
    reset()

  -------------------------------------------------------------------------
  MODULE optimizer support
  -------------------------------------------------------------------------
  NOTE:
  One important part of the public handler interface that is not depicted in
  the methods is the attribute records which is defined in the base class.
  This is looked upon directly and is set by calling info(HA_STATUS_INFO) ?

  Methods:
    min_rows_for_estimate()
    get_biggest_used_partition()
    scan_time()
    read_time()
    records_in_range()
    estimate_rows_upper_bound()
    records()

  -------------------------------------------------------------------------
  MODULE print messages
  -------------------------------------------------------------------------
  This module contains various methods that returns text messages for
  table types, index type and error messages.

  Methods:
    table_type()
    get_row_type()
    print_error()
    get_error_message()

  -------------------------------------------------------------------------
  MODULE handler characteristics
  -------------------------------------------------------------------------
  This module contains a number of methods defining limitations and
  characteristics of the handler (see also documentation regarding the
  individual flags).

  Methods:
    table_flags()
    index_flags()
    min_of_the_max_uint()
    max_supported_record_length()
    max_supported_keys()
    max_supported_key_parts()
    max_supported_key_length()
    max_supported_key_part_length()
    low_byte_first()
    extra_rec_buf_length()
    min_record_length(uint options)
    primary_key_is_clustered()
    ha_key_alg get_default_index_algorithm()
    is_index_algorithm_supported()

  -------------------------------------------------------------------------
  MODULE compare records
  -------------------------------------------------------------------------
  cmp_ref checks if two references are the same. For most handlers this is
  a simple memcmp of the reference. However some handlers use primary key
  as reference and this can be the same even if memcmp says they are
  different. This is due to character sets and end spaces and so forth.

  Methods:
    cmp_ref()

  -------------------------------------------------------------------------
  MODULE auto increment
  -------------------------------------------------------------------------
  This module is used to handle the support of auto increments.

  This variable in the handler is used as part of the handler interface
  It is maintained by the parent handler object and should not be
  touched by child handler objects (see handler.cc for its use).

  Methods:
    get_auto_increment()
    release_auto_increment()

  -------------------------------------------------------------------------
  MODULE initialize handler for HANDLER call
  -------------------------------------------------------------------------
  This method is a special InnoDB method called before a HANDLER query.

  Methods:
    init_table_handle_for_HANDLER()

  -------------------------------------------------------------------------
  MODULE foreign key support
  -------------------------------------------------------------------------
  The following methods are used to implement foreign keys as supported by
  InnoDB and NDB.
  get_foreign_key_create_info is used by SHOW CREATE TABLE to get a textual
  description of how the CREATE TABLE part to define FOREIGN KEY's is done.
  free_foreign_key_create_info is used to free the memory area that provided
  this description.
  can_switch_engines checks if it is ok to switch to a new engine based on
  the foreign key info in the table.

  Methods:
    get_parent_foreign_key_list()
    get_foreign_key_create_info()
    free_foreign_key_create_info()
    get_foreign_key_list()
    referenced_by_foreign_key()
    can_switch_engines()

  -------------------------------------------------------------------------
  MODULE fulltext index
  -------------------------------------------------------------------------
  Fulltext index support.

  Methods:
    ft_init_ext_with_hints()
    ft_init()
    ft_init_ext()
    ft_read()

  -------------------------------------------------------------------------
  MODULE in-place ALTER TABLE
  -------------------------------------------------------------------------
  Methods for in-place ALTER TABLE support (implemented by InnoDB and NDB).

  Methods:
    check_if_supported_inplace_alter()
    prepare_inplace_alter_table()
    inplace_alter_table()
    commit_inplace_alter_table()
    notify_table_changed()

  -------------------------------------------------------------------------
  MODULE tablespace support
  -------------------------------------------------------------------------
  Methods:
    discard_or_import_tablespace()

  -------------------------------------------------------------------------
  MODULE administrative DDL
  -------------------------------------------------------------------------
  Methods:
    optimize()
    analyze()
    check()
    repair()
    check_and_repair()
    auto_repair()
    is_crashed()
    check_for_upgrade()
    checksum()
    assign_to_keycache()

  -------------------------------------------------------------------------
  MODULE enable/disable indexes
  -------------------------------------------------------------------------
  Enable/Disable Indexes are only supported by HEAP and MyISAM.

  Methods:
    disable_indexes()
    enable_indexes()
    indexes_are_disabled()

  -------------------------------------------------------------------------
  MODULE append_create_info
  -------------------------------------------------------------------------
  Only used by MyISAM MERGE tables.

  Methods:
    append_create_info()

  -------------------------------------------------------------------------
  MODULE partitioning specific handler API
  -------------------------------------------------------------------------
  Methods:
    get_partition_handler()
*/

class handler {
  friend class Partition_handler;

 public:
  typedef ulonglong Table_flags;

 protected:
  TABLE_SHARE *table_share;       /* The table definition */
  TABLE *table;                   /* The current open table */
  Table_flags cached_table_flags; /* Set on init() and open() */

  ha_rows estimation_rows_to_insert;

 public:
  handlerton *ht; /* storage engine of this handler */
  /** Pointer to current row */
  uchar *ref;
  /** Pointer to duplicate row */
  uchar *dup_ref;

  ha_statistics stats;

  /* MultiRangeRead-related members: */
  range_seq_t mrr_iter;   /* Interator to traverse the range sequence */
  RANGE_SEQ_IF mrr_funcs; /* Range sequence traversal functions */
  HANDLER_BUFFER *multi_range_buffer; /* MRR buffer info */
  uint ranges_in_seq; /* Total number of ranges in the traversed sequence */
  /* true <=> source MRR ranges and the output are ordered */
  bool mrr_is_output_sorted;

  /* true <=> we're currently traversing a range in mrr_cur_range. */
  bool mrr_have_range;
  /* Current range (the one we're now returning rows from) */
  KEY_MULTI_RANGE mrr_cur_range;

  /*
    The direction of the current range or index scan. This is used by
    the ICP implementation to determine if it has reached the end
    of the current range.
  */
  enum enum_range_scan_direction { RANGE_SCAN_ASC, RANGE_SCAN_DESC };

 private:
  Record_buffer *m_record_buffer = nullptr;  ///< Buffer for multi-row reads.
  /*
    Storage space for the end range value. Should only be accessed using
    the end_range pointer. The content is invalid when end_range is NULL.
  */
  key_range save_end_range;
  enum_range_scan_direction range_scan_direction;
  int key_compare_result_on_equal;

 protected:
  KEY_PART_INFO *range_key_part;
  bool eq_range;
  /*
    true <=> the engine guarantees that returned records are within the range
    being scanned.
  */
  bool in_range_check_pushed_down;

 public:
  /**
    End value for a range scan. If this is NULL the range scan has no
    end value. Should also be NULL when there is no ongoing range scan.
    Used by the read_range() functions and also evaluated by pushed
    index conditions.
  */
  key_range *end_range;
  /**
    Flag which tells if #end_range contains a virtual generated column.
    The content is invalid when #end_range is @c nullptr.
  */
  bool m_virt_gcol_in_end_range = false;
  uint errkey; /* Last dup key */
  uint key_used_on_scan;
  uint active_index;
  /** Length of ref (1-8 or the clustered key length) */
  uint ref_length;
  FT_INFO *ft_handler;
  enum { NONE = 0, INDEX, RND, SAMPLING } inited;
  bool implicit_emptied; /* Can be !=0 only if HEAP */
  const Item *pushed_cond;

  Item *pushed_idx_cond;
  uint pushed_idx_cond_keyno; /* The index which the above condition is for */

  ulonglong rows_read;
  ulonglong rows_changed;
  ulonglong index_rows_read[MAX_KEY];
  /**
    next_insert_id is the next value which should be inserted into the
    auto_increment column: in a inserting-multi-row statement (like INSERT
    SELECT), for the first row where the autoinc value is not specified by the
    statement, get_auto_increment() called and asked to generate a value,
    next_insert_id is set to the next value, then for all other rows
    next_insert_id is used (and increased each time) without calling
    get_auto_increment().
  */
  ulonglong next_insert_id;
  /**
    insert id for the current row (*autogenerated*; if not
    autogenerated, it's 0).
    At first successful insertion, this variable is stored into
    THD::first_successful_insert_id_in_cur_stmt.
  */
  ulonglong insert_id_for_cur_row;
  /**
    Interval returned by get_auto_increment() and being consumed by the
    inserter.
  */
  Discrete_interval auto_inc_interval_for_cur_row;
  /**
     Number of reserved auto-increment intervals. Serves as a heuristic
     when we have no estimation of how many records the statement will insert:
     the more intervals we have reserved, the bigger the next one. Reset in
     handler::ha_release_auto_increment().
  */
  uint auto_inc_intervals_count;

  /**
    Instrumented table associated with this handler.
  */
  PSI_table *m_psi;

  std::mt19937 m_random_number_engine;
  double m_sampling_percentage;

 private:
  /** Internal state of the batch instrumentation. */
  enum batch_mode_t {
    /** Batch mode not used. */
    PSI_BATCH_MODE_NONE,
    /** Batch mode used, before first table io. */
    PSI_BATCH_MODE_STARTING,
    /** Batch mode used, after first table io. */
    PSI_BATCH_MODE_STARTED
  };
  /**
    Batch mode state.
    @sa start_psi_batch_mode.
    @sa end_psi_batch_mode.
  */
  batch_mode_t m_psi_batch_mode;
  /**
    The number of rows in the batch.
    @sa start_psi_batch_mode.
    @sa end_psi_batch_mode.
  */
  ulonglong m_psi_numrows;
  /**
    The current event in a batch.
    @sa start_psi_batch_mode.
    @sa end_psi_batch_mode.
  */
  PSI_table_locker *m_psi_locker;
  /**
    Storage for the event in a batch.
    @sa start_psi_batch_mode.
    @sa end_psi_batch_mode.
  */
  PSI_table_locker_state m_psi_locker_state;

 public:
  void unbind_psi();
  void rebind_psi();
  /**
    Put the handler in 'batch' mode when collecting
    table io instrumented events.
    When operating in batch mode:
    - a single start event is generated in the performance schema.
    - all table io performed between @c start_psi_batch_mode
      and @c end_psi_batch_mode is not instrumented:
      the number of rows affected is counted instead in @c m_psi_numrows.
    - a single end event is generated in the performance schema
      when the batch mode ends with @c end_psi_batch_mode.
  */
  void start_psi_batch_mode();
  /** End a batch started with @c start_psi_batch_mode. */
  void end_psi_batch_mode();
  /**
     If a PSI batch was started, turn if off.
     @returns true if it was started.
  */
  bool end_psi_batch_mode_if_started() {
    bool rc = m_psi_batch_mode;
    if (rc) end_psi_batch_mode();
    return rc;
  }

 private:
  /**
    The lock type set by when calling::ha_external_lock(). This is
    propagated down to the storage engine. The reason for also storing
    it here, is that when doing MRR we need to create/clone a second handler
    object. This cloned handler object needs to know about the lock_type used.
  */
  int m_lock_type;
  /**
    Pointer where to store/retrieve the Handler_share pointer.
    For non partitioned handlers this is &TABLE_SHARE::ha_share.
  */
  Handler_share **ha_share;

  /**
    Some non-virtual ha_* functions, responsible for reading rows,
    like ha_rnd_pos(), must ensure that virtual generated columns are
    calculated before they return. For that, they should set this
    member to true at their start, and check it before they return: if
    the member is still true, it means they should calculate; if it's
    false, it means the calculation has been done by some called
    lower-level function and does not need to be re-done (which is why
    we need this status flag: to avoid redundant calculations, for
    performance).
  */
  bool m_update_generated_read_fields;

 public:
  handler(handlerton *ht_arg, TABLE_SHARE *share_arg)
      : table_share(share_arg),
        table(0),
        estimation_rows_to_insert(0),
        ht(ht_arg),
        ref(0),
        range_scan_direction(RANGE_SCAN_ASC),
        in_range_check_pushed_down(false),
        end_range(NULL),
        key_used_on_scan(MAX_KEY),
        active_index(MAX_KEY),
        ref_length(sizeof(my_off_t)),
        ft_handler(0),
        inited(NONE),
        implicit_emptied(0),
        pushed_cond(0),
        pushed_idx_cond(NULL),
        pushed_idx_cond_keyno(MAX_KEY),
        rows_read(0),
        rows_changed(0),
        next_insert_id(0),
        insert_id_for_cur_row(0),
        auto_inc_intervals_count(0),
        m_psi(NULL),
        m_psi_batch_mode(PSI_BATCH_MODE_NONE),
        m_psi_numrows(0),
        m_psi_locker(NULL),
        m_lock_type(F_UNLCK),
        ha_share(NULL),
        m_update_generated_read_fields(false),
        cloned(false) {
    DBUG_PRINT("info", ("handler created F_UNLCK %d F_RDLCK %d F_WRLCK %d",
                        F_UNLCK, F_RDLCK, F_WRLCK));
    memset(index_rows_read, 0, sizeof(index_rows_read));
  }
  virtual ~handler(void) {
    DBUG_ASSERT(m_psi == NULL);
    DBUG_ASSERT(m_psi_batch_mode == PSI_BATCH_MODE_NONE);
    DBUG_ASSERT(m_psi_locker == NULL);
    DBUG_ASSERT(m_lock_type == F_UNLCK);
    DBUG_ASSERT(inited == NONE);
  }
  /*
    @todo reorganize functions, make proper public/protected/private qualifiers
  */
  virtual handler *clone(const char *name, MEM_ROOT *mem_root);
  /** This is called after create to allow us to set up cached variables */
  void init() { cached_table_flags = table_flags(); }
  /**
    For MyRocks, secondary initialization that happens after frm is parsed into
    field information from within open_binary_frm. MyRocks uses this secondary
    init phase to analyze the key and field definitions to determine if it can
    expose the HA_PRIMARY_KEY_IN_READ_INDEX flag on the table as it only
    supports that behavior for certain types of key combinations.
    Return values: false success, true failure.
  */
  virtual bool init_with_fields() { return false; }
  /* ha_ methods: public wrappers for private virtual API */

  /**
    Set a record buffer that the storage engine can use for multi-row reads.
    The buffer has to be provided prior to the first read from an index or a
    table.

    @param buffer the buffer to use for multi-row reads
  */
  void ha_set_record_buffer(Record_buffer *buffer) { m_record_buffer = buffer; }

  /**
    Get the record buffer that was set with ha_set_record_buffer().

    @return the buffer to use for multi-row reads, or nullptr if there is none
  */
  Record_buffer *ha_get_record_buffer() const { return m_record_buffer; }

  /**
    Does this handler want to get a Record_buffer for multi-row reads
    via the ha_set_record_buffer() function? And if so, what is the
    maximum number of records to allocate space for in the buffer?

    Storage engines that support using a Record_buffer should override
    handler::is_record_buffer_wanted().

    @param[out] max_rows  gets set to the maximum number of records to
                          allocate space for in the buffer if the function
                          returns true

    @retval true   if the handler would like a Record_buffer
    @retval false  if the handler does not want a Record_buffer
  */
  bool ha_is_record_buffer_wanted(ha_rows *const max_rows) const {
    return is_record_buffer_wanted(max_rows);
  }

  int ha_open(TABLE *table, const char *name, int mode, int test_if_locked,
              const dd::Table *table_def);
  int ha_close(void);
  int ha_index_init(uint idx, bool sorted);
  int ha_index_end();
  int ha_rnd_init(bool scan);
  int ha_rnd_end();
  int ha_rnd_next(uchar *buf);
  int ha_rnd_pos(uchar *buf, uchar *pos);
  int ha_index_read_map(uchar *buf, const uchar *key, key_part_map keypart_map,
                        enum ha_rkey_function find_flag);
  int ha_index_read_last_map(uchar *buf, const uchar *key,
                             key_part_map keypart_map);
  int ha_index_read_idx_map(uchar *buf, uint index, const uchar *key,
                            key_part_map keypart_map,
                            enum ha_rkey_function find_flag);
  int ha_index_next(uchar *buf);
  int ha_index_prev(uchar *buf);
  int ha_index_first(uchar *buf);
  int ha_index_last(uchar *buf);
  int ha_index_next_same(uchar *buf, const uchar *key, uint keylen);
  int ha_reset();
  /* this is necessary in many places, e.g. in HANDLER command */
  int ha_index_or_rnd_end() {
    return inited == INDEX ? ha_index_end() : inited == RND ? ha_rnd_end() : 0;
  }
  /**
    The cached_table_flags is set at ha_open and ha_external_lock
  */
  Table_flags ha_table_flags() const { return cached_table_flags; }
  /**
    These functions represent the public interface to *users* of the
    handler class, hence they are *not* virtual. For the inheritance
    interface, see the (private) functions write_row(), update_row(),
    and delete_row() below.
  */
  int ha_external_lock(THD *thd, int lock_type);
  int ha_write_row(uchar *buf);
  /**
    Update the current row.

    @param old_data  the old contents of the row
    @param new_data  the new contents of the row
    @return error status (zero on success, HA_ERR_* error code on error)
  */
  int ha_update_row(const uchar *old_data, uchar *new_data);
  int ha_delete_row(const uchar *buf);
  void ha_release_auto_increment();

  int ha_check_for_upgrade(HA_CHECK_OPT *check_opt);
  /** to be actually called to get 'check()' functionality*/
  int ha_check(THD *thd, HA_CHECK_OPT *check_opt);
  int ha_repair(THD *thd, HA_CHECK_OPT *check_opt);
  void ha_start_bulk_insert(ha_rows rows);
  int ha_end_bulk_insert();
  int ha_bulk_update_row(const uchar *old_data, uchar *new_data,
                         uint *dup_key_found);
  int ha_delete_all_rows();
  int ha_truncate(dd::Table *table_def);
  int ha_optimize(THD *thd, HA_CHECK_OPT *check_opt);
  int ha_analyze(THD *thd, HA_CHECK_OPT *check_opt);
  bool ha_check_and_repair(THD *thd);
  int ha_disable_indexes(uint mode);
  int ha_enable_indexes(uint mode);
  int ha_discard_or_import_tablespace(bool discard, dd::Table *table_def);
  int ha_rename_table(const char *from, const char *to,
                      const dd::Table *from_table_def, dd::Table *to_table_def);
  int ha_delete_table(const char *name, const dd::Table *table_def);
  void ha_drop_table(const char *name);

  int ha_create(const char *name, TABLE *form, HA_CREATE_INFO *info,
                dd::Table *table_def);

  /**
    Submit a dd::Table object representing a core DD table having
    hardcoded data to be filled in by the DDSE. This function can be
    used for retrieving the hard coded SE private data for the
    mysql.dd_properties table, before creating or opening it, or for
    retrieving the hard coded SE private data for a core table,
    before creating or opening them.

    @param dd_table [in,out]    A dd::Table object representing
                                a core DD table.
    @param reset                Reset counters.

    @retval true                An error occurred.
    @retval false               Success - no errors.
   */

  bool ha_get_se_private_data(dd::Table *dd_table, bool reset);

  void adjust_next_insert_id_after_explicit_value(ulonglong nr);
  int update_auto_increment();
  virtual void print_error(int error, myf errflag);
  virtual bool get_error_message(int error, String *buf);
  uint get_dup_key(int error);
  /**
    Retrieves the names of the table and the key for which there was a
    duplicate entry in the case of HA_ERR_FOREIGN_DUPLICATE_KEY.

    If any of the table or key name is not available this method will return
    false and will not change any of child_table_name or child_key_name.

    @param [out] child_table_name    Table name
    @param [in] child_table_name_len Table name buffer size
    @param [out] child_key_name      Key name
    @param [in] child_key_name_len   Key name buffer size

    @retval  true                  table and key names were available
                                   and were written into the corresponding
                                   out parameters.
    @retval  false                 table and key names were not available,
                                   the out parameters were not touched.
  */
  virtual bool get_foreign_dup_key(char *child_table_name,
                                   uint child_table_name_len,
                                   char *child_key_name,
                                   uint child_key_name_len);
  /**
    Change the internal TABLE_SHARE pointer.

    @param table_arg    TABLE object
    @param share        New share to use

    @note Is used in error handling in ha_delete_table.
  */

  virtual void change_table_ptr(TABLE *table_arg, TABLE_SHARE *share) {
    table = table_arg;
    table_share = share;
    rows_read = rows_changed = 0;
    memset(index_rows_read, 0, sizeof(index_rows_read));
  }
  const TABLE_SHARE *get_table_share() const { return table_share; }

  /* Estimates calculation */

  /**
    @deprecated This function is deprecated and will be removed in a future
                version. Use table_scan_cost() instead.
  */

  virtual double scan_time() {
    return ulonglong2double(stats.data_file_length) / IO_SIZE + 2;
  }

  /**
    The cost of reading a set of ranges from the table using an index
    to access it.

    @deprecated This function is deprecated and will be removed in a future
                version. Use read_cost() instead.

    @param index  The index number.
    @param ranges The number of ranges to be read.
    @param rows   Total number of rows to be read.

    This method can be used to calculate the total cost of scanning a table
    using an index by calling it using read_time(index, 1, table_size).
  */

  virtual double read_time(uint index MY_ATTRIBUTE((unused)), uint ranges,
                           ha_rows rows) {
    return rows2double(ranges + rows);
  }

  /**
    @deprecated This function is deprecated and will be removed in a future
                version. Use index_scan_cost() instead.
  */

  virtual double index_only_read_time(uint keynr, double records);

  /**
    Cost estimate for doing a complete table scan.

    @note For this version it is recommended that storage engines continue
    to override scan_time() instead of this function.

    @returns the estimated cost
  */

  virtual Cost_estimate table_scan_cost();

  /**
    Cost estimate for reading a number of ranges from an index.

    The cost estimate will only include the cost of reading data that
    is contained in the index. If the records need to be read, use
    read_cost() instead.

    @note The ranges parameter is currently ignored and is not taken
    into account in the cost estimate.

    @note For this version it is recommended that storage engines continue
    to override index_only_read_time() instead of this function.

    @param index  the index number
    @param ranges the number of ranges to be read
    @param rows   total number of rows to be read

    @returns the estimated cost
  */

  virtual Cost_estimate index_scan_cost(uint index, double ranges, double rows);

  /**
    Cost estimate for reading a set of ranges from the table using an index
    to access it.

    @note For this version it is recommended that storage engines continue
    to override read_time() instead of this function.

    @param index  the index number
    @param ranges the number of ranges to be read
    @param rows   total number of rows to be read

    @returns the estimated cost
  */

  virtual Cost_estimate read_cost(uint index, double ranges, double rows);

  /**
    Return an estimate on the amount of memory the storage engine will
    use for caching data in memory. If this is unknown or the storage
    engine does not cache data in memory -1 is returned.
  */
  virtual longlong get_memory_buffer_size() const { return -1; }

  /**
    Return an estimate of how much of the table that is currently stored
    in main memory.

    This estimate should be the fraction of the table that currently
    is available in a main memory buffer. The estimate should be in the
    range from 0.0 (nothing in memory) to 1.0 (entire table in memory).

    @return The fraction of the table in main memory buffer
  */

  double table_in_memory_estimate() const;

  /**
    Return an estimate of how much of the index that is currently stored
    in main memory.

    This estimate should be the fraction of the index that currently
    is available in a main memory buffer. The estimate should be in the
    range from 0.0 (nothing in memory) to 1.0 (entire index in memory).

    @param keyno the index to get an estimate for

    @return The fraction of the index in main memory buffer
  */

  double index_in_memory_estimate(uint keyno) const;

  int ha_sample_init(double sampling_percentage, int sampling_seed,
                     enum_sampling_method sampling_method);
  int ha_sample_next(uchar *buf);
  int ha_sample_end();

 private:
  int check_collation_compatibility();

  /**
    Make a guestimate for how much of a table or index is in a memory
    buffer in the case where the storage engine has not provided any
    estimate for this.

    @param table_index_size size of the table or index

    @return The fraction of the table or index in main memory buffer
  */

  double estimate_in_memory_buffer(ulonglong table_index_size) const;

 public:
  virtual ha_rows multi_range_read_info_const(uint keyno, RANGE_SEQ_IF *seq,
                                              void *seq_init_param,
                                              uint n_ranges, uint *bufsz,
                                              uint *flags, Cost_estimate *cost);
  virtual ha_rows multi_range_read_info(uint keyno, uint n_ranges, uint keys,
                                        uint *bufsz, uint *flags,
                                        Cost_estimate *cost);
  virtual int multi_range_read_init(RANGE_SEQ_IF *seq, void *seq_init_param,
                                    uint n_ranges, uint mode,
                                    HANDLER_BUFFER *buf);

  int ha_multi_range_read_next(char **range_info);

  int ha_read_range_first(const key_range *start_key, const key_range *end_key,
                          bool eq_range, bool sorted);
  int ha_read_range_next();

  bool has_transactions() const noexcept {
    return (ha_table_flags() & HA_NO_TRANSACTIONS) == 0;
  }
  virtual uint extra_rec_buf_length() const { return 0; }

  /**
    @brief Determine whether an error can be ignored or not.

    @details This method is used to analyze the error to see whether the
    error is ignorable or not. Such errors will be reported as warnings
    instead of errors for IGNORE statements. This means that the statement
    will not abort, but instead continue to the next row.

    HA_ERR_FOUND_DUP_UNIQUE is a special case in MyISAM that means the
    same thing as HA_ERR_FOUND_DUP_KEY, but can in some cases lead to
    a slightly different error message.

    @param error  error code received from the handler interface (HA_ERR_...)

    @return   whether the error is ignorablel or not
      @retval true  the error is ignorable
      @retval false the error is not ignorable
  */

  virtual bool is_ignorable_error(int error);

  /**
    @brief Determine whether an error is fatal or not.

    @details This method is used to analyze the error to see whether the
    error is fatal or not. A fatal error is an error that will not be
    possible to handle with SP handlers and will not be subject to
    retry attempts on the slave.

    @param error  error code received from the handler interface (HA_ERR_...)

    @return   whether the error is fatal or not
      @retval true  the error is fatal
      @retval false the error is not fatal
  */

  virtual bool is_fatal_error(int error);

 protected:
  virtual int multi_range_read_next(char **range_info);

  /**
    Number of rows in table. It will only be called if
    (table_flags() & (HA_HAS_RECORDS | HA_STATS_RECORDS_IS_EXACT)) != 0
    @param[out]  num_rows number of rows in table.
    @retval 0 for OK, one of the HA_xxx values in case of error.
  */
  virtual int records(ha_rows *num_rows) {
    *num_rows = stats.records;
    return 0;
  }

 public:
  /**
    Public function wrapping the actual handler call, and doing error checking.
     @param[out]  num_rows number of rows in table.
     @retval 0 for OK, one of the HA_xxx values in case of error.
  */
  int ha_records(ha_rows *num_rows) {
    int error = records(num_rows);
    // A return value of HA_POS_ERROR was previously used to indicate error.
    if (error != 0) DBUG_ASSERT(*num_rows == HA_POS_ERROR);
    if (*num_rows == HA_POS_ERROR) DBUG_ASSERT(error != 0);
    if (error != 0) {
      /*
        ha_innobase::records may have rolled back internally.
        In this case, thd_mark_transaction_to_rollback() will have been called.
        For the errors below, we need to abort right away.
      */
      switch (error) {
        case HA_ERR_LOCK_DEADLOCK:
        case HA_ERR_LOCK_TABLE_FULL:
        case HA_ERR_LOCK_WAIT_TIMEOUT:
        case HA_ERR_QUERY_INTERRUPTED:
          print_error(error, MYF(0));
          return error;
        default:
          return error;
      }
    }
    return 0;
  }

  /**
    Return upper bound of current number of records in the table
    (max. of how many records one will retrieve when doing a full table scan)
    If upper bound is not known, HA_POS_ERROR should be returned as a max
    possible upper bound.
  */
  virtual ha_rows estimate_rows_upper_bound() {
    return stats.records + EXTRA_RECORDS;
  }

  /**
    Get real row type for the table created based on one specified by user,
    CREATE TABLE options and SE capabilities.
  */
  virtual enum row_type get_real_row_type(
      const HA_CREATE_INFO *create_info) const {
    return (create_info->table_options & HA_OPTION_COMPRESS_RECORD)
               ? ROW_TYPE_COMPRESSED
               : ((create_info->table_options & HA_OPTION_PACK_RECORD)
                      ? ROW_TYPE_DYNAMIC
                      : ROW_TYPE_FIXED);
  }

  /**
    Get default key algorithm for SE. It is used when user has not provided
    algorithm explicitly or when algorithm specified is not supported by SE.
  */
  virtual enum ha_key_alg get_default_index_algorithm() const {
    return HA_KEY_ALG_SE_SPECIFIC;
  }

  /**
    Check if SE supports specific key algorithm.

    @note This method is never used for FULLTEXT or SPATIAL keys.
          We rely on handler::ha_table_flags() to check if such keys
          are supported.
  */
  virtual bool is_index_algorithm_supported(enum ha_key_alg key_alg) const {
    return key_alg == HA_KEY_ALG_SE_SPECIFIC;
  }

  /**
    Signal that the table->read_set and table->write_set table maps changed
    The handler is allowed to set additional bits in the above map in this
    call. Normally the handler should ignore all calls until we have done
    a ha_rnd_init() or ha_index_init(), write_row(), update_row or delete_row()
    as there may be several calls to this routine.
  */
  virtual void column_bitmaps_signal();
  uint get_index(void) const { return active_index; }

  /**
    @retval  0   Bulk update used by handler
    @retval  1   Bulk update not used, normal operation used
  */
  virtual bool start_bulk_update() { return 1; }
  /**
    @retval  0   Bulk delete used by handler
    @retval  1   Bulk delete not used, normal operation used
  */
  virtual bool start_bulk_delete() { return 1; }
  /**
    After this call all outstanding updates must be performed. The number
    of duplicate key errors are reported in the duplicate key parameter.
    It is allowed to continue to the batched update after this call, the
    handler has to wait until end_bulk_update with changing state.

    @param    dup_key_found       Number of duplicate keys found

    @retval  0           Success
    @retval  >0          Error code
  */
  virtual int exec_bulk_update(uint *dup_key_found MY_ATTRIBUTE((unused))) {
    DBUG_ASSERT(false);
    return HA_ERR_WRONG_COMMAND;
  }
  /**
    Perform any needed clean-up, no outstanding updates are there at the
    moment.
  */
  virtual void end_bulk_update() { return; }
  /**
    Execute all outstanding deletes and close down the bulk delete.

    @retval 0             Success
    @retval >0            Error code
  */
  virtual int end_bulk_delete() {
    DBUG_ASSERT(false);
    return HA_ERR_WRONG_COMMAND;
  }

 protected:
  /**
     @brief
     Positions an index cursor to the index specified in the handle
     ('active_index'). Fetches the row if available. If the key value is null,
     begin at the first key of the index.
     @returns 0 if success (found a record); non-zero if no record.
  */
  virtual int index_read_map(uchar *buf, const uchar *key,
                             key_part_map keypart_map,
                             enum ha_rkey_function find_flag) {
    uint key_len = calculate_key_len(table, active_index, keypart_map);
    return index_read(buf, key, key_len, find_flag);
  }
  /**
    Positions an index cursor to the index specified in argument. Fetches
    the row if available. If the key value is null, begin at the first key of
    the index.
    @sa index_read_map()
  */
  virtual int index_read_idx_map(uchar *buf, uint index, const uchar *key,
                                 key_part_map keypart_map,
                                 enum ha_rkey_function find_flag);

  /*
    These methods are used to jump to next or previous entry in the index
    scan. There are also methods to jump to first and last entry.
  */
  /// @see index_read_map().
  virtual int index_next(uchar *) { return HA_ERR_WRONG_COMMAND; }

  /// @see index_read_map().
  virtual int index_prev(uchar *) { return HA_ERR_WRONG_COMMAND; }

  /// @see index_read_map().
  virtual int index_first(uchar *) { return HA_ERR_WRONG_COMMAND; }

  /// @see index_read_map().
  virtual int index_last(uchar *) { return HA_ERR_WRONG_COMMAND; }

  /// @see index_read_map().
  virtual int index_next_same(uchar *buf, const uchar *key, uint keylen);
  /**
    The following functions works like index_read, but it find the last
    row with the current key value or prefix.
    @see index_read_map().
  */
  virtual int index_read_last_map(uchar *buf, const uchar *key,
                                  key_part_map keypart_map) {
    uint key_len = calculate_key_len(table, active_index, keypart_map);
    return index_read_last(buf, key, key_len);
  }

 public:
  /**
    Notify storage engine about imminent index scan where a large number of
    rows is expected to be returned. Does not replace nor call index_init.
  */
  virtual int prepare_index_scan(void) { return 0; }

  /**
    Notify storage engine about imminent index range scan.
  */
  virtual int prepare_range_scan(const key_range *, const key_range *) {
    return 0;
  }

  /**
    Notify storage engine about imminent index read with a bitmap of used key
    parts.
  */
  int prepare_index_key_scan_map(const uchar *key, key_part_map keypart_map) {
    const uint key_len = calculate_key_len(table, active_index, keypart_map);
    return prepare_index_key_scan(key, key_len);
  }

  /**
    Query storage engine to see if it supports gap locks on this table.
  */
  virtual bool has_gap_locks() const noexcept { return false; }

  /**
    Query storage engine to see if it can support handling specific replication
    method in its current configuration.
  */
  virtual bool rpl_can_handle_stm_event() const noexcept { return true; }

 protected:
  static bool is_using_full_key(key_part_map keypart_map,
                                uint actual_key_parts) noexcept;
  bool is_using_full_unique_key(uint active_index, key_part_map keypart_map,
                                enum ha_rkey_function find_flag) const noexcept;
  bool is_using_prohibited_gap_locks(TABLE *table,
                                     bool using_full_primary_key) const
      noexcept;

  /**
    Notify storage engine about imminent index read with key length.
  */
  virtual int prepare_index_key_scan(const uchar *, uint) { return 0; }

 public:
  virtual int read_range_first(const key_range *start_key,
                               const key_range *end_key, bool eq_range,
                               bool sorted);
  virtual int read_range_next();

 public:
  /**
    Set the end position for a range scan. This is used for checking
    for when to end the range scan and by the ICP code to determine
    that the next record is within the current range.

    @param range     The end value for the range scan
    @param direction Direction of the range scan
  */
  void set_end_range(const key_range *range,
                     enum_range_scan_direction direction);
  int compare_key(key_range *range);
  int compare_key_icp(const key_range *range) const;
  int compare_key_in_buffer(const uchar *buf) const;
  virtual int ft_init() { return HA_ERR_WRONG_COMMAND; }
  void ft_end() { ft_handler = NULL; }
  virtual FT_INFO *ft_init_ext(uint flags MY_ATTRIBUTE((unused)),
                               uint inx MY_ATTRIBUTE((unused)),
                               String *key MY_ATTRIBUTE((unused))) {
    return NULL;
  }
  virtual FT_INFO *ft_init_ext_with_hints(uint inx, String *key,
                                          Ft_hints *hints) {
    return ft_init_ext(hints->get_flags(), inx, key);
  }
  int ha_ft_read(uchar *buf);
  int ha_read_first_row(uchar *buf, uint primary_key);

 protected:
  /// @see index_read_map().
  virtual int rnd_next(uchar *buf) = 0;
  /// @see index_read_map().
  virtual int rnd_pos(uchar *buf, uchar *pos) = 0;

  virtual int ft_read(uchar *) { return HA_ERR_WRONG_COMMAND; }

 public:
  /**
    This function only works for handlers having
    HA_PRIMARY_KEY_REQUIRED_FOR_POSITION set.
    It will return the row with the PK given in the record argument.
  */
  virtual int rnd_pos_by_record(uchar *record) {
    int error;
    DBUG_ASSERT(table_flags() & HA_PRIMARY_KEY_REQUIRED_FOR_POSITION);

    error = ha_rnd_init(false);
    if (error != 0) return error;

    position(record);
    error = ha_rnd_pos(record, ref);

    ha_rnd_end();
    return error;
  }

  /**
    Find number of records in a range.

    Given a starting key, and an ending key estimate the number of rows that
    will exist between the two. max_key may be empty which in case determine
    if start_key matches any rows. Used by optimizer to calculate cost of
    using a particular index.

    @param inx      Index number
    @param min_key  Start of range
    @param max_key  End of range

    @return Number of rows in range.
  */

  virtual ha_rows records_in_range(uint inx MY_ATTRIBUTE((unused)),
                                   key_range *min_key MY_ATTRIBUTE((unused)),
                                   key_range *max_key MY_ATTRIBUTE((unused))) {
    return (ha_rows)10;
  }
  /*
    If HA_PRIMARY_KEY_REQUIRED_FOR_POSITION is set, then it sets ref
    (reference to the row, aka position, with the primary key given in
    the record).
    Otherwise it set ref to the current row.
  */
  virtual void position(const uchar *record) = 0;

  /**
    General method to gather info from handler

    ::info() is used to return information to the optimizer.
    SHOW also makes use of this data Another note, if your handler
    doesn't proved exact record count, you will probably want to
    have the following in your code:
    if (records < 2)
      records = 2;
    The reason is that the server will optimize for cases of only a single
    record. If in a table scan you don't know the number of records
    it will probably be better to set records to two so you can return
    as many records as you need.

    Along with records a few more variables you may wish to set are:
      records
      deleted
      data_file_length
      index_file_length
      delete_length
      check_time
    Take a look at the public variables in handler.h for more information.
    See also my_base.h for a full description.

    @param   flag          Specifies what info is requested
  */

  virtual int info(uint flag) = 0;
  virtual uint32 calculate_key_hash_value(
      Field **field_array MY_ATTRIBUTE((unused))) {
    DBUG_ASSERT(0);
    return 0;
  }
  virtual int extra(enum ha_extra_function operation MY_ATTRIBUTE((unused))) {
    return 0;
  }
  virtual int extra_opt(enum ha_extra_function operation,
                        ulong cache_size MY_ATTRIBUTE((unused))) {
    return extra(operation);
  }

  /**
    Start read (before write) removal on the current table.
    @see HA_READ_BEFORE_WRITE_REMOVAL
  */
  virtual bool start_read_removal(void) {
    DBUG_ASSERT(0);
    return false;
  }

  /**
    End read (before write) removal and return the number of rows
    really written
    @see HA_READ_BEFORE_WRITE_REMOVAL
  */
  virtual ha_rows end_read_removal(void) {
    DBUG_ASSERT(0);
    return (ha_rows)0;
  }

  /**
    In an UPDATE or DELETE, if the row under the cursor was locked by another
    transaction, and the engine used an optimistic read of the last
    committed row value under the cursor, then the engine returns 1 from this
    function. MySQL must NOT try to update this optimistic value. If the
    optimistic value does not match the WHERE condition, MySQL can decide to
    skip over this row. Currently only works for InnoDB. This can be used to
    avoid unnecessary lock waits.

    If this method returns nonzero, it will also signal the storage
    engine that the next read will be a locking re-read of the row.
  */
  virtual bool was_semi_consistent_read() { return 0; }
  /**
    Tell the engine whether it should avoid unnecessary lock waits.
    If yes, in an UPDATE or DELETE, if the row under the cursor was locked
    by another transaction, the engine may try an optimistic read of
    the last committed row value under the cursor.
  */
  virtual void try_semi_consistent_read(bool) {}

  /**
    Unlock last accessed row.

    Record currently processed was not in the result set of the statement
    and is thus unlocked. Used for UPDATE and DELETE queries.
  */

  virtual void unlock_row() {}

  /**
    Start a statement when table is locked

    This method is called instead of external lock when the table is locked
    before the statement is executed.

    @param thd                  Thread object.
    @param lock_type            Type of external lock.

    @retval   >0                 Error code.
    @retval    0                 Success.
  */

  virtual int start_stmt(THD *thd MY_ATTRIBUTE((unused)),
                         thr_lock_type lock_type MY_ATTRIBUTE((unused))) {
    return 0;
  }
  virtual void get_auto_increment(ulonglong offset, ulonglong increment,
                                  ulonglong nb_desired_values,
                                  ulonglong *first_value,
                                  ulonglong *nb_reserved_values);
  void set_next_insert_id(ulonglong id) {
    DBUG_PRINT("info", ("auto_increment: next value %lu", (ulong)id));
    next_insert_id = id;
  }
  void restore_auto_increment(ulonglong prev_insert_id) {
    /*
      Insertion of a row failed, re-use the lastly generated auto_increment
      id, for the next row. This is achieved by resetting next_insert_id to
      what it was before the failed insertion (that old value is provided by
      the caller). If that value was 0, it was the first row of the INSERT;
      then if insert_id_for_cur_row contains 0 it means no id was generated
      for this first row, so no id was generated since the INSERT started, so
      we should set next_insert_id to 0; if insert_id_for_cur_row is not 0, it
      is the generated id of the first and failed row, so we use it.
    */
    next_insert_id =
        (prev_insert_id > 0) ? prev_insert_id : insert_id_for_cur_row;
  }

  /**
    Update create info as part of ALTER TABLE.

    Forward this handler call to the storage engine foreach
    partition handler.  The data_file_name for each partition may
    need to be reset if the tablespace was moved.  Use a dummy
    HA_CREATE_INFO structure and transfer necessary data.

    @param    create_info         Create info from ALTER TABLE.
  */

  /*
    This function allows the storage engine to adust the create_info before
    it is stored in the data dictionary.
    This can be used for example to modify the create statement based on a
    storage engine specific setting.
  */
  virtual void adjust_create_info_for_dd(HA_CREATE_INFO *) {}
  virtual void update_create_info(
      HA_CREATE_INFO *create_info MY_ATTRIBUTE((unused))) {}
  virtual int assign_to_keycache(THD *, HA_CHECK_OPT *) {
    return HA_ADMIN_NOT_IMPLEMENTED;
  }
  virtual int preload_keys(THD *, HA_CHECK_OPT *) {
    return HA_ADMIN_NOT_IMPLEMENTED;
  }
  /* end of the list of admin commands */

  /**
    Check if indexes are disabled.

    @retval   0                         Indexes are enabled.
    @retval   != 0                      Indexes are disabled.
  */

  virtual int indexes_are_disabled(void) { return 0; }
  virtual void append_create_info(String *packet MY_ATTRIBUTE((unused))) {}
  /**
    If index == MAX_KEY then a check for table is made and if index <
    MAX_KEY then a check is made if the table has foreign keys and if
    a foreign key uses this index (and thus the index cannot be dropped).

    @param  index            Index to check if foreign key uses it

    @retval   true            Foreign key defined on table or index
    @retval   false           No foreign key defined
  */
  virtual bool is_fk_defined_on_table_or_index(
      uint index MY_ATTRIBUTE((unused))) {
    return false;
  }
  virtual char *get_foreign_key_create_info() {
    return (NULL);
  } /* gets foreign key create string from InnoDB */
  /**
    Used in ALTER TABLE to check if changing storage engine is allowed.

    @note Called without holding thr_lock.c lock.

    @retval true   Changing storage engine is allowed.
    @retval false  Changing storage engine not allowed.
  */
  virtual bool can_switch_engines() { return true; }
  /**
    Get the list of foreign keys in this table.

    @remark Returns the set of foreign keys where this table is the
            dependent or child table.

    @param thd  The thread handle.
    @param [out] f_key_list  The list of foreign keys.

    @return The handler error code or zero for success.
  */
  virtual int get_foreign_key_list(THD *thd MY_ATTRIBUTE((unused)),
                                   List<FOREIGN_KEY_INFO> *f_key_list
                                       MY_ATTRIBUTE((unused))) {
    return 0;
  }
  /**
    Get the list of foreign keys referencing this table.

    @remark Returns the set of foreign keys where this table is the
            referenced or parent table.

    @param thd  The thread handle.
    @param [out] f_key_list  The list of foreign keys.

    @return The handler error code or zero for success.
  */
  virtual int get_parent_foreign_key_list(THD *thd MY_ATTRIBUTE((unused)),
                                          List<FOREIGN_KEY_INFO> *f_key_list
                                              MY_ATTRIBUTE((unused))) {
    return 0;
  }
  /**
    Get the list of tables which are direct or indirect parents in foreign
    key with cascading actions for this table.

    @remarks Returns the set of parent tables connected by FK clause that
    can modify the given table.

    @param      thd             The thread handle.
    @param[out] fk_table_list   List of parent tables (including indirect
    parents). Elements of the list as well as buffers for database and schema
    names are allocated from the current memory root.

    @return The handler error code or zero for success
  */
  virtual int get_cascade_foreign_key_table_list(
      THD *thd MY_ATTRIBUTE((unused)),
      List<st_handler_tablename> *fk_table_list MY_ATTRIBUTE((unused))) {
    return 0;
  }
  virtual uint referenced_by_foreign_key() { return 0; }
  virtual void init_table_handle_for_HANDLER() {
    return;
  } /* prepare InnoDB for HANDLER */
  virtual void free_foreign_key_create_info(char *) {}
  /** The following can be called without an open handler */
  virtual const char *table_type() const = 0;

  virtual ulong index_flags(uint idx, uint part, bool all_parts) const = 0;

  uint max_record_length() const {
    return std::min(HA_MAX_REC_LENGTH, max_supported_record_length());
  }
  uint max_keys() const {
    return std::min<uint>(MAX_KEY, max_supported_keys());
  }
  uint max_key_parts() const {
    return std::min(MAX_REF_PARTS, max_supported_key_parts());
  }
  uint max_key_length() const {
    return std::min(MAX_KEY_LENGTH, max_supported_key_length());
  }
  uint max_key_part_length(HA_CREATE_INFO *create_info) const {
    return std::min(MAX_KEY_LENGTH, max_supported_key_part_length(create_info));
  }

  virtual uint max_supported_record_length() const { return HA_MAX_REC_LENGTH; }
  virtual uint max_supported_keys() const { return 0; }
  virtual uint max_supported_key_parts() const { return MAX_REF_PARTS; }
  virtual uint max_supported_key_length() const { return MAX_KEY_LENGTH; }
  virtual uint max_supported_key_part_length(
      HA_CREATE_INFO *create_info MY_ATTRIBUTE((unused))) const {
    return 255;
  }
  virtual uint min_record_length(uint options MY_ATTRIBUTE((unused))) const {
    return 1;
  }

  virtual bool low_byte_first() const { return 1; }
  virtual ha_checksum checksum() const { return 0; }

  /**
    Check if the table is crashed.

    @retval true  Crashed
    @retval false Not crashed
  */

  virtual bool is_crashed() const { return 0; }

  void update_global_table_stats();
  void update_global_index_stats();
  void update_index_stats(uint current_index) noexcept {
    rows_read++;
    if (current_index < MAX_KEY)
      index_rows_read[current_index]++;
    else
      index_rows_read[0]++;
  }

  /**
    Check if the table can be automatically repaired.

    @retval true  Can be auto repaired
    @retval false Cannot be auto repaired
  */

  virtual bool auto_repair() const { return 0; }

  /**
    Get number of lock objects returned in store_lock.

    Returns the number of store locks needed in call to store lock.
    We return number of partitions we will lock multiplied with number of
    locks needed by each partition. Assists the above functions in allocating
    sufficient space for lock structures.

    @returns Number of locks returned in call to store_lock.

    @note lock_count() can return > 1 if the table is MERGE or partitioned.
  */

  virtual uint lock_count(void) const { return 1; }

  /**
    Is not invoked for non-transactional temporary tables.

    @note store_lock() can return more than one lock if the table is MERGE
    or partitioned.

    @note that one can NOT rely on table->in_use in store_lock().  It may
    refer to a different thread if called from mysql_lock_abort_for_thread().

    @note If the table is MERGE, store_lock() can return less locks
    than lock_count() claimed. This can happen when the MERGE children
    are not attached when this is called from another thread.

    The idea with handler::store_lock() is the following:

    The statement decided which locks we should need for the table
    for updates/deletes/inserts we get WRITE locks, for SELECT... we get
    read locks.

    Before adding the lock into the table lock handler (see thr_lock.c)
    mysqld calls store lock with the requested locks.  Store lock can now
    modify a write lock to a read lock (or some other lock), ignore the
    lock (if we don't want to use MySQL table locks at all) or add locks
    for many tables (like we do when we are using a MERGE handler).

    In some exceptional cases MySQL may send a request for a TL_IGNORE;
    This means that we are requesting the same lock as last time and this
    should also be ignored.

    Called from lock.cc by get_lock_data().
  */
  virtual THR_LOCK_DATA **store_lock(THD *thd, THR_LOCK_DATA **to,
                                     enum thr_lock_type lock_type) = 0;

  /**
    Check if the primary key is clustered or not.

    @retval true  Primary key (if there is one) is a clustered
                  key covering all fields
    @retval false otherwise
  */

  virtual bool primary_key_is_clustered() const { return false; }

  /**
    Compare two positions.

    @param   ref1                   First position.
    @param   ref2                   Second position.

    @retval  <0                     ref1 < ref2.
    @retval  0                      Equal.
    @retval  >0                     ref1 > ref2.
  */

  virtual int cmp_ref(const uchar *ref1, const uchar *ref2) const {
    return memcmp(ref1, ref2, ref_length);
  }

  /*
    Condition pushdown to storage engines
  */

  /**
    Push condition down to the table handler.

    @param  cond   Condition to be pushed. The condition tree must not be
                   modified by the by the caller.

    @return
      The 'remainder' condition that caller must use to filter out records.
      NULL means the handler will not return rows that do not match the
      passed condition.

    @note
    The pushed conditions form a stack (from which one can remove the
    last pushed condition using cond_pop).
    The table handler filters out rows using (pushed_cond1 AND pushed_cond2
    AND ... AND pushed_condN)
    or less restrictive condition, depending on handler's capabilities.

    handler->ha_reset() call empties the condition stack.
    Calls to rnd_init/rnd_end, index_init/index_end etc do not affect the
    condition stack.
  */
  virtual const Item *cond_push(const Item *cond) { return cond; };
  /**
    Pop the top condition from the condition stack of the handler instance.

    Pops the top if condition stack, if stack is not empty.
  */
  virtual void cond_pop() { return; }

  /**
    Push down an index condition to the handler.

    The server will use this method to push down a condition it wants
    the handler to evaluate when retrieving records using a specified
    index. The pushed index condition will only refer to fields from
    this handler that is contained in the index (but it may also refer
    to fields in other handlers). Before the handler evaluates the
    condition it must read the content of the index entry into the
    record buffer.

    The handler is free to decide if and how much of the condition it
    will take responsibility for evaluating. Based on this evaluation
    it should return the part of the condition it will not evaluate.
    If it decides to evaluate the entire condition it should return
    NULL. If it decides not to evaluate any part of the condition it
    should return a pointer to the same condition as given as argument.

    @param keyno    the index number to evaluate the condition on
    @param idx_cond the condition to be evaluated by the handler

    @return The part of the pushed condition that the handler decides
            not to evaluate
   */

  virtual Item *idx_cond_push(uint keyno MY_ATTRIBUTE((unused)),
                              Item *idx_cond) {
    return idx_cond;
  }

  /** Reset information about pushed index conditions */
  virtual void cancel_pushed_idx_cond() {
    pushed_idx_cond = NULL;
    pushed_idx_cond_keyno = MAX_KEY;
    in_range_check_pushed_down = false;
  }

  /**
    Reports number of tables included in pushed join which this
    handler instance is part of. ==0 -> Not pushed
  */
  virtual uint number_of_pushed_joins() const { return 0; }

  /**
    If this handler instance is part of a pushed join sequence
    returned TABLE instance being root of the pushed query?
  */
  virtual const TABLE *root_of_pushed_join() const { return NULL; }

  /**
    If this handler instance is a child in a pushed join sequence
    returned TABLE instance being my parent?
  */
  virtual const TABLE *parent_of_pushed_join() const { return NULL; }

  int ha_index_read_pushed(uchar *buf, const uchar *key,
                           key_part_map keypart_map);

  int ha_index_next_pushed(uchar *buf);

 protected:
  virtual int index_read_pushed(uchar *, const uchar *, key_part_map) {
    return HA_ERR_WRONG_COMMAND;
  }

  virtual int index_next_pushed(uchar *) { return HA_ERR_WRONG_COMMAND; }

 public:
  /**
    Part of old, deprecated in-place ALTER API.
  */
  virtual bool check_if_incompatible_data(
      HA_CREATE_INFO *create_info MY_ATTRIBUTE((unused)),
      uint table_changes MY_ATTRIBUTE((unused))) {
    return COMPATIBLE_DATA_NO;
  }

  /* On-line/in-place/instant ALTER TABLE interface. */

  /*
    Here is an outline of on-line/in-place ALTER TABLE execution through
    this interface.

    Phase 1 : Initialization
    ========================
    During this phase we determine which algorithm should be used
    for execution of ALTER TABLE and what level concurrency it will
    require.

    *) This phase starts by opening the table and preparing description
       of the new version of the table.
    *) Then we check if it is impossible even in theory to carry out
       this ALTER TABLE using the in-place/instant algorithm. For example,
       because we need to change storage engine or the user has explicitly
       requested usage of the "copy" algorithm.
    *) If in-place/instant ALTER TABLE is theoretically possible, we continue
       by compiling differences between old and new versions of the table
       in the form of HA_ALTER_FLAGS bitmap. We also build a few
       auxiliary structures describing requested changes and store
       all these data in the Alter_inplace_info object.
    *) Then the handler::check_if_supported_inplace_alter() method is called
       in order to find if the storage engine can carry out changes requested
       by this ALTER TABLE using the in-place or instant algorithm.
       To determine this, the engine can rely on data in HA_ALTER_FLAGS/
       Alter_inplace_info passed to it as well as on its own checks.
       If the in-place algorithm can be used for this ALTER TABLE, the level
       of required concurrency for its execution is also returned.
       If any errors occur during the handler call, ALTER TABLE is aborted
       and no further handler functions are called.
       Note that in cases when there is difference between in-place and
       instant algorithm and user explicitly asked for usage of in-place
       algorithm storage engine MUST return one of values corresponding
       to in-place algorithm and not HA_ALTER_INPLACE_INSTANT from this
       method.
    *) Locking requirements of the in-place algorithm are compared to any
       concurrency requirements specified by user. If there is a conflict
       between them, we either switch to the copy algorithm or emit an error.

    Phase 2 : Execution
    ===================

    In this phase the operations are executed.

    *) As the first step, we acquire a lock corresponding to the concurrency
       level which was returned by handler::check_if_supported_inplace_alter()
       and requested by the user. This lock is held for most of the
       duration of in-place ALTER (if HA_ALTER_INPLACE_SHARED_LOCK_AFTER_PREPARE
       or HA_ALTER_INPLACE_NO_LOCK_AFTER_PREPARE were returned we acquire an
       exclusive lock for duration of the next step only).
       For HA_ALTER_INPLACE_INSTANT we keep shared upgradable metadata lock
       which was acquired at table open time.
    *) After that we call handler::ha_prepare_inplace_alter_table() to give the
       storage engine a chance to update its internal structures with a higher
       lock level than the one that will be used for the main step of algorithm.
       After that we downgrade the lock if it is necessary.
       This step should be no-op for instant algorithm.
    *) After that, the main step of this phase and algorithm is executed.
       We call the handler::ha_inplace_alter_table() method, which carries out
       the changes requested by ALTER TABLE but does not makes them visible to
       other connections yet.
       This step should be no-op for instant algorithm as well.
    *) We ensure that no other connection uses the table by upgrading our
       lock on it to exclusive.
    *) a) If the previous step succeeds,
    handler::ha_commit_inplace_alter_table() is called to allow the storage
    engine to do any final updates to its structures, to make all earlier
    changes durable and visible to other connections.
    For instant algorithm this is the step during which SE changes are done.
    Engines that support atomic DDL only prepare for the commit during this
    step but do not finalize it. Real commit happens later when the whole
    statement is committed. Also in some situations statement might be rolled
    back after call to commit_inplace_alter_table() for such storage engines.
    In the latter special case SE might require call to
    handlerton::dict_cache_reset() in order to invalidate its internal table
    definition cache after rollback.
    b) If we have failed to upgrade lock or any errors have occured during
    the handler functions calls (including commit), we call
    handler::ha_commit_inplace_alter_table() to rollback all changes which
    were done during previous steps.

    All the above calls to SE are provided with dd::Table objects describing old
    and new version of table being altered. Engines which support atomic DDL are
    allowed to adjust object corresponding to the new version. During phase 3
    these changes are saved to the data-dictionary.


    Phase 3 : Final
    ===============

    In this phase we:

    a) For engines which don't support atomic DDL:

       *) Update the SQL-layer data-dictionary by replacing description of old
          version of the table with its new version. This change is immediately
          committed.
       *) Inform the storage engine about this change by calling the
          handler::ha_notify_table_changed() method.
       *) Process the RENAME clause by calling handler::ha_rename_table() and
          updating the data-dictionary accordingly. Again this change is
          immediately committed.
       *) Destroy the Alter_inplace_info and handler_ctx objects.

    b) For engines which support atomic DDL:

       *) Update the SQL-layer data-dictionary by replacing description of old
          version of the table with its new version.
       *) Process the RENAME clause by calling handler::ha_rename_table() and
          updating the data-dictionary accordingly.
       *) Commit the statement/transaction.
       *) Finalize atomic DDL operation by calling handlerton::post_ddl() hook
          for the storage engine.
       *) Additionally inform the storage engine about completion of ALTER TABLE
          for the table by calling the handler::ha_notify_table_changed()
    method.
       *) Destroy the Alter_inplace_info and handler_ctx objects.
  */

  /**
     Check if a storage engine supports a particular alter table in-place

     @param    altered_table     TABLE object for new version of table.
     @param    ha_alter_info     Structure describing changes to be done
                                 by ALTER TABLE and holding data used
                                 during in-place alter.

     @retval   HA_ALTER_ERROR                  Unexpected error.
     @retval   HA_ALTER_INPLACE_NOT_SUPPORTED  Not supported, must use copy.
     @retval   HA_ALTER_INPLACE_EXCLUSIVE_LOCK Supported, but requires X lock.
     @retval   HA_ALTER_INPLACE_SHARED_LOCK_AFTER_PREPARE
                                               Supported, but requires SNW lock
                                               during main phase. Prepare phase
                                               requires X lock.
     @retval   HA_ALTER_INPLACE_SHARED_LOCK    Supported, but requires SNW lock.
     @retval   HA_ALTER_INPLACE_NO_LOCK_AFTER_PREPARE
                                               Supported, concurrent
     reads/writes allowed. However, prepare phase requires X lock.
     @retval   HA_ALTER_INPLACE_NO_LOCK        Supported, concurrent
                                               reads/writes allowed.
     @retval   HA_ALTER_INPLACE_INSTANT        Instant algorithm is supported.
                                               Prepare and main phases are
                                               no-op. Changes happen during
                                               commit phase and it should be
                                               "instant". We keep SU lock,
                                               allowing concurrent reads and
                                               writes during no-op phases and
                                               upgrade it to X lock before
                                               commit phase.

     @note The default implementation uses the old in-place ALTER API
     to determine if the storage engine supports in-place ALTER or not.

     @note In cases when there is difference between in-place and instant
     algorithm and explicit ALGORITHM=INPLACE clause was provided SE MUST
     return one of values corresponding to in-place algorithm and not
     HA_ALTER_INPLACE_INSTANT from this method.

     @note Called without holding thr_lock.c lock.
  */
  virtual enum_alter_inplace_result check_if_supported_inplace_alter(
      TABLE *altered_table, Alter_inplace_info *ha_alter_info);

  /**
     Public functions wrapping the actual handler call.
     @see prepare_inplace_alter_table()
  */
  bool ha_prepare_inplace_alter_table(TABLE *altered_table,
                                      Alter_inplace_info *ha_alter_info,
                                      const dd::Table *old_table_def,
                                      dd::Table *new_table_def);

  /**
     Public function wrapping the actual handler call.
     @see inplace_alter_table()
  */
  bool ha_inplace_alter_table(TABLE *altered_table,
                              Alter_inplace_info *ha_alter_info,
                              const dd::Table *old_table_def,
                              dd::Table *new_table_def) {
    return inplace_alter_table(altered_table, ha_alter_info, old_table_def,
                               new_table_def);
  }

  /**
     Public function wrapping the actual handler call.
     Allows us to enforce asserts regardless of handler implementation.
     @see commit_inplace_alter_table()
  */
  bool ha_commit_inplace_alter_table(TABLE *altered_table,
                                     Alter_inplace_info *ha_alter_info,
                                     bool commit,
                                     const dd::Table *old_table_def,
                                     dd::Table *new_table_def);

  /**
     Public function wrapping the actual handler call.

     @see notify_table_changed()
  */
  void ha_notify_table_changed(Alter_inplace_info *ha_alter_info) {
    notify_table_changed(ha_alter_info);
  }

 protected:
  /**
     Allows the storage engine to update internal structures with concurrent
     writes blocked. If check_if_supported_inplace_alter() returns
     HA_ALTER_INPLACE_NO_LOCK_AFTER_PREPARE or
     HA_ALTER_INPLACE_SHARED_AFTER_PREPARE, this function is called with
     exclusive lock otherwise the same level of locking as for
     inplace_alter_table() will be used.

     @note Should be no-op for instant algorithm.

     @note Storage engines are responsible for reporting any errors by
     calling my_error()/print_error()

     @note If this function reports error, commit_inplace_alter_table()
     will be called with commit= false.

     @note For partitioning, failing to prepare one partition, means that
     commit_inplace_alter_table() will be called to roll back changes for
     all partitions. This means that commit_inplace_alter_table() might be
     called without prepare_inplace_alter_table() having been called first
     for a given partition.

     @param    altered_table     TABLE object for new version of table.
     @param    ha_alter_info     Structure describing changes to be done
                                 by ALTER TABLE and holding data used
                                 during in-place alter.
     @param    old_table_def     dd::Table object describing old version of
                                 the table.
     @param    new_table_def     dd::Table object for the new version of the
                                 table. Can be adjusted by this call if SE
                                 supports atomic DDL. These changes to the
                                 table definition will be persisted in the
                                 data-dictionary at statement commit time.

     @retval   true              Error
     @retval   false             Success
  */
  virtual bool prepare_inplace_alter_table(
      TABLE *altered_table MY_ATTRIBUTE((unused)),
      Alter_inplace_info *ha_alter_info MY_ATTRIBUTE((unused)),
      const dd::Table *old_table_def MY_ATTRIBUTE((unused)),
      dd::Table *new_table_def MY_ATTRIBUTE((unused))) {
    return false;
  }

  /**
     Alter the table structure in-place with operations specified using
     HA_ALTER_FLAGS and Alter_inplace_info. The level of concurrency allowed
     during this operation depends on the return value from
     check_if_supported_inplace_alter().

     @note Should be no-op for instant algorithm.

     @note Storage engines are responsible for reporting any errors by
     calling my_error()/print_error()

     @note If this function reports error, commit_inplace_alter_table()
     will be called with commit= false.

     @param    altered_table     TABLE object for new version of table.
     @param    ha_alter_info     Structure describing changes to be done
                                 by ALTER TABLE and holding data used
                                 during in-place alter.
     @param    old_table_def     dd::Table object describing old version of
                                 the table.
     @param    new_table_def     dd::Table object for the new version of the
                                 table. Can be adjusted by this call if SE
                                 supports atomic DDL. These changes to the
                                 table definition will be persisted in the
                                 data-dictionary at statement commit time.

     @retval   true              Error
     @retval   false             Success
  */
  virtual bool inplace_alter_table(
      TABLE *altered_table MY_ATTRIBUTE((unused)),
      Alter_inplace_info *ha_alter_info MY_ATTRIBUTE((unused)),
      const dd::Table *old_table_def MY_ATTRIBUTE((unused)),
      dd::Table *new_table_def MY_ATTRIBUTE((unused))) {
    return false;
  }

  /**
     Commit or rollback the changes made during prepare_inplace_alter_table()
     and inplace_alter_table() inside the storage engine.
     Note that in case of rollback the allowed level of concurrency during
     this operation will be the same as for inplace_alter_table() and thus
     might be higher than during prepare_inplace_alter_table(). (For example,
     concurrent writes were blocked during prepare, but might not be during
     rollback).

     @note This is the place where SE changes happen for instant algorithm.

     @note For storage engines supporting atomic DDL this method should only
     prepare for the commit but do not finalize it. Real commit should happen
     later when the whole statement is committed. Also in some situations
     statement might be rolled back after call to commit_inplace_alter_table()
     for such storage engines. In the latter special case SE might require call
     to handlerton::dict_cache_reset() in order to invalidate its internal
     table definition cache after rollback.

     @note Storage engines are responsible for reporting any errors by
     calling my_error()/print_error()

     @note If this function with commit= true reports error, it will be called
     again with commit= false.

     @note In case of partitioning, this function might be called for rollback
     without prepare_inplace_alter_table() having been called first.
     Also partitioned tables sets ha_alter_info->group_commit_ctx to a NULL
     terminated array of the partitions handlers and if all of them are
     committed as one, then group_commit_ctx should be set to NULL to indicate
     to the partitioning handler that all partitions handlers are committed.
     @see prepare_inplace_alter_table().

     @param    altered_table     TABLE object for new version of table.
     @param    ha_alter_info     Structure describing changes to be done
                                 by ALTER TABLE and holding data used
                                 during in-place alter.
     @param    commit            True => Commit, False => Rollback.
     @param    old_table_def     dd::Table object describing old version of
                                 the table.
     @param    new_table_def     dd::Table object for the new version of the
                                 table. Can be adjusted by this call if SE
                                 supports atomic DDL. These changes to the
                                 table definition will be persisted in the
                                 data-dictionary at statement commit time.

     @retval   true              Error
     @retval   false             Success
  */
  virtual bool commit_inplace_alter_table(
      TABLE *altered_table MY_ATTRIBUTE((unused)),
      Alter_inplace_info *ha_alter_info MY_ATTRIBUTE((unused)),
      bool commit MY_ATTRIBUTE((unused)),
      const dd::Table *old_table_def MY_ATTRIBUTE((unused)),
      dd::Table *new_table_def MY_ATTRIBUTE((unused))) {
    /* Nothing to commit/rollback, mark all handlers committed! */
    ha_alter_info->group_commit_ctx = NULL;
    return false;
  }

  /**
     Notify the storage engine that the table definition has been updated.

     @param    ha_alter_info     Structure describing changes done by
                                 ALTER TABLE and holding data used
                                 during in-place alter.

     @note No errors are allowed during notify_table_changed().

     @note For storage engines supporting atomic DDL this method is invoked
           after the whole ALTER TABLE is completed and committed.
           Particularly this means that for ALTER TABLE statements with RENAME
           clause TABLE/handler object used for invoking this method will be
           associated with new table name. If storage engine needs to know
           the old schema and table name in this method for some reason it
           has to use ha_alter_info object to figure it out.
  */
  virtual void notify_table_changed(
      Alter_inplace_info *ha_alter_info MY_ATTRIBUTE((unused))){};

 public:
  /* End of On-line/in-place ALTER TABLE interface. */

  /**
    @brief Offload an update to the storage engine. See handler::fast_update()
    for details.
  */
  MY_NODISCARD int ha_fast_update(THD *thd, List<Item> &update_fields,
                                  List<Item> &update_values, Item *conds);

  /**
    @brief Offload an upsert to the storage engine. See handler::upsert()
    for details.
  */
  MY_NODISCARD int ha_upsert(THD *thd, List<Item> &update_fields,
                             List<Item> &update_values);

 private:
  /**
    Offload an update to the storage engine implementation.

    @param    thd              The thread handle.
    @param    update_fields    The list of fields to update.
    @param    update_values    The list of new values for the fields
                               in update_fields.
    @param    conds            Conditions tree.

    @retval   0                if the storage engine handled the update.
    @retval   ENOTSUP          if the storage engine can not handle the
                               update and the slow update code path should
                               continue executing the update.

    @return an error if the update should be terminated.

    @note HA_READ_BEFORE_WRITE_REMOVAL flag doesn not fit there because
    handler::ha_update_row(...) does not accept conditions.
  */
  MY_NODISCARD virtual int fast_update(THD *, List<Item> &, List<Item> &,
                                       Item *) {
    return ENOTSUP;
  }

  /**
    Offload an upsert to the storage engine implementation. Expects the row
    to be stored in record[0].

    @param    thd              The thread handle.
    @param    update_fields    The list of fields to update.
    @param    update_values    The list of new values for the fields
                               in update_fields.

    @retval   0                if the storage engine handled the upsert.
    @retval   ENOTSUP          if the storage engine can not handle the upsert
                               and the slow insert code path should continue
                               executing the insert.

    @return an error if the insert should be terminated.
  */
  MY_NODISCARD virtual int upsert(THD *, List<Item> &, List<Item> &) {
    return ENOTSUP;
  }

 public:
  /**
    use_hidden_primary_key() is called in case of an update/delete when
    (table_flags() and HA_PRIMARY_KEY_REQUIRED_FOR_DELETE) is defined
    but we don't have a primary key
  */
  virtual void use_hidden_primary_key();

 protected:
  /* Service methods for use by storage engines. */
  void ha_statistic_increment(ulonglong System_status_var::*offset) const;
  THD *ha_thd(void) const;

  /**
    Acquire the instrumented table information from a table share.
    @param share a table share
    @return an instrumented table share, or NULL.
  */
  PSI_table_share *ha_table_share_psi(const TABLE_SHARE *share) const;

  /**
    Default rename_table() and delete_table() rename/delete files with a
    given name and extensions from handlerton::file_extensions.

    These methods can be overridden, but their default implementation
    provide useful functionality.

    @param [in]     from            Path for the old table name.
    @param [in]     to              Path for the new table name.
    @param [in]     from_table_def  Old version of definition for table
                                    being renamed (i.e. prior to rename).
    @param [in,out] to_table_def    New version of definition for table
                                    being renamed. Storage engines which
                                    support atomic DDL (i.e. having
                                    HTON_SUPPORTS_ATOMIC_DDL flag set)
                                    are allowed to adjust this object.

    @retval   >0               Error.
    @retval    0               Success.
  */
  virtual int rename_table(const char *from, const char *to,
                           const dd::Table *from_table_def,
                           dd::Table *to_table_def);

  /**
    Delete a table.

    Used to delete a table. By the time delete_table() has been called all
    opened references to this table will have been closed (and your globally
    shared references released. The variable name will just be the name of
    the table. You will need to remove any files you have created at this
    point. Called for base as well as temporary tables.

    @param    name             Full path of table name.
    @param    table_def        dd::Table describing table being deleted
                               (can be NULL for temporary tables created
                               by optimizer).

    @retval   >0               Error.
    @retval    0               Success.
  */
  virtual int delete_table(const char *name, const dd::Table *table_def);

 private:
  /* Private helpers */
  void mark_trx_read_write();
  /*
    Low-level primitives for storage engines.  These should be
    overridden by the storage engine class. To call these methods, use
    the corresponding 'ha_*' method above.
  */

  virtual int open(const char *name, int mode, uint test_if_locked,
                   const dd::Table *table_def) = 0;
  virtual int close(void) = 0;
  virtual int index_init(uint idx, bool sorted MY_ATTRIBUTE((unused))) {
    active_index = idx;
    return 0;
  }
  virtual int index_end() {
    active_index = MAX_KEY;
    return 0;
  }
  /**
    rnd_init() can be called two times without rnd_end() in between
    (it only makes sense if scan=1).
    then the second call should prepare for the new table scan (e.g
    if rnd_init allocates the cursor, second call should position it
    to the start of the table, no need to deallocate and allocate it again
  */
  virtual int rnd_init(bool scan) = 0;
  virtual int rnd_end() { return 0; }
  /**
    Write a row.

    write_row() inserts a row. buf is a byte array of data, normally
    record[0].

    You can use the field information to extract the data from the native byte
    array type.

    Example of this would be:
    for (Field **field=table->field ; *field ; field++)
    {
      ...
    }

    @param buf  Buffer to write from.

    @return Operation status.
      @retval    0  Success.
      @retval != 0  Error code.
  */
  virtual int write_row(uchar *buf MY_ATTRIBUTE((unused))) {
    return HA_ERR_WRONG_COMMAND;
  }

  /**
    Update a single row.

    Note: If HA_ERR_FOUND_DUPP_KEY is returned, the handler must read
    all columns of the row so MySQL can create an error message. If
    the columns required for the error message are not read, the error
    message will contain garbage.
  */
  virtual int update_row(const uchar *old_data MY_ATTRIBUTE((unused)),
                         uchar *new_data MY_ATTRIBUTE((unused))) {
    return HA_ERR_WRONG_COMMAND;
  }

  virtual int delete_row(const uchar *buf MY_ATTRIBUTE((unused))) {
    return HA_ERR_WRONG_COMMAND;
  }
  /**
    Reset state of file to after 'open'.
    This function is called after every statement for all tables used
    by that statement.
  */
  virtual int reset() { return 0; }
  virtual Table_flags table_flags(void) const = 0;
  /**
    Is not invoked for non-transactional temporary tables.

    Tells the storage engine that we intend to read or write data
    from the table. This call is prefixed with a call to handler::store_lock()
    and is invoked only for those handler instances that stored the lock.

    Calls to @c rnd_init / @c index_init are prefixed with this call. When table
    IO is complete, we call @code external_lock(F_UNLCK) @endcode.
    A storage engine writer should expect that each call to
    @code ::external_lock(F_[RD|WR]LOCK @endcode is followed by a call to
    @code ::external_lock(F_UNLCK) @endcode. If it is not, it is a bug in MySQL.

    The name and signature originate from the first implementation
    in MyISAM, which would call @c fcntl to set/clear an advisory
    lock on the data file in this method.

    Originally this method was used to set locks on file level to enable
    several MySQL Servers to work on the same data. For transactional
    engines it has been "abused" to also mean start and end of statements
    to enable proper rollback of statements and transactions. When LOCK
    TABLES has been issued the start_stmt method takes over the role of
    indicating start of statement but in this case there is no end of
    statement indicator(?).

    Called from lock.cc by lock_external() and unlock_external(). Also called
    from sql_table.cc by copy_data_between_tables().

    @param   thd          the current thread
    @param   lock_type    F_RDLCK, F_WRLCK, F_UNLCK

    @return  non-0 in case of failure, 0 in case of success.
    When lock_type is F_UNLCK, the return value is ignored.
  */
  virtual int external_lock(THD *thd MY_ATTRIBUTE((unused)),
                            int lock_type MY_ATTRIBUTE((unused))) {
    return 0;
  }
  virtual void release_auto_increment() { return; };
  /** admin commands - called from mysql_admin_table */
  virtual int check_for_upgrade(HA_CHECK_OPT *) { return 0; }
  virtual int check(THD *, HA_CHECK_OPT *) { return HA_ADMIN_NOT_IMPLEMENTED; }

  /**
     In this method check_opt can be modified
     to specify CHECK option to use to call check()
     upon the table.
  */
  virtual int repair(THD *, HA_CHECK_OPT *) {
    DBUG_ASSERT(!(ha_table_flags() & HA_CAN_REPAIR));
    return HA_ADMIN_NOT_IMPLEMENTED;
  }
  virtual void start_bulk_insert(ha_rows) {}
  virtual int end_bulk_insert() { return 0; }

  /**
    Does this handler want to get a Record_buffer for multi-row reads
    via the ha_set_record_buffer() function? And if so, what is the
    maximum number of records to allocate space for in the buffer?

    Storage engines that support using a Record_buffer should override
    this function and return true for scans that could benefit from a
    buffer.

    @param[out] max_rows  gets set to the maximum number of records to
                          allocate space for in the buffer if the function
                          returns true

    @retval true   if the handler would like a Record_buffer
    @retval false  if the handler does not want a Record_buffer
  */
  virtual bool is_record_buffer_wanted(ha_rows *const max_rows) const {
    *max_rows = 0;
    return false;
  }

  // Set se_private_id and se_private_data during upgrade
  virtual bool upgrade_table(THD *thd MY_ATTRIBUTE((unused)),
                             const char *dbname MY_ATTRIBUTE((unused)),
                             const char *table_name MY_ATTRIBUTE((unused)),
                             dd::Table *dd_table MY_ATTRIBUTE((unused))) {
    return false;
  }

  virtual int sample_init();
  virtual int sample_next(uchar *buf);
  virtual int sample_end();

 protected:
  virtual int index_read(uchar *buf MY_ATTRIBUTE((unused)),
                         const uchar *key MY_ATTRIBUTE((unused)),
                         uint key_len MY_ATTRIBUTE((unused)),
                         enum ha_rkey_function find_flag
                             MY_ATTRIBUTE((unused))) {
    return HA_ERR_WRONG_COMMAND;
  }
  virtual int index_read_last(uchar *buf MY_ATTRIBUTE((unused)),
                              const uchar *key MY_ATTRIBUTE((unused)),
                              uint key_len MY_ATTRIBUTE((unused))) {
    set_my_errno(HA_ERR_WRONG_COMMAND);
    return HA_ERR_WRONG_COMMAND;
  }

 public:
  /**
    This method is similar to update_row, however the handler doesn't need
    to execute the updates at this point in time. The handler can be certain
    that another call to bulk_update_row will occur OR a call to
    exec_bulk_update before the set of updates in this query is concluded.

    Note: If HA_ERR_FOUND_DUPP_KEY is returned, the handler must read
    all columns of the row so MySQL can create an error message. If
    the columns required for the error message are not read, the error
    message will contain garbage.

    @param    old_data       Old record
    @param    new_data       New record
    @param    dup_key_found  Number of duplicate keys found

  */
  virtual int bulk_update_row(const uchar *old_data MY_ATTRIBUTE((unused)),
                              uchar *new_data MY_ATTRIBUTE((unused)),
                              uint *dup_key_found MY_ATTRIBUTE((unused))) {
    DBUG_ASSERT(false);
    return HA_ERR_WRONG_COMMAND;
  }
  /**
    Delete all rows in a table.

    This is called both for cases of truncate and for cases where the
    optimizer realizes that all rows will be removed as a result of an
    SQL statement.

    If the handler don't support this, then this function will
    return HA_ERR_WRONG_COMMAND and MySQL will delete the rows one
    by one.
  */
  virtual int delete_all_rows() {
    set_my_errno(HA_ERR_WRONG_COMMAND);
    return HA_ERR_WRONG_COMMAND;
  }
  /**
    Quickly remove all rows from a table.

    @param[in,out]  table_def  dd::Table object for table being truncated.

    @remark This method is responsible for implementing MySQL's TRUNCATE
            TABLE statement, which is a DDL operation. As such, a engine
            can bypass certain integrity checks and in some cases avoid
            fine-grained locking (e.g. row locks) which would normally be
            required for a DELETE statement.

    @remark Typically, truncate is not used if it can result in integrity
            violation. For example, truncate is not used when a foreign
            key references the table, but it might be used if foreign key
            checks are disabled.

    @remark Engine is responsible for resetting the auto-increment counter.

    @remark The table is locked in exclusive mode. All open TABLE/handler
            instances except the one which is used for truncate() call
            are closed.

    @note   It is assumed that transactional storage engines implementing
            this method can revert its effects if transaction is rolled
            back (e.g. because we failed to write statement to the binary
            log).

    @note   Changes to dd::Table object done by this method will be saved
            to data-dictionary only if storage engine supports atomic DDL
            (i.e. has HTON_SUPPORTS_ATOMIC_DDL flag set).
  */
  virtual int truncate(dd::Table *table_def MY_ATTRIBUTE((unused))) {
    return HA_ERR_WRONG_COMMAND;
  }
  virtual int optimize(THD *, HA_CHECK_OPT *) {
    return HA_ADMIN_NOT_IMPLEMENTED;
  }
  virtual int analyze(THD *, HA_CHECK_OPT *) {
    return HA_ADMIN_NOT_IMPLEMENTED;
  }

  /**
    @brief Check and repair the table if necessary.

    @param thd    Thread object

    @retval true  Error/Not supported
    @retval false Success

    @note Called if open_table_from_share fails and is_crashed().
  */

  virtual bool check_and_repair(THD *thd MY_ATTRIBUTE((unused))) {
    return true;
  }

  /**
    Disable indexes for a while.

    @param    mode                      Mode.

    @retval   0                         Success.
    @retval   != 0                      Error.
  */

  virtual int disable_indexes(uint mode MY_ATTRIBUTE((unused))) {
    return HA_ERR_WRONG_COMMAND;
  }

  /**
    Enable indexes again.

    @param    mode                      Mode.

    @retval   0                         Success.
    @retval   != 0                      Error.
  */

  virtual int enable_indexes(uint mode MY_ATTRIBUTE((unused))) {
    return HA_ERR_WRONG_COMMAND;
  }

  /**
    Discard or import tablespace.

    @param  [in]      discard   Indicates whether this is discard operation.
    @param  [in,out]  table_def dd::Table object describing the table
                                in which tablespace needs to be discarded
                                or imported. This object can be adjusted by
                                storage engine if it supports atomic DDL
                                (i.e. has HTON_SUPPORTS_ATOMIC_DDL flag set).
                                These changes will be persisted in the
                                data-dictionary.
    @retval   0     Success.
    @retval   != 0  Error.
  */

  virtual int discard_or_import_tablespace(bool discard MY_ATTRIBUTE((unused)),
                                           dd::Table *table_def
                                               MY_ATTRIBUTE((unused))) {
    set_my_errno(HA_ERR_WRONG_COMMAND);
    return HA_ERR_WRONG_COMMAND;
  }

  virtual void drop_table(const char *name);

  /**
    Create table (implementation).

    @param  [in]      name      Table name.
    @param  [in]      form      TABLE object describing the table to be
                                created.
    @param  [in]      info      HA_CREATE_INFO describing table.
    @param  [in,out]  table_def dd::Table object describing the table
                                to be created. This object can be
                                adjusted by storage engine if it
                                supports atomic DDL (i.e. has
                                HTON_SUPPORTS_ATOMIC_DDL flag set).
                                These changes will be persisted in the
                                data-dictionary. Can be NULL for
                                temporary tables created by optimizer.

    @retval  0      Success.
    @retval  non-0  Error.
  */
  virtual int create(const char *name, TABLE *form, HA_CREATE_INFO *info,
                     dd::Table *table_def) = 0;

  virtual bool get_se_private_data(dd::Table *dd_table MY_ATTRIBUTE((unused)),
                                   bool reset MY_ATTRIBUTE((unused))) {
    return false;
  }

  /**
    Adjust definition of table to be created by adding implicit columns
    and indexes necessary for the storage engine.

    @param  [in]      create_info   HA_CREATE_INFO describing the table.
    @param  [in]      create_list   List of columns in the table.
    @param  [in]      key_info      Array of KEY objects describing table
                                    indexes.
    @param  [in]      key_count     Number of indexes in the table.
    @param  [in,out]  table_obj     dd::Table object describing the table
                                    to be created. Implicit columns and
                                    indexes are to be added to this object.
                                    Adjusted table description will be
                                    saved into the data-dictionary.

    @retval  0      Success.
    @retval  non-0  Error.
  */
  virtual int get_extra_columns_and_keys(
      const HA_CREATE_INFO *create_info MY_ATTRIBUTE((unused)),
      const List<Create_field> *create_list MY_ATTRIBUTE((unused)),
      const KEY *key_info MY_ATTRIBUTE((unused)),
      uint key_count MY_ATTRIBUTE((unused)),
      dd::Table *table_obj MY_ATTRIBUTE((unused))) {
    return 0;
  }

  virtual bool set_ha_share_ref(Handler_share **arg_ha_share) {
    ha_share = arg_ha_share;
    return false;
  }
  int get_lock_type() const { return m_lock_type; }
  /**
    This method is supposed to fill field definition objects with
    compression dictionary info (name and data).
    If the handler does not support compression dictionaries
    this method should be left empty (not overloaded).

    @param    thd          Thread handle
    @param    part_name    Full table name (including partition part).
                           Optional.
  */
  virtual void update_field_defs_with_zip_dict_info(THD *, const char *) {}

 public:
  /* Read-free replication interface */

  /**
     Determine whether the storage engine asks for row-based replication that
     may skip the lookup of the old row image.

     @return true if old rows should be read (the default)
             false if old rows should not be read
   */
  virtual bool rpl_lookup_rows() { return true; }
  /*
     Storage engine hooks to be called before and after row write, delete, and
     update events
  */
  virtual void rpl_before_write_rows() {}
  virtual void rpl_after_write_rows() {}
  virtual void rpl_before_delete_rows() {}
  virtual void rpl_after_delete_rows() {}
  virtual void rpl_before_update_rows() {}
  virtual void rpl_after_update_rows() {}

  /**
    Callback function that will be called by my_prepare_gcolumn_template
    once the table has been opened.
  */
  typedef void (*my_gcolumn_template_callback_t)(const TABLE *, void *);
  static bool my_prepare_gcolumn_template(THD *thd, const char *db_name,
                                          const char *table_name,
                                          my_gcolumn_template_callback_t myc,
                                          void *ib_table);
  static bool my_eval_gcolumn_expr_with_open(THD *thd, const char *db_name,
                                             const char *table_name,
                                             const MY_BITMAP *const fields,
                                             uchar *record);

  /**
    Callback for computing generated column values.

    Storage engines that need to have virtual column values for a row
    can use this function to get the values computed. The storage
    engine must have filled in the values for the base columns that
    the virtual columns depend on.

    @param         thd    thread handle
    @param         table  table object
    @param         fields bitmap of field index of evaluated generated
                          column
    @param[in,out] record buff of base columns generated column depends.
                          After calling this function, it will be
                          used to return the value of the generated
                          columns.

    @retval true in case of error
    @retval false on success
  */
  static bool my_eval_gcolumn_expr(THD *thd, TABLE *table,
                                   const MY_BITMAP *const fields,
                                   uchar *record);

  /* This must be implemented if the handlerton's partition_flags() is set. */
  virtual Partition_handler *get_partition_handler() { return NULL; }

  /**
  Set se_private_id and se_private_data during upgrade

    @param   thd         Pointer of THD
    @param   dbname      Database name
    @param   table_name  Table name
    @param   dd_table    dd::Table for the table
    @param   table_arg   TABLE object for the table.

    @return Operation status
      @retval false     Success
      @retval true      Error
  */

  bool ha_upgrade_table(THD *thd, const char *dbname, const char *table_name,
                        dd::Table *dd_table, TABLE *table_arg);

 protected:
  Handler_share *get_ha_share_ptr();
  void set_ha_share_ptr(Handler_share *arg_ha_share);
  void lock_shared_ha_data();
  void unlock_shared_ha_data();

  friend class DsMrr_impl;

 private:
  /**
    If true, the current handler is a clone. In that case certain invariants
    such as table->in_use == current_thd are relaxed to support cloning a
    handler belonging to a different thread. */
  bool cloned;
};

/**
  Function identifies any old data type present in table.

  This function was handler::check_old_types().
  Function is not part of SE API. It is now converted to
  auxiliary standalone function.

  @param[in]  table    TABLE object

  @retval 0            ON SUCCESS
  @retval error code   ON FAILURE
*/

int check_table_for_old_types(const TABLE *table);

/*
  A Disk-Sweep MRR interface implementation

  This implementation makes range (and, in the future, 'ref') scans to read
  table rows in disk sweeps.

  Currently it is used by MyISAM and InnoDB. Potentially it can be used with
  any table handler that has non-clustered indexes and on-disk rows.
*/

class DsMrr_impl {
 public:
  DsMrr_impl(handler *owner) : h(owner), table(NULL), h2(NULL) {}

  ~DsMrr_impl() {
    /*
      If ha_reset() has not been called then the h2 dialog might still
      exist. This must be closed and deleted (this is the case for
      internally created temporary tables).
    */
    if (h2) reset();
    DBUG_ASSERT(h2 == NULL);
  }

 private:
  /*
    The "owner" handler object (the one that calls dsmrr_XXX functions.
    It is used to retrieve full table rows by calling rnd_pos().
  */
  handler *const h;
  TABLE *table; /* Always equal to h->table */

  /* Secondary handler object.  It is used for scanning the index */
  handler *h2;

  /* Buffer to store rowids, or (rowid, range_id) pairs */
  uchar *rowids_buf;
  uchar *rowids_buf_cur;  /* Current position when reading/writing */
  uchar *rowids_buf_last; /* When reading: end of used buffer space */
  uchar *rowids_buf_end;  /* End of the buffer */

  bool dsmrr_eof; /* true <=> We have reached EOF when reading index tuples */

  /* true <=> need range association, buffer holds {rowid, range_id} pairs */
  bool is_mrr_assoc;

  bool use_default_impl; /* true <=> shortcut all calls to default MRR impl */
 public:
  /**
    Initialize the DsMrr_impl object.

    This object is used for both doing default MRR scans and DS-MRR scans.
    This function just initializes the object. To do a DS-MRR scan,
    this must also be initialized by calling dsmrr_init().

    @param table_arg pointer to the TABLE that owns the handler
  */

  void init(TABLE *table_arg) {
    DBUG_ASSERT(table_arg != NULL);
    table = table_arg;
  }

  int dsmrr_init(RANGE_SEQ_IF *seq_funcs, void *seq_init_param, uint n_ranges,
                 uint mode, HANDLER_BUFFER *buf);
  void dsmrr_close();

  /**
    Resets the DS-MRR object to the state it had after being intialized.

    If there is an open scan then this will be closed.

    This function should be called by handler::ha_reset() which is called
    when a statement is completed in order to make the handler object ready
    for re-use by a different statement.
  */

  void reset();
  int dsmrr_fill_buffer();
  int dsmrr_next(char **range_info);

  ha_rows dsmrr_info(uint keyno, uint n_ranges, uint keys, uint *bufsz,
                     uint *flags, Cost_estimate *cost);

  ha_rows dsmrr_info_const(uint keyno, RANGE_SEQ_IF *seq, void *seq_init_param,
                           uint n_ranges, uint *bufsz, uint *flags,
                           Cost_estimate *cost);

 private:
  bool choose_mrr_impl(uint keyno, ha_rows rows, uint *flags, uint *bufsz,
                       Cost_estimate *cost);
  bool get_disk_sweep_mrr_cost(uint keynr, ha_rows rows, uint flags,
                               uint *buffer_size, Cost_estimate *cost);
};

/* lookups */
handlerton *ha_default_handlerton(THD *thd);
handlerton *ha_default_temp_handlerton(THD *thd);
/**
  Resolve handlerton plugin by name, without checking for "DEFAULT" or
  HTON_NOT_USER_SELECTABLE.

  @param thd  Thread context.
  @param name Plugin name.

  @return plugin or NULL if not found.
*/
plugin_ref ha_resolve_by_name_raw(THD *thd, const LEX_CSTRING &name);
plugin_ref ha_resolve_by_name(THD *thd, const LEX_STRING *name,
                              bool is_temp_table);
plugin_ref ha_lock_engine(THD *thd, const handlerton *hton);
handlerton *ha_resolve_by_legacy_type(THD *thd, enum legacy_db_type db_type);
handler *get_new_handler(TABLE_SHARE *share, bool partitioned, MEM_ROOT *alloc,
                         handlerton *db_type);
handlerton *ha_checktype(THD *thd, enum legacy_db_type database_type,
                         bool no_substitute, bool report_error);

static inline enum legacy_db_type ha_legacy_type(const handlerton *db_type) {
  return (db_type == NULL) ? DB_TYPE_UNKNOWN : db_type->db_type;
}

const char *ha_resolve_storage_engine_name(const handlerton *db_type);

static inline bool ha_check_storage_engine_flag(const handlerton *db_type,
                                                uint32 flag) {
  return db_type == nullptr ? false : (db_type->flags & flag);
}

static inline bool ha_storage_engine_is_enabled(const handlerton *db_type) {
  return (db_type && db_type->create) ? (db_type->state == SHOW_OPTION_YES)
                                      : false;
}

/* basic stuff */
int ha_init_errors(void);
int ha_init(void);
void ha_end();
int ha_initialize_handlerton(st_plugin_int *plugin);
int ha_finalize_handlerton(st_plugin_int *plugin);

TYPELIB *ha_known_exts();
int ha_panic(enum ha_panic_function flag);
void ha_close_connection(THD *thd);
void ha_kill_connection(THD *thd);
/** Invoke handlerton::pre_dd_shutdown() on every storage engine plugin. */
void ha_pre_dd_shutdown(void);
/**
  Flush the log(s) of storage engine(s).

  @param db_type Handlerton of storage engine.
  @param binlog_group_flush true if we got invoked by binlog group
  commit during flush stage, false in other cases.
  @retval false Succeed
  @retval true Error
*/
bool ha_flush_logs(handlerton *db_type, bool binlog_group_flush = false);
void ha_drop_database(char *path);
class Create_field;
int ha_create_table(THD *thd, const char *path, const char *db,
                    const char *table_name, HA_CREATE_INFO *create_info,
                    const List<Create_field> *create_fields,
                    bool update_create_info, bool is_temp_table,
                    dd::Table *table_def);

int ha_delete_table(THD *thd, handlerton *db_type, const char *path,
                    const char *db, const char *alias,
                    const dd::Table *table_def, bool generate_warning);

/* statistics and info */
bool ha_show_status(THD *thd, handlerton *db_type, enum ha_stat_type stat);

typedef bool Log_func(THD *, TABLE *, bool, const uchar *, const uchar *);

int binlog_log_row(TABLE *table, const uchar *before_record,
                   const uchar *after_record, Log_func *log_func);

/* discovery */
int ha_create_table_from_engine(THD *thd, const char *db, const char *name);
bool ha_check_if_table_exists(THD *thd, const char *db, const char *name,
                              bool *exists);
int ha_find_files(THD *thd, const char *db, const char *path, const char *wild,
                  bool dir, List<LEX_STRING> *files);
int ha_table_exists_in_engine(THD *thd, const char *db, const char *name);
bool ha_check_if_supported_system_table(handlerton *hton, const char *db,
                                        const char *table_name);
bool ha_rm_tmp_tables(THD *thd, List<LEX_STRING> *files);
bool default_rm_tmp_tables(handlerton *hton, THD *thd, List<LEX_STRING> *files);

/* key cache */
extern "C" int ha_init_key_cache(const char *name, KEY_CACHE *key_cache);
int ha_resize_key_cache(KEY_CACHE *key_cache);
int ha_change_key_cache(KEY_CACHE *old_key_cache, KEY_CACHE *new_key_cache);

/* transactions: interface to handlerton functions */
int ha_start_consistent_snapshot(THD *thd);
int ha_store_binlog_info(THD *thd);
int ha_commit_trans(THD *thd, bool all, bool ignore_global_read_lock = false);
int ha_commit_attachable(THD *thd);
int ha_rollback_trans(THD *thd, bool all);
int ha_prepare(THD *thd);

/**
  recover() step of xa.

  @note
    there are three modes of operation:
    - automatic recover after a crash
    in this case commit_list != 0, tc_heuristic_recover==TC_HEURISTIC_NOT_USED
    all xids from commit_list are committed, others are rolled back
    - manual (heuristic) recover
    in this case commit_list==0, tc_heuristic_recover != TC_HEURISTIC_NOT_USED
    DBA has explicitly specified that all prepared transactions should
    be committed (or rolled back).
    - no recovery (MySQL did not detect a crash)
    in this case commit_list==0, tc_heuristic_recover == TC_HEURISTIC_NOT_USED
    there should be no prepared transactions in this case.
*/

typedef ulonglong my_xid;  // this line is the same as in log_event.h
int ha_recover(const memroot_unordered_set<my_xid> *commit_list);

/**
  Perform SE-specific cleanup after recovery of transactions.

  @note SE supporting atomic DDL can use this method to perform
        post-DDL actions for DDL statements which were committed
        or rolled back during recovery stage.
*/
void ha_post_recover();

/*
 transactions: interface to low-level handlerton functions. These are
 intended to be used by the transaction coordinators to
 commit/prepare/rollback transactions in the engines.
*/
int ha_commit_low(THD *thd, bool all, bool run_after_commit = true);
int ha_prepare_low(THD *thd, bool all);
int ha_rollback_low(THD *thd, bool all);

bool ha_flush_changed_page_bitmaps();
bool ha_purge_changed_page_bitmaps(ulonglong lsn);

/* transactions: these functions never call handlerton functions directly */
int ha_enable_transaction(THD *thd, bool on);

/* savepoints */
int ha_rollback_to_savepoint(THD *thd, SAVEPOINT *sv);
bool ha_rollback_to_savepoint_can_release_mdl(THD *thd);
int ha_savepoint(THD *thd, SAVEPOINT *sv);
int ha_release_savepoint(THD *thd, SAVEPOINT *sv);

/* Build pushed joins in handlers implementing this feature */
int ha_make_pushed_joins(THD *thd, const AQP::Join_plan *plan);

/* these are called by storage engines */
void trans_register_ha(THD *thd, bool all, handlerton *ht,
                       const ulonglong *trxid);

int ha_reset_logs(THD *thd);
int ha_binlog_index_purge_file(THD *thd, const char *file);
void ha_reset_slave(THD *thd);
void ha_binlog_log_query(THD *thd, handlerton *db_type,
                         enum_binlog_command binlog_command, const char *query,
                         size_t query_length, const char *db,
                         const char *table_name);
void ha_binlog_wait(THD *thd);

/* It is required by basic binlog features on both MySQL server and libmysqld */
int ha_binlog_end(THD *thd);

const char *get_canonical_filename(handler *file, const char *path,
                                   char *tmp_path);

const char *table_case_name(const HA_CREATE_INFO *info, const char *name);

void print_keydup_error(TABLE *table, KEY *key, const char *msg, myf errflag);
void print_keydup_error(TABLE *table, KEY *key, myf errflag);

void ha_set_normalized_disabled_se_str(const std::string &disabled_se_str);
bool ha_is_storage_engine_disabled(handlerton *se_engine);

bool ha_notify_exclusive_mdl(THD *thd, const MDL_key *mdl_key,
                             ha_notification_type notification_type,
                             bool *victimized);
bool ha_notify_alter_table(THD *thd, const MDL_key *mdl_key,
                           ha_notification_type notification_type);

int commit_owned_gtids(THD *thd, bool all, bool *need_clear_ptr);
int commit_owned_gtid_by_partial_command(THD *thd);
int check_table_for_old_types(const TABLE *table);
bool set_tx_isolation(THD *thd, enum_tx_isolation tx_isolation, bool one_shot);

/** Generate a string representation of an `ha_rkey_function` enum value.
 * @param[in] r value to turn into string
 * @return a string, e.g. "HA_READ_KEY_EXACT" if r == HA_READ_KEY_EXACT */
const char *ha_rkey_function_to_str(enum ha_rkey_function r);

/** Generate a human readable string that describes a table structure. For
 * example:
 * t1 (`c1` char(60) not null, `c2` char(60), hash unique index0(`c1`, `c2`))
 * @param[in] table_name name of the table to be described
 * @param[in] mysql_table table structure
 * @return a string similar to a CREATE TABLE statement */
std::string table_definition(const char *table_name, const TABLE *mysql_table);

#ifndef DBUG_OFF
/** Generate a human readable string that describes the contents of a row. The
 * row must be in the same format as provided to handler::write_row(). For
 * example, given this table structure:
 * t1 (`pk` int(11) not null,
 *     `col_int_key` int(11),
 *     `col_varchar_key` varchar(1),
 *     hash unique index0(`pk`, `col_int_key`, `col_varchar_key`))
 *
 * something like this will be generated (without the new lines):
 *
 * len=16,
 * raw=..........c.....,
 * hex=f9 1d 00 00 00 08 00 00 00 01 63 a5 a5 a5 a5 a5,
 * human=(`pk`=29, `col_int_key`=8, `col_varchar_key`=c)
 *
 * @param[in] mysql_row row to dump
 * @param[in] mysql_table table to which the row belongs, for querying metadata
 * @return textual dump of the row */
std::string row_to_string(const uchar *mysql_row, TABLE *mysql_table);

/** Generate a human readable string that describes indexed cells that are given
 * to handler::index_read() as input. The generated string is similar to the one
 * generated by row_to_string(), but only contains the cells covered by the
 * given index.
 * @param[in] indexed_cells raw buffer in handler::index_read() input format
 * @param[in] indexed_cells_len length of indexed_cells in bytes
 * @param[in] mysql_index the index that covers the cells, for querying metadata
 * @return textual dump of the cells */
std::string indexed_cells_to_string(const uchar *indexed_cells,
                                    uint indexed_cells_len,
                                    const KEY &mysql_index);
#endif /* DBUG_OFF */

/*
  This class is used by INFORMATION_SCHEMA.FILES to read SE specific
  tablespace dynamic metadata. Some member like m_type and id, is not
  really dynamic, but as this information is not stored in data dictionary
  in a generic format and still is SE specific Some member like m_type and
  id, is not really dynamic, but as this information is not stored in data
  dictionary in a generic format and still needs SE specific decision, we
  are requesting the same from SE.
*/

class ha_tablespace_statistics {
 public:
  ha_tablespace_statistics()
      : m_id(0),
        m_logfile_group_number(-1),
        m_free_extents(0),
        m_total_extents(0),
        m_extent_size(0),
        m_initial_size(0),
        m_maximum_size(0),
        m_autoextend_size(0),
        m_version(-1),
        m_data_free(0) {}

  ulonglong m_id;
  dd::String_type m_type;
  dd::String_type m_logfile_group_name;  // Cluster
  ulonglong m_logfile_group_number;      // Cluster
  ulonglong m_free_extents;
  ulonglong m_total_extents;
  ulonglong m_extent_size;
  ulonglong m_initial_size;
  ulonglong m_maximum_size;
  ulonglong m_autoextend_size;
  ulonglong m_version;           // NDB only
  dd::String_type m_row_format;  // NDB only
  ulonglong m_data_free;         // InnoDB
  dd::String_type m_status;
};

#endif /* HANDLER_INCLUDED */<|MERGE_RESOLUTION|>--- conflicted
+++ resolved
@@ -2096,24 +2096,26 @@
 
 #define HTON_SUPPORTS_ATOMIC_DDL (1 << 12)
 
-<<<<<<< HEAD
+/* Engine supports packed keys. */
+#define HTON_SUPPORTS_PACKED_KEYS (1 << 13)
+
 /**
    Set if the storage engine supports 'online' backups. This means that there
    exists a way to create a consistent copy of its tables without blocking
    updates to them. If so, statements that update such tables will not be
    affected by an active LOCK TABLES FOR BACKUP.
 */
-#define HTON_SUPPORTS_ONLINE_BACKUPS (1 << 13)
+#define HTON_SUPPORTS_ONLINE_BACKUPS (1 << 14)
 
 /**
   Engine supports secondary clustered keys.
 */
-#define HTON_SUPPORTS_CLUSTERED_KEYS (1 << 14)
+#define HTON_SUPPORTS_CLUSTERED_KEYS (1 << 15)
 
 /**
   Engine supports compressed columns.
 */
-#define HTON_SUPPORTS_COMPRESSED_COLUMNS (1 << 15)
+#define HTON_SUPPORTS_COMPRESSED_COLUMNS (1 << 16)
 
 struct TABLE_STATS {
   char table[NAME_LEN * 2 + 2];  // [db] + '.' + [table] + '\0'
@@ -2146,10 +2148,6 @@
     strncpy(index, index_, sizeof(index));
   }
 };
-=======
-/* Engine supports packed keys. */
-#define HTON_SUPPORTS_PACKED_KEYS (1 << 13)
->>>>>>> b93c1661
 
 inline bool ddl_is_atomic(const handlerton *hton) {
   return (hton->flags & HTON_SUPPORTS_ATOMIC_DDL) != 0;
