--- conflicted
+++ resolved
@@ -3182,14 +3182,10 @@
   int warn_or_err_on_modify_gtid_table(THD *thd, TABLE_LIST *table);
 #endif
 
-<<<<<<< HEAD
- private:
-=======
   /* Allows to extract snapshot GTID_EXECUTED */
   void get_snapshot_gtid_executed(std::string &snapshot_gtid_executed);
 
-private:
->>>>>>> f12c3921
+ private:
   /**
     Remove the GTID owned by thread from owned GTIDs.
 
