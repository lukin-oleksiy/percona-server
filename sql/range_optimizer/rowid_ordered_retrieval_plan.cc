--- conflicted
+++ resolved
@@ -587,14 +587,9 @@
 
   // TODO(sgunders): The initial cost is high (it needs to read all rows and
   // sort), so we should not have zero init_cost.
-<<<<<<< HEAD
-  path->cost = path->cost_before_filter = scan->index_read_cost.total_cost();
-  path->init_cost = 0.0;
-=======
   path->set_cost_before_filter(scan->index_read_cost.total_cost());
   path->set_cost(path->cost_before_filter());
   path->set_init_cost(0.0);
->>>>>>> 824e2b40
   path->set_num_output_rows(scan->records);
   path->num_output_rows_before_filter = path->num_output_rows();
   path->index_range_scan().used_key_part = used_key_part;
@@ -866,11 +861,7 @@
 
     AccessPath *path = new (param->return_mem_root) AccessPath;
     path->type = AccessPath::ROWID_INTERSECTION;
-<<<<<<< HEAD
-    path->cost = best_plan.m_total_cost.total_cost();
-=======
     path->set_cost(best_plan.m_total_cost.total_cost());
->>>>>>> 824e2b40
     /* Prevent divisons by zero */
     double best_rows = max(best_plan.m_out_rows, 1.0);
     table->quick_condition_rows =
@@ -889,11 +880,7 @@
     path->rowid_intersection().is_covering = best_plan.m_is_covering;
 
     trace_ror.add("rows", path->num_output_rows())
-<<<<<<< HEAD
-        .add("cost", path->cost)
-=======
         .add("cost", path->cost())
->>>>>>> 824e2b40
         .add("covering", best_plan.m_is_covering)
         .add("chosen", true);
 
