--- conflicted
+++ resolved
@@ -2947,10 +2947,7 @@
   uchar flags;
 #ifdef MYSQL_SERVER
   bool deferred;
-<<<<<<< HEAD
-=======
   query_id_t query_id;
->>>>>>> edad0f5c
   User_var_log_event(THD* thd_arg, const char *name_arg, uint name_len_arg,
                      char *val_arg, ulong val_len_arg, Item_result type_arg,
 		     uint charset_number_arg, uchar flags_arg,
@@ -2979,7 +2976,11 @@
      and which case the applier adjusts execution path.
   */
   bool is_deferred() { return deferred; }
-  void set_deferred() { deferred= true; }
+  /*
+    In case of the deffered applying the variable instance is flagged
+    and the parsing time query id is stored to be used at applying time.
+  */
+  void set_deferred(query_id_t qid) { deferred= true; query_id= qid; }
 #endif
   bool is_valid() const { return name != 0; }
 
@@ -4333,44 +4334,6 @@
    */
   int do_table_scan_and_update(Relay_log_info const *rli);
 
-<<<<<<< HEAD
-/**
-  Initializes scanning of rows. Opens an index and initailizes an iterator
-  over a list of distinct keys (m_distinct_key_list) if it is a HASH_SCAN
-  over an index or the table if its a HASH_SCAN over the table.
-*/
-  int open_record_scan();
-
-/**
-   Does the cleanup
-     -  deallocates all the elements in m_distinct_key_list if any
-     -  closes the index if opened by open_record_scan
-     -  closes the table if opened for scanning.
-*/
-  int close_record_scan();
-
-/**
-  Fetches next row. If it is a HASH_SCAN over an index, it populates
-  table->record[0] with the next row corresponding to the index. If
-  the indexes are in non-contigous ranges it fetches record corresponding
-  to the key value in the next range.
-
-  @parms: bool first_read : signifying if this is the first time we are reading a row
-          over an index.
-  @return_value: -  error code when there are no more reeords to be fetched or some other
-                    error occured,
-                 -  0 otherwise.
-*/
-  int next_record_scan(bool first_read);
-
-/**
-  Populates the m_distinct_key_list with unique keys to be modified
-  during HASH_SCAN over keys.
-  @return_value -0 success
-                -Err_code
-*/
-  int add_key_to_distinct_keyset();
-=======
   /**
     Initializes scanning of rows. Opens an index and initailizes an iterator
     over a list of distinct keys (m_distinct_key_list) if it is a HASH_SCAN
@@ -4431,7 +4394,6 @@
     @returns 0 on success. Otherwise, the error code.
   */
   int do_scan_and_update(Relay_log_info const *rli);
->>>>>>> edad0f5c
 #endif /* defined(MYSQL_SERVER) && defined(HAVE_REPLICATION) */
 
   friend class Old_rows_log_event;
@@ -4937,7 +4899,6 @@
 #ifdef MYSQL_CLIENT
   void print(FILE *file, PRINT_EVENT_INFO *print_event_info);
 #endif
-<<<<<<< HEAD
 #ifdef MYSQL_SERVER
   bool write_data_header(IO_CACHE *file);
 #endif
@@ -5065,135 +5026,6 @@
   void print(FILE *file, PRINT_EVENT_INFO *print_event_info);
 #endif
 #ifdef MYSQL_SERVER
-=======
-#ifdef MYSQL_SERVER
-  bool write_data_header(IO_CACHE *file);
-#endif
-
-#if defined(MYSQL_SERVER) && defined(HAVE_REPLICATION)
-  int do_apply_event(Relay_log_info const *rli);
-  int do_update_pos(Relay_log_info *rli);
-#endif
-
-  /**
-    Return the group type for this Gtid_log_event: this can be
-    either ANONYMOUS_GROUP, AUTOMATIC_GROUP, or GTID_GROUP.
-  */
-  enum_group_type get_type() const { return spec.type; }
-  bool is_valid() const { return true; }
-
-  /**
-    Return the SID for this GTID.  The SID is shared with the
-    Log_event so it should not be modified.
-  */
-  const rpl_sid* get_sid() const { return &sid; }
-  /**
-    Return the SIDNO relative to the global sid_map for this GTID.
-
-    This requires a lookup and possibly even update of global_sid_map,
-    hence global_sid_lock must be held.  If global_sid_lock is not
-    held, the caller must pass need_lock=true.  If there is an error
-    (e.g. out of memory) while updating global_sid_map, this function
-    returns a negative number.
-
-    @param need_lock If true, the read lock on global_sid_lock is
-    acquired and released inside this function; if false, the read
-    lock or write lock must be held prior to calling this function.
-    @retval SIDNO if successful
-    @retval negative if adding SID to global_sid_map causes an error.
-  */
-  rpl_sidno get_sidno(bool need_lock)
-  {
-    if (spec.gtid.sidno < 0)
-    {
-      if (need_lock)
-        global_sid_lock->rdlock();
-      else
-        global_sid_lock->assert_some_lock();
-      spec.gtid.sidno= global_sid_map->add_sid(sid);
-      if (need_lock)
-        global_sid_lock->unlock();
-    }
-    return spec.gtid.sidno;
-  }
-  /**
-    Return the SIDNO relative to the given Sid_map for this GTID.
-
-    This assumes that the Sid_map is local to the thread, and thus
-    does not use locks.
-
-    @param sid_map The sid_map to use.
-    @retval SIDNO if successful.
-    @negative if adding SID to sid_map causes an error.
-  */
-  rpl_sidno get_sidno(Sid_map *sid_map)
-  {
-    return sid_map->add_sid(sid);
-  }
-  /// Return the GNO for this GTID.
-  rpl_gno get_gno() const { return spec.gtid.gno; }
-  /// Return true if this is the last group of the transaction, else false.
-  bool get_commit_flag() const { return commit_flag; }
-
-private:
-  /// string holding the text "SET @@GLOBAL.GTID_NEXT = '"
-  static const char *SET_STRING_PREFIX;
-  /// Length of SET_STRING_PREFIX
-  static const size_t SET_STRING_PREFIX_LENGTH= 26;
-  /// The maximal length of the entire "SET ..." query.
-  static const size_t MAX_SET_STRING_LENGTH= SET_STRING_PREFIX_LENGTH +
-    rpl_sid::TEXT_LENGTH + 1 + MAX_GNO_TEXT_LENGTH + 1;
-
-  /// Length of the commit_flag in event encoding
-  static const int ENCODED_FLAG_LENGTH= 1;
-  /// Length of SID in event encoding
-  static const int ENCODED_SID_LENGTH= rpl_sid::BYTE_LENGTH;
-  /// Length of GNO in event encoding
-  static const int ENCODED_GNO_LENGTH= 8;
-
-public:
-  /// Total length of post header
-  static const int POST_HEADER_LENGTH=
-    ENCODED_FLAG_LENGTH + ENCODED_SID_LENGTH + ENCODED_GNO_LENGTH;
-
-private:
-  /**
-    Internal representation of the GTID.  The SIDNO will be
-    uninitialized (value -1) until the first call to get_sidno(bool).
-  */
-  Gtid_specification spec;
-  /// SID for this GTID.
-  rpl_sid sid;
-  /// True if this is the last group of the transaction, false otherwise.
-  bool commit_flag;
-};
-
-
-class Previous_gtids_log_event : public Log_event
-{
-public:
-#ifndef MYSQL_CLIENT
-  Previous_gtids_log_event(const Gtid_set *set);
-#endif
-
-#ifndef MYSQL_CLIENT
-  int pack_info(Protocol*);
-#endif
-
-  Previous_gtids_log_event(const char *buffer, uint event_len,
-                           const Format_description_log_event *descr_event);
-  virtual ~Previous_gtids_log_event() {}
-
-  Log_event_type get_type_code() { return PREVIOUS_GTIDS_LOG_EVENT; }
-
-  bool is_valid() const { return buf != NULL; }
-  int get_data_size() { return buf_size; }
-
-#ifdef MYSQL_CLIENT
-  void print(FILE *file, PRINT_EVENT_INFO *print_event_info);
-#endif
-#ifdef MYSQL_SERVER
->>>>>>> edad0f5c
   bool write(IO_CACHE* file)
   {
     if (DBUG_EVALUATE_IF("skip_writing_previous_gtids_log_event", 1, 0))
