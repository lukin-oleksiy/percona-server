--- conflicted
+++ resolved
@@ -1756,11 +1756,7 @@
   }
 
   table->reginfo.lock_type=TL_WRITE;
-<<<<<<< HEAD
-  if (!((*lock)= mysql_lock_tables(thd, &table,1)))
-=======
   if (! ((*lock)= mysql_lock_tables(thd, &table, 1, MYSQL_LOCK_IGNORE_FLUSH)))
->>>>>>> effd338f
   {
     VOID(pthread_mutex_lock(&LOCK_open));
     hash_delete(&open_cache,(byte*) table);
