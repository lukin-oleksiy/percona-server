--- conflicted
+++ resolved
@@ -1882,13 +1882,10 @@
 
   DBUG_ENTER("mysql_rm_table");
 
-<<<<<<< HEAD
 #ifndef MCP_GLOBAL_SCHEMA_LOCK
   Ha_global_schema_lock_guard global_schema_lock(thd);
 #endif
 
-=======
->>>>>>> 31c803e8
   /* Disable drop of enabled log tables, must be done before name locking */
   for (table= tables; table; table= table->next_local)
   {
@@ -1904,22 +1901,16 @@
 
   if (!drop_temporary)
   {
-<<<<<<< HEAD
 #ifndef MCP_GLOBAL_SCHEMA_LOCK
     (void)global_schema_lock.lock();
 #endif
 
-=======
->>>>>>> 31c803e8
     if (!thd->locked_tables_mode)
     {
       if (lock_table_names(thd, tables, NULL, thd->variables.lock_wait_timeout,
                            MYSQL_OPEN_SKIP_TEMPORARY))
         DBUG_RETURN(true);
-<<<<<<< HEAD
-
-=======
->>>>>>> 31c803e8
+
       for (table= tables; table; table= table->next_local)
         tdc_remove_table(thd, TDC_RT_REMOVE_ALL, table->db, table->table_name,
                          false);
@@ -1959,11 +1950,7 @@
           if (!table->table)
             DBUG_RETURN(true);
           table->mdl_request.ticket= table->table->mdl_ticket;
-<<<<<<< HEAD
        }
-=======
-        }
->>>>>>> 31c803e8
     }
   }
 
@@ -3907,19 +3894,11 @@
 /**
   Auxiliary function which allows to check if freshly created .FRM
   file for table can be opened.
-<<<<<<< HEAD
 
   @retval FALSE - Success.
   @retval TRUE  - Failure.
 */
 
-=======
-
-  @retval FALSE - Success.
-  @retval TRUE  - Failure.
-*/
-
->>>>>>> 31c803e8
 static bool check_if_created_table_can_be_opened(THD *thd,
                                                  const char *path,
                                                  const char *db,
@@ -3931,24 +3910,17 @@
   TABLE_SHARE share;
   bool result;
 
-<<<<<<< HEAD
 #ifdef MCP_WL3749
-=======
->>>>>>> 31c803e8
   /*
     It is impossible to open definition of partitioned table without .par file.
   */
   if (file->ha_create_handler_files(path, NULL, CHF_CREATE_FLAG, create_info))
     return TRUE;
-<<<<<<< HEAD
 #endif
-=======
->>>>>>> 31c803e8
 
   init_tmp_table_share(thd, &share, db, 0, table_name, path);
 
   result= (open_table_def(thd, &share, 0) ||
-<<<<<<< HEAD
 #ifndef MCP_WL3749
            open_table_from_share(thd, &share, "", 0, (uint) READ_ALL,
                                  0, &table, OTM_CREATE));
@@ -3956,22 +3928,14 @@
            open_table_from_share(thd, &share, "", 0, (uint) READ_ALL,
                                  0, &table, TRUE));
 #endif
-=======
-           open_table_from_share(thd, &share, "", 0, (uint) READ_ALL,
-                                 0, &table, TRUE));
->>>>>>> 31c803e8
   if (! result)
     (void) closefrm(&table, 0);
 
   free_table_share(&share);
-<<<<<<< HEAD
 #ifdef MCP_WL3749
   (void) file->ha_create_handler_files(path, NULL, CHF_DELETE_FLAG, create_info);
 #endif
 
-=======
-  (void) file->ha_create_handler_files(path, NULL, CHF_DELETE_FLAG, create_info);
->>>>>>> 31c803e8
   return result;
 }
 
@@ -4391,20 +4355,13 @@
     */
 
     TABLE *table= open_table_uncached(thd, path, db, table_name, TRUE);
-<<<<<<< HEAD
-=======
-
->>>>>>> 31c803e8
     if (!table)
     {
 #ifndef MCP_WL3749
       (void) rm_temporary_table(create_info->db_type, path, false);
 #else
       (void) rm_temporary_table(create_info->db_type, path);
-<<<<<<< HEAD
 #endif
-=======
->>>>>>> 31c803e8
       goto err;
     }
 
@@ -4432,7 +4389,6 @@
       char frm_name[FN_REFLEN];
       strxmov(frm_name, path, reg_ext, NullS);
       (void) mysql_file_delete(key_file_frm, frm_name, MYF(0));
-<<<<<<< HEAD
 #ifndef MCP_WL3749
   {
     char* ext;
@@ -4445,8 +4401,6 @@
     }
   }
 #endif
-=======
->>>>>>> 31c803e8
       goto err;
     }
   }
@@ -4466,7 +4420,6 @@
   goto err;
 }
 
-<<<<<<< HEAD
 
 /**
   Implementation of SQLCOM_CREATE_TABLE.
@@ -4833,7 +4786,7 @@
 
           int result __attribute__((unused))=
             store_create_info(thd, table, &query,
-                              create_info, FALSE /* show_database */);
+                              create_info, TRUE /* show_database */);
 
           DBUG_ASSERT(result == 0); // store_create_info() always return 0
           if (write_bin_log(thd, TRUE, query.ptr(), query.length()))
@@ -5172,367 +5125,10 @@
       order_num ||
       !table->s->mysql_version ||
       (table->s->frm_version < FRM_VER_TRUE_VARCHAR && varchar))
-=======
-
-/**
-  Implementation of SQLCOM_CREATE_TABLE.
-
-  Take the metadata locks (including a shared lock on the affected
-  schema) and create the table. Is written to be called from
-  mysql_execute_command(), to which it delegates the common parts
-  with other commands (i.e. implicit commit before and after,
-  close of thread tables.
-*/
-
-bool mysql_create_table(THD *thd, TABLE_LIST *create_table,
-                        HA_CREATE_INFO *create_info,
-                        Alter_info *alter_info)
-{
-  bool result;
-  bool is_trans= FALSE;
-  DBUG_ENTER("mysql_create_table");
-
-  /*
-    Open or obtain an exclusive metadata lock on table being created.
-  */
-  if (open_and_lock_tables(thd, thd->lex->query_tables, FALSE, 0))
-  {
-    result= TRUE;
-    goto end;
-  }
-
-  /* Got lock. */
-  DEBUG_SYNC(thd, "locked_table_name");
-
-  result= mysql_create_table_no_lock(thd, create_table->db,
-                                     create_table->table_name, create_info,
-                                     alter_info, FALSE, 0, &is_trans);
-
-  /*
-    Don't write statement if:
-    - Table creation has failed
-    - Row-based logging is used and we are creating a temporary table
-    Otherwise, the statement shall be binlogged.
-  */
-  if (!result &&
-      (!thd->is_current_stmt_binlog_format_row() ||
-       (thd->is_current_stmt_binlog_format_row() &&
-        !(create_info->options & HA_LEX_CREATE_TMP_TABLE))))
-    result= write_bin_log(thd, TRUE, thd->query(), thd->query_length(), is_trans);
-
-end:
-  DBUG_RETURN(result);
-}
-
-
-/*
-** Give the key name after the first field with an optional '_#' after
-**/
-
-static bool
-check_if_keyname_exists(const char *name, KEY *start, KEY *end)
-{
-  for (KEY *key=start ; key != end ; key++)
-    if (!my_strcasecmp(system_charset_info,name,key->name))
-      return 1;
-  return 0;
-}
-
-
-static char *
-make_unique_key_name(const char *field_name,KEY *start,KEY *end)
-{
-  char buff[MAX_FIELD_NAME],*buff_end;
-
-  if (!check_if_keyname_exists(field_name,start,end) &&
-      my_strcasecmp(system_charset_info,field_name,primary_key_name))
-    return (char*) field_name;			// Use fieldname
-  buff_end=strmake(buff,field_name, sizeof(buff)-4);
-
-  /*
-    Only 3 chars + '\0' left, so need to limit to 2 digit
-    This is ok as we can't have more than 100 keys anyway
-  */
-  for (uint i=2 ; i< 100; i++)
-  {
-    *buff_end= '_';
-    int10_to_str(i, buff_end+1, 10);
-    if (!check_if_keyname_exists(buff,start,end))
-      return sql_strdup(buff);
-  }
-  return (char*) "not_specified";		// Should never happen
-}
-
-
-/****************************************************************************
-** Alter a table definition
-****************************************************************************/
-
-
-/*
-  Rename a table.
-
-  SYNOPSIS
-    mysql_rename_table()
-      base                      The handlerton handle.
-      old_db                    The old database name.
-      old_name                  The old table name.
-      new_db                    The new database name.
-      new_name                  The new table name.
-      flags                     flags for build_table_filename().
-                                FN_FROM_IS_TMP old_name is temporary.
-                                FN_TO_IS_TMP   new_name is temporary.
-                                NO_FRM_RENAME  Don't rename the FRM file
-                                but only the table in the storage engine.
-                                NO_FK_CHECKS   Don't check FK constraints
-                                during rename.
-
-  RETURN
-    FALSE   OK
-    TRUE    Error
-*/
-
-bool
-mysql_rename_table(handlerton *base, const char *old_db,
-                   const char *old_name, const char *new_db,
-                   const char *new_name, uint flags)
-{
-  THD *thd= current_thd;
-  char from[FN_REFLEN + 1], to[FN_REFLEN + 1],
-    lc_from[FN_REFLEN + 1], lc_to[FN_REFLEN + 1];
-  char *from_base= from, *to_base= to;
-  char tmp_name[NAME_LEN+1];
-  handler *file;
-  int error=0;
-  ulonglong save_bits= thd->variables.option_bits;
-  DBUG_ENTER("mysql_rename_table");
-  DBUG_PRINT("enter", ("old: '%s'.'%s'  new: '%s'.'%s'",
-                       old_db, old_name, new_db, new_name));
-  
-  // Temporarily disable foreign key checks
-  if (flags & NO_FK_CHECKS) 
-    thd->variables.option_bits|= OPTION_NO_FOREIGN_KEY_CHECKS;
-
-  file= (base == NULL ? 0 :
-         get_new_handler((TABLE_SHARE*) 0, thd->mem_root, base));
-
-  build_table_filename(from, sizeof(from) - 1, old_db, old_name, "",
-                       flags & FN_FROM_IS_TMP);
-  build_table_filename(to, sizeof(to) - 1, new_db, new_name, "",
-                       flags & FN_TO_IS_TMP);
-
-  /*
-    If lower_case_table_names == 2 (case-preserving but case-insensitive
-    file system) and the storage is not HA_FILE_BASED, we need to provide
-    a lowercase file name, but we leave the .frm in mixed case.
-   */
-  if (lower_case_table_names == 2 && file &&
-      !(file->ha_table_flags() & HA_FILE_BASED))
-  {
-    strmov(tmp_name, old_name);
-    my_casedn_str(files_charset_info, tmp_name);
-    build_table_filename(lc_from, sizeof(lc_from) - 1, old_db, tmp_name, "",
-                         flags & FN_FROM_IS_TMP);
-    from_base= lc_from;
-
-    strmov(tmp_name, new_name);
-    my_casedn_str(files_charset_info, tmp_name);
-    build_table_filename(lc_to, sizeof(lc_to) - 1, new_db, tmp_name, "",
-                         flags & FN_TO_IS_TMP);
-    to_base= lc_to;
-  }
-
-  if (!file || !(error=file->ha_rename_table(from_base, to_base)))
-  {
-    if (!(flags & NO_FRM_RENAME) && rename_file_ext(from,to,reg_ext))
-    {
-      error=my_errno;
-      /* Restore old file name */
-      if (file)
-        file->ha_rename_table(to_base, from_base);
-    }
-  }
-  delete file;
-  if (error == HA_ERR_WRONG_COMMAND)
-    my_error(ER_NOT_SUPPORTED_YET, MYF(0), "ALTER TABLE");
-  else if (error)
-    my_error(ER_ERROR_ON_RENAME, MYF(0), from, to, error);
-  
-  // Restore options bits to the original value
-  thd->variables.option_bits= save_bits;
-
-  DBUG_RETURN(error != 0);
-}
-
-
-/*
-  Create a table identical to the specified table
-
-  SYNOPSIS
-    mysql_create_like_table()
-    thd		Thread object
-    table       Table list element for target table
-    src_table   Table list element for source table
-    create_info Create info
-
-  RETURN VALUES
-    FALSE OK
-    TRUE  error
-*/
-
-bool mysql_create_like_table(THD* thd, TABLE_LIST* table, TABLE_LIST* src_table,
-                             HA_CREATE_INFO *create_info)
-{
-  HA_CREATE_INFO local_create_info;
-  Alter_info local_alter_info;
-  bool res= TRUE;
-  bool is_trans= FALSE;
-  uint not_used;
-  DBUG_ENTER("mysql_create_like_table");
-
-
-  /*
-    We the open source table to get its description in HA_CREATE_INFO
-    and Alter_info objects. This also acquires a shared metadata lock
-    on this table which ensures that no concurrent DDL operation will
-    mess with it.
-    Also in case when we create non-temporary table open_tables()
-    call obtains an exclusive metadata lock on target table ensuring
-    that we can safely perform table creation.
-    Thus by holding both these locks we ensure that our statement is
-    properly isolated from all concurrent operations which matter.
-  */
-  if (open_tables(thd, &thd->lex->query_tables, &not_used, 0))
-    goto err;
-  src_table->table->use_all_columns();
-
-  DEBUG_SYNC(thd, "create_table_like_after_open");
-
-  /* Fill HA_CREATE_INFO and Alter_info with description of source table. */
-  bzero((char*) &local_create_info, sizeof(local_create_info));
-  local_create_info.db_type= src_table->table->s->db_type();
-  local_create_info.row_type= src_table->table->s->row_type;
-  if (mysql_prepare_alter_table(thd, src_table->table, &local_create_info,
-                                &local_alter_info))
-    goto err;
-#ifdef WITH_PARTITION_STORAGE_ENGINE
-  /* Partition info is not handled by mysql_prepare_alter_table() call. */
-  if (src_table->table->part_info)
-    thd->work_part_info= src_table->table->part_info->get_clone();
-#endif
-
-  /*
-    Adjust description of source table before using it for creation of
-    target table.
-
-    Similarly to SHOW CREATE TABLE we ignore MAX_ROWS attribute of
-    temporary table which represents I_S table.
-  */
-  if (src_table->schema_table)
-    local_create_info.max_rows= 0;
-  /* Set IF NOT EXISTS option as in the CREATE TABLE LIKE statement. */
-  local_create_info.options|= create_info->options&HA_LEX_CREATE_IF_NOT_EXISTS;
-  /* Replace type of source table with one specified in the statement. */
-  local_create_info.options&= ~HA_LEX_CREATE_TMP_TABLE;
-  local_create_info.options|= create_info->options & HA_LEX_CREATE_TMP_TABLE;
-  /* Reset auto-increment counter for the new table. */
-  local_create_info.auto_increment_value= 0;
-  /*
-    Do not inherit values of DATA and INDEX DIRECTORY options from
-    the original table. This is documented behavior.
-  */
-  local_create_info.data_file_name= local_create_info.index_file_name= NULL;
-
-  if ((res= mysql_create_table_no_lock(thd, table->db, table->table_name,
-                                       &local_create_info, &local_alter_info,
-                                       FALSE, 0, &is_trans)))
-    goto err;
-
-  /*
-    Ensure that we have an exclusive lock on target table if we are creating
-    non-temporary table.
-  */
-  DBUG_ASSERT((create_info->options & HA_LEX_CREATE_TMP_TABLE) ||
-              thd->mdl_context.is_lock_owner(MDL_key::TABLE, table->db,
-                                             table->table_name,
-                                             MDL_EXCLUSIVE));
-
-  DEBUG_SYNC(thd, "create_table_like_before_binlog");
-
-  /*
-    We have to write the query before we unlock the tables.
-  */
-  if (thd->is_current_stmt_binlog_format_row())
->>>>>>> 31c803e8
   {
     *table_changes= IS_EQUAL_NO;
     /*
-<<<<<<< HEAD
       Check what has changed and set alter_flags
-=======
-       Since temporary tables are not replicated under row-based
-       replication, CREATE TABLE ... LIKE ... needs special
-       treatement.  We have four cases to consider, according to the
-       following decision table:
-
-           ==== ========= ========= ==============================
-           Case    Target    Source Write to binary log
-           ==== ========= ========= ==============================
-           1       normal    normal Original statement
-           2       normal temporary Generated statement
-           3    temporary    normal Nothing
-           4    temporary temporary Nothing
-           ==== ========= ========= ==============================
-    */
-    if (!(create_info->options & HA_LEX_CREATE_TMP_TABLE))
-    {
-      if (src_table->table->s->tmp_table)               // Case 2
-      {
-        char buf[2048];
-        String query(buf, sizeof(buf), system_charset_info);
-        query.length(0);  // Have to zero it since constructor doesn't
-        Open_table_context ot_ctx(thd, MYSQL_OPEN_REOPEN);
-
-        /*
-          The condition avoids a crash as described in BUG#48506. Other
-          binlogging problems related to CREATE TABLE IF NOT EXISTS LIKE
-          when the existing object is a view will be solved by BUG 47442.
-        */
-        if (!table->view)
-        {
-          /*
-            Here we open the destination table, on which we already have
-            exclusive metadata lock. This is needed for store_create_info()
-            to work. The table will be closed by close_thread_table() at
-            the end of this branch.
-          */
-          if (open_table(thd, table, thd->mem_root, &ot_ctx))
-            goto err;
-
-          int result __attribute__((unused))=
-            store_create_info(thd, table, &query,
-                              create_info, TRUE /* show_database */);
-
-          DBUG_ASSERT(result == 0); // store_create_info() always return 0
-          if (write_bin_log(thd, TRUE, query.ptr(), query.length()))
-            goto err;
-
-          DBUG_ASSERT(thd->open_tables == table->table);
-          /*
-            When opening the table, we ignored the locked tables
-            (MYSQL_OPEN_GET_NEW_TABLE). Now we can close the table without
-            risking to close some locked table.
-          */
-          close_thread_table(thd, &thd->open_tables);
-        }
-      }
-      else                                      // Case 1
-        if (write_bin_log(thd, TRUE, thd->query(), thd->query_length()))
-          goto err;
-    }
-    /*
-      Case 3 and 4 does nothing under RBR
->>>>>>> 31c803e8
     */
     if (table->s->fields < alter_info->create_list.elements)
       *alter_flags|= HA_ADD_COLUMN;
@@ -5556,7 +5152,6 @@
         (table->s->frm_version < FRM_VER_TRUE_VARCHAR && varchar))
       *alter_flags|=  HA_ALTER_COLUMN_TYPE;
   }
-<<<<<<< HEAD
   /*
     Use transformed info to evaluate possibility of fast ALTER TABLE
     but use the preserved field to persist modifications.
@@ -5618,26 +5213,6 @@
     /* Clear indexed marker */
     field->flags&= ~FIELD_IN_ADD_INDEX;
   }
-=======
-  else if (write_bin_log(thd, TRUE, thd->query(), thd->query_length(), is_trans))
-    goto err;
-
-err:
-  DBUG_RETURN(res);
-}
-
-
-/* table_list should contain just one table */
-static int
-mysql_discard_or_import_tablespace(THD *thd,
-                                   TABLE_LIST *table_list,
-                                   enum tablespace_op_type tablespace_op)
-{
-  TABLE *table;
-  my_bool discard;
-  int error;
-  DBUG_ENTER("mysql_discard_or_import_tablespace");
->>>>>>> 31c803e8
 
   /*
     Go through keys and check if the original ones are compatible
@@ -5654,17 +5229,7 @@
 
   /* Count all candidate keys. */
 
-<<<<<<< HEAD
   for (table_key= table->key_info; table_key < table_key_end; table_key++)
-=======
- /*
-   We set this flag so that ha_innobase::open and ::external_lock() do
-   not complain when we lock the table
- */
-  thd->tablespace_op= TRUE;
-  table_list->mdl_request.set_type(MDL_SHARED_WRITE);
-  if (!(table=open_ltable(thd, table_list, TL_WRITE, 0)))
->>>>>>> 31c803e8
   {
     KEY_PART_INFO *table_part;
     KEY_PART_INFO *table_part_end= table_key->key_part + table_key->key_parts;
@@ -5696,7 +5261,6 @@
     KEY_PART_INFO *table_part_end= table_key->key_part + table_key->key_parts;
     KEY_PART_INFO *new_part;
 
-<<<<<<< HEAD
     /* Search a new key with the same name. */
     for (new_key= ha_alter_info->key_info_buffer;
          new_key < new_key_end;
@@ -5783,43 +5347,6 @@
           (is_not_null && (new_field->flags & NOT_NULL_FLAG));
       }
     }
-=======
-  /* The ALTER TABLE is always in its own transaction */
-  error= trans_commit_stmt(thd);
-  if (trans_commit_implicit(thd))
-    error=1;
-  if (error)
-    goto err;
-  error= write_bin_log(thd, FALSE, thd->query(), thd->query_length());
-
-err:
-  thd->tablespace_op=FALSE;
-
-  if (error == 0)
-  {
-    my_ok(thd);
-    DBUG_RETURN(0);
-  }
-
-  table->file->print_error(error, MYF(0));
-
-  DBUG_RETURN(-1);
-}
-
-/**
-  @brief Check if both DROP and CREATE are present for an index in ALTER TABLE
- 
-  @details Checks if any index is being modified (present as both DROP INDEX 
-    and ADD INDEX) in the current ALTER TABLE statement. Needed for disabling 
-    in-place ALTER TABLE.
-  
-  @param table       The table being altered
-  @param alter_info  The ALTER TABLE structure
-  @return presence of index being altered  
-  @retval FALSE  No such index
-  @retval TRUE   Have at least 1 index modified
-*/
->>>>>>> 31c803e8
 
     /* Check that the key types are compatible between old and new tables. */
     if ((table_key->algorithm != new_key->algorithm) ||
@@ -5932,12 +5459,8 @@
        new_key < new_key_end;
        new_key++)
   {
-<<<<<<< HEAD
     /* Search an old key with the same name. */
     for (table_key= table->key_info; table_key < table_key_end; table_key++)
-=======
-    if (key->name.str)
->>>>>>> 31c803e8
     {
       if (! strcmp(table_key->name, new_key->name))
         break;
@@ -5956,7 +5479,6 @@
       end= key_part + new_key->key_parts;
       for(; key_part != end; key_part++)
       {
-<<<<<<< HEAD
         if (key_part->fieldnr < table->s->fields)
         {
           field= table->field[key_part->fieldnr];
@@ -6000,11 +5522,6 @@
           *alter_flags|= HA_ADD_PK_INDEX;
         else
           *alter_flags|= HA_ADD_UNIQUE_INDEX;
-=======
-        if (drop->type == Alter_drop::KEY &&
-            !my_strcasecmp(system_charset_info, key->name.str, drop->name))
-          return TRUE;
->>>>>>> 31c803e8
       }
       else
         *alter_flags|= HA_ADD_INDEX;
@@ -6779,33 +6296,6 @@
 {
   switch (type)
   {
-<<<<<<< HEAD
-=======
-    push_warning_printf(current_thd, MYSQL_ERROR::WARN_LEVEL_NOTE,
-                        ER_ILLEGAL_HA, ER(ER_ILLEGAL_HA),
-                        table->s->table_name.str);
-    error= 0;
-  } else if (error)
-    table->file->print_error(error, MYF(0));
-
-  DBUG_RETURN(error);
-}
-
-/**
-  maximum possible length for certain blob types.
-
-  @param[in]      type        Blob type (e.g. MYSQL_TYPE_TINY_BLOB)
-
-  @return
-    length
-*/
-
-static uint
-blob_length_by_type(enum_field_types type)
-{
-  switch (type)
-  {
->>>>>>> 31c803e8
   case MYSQL_TYPE_TINY_BLOB:
     return 255;
   case MYSQL_TYPE_BLOB:
@@ -7326,12 +6816,9 @@
 #endif
 #ifdef WITH_PARTITION_STORAGE_ENGINE
   TABLE *table_for_fast_alter_partition= NULL;
-<<<<<<< HEAD
 #ifndef MCP_WL3749
   bool is_fast_alter_partitioning= FALSE;
 #endif
-=======
->>>>>>> 31c803e8
   bool partition_changed= FALSE;
 #endif
   bool need_lock_for_indexes= TRUE;
@@ -7340,8 +6827,6 @@
   uint index_drop_count= 0;
   uint *index_drop_buffer= NULL;
   uint index_add_count= 0;
-  handler_add_index *add= NULL;
-  bool pending_inplace_add_index= false;
   uint *index_add_buffer= NULL;
   uint candidate_key_count= 0;
   bool no_pk;
@@ -7772,7 +7257,6 @@
   if (prep_alter_part_table(thd, table, alter_info, create_info, old_db_type,
                             &partition_changed,
                             db, table_name, path,
-<<<<<<< HEAD
 #ifndef MCP_WL3749
                             &table_for_fast_alter_partition,
                             &is_fast_alter_partitioning
@@ -7780,9 +7264,6 @@
                             &table_for_fast_alter_partition
 #endif
                             ))
-=======
-                            &table_for_fast_alter_partition))
->>>>>>> 31c803e8
     goto err;
 #endif
   /*
@@ -8170,21 +7651,12 @@
         need_lock_for_indexes= FALSE;
         if (alter_info->build_method == HA_BUILD_ONLINE)
         {
-<<<<<<< HEAD
           my_error(ER_NOT_SUPPORTED_YET, MYF(0), thd->query());
 #ifdef WITH_PARTITION_STORAGE_ENGINE
           altered_table->part_info= NULL;;
 #endif
           close_temporary_table(thd, altered_table, 1, 1);
           goto err;
-=======
-          DBUG_PRINT("info", ("Adding primary key"));
-          /* Primary key. */
-          needed_inplace_with_read_flags|= HA_INPLACE_ADD_PK_INDEX_NO_WRITE;
-          needed_inplace_flags|= HA_INPLACE_ADD_PK_INDEX_NO_READ_WRITE;
-          pk_changed++;
-          no_pk= false;
->>>>>>> 31c803e8
         }
         need_copy_table= TRUE;
         break;
@@ -8231,19 +7703,12 @@
         if (thd->locked_tables_mode != LTM_LOCK_TABLES &&
             thd->locked_tables_mode != LTM_PRELOCKED_UNDER_LOCK_TABLES)
         {
-<<<<<<< HEAD
           mysql_unlock_tables(thd, thd->lock);
           thd->lock=0;
-=======
-          /* Non-primary unique key. */
-          needed_inplace_with_read_flags|= HA_INPLACE_ADD_UNIQUE_INDEX_NO_WRITE;
-          needed_inplace_flags|= HA_INPLACE_ADD_UNIQUE_INDEX_NO_READ_WRITE;
->>>>>>> 31c803e8
         }
       }
       else
       {
-<<<<<<< HEAD
         /*
           If LOCK TABLES list is not empty and contains this table,
           unlock the table and remove the table from this list.
@@ -8270,77 +7735,13 @@
       {
         //pthread_mutex_lock(&LOCK_open);
         goto end_online;
-=======
-        /* Non-unique key. */
-        needed_inplace_with_read_flags|= HA_INPLACE_ADD_INDEX_NO_WRITE;
-        needed_inplace_flags|= HA_INPLACE_ADD_INDEX_NO_READ_WRITE;
-      }
-    }
-
-    if ((candidate_key_count > 0) &&
-        (needed_inplace_with_read_flags & HA_INPLACE_DROP_PK_INDEX_NO_WRITE))
-    {
-      /*
-        Dropped primary key when there is some other unique 
-        not null key that should be converted to primary key
-      */
-      needed_inplace_with_read_flags|= HA_INPLACE_ADD_PK_INDEX_NO_WRITE;
-      needed_inplace_flags|= HA_INPLACE_ADD_PK_INDEX_NO_READ_WRITE;
-      pk_changed= 2;
-    }
-
-    DBUG_PRINT("info",
-          ("needed_inplace_with_read_flags: 0x%lx, needed_inplace_flags: 0x%lx",
-           needed_inplace_with_read_flags, needed_inplace_flags));
-    /*
-      In-place add/drop index is possible only if
-      the primary key is not added and dropped in the same statement.
-      Otherwise we have to recreate the table.
-      need_copy_table is no-zero at this place.
-
-      Also, in-place is not possible if we add a primary key
-      and drop another key in the same statement. If the drop fails,
-      we will not be able to revert adding of primary key.
-    */
-    if ( pk_changed < 2 )
-    {
-      if ((needed_inplace_with_read_flags & HA_INPLACE_ADD_PK_INDEX_NO_WRITE) &&
-          index_drop_count > 0)
-      {
-        /*
-          Do copy, not in-place ALTER.
-          Avoid setting ALTER_TABLE_METADATA_ONLY.
-        */
-      }
-      else if ((alter_flags & needed_inplace_with_read_flags) ==
-               needed_inplace_with_read_flags)
-      {
-        /* All required in-place flags to allow concurrent reads are present. */
-        need_copy_table= ALTER_TABLE_METADATA_ONLY;
-        need_lock_for_indexes= FALSE;
-      }
-      else if ((alter_flags & needed_inplace_flags) == needed_inplace_flags)
-      {
-        /* All required in-place flags are present. */
-        need_copy_table= ALTER_TABLE_METADATA_ONLY;
->>>>>>> 31c803e8
       }
     }
 
     if (altered_table)
     {
 #ifdef WITH_PARTITION_STORAGE_ENGINE
-<<<<<<< HEAD
       altered_table->part_info= NULL;;
-=======
-  if (table_for_fast_alter_partition)
-  {
-    DBUG_RETURN(fast_alter_partition_table(thd, table, alter_info,
-                                           create_info, table_list,
-                                           db, table_name,
-                                           table_for_fast_alter_partition));
-  }
->>>>>>> 31c803e8
 #endif
       close_temporary_table(thd, altered_table, 1, 1);
     }
@@ -8505,10 +7906,7 @@
   if (error)
     goto err_new_table_cleanup;
 
-<<<<<<< HEAD
 #ifdef MCP_WL3749
-=======
->>>>>>> 31c803e8
   /* If we did not need to copy, we might still need to add/drop indexes. */
   if (! new_table)
   {
@@ -8740,10 +8138,7 @@
 
   error=0;
   table_list->table= table= 0;                  /* Safety */
-<<<<<<< HEAD
 #ifdef MCP_WL3749
-=======
->>>>>>> 31c803e8
   save_old_db_type= old_db_type;
 #endif
 
@@ -8775,7 +8170,6 @@
     (void) quick_rm_table(new_db_type, new_db, tmp_name, FN_IS_TMP);
   }
   else if (mysql_rename_table(new_db_type, new_db, tmp_name, new_db,
-<<<<<<< HEAD
                               new_alias, FN_FROM_IS_TMP) ||
            ((new_name != table_name || new_db != db) && // we also do rename
 #ifdef MCP_WL3749
@@ -8789,22 +8183,13 @@
     /* Try to get everything back. */
     error= 1;
     (void) quick_rm_table(new_db_type, new_db, new_alias, 0);
-=======
-                              new_alias, FN_FROM_IS_TMP))
-  {
-    /* Try to get everything back. */
-    error= 1;
->>>>>>> 31c803e8
     (void) quick_rm_table(new_db_type, new_db, tmp_name, FN_IS_TMP);
     (void) mysql_rename_table(old_db_type, db, old_name, db, alias,
                             FN_FROM_IS_TMP | NO_FK_CHECKS);
   }
   else if (new_name != table_name || new_db != db)
   {
-<<<<<<< HEAD
 #ifdef MCP_WL3749
-=======
->>>>>>> 31c803e8
     if (need_copy_table == ALTER_TABLE_METADATA_ONLY &&
         mysql_rename_table(save_old_db_type, db, table_name, new_db,
                            new_alias, NO_FRM_RENAME))
@@ -8815,13 +8200,9 @@
       (void) mysql_rename_table(old_db_type, db, old_name, db, alias,
                                 FN_FROM_IS_TMP | NO_FK_CHECKS);
     }
-<<<<<<< HEAD
     else
 #endif /* MCP_WL3749 */
     if (Table_triggers_list::change_table_name(thd, db, alias, 
-=======
-    else if (Table_triggers_list::change_table_name(thd, db, alias, 
->>>>>>> 31c803e8
                                                     table_name, new_db, 
                                                     new_alias))
     {
@@ -8830,10 +8211,7 @@
       (void) quick_rm_table(new_db_type, new_db, new_alias, 0);
       (void) mysql_rename_table(old_db_type, db, old_name, db,
                                 alias, FN_FROM_IS_TMP | NO_FK_CHECKS);
-<<<<<<< HEAD
 #ifdef MCP_WL3749
-=======
->>>>>>> 31c803e8
       /*
         If we were performing "fast"/in-place ALTER TABLE we also need
         to restore old name of table in storage engine as a separate
@@ -8845,10 +8223,7 @@
                                   db, table_name, 
                                   NO_FRM_RENAME | NO_FK_CHECKS); 
       }
-<<<<<<< HEAD
 #endif
-=======
->>>>>>> 31c803e8
     }
   }
 
@@ -8906,7 +8281,6 @@
     if (error)
       goto err_with_mdl;
   }
-<<<<<<< HEAD
 #endif /* MCP_WL3749 */
 
 #ifndef MCP_WL3749
@@ -8919,8 +8293,6 @@
     close_temporary(table_for_fast_alter_partition, 1, 0);
 #endif
 
-=======
->>>>>>> 31c803e8
   if (thd->locked_tables_list.reopen_tables(thd))
     goto err_with_mdl;
 
