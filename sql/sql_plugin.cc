--- conflicted
+++ resolved
@@ -3094,12 +3094,9 @@
 {
   if (thd)
   {
-<<<<<<< HEAD
-=======
     /* Block the Performance Schema from accessing THD::variables. */
     mysql_mutex_lock(&thd->LOCK_thd_data);
     
->>>>>>> 23032807
     plugin_var_memalloc_free(&thd->variables);
     thd->session_sysvar_res_mgr.deinit();
   }
