/* Copyright (c) 2005, 2019, Oracle and/or its affiliates. All rights reserved.

   This program is free software; you can redistribute it and/or modify
   it under the terms of the GNU General Public License, version 2.0,
   as published by the Free Software Foundation.

   This program is also distributed with certain software (including
   but not limited to OpenSSL) that is licensed under separate terms,
   as designated in a particular file or component or in included license
   documentation.  The authors of MySQL hereby grant you an additional
   permission to link the program and your derivative works with the
   separately licensed software that they have included with MySQL.

   This program is distributed in the hope that it will be useful,
   but WITHOUT ANY WARRANTY; without even the implied warranty of
   MERCHANTABILITY or FITNESS FOR A PARTICULAR PURPOSE.  See the
   GNU General Public License, version 2.0, for more details.

   You should have received a copy of the GNU General Public License
   along with this program; if not, write to the Free Software
   Foundation, Inc., 51 Franklin St, Fifth Floor, Boston, MA 02110-1301  USA */

#include "sql/sql_plugin.h"

#include "my_config.h"

#include <stdarg.h>
#include <stdio.h>
#include <string.h>

#include "m_ctype.h"
#include "m_string.h"
#include "map_helpers.h"
#include "mutex_lock.h"  // MUTEX_LOCK
#include "my_alloc.h"
#include "my_base.h"
#include "my_compiler.h"
#include "my_dbug.h"
#include "my_default.h"  // free_defaults
#include "my_getopt.h"
#include "my_inttypes.h"
#include "my_list.h"
#include "my_loglevel.h"
#include "my_macros.h"
#include "my_psi_config.h"
#include "my_sharedlib.h"
#include "my_sys.h"
#include "my_thread_local.h"
#include "mysql/components/services/log_builtins.h"
#include "mysql/components/services/log_shared.h"
#include "mysql/components/services/psi_memory_bits.h"
#include "mysql/components/services/psi_mutex_bits.h"
#include "mysql/components/services/system_variable_source_type.h"
#include "mysql/plugin_audit.h"
#include "mysql/plugin_auth.h"
#include "mysql/plugin_clone.h"
#include "mysql/plugin_group_replication.h"
#include "mysql/plugin_keyring.h"
#include "mysql/plugin_validate_password.h"
#include "mysql/psi/mysql_memory.h"
#include "mysql/psi/mysql_mutex.h"
#include "mysql/psi/mysql_rwlock.h"
#include "mysql/psi/mysql_system.h"
#include "mysql/psi/mysql_thread.h"
#include "mysql/psi/psi_base.h"
#include "mysql/service_mysql_alloc.h"
#include "mysql_com.h"
#include "mysql_version.h"
#include "mysqld_error.h"
#include "prealloced_array.h"
#include "sql/auth/auth_acls.h"
#include "sql/auth/auth_common.h"  // check_table_access
#include "sql/auto_thd.h"          // Auto_THD
#include "sql/current_thd.h"
#include "sql/dd/cache/dictionary_client.h"  // dd::cache::Dictionary_client
#include "sql/dd/dd_schema.h"                // dd::Schema_MDL_locker
#include "sql/dd/info_schema/metadata.h"  // dd::info_schema::store_dynamic_p...
#include "sql/dd/string_type.h"           // dd::String_type
#include "sql/dd_sql_view.h"              // update_referencing_views_metadata
#include "sql/debug_sync.h"               // DEBUG_SYNC
#include "sql/derror.h"                   // ER_THD
#include "sql/field.h"
#include "sql/handler.h"  // ha_initalize_handlerton
#include "sql/key.h"      // key_copy
#include "sql/lock.h"     // acquire_shared_global...
#include "sql/log.h"
#include "sql/mdl.h"
#include "sql/mysqld.h"              // files_charset_info
#include "sql/persisted_variable.h"  // Persisted_variables_cache
#include "sql/protocol_classic.h"
#include "sql/psi_memory_key.h"
#include "sql/records.h"  // unique_ptr_destroy_only<RowIterator>
#include "sql/row_iterator.h"
#include "sql/set_var.h"
#include "sql/sql_audit.h"        // mysql_audit_acquire_plugins
#include "sql/sql_backup_lock.h"  // acquire_shared_backup_lock
#include "sql/sql_base.h"         // close_mysql_tables
#include "sql/sql_class.h"        // THD
#include "sql/sql_const.h"
#include "sql/sql_error.h"
#include "sql/sql_lex.h"
#include "sql/sql_list.h"
#include "sql/sql_parse.h"  // check_string_char_length
#include "sql/sql_plugin_var.h"
#include "sql/sql_show.h"  // add_status_vars
#include "sql/sql_table.h"
#include "sql/sys_vars_resource_mgr.h"
#include "sql/sys_vars_shared.h"  // intern_find_sys_var
#include "sql/system_variables.h"
#include "sql/table.h"
#include "sql/thd_raii.h"
#include "sql/thr_malloc.h"
#include "sql/transaction.h"  // trans_rollback_stmt
#include "sql_string.h"
#include "template_utils.h"  // pointer_cast
#include "thr_lock.h"
#include "thr_mutex.h"
#include "typelib.h"

/* clang-format off */
/**
  @page page_ext_plugins Plugins

  The Big Picture
  ----------------

  @startuml
  actor "SQL client" as client
  box "MySQL Server" #LightBlue
    participant "Server Code" as server
    participant "Plugin" as plugin
  endbox

  == INSTALL PLUGIN ==
  server -> plugin : initialize
  activate plugin
  plugin --> server : initialization done

  == CLIENT SESSION ==
  loop many
    client -> server : SQL command
    server -> server : Add reference for Plugin if absent
    loop one or many
      server -> plugin : plugin API call
      plugin --> server : plugin API call result
    end
    server -> server : Optionally release reference for Plugin
    server --> client : SQL command reply
  end

  == UNINSTALL PLUGIN ==
  server -> plugin : deinitialize
  plugin --> server : deinitialization done
  deactivate plugin
  @enduml

  @sa Sql_cmd_install_plugin, Sql_cmd_uninstall_plugin.
*/

/**
  @page page_ext_plugin_services Plugin Services

  Adding Plugin Services Into The Big Picture
  ------------------------------------

  You probably remember the big picture for @ref page_ext_plugins.
  Below is an extended version of it with plugin services added.

  @startuml

  actor "SQL client" as client
  box "MySQL Server" #LightBlue
    participant "Server Code" as server
    participant "Plugin" as plugin
  endbox

  == INSTALL PLUGIN ==
  server -> plugin : initialize
  activate plugin

  loop zero or many
    plugin -> server : service API call
    server --> plugin : service API result
  end
  plugin --> server : initialization done

  == CLIENT SESSION ==
  loop many
    client -> server : SQL command
    server -> server : Add reference for Plugin if absent
    loop one or many
      server -> plugin : plugin API call
      loop zero or many
        plugin -> server : service API call
        server --> plugin : service API result
      end
      plugin --> server : plugin API call result
    end
    server -> server : Optionally release reference for Plugin
    server --> client : SQL command reply
  end

  == UNINSTALL PLUGIN ==
  server -> plugin : deinitialize
  loop zero or many
    plugin -> server : service API call
    server --> plugin : service API result
  end
  plugin --> server : deinitialization done
  deactivate plugin
  @enduml

  Understanding and creating plugin services
  -----------------------------

  - @subpage page_ext_plugin_svc_anathomy
  - @subpage page_ext_plugin_svc_new_service_howto
  - @subpage page_ext_plugin_api_goodservices

  @section sect_ext_plugin_svc_reference Plugin Services Reference

   See @ref group_ext_plugin_services
*/

/**
  @page page_ext_plugin_svc_anathomy Plugin Service Anathomy

  A "service" is a struct of C function pointers.

  It is a tool to expose a pre-exitsing set of server functions to plugins.
  You need the actual server functions as a starting point.

  The server has all service structs defined and initialized so
  that the the function pointers point to the actual service implementation
  functions.

  The server also keeps a global list of the plugin service reference
  structures called ::list_of_services.

  See ::st_service_ref for details of what a service reference is.

  The server copies of all plugin structures are filled in at compile time
  with the function pointers of the actual server functions that implement
  the service functions. References to them are stored into the relevant
  element of ::list_of_services.

  Each plugin must export pointer symbols for every plugin service that
  the server knows about.

  The plugin service pointers are initialized with the version of the plugin
  service that the plugin expects.

  When a dynamic plugin shared object is loaded by ::plugin_dl_add it will
  iterate over ::list_of_services, find the plugin symbol by name,
  check the service version stored in that symbol against the one stored into
  ::st_service_ref and then will replace the version stored in plugin's struct
  pointer with the actual pointer of the server's copy of the same structure.

  When that is filled in the plugin can use the newly set server structure
  through its local pointer to call into the service method pointers that point
  to the server implementaiton functions.

  Once set to the server's structure, the plugin's service pointer value is
  never reset back to service version.

  The plugin service header also defines a set of convenience macros
  that replace top level plugin service calls with the corresponding function
  pointer call, i.e. for service foo:

  ~~~~
  struct foo_service_st {
     int (*foo_mtd_1)(int a);
  }

  struct foo_service_st *foo_service;
  ~~~~

  a convenience macro is defined for `foo_mtd_1` as follows:

  ~~~~
  #define foo_mtd_1(a)  foo_service->foo_mtd_1(a)
  ~~~~

  This trick allows plugin service functions to look as top level function
  calls inside the plugin code.

  @sa plugin_add, plugin_del, plugin_dl_add, plugin_dl_del, list_of_services,
    st_service_ref
*/
/* clang-format on */

#ifdef HAVE_DLFCN_H
#include <dlfcn.h>
#endif

#include <algorithm>
#include <memory>
#include <new>
#include <unordered_map>
#include <utility>

#include "sql/srv_session.h"  // Srv_session::check_for_stale_threads()

using std::max;
using std::min;

#define REPORT_TO_LOG 1
#define REPORT_TO_USER 2

#ifndef DBUG_OFF
static PSI_memory_key key_memory_plugin_ref;
#endif

static PSI_memory_key key_memory_plugin_mem_root;
static PSI_memory_key key_memory_plugin_init_tmp;
static PSI_memory_key key_memory_plugin_int_mem_root;
static PSI_memory_key key_memory_mysql_plugin;
static PSI_memory_key key_memory_mysql_plugin_dl;
static PSI_memory_key key_memory_plugin_bookmark;

extern st_mysql_plugin *mysql_optional_plugins[];
extern st_mysql_plugin *mysql_mandatory_plugins[];

/**
  @note The order of the enumeration is critical.
  @see construct_options
*/
const char *global_plugin_typelib_names[] = {"OFF", "ON", "FORCE",
                                             "FORCE_PLUS_PERMANENT", NULL};
static TYPELIB global_plugin_typelib = {
    array_elements(global_plugin_typelib_names) - 1, "",
    global_plugin_typelib_names, NULL};

static I_List<i_string> opt_plugin_load_list;
I_List<i_string> *opt_plugin_load_list_ptr = &opt_plugin_load_list;
static I_List<i_string> opt_early_plugin_load_list;
I_List<i_string> *opt_early_plugin_load_list_ptr = &opt_early_plugin_load_list;
char *opt_plugin_dir_ptr;
char opt_plugin_dir[FN_REFLEN];
/*
  When you ad a new plugin type, add both a string and make sure that the
  init and deinit array are correctly updated.
*/
const LEX_CSTRING plugin_type_names[MYSQL_MAX_PLUGIN_TYPE_NUM] = {
    {STRING_WITH_LEN("UDF")},
    {STRING_WITH_LEN("STORAGE ENGINE")},
    {STRING_WITH_LEN("FTPARSER")},
    {STRING_WITH_LEN("DAEMON")},
    {STRING_WITH_LEN("INFORMATION SCHEMA")},
    {STRING_WITH_LEN("AUDIT")},
    {STRING_WITH_LEN("REPLICATION")},
    {STRING_WITH_LEN("AUTHENTICATION")},
    {STRING_WITH_LEN("VALIDATE PASSWORD")},
    {STRING_WITH_LEN("GROUP REPLICATION")},
    {STRING_WITH_LEN("KEYRING")},
    {STRING_WITH_LEN("CLONE")}};

extern int initialize_schema_table(st_plugin_int *plugin);
extern int finalize_schema_table(st_plugin_int *plugin);

/*
  The number of elements in both plugin_type_initialize and
  plugin_type_deinitialize should equal to the number of plugins
  defined.
*/
plugin_type_init plugin_type_initialize[MYSQL_MAX_PLUGIN_TYPE_NUM] = {
    0,
    ha_initialize_handlerton,
    0,
    0,
    initialize_schema_table,
    initialize_audit_plugin,
    0,
    0,
    0};

plugin_type_init plugin_type_deinitialize[MYSQL_MAX_PLUGIN_TYPE_NUM] = {
    0,
    ha_finalize_handlerton,
    0,
    0,
    finalize_schema_table,
    finalize_audit_plugin,
    0,
    0,
    0};

static const char *plugin_interface_version_sym =
    "_mysql_plugin_interface_version_";
static const char *sizeof_st_plugin_sym = "_mysql_sizeof_struct_st_plugin_";
static const char *plugin_declarations_sym = "_mysql_plugin_declarations_";
static int min_plugin_interface_version =
    MYSQL_PLUGIN_INTERFACE_VERSION & ~0xFF;

static void *innodb_callback_data;

/* Note that 'int version' must be the first field of every plugin
   sub-structure (plugin->info).
*/
static int min_plugin_info_interface_version[MYSQL_MAX_PLUGIN_TYPE_NUM] = {
    0x0000,
    MYSQL_HANDLERTON_INTERFACE_VERSION,
    MYSQL_FTPARSER_INTERFACE_VERSION,
    MYSQL_DAEMON_INTERFACE_VERSION,
    MYSQL_INFORMATION_SCHEMA_INTERFACE_VERSION,
    MYSQL_AUDIT_INTERFACE_VERSION,
    MYSQL_REPLICATION_INTERFACE_VERSION,
    MYSQL_AUTHENTICATION_INTERFACE_VERSION,
    MYSQL_VALIDATE_PASSWORD_INTERFACE_VERSION,
    MYSQL_GROUP_REPLICATION_INTERFACE_VERSION,
    MYSQL_KEYRING_INTERFACE_VERSION,
    MYSQL_CLONE_INTERFACE_VERSION};
static int cur_plugin_info_interface_version[MYSQL_MAX_PLUGIN_TYPE_NUM] = {
    0x0000, /* UDF: not implemented */
    MYSQL_HANDLERTON_INTERFACE_VERSION,
    MYSQL_FTPARSER_INTERFACE_VERSION,
    MYSQL_DAEMON_INTERFACE_VERSION,
    MYSQL_INFORMATION_SCHEMA_INTERFACE_VERSION,
    MYSQL_AUDIT_INTERFACE_VERSION,
    MYSQL_REPLICATION_INTERFACE_VERSION,
    MYSQL_AUTHENTICATION_INTERFACE_VERSION,
    MYSQL_VALIDATE_PASSWORD_INTERFACE_VERSION,
    MYSQL_GROUP_REPLICATION_INTERFACE_VERSION,
    MYSQL_KEYRING_INTERFACE_VERSION,
    MYSQL_CLONE_INTERFACE_VERSION};

/* support for Services */

#include "sql/sql_plugin_services.h"

/*
  A mutex LOCK_plugin_delete must be acquired before calling plugin_del
  function.
*/
mysql_mutex_t LOCK_plugin_delete;

/**
  Serializes access to the global plugin memory list.

  LOCK_plugin must be acquired before accessing
  plugin_dl_array, plugin_array and plugin_hash.
  We are always manipulating ref count, so a rwlock here is unneccessary.
  If it must be taken together with the LOCK_system_variables_hash then
  LOCK_plugin must be taken before LOCK_system_variables_hash.
*/
mysql_mutex_t LOCK_plugin;
/**
  Serializes the INSTALL and UNINSTALL PLUGIN commands.
  Must be taken before LOCK_plugin.
*/
mysql_mutex_t LOCK_plugin_install;
static Prealloced_array<st_plugin_dl *, 16> *plugin_dl_array;
static Prealloced_array<st_plugin_int *, 16> *plugin_array;
static collation_unordered_map<std::string, st_plugin_int *>
    *plugin_hash[MYSQL_MAX_PLUGIN_TYPE_NUM] = {nullptr};
static bool reap_needed = false;
static int plugin_array_version = 0;

static bool initialized = false;

static MEM_ROOT plugin_mem_root;
static uint global_variables_dynamic_size = 0;
static malloc_unordered_map<std::string, st_bookmark *> *bookmark_hash;
/** Hash for system variables of string type with MEMALLOC flag. */
static malloc_unordered_map<std::string, st_bookmark *>
    *malloced_string_type_sysvars_bookmark_hash;

/* prototypes */
static void plugin_load(MEM_ROOT *tmp_root, int *argc, char **argv);
static bool plugin_load_list(MEM_ROOT *tmp_root, int *argc, char **argv,
                             const char *list, bool load_early);
static bool check_if_option_is_deprecated(int optid,
                                          const struct my_option *opt,
                                          char *argument);
static int test_plugin_options(MEM_ROOT *, st_plugin_int *, int *, char **);
static bool register_builtin(st_mysql_plugin *, st_plugin_int *,
                             st_plugin_int **);
static void unlock_variables(struct System_variables *vars);
static void cleanup_variables(THD *thd, struct System_variables *vars);
static void plugin_vars_free_values(sys_var *vars);
static void plugin_var_memalloc_free(struct System_variables *vars);
static void restore_pluginvar_names(sys_var *first);
#define my_intern_plugin_lock(A, B) intern_plugin_lock(A, B)
#define my_intern_plugin_lock_ci(A, B) intern_plugin_lock(A, B)
static plugin_ref intern_plugin_lock(LEX *lex, plugin_ref plugin);
static void intern_plugin_unlock(LEX *lex, plugin_ref plugin);
static void reap_plugins(void);

malloc_unordered_map<std::string, st_bookmark *> *get_bookmark_hash(void) {
  return bookmark_hash;
}

/**
 @warning Make sure all errors reported to the log here are
 defined at least twice in share/errmsg-utf8.txt

 @arg where_to  a combination of @ref REPORT_TO_USER and @ref REPORT_TO_LOG
 @arg error  the code for the mysql_error()
*/
static void report_error(int where_to, uint error, ...) {
  va_list args;
  if (where_to & REPORT_TO_USER) {
    va_start(args, error);
    my_printv_error(error, ER_THD_NONCONST(current_thd, error), MYF(0), args);
    va_end(args);
  }
  if (where_to & REPORT_TO_LOG) {
    longlong ecode = 0;
    switch (error) {
      case ER_UDF_NO_PATHS:
        ecode = ER_NO_PATH_FOR_SHARED_LIBRARY;
        break;
      case ER_CANT_OPEN_LIBRARY:
        ecode = ER_FAILED_TO_OPEN_SHARED_LIBRARY;
        break;
      case ER_CANT_FIND_DL_ENTRY:
        ecode = ER_FAILED_TO_FIND_DL_ENTRY;
        break;
      case ER_OUTOFMEMORY:
        ecode = ER_SERVER_OUTOFMEMORY;
        break;
      case ER_UDF_EXISTS:
        ecode = ER_UDF_ALREADY_EXISTS;
        break;
      case ER_PLUGIN_NO_INSTALL:
        ecode = ER_PLUGIN_NO_INSTALL_DUP;
        break;
      case ER_PLUGIN_NOT_EARLY:
        ecode = ER_PLUGIN_NOT_EARLY_DUP;
        break;
      default:
        DBUG_ASSERT(false);
        return;
    }
    va_start(args, error);
    LogEvent().type(LOG_TYPE_ERROR).prio(ERROR_LEVEL).lookupv(ecode, args);
    va_end(args);
  }
}

/**
   Check if the provided path is valid in the sense that it does cause
   a relative reference outside the directory.

   @note Currently, this function only check if there are any
   characters in FN_DIRSEP in the string, but it might change in the
   future.

   @code
   check_valid_path("../foo.so") -> true
   check_valid_path("foo.so") -> false
   @endcode
 */
bool check_valid_path(const char *path, size_t len) {
  size_t prefix = my_strcspn(files_charset_info, path, path + len, FN_DIRSEP,
                             strlen(FN_DIRSEP));
  return prefix < len;
}

/****************************************************************************
  Plugin support code
****************************************************************************/

static st_plugin_dl *plugin_dl_find(const LEX_STRING *dl) {
  DBUG_TRACE;
  for (st_plugin_dl **it = plugin_dl_array->begin();
       it != plugin_dl_array->end(); ++it) {
    st_plugin_dl *tmp = *it;
    if (tmp->ref_count &&
        !my_strnncoll(files_charset_info, pointer_cast<uchar *>(dl->str),
                      dl->length, pointer_cast<uchar *>(tmp->dl.str),
                      tmp->dl.length))
      return tmp;
  }
  return NULL;
}

static st_plugin_dl *plugin_dl_insert_or_reuse(st_plugin_dl *plugin_dl) {
  DBUG_TRACE;
  st_plugin_dl *tmp;
  for (st_plugin_dl **it = plugin_dl_array->begin();
       it != plugin_dl_array->end(); ++it) {
    tmp = *it;
    if (!tmp->ref_count) {
      memcpy(tmp, plugin_dl, sizeof(st_plugin_dl));
      return tmp;
    }
  }
  if (plugin_dl_array->push_back(plugin_dl)) return NULL;
  tmp = plugin_dl_array->back() = static_cast<st_plugin_dl *>(
      memdup_root(&plugin_mem_root, plugin_dl, sizeof(st_plugin_dl)));
  return tmp;
}

static inline void free_plugin_mem(st_plugin_dl *p) {
  /*
     The valgrind leak report is done at the end of the program execution.
     But since the plugins are unloaded from the memory,
     it is impossible for valgrind to correctly report the leak locations.
     So leave the shared objects (.DLL/.so) open for the symbols definition.
   */
  bool preserve_shared_objects_after_unload = false;
  DBUG_EXECUTE_IF("preserve_shared_objects_after_unload",
                  { preserve_shared_objects_after_unload = true; });
  if (p->handle != nullptr && !preserve_shared_objects_after_unload) {
#ifdef HAVE_PSI_SYSTEM_INTERFACE
    PSI_SYSTEM_CALL(unload_plugin)
    (std::string(p->dl.str, p->dl.length).c_str());
#endif
    dlclose(p->handle);
  }
  my_free(p->dl.str);
  if (p->version != MYSQL_PLUGIN_INTERFACE_VERSION) my_free(p->plugins);
}

/**
  Loads a dynamic plugin

  Fills in a ::st_plugin_dl structure.
  Initializes the plugin services pointer inside the plugin.
  Does not initialize the individual plugins.
  Must have LOCK_plugin and LOCK_system_variables locked(write).
  On error releases LOCK_system_variables and LOCK_plugin.

  @arg dl      The path to the plugin binary to load
  @arg report  a bitmask that's passed down to report_error()
  @arg load_early true if loading the "early" plugins (--early-plugin-load etc)

  @return      A plugin reference.
  @retval      NULL      failed to load the plugin
*/
static st_plugin_dl *plugin_dl_add(const LEX_STRING *dl, int report,
                                   bool load_early) {
  char dlpath[FN_REFLEN];
  uint dummy_errors, i;
  size_t plugin_dir_len, dlpathlen;
  st_plugin_dl *tmp, plugin_dl;
  void *sym;
  DBUG_TRACE;
  DBUG_PRINT("enter",
             ("dl->str: '%s', dl->length: %d", dl->str, (int)dl->length));
  plugin_dir_len = strlen(opt_plugin_dir);
  /*
    Ensure that the dll doesn't have a path.
    This is done to ensure that only approved libraries from the
    plugin directory are used (to make this even remotely secure).
  */
  LEX_CSTRING dl_cstr = {dl->str, dl->length};
  if (check_valid_path(dl->str, dl->length) ||
      check_string_char_length(dl_cstr, "", NAME_CHAR_LEN, system_charset_info,
                               1) ||
      plugin_dir_len + dl->length + 1 >= FN_REFLEN) {
    mysql_rwlock_unlock(&LOCK_system_variables_hash);
    mysql_mutex_unlock(&LOCK_plugin);
    report_error(report, ER_UDF_NO_PATHS);
    return NULL;
  }
  /* If this dll is already loaded just increase ref_count. */
  if ((tmp = plugin_dl_find(dl))) {
    tmp->ref_count++;
    return tmp;
  }
  memset(&plugin_dl, 0, sizeof(plugin_dl));
  /* Compile dll path */
  dlpathlen = strxnmov(dlpath, sizeof(dlpath) - 1, opt_plugin_dir, "/", dl->str,
                       NullS) -
              dlpath;
  (void)unpack_filename(dlpath, dlpath);
  plugin_dl.ref_count = 1;
  /* Open new dll handle */
  mysql_mutex_assert_owner(&LOCK_plugin);
  if (!(plugin_dl.handle = dlopen(dlpath, RTLD_NOW))) {
    const char *errmsg;
    int error_number = dlopen_errno;
    /*
      Conforming applications should use a critical section to retrieve
      the error pointer and buffer...
    */
    DLERROR_GENERATE(errmsg, error_number);

    if (!strncmp(
            dlpath, errmsg,
            dlpathlen)) {  // if errmsg starts from dlpath, trim this prefix.
      errmsg += dlpathlen;
      if (*errmsg == ':') errmsg++;
      if (*errmsg == ' ') errmsg++;
    }
    mysql_rwlock_unlock(&LOCK_system_variables_hash);
    mysql_mutex_unlock(&LOCK_plugin);
    report_error(report, ER_CANT_OPEN_LIBRARY, dlpath, error_number, errmsg);

    /*
      "The messages returned by dlerror() may reside in a static buffer
       that is overwritten on each call to dlerror()."

      Some implementations have a static pointer instead, and the memory it
      points to may be reported as "still reachable" by Valgrind.
      Calling dlerror() once more will free the memory.
     */
#if !defined(_WIN32)
    errmsg = dlerror();
    DBUG_ASSERT(errmsg == NULL);
#endif
    return NULL;
  }
  /* Determine interface version */
  if (!(sym = dlsym(plugin_dl.handle, plugin_interface_version_sym))) {
    free_plugin_mem(&plugin_dl);
    mysql_rwlock_unlock(&LOCK_system_variables_hash);
    mysql_mutex_unlock(&LOCK_plugin);
    report_error(report, ER_CANT_FIND_DL_ENTRY, plugin_interface_version_sym);
    return NULL;
  }
  plugin_dl.version = *(int *)sym;
  /* Versioning */
  if (plugin_dl.version < min_plugin_interface_version ||
      (plugin_dl.version >> 8) > (MYSQL_PLUGIN_INTERFACE_VERSION >> 8)) {
    free_plugin_mem(&plugin_dl);
    mysql_rwlock_unlock(&LOCK_system_variables_hash);
    mysql_mutex_unlock(&LOCK_plugin);
    report_error(report, ER_CANT_OPEN_LIBRARY, dlpath, 0,
                 "plugin interface version mismatch");
    return NULL;
  }

  /* link the services in */
  for (i = 0; i < array_elements(list_of_services); i++) {
    if ((sym = dlsym(plugin_dl.handle, list_of_services[i].name))) {
      uint ver = (uint)(intptr) * (void **)sym;
      if ((*(void **)sym) !=
              list_of_services[i].service && /* already replaced */
          (ver > list_of_services[i].version ||
           (ver >> 8) < (list_of_services[i].version >> 8))) {
        char buf[MYSQL_ERRMSG_SIZE];
        snprintf(buf, sizeof(buf), "service '%s' interface version mismatch",
                 list_of_services[i].name);
        mysql_rwlock_unlock(&LOCK_system_variables_hash);
        mysql_mutex_unlock(&LOCK_plugin);
        report_error(report, ER_CANT_OPEN_LIBRARY, dlpath, 0, buf);
        return NULL;
      }
      *(void **)sym = list_of_services[i].service;
    }
  }

  /* Find plugin declarations */
  if (!(sym = dlsym(plugin_dl.handle, plugin_declarations_sym))) {
    free_plugin_mem(&plugin_dl);
    mysql_rwlock_unlock(&LOCK_system_variables_hash);
    mysql_mutex_unlock(&LOCK_plugin);
    report_error(report, ER_CANT_FIND_DL_ENTRY, plugin_declarations_sym);
    return NULL;
  }

  if (plugin_dl.version != MYSQL_PLUGIN_INTERFACE_VERSION) {
    uint sizeof_st_plugin;
    st_mysql_plugin *old, *cur;
    char *ptr = (char *)sym;

    if ((sym = dlsym(plugin_dl.handle, sizeof_st_plugin_sym)))
      sizeof_st_plugin = *(int *)sym;
    else {
      /*
        When the following assert starts failing, we'll have to call
        report_error(report, ER_CANT_FIND_DL_ENTRY, sizeof_st_plugin_sym);
      */
      DBUG_ASSERT(min_plugin_interface_version == 0);
      sizeof_st_plugin = (int)offsetof(st_mysql_plugin, version);
    }

    /*
      What's the purpose of this loop? If the goal is to catch a
      missing 0 record at the end of a list, it will fail miserably
      since the compiler is likely to optimize this away. /Matz
     */
    for (i = 0; ((st_mysql_plugin *)(ptr + i * sizeof_st_plugin))->info; i++)
      /* no op */;

    cur = (st_mysql_plugin *)my_malloc(key_memory_mysql_plugin,
                                       (i + 1) * sizeof(st_mysql_plugin),
                                       MYF(MY_ZEROFILL | MY_WME));
    if (!cur) {
      free_plugin_mem(&plugin_dl);
      mysql_rwlock_unlock(&LOCK_system_variables_hash);
      mysql_mutex_unlock(&LOCK_plugin);
      report_error(report, ER_OUTOFMEMORY,
                   static_cast<int>(plugin_dl.dl.length));
      return NULL;
    }
    /*
      All st_plugin fields not initialized in the plugin explicitly, are
      set to 0. It matches C standard behaviour for struct initializers that
      have less values than the struct definition.
    */
    for (i = 0; (old = (st_mysql_plugin *)(ptr + i * sizeof_st_plugin))->info;
         i++)
      memcpy(cur + i, old, min<size_t>(sizeof(cur[i]), sizeof_st_plugin));

    sym = cur;
  }
  plugin_dl.plugins = (st_mysql_plugin *)sym;

  /*
    If report is REPORT_TO_USER, we were called from
    mysql_install_plugin. Otherwise, we are called
    indirectly from plugin_register_dynamic_and_init_all().
   */
  if (report == REPORT_TO_USER) {
    st_mysql_plugin *plugin = plugin_dl.plugins;
    for (; plugin->info; ++plugin)
      if (plugin->flags & PLUGIN_OPT_NO_INSTALL) {
        mysql_rwlock_unlock(&LOCK_system_variables_hash);
        mysql_mutex_unlock(&LOCK_plugin);
        report_error(report, ER_PLUGIN_NO_INSTALL, plugin->name);
        free_plugin_mem(&plugin_dl);
        return NULL;
      }
  }

  if (load_early) {
    st_mysql_plugin *plugin = plugin_dl.plugins;
    for (; plugin->info; ++plugin)
      if (!(plugin->flags & PLUGIN_OPT_ALLOW_EARLY)) {
        mysql_rwlock_unlock(&LOCK_system_variables_hash);
        mysql_mutex_unlock(&LOCK_plugin);
        report_error(report, ER_PLUGIN_NOT_EARLY, plugin->name);
        free_plugin_mem(&plugin_dl);
        return NULL;
      }
  }

  /* Duplicate and convert dll name */
  plugin_dl.dl.length = dl->length * files_charset_info->mbmaxlen + 1;
  if (!(plugin_dl.dl.str = (char *)my_malloc(key_memory_mysql_plugin_dl,
                                             plugin_dl.dl.length, MYF(0)))) {
    mysql_rwlock_unlock(&LOCK_system_variables_hash);
    mysql_mutex_unlock(&LOCK_plugin);
    free_plugin_mem(&plugin_dl);
    report_error(report, ER_OUTOFMEMORY, static_cast<int>(plugin_dl.dl.length));
    return NULL;
  }
  plugin_dl.dl.length = copy_and_convert(
      plugin_dl.dl.str, plugin_dl.dl.length, files_charset_info, dl->str,
      dl->length, system_charset_info, &dummy_errors);
  plugin_dl.dl.str[plugin_dl.dl.length] = 0;
  /* Add this dll to array */
  if (!(tmp = plugin_dl_insert_or_reuse(&plugin_dl))) {
    mysql_rwlock_unlock(&LOCK_system_variables_hash);
    mysql_mutex_unlock(&LOCK_plugin);
    free_plugin_mem(&plugin_dl);
    report_error(report, ER_OUTOFMEMORY,
                 static_cast<int>(sizeof(st_plugin_dl)));
    return NULL;
  }
  return tmp;
}

static void plugin_dl_del(const LEX_STRING *dl) {
  DBUG_TRACE;

  mysql_mutex_assert_owner(&LOCK_plugin);

  for (st_plugin_dl **it = plugin_dl_array->begin();
       it != plugin_dl_array->end(); ++it) {
    st_plugin_dl *tmp = *it;
    if (tmp->ref_count &&
        !my_strnncoll(files_charset_info, pointer_cast<uchar *>(dl->str),
                      dl->length, pointer_cast<uchar *>(tmp->dl.str),
                      tmp->dl.length)) {
      /* Do not remove this element, unless no other plugin uses this dll. */
      if (!--tmp->ref_count) {
        free_plugin_mem(tmp);
        memset(tmp, 0, sizeof(st_plugin_dl));
      }
      break;
    }
  }
}

static st_plugin_int *plugin_find_internal(const LEX_CSTRING &name, int type) {
  uint i;
  DBUG_TRACE;
  if (!initialized) return NULL;

  mysql_mutex_assert_owner(&LOCK_plugin);

  if (type == MYSQL_ANY_PLUGIN) {
    for (i = 0; i < MYSQL_MAX_PLUGIN_TYPE_NUM; i++) {
      const auto it = plugin_hash[i]->find(to_string(name));
      if (it != plugin_hash[i]->end()) return it->second;
    }
  } else
    return find_or_nullptr(*plugin_hash[type], to_string(name));
  return NULL;
}

static SHOW_COMP_OPTION plugin_status(const LEX_CSTRING &name, int type) {
  SHOW_COMP_OPTION rc = SHOW_OPTION_NO;
  st_plugin_int *plugin;
  DBUG_TRACE;
  mysql_mutex_lock(&LOCK_plugin);
  if ((plugin = plugin_find_internal(name, type))) {
    rc = SHOW_OPTION_DISABLED;
    if (plugin->state == PLUGIN_IS_READY) rc = SHOW_OPTION_YES;
  }
  mysql_mutex_unlock(&LOCK_plugin);
  return rc;
}

bool plugin_is_ready(const LEX_CSTRING &name, int type) {
  bool rc = false;
  if (plugin_status(name, type) == SHOW_OPTION_YES) rc = true;
  return rc;
}

SHOW_COMP_OPTION plugin_status(const char *name, size_t len, int type) {
  LEX_CSTRING plugin_name = {name, len};
  return plugin_status(plugin_name, type);
}

static plugin_ref intern_plugin_lock(LEX *lex, plugin_ref rc) {
  st_plugin_int *pi = plugin_ref_to_int(rc);
  DBUG_TRACE;

  mysql_mutex_assert_owner(&LOCK_plugin);

  if (pi->state & (PLUGIN_IS_READY | PLUGIN_IS_UNINITIALIZED)) {
    plugin_ref plugin;
#ifdef DBUG_OFF
    /* built-in plugins don't need ref counting */
    if (!pi->plugin_dl) return pi;

    plugin = pi;
#else
    /*
      For debugging, we do an additional malloc which allows the
      memory manager and/or valgrind to track locked references and
      double unlocks to aid resolving reference counting problems.
    */
    if (!(plugin = (plugin_ref)my_malloc(key_memory_plugin_ref, sizeof(pi),
                                         MYF(MY_WME))))
      return NULL;

    *plugin = pi;
#endif
    pi->ref_count++;
    DBUG_PRINT("info", ("thd: %p, plugin: \"%s\", ref_count: %d", current_thd,
                        pi->name.str, pi->ref_count));
    if (lex) lex->plugins.push_back(plugin);
    return plugin;
  }
  return NULL;
}

plugin_ref plugin_lock(THD *thd, plugin_ref *ptr) {
  LEX *lex = thd ? thd->lex : 0;
  plugin_ref rc;
  DBUG_TRACE;
  mysql_mutex_lock(&LOCK_plugin);
  rc = my_intern_plugin_lock_ci(lex, *ptr);
  mysql_mutex_unlock(&LOCK_plugin);
  return rc;
}

plugin_ref plugin_lock_by_name(THD *thd, const LEX_CSTRING &name, int type) {
  LEX *lex = thd ? thd->lex : 0;
  plugin_ref rc = NULL;
  st_plugin_int *plugin;
  DBUG_TRACE;
  mysql_mutex_lock(&LOCK_plugin);
  if ((plugin = plugin_find_internal(name, type)))
    rc = my_intern_plugin_lock_ci(lex, plugin_int_to_ref(plugin));
  mysql_mutex_unlock(&LOCK_plugin);
  return rc;
}

static st_plugin_int *plugin_insert_or_reuse(st_plugin_int *plugin) {
  DBUG_TRACE;
  st_plugin_int *tmp;
  /* During server bootstrap, don't reuse free slot. In case some early plugin
  load like key_ring fails, an user plugin could occupy that empty slot and
  get installed before mandatory plugins like PFS. This will cause issue if
  the plugin has dependency on PFS like creating dynamic PFS table. This issue
  is observed during clone plugin testing. */
  bool reuse_free_slot = (get_server_state() != SERVER_BOOTING);

  for (st_plugin_int **it = plugin_array->begin();
       reuse_free_slot && it != plugin_array->end(); ++it) {
    tmp = *it;
    if (tmp->state == PLUGIN_IS_FREED) {
      *tmp = std::move(*plugin);
      return tmp;
    }
  }
  if (plugin_array->push_back(plugin)) return NULL;
  tmp = plugin_array->back() =
      new (&plugin_mem_root) st_plugin_int(std::move(*plugin));
  return tmp;
}

/**
  Adds a plugin to the global plugin list.

  Also installs the plugin variables.
  In case of error releases ::LOCK_system_variables_hash and ::LOCK_plugin
  and reports the error.
  @note Requires that a write-lock is held on ::LOCK_plugin and
  ::LOCK_system_variables_hash
*/
static bool plugin_add(MEM_ROOT *tmp_root, LEX_CSTRING name,
                       const LEX_STRING *dl, int *argc, char **argv, int report,
                       bool load_early) {
  st_plugin_int tmp;
  st_mysql_plugin *plugin;
  DBUG_TRACE;

  mysql_mutex_assert_owner(&LOCK_plugin);
  if (plugin_find_internal(name, MYSQL_ANY_PLUGIN)) {
    mysql_rwlock_unlock(&LOCK_system_variables_hash);
    mysql_mutex_unlock(&LOCK_plugin);
    report_error(report, ER_UDF_EXISTS, name.str);
    return true;
  }
  if (!(tmp.plugin_dl = plugin_dl_add(dl, report, load_early))) return true;
  /* Find plugin by name */
  for (plugin = tmp.plugin_dl->plugins; plugin->info; plugin++) {
    size_t name_len = strlen(plugin->name);
    if (plugin->type >= 0 && plugin->type < MYSQL_MAX_PLUGIN_TYPE_NUM &&
        !my_strnncoll(system_charset_info,
                      pointer_cast<const uchar *>(name.str), name.length,
                      pointer_cast<const uchar *>(plugin->name), name_len)) {
      st_plugin_int *tmp_plugin_ptr;
      if (*(int *)plugin->info <
              min_plugin_info_interface_version[plugin->type] ||
          ((*(int *)plugin->info) >> 8) >
              (cur_plugin_info_interface_version[plugin->type] >> 8)) {
        char buf[256], dl_name[FN_REFLEN];
        strxnmov(buf, sizeof(buf) - 1, "API version for ",
                 plugin_type_names[plugin->type].str,
                 " plugin is too different", NullS);
        /* copy the library name so we can release the mutex */
        strncpy(dl_name, dl->str, sizeof(dl_name) - 1);
        dl_name[sizeof(dl_name) - 1] = 0;
        plugin_dl_del(dl);
        mysql_rwlock_unlock(&LOCK_system_variables_hash);
        mysql_mutex_unlock(&LOCK_plugin);
        report_error(report, ER_CANT_OPEN_LIBRARY, dl_name, 0, buf);
        return true;
      }
      tmp.plugin = plugin;
      tmp.name.str = plugin->name;
      tmp.name.length = name_len;
      tmp.ref_count = 0;
      tmp.state = PLUGIN_IS_UNINITIALIZED;
      tmp.load_option = PLUGIN_ON;
      if (test_plugin_options(tmp_root, &tmp, argc, argv))
        tmp.state = PLUGIN_IS_DISABLED;

      if ((tmp_plugin_ptr = plugin_insert_or_reuse(&tmp))) {
        plugin_array_version++;
        if (plugin_hash[plugin->type]
                ->emplace(to_string(tmp_plugin_ptr->name), tmp_plugin_ptr)
                .second) {
          init_alloc_root(key_memory_plugin_int_mem_root,
                          &tmp_plugin_ptr->mem_root, 4096, 4096);
          return false;
        }
        tmp_plugin_ptr->state = PLUGIN_IS_FREED;
      }
      mysql_del_sys_var_chain(tmp.system_vars);
      restore_pluginvar_names(tmp.system_vars);
      plugin_dl_del(dl);
      mysql_rwlock_unlock(&LOCK_system_variables_hash);
      mysql_mutex_unlock(&LOCK_plugin);
      return true;
    }
  }
  plugin_dl_del(dl);
  mysql_rwlock_unlock(&LOCK_system_variables_hash);
  mysql_mutex_unlock(&LOCK_plugin);
  report_error(report, ER_CANT_FIND_DL_ENTRY, name.str);
  return true;
}

static void plugin_deinitialize(st_plugin_int *plugin, bool ref_check) {
  /*
    we don't want to hold the LOCK_plugin mutex as it may cause
    deinitialization to deadlock if plugins have worker threads
    with plugin locks
  */
  mysql_mutex_assert_not_owner(&LOCK_plugin);

  if (plugin->plugin->status_vars) {
    remove_status_vars(plugin->plugin->status_vars);
  }

  if (plugin_type_deinitialize[plugin->plugin->type]) {
    if ((*plugin_type_deinitialize[plugin->plugin->type])(plugin)) {
      LogErr(ERROR_LEVEL, ER_PLUGIN_FAILED_DEINITIALIZATION, plugin->name.str,
             plugin_type_names[plugin->plugin->type].str);
    }
  } else if (plugin->plugin->deinit) {
    DBUG_PRINT("info", ("Deinitializing plugin: '%s'", plugin->name.str));
    if (plugin->plugin->deinit(plugin)) {
      DBUG_PRINT("warning", ("Plugin '%s' deinit function returned error.",
                             plugin->name.str));
    }
  }
  plugin->state = PLUGIN_IS_UNINITIALIZED;

  Srv_session::check_for_stale_threads(plugin);
  /*
    We do the check here because NDB has a worker THD which doesn't
    exit until NDB is shut down.
  */
  if (ref_check && plugin->ref_count)
    LogErr(ERROR_LEVEL, ER_PLUGIN_HAS_NONZERO_REFCOUNT_AFTER_DEINITIALIZATION,
           plugin->name.str, plugin->ref_count);
}

/*
  Unload a plugin.
  Note: During valgrind testing, the plugin's shared object (.dll/.so)
        is not unloaded in order to keep the call stack
        of the leaked objects.
*/
static void plugin_del(st_plugin_int *plugin) {
  DBUG_TRACE;
  mysql_mutex_assert_owner(&LOCK_plugin);
  mysql_mutex_assert_owner(&LOCK_plugin_delete);
  /* Free allocated strings before deleting the plugin. */
  mysql_rwlock_wrlock(&LOCK_system_variables_hash);
  mysql_del_sys_var_chain(plugin->system_vars);
  mysql_rwlock_unlock(&LOCK_system_variables_hash);
  restore_pluginvar_names(plugin->system_vars);
  plugin_vars_free_values(plugin->system_vars);
  plugin_hash[plugin->plugin->type]->erase(to_string(plugin->name));

  if (plugin->plugin_dl) plugin_dl_del(&plugin->plugin_dl->dl);
  plugin->state = PLUGIN_IS_FREED;
  plugin_array_version++;
  free_root(&plugin->mem_root, MYF(0));
}

static void reap_plugins(void) {
  st_plugin_int *plugin, **reap, **list;

  mysql_mutex_assert_owner(&LOCK_plugin);

  if (!reap_needed) return;

  reap_needed = false;
  const size_t count = plugin_array->size();
  reap = (st_plugin_int **)my_alloca(sizeof(plugin) * (count + 1));
  *(reap++) = NULL;

  for (size_t idx = 0; idx < count; idx++) {
    plugin = plugin_array->at(idx);
    if (plugin->state == PLUGIN_IS_DELETED && !plugin->ref_count) {
      /* change the status flag to prevent reaping by another thread */
      plugin->state = PLUGIN_IS_DYING;
      *(reap++) = plugin;
    }
  }

  mysql_mutex_unlock(&LOCK_plugin);

  list = reap;
  while ((plugin = *(--list))) {
    if (!opt_initialize)
      LogErr(INFORMATION_LEVEL, ER_PLUGIN_SHUTTING_DOWN_PLUGIN,
             plugin->name.str);
    plugin_deinitialize(plugin, true);
  }

  mysql_mutex_lock(&LOCK_plugin_delete);
  mysql_mutex_lock(&LOCK_plugin);

  while ((plugin = *(--reap))) plugin_del(plugin);

  mysql_mutex_unlock(&LOCK_plugin_delete);
}

static void intern_plugin_unlock(LEX *lex, plugin_ref plugin) {
  st_plugin_int *pi;
  DBUG_TRACE;

  mysql_mutex_assert_owner(&LOCK_plugin);

  if (!plugin) return;

  pi = plugin_ref_to_int(plugin);

#ifdef DBUG_OFF
  if (!pi->plugin_dl) return;
#else
  my_free(plugin);
#endif

  DBUG_PRINT("info", ("unlocking plugin, name= %s, ref_count= %d", pi->name.str,
                      pi->ref_count));
  if (lex) {
    /*
      Remove one instance of this plugin from the use list.
      We are searching backwards so that plugins locked last
      could be unlocked faster - optimizing for LIFO semantics.
    */
    plugin_ref *iter = lex->plugins.end() - 1;
    bool found_it MY_ATTRIBUTE((unused)) = false;
    for (; iter >= lex->plugins.begin() - 1; --iter) {
      if (plugin == *iter) {
        lex->plugins.erase(iter);
        found_it = true;
        break;
      }
    }
    DBUG_ASSERT(found_it);
  }

  DBUG_ASSERT(pi->ref_count);
  pi->ref_count--;

  if (pi->state == PLUGIN_IS_DELETED && !pi->ref_count) reap_needed = true;
}

void plugin_unlock(THD *thd, plugin_ref plugin) {
  LEX *lex = thd ? thd->lex : 0;
  DBUG_TRACE;
  if (!plugin) return;
#ifdef DBUG_OFF
  /* built-in plugins don't need ref counting */
  if (!plugin_dlib(plugin)) return;
#endif
  mysql_mutex_lock(&LOCK_plugin);
  intern_plugin_unlock(lex, plugin);
  reap_plugins();
  mysql_mutex_unlock(&LOCK_plugin);
}

void plugin_unlock_list(THD *thd, plugin_ref *list, size_t count) {
  LEX *lex = thd ? thd->lex : 0;
  DBUG_TRACE;
  DBUG_ASSERT(list);

  /*
    In unit tests, LOCK_plugin may be uninitialized, so do not lock it.
    Besides: there's no point in locking it, if there are no plugins to unlock.
   */
  if (count == 0) return;

  mysql_mutex_lock(&LOCK_plugin);
  while (count--) intern_plugin_unlock(lex, *list++);
  reap_plugins();
  mysql_mutex_unlock(&LOCK_plugin);
}

static int plugin_initialize(st_plugin_int *plugin) {
  int ret = 1;
  DBUG_TRACE;

  mysql_mutex_assert_owner(&LOCK_plugin);
  uint state = plugin->state;
  DBUG_ASSERT(state == PLUGIN_IS_UNINITIALIZED);

  mysql_mutex_unlock(&LOCK_plugin);

  DEBUG_SYNC(current_thd, "in_plugin_initialize");

  if (plugin_type_initialize[plugin->plugin->type]) {
    if ((*plugin_type_initialize[plugin->plugin->type])(plugin)) {
      LogErr(ERROR_LEVEL, ER_PLUGIN_REGISTRATION_FAILED, plugin->name.str,
             plugin_type_names[plugin->plugin->type].str);
      goto err;
    }

    /* FIXME: Need better solution to transfer the callback function
    array to memcached */
    if (strcmp(plugin->name.str, "InnoDB") == 0) {
      innodb_callback_data = ((handlerton *)plugin->data)->data;
    }
  } else if (plugin->plugin->init) {
    if (strcmp(plugin->name.str, "daemon_memcached") == 0) {
      plugin->data = innodb_callback_data;
    }

    if (plugin->plugin->init(plugin)) {
      LogErr(ERROR_LEVEL, ER_PLUGIN_INIT_FAILED, plugin->name.str);
      goto err;
    }
  }
  state = PLUGIN_IS_READY;  // plugin->init() succeeded

  if (plugin->plugin->status_vars) {
    if (add_status_vars(plugin->plugin->status_vars)) goto err;
  }

  /*
    set the plugin attribute of plugin's sys vars so they are pointing
    to the active plugin
  */
  if (plugin->system_vars) {
    sys_var_pluginvar *var = plugin->system_vars->cast_pluginvar();
    for (;;) {
      var->plugin = plugin;
      if (!var->next) break;
      var = var->next->cast_pluginvar();
    }
  }

  ret = 0;

err:
  mysql_mutex_lock(&LOCK_plugin);
  plugin->state = state;

  return ret;
}

static inline void convert_dash_to_underscore(char *str, size_t len) {
  for (char *p = str; p <= str + len; p++)
    if (*p == '-') *p = '_';
}

#ifdef HAVE_PSI_INTERFACE
static PSI_mutex_key key_LOCK_plugin;
static PSI_mutex_key key_LOCK_plugin_delete;
static PSI_mutex_key key_LOCK_plugin_install;

/* clang-format off */
static PSI_mutex_info all_plugin_mutexes[]=
{
  { &key_LOCK_plugin, "LOCK_plugin", PSI_FLAG_SINGLETON, 0, PSI_DOCUMENT_ME},
  { &key_LOCK_plugin_delete, "LOCK_plugin_delete", PSI_FLAG_SINGLETON, 0, PSI_DOCUMENT_ME},
  { &key_LOCK_plugin_install, "LOCK_plugin_install", PSI_FLAG_SINGLETON, 0, PSI_DOCUMENT_ME}
};
/* clang-format on */

/* clang-format off */
static PSI_memory_info all_plugin_memory[]=
{
#ifndef DBUG_OFF
  { &key_memory_plugin_ref, "plugin_ref", PSI_FLAG_ONLY_GLOBAL_STAT, 0, PSI_DOCUMENT_ME},
#endif
  { &key_memory_plugin_mem_root, "plugin_mem_root", PSI_FLAG_ONLY_GLOBAL_STAT, 0, PSI_DOCUMENT_ME},
  { &key_memory_plugin_init_tmp, "plugin_init_tmp", 0, 0, PSI_DOCUMENT_ME},
  { &key_memory_plugin_int_mem_root, "plugin_int_mem_root", 0, 0, PSI_DOCUMENT_ME},
  { &key_memory_mysql_plugin_dl, "mysql_plugin_dl", PSI_FLAG_ONLY_GLOBAL_STAT, 0, PSI_DOCUMENT_ME},
  { &key_memory_mysql_plugin, "mysql_plugin", PSI_FLAG_ONLY_GLOBAL_STAT, 0, PSI_DOCUMENT_ME},
  { &key_memory_plugin_bookmark, "plugin_bookmark", PSI_FLAG_ONLY_GLOBAL_STAT, 0, PSI_DOCUMENT_ME}
};
/* clang-format on */

static void init_plugin_psi_keys(void) {
  const char *category = "sql";
  int count;

  count = array_elements(all_plugin_mutexes);
  mysql_mutex_register(category, all_plugin_mutexes, count);

  count = array_elements(all_plugin_memory);
  mysql_memory_register(category, all_plugin_memory, count);
}
#endif /* HAVE_PSI_INTERFACE */

/**
  Initialize the internals of the plugin system. Allocate required
  resources, initialize mutex, etc.

  @return Operation outcome, false means no errors
 */
static bool plugin_init_internals() {
#ifdef HAVE_PSI_INTERFACE
  init_plugin_psi_keys();
#endif

  init_alloc_root(key_memory_plugin_mem_root, &plugin_mem_root, 4096, 4096);

  bookmark_hash = new malloc_unordered_map<std::string, st_bookmark *>(
      key_memory_plugin_bookmark);

  malloced_string_type_sysvars_bookmark_hash =
      new malloc_unordered_map<std::string, st_bookmark *>(
          key_memory_plugin_bookmark);

  mysql_mutex_init(key_LOCK_plugin, &LOCK_plugin, MY_MUTEX_INIT_FAST);
  mysql_mutex_init(key_LOCK_plugin_delete, &LOCK_plugin_delete,
                   MY_MUTEX_INIT_FAST);
  mysql_mutex_init(key_LOCK_plugin_install, &LOCK_plugin_install,
                   MY_MUTEX_INIT_FAST);

  plugin_dl_array = new (std::nothrow)
      Prealloced_array<st_plugin_dl *, 16>(key_memory_mysql_plugin_dl);
  plugin_array = new (std::nothrow)
      Prealloced_array<st_plugin_int *, 16>(key_memory_mysql_plugin);
  if (plugin_dl_array == NULL || plugin_array == NULL) goto err;

  for (uint i = 0; i < MYSQL_MAX_PLUGIN_TYPE_NUM; i++) {
    plugin_hash[i] = new collation_unordered_map<std::string, st_plugin_int *>(
        system_charset_info, key_memory_plugin_mem_root);
  }
  return false;

err:
  return true;
}

/**
  Initialize the plugins. Reap those that fail to initialize.

  @return Operation outcome, false means no errors
 */
static bool plugin_init_initialize_and_reap() {
  struct st_plugin_int *plugin_ptr;
  struct st_plugin_int **reap;

  /* Now we initialize all plugins that are not already initialized */
  mysql_mutex_lock(&LOCK_plugin);
  reap =
      (st_plugin_int **)my_alloca((plugin_array->size() + 1) * sizeof(void *));
  *(reap++) = NULL;

  for (st_plugin_int **it = plugin_array->begin(); it != plugin_array->end();
       ++it) {
    plugin_ptr = *it;
    if (plugin_ptr->state == PLUGIN_IS_UNINITIALIZED) {
      if (plugin_initialize(plugin_ptr)) {
        plugin_ptr->state = PLUGIN_IS_DYING;
        *(reap++) = plugin_ptr;
      }
    }
  }

  /* Check if any plugins have to be reaped */
  bool reaped_mandatory_plugin = false;
  while ((plugin_ptr = *(--reap))) {
    mysql_mutex_unlock(&LOCK_plugin);
    if (plugin_ptr->load_option == PLUGIN_FORCE ||
        plugin_ptr->load_option == PLUGIN_FORCE_PLUS_PERMANENT)
      reaped_mandatory_plugin = true;
    plugin_deinitialize(plugin_ptr, true);
    mysql_mutex_lock(&LOCK_plugin_delete);
    mysql_mutex_lock(&LOCK_plugin);
    plugin_del(plugin_ptr);
    mysql_mutex_unlock(&LOCK_plugin_delete);
  }

  mysql_mutex_unlock(&LOCK_plugin);
  if (reaped_mandatory_plugin) return true;

  return false;
}

/**
   Register and initialize early plugins.

   @param argc  Command line argument counter
   @param argv  Command line arguments
   @param flags Flags to control whether dynamic loading
                and plugin initialization should be skipped

   @return Operation outcome, false if no errors
*/
bool plugin_register_early_plugins(int *argc, char **argv, int flags) {
  bool retval = false;
  DBUG_TRACE;

  /* Don't allow initializing twice */
  DBUG_ASSERT(!initialized);

  /* Make sure the internals are initialized */
  if ((retval = plugin_init_internals())) return retval;

  /* Allocate the temporary mem root, will be freed before returning */
  MEM_ROOT tmp_root;
  init_alloc_root(key_memory_plugin_init_tmp, &tmp_root, 4096, 4096);

  I_List_iterator<i_string> iter(opt_early_plugin_load_list);
  i_string *item;
  while (NULL != (item = iter++))
    plugin_load_list(&tmp_root, argc, argv, item->ptr, true);

  /* Temporary mem root not needed anymore, can free it here */
  free_root(&tmp_root, MYF(0));

  if (!(flags & PLUGIN_INIT_SKIP_INITIALIZATION))
    retval = plugin_init_initialize_and_reap();

  return retval;
}

/**
  Register the builtin plugins. Some of the plugins (MyISAM, CSV and InnoDB)
  are also initialized.

  @param argc number of arguments, propagated to the plugin
  @param argv actual arguments, propagated to the plugin
  @return Operation outcome, false means no errors
 */
bool plugin_register_builtin_and_init_core_se(int *argc, char **argv) {
  bool mandatory = true;
  DBUG_TRACE;

  /* Don't allow initializing twice */
  DBUG_ASSERT(!initialized);

  /* Allocate the temporary mem root, will be freed before returning */
  MEM_ROOT tmp_root;
  init_alloc_root(key_memory_plugin_init_tmp, &tmp_root, 4096, 4096);

  mysql_mutex_lock(&LOCK_plugin);
  initialized = true;

  /* First we register the builtin mandatory and optional plugins */
  for (struct st_mysql_plugin **builtins = mysql_mandatory_plugins;
       *builtins || mandatory; builtins++) {
    /* Switch to optional plugins when done with the mandatory ones */
    if (!*builtins) {
      builtins = mysql_optional_plugins;
      mandatory = false;
      if (!*builtins) break;
    }
    for (struct st_mysql_plugin *plugin = *builtins; plugin->info; plugin++) {
      struct st_plugin_int tmp;
      tmp.plugin = plugin;
      tmp.name.str = plugin->name;
      tmp.name.length = strlen(plugin->name);
      tmp.state = 0;
      tmp.load_option = mandatory ? PLUGIN_FORCE : PLUGIN_ON;

      /*
        If the performance schema is compiled in,
        treat the storage engine plugin as 'mandatory',
        to suppress any plugin-level options such as '--performance-schema'.
        This is specific to the performance schema, and is done on purpose:
        the server-level option '--performance-schema' controls the overall
        performance schema initialization, which consists of much more that
        the underlying storage engine initialization.
        See mysqld.cc, set_vars.cc.
        Suppressing ways to interfere directly with the storage engine alone
        prevents awkward situations where:
        - the user wants the performance schema functionality, by using
          '--enable-performance-schema' (the server option),
        - yet disable explicitly a component needed for the functionality
          to work, by using '--skip-performance-schema' (the plugin)
      */
      if (!my_strcasecmp(&my_charset_latin1, plugin->name,
                         "PERFORMANCE_SCHEMA")) {
        tmp.load_option = PLUGIN_FORCE;
      }

      free_root(&tmp_root, MYF(MY_MARK_BLOCKS_FREE));
      if (test_plugin_options(&tmp_root, &tmp, argc, argv))
        tmp.state = PLUGIN_IS_DISABLED;
      else
        tmp.state = PLUGIN_IS_UNINITIALIZED;

      struct st_plugin_int *plugin_ptr;  // Pointer to registered plugin
      if (register_builtin(plugin, &tmp, &plugin_ptr)) goto err_unlock;

      /*
        Only initialize MyISAM, InnoDB and CSV at this stage.
        Note that when the --help option is supplied, InnoDB is not
        initialized because the plugin table will not be read anyway,
        as indicated by the flag set when the plugin_init() function
        is called.
      */
      bool is_myisam =
          !my_strcasecmp(&my_charset_latin1, plugin->name, "MyISAM");
      bool is_innodb =
          !my_strcasecmp(&my_charset_latin1, plugin->name, "InnoDB");
      if (!is_myisam && (!is_innodb || is_help_or_validate_option()) &&
          my_strcasecmp(&my_charset_latin1, plugin->name, "CSV"))
        continue;

      if (plugin_ptr->state != PLUGIN_IS_UNINITIALIZED ||
          plugin_initialize(plugin_ptr))
        goto err_unlock;

      /*
        Initialize the global default storage engine so that it may
        not be null in any child thread.
      */
      if (is_myisam) {
        DBUG_ASSERT(!global_system_variables.table_plugin);
        DBUG_ASSERT(!global_system_variables.temp_table_plugin);
        global_system_variables.table_plugin =
            my_intern_plugin_lock(NULL, plugin_int_to_ref(plugin_ptr));
        global_system_variables.temp_table_plugin =
            my_intern_plugin_lock(NULL, plugin_int_to_ref(plugin_ptr));
        DBUG_ASSERT(plugin_ptr->ref_count == 2);
      }
    }
  }

  /* Should now be set to MyISAM storage engine */
  DBUG_ASSERT(global_system_variables.table_plugin);
  DBUG_ASSERT(global_system_variables.temp_table_plugin);

  mysql_mutex_unlock(&LOCK_plugin);

  free_root(&tmp_root, MYF(0));
  return false;

err_unlock:
  mysql_mutex_unlock(&LOCK_plugin);
  free_root(&tmp_root, MYF(0));
  return true;
}

bool is_builtin_and_core_se_initialized() { return initialized; }

/**
  Register and initialize the dynamic plugins. Also initialize
  the remaining builtin plugins that are not initialized
  already.

  @param argc  Command line argument counter
  @param argv  Command line arguments
  @param flags Flags to control whether dynamic loading
               and plugin initialization should be skipped

  @return Operation outcome, false if no errors
*/
bool plugin_register_dynamic_and_init_all(int *argc, char **argv, int flags) {
  DBUG_TRACE;

  /* Make sure the internals are initialized and builtins registered */
  if (!initialized) return true;

  /* Allocate the temporary mem root, will be freed before returning */
  MEM_ROOT tmp_root;
  init_alloc_root(key_memory_plugin_init_tmp, &tmp_root, 4096, 4096);

  /* Register all dynamic plugins */
  if (!(flags & PLUGIN_INIT_SKIP_DYNAMIC_LOADING)) {
    I_List_iterator<i_string> iter(opt_plugin_load_list);
    i_string *item;
    while (NULL != (item = iter++))
      plugin_load_list(&tmp_root, argc, argv, item->ptr, false);

    if (!(flags & PLUGIN_INIT_SKIP_PLUGIN_TABLE))
      plugin_load(&tmp_root, argc, argv);
  }

  /* Temporary mem root not needed anymore, can free it here */
  free_root(&tmp_root, MYF(0));

  Auto_THD fake_session;
  Disable_autocommit_guard autocommit_guard(fake_session.thd);
  dd::cache::Dictionary_client::Auto_releaser releaser(
      fake_session.thd->dd_client());
  if (!(flags & PLUGIN_INIT_SKIP_INITIALIZATION))
    if (plugin_init_initialize_and_reap()) {
      return ::end_transaction(fake_session.thd, true);
    }

  return ::end_transaction(fake_session.thd, false);
}

static bool register_builtin(st_mysql_plugin *plugin, st_plugin_int *tmp,
                             st_plugin_int **ptr) {
  DBUG_TRACE;
  tmp->ref_count = 0;
  tmp->plugin_dl = 0;

  if (plugin_array->push_back(tmp)) return true;

  *ptr = plugin_array->back() =
      new (&plugin_mem_root) st_plugin_int(std::move(*tmp));

  plugin_hash[plugin->type]->emplace(to_string((*ptr)->name), *ptr);

  return 0;
}

/**
  Reads the plugins from mysql.plugin and loads them

  Called only by plugin_register_dynamic_and_init_all()
  a.k.a. the bootstrap sequence.

  @arg tmp_root  memory root to use for plugin_add()
  @arg argc      number of command line arguments to process
  @arg argv      array of command line argument to read values from
  @retval true   failure
  @retval false  success
*/
static void plugin_load(MEM_ROOT *tmp_root, int *argc, char **argv) {
  THD thd;
  TABLE *table;
  int error;
  THD *new_thd = &thd;
  bool result;
  DBUG_TRACE;

  TABLE_LIST tables("mysql", "plugin", TL_READ);
  new_thd->thread_stack = (char *)&tables;
  new_thd->store_globals();
  LEX_CSTRING db_lex_cstr = {STRING_WITH_LEN("mysql")};
  new_thd->set_db(db_lex_cstr);
  thd.get_protocol_classic()->wipe_net();

  result = open_trans_system_tables_for_read(new_thd, &tables);

  if (result) {
    DBUG_PRINT("error", ("Can't open plugin table"));
    LogErr(ERROR_LEVEL, ER_PLUGIN_CANT_OPEN_PLUGIN_TABLE);
    return;
  }
  table = tables.table;
  unique_ptr_destroy_only<RowIterator> iterator =
      init_table_iterator(new_thd, table, NULL, false,
                          /*ignore_not_found_rows=*/false);
  if (iterator == nullptr) {
    close_trans_system_tables(new_thd);
    return;
  }
  table->use_all_columns();
  /*
    there're no other threads running yet, so we don't need a mutex.
    but plugin_add() before is designed to work in multi-threaded
    environment, and it uses mysql_mutex_assert_owner(), so we lock
    the mutex here to satisfy the assert
  */
  while (!(error = iterator->Read())) {
    DBUG_PRINT("info", ("init plugin record"));
    String str_name, str_dl;
    get_field(tmp_root, table->field[0], &str_name);
    get_field(tmp_root, table->field[1], &str_dl);

    LEX_CSTRING name = str_name.lex_cstring();
    LEX_STRING dl = str_dl.lex_string();

    /*
      The whole locking sequence is not strictly speaking needed since this
      is a function that's executed only during server bootstrap, but we do
      it properly for uniformity of the environment for plugin_add.
      Note that it must be done for each iteration since, unlike INSTALL PLUGIN
      the bootstrap process just reports the error and goes on.
      So to ensure the right sequence of lock and unlock we need to take and
      release both the wlock and the mutex.
    */
    mysql_mutex_lock(&LOCK_plugin);
    mysql_rwlock_wrlock(&LOCK_system_variables_hash);
    if (plugin_add(tmp_root, name, &dl, argc, argv, REPORT_TO_LOG, false)) {
      LogErr(WARNING_LEVEL, ER_PLUGIN_CANT_LOAD, str_name.c_ptr(),
             str_dl.c_ptr());
    } else {
      mysql_rwlock_unlock(&LOCK_system_variables_hash);
      mysql_mutex_unlock(&LOCK_plugin);
    }
    free_root(tmp_root, MYF(MY_MARK_BLOCKS_FREE));
  }
  if (error > 0) {
    char errbuf[MYSQL_ERRMSG_SIZE];
    LogErr(ERROR_LEVEL, ER_GET_ERRNO_FROM_STORAGE_ENGINE, my_errno(),
           my_strerror(errbuf, MYSQL_ERRMSG_SIZE, my_errno()));
  }
  iterator.reset();
  table->m_needs_reopen = true;  // Force close to free memory

  close_trans_system_tables(new_thd);
}

/**
  Load a list of plugins

  Called by plugin_register_early_plugins() and
  plugin_register_dynamic_and_init_all(), a.k.a. the bootstrap sequence.

  @arg tmp_root  memory root to use for plugin_add()
  @arg argc      number of command line arguments to process
  @arg argv      array of command line argument to read values from
  @arg list      list of plugins to load. Ends with a NULL pointer
  @arg load_early true if loading plugins via --early-plugin-load or migration
  @retval true   failure
  @retval false  success
*/
static bool plugin_load_list(MEM_ROOT *tmp_root, int *argc, char **argv,
                             const char *list, bool load_early) {
  char buffer[FN_REFLEN];
  LEX_STRING name = {buffer, 0}, dl = {NULL, 0}, *str = &name;
  st_plugin_dl *plugin_dl;
  st_mysql_plugin *plugin;
  char *p = buffer;
  DBUG_TRACE;
  while (list) {
    if (p == buffer + sizeof(buffer) - 1) {
      LogErr(ERROR_LEVEL, ER_PLUGIN_LOAD_PARAMETER_TOO_LONG);
      return true;
    }

    switch ((*(p++) = *(list++))) {
      case '\0':
        list = NULL; /* terminate the loop */
                     /* fall through */
      case ';':
#ifndef _WIN32
      case ':': /* can't use this as delimiter as it may be drive letter */
#endif
        str->str[str->length] = '\0';
        if (str == &name)  // load all plugins in named module
        {
          if (!name.length) {
            p--; /* reset pointer */
            continue;
          }

          dl = name;
          /*
            The whole locking sequence is not strictly speaking needed since
            this is a function that's executed only during server bootstrap, but
            we do it properly for uniformity of the environment for plugin_add.
          */
          mysql_mutex_lock(&LOCK_plugin);
          mysql_rwlock_wrlock(&LOCK_system_variables_hash);
          if ((plugin_dl = plugin_dl_add(&dl, REPORT_TO_LOG, load_early))) {
            for (plugin = plugin_dl->plugins; plugin->info; plugin++) {
              name.str = const_cast<char *>(plugin->name);
              name.length = strlen(name.str);

              free_root(tmp_root, MYF(MY_MARK_BLOCKS_FREE));
              if (plugin_add(tmp_root, to_lex_cstring(name), &dl, argc, argv,
                             REPORT_TO_LOG, load_early))
                goto error;
            }
            plugin_dl_del(&dl);  // reduce ref count
          } else
            goto error;
        } else {
          free_root(tmp_root, MYF(MY_MARK_BLOCKS_FREE));
          /*
            The whole locking sequence is not strictly speaking needed since
            this is a function that's executed only during server bootstrap, but
            we do it properly for uniformity of the environment for plugin_add.
          */
          mysql_mutex_lock(&LOCK_plugin);
          mysql_rwlock_wrlock(&LOCK_system_variables_hash);
          if (plugin_add(tmp_root, to_lex_cstring(name), &dl, argc, argv,
                         REPORT_TO_LOG, load_early))
            goto error;
        }
        mysql_rwlock_unlock(&LOCK_system_variables_hash);
        mysql_mutex_unlock(&LOCK_plugin);
        name.length = dl.length = 0;
        dl.str = NULL;
        name.str = p = buffer;
        str = &name;
        continue;
      case '=':
      case '#':
        if (str == &name) {
          name.str[name.length] = '\0';
          str = &dl;
          str->str = p;
          continue;
        }
        // Fall through.
      default:
        str->length++;
        continue;
    }
  }
  return false;
error:
  LogErr(ERROR_LEVEL, ER_PLUGIN_CANT_LOAD, name.str, dl.str);
  return true;
}

/*
  Shutdown memcached plugin before binlog shuts down
*/
void memcached_shutdown(void) {
  if (initialized) {
    for (st_plugin_int **it = plugin_array->begin(); it != plugin_array->end();
         ++it) {
      st_plugin_int *plugin = *it;

      if (plugin->state == PLUGIN_IS_READY &&
          strcmp(plugin->name.str, "daemon_memcached") == 0) {
        plugin_deinitialize(plugin, true);

        mysql_mutex_lock(&LOCK_plugin_delete);
        mysql_mutex_lock(&LOCK_plugin);
        plugin->state = PLUGIN_IS_DYING;
        plugin_del(plugin);
        mysql_mutex_unlock(&LOCK_plugin);
        mysql_mutex_unlock(&LOCK_plugin_delete);
      }
    }
  }
}

/*
  Deinitialize and unload all the loaded plugins.
  Note: During valgrind testing, the shared objects (.dll/.so)
        are not unloaded in order to keep the call stack
        of the leaked objects.
*/
void plugin_shutdown(void) {
  size_t i;
  st_plugin_int **plugins, *plugin;
  st_plugin_dl **dl;
  bool skip_binlog = true;

  DBUG_TRACE;

  if (initialized) {
    size_t count = plugin_array->size();
    mysql_mutex_lock(&LOCK_plugin);

    reap_needed = true;

    /*
      We want to shut down plugins in a reasonable order, this will
      become important when we have plugins which depend upon each other.
      Circular references cannot be reaped so they are forced afterwards.
      TODO: Have an additional step here to notify all active plugins that
      shutdown is requested to allow plugins to deinitialize in parallel.
    */
    while (reap_needed && (count = plugin_array->size())) {
      reap_plugins();
      for (i = 0; i < count; i++) {
        plugin = plugin_array->at(i);

        if (plugin->state == PLUGIN_IS_READY &&
            strcmp(plugin->name.str, "binlog") == 0 && skip_binlog) {
          skip_binlog = false;

        } else if (plugin->state == PLUGIN_IS_READY) {
          plugin->state = PLUGIN_IS_DELETED;
          reap_needed = true;
        }
      }
      if (!reap_needed) {
        /*
          release any plugin references held.
        */
        unlock_variables(&global_system_variables);
        unlock_variables(&max_system_variables);
      }
    }

    plugins = (st_plugin_int **)my_alloca(sizeof(void *) * (count + 1));

    /*
      If we have any plugins which did not die cleanly, we force shutdown
    */
    for (i = 0; i < count; i++) {
      plugins[i] = plugin_array->at(i);
      /* change the state to ensure no reaping races */
      if (plugins[i]->state == PLUGIN_IS_DELETED)
        plugins[i]->state = PLUGIN_IS_DYING;
    }
    mysql_mutex_unlock(&LOCK_plugin);

    /*
      We loop through all plugins and call deinit() if they have one.
    */
    for (i = 0; i < count; i++)
      if (!(plugins[i]->state &
            (PLUGIN_IS_UNINITIALIZED | PLUGIN_IS_FREED | PLUGIN_IS_DISABLED))) {
        LogErr(WARNING_LEVEL, ER_PLUGIN_FORCING_SHUTDOWN, plugins[i]->name.str);
        /*
          We are forcing deinit on plugins so we don't want to do a ref_count
          check until we have processed all the plugins.
        */
        plugin_deinitialize(plugins[i], false);
      }

    /*
      It's perfectly safe not to lock LOCK_plugin, LOCK_plugin_delete, as
      there're no concurrent threads anymore. But some functions called from
      here use mysql_mutex_assert_owner(), so we lock the mutex to satisfy it
    */
    mysql_mutex_lock(&LOCK_plugin_delete);
    mysql_mutex_lock(&LOCK_plugin);

    /*
      We defer checking ref_counts until after all plugins are deinitialized
      as some may have worker threads holding on to plugin references.
    */
    for (i = 0; i < count; i++) {
      if (plugins[i]->ref_count)
        LogErr(ERROR_LEVEL, ER_PLUGIN_HAS_NONZERO_REFCOUNT_AFTER_SHUTDOWN,
               plugins[i]->name.str, plugins[i]->ref_count);
      if (plugins[i]->state & PLUGIN_IS_UNINITIALIZED) plugin_del(plugins[i]);
    }

    /*
      Now we can deallocate all memory.
    */

    cleanup_variables(NULL, &global_system_variables);
    cleanup_variables(NULL, &max_system_variables);
    mysql_mutex_unlock(&LOCK_plugin);
    mysql_mutex_unlock(&LOCK_plugin_delete);

    initialized = false;
    mysql_mutex_destroy(&LOCK_plugin);
    mysql_mutex_destroy(&LOCK_plugin_delete);
    mysql_mutex_destroy(&LOCK_plugin_install);
  }

  /* Dispose of the memory */

  for (i = 0; i < MYSQL_MAX_PLUGIN_TYPE_NUM; i++) {
    delete plugin_hash[i];
    plugin_hash[i] = nullptr;
  }
  delete plugin_array;
  plugin_array = NULL;

  if (plugin_dl_array != NULL) {
    size_t count = plugin_dl_array->size();
    dl = (st_plugin_dl **)my_alloca(sizeof(void *) * count);
    for (i = 0; i < count; i++) dl[i] = plugin_dl_array->at(i);
    for (i = 0; i < plugin_dl_array->size(); i++) free_plugin_mem(dl[i]);
    delete plugin_dl_array;
    plugin_dl_array = NULL;
  }

  delete bookmark_hash;
  bookmark_hash = nullptr;
  delete malloced_string_type_sysvars_bookmark_hash;
  malloced_string_type_sysvars_bookmark_hash = nullptr;
  free_root(&plugin_mem_root, MYF(0));

  global_variables_dynamic_size = 0;
}

// Helper function to do rollback or commit, depending on error.
bool end_transaction(THD *thd, bool error) {
  if (error) {
    // Rollback the statement before we can rollback the real transaction.
    trans_rollback_stmt(thd);
    trans_rollback(thd);
  } else if (trans_commit_stmt(thd) || trans_commit(thd)) {
    error = true;
    trans_rollback(thd);
  }

  // Close tables regardless of error.
  close_thread_tables(thd);
  return error;
}

/**
  Initialize one plugin. This function is used to early load one single
  plugin. This function is used by key migration tool.

   @param[in]   argc  Command line argument counter
   @param[in]   argv  Command line arguments
   @param[in]   plugin library file name

   @return Operation status
     @retval 0 OK
     @retval 1 ERROR
*/
bool plugin_early_load_one(int *argc, char **argv, const char *plugin) {
  bool retval = false;
  DBUG_TRACE;

  /* Make sure the internals are initialized */
  if (!initialized) {
    if ((retval = plugin_init_internals()))
      return retval;
    else
      initialized = true;
  }
  /* Allocate the temporary mem root, will be freed before returning */
  MEM_ROOT tmp_root;
  init_alloc_root(PSI_NOT_INSTRUMENTED, &tmp_root, 4096, 4096);

  plugin_load_list(&tmp_root, argc, argv, plugin, true);

  /* Temporary mem root not needed anymore, can free it here */
  free_root(&tmp_root, MYF(0));

  retval = plugin_init_initialize_and_reap();

  return retval;
}

static bool mysql_install_plugin(THD *thd, LEX_CSTRING name,
                                 const LEX_STRING *dl) {
  TABLE *table;
  bool error = true;
  int argc = orig_argc;
  char **argv = orig_argv;
  st_plugin_int *tmp = nullptr;
  bool store_infoschema_metadata = false;
  dd::Schema_MDL_locker mdl_handler(thd);
  Persisted_variables_cache *pv = Persisted_variables_cache::get_instance();

  DBUG_TRACE;

  Disable_autocommit_guard autocommit_guard(thd);
  dd::cache::Dictionary_client::Auto_releaser releaser(thd->dd_client());

  TABLE_LIST tables("mysql", "plugin", TL_WRITE);

  if (!opt_noacl &&
      check_table_access(thd, INSERT_ACL, &tables, false, 1, false))
    return true;

  if (acquire_shared_global_read_lock(thd, thd->variables.lock_wait_timeout) ||
      acquire_shared_backup_lock(thd, thd->variables.lock_wait_timeout))
<<<<<<< HEAD
    return true;
=======
    DBUG_RETURN(true);
>>>>>>> eaa27166

  /* need to open before acquiring LOCK_plugin or it will deadlock */
  if (!(table = open_ltable(thd, &tables, TL_WRITE, MYSQL_LOCK_IGNORE_TIMEOUT)))
    return true;

  /*
    Pre-acquire audit plugins for events that may potentially occur
    during [UN]INSTALL PLUGIN.

    When audit event is triggered, audit subsystem acquires interested
    plugins by walking through plugin list. Evidently plugin list
    iterator protects plugin list by acquiring LOCK_plugin, see
    plugin_foreach_with_mask().

    On the other hand [UN]INSTALL PLUGIN is acquiring LOCK_plugin
    rather for a long time.

    When audit event is triggered during [UN]INSTALL PLUGIN, plugin
    list iterator acquires the same lock (within the same thread)
    second time.

    This hack should be removed when LOCK_plugin is fixed so it
    protects only what it supposed to protect.
    */
  mysql_audit_acquire_plugins(thd, MYSQL_AUDIT_GENERAL_CLASS,
                              MYSQL_AUDIT_GENERAL_ALL);

  mysql_mutex_lock(&LOCK_plugin_install);
  mysql_mutex_lock(&LOCK_plugin);
  DEBUG_SYNC(thd, "acquired_LOCK_plugin");
  mysql_rwlock_wrlock(&LOCK_system_variables_hash);

  {
    MEM_ROOT alloc{PSI_NOT_INSTRUMENTED, 512};
    my_getopt_use_args_separator = true;
    if (my_load_defaults(MYSQL_CONFIG_NAME, load_default_groups, &argc, &argv,
                         &alloc, NULL)) {
      mysql_rwlock_unlock(&LOCK_system_variables_hash);
      mysql_mutex_unlock(&LOCK_plugin);
      report_error(REPORT_TO_USER, ER_PLUGIN_IS_NOT_LOADED, name.str);
      goto err;
    }
    my_getopt_use_args_separator = false;
    /*
     Append static variables present in mysqld-auto.cnf file for the
     newly installed plugin to process those options which are specific
     to this plugin.
    */
    if (pv && pv->append_read_only_variables(&argc, &argv, true)) {
      mysql_rwlock_unlock(&LOCK_system_variables_hash);
      mysql_mutex_unlock(&LOCK_plugin);
      report_error(REPORT_TO_USER, ER_PLUGIN_IS_NOT_LOADED, name.str);
      goto err;
    }
    error =
        plugin_add(thd->mem_root, name, dl, &argc, argv, REPORT_TO_USER, false);
  }

  /* LOCK_plugin and LOCK_system_variables_hash already unlocked by plugin_add()
     if error */
  if (error) goto err;

  mysql_rwlock_unlock(&LOCK_system_variables_hash);
  if (!(tmp = plugin_find_internal(name, MYSQL_ANY_PLUGIN))) {
    mysql_mutex_unlock(&LOCK_plugin);
    goto err;
  }

  error = false;
  if (tmp->state == PLUGIN_IS_DISABLED) {
    push_warning_printf(thd, Sql_condition::SL_WARNING, ER_CANT_INITIALIZE_UDF,
                        ER_THD(thd, ER_CANT_INITIALIZE_UDF), name.str,
                        "Plugin is disabled");
  }

  // Check if we need to store I_S plugin metadata in DD.
  store_infoschema_metadata =
      (tmp->plugin->type == MYSQL_INFORMATION_SCHEMA_PLUGIN &&
       tmp->state != PLUGIN_IS_DISABLED);
  mysql_mutex_unlock(&LOCK_plugin);

  // Acquire MDL lock if we are storing metadata in DD.
  if (store_infoschema_metadata) {
    if (!mdl_handler.ensure_locked(INFORMATION_SCHEMA_NAME.str)) {
      MDL_request mdl_request;
      MDL_REQUEST_INIT(&mdl_request, MDL_key::TABLE,
                       INFORMATION_SCHEMA_NAME.str, tmp->name.str,
                       MDL_EXCLUSIVE, MDL_TRANSACTION);
      if (thd->mdl_context.acquire_lock(&mdl_request,
                                        thd->variables.lock_wait_timeout))
        error = true;
    } else
      error = true;

    if (error) {
      report_error(REPORT_TO_USER, ER_PLUGIN_INSTALL_ERROR, name.str,
                   "error acquiring metadata lock");
    }
  }

  /*
    We do not replicate the INSTALL PLUGIN statement. Disable binlogging
    of the insert into the plugin table, so that it is not replicated in
    row based mode.
  */
  if (!error) {
    Disable_binlog_guard binlog_guard(thd);
    table->use_all_columns();
    restore_record(table, s->default_values);
    table->field[0]->store(name.str, name.length, system_charset_info);
    table->field[1]->store(dl->str, dl->length, files_charset_info);
    error = table->file->ha_write_row(table->record[0]);
    if (error) {
      const char msg[] = "got '%s' writing to mysql.plugin";
      char buf[MYSQL_ERRMSG_SIZE + sizeof(msg) - 2];
      char errbuf[MYSQL_ERRMSG_SIZE];
      my_strerror(errbuf, sizeof(errbuf), error);
      snprintf(buf, sizeof(buf), msg, errbuf);
      report_error(REPORT_TO_USER, ER_PLUGIN_INSTALL_ERROR, name.str, buf);
    } else {
      mysql_mutex_lock(&LOCK_plugin);

      if (tmp->state != PLUGIN_IS_DISABLED && plugin_initialize(tmp)) {
        my_error(ER_CANT_INITIALIZE_UDF, MYF(0), name.str,
                 "Plugin initialization function failed.");
        error = true;
      }

      /*
        Store plugin I_S table metadata into DD tables. The
        tables are closed before the function returns.
       */
      error = error || thd->transaction_rollback_request;
      if (!error && store_infoschema_metadata) {
        error = dd::info_schema::store_dynamic_plugin_I_S_metadata(thd, tmp);
        if (error) {
          report_error(REPORT_TO_USER, ER_PLUGIN_INSTALL_ERROR, name.str,
                       "error storing metadata");
        }
      }
      mysql_mutex_unlock(&LOCK_plugin);

      if (!error && store_infoschema_metadata) {
        Uncommitted_tables_guard uncommitted_tables(thd);
        error = update_referencing_views_metadata(
            thd, INFORMATION_SCHEMA_NAME.str, tmp->name.str, false,
            &uncommitted_tables);
        if (error) {
          report_error(REPORT_TO_USER, ER_PLUGIN_INSTALL_ERROR, name.str,
                       "error updating metadata");
        }
      }
    }
  }

  if (error) {
    mysql_mutex_lock(&LOCK_plugin);
    tmp->state = PLUGIN_IS_DELETED;
    reap_needed = true;
    reap_plugins();
    mysql_mutex_unlock(&LOCK_plugin);
  }

err:
  mysql_mutex_unlock(&LOCK_plugin_install);
  return end_transaction(thd, error);
}

static bool mysql_uninstall_plugin(THD *thd, LEX_CSTRING name) {
  TABLE *table;
  st_plugin_int *plugin;
  bool error = true;
  int rc = 0;
  bool remove_IS_metadata_from_dd = false;
  dd::Schema_MDL_locker mdl_handler(thd);
  dd::String_type orig_plugin_name;

  DBUG_TRACE;

  TABLE_LIST tables("mysql", 5, "plugin", 6, "plugin", TL_WRITE);

  if (!opt_noacl &&
      check_table_access(thd, DELETE_ACL, &tables, false, 1, false)) {
    DBUG_ASSERT(thd->is_error());
    return true;
  }

<<<<<<< HEAD
  if (acquire_shared_backup_lock(thd, thd->variables.lock_wait_timeout))
    return true;
=======
  if (acquire_shared_global_read_lock(thd, thd->variables.lock_wait_timeout) ||
      acquire_shared_backup_lock(thd, thd->variables.lock_wait_timeout))
    DBUG_RETURN(true);
>>>>>>> eaa27166

  Disable_autocommit_guard autocommit_guard(thd);
  dd::cache::Dictionary_client::Auto_releaser releaser(thd->dd_client());
  /* need to open before acquiring LOCK_plugin or it will deadlock */
  if (!(table =
            open_ltable(thd, &tables, TL_WRITE, MYSQL_LOCK_IGNORE_TIMEOUT))) {
    DBUG_ASSERT(thd->is_error());
    return true;
  }

  mysql_mutex_lock(&LOCK_plugin_install);
  if (!table->key_info) {
    my_error(ER_MISSING_KEY, MYF(0), table->s->db.str,
             table->s->table_name.str);
    goto err;
  }

  /*
    Pre-acquire audit plugins for events that may potentially occur
    during [UN]INSTALL PLUGIN.

    When audit event is triggered, audit subsystem acquires interested
    plugins by walking through plugin list. Evidently plugin list
    iterator protects plugin list by acquiring LOCK_plugin, see
    plugin_foreach_with_mask().

    On the other hand [UN]INSTALL PLUGIN is acquiring LOCK_plugin
    rather for a long time.

    When audit event is triggered during [UN]INSTALL PLUGIN, plugin
    list iterator acquires the same lock (within the same thread)
    second time.

    This hack should be removed when LOCK_plugin is fixed so it
    protects only what it supposed to protect.
  */
  mysql_audit_acquire_plugins(thd, MYSQL_AUDIT_GENERAL_CLASS,
                              MYSQL_AUDIT_GENERAL_ALL);

  mysql_mutex_lock(&LOCK_plugin);
  if (!(plugin = plugin_find_internal(name, MYSQL_ANY_PLUGIN)) ||
      plugin->state & (PLUGIN_IS_UNINITIALIZED | PLUGIN_IS_DYING)) {
    mysql_mutex_unlock(&LOCK_plugin);
    my_error(ER_SP_DOES_NOT_EXIST, MYF(0), "PLUGIN", name.str);
    goto err;
  }
  if (!plugin->plugin_dl) {
    mysql_mutex_unlock(&LOCK_plugin);
    my_error(ER_PLUGIN_DELETE_BUILTIN, MYF(0));
    goto err;
  }
  if (plugin->load_option == PLUGIN_FORCE_PLUS_PERMANENT) {
    mysql_mutex_unlock(&LOCK_plugin);
    my_error(ER_PLUGIN_IS_PERMANENT, MYF(0), name.str);
    goto err;
  }
  /*
    Error message for ER_PLUGIN_IS_PERMANENT is not suitable for
    plugins marked as not dynamically uninstallable, so we have a
    separate one instead of changing the old one.
   */
  if (plugin->plugin->flags & PLUGIN_OPT_NO_UNINSTALL) {
    mysql_mutex_unlock(&LOCK_plugin);
    my_error(ER_PLUGIN_NO_UNINSTALL, MYF(0), plugin->plugin->name);
    goto err;
  }

  /*
    FIXME: plugin rpl_semi_sync_master, check_uninstall() function.
  */

  /* Block Uninstallation of semi_sync plugins (Master/Slave)
     when they are busy
   */
  char buff[20];
  size_t buff_length;
  /*
    Master: If there are active semi sync slaves for this Master,
    then that means it is busy and rpl_semi_sync_master plugin
    cannot be uninstalled. To check whether the master
    has any semi sync slaves or not, check Rpl_semi_sync_master_cliens
    status variable value, if it is not 0, that means it is busy.
  */
  if (!strcmp(name.str, "rpl_semi_sync_master") &&
      get_status_var(thd, plugin->plugin->status_vars,
                     "Rpl_semi_sync_master_clients", buff, OPT_DEFAULT,
                     &buff_length) &&
      strcmp(buff, "0")) {
    mysql_mutex_unlock(&LOCK_plugin);
    my_error(ER_PLUGIN_CANNOT_BE_UNINSTALLED, MYF(0), name.str,
             "Stop any active semisynchronous slaves of this master first.");
    goto err;
  }

  /*
    FIXME: plugin rpl_semi_sync_slave, check_uninstall() function.
  */

  /* Slave: If there is semi sync enabled IO thread active on this Slave,
    then that means plugin is busy and rpl_semi_sync_slave plugin
    cannot be uninstalled. To check whether semi sync
    IO thread is active or not, check Rpl_semi_sync_slave_status status
    variable value, if it is ON, that means it is busy.
  */
  if (!strcmp(name.str, "rpl_semi_sync_slave") &&
      get_status_var(thd, plugin->plugin->status_vars,
                     "Rpl_semi_sync_slave_status", buff, OPT_DEFAULT,
                     &buff_length) &&
      !strcmp(buff, "ON")) {
    mysql_mutex_unlock(&LOCK_plugin);
    my_error(
        ER_PLUGIN_CANNOT_BE_UNINSTALLED, MYF(0), name.str,
        "Stop any active semisynchronous I/O threads on this slave first.");
    goto err;
  }

  if ((plugin->plugin->check_uninstall) && (plugin->state == PLUGIN_IS_READY)) {
    int check;
    /*
      Prevent other threads to uninstall concurrently this plugin.
    */
    plugin->state = PLUGIN_IS_DYING;
    mysql_mutex_unlock(&LOCK_plugin);

    DEBUG_SYNC(current_thd, "in_plugin_check_uninstall");

    /*
      Check uninstall may perform complex operations,
      including acquiring MDL locks, which in turn may need LOCK_plugin.
    */
    DBUG_PRINT("info", ("check uninstall plugin: '%s'", plugin->name.str));
    check = plugin->plugin->check_uninstall(plugin);

    mysql_mutex_lock(&LOCK_plugin);
    DBUG_ASSERT(plugin->state == PLUGIN_IS_DYING);

    if (check) {
      DBUG_PRINT("warning",
                 ("Plugin '%s' blocked uninstall.", plugin->name.str));
      plugin->state = PLUGIN_IS_READY;
      mysql_mutex_unlock(&LOCK_plugin);
      my_error(ER_PLUGIN_CANNOT_BE_UNINSTALLED, MYF(0), name.str,
               "Plugin is still in use.");
      goto err;
    }
  }

  plugin->state = PLUGIN_IS_DELETED;
  if (plugin->ref_count)
    push_warning(thd, Sql_condition::SL_WARNING, WARN_PLUGIN_BUSY,
                 ER_THD(thd, WARN_PLUGIN_BUSY));
  else
    reap_needed = true;

  // Check if we need to remove I_S plugin metadata from DD.
  remove_IS_metadata_from_dd =
      (plugin->plugin->type == MYSQL_INFORMATION_SCHEMA_PLUGIN &&
       plugin->load_option != PLUGIN_OFF);

  orig_plugin_name = dd::String_type(plugin->name.str, plugin->name.length);
  reap_plugins();
  mysql_mutex_unlock(&LOCK_plugin);

  uchar user_key[MAX_KEY_LENGTH];
  table->use_all_columns();
  table->field[0]->store(name.str, name.length, system_charset_info);
  key_copy(user_key, table->record[0], table->key_info,
           table->key_info->key_length);

  if ((rc = table->file->ha_index_read_idx_map(
           table->record[0], 0, user_key, HA_WHOLE_KEY, HA_READ_KEY_EXACT)) ==
      0) {
    /*
      We do not replicate the UNINSTALL PLUGIN statement. Disable binlogging
      of the delete from the plugin table, so that it is not replicated in
      row based mode.
    */
    DBUG_ASSERT(!thd->is_error());
    Disable_binlog_guard binlog_guard(thd);
    rc = table->file->ha_delete_row(table->record[0]);
    if (rc) {
      DBUG_ASSERT(thd->is_error());
    } else
      error = false;
  } else if (rc != HA_ERR_KEY_NOT_FOUND && rc != HA_ERR_END_OF_FILE) {
    DBUG_ASSERT(thd->is_error());
  } else
    error = false;

  if (error) {
    const char msg[] = "got '%s' deleting from mysql.plugin";
    char buf[MYSQL_ERRMSG_SIZE + sizeof(msg) - 2];
    char errbuf[MYSQL_ERRMSG_SIZE];
    my_strerror(errbuf, sizeof(errbuf), error);
    snprintf(buf, sizeof(buf), msg, errbuf);
    report_error(REPORT_TO_USER, ER_PLUGIN_UNINSTALL_ERROR, name.str, buf);
  }

  if (!error && !thd->transaction_rollback_request &&
      remove_IS_metadata_from_dd) {
    error = dd::info_schema::remove_I_S_view_metadata(
        thd,
        dd::String_type(orig_plugin_name.c_str(), orig_plugin_name.length()));
    DBUG_ASSERT(!error || thd->is_error());

    if (!error) {
      Uncommitted_tables_guard uncommitted_tables(thd);
      error = update_referencing_views_metadata(
          thd, INFORMATION_SCHEMA_NAME.str, orig_plugin_name.c_str(), false,
          &uncommitted_tables);
    }

    if (error) {
      report_error(REPORT_TO_USER, ER_PLUGIN_UNINSTALL_ERROR, name.str,
                   "error updating metadata");
    }
  }

err:
  mysql_mutex_unlock(&LOCK_plugin_install);
  return end_transaction(thd, error || thd->transaction_rollback_request);
}

bool plugin_foreach_with_mask(THD *thd, plugin_foreach_func **funcs, int type,
                              uint state_mask, void *arg) {
  size_t idx, total;
  st_plugin_int *plugin, **plugins;
  int version = plugin_array_version;
  DBUG_TRACE;

  if (!initialized) return false;

  state_mask = ~state_mask;  // do it only once

  mysql_mutex_lock(&LOCK_plugin);
  total = type == MYSQL_ANY_PLUGIN ? plugin_array->size()
                                   : plugin_hash[type]->size();
  size_t binlog_index = 0;
  bool found_binlog = false;
  /*
    Do the alloca out here in case we do have a working alloca:
        leaving the nested stack frame invalidates alloca allocation.
  */
  plugins = (st_plugin_int **)my_alloca(total * sizeof(plugin));
  if (type == MYSQL_ANY_PLUGIN) {
    for (idx = 0; idx < total; idx++) {
      plugin = plugin_array->at(idx);
      plugins[idx] = !(plugin->state & state_mask) ? plugin : NULL;
    }
  } else {
    collation_unordered_map<std::string, st_plugin_int *> *hash =
        plugin_hash[type];
    idx = 0;
    for (const auto &key_and_value : *hash) {
      plugin = key_and_value.second;
      /* Note index of binlog */
      if (type == MYSQL_STORAGE_ENGINE_PLUGIN &&
          (0 == std::strcmp(plugin->name.str, "binlog"))) {
        binlog_index = idx;
        found_binlog = true;
      }
      plugins[idx++] = !(plugin->state & state_mask) ? plugin : NULL;
    }
  }
  mysql_mutex_unlock(&LOCK_plugin);

  for (; *funcs != NULL; ++funcs) {
    /* Call binlog engine function first. This is required as GTID is generated
    by binlog to be used by othe SE. */
    if (found_binlog) {
      DBUG_ASSERT(type == MYSQL_STORAGE_ENGINE_PLUGIN);
      plugin = plugins[binlog_index];
      if (plugin && (*funcs)(thd, plugin_int_to_ref(plugin), arg)) goto err;
      plugins[binlog_index] = nullptr;
    }
    for (idx = 0; idx < total; idx++) {
      if (unlikely(version != plugin_array_version)) {
        mysql_mutex_lock(&LOCK_plugin);
        for (size_t i = idx; i < total; i++)
          if (plugins[i] && plugins[i]->state & state_mask) plugins[i] = 0;
        mysql_mutex_unlock(&LOCK_plugin);
      }
      plugin = plugins[idx];
      /* It will stop iterating on first engine error when "func" returns true
       */
      if (plugin && (*funcs)(thd, plugin_int_to_ref(plugin), arg)) goto err;
    }
  }

  return false;
err:
  return true;
}

bool plugin_foreach_with_mask(THD *thd, plugin_foreach_func *func, int type,
                              uint state_mask, void *arg) {
  plugin_foreach_func *funcs[] = {func, NULL};

  return plugin_foreach_with_mask(thd, funcs, type, state_mask, arg);
}

/****************************************************************************
  System Variables support
****************************************************************************/
/*
  This function is not thread safe as the pointer returned at the end of
  the function is outside mutex.
*/

void lock_plugin_mutex() { mysql_mutex_lock(&LOCK_plugin); }

void unlock_plugin_mutex() { mysql_mutex_unlock(&LOCK_plugin); }

sys_var *find_sys_var_ex(THD *thd, const char *str, size_t length,
                         bool throw_error, bool locked) {
  sys_var *var;
  sys_var_pluginvar *pi = NULL;
  plugin_ref plugin;
  DBUG_TRACE;

  if (!locked) mysql_mutex_lock(&LOCK_plugin);
  mysql_rwlock_rdlock(&LOCK_system_variables_hash);
  if ((var = intern_find_sys_var(str, length)) &&
      (pi = var->cast_pluginvar()) && pi->is_plugin) {
    mysql_rwlock_unlock(&LOCK_system_variables_hash);
    LEX *lex = thd ? thd->lex : 0;
    if (!(plugin = my_intern_plugin_lock(lex, plugin_int_to_ref(pi->plugin))))
      var = NULL; /* failed to lock it, it must be uninstalling */
    else if (!(plugin_state(plugin) & PLUGIN_IS_READY)) {
      /* initialization not completed */
      var = NULL;
      intern_plugin_unlock(lex, plugin);
    }
  } else
    mysql_rwlock_unlock(&LOCK_system_variables_hash);
  if (!locked) mysql_mutex_unlock(&LOCK_plugin);

  if (!throw_error && !var) my_error(ER_UNKNOWN_SYSTEM_VARIABLE, MYF(0), str);
  return var;
}

sys_var *find_sys_var(THD *thd, const char *str, size_t length) {
  return find_sys_var_ex(thd, str, length, false, false);
}

/*
  returns a bookmark for thd-local variables, creating if neccessary.
  returns null for non thd-local variables.
  Requires that a write lock is obtained on LOCK_system_variables_hash
*/
static st_bookmark *register_var(const char *plugin, const char *name,
                                 int flags) {
  size_t length = strlen(plugin) + strlen(name) + 3, size = 0, offset, new_size;
  st_bookmark *result;
  char *varname, *p;

  if (!(flags & PLUGIN_VAR_THDLOCAL)) return NULL;

  switch (flags & PLUGIN_VAR_TYPEMASK) {
    case PLUGIN_VAR_BOOL:
      size = sizeof(bool);
      break;
    case PLUGIN_VAR_INT:
      size = sizeof(int);
      break;
    case PLUGIN_VAR_LONG:
    case PLUGIN_VAR_ENUM:
      size = sizeof(long);
      break;
    case PLUGIN_VAR_LONGLONG:
    case PLUGIN_VAR_SET:
      size = sizeof(ulonglong);
      break;
    case PLUGIN_VAR_STR:
      size = sizeof(char *);
      break;
    case PLUGIN_VAR_DOUBLE:
      size = sizeof(double);
      break;
    default:
      DBUG_ASSERT(0);
      return NULL;
  };

  varname = ((char *)my_alloca(length));
  strxmov(varname + 1, plugin, "_", name, NullS);
  for (p = varname + 1; *p; p++)
    if (*p == '-') *p = '_';

  if (!(result = find_bookmark(NULL, varname + 1, flags))) {
    result =
        (st_bookmark *)plugin_mem_root.Alloc(sizeof(st_bookmark) + length - 1);
    varname[0] = flags & PLUGIN_VAR_TYPEMASK;
    memcpy(result->key, varname, length);
    result->name_len = length - 2;
    result->offset = -1;

    DBUG_ASSERT(size && !(size & (size - 1))); /* must be power of 2 */

    offset = global_system_variables.dynamic_variables_size;
    offset = (offset + size - 1) & ~(size - 1);
    result->offset = (int)offset;

    new_size = (offset + size + 63) & ~63;

    if (new_size > global_variables_dynamic_size) {
      global_system_variables.dynamic_variables_ptr = (char *)my_realloc(
          key_memory_global_system_variables,
          global_system_variables.dynamic_variables_ptr, new_size,
          MYF(MY_WME | MY_FAE | MY_ALLOW_ZERO_PTR));
      max_system_variables.dynamic_variables_ptr = (char *)my_realloc(
          key_memory_global_system_variables,
          max_system_variables.dynamic_variables_ptr, new_size,
          MYF(MY_WME | MY_FAE | MY_ALLOW_ZERO_PTR));
      /*
        Clear the new variable value space. This is required for string
        variables. If their value is non-NULL, it must point to a valid
        string.
      */
      memset(global_system_variables.dynamic_variables_ptr +
                 global_variables_dynamic_size,
             0, new_size - global_variables_dynamic_size);
      memset(max_system_variables.dynamic_variables_ptr +
                 global_variables_dynamic_size,
             0, new_size - global_variables_dynamic_size);
      global_variables_dynamic_size = new_size;
    }

    global_system_variables.dynamic_variables_head = offset;
    max_system_variables.dynamic_variables_head = offset;
    global_system_variables.dynamic_variables_size = offset + size;
    max_system_variables.dynamic_variables_size = offset + size;
    global_system_variables.dynamic_variables_version++;
    max_system_variables.dynamic_variables_version++;

    result->version = global_system_variables.dynamic_variables_version;

    /* this should succeed because we have already checked if a dup exists */
    std::string key(result->key, result->name_len + 1);
    bookmark_hash->emplace(key, result);

    /*
      Hashing vars of string type with MEMALLOC flag.
    */
    if (((flags & PLUGIN_VAR_TYPEMASK) == PLUGIN_VAR_STR) &&
        (flags & PLUGIN_VAR_MEMALLOC) &&
        !malloced_string_type_sysvars_bookmark_hash->emplace(key, result)
             .second) {
      fprintf(stderr,
              "failed to add placeholder to"
              " hash of malloced string type sysvars");
      DBUG_ASSERT(0);
    }
  }
  return result;
}

static void restore_pluginvar_names(sys_var *first) {
  for (sys_var *var = first; var; var = var->next) {
    sys_var_pluginvar *pv = var->cast_pluginvar();
    pv->plugin_var->name = pv->orig_pluginvar_name;
  }
}

/**
  Allocate memory and copy dynamic variables from global system variables
  to per-thread system variables copy.

  @param thd              thread context
  @param global_lock      If true LOCK_global_system_variables should be
                          acquired while copying variables from global
                          variables copy.
*/
void alloc_and_copy_thd_dynamic_variables(THD *thd, bool global_lock) {
  mysql_rwlock_rdlock(&LOCK_system_variables_hash);

  if (global_lock) mysql_mutex_lock(&LOCK_global_system_variables);

  mysql_mutex_assert_owner(&LOCK_global_system_variables);

  /*
    MAINTAINER:
    The following assert is wrong on purpose, useful to debug
    when thd dynamic variables are expanded:
    DBUG_ASSERT(thd->variables.dynamic_variables_ptr == NULL);
  */

  thd->variables.dynamic_variables_ptr = (char *)my_realloc(
      key_memory_THD_variables, thd->variables.dynamic_variables_ptr,
      global_variables_dynamic_size, MYF(MY_WME | MY_FAE | MY_ALLOW_ZERO_PTR));

  /*
    Debug hook which allows tests to check that this code is not
    called for InnoDB after connection was created.
  */
  DBUG_EXECUTE_IF("verify_innodb_thdvars", DBUG_ASSERT(0););

  memcpy(thd->variables.dynamic_variables_ptr +
             thd->variables.dynamic_variables_size,
         global_system_variables.dynamic_variables_ptr +
             thd->variables.dynamic_variables_size,
         global_system_variables.dynamic_variables_size -
             thd->variables.dynamic_variables_size);

  /*
    Iterate through newly copied vars of string type with MEMALLOC
    flag and strdup value.
  */
  for (const auto &key_and_value :
       *malloced_string_type_sysvars_bookmark_hash) {
    sys_var_pluginvar *pi;
    sys_var *var;
    int varoff;
    char **thdvar, **sysvar;
    st_bookmark *v = key_and_value.second;

    if (v->version <= thd->variables.dynamic_variables_version ||
        !(var = intern_find_sys_var(v->key + 1, v->name_len)) ||
        !(pi = var->cast_pluginvar()) ||
        v->key[0] != (pi->plugin_var->flags & PLUGIN_VAR_TYPEMASK))
      continue;

    varoff = *(int *)(pi->plugin_var + 1);
    thdvar = (char **)(thd->variables.dynamic_variables_ptr + varoff);
    sysvar = (char **)(global_system_variables.dynamic_variables_ptr + varoff);
    *thdvar = NULL;
    plugin_var_memalloc_session_update(thd, NULL, thdvar, *sysvar);
  }

  if (global_lock) mysql_mutex_unlock(&LOCK_global_system_variables);

  thd->variables.dynamic_variables_version =
      global_system_variables.dynamic_variables_version;
  thd->variables.dynamic_variables_head =
      global_system_variables.dynamic_variables_head;
  thd->variables.dynamic_variables_size =
      global_system_variables.dynamic_variables_size;

  mysql_rwlock_unlock(&LOCK_system_variables_hash);
}

/**
  For correctness and simplicity's sake, a pointer to a function
  must be compatible with pointed-to type, that is, the return and
  parameters types must be the same. Thus, a callback function is
  defined for each scalar type. The functions are assigned in
  construct_options to their respective types.
*/

static bool *mysql_sys_var_bool(THD *thd, int offset) {
  return (bool *)intern_sys_var_ptr(thd, offset, true);
}

static int *mysql_sys_var_int(THD *thd, int offset) {
  return (int *)intern_sys_var_ptr(thd, offset, true);
}

static unsigned int *mysql_sys_var_uint(THD *thd, int offset) {
  return (unsigned int *)intern_sys_var_ptr(thd, offset, true);
}

static unsigned long *mysql_sys_var_ulong(THD *thd, int offset) {
  return (unsigned long *)intern_sys_var_ptr(thd, offset, true);
}

static unsigned long long *mysql_sys_var_ulonglong(THD *thd, int offset) {
  return (unsigned long long *)intern_sys_var_ptr(thd, offset, true);
}

static char **mysql_sys_var_str(THD *thd, int offset) {
  return (char **)intern_sys_var_ptr(thd, offset, true);
}

static double *mysql_sys_var_double(THD *thd, int offset) {
  return (double *)intern_sys_var_ptr(thd, offset, true);
}

void plugin_thdvar_init(THD *thd, bool enable_plugins) {
  plugin_ref old_table_plugin = thd->variables.table_plugin;
  plugin_ref old_temp_table_plugin = thd->variables.temp_table_plugin;
  DBUG_TRACE;

  thd->variables.table_plugin = NULL;
  thd->variables.temp_table_plugin = NULL;
  cleanup_variables(thd, &thd->variables);

  mysql_mutex_lock(&LOCK_global_system_variables);
  thd->variables = global_system_variables;
  thd->variables.table_plugin = NULL;
  thd->variables.temp_table_plugin = NULL;

  thd->variables.dynamic_variables_version = 0;
  thd->variables.dynamic_variables_size = 0;
  thd->variables.dynamic_variables_ptr = 0;

  if (enable_plugins) {
    mysql_mutex_lock(&LOCK_plugin);
    thd->variables.table_plugin =
        my_intern_plugin_lock(NULL, global_system_variables.table_plugin);
    intern_plugin_unlock(NULL, old_table_plugin);
    thd->variables.temp_table_plugin =
        my_intern_plugin_lock(NULL, global_system_variables.temp_table_plugin);
    intern_plugin_unlock(NULL, old_temp_table_plugin);
    mysql_mutex_unlock(&LOCK_plugin);
  }
  mysql_mutex_unlock(&LOCK_global_system_variables);

  /* Initialize all Sys_var_charptr variables here. */

  // @@session.session_track_system_variables
  thd->session_sysvar_res_mgr.init(&thd->variables.track_sysvars_ptr);
}

/*
  Unlocks all system variables which hold a reference
*/
static void unlock_variables(struct System_variables *vars) {
  intern_plugin_unlock(NULL, vars->table_plugin);
  intern_plugin_unlock(NULL, vars->temp_table_plugin);
  vars->table_plugin = NULL;
  vars->temp_table_plugin = NULL;
}

/*
  Frees memory used by system variables

  Unlike plugin_vars_free_values() it frees all variables of all plugins,
  it's used on shutdown.
*/
static void cleanup_variables(THD *thd, struct System_variables *vars) {
  if (thd) {
    /* Block the Performance Schema from accessing THD::variables. */
    mysql_mutex_lock(&thd->LOCK_thd_data);

    plugin_var_memalloc_free(&thd->variables);
    /* Remove references to session_sysvar_res_mgr memory before freeing it. */
    thd->variables.track_sysvars_ptr = NULL;
    thd->session_sysvar_res_mgr.deinit();
  }
  DBUG_ASSERT(vars->table_plugin == NULL);
  DBUG_ASSERT(vars->temp_table_plugin == NULL);

  my_free(vars->dynamic_variables_ptr);
  vars->dynamic_variables_ptr = NULL;
  vars->dynamic_variables_size = 0;
  vars->dynamic_variables_version = 0;

  if (thd) mysql_mutex_unlock(&thd->LOCK_thd_data);
}

void plugin_thdvar_cleanup(THD *thd, bool enable_plugins) {
  DBUG_TRACE;

  if (enable_plugins) {
    MUTEX_LOCK(plugin_lock, &LOCK_plugin);
    unlock_variables(&thd->variables);
    size_t idx;
    if ((idx = thd->lex->plugins.size())) {
      plugin_ref *list = thd->lex->plugins.end() - 1;
      DBUG_PRINT("info", ("unlocking %u plugins", static_cast<uint>(idx)));
      while (list >= thd->lex->plugins.begin())
        intern_plugin_unlock(thd->lex, *list--);
    }

    reap_plugins();
    thd->lex->plugins.clear();
  }
  cleanup_variables(thd, &thd->variables);
}

/**
  @brief Free values of thread variables of a plugin.

  This must be called before a plugin is deleted. Otherwise its
  variables are no longer accessible and the value space is lost. Note
  that only string values with PLUGIN_VAR_MEMALLOC are allocated and
  must be freed.

  @param[in]        vars        Chain of system variables of a plugin
*/

static void plugin_vars_free_values(sys_var *vars) {
  DBUG_TRACE;

  for (sys_var *var = vars; var; var = var->next) {
    sys_var_pluginvar *piv = var->cast_pluginvar();
    if (piv &&
        ((piv->plugin_var->flags & PLUGIN_VAR_TYPEMASK) == PLUGIN_VAR_STR) &&
        (piv->plugin_var->flags & PLUGIN_VAR_MEMALLOC)) {
      /* Free the string from global_system_variables. */
      char **valptr = (char **)piv->real_value_ptr(NULL, OPT_GLOBAL);
      DBUG_PRINT("plugin",
                 ("freeing value for: '%s'  addr: %p", var->name.str, valptr));
      my_free(*valptr);
      *valptr = NULL;
    }
  }
}

/**
  Set value for a thread local variable.

  @param[in]     thd   Thread context.
  @param[in]     var   Plugin variable.
  @param[in,out] dest  Destination memory pointer.
  @param[in]     value New value.

  Note: new value should be '\0'-terminated for string variables.

  Used in plugin.h:THDVAR_SET(thd, name, value) macro.
*/

void plugin_thdvar_safe_update(THD *thd, SYS_VAR *var, char **dest,
                               const char *value) {
  DBUG_ASSERT(thd == current_thd);

  if (var->flags & PLUGIN_VAR_THDLOCAL) {
    if ((var->flags & PLUGIN_VAR_TYPEMASK) == PLUGIN_VAR_STR &&
        var->flags & PLUGIN_VAR_MEMALLOC)
      plugin_var_memalloc_session_update(thd, var, dest, value);
    else
      var->update(thd, var, dest, value);
  }
}

/**
  Free all elements allocated by plugin_var_memalloc_session_update().

  @param[in]     vars  system variables structure

  @see plugin_var_memalloc_session_update
*/

static void plugin_var_memalloc_free(struct System_variables *vars) {
  LIST *next, *root;
  DBUG_TRACE;
  for (root = vars->dynamic_variables_allocs; root; root = next) {
    next = root->next;
    my_free(root);
  }
  vars->dynamic_variables_allocs = NULL;
}

extern "C" bool get_one_plugin_option(int, const struct my_option *, char *);

bool get_one_plugin_option(int, const struct my_option *, char *) { return 0; }

/**
  Creates a set of my_option objects associated with a specified plugin-
  handle.

  @param mem_root Memory allocator to be used.
  @param tmp A pointer to a plugin handle
  @param[out] options A pointer to a pre-allocated static array

  The set is stored in the pre-allocated static array supplied to the function.
  The size of the array is calculated as (number_of_plugin_varaibles*2+3). The
  reason is that each option can have a prefix '--plugin-' in addtion to the
  shorter form '--&lt;plugin-name&gt;'. There is also space allocated for
  terminating NULL pointers.

  @return
    @retval -1 An error occurred
    @retval 0 Success
*/

static int construct_options(MEM_ROOT *mem_root, st_plugin_int *tmp,
                             my_option *options) {
  const char *plugin_name = tmp->plugin->name;
  const LEX_CSTRING plugin_dash = {STRING_WITH_LEN("plugin-")};
  size_t plugin_name_len = strlen(plugin_name);
  size_t optnamelen;
  const int max_comment_len = 180;
  char *comment = (char *)mem_root->Alloc(max_comment_len + 1);
  char *optname;

  int index = 0, offset = 0;
  SYS_VAR *opt, **plugin_option;
  st_bookmark *v;

  /** Used to circumvent the const attribute on my_option::name */
  char *plugin_name_ptr, *plugin_name_with_prefix_ptr;

  DBUG_TRACE;

  plugin_name_ptr = (char *)mem_root->Alloc(plugin_name_len + 1);
  strcpy(plugin_name_ptr, plugin_name);
  my_casedn_str(&my_charset_latin1, plugin_name_ptr);
  convert_underscore_to_dash(plugin_name_ptr, plugin_name_len);
  plugin_name_with_prefix_ptr =
      (char *)mem_root->Alloc(plugin_name_len + plugin_dash.length + 1);
  strxmov(plugin_name_with_prefix_ptr, plugin_dash.str, plugin_name_ptr, NullS);

  if (tmp->load_option != PLUGIN_FORCE &&
      tmp->load_option != PLUGIN_FORCE_PLUS_PERMANENT) {
    /* support --skip-plugin-foo syntax */
    options[0].name = plugin_name_ptr;
    options[1].name = plugin_name_with_prefix_ptr;
    options[0].id = 0;
    options[1].id = -1;
    options[0].var_type = options[1].var_type = GET_ENUM;
    options[0].arg_type = options[1].arg_type = OPT_ARG;
    options[0].def_value = options[1].def_value = 1; /* ON */
    options[0].typelib = options[1].typelib = &global_plugin_typelib;

    strxnmov(comment, max_comment_len, "Enable or disable ", plugin_name,
             " plugin. Possible values are ON, OFF, FORCE (don't start "
             "if the plugin fails to load).",
             NullS);
    options[0].comment = comment;
    /*
      Allocate temporary space for the value of the tristate.
      This option will have a limited lifetime and is not used beyond
      server initialization.
      GET_ENUM value is an unsigned long integer.
    */
    options[0].value = options[1].value =
        (uchar **)mem_root->Alloc(sizeof(ulong));
    *((ulong *)options[0].value) = (ulong)options[0].def_value;

    options[0].arg_source = options[1].arg_source =
        (get_opt_arg_source *)mem_root->Alloc(sizeof(get_opt_arg_source));
    memset(options[0].arg_source, 0, sizeof(get_opt_arg_source));
    options[0].arg_source->m_path_name[0] = 0;
    options[1].arg_source->m_path_name[0] = 0;
    options[0].arg_source->m_source = options[1].arg_source->m_source =
        enum_variable_source::COMPILED;

    options += 2;
  }

  if (!my_strcasecmp(&my_charset_latin1, plugin_name_ptr, "NDBCLUSTER")) {
    plugin_name_ptr = const_cast<char *>("ndb");  // Use legacy "ndb" prefix
    plugin_name_len = 3;
  }

  /*
    Two passes as the 2nd pass will take pointer addresses for use
    by my_getopt and register_var() in the first pass uses realloc
  */

  for (plugin_option = tmp->plugin->system_vars;
       plugin_option && *plugin_option; plugin_option++, index++) {
    opt = *plugin_option;
    if (!(opt->flags & PLUGIN_VAR_THDLOCAL)) continue;
    if (!(register_var(plugin_name_ptr, opt->name, opt->flags))) continue;
    switch (opt->flags & PLUGIN_VAR_TYPEMASK) {
      case PLUGIN_VAR_BOOL:
        ((thdvar_bool_t *)opt)->resolve = mysql_sys_var_bool;
        break;
      case PLUGIN_VAR_INT:
        // All PLUGIN_VAR_INT variables are actually uint,
        // see struct System_variables
        // Except: plugin variables declared with MYSQL_THDVAR_INT,
        // which may actually be signed.
        if (((thdvar_int_t *)opt)->offset == -1 &&
            !(opt->flags & PLUGIN_VAR_UNSIGNED))
          ((thdvar_int_t *)opt)->resolve = mysql_sys_var_int;
        else
          ((thdvar_uint_t *)opt)->resolve = mysql_sys_var_uint;
        break;
      case PLUGIN_VAR_LONG:
        // All PLUGIN_VAR_LONG variables are actually ulong,
        // see struct System_variables
        ((thdvar_ulong_t *)opt)->resolve = mysql_sys_var_ulong;
        break;
      case PLUGIN_VAR_LONGLONG:
        // All PLUGIN_VAR_LONGLONG variables are actually ulonglong,
        // see struct System_variables
        ((thdvar_ulonglong_t *)opt)->resolve = mysql_sys_var_ulonglong;
        break;
      case PLUGIN_VAR_STR:
        ((thdvar_str_t *)opt)->resolve = mysql_sys_var_str;
        break;
      case PLUGIN_VAR_ENUM:
        ((thdvar_enum_t *)opt)->resolve = mysql_sys_var_ulong;
        break;
      case PLUGIN_VAR_SET:
        ((thdvar_set_t *)opt)->resolve = mysql_sys_var_ulonglong;
        break;
      case PLUGIN_VAR_DOUBLE:
        ((thdvar_double_t *)opt)->resolve = mysql_sys_var_double;
        break;
      default:
        LogErr(ERROR_LEVEL, ER_PLUGIN_UNKNOWN_VARIABLE_TYPE, opt->flags,
               plugin_name);
        return -1;
    };
  }

  for (plugin_option = tmp->plugin->system_vars;
       plugin_option && *plugin_option; plugin_option++, index++) {
    switch ((opt = *plugin_option)->flags & PLUGIN_VAR_TYPEMASK) {
      case PLUGIN_VAR_BOOL:
        if (!opt->check) opt->check = check_func_bool;
        if (!opt->update) opt->update = update_func_bool;
        break;
      case PLUGIN_VAR_INT:
        if (!opt->check) opt->check = check_func_int;
        if (!opt->update) opt->update = update_func_int;
        break;
      case PLUGIN_VAR_LONG:
        if (!opt->check) opt->check = check_func_long;
        if (!opt->update) opt->update = update_func_long;
        break;
      case PLUGIN_VAR_LONGLONG:
        if (!opt->check) opt->check = check_func_longlong;
        if (!opt->update) opt->update = update_func_longlong;
        break;
      case PLUGIN_VAR_STR:
        if (!opt->check) opt->check = check_func_str;
        if (!opt->update) {
          opt->update = update_func_str;
          if (!(opt->flags & (PLUGIN_VAR_MEMALLOC | PLUGIN_VAR_READONLY))) {
            opt->flags |= PLUGIN_VAR_READONLY;
            LogErr(WARNING_LEVEL, ER_PLUGIN_VARIABLE_SET_READ_ONLY, opt->name,
                   plugin_name);
          }
        }
        break;
      case PLUGIN_VAR_ENUM:
        if (!opt->check) opt->check = check_func_enum;
        if (!opt->update) opt->update = update_func_long;
        break;
      case PLUGIN_VAR_SET:
        if (!opt->check) opt->check = check_func_set;
        if (!opt->update) opt->update = update_func_longlong;
        break;
      case PLUGIN_VAR_DOUBLE:
        if (!opt->check) opt->check = check_func_double;
        if (!opt->update) opt->update = update_func_double;
        break;
      default:
        LogErr(ERROR_LEVEL, ER_PLUGIN_UNKNOWN_VARIABLE_TYPE, opt->flags,
               plugin_name);
        return -1;
    }

    if ((opt->flags & (PLUGIN_VAR_NOCMDOPT | PLUGIN_VAR_THDLOCAL)) ==
        PLUGIN_VAR_NOCMDOPT)
      continue;

    if (!opt->name) {
      LogErr(ERROR_LEVEL, ER_PLUGIN_VARIABLE_MISSING_NAME, plugin_name);
      return -1;
    }

    if (!(opt->flags & PLUGIN_VAR_THDLOCAL)) {
      optnamelen = strlen(opt->name);
      optname = (char *)mem_root->Alloc(plugin_name_len + optnamelen + 2);
      strxmov(optname, plugin_name_ptr, "-", opt->name, NullS);
      optnamelen = plugin_name_len + optnamelen + 1;
    } else {
      /* this should not fail because register_var should create entry */
      if (!(v = find_bookmark(plugin_name_ptr, opt->name, opt->flags))) {
        LogErr(ERROR_LEVEL, ER_PLUGIN_VARIABLE_NOT_ALLOCATED_THREAD_LOCAL,
               opt->name, plugin_name);
        return -1;
      }

      *(int *)(opt + 1) = offset = v->offset;

      if (opt->flags & PLUGIN_VAR_NOCMDOPT) continue;

      optname = (char *)memdup_root(mem_root, v->key + 1,
                                    (optnamelen = v->name_len) + 1);
    }

    convert_underscore_to_dash(optname, optnamelen);

    options->name = optname;
    options->comment = opt->comment;
    options->app_type = opt;
    options->id = 0;

    plugin_opt_set_limits(options, opt);

    if (opt->flags & PLUGIN_VAR_THDLOCAL)
      options->value = options->u_max_value =
          (uchar **)(global_system_variables.dynamic_variables_ptr + offset);
    else
      options->value = options->u_max_value = *(uchar ***)(opt + 1);

    char *option_name_ptr;
    options[1] = options[0];
    options[1].id = -1;
    options[1].name = option_name_ptr =
        (char *)mem_root->Alloc(plugin_dash.length + optnamelen + 1);
    options[1].comment = 0; /* Hidden from the help text */
    strxmov(option_name_ptr, plugin_dash.str, optname, NullS);

    options[0].arg_source = options[1].arg_source =
        (get_opt_arg_source *)mem_root->Alloc(sizeof(get_opt_arg_source));
    memset(options[0].arg_source, 0, sizeof(get_opt_arg_source));
    options[0].arg_source->m_path_name[0] = 0;
    options[1].arg_source->m_path_name[0] = 0;
    options[0].arg_source->m_source = options[1].arg_source->m_source =
        enum_variable_source::COMPILED;

    options += 2;
  }

  return 0;
}

static my_option *construct_help_options(MEM_ROOT *mem_root, st_plugin_int *p) {
  SYS_VAR **opt;
  my_option *opts;
  uint count = EXTRA_OPTIONS;
  DBUG_TRACE;

  for (opt = p->plugin->system_vars; opt && *opt; opt++, count += 2)
    ;

  if (!(opts = (my_option *)mem_root->Alloc(sizeof(my_option) * count)))
    return NULL;

  memset(opts, 0, sizeof(my_option) * count);

  /**
    some plugin variables (those that don't have PLUGIN_VAR_EXPERIMENTAL flag)
    have their names prefixed with the plugin name. Restore the names here
    to get the correct (not double-prefixed) help text.
    We won't need @@sysvars anymore and don't care about their proper names.
  */
  restore_pluginvar_names(p->system_vars);

  if (construct_options(mem_root, p, opts)) return NULL;

  return opts;
}

/**
  Check option being used and raise deprecation warning if required.

  @param optid ID of the option that was passed through command line
  @param opt List of options
  @param argument unused

  A deprecation warning will be raised if --plugin-xxx type of option
  is used.

  @return Always returns success as purpose of the function is to raise
  warning only.
  @retval 0 Success
*/

static bool check_if_option_is_deprecated(
    int optid, const struct my_option *opt,
    char *argument MY_ATTRIBUTE((unused))) {
  if (optid == -1) {
    push_deprecated_warn(NULL, opt->name, (opt->name + strlen("plugin-")));
  }
  return 0;
}

/**
  Create and register system variables supplied from the plugin and
  assigns initial values from corresponding command line arguments.

  @param tmp_root Temporary scratch space
  @param[out] tmp Internal plugin structure
  @param argc Number of command line arguments
  @param argv Command line argument vector

  The plugin will be updated with a policy on how to handle errors during
  initialization.

  @note Requires that a write-lock is held on LOCK_system_variables_hash

  @return How initialization of the plugin should be handled.
    @retval  0 Initialization should proceed.
    @retval  1 Plugin is disabled.
    @retval -1 An error has occurred.
*/

static int test_plugin_options(MEM_ROOT *tmp_root, st_plugin_int *tmp,
                               int *argc, char **argv) {
  struct sys_var_chain chain = {NULL, NULL};
  bool disable_plugin;
  enum_plugin_load_option plugin_load_option = tmp->load_option;

  /*
    We should use tmp->mem_root here instead of the global plugin_mem_root,
    but tmp->root is not always properly freed, so it will cause leaks in
    Valgrind (e.g. the main.validate_password_plugin test).
  */
  MEM_ROOT *mem_root = &plugin_mem_root;
  SYS_VAR **opt;
  my_option *opts = NULL;
  LEX_CSTRING plugin_name;
  char *varname;
  int error;
  sys_var *v MY_ATTRIBUTE((unused));
  st_bookmark *var;
  size_t len;
  uint count = EXTRA_OPTIONS;
  DBUG_TRACE;
  DBUG_ASSERT(tmp->plugin && tmp->name.str);

  /*
    The 'federated' and 'ndbcluster' storage engines are always disabled by
    default.
  */
  if (!(my_strcasecmp(&my_charset_latin1, tmp->name.str, "federated") &&
        my_strcasecmp(&my_charset_latin1, tmp->name.str, "ndbcluster")))
    plugin_load_option = PLUGIN_OFF;

  for (opt = tmp->plugin->system_vars; opt && *opt; opt++)
    count += 2; /* --{plugin}-{optname} and --plugin-{plugin}-{optname} */

  if (count > EXTRA_OPTIONS || (*argc > 1)) {
    if (!(opts = (my_option *)tmp_root->Alloc(sizeof(my_option) * count))) {
      LogErr(ERROR_LEVEL, ER_PLUGIN_OOM, tmp->name.str);
      return -1;
    }
    memset(opts, 0, sizeof(my_option) * count);

    if (construct_options(tmp_root, tmp, opts)) {
      LogErr(ERROR_LEVEL, ER_PLUGIN_BAD_OPTIONS, tmp->name.str);
      return -1;
    }

    /*
      We adjust the default value to account for the hardcoded exceptions
      we have set for the federated and ndbcluster storage engines.
    */
    if (tmp->load_option != PLUGIN_FORCE &&
        tmp->load_option != PLUGIN_FORCE_PLUS_PERMANENT)
      opts[0].def_value = opts[1].def_value = plugin_load_option;

    error = handle_options(argc, &argv, opts, check_if_option_is_deprecated);
    (*argc)++; /* add back one for the program name */

    if (error) {
      LogErr(ERROR_LEVEL, ER_PLUGIN_PARSING_OPTIONS_FAILED, tmp->name.str);
      goto err;
    }
    /*
     Set plugin loading policy from option value. First element in the option
     list is always the <plugin name> option value.
    */
    if (tmp->load_option != PLUGIN_FORCE &&
        tmp->load_option != PLUGIN_FORCE_PLUS_PERMANENT)
      plugin_load_option = (enum_plugin_load_option) * (ulong *)opts[0].value;
  }

  disable_plugin = (plugin_load_option == PLUGIN_OFF);
  tmp->load_option = plugin_load_option;

  /*
    If the plugin is disabled it should not be initialized.
  */
  if (disable_plugin) {
    LogErr(INFORMATION_LEVEL, ER_PLUGIN_DISABLED, tmp->name.str);
    if (opts) my_cleanup_options(opts);
    return 1;
  }

  if (!my_strcasecmp(&my_charset_latin1, tmp->name.str, "NDBCLUSTER")) {
    plugin_name.str = const_cast<char *>("ndb");  // Use legacy "ndb" prefix
    plugin_name.length = 3;
  } else
    plugin_name = tmp->name;

  error = 1;
  for (opt = tmp->plugin->system_vars; opt && *opt; opt++) {
    SYS_VAR *o;
    if (((o = *opt)->flags & PLUGIN_VAR_NOSYSVAR)) continue;
    if ((var = find_bookmark(plugin_name.str, o->name, o->flags)))
      v = new (mem_root) sys_var_pluginvar(&chain, var->key + 1, o);
    else {
      len = plugin_name.length + strlen(o->name) + 2;
      varname = (char *)mem_root->Alloc(len);
      strxmov(varname, plugin_name.str, "-", o->name, NullS);
      my_casedn_str(&my_charset_latin1, varname);
      convert_dash_to_underscore(varname, len - 1);
      v = new (mem_root) sys_var_pluginvar(&chain, varname, o);
    }
    DBUG_ASSERT(v); /* check that an object was actually constructed */

    const my_option *optp = opts;
    if (findopt(o->name, strlen(o->name), &optp))
      v->set_arg_source(optp->arg_source);
  } /* end for */
  if (chain.first) {
    chain.last->next = NULL;
    if (mysql_add_sys_var_chain(chain.first)) {
      LogErr(ERROR_LEVEL, ER_PLUGIN_HAS_CONFLICTING_SYSTEM_VARIABLES,
             tmp->name.str);
      goto err;
    }
    tmp->system_vars = chain.first;
  }

  /*
    Once server is started and if there are few persisted plugin variables
    which needs to be handled, we do it here.
  */
  if (mysqld_server_started) {
    Persisted_variables_cache *pv = Persisted_variables_cache::get_instance();
    if (pv && pv->set_persist_options(true)) {
      LogErr(ERROR_LEVEL, ER_PLUGIN_CANT_SET_PERSISTENT_OPTIONS, tmp->name.str);
      goto err;
    }
  }
  return 0;

err:
  if (opts) my_cleanup_options(opts);
  return error;
}

/****************************************************************************
  Help Verbose text with Plugin System Variables
****************************************************************************/

void add_plugin_options(std::vector<my_option> *options, MEM_ROOT *mem_root) {
  my_option *opt;

  if (!initialized) return;

  for (st_plugin_int **it = plugin_array->begin(); it != plugin_array->end();
       ++it) {
    st_plugin_int *p = *it;

    if (!(opt = construct_help_options(mem_root, p))) continue;

    /* Only options with a non-NULL comment are displayed in help text */
    for (; opt->name; opt++)
      if (opt->comment) options->push_back(*opt);
  }
}

/**
  Searches for a correctly loaded plugin of a particular type by name

  @param plugin   the name of the plugin we're looking for
  @param type     type of the plugin (0-MYSQL_MAX_PLUGIN_TYPE_NUM)
  @return plugin, or NULL if not found
*/
st_plugin_int *plugin_find_by_type(const LEX_CSTRING &plugin, int type) {
  st_plugin_int *ret;
  DBUG_TRACE;

  ret = plugin_find_internal(plugin, type);
  return ret && ret->state == PLUGIN_IS_READY ? ret : NULL;
}

/**
  Locks the plugin strucutres so calls to plugin_find_inner can be issued.

  Must be followed by unlock_plugin_data.
*/
int lock_plugin_data() {
  DBUG_TRACE;
  return mysql_mutex_lock(&LOCK_plugin);
}

/**
  Unlocks the plugin strucutres as locked by lock_plugin_data()
*/
int unlock_plugin_data() {
  DBUG_TRACE;
  return mysql_mutex_unlock(&LOCK_plugin);
}

bool Sql_cmd_install_plugin::execute(THD *thd) {
  bool st = mysql_install_plugin(thd, m_comment, &m_ident);
  if (!st) my_ok(thd);
  mysql_audit_release(thd);
  return st;
}

bool Sql_cmd_uninstall_plugin::execute(THD *thd) {
  bool st = mysql_uninstall_plugin(thd, m_comment);
  if (!st) my_ok(thd);
  return st;
}<|MERGE_RESOLUTION|>--- conflicted
+++ resolved
@@ -2106,11 +2106,7 @@
 
   if (acquire_shared_global_read_lock(thd, thd->variables.lock_wait_timeout) ||
       acquire_shared_backup_lock(thd, thd->variables.lock_wait_timeout))
-<<<<<<< HEAD
     return true;
-=======
-    DBUG_RETURN(true);
->>>>>>> eaa27166
 
   /* need to open before acquiring LOCK_plugin or it will deadlock */
   if (!(table = open_ltable(thd, &tables, TL_WRITE, MYSQL_LOCK_IGNORE_TIMEOUT)))
@@ -2298,14 +2294,9 @@
     return true;
   }
 
-<<<<<<< HEAD
-  if (acquire_shared_backup_lock(thd, thd->variables.lock_wait_timeout))
-    return true;
-=======
   if (acquire_shared_global_read_lock(thd, thd->variables.lock_wait_timeout) ||
       acquire_shared_backup_lock(thd, thd->variables.lock_wait_timeout))
-    DBUG_RETURN(true);
->>>>>>> eaa27166
+    return true;
 
   Disable_autocommit_guard autocommit_guard(thd);
   dd::cache::Dictionary_client::Auto_releaser releaser(thd->dd_client());
