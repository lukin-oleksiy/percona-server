/* Copyright (c) 2000, 2010, Oracle and/or its affiliates. All rights reserved.

   This program is free software; you can redistribute it and/or modify
   it under the terms of the GNU General Public License as published by
   the Free Software Foundation; version 2 of the License.

   This program is distributed in the hope that it will be useful,
   but WITHOUT ANY WARRANTY; without even the implied warranty of
   MERCHANTABILITY or FITNESS FOR A PARTICULAR PURPOSE.  See the
   GNU General Public License for more details.

   You should have received a copy of the GNU General Public License
   along with this program; if not, write to the Free Software Foundation,
   51 Franklin Street, Suite 500, Boston, MA 02110-1335 USA */

/**
  @file

  @brief
  subselect Item

  @todo
    - add function from mysql_select that use JOIN* as parameter to JOIN
    methods (sql_select.h/sql_select.cc)
*/

#ifdef USE_PRAGMA_IMPLEMENTATION
#pragma implementation				// gcc: Class implementation
#endif

#include "sql_priv.h"
/*
  It is necessary to include set_var.h instead of item.h because there
  are dependencies on include order for set_var.h and item.h. This
  will be resolved later.
*/
#include "sql_class.h"                          // set_var.h: THD
#include "set_var.h"
#include "sql_select.h"
#include "sql_parse.h"                          // check_stack_overrun

inline Item * and_items(Item* cond, Item *item)
{
  return (cond? (new Item_cond_and(cond, item)) : item);
}

Item_subselect::Item_subselect():
  Item_result_field(), value_assigned(0), thd(0), substitution(0),
  engine(0), old_engine(0), used_tables_cache(0), have_to_be_excluded(0),
  const_item_cache(1), engine_changed(0), changed(0),
  is_correlated(FALSE)
{
  with_subselect= 1;
  reset();
  /*
    Item value is NULL if select_result_interceptor didn't change this value
    (i.e. some rows will be found returned)
  */
  null_value= TRUE;
}


void Item_subselect::init(st_select_lex *select_lex,
			  select_result_interceptor *result)
{
  /*
    Please see Item_singlerow_subselect::invalidate_and_restore_select_lex(),
    which depends on alterations to the parse tree implemented here.
  */

  DBUG_ENTER("Item_subselect::init");
  DBUG_PRINT("enter", ("select_lex: 0x%lx", (long) select_lex));
  unit= select_lex->master_unit();

  if (unit->item)
  {
    /*
      Item can be changed in JOIN::prepare while engine in JOIN::optimize
      => we do not copy old_engine here
    */
    engine= unit->item->engine;
    parsing_place= unit->item->parsing_place;
    unit->item->engine= 0;
    unit->item= this;
    engine->change_result(this, result);
  }
  else
  {
    SELECT_LEX *outer_select= unit->outer_select();
    /*
      do not take into account expression inside aggregate functions because
      they can access original table fields
    */
    parsing_place= (outer_select->in_sum_expr ?
                    NO_MATTER :
                    outer_select->parsing_place);
    if (unit->is_union())
      engine= new subselect_union_engine(unit, result, this);
    else
      engine= new subselect_single_select_engine(select_lex, result, this);
  }
  {
    SELECT_LEX *upper= unit->outer_select();
    if (upper->parsing_place == IN_HAVING)
      upper->subquery_in_having= 1;
  }
  DBUG_VOID_RETURN;
}

st_select_lex *
Item_subselect::get_select_lex()
{
  return unit->first_select();
}

void Item_subselect::cleanup()
{
  DBUG_ENTER("Item_subselect::cleanup");
  Item_result_field::cleanup();
  if (old_engine)
  {
    if (engine)
      engine->cleanup();
    engine= old_engine;
    old_engine= 0;
  }
  if (engine)
    engine->cleanup();
  reset();
  value_assigned= 0;
  DBUG_VOID_RETURN;
}


/*
   We cannot use generic Item::safe_charset_converter() because
   Subselect transformation does not happen in view_prepare_mode
   and thus we can not evaluate val_...() for const items.
*/

Item *Item_subselect::safe_charset_converter(CHARSET_INFO *tocs)
{
  Item_func_conv_charset *conv=
    new Item_func_conv_charset(this, tocs, thd->lex->view_prepare_mode ? 0 : 1);
  return conv->safe ? conv : NULL;
}


void Item_singlerow_subselect::cleanup()
{
  DBUG_ENTER("Item_singlerow_subselect::cleanup");
  value= 0; row= 0;
  Item_subselect::cleanup();
  DBUG_VOID_RETURN;
}


void Item_in_subselect::cleanup()
{
  DBUG_ENTER("Item_in_subselect::cleanup");
  if (left_expr_cache)
  {
    left_expr_cache->delete_elements();
    delete left_expr_cache;
    left_expr_cache= NULL;
  }
  first_execution= TRUE;
  need_expr_cache= TRUE;
  Item_subselect::cleanup();
  DBUG_VOID_RETURN;
}

Item_subselect::~Item_subselect()
{
  delete engine;
}

Item_subselect::trans_res
Item_subselect::select_transformer(JOIN *join)
{
  DBUG_ENTER("Item_subselect::select_transformer");
  DBUG_RETURN(RES_OK);
}


bool Item_subselect::fix_fields(THD *thd_param, Item **ref)
{
  char const *save_where= thd_param->where;
  uint8 uncacheable;
  bool res;

  DBUG_ASSERT(fixed == 0);
  engine->set_thd((thd= thd_param));

  if (check_stack_overrun(thd, STACK_MIN_SIZE, (uchar*)&res))
    return TRUE;

  if (!(res= engine->prepare()))
  {
    // all transformation is done (used by prepared statements)
    changed= 1;

    /*
      Substitute the current item with an Item_in_optimizer that was
      created by Item_in_subselect::select_in_like_transformer and
      call fix_fields for the substituted item which in turn calls
      engine->prepare for the subquery predicate.
    */
    if (substitution)
    {
      int ret= 0;

      // did we changed top item of WHERE condition
      if (unit->outer_select()->where == (*ref))
	unit->outer_select()->where= substitution; // correct WHERE for PS
      else if (unit->outer_select()->having == (*ref))
	unit->outer_select()->having= substitution; // correct HAVING for PS

      (*ref)= substitution;
      substitution->name= name;
      if (have_to_be_excluded)
	engine->exclude();
      substitution= 0;
      thd->where= "checking transformed subquery";
      if (!(*ref)->fixed)
	ret= (*ref)->fix_fields(thd, ref);
      thd->where= save_where;
      return ret;
    }
    // Is it one field subselect?
    if (engine->cols() > max_columns)
    {
      my_error(ER_OPERAND_COLUMNS, MYF(0), 1);
      return TRUE;
    }
    fix_length_and_dec();
  }
  else
    goto err;
  
  if ((uncacheable= engine->uncacheable()))
  {
    const_item_cache= 0;
    if (uncacheable & UNCACHEABLE_RAND)
      used_tables_cache|= RAND_TABLE_BIT;
  }
  fixed= 1;

err:
  thd->where= save_where;
  return res;
}


bool Item_subselect::walk(Item_processor processor, bool walk_subquery,
                          uchar *argument)
{

  if (walk_subquery)
  {
    for (SELECT_LEX *lex= unit->first_select(); lex; lex= lex->next_select())
    {
      List_iterator<Item> li(lex->item_list);
      Item *item;
      ORDER *order;

      if (lex->where && (lex->where)->walk(processor, walk_subquery, argument))
        return 1;
      if (lex->having && (lex->having)->walk(processor, walk_subquery,
                                             argument))
        return 1;

      while ((item=li++))
      {
        if (item->walk(processor, walk_subquery, argument))
          return 1;
      }
      for (order= lex->order_list.first ; order; order= order->next)
      {
        if ((*order->item)->walk(processor, walk_subquery, argument))
          return 1;
      }
      for (order= lex->group_list.first ; order; order= order->next)
      {
        if ((*order->item)->walk(processor, walk_subquery, argument))
          return 1;
      }
    }
  }
  return (this->*processor)(argument);
}


bool Item_subselect::exec()
{
  int res;

  /*
    Do not execute subselect in case of a fatal error
    or if the query has been killed.
  */
  if (thd->is_error() || thd->killed)
    return 1;

  /*
    Simulate a failure in sub-query execution. Used to test e.g.
    out of memory or query being killed conditions.
  */
  DBUG_EXECUTE_IF("subselect_exec_fail", return 1;);

  res= engine->exec();

  if (engine_changed)
  {
    engine_changed= 0;
    return exec();
  }
  return (res);
}


/**
  Fix used tables information for a subquery after query transformations.
  Common actions for all predicates involving subqueries.
  Most actions here involve re-resolving information for conditions
  and items belonging to the subquery.
  Notice that the usage information from underlying expressions is not
  propagated to the subquery predicate, as it belongs to inner layers
  of the query operator structure.
  However, when underlying expressions contain outer references into
  a select_lex on this level, the relevant information must be updated
  when these expressions are resolved.
*/

void Item_subselect::fix_after_pullout(st_select_lex *parent_select,
                                       st_select_lex *removed_select,
                                       Item **ref)

{
  /* Clear usage information for this subquery predicate object */
  used_tables_cache= 0;
  const_item_cache= 1;

  /*
    Go through all query specification objects of the subquery and re-resolve
    all relevant expressions belonging to them.
  */
  for (SELECT_LEX *sel= unit->first_select(); sel; sel= sel->next_select())
  {
    if (sel->where)
      sel->where->fix_after_pullout(parent_select, removed_select,
                                    &sel->where);

    if (sel->having)
      sel->having->fix_after_pullout(parent_select, removed_select,
                                     &sel->having);

    List_iterator<Item> li(sel->item_list);
    Item *item;
    while ((item=li++))
      item->fix_after_pullout(parent_select, removed_select, li.ref());

    /*
      No need to call fix_after_pullout() for outer-join conditions, as these
      cannot have outer references.
    */

    /* Re-resolve ORDER BY and GROUP BY fields */

    for (ORDER *order= (ORDER*) sel->order_list.first;
         order;
         order= order->next)
      (*order->item)->fix_after_pullout(parent_select, removed_select,
                                        order->item);

    for (ORDER *group= (ORDER*) sel->group_list.first;
         group;
         group= group->next)
      (*group->item)->fix_after_pullout(parent_select, removed_select,
                                        group->item);
  }
}


/*
  Compute the IN predicate if the left operand's cache changed.
*/

bool Item_in_subselect::exec()
{
  DBUG_ENTER("Item_in_subselect::exec");
  DBUG_ASSERT(exec_method != EXEC_MATERIALIZATION ||
              (exec_method == EXEC_MATERIALIZATION &&
               engine->engine_type() == subselect_engine::HASH_SJ_ENGINE));
  /*
    Initialize the cache of the left predicate operand. This has to be done as
    late as now, because Cached_item directly contains a resolved field (not
    an item, and in some cases (when temp tables are created), these fields
    end up pointing to the wrong field. One solution is to change Cached_item
    to not resolve its field upon creation, but to resolve it dynamically
    from a given Item_ref object.
    Do not init the cache if a previous execution decided that it is not needed.
    TODO: the cache should be applied conditionally based on:
    - rules - e.g. only if the left operand is known to be ordered, and/or
    - on a cost-based basis, that takes into account the cost of a cache
      lookup, the cache hit rate, and the savings per cache hit.
  */
  if (need_expr_cache && !left_expr_cache &&
      exec_method == EXEC_MATERIALIZATION &&
      init_left_expr_cache())
    DBUG_RETURN(TRUE);

  /* If the new left operand is already in the cache, reuse the old result. */
  if (left_expr_cache && test_if_item_cache_changed(*left_expr_cache) < 0)
  {
    /* Always compute IN for the first row as the cache is not valid for it. */
    if (!first_execution)
      DBUG_RETURN(FALSE);
    first_execution= FALSE;
  }

  /*
    The exec() method below updates item::value, and item::null_value, thus if
    we don't call it, the next call to item::val_int() will return whatever
    result was computed by its previous call.
  */
  const bool retval= Item_subselect::exec();
  DBUG_RETURN(retval);
}


Item::Type Item_subselect::type() const
{
  return SUBSELECT_ITEM;
}


void Item_subselect::fix_length_and_dec()
{
  engine->fix_length_and_dec(0);
}


table_map Item_subselect::used_tables() const
{
  return (table_map) (engine->uncacheable() ? used_tables_cache : 0L);
}


bool Item_subselect::const_item() const
{
  return const_item_cache;
}

Item *Item_subselect::get_tmp_table_item(THD *thd_arg)
{
  if (!with_sum_func && !const_item())
    return new Item_field(result_field);
  return copy_or_same(thd_arg);
}

void Item_subselect::update_used_tables()
{
  if (!engine->uncacheable())
  {
    // did all used tables become static?
    if (!(used_tables_cache & ~engine->upper_select_const_tables()))
      const_item_cache= 1;
  }
}


void Item_subselect::print(String *str, enum_query_type query_type)
{
  if (engine)
  {
    str->append('(');
    engine->print(str, query_type);
    str->append(')');
  }
  else
    str->append("(...)");
}


Item_singlerow_subselect::Item_singlerow_subselect(st_select_lex *select_lex)
  :Item_subselect(), value(0)
{
  DBUG_ENTER("Item_singlerow_subselect::Item_singlerow_subselect");
  init(select_lex, new select_singlerow_subselect(this));
  maybe_null= 1;
  max_columns= UINT_MAX;
  DBUG_VOID_RETURN;
}

st_select_lex *
Item_singlerow_subselect::invalidate_and_restore_select_lex()
{
  DBUG_ENTER("Item_singlerow_subselect::invalidate_and_restore_select_lex");
  st_select_lex *result= get_select_lex();

  DBUG_ASSERT(result);

  /*
    This code restore the parse tree in it's state before the execution of
    Item_singlerow_subselect::Item_singlerow_subselect(),
    and in particular decouples this object from the SELECT_LEX,
    so that the SELECT_LEX can be used with a different flavor
    or Item_subselect instead, as part of query rewriting.
  */
  unit->item= NULL;

  DBUG_RETURN(result);
}

Item_maxmin_subselect::Item_maxmin_subselect(THD *thd_param,
                                             Item_subselect *parent,
					     st_select_lex *select_lex,
					     bool max_arg)
  :Item_singlerow_subselect(), was_values(TRUE)
{
  DBUG_ENTER("Item_maxmin_subselect::Item_maxmin_subselect");
  max= max_arg;
  init(select_lex, new select_max_min_finder_subselect(this, max_arg));
  max_columns= 1;
  maybe_null= 1;
  max_columns= 1;

  /*
    Following information was collected during performing fix_fields()
    of Items belonged to subquery, which will be not repeated
  */
  used_tables_cache= parent->get_used_tables_cache();
  const_item_cache= parent->get_const_item_cache();

  /*
    this subquery always creates during preparation, so we can assign
    thd here
  */
  thd= thd_param;

  DBUG_VOID_RETURN;
}

void Item_maxmin_subselect::cleanup()
{
  DBUG_ENTER("Item_maxmin_subselect::cleanup");
  Item_singlerow_subselect::cleanup();

  /*
    By default it is TRUE to avoid TRUE reporting by
    Item_func_not_all/Item_func_nop_all if this item was never called.

    Engine exec() set it to FALSE by reset_value_registration() call.
    select_max_min_finder_subselect::send_data() set it back to TRUE if some
    value will be found.
  */
  was_values= TRUE;
  DBUG_VOID_RETURN;
}


void Item_maxmin_subselect::print(String *str, enum_query_type query_type)
{
  str->append(max?"<max>":"<min>", 5);
  Item_singlerow_subselect::print(str, query_type);
}


void Item_singlerow_subselect::reset()
{
  null_value= TRUE;
  if (value)
    value->null_value= TRUE;
}


/**
  @todo
  - We cant change name of Item_field or Item_ref, because it will
  prevent it's correct resolving, but we should save name of
  removed item => we do not make optimization if top item of
  list is field or reference.
  - switch off this optimization for prepare statement,
  because we do not rollback this changes.
  Make rollback for it, or special name resolving mode in 5.0.
*/
Item_subselect::trans_res
Item_singlerow_subselect::select_transformer(JOIN *join)
{
  DBUG_ENTER("Item_singlerow_subselect::select_transformer");
  if (changed)
    DBUG_RETURN(RES_OK);

  SELECT_LEX *select_lex= join->select_lex;
  Query_arena *arena= thd->stmt_arena;
 
  if (!select_lex->master_unit()->is_union() &&
      !select_lex->table_list.elements &&
      select_lex->item_list.elements == 1 &&
      !select_lex->item_list.head()->with_sum_func &&
      /*
	We cant change name of Item_field or Item_ref, because it will
	prevent it's correct resolving, but we should save name of
	removed item => we do not make optimization if top item of
	list is field or reference.
	TODO: solve above problem
      */
      !(select_lex->item_list.head()->type() == FIELD_ITEM ||
	select_lex->item_list.head()->type() == REF_ITEM) &&
      !join->conds && !join->having &&
      /*
        switch off this optimization for prepare statement,
        because we do not rollback this changes
        TODO: make rollback for it, or special name resolving mode in 5.0.
      */
      !arena->is_stmt_prepare_or_first_sp_execute()
      )
  {

    have_to_be_excluded= 1;
    if (thd->lex->describe)
    {
      char warn_buff[MYSQL_ERRMSG_SIZE];
      sprintf(warn_buff, ER(ER_SELECT_REDUCED), select_lex->select_number);
      push_warning(thd, MYSQL_ERROR::WARN_LEVEL_NOTE,
		   ER_SELECT_REDUCED, warn_buff);
    }
    substitution= select_lex->item_list.head();
    /*
      as far as we moved content to upper level, field which depend of
      'upper' select is not really dependent => we remove this dependence
    */
    substitution->walk(&Item::remove_dependence_processor, 0,
		       (uchar *) select_lex->outer_select());
    DBUG_RETURN(RES_REDUCE);
  }
  DBUG_RETURN(RES_OK);
}


void Item_singlerow_subselect::store(uint i, Item *item)
{
  row[i]->store(item);
  row[i]->cache_value();
}

enum Item_result Item_singlerow_subselect::result_type() const
{
  return engine->type();
}

/* 
 Don't rely on the result type to calculate field type. 
 Ask the engine instead.
*/
enum_field_types Item_singlerow_subselect::field_type() const
{
  return engine->field_type();
}

void Item_singlerow_subselect::fix_length_and_dec()
{
  if ((max_columns= engine->cols()) == 1)
  {
    engine->fix_length_and_dec(row= &value);
  }
  else
  {
    if (!(row= (Item_cache**) sql_alloc(sizeof(Item_cache*)*max_columns)))
      return;
    engine->fix_length_and_dec(row);
    value= *row;
  }
  unsigned_flag= value->unsigned_flag;
  /*
    If there are not tables in subquery then ability to have NULL value
    depends on SELECT list (if single row subquery have tables then it
    always can be NULL if there are not records fetched).
  */
  if (engine->no_tables())
    maybe_null= engine->may_be_null();
}

uint Item_singlerow_subselect::cols()
{
  return engine->cols();
}

bool Item_singlerow_subselect::check_cols(uint c)
{
  if (c != engine->cols())
  {
    my_error(ER_OPERAND_COLUMNS, MYF(0), c);
    return 1;
  }
  return 0;
}

bool Item_singlerow_subselect::null_inside()
{
  for (uint i= 0; i < max_columns ; i++)
  {
    if (row[i]->null_value)
      return 1;
  }
  return 0;
}

void Item_singlerow_subselect::bring_value()
{
  if (!exec() && assigned())
    null_value= 0;
  else
    reset();
}

double Item_singlerow_subselect::val_real()
{
  DBUG_ASSERT(fixed == 1);
  if (!exec() && !value->null_value)
  {
    null_value= FALSE;
    return value->val_real();
  }
  else
  {
    reset();
    return 0;
  }
}

longlong Item_singlerow_subselect::val_int()
{
  DBUG_ASSERT(fixed == 1);
  if (!exec() && !value->null_value)
  {
    null_value= FALSE;
    return value->val_int();
  }
  else
  {
    reset();
    return 0;
  }
}

String *Item_singlerow_subselect::val_str(String *str)
{
  if (!exec() && !value->null_value)
  {
    null_value= FALSE;
    return value->val_str(str);
  }
  else
  {
    reset();
    return 0;
  }
}


my_decimal *Item_singlerow_subselect::val_decimal(my_decimal *decimal_value)
{
  if (!exec() && !value->null_value)
  {
    null_value= FALSE;
    return value->val_decimal(decimal_value);
  }
  else
  {
    reset();
    return 0;
  }
}


bool Item_singlerow_subselect::val_bool()
{
  if (!exec() && !value->null_value)
  {
    null_value= FALSE;
    return value->val_bool();
  }
  else
  {
    reset();
    return 0;
  }
}


Item_exists_subselect::Item_exists_subselect(st_select_lex *select_lex):
  Item_subselect(), value(FALSE), exec_method(EXEC_UNSPECIFIED),
     sj_convert_priority(0), embedding_join_nest(NULL)
{
  DBUG_ENTER("Item_exists_subselect::Item_exists_subselect");
  bool val_bool();
  init(select_lex, new select_exists_subselect(this));
  max_columns= UINT_MAX;
  null_value= FALSE; //can't be NULL
  maybe_null= 0; //can't be NULL
  DBUG_VOID_RETURN;
}


void Item_exists_subselect::print(String *str, enum_query_type query_type)
{
  str->append(STRING_WITH_LEN("exists"));
  Item_subselect::print(str, query_type);
}


bool Item_in_subselect::test_limit(st_select_lex_unit *unit_arg)
{
  if (unit_arg->fake_select_lex &&
      unit_arg->fake_select_lex->test_limit())
    return(1);

  SELECT_LEX *sl= unit_arg->first_select();
  for (; sl; sl= sl->next_select())
  {
    if (sl->test_limit())
      return(1);
  }
  return(0);
}

Item_in_subselect::Item_in_subselect(Item * left_exp,
				     st_select_lex *select_lex):
  Item_exists_subselect(), left_expr(left_exp), left_expr_cache(NULL),
  first_execution(TRUE), need_expr_cache(TRUE), expr(NULL),
  optimizer(NULL), was_null(FALSE), abort_on_null(FALSE),
  pushed_cond_guards(NULL), upper_item(NULL)
{
  DBUG_ENTER("Item_in_subselect::Item_in_subselect");
  init(select_lex, new select_exists_subselect(this));
  max_columns= UINT_MAX;
  maybe_null= 1;
  reset();
  //if test_limit will fail then error will be reported to client
  test_limit(select_lex->master_unit());
  DBUG_VOID_RETURN;
}

Item_allany_subselect::Item_allany_subselect(Item * left_exp,
                                             chooser_compare_func_creator fc,
					     st_select_lex *select_lex,
					     bool all_arg)
  :Item_in_subselect(), func_creator(fc), all(all_arg)
{
  DBUG_ENTER("Item_allany_subselect::Item_allany_subselect");
  left_expr= left_exp;
  func= func_creator(all_arg);
  init(select_lex, new select_exists_subselect(this));
  max_columns= 1;
  abort_on_null= 0;
  reset();
  //if test_limit will fail then error will be reported to client
  test_limit(select_lex->master_unit());
  DBUG_VOID_RETURN;
}


void Item_exists_subselect::fix_length_and_dec()
{
   decimals= 0;
   max_length= 1;
   max_columns= engine->cols();
  /* We need only 1 row to determine existence */
  unit->global_parameters->select_limit= new Item_int((int32) 1);
}

double Item_exists_subselect::val_real()
{
  DBUG_ASSERT(fixed == 1);
  if (exec())
  {
    reset();
    return 0;
  }
  return (double) value;
}

longlong Item_exists_subselect::val_int()
{
  DBUG_ASSERT(fixed == 1);
  if (exec())
  {
    reset();
    return 0;
  }
  return value;
}


/**
  Return the result of EXISTS as a string value

  Converts the true/false result into a string value.
  Note that currently this cannot be NULL, so if the query exection fails
  it will return 0.

  @param decimal_value[out]    buffer to hold the resulting string value
  @retval                      Pointer to the converted string.
                               Can't be a NULL pointer, as currently
                               EXISTS cannot return NULL.
*/

String *Item_exists_subselect::val_str(String *str)
{
  DBUG_ASSERT(fixed == 1);
  if (exec())
    reset();
  str->set((ulonglong)value,&my_charset_bin);
  return str;
}


/**
  Return the result of EXISTS as a decimal value

  Converts the true/false result into a decimal value.
  Note that currently this cannot be NULL, so if the query exection fails
  it will return 0.

  @param decimal_value[out]    Buffer to hold the resulting decimal value
  @retval                      Pointer to the converted decimal.
                               Can't be a NULL pointer, as currently
                               EXISTS cannot return NULL.
*/

my_decimal *Item_exists_subselect::val_decimal(my_decimal *decimal_value)
{
  DBUG_ASSERT(fixed == 1);
  if (exec())
    reset();
  int2my_decimal(E_DEC_FATAL_ERROR, value, 0, decimal_value);
  return decimal_value;
}


bool Item_exists_subselect::val_bool()
{
  DBUG_ASSERT(fixed == 1);
  if (exec())
  {
    reset();
    return 0;
  }
  return value != 0;
}


double Item_in_subselect::val_real()
{
  /*
    As far as Item_in_subselect called only from Item_in_optimizer this
    method should not be used
  */
  DBUG_ASSERT(0);
  DBUG_ASSERT(fixed == 1);
  null_value= was_null= FALSE;
  if (exec())
  {
    reset();
    return 0;
  }
  if (was_null && !value)
    null_value= TRUE;
  return (double) value;
}


longlong Item_in_subselect::val_int()
{
  /*
    As far as Item_in_subselect called only from Item_in_optimizer this
    method should not be used
  */
  DBUG_ASSERT(0);
  DBUG_ASSERT(fixed == 1);
  null_value= was_null= FALSE;
  if (exec())
  {
    reset();
    return 0;
  }
  if (was_null && !value)
    null_value= TRUE;
  return value;
}


String *Item_in_subselect::val_str(String *str)
{
  /*
    As far as Item_in_subselect called only from Item_in_optimizer this
    method should not be used
  */
  DBUG_ASSERT(0);
  DBUG_ASSERT(fixed == 1);
  null_value= was_null= FALSE;
  if (exec())
  {
    reset();
    return 0;
  }
  if (was_null && !value)
  {
    null_value= TRUE;
    return 0;
  }
  str->set((ulonglong)value, &my_charset_bin);
  return str;
}


bool Item_in_subselect::val_bool()
{
  DBUG_ASSERT(fixed == 1);
  null_value= was_null= FALSE;
  if (exec())
  {
    reset();
    return 0;
  }
  if (was_null && !value)
    null_value= TRUE;
  return value;
}

my_decimal *Item_in_subselect::val_decimal(my_decimal *decimal_value)
{
  /*
    As far as Item_in_subselect called only from Item_in_optimizer this
    method should not be used
  */
  DBUG_ASSERT(0);
  null_value= was_null= FALSE;
  DBUG_ASSERT(fixed == 1);
  if (exec())
  {
    reset();
    return 0;
  }
  if (was_null && !value)
    null_value= TRUE;
  int2my_decimal(E_DEC_FATAL_ERROR, value, 0, decimal_value);
  return decimal_value;
}


/* 
  Rewrite a single-column IN/ALL/ANY subselect

  SYNOPSIS
    Item_in_subselect::single_value_transformer()
      join  Join object of the subquery (i.e. 'child' join).
      func  Subquery comparison creator

  DESCRIPTION
    Rewrite a single-column subquery using rule-based approach. The subquery
    
       oe $cmp$ (SELECT ie FROM ... WHERE subq_where ... HAVING subq_having)
    
    First, try to convert the subquery to scalar-result subquery in one of
    the forms:
    
       - oe $cmp$ (SELECT MAX(...) )  // handled by Item_singlerow_subselect
       - oe $cmp$ <max>(SELECT ...)   // handled by Item_maxmin_subselect
   
    If that fails, the subquery will be handled with class Item_in_optimizer.
    There are two possibilites:
    - If the subquery execution method is materialization, then the subquery is
      not transformed any further.
    - Otherwise the IN predicates is transformed into EXISTS by injecting
      equi-join predicates and possibly other helper predicates. For details
      see method single_value_in_like_transformer().

  RETURN
    RES_OK     Either subquery was transformed, or appopriate
                       predicates where injected into it.
    RES_REDUCE The subquery was reduced to non-subquery
    RES_ERROR  Error
*/

Item_subselect::trans_res
Item_in_subselect::single_value_transformer(JOIN *join,
					    Comp_creator *func)
{
  SELECT_LEX *select_lex= join->select_lex;
  DBUG_ENTER("Item_in_subselect::single_value_transformer");

  /*
    Check that the right part of the subselect contains no more than one
    column. E.g. in SELECT 1 IN (SELECT * ..) the right part is (SELECT * ...)
  */
  // psergey: duplicated_subselect_card_check
  if (select_lex->item_list.elements > 1)
  {
    my_error(ER_OPERAND_COLUMNS, MYF(0), 1);
    DBUG_RETURN(RES_ERROR);
  }

  /*
    If this is an ALL/ANY single-value subselect, try to rewrite it with
    a MIN/MAX subselect. We can do that if a possible NULL result of the
    subselect can be ignored.
    E.g. SELECT * FROM t1 WHERE b > ANY (SELECT a FROM t2) can be rewritten
    with SELECT * FROM t1 WHERE b > (SELECT MAX(a) FROM t2).
    We can't check that this optimization is safe if it's not a top-level
    item of the WHERE clause (e.g. because the WHERE clause can contain IS
    NULL/IS NOT NULL functions). If so, we rewrite ALL/ANY with NOT EXISTS
    later in this method.
  */
  if ((abort_on_null || (upper_item && upper_item->top_level())) &&
      !select_lex->master_unit()->uncacheable && !func->eqne_op())
  {
    if (substitution)
    {
      // It is second (third, ...) SELECT of UNION => All is done
      DBUG_RETURN(RES_OK);
    }

    Item *subs;
    if (!select_lex->group_list.elements &&
        !select_lex->having &&
	!select_lex->with_sum_func &&
	!(select_lex->next_select()) &&
        select_lex->table_list.elements)
    {
      Item_sum_hybrid *item;
      nesting_map save_allow_sum_func;
      if (func->l_op())
      {
	/*
	  (ALL && (> || =>)) || (ANY && (< || =<))
	  for ALL condition is inverted
	*/
	item= new Item_sum_max(*select_lex->ref_pointer_array);
      }
      else
      {
	/*
	  (ALL && (< || =<)) || (ANY && (> || =>))
	  for ALL condition is inverted
	*/
	item= new Item_sum_min(*select_lex->ref_pointer_array);
      }
      if (upper_item)
        upper_item->set_sum_test(item);
      *select_lex->ref_pointer_array= item;
      {
	List_iterator<Item> it(select_lex->item_list);
	it++;
	it.replace(item);
      }

      save_allow_sum_func= thd->lex->allow_sum_func;
      thd->lex->allow_sum_func|= 1 << thd->lex->current_select->nest_level;
      /*
	Item_sum_(max|min) can't substitute other item => we can use 0 as
        reference, also Item_sum_(max|min) can't be fixed after creation, so
        we do not check item->fixed
      */
      if (item->fix_fields(thd, 0))
	DBUG_RETURN(RES_ERROR);
      thd->lex->allow_sum_func= save_allow_sum_func; 
      /* we added aggregate function => we have to change statistic */
      count_field_types(select_lex, &join->tmp_table_param, join->all_fields, 
                        0);

      subs= new Item_singlerow_subselect(select_lex);
    }
    else
    {
      Item_maxmin_subselect *item;
      subs= item= new Item_maxmin_subselect(thd, this, select_lex, func->l_op());
      if (upper_item)
        upper_item->set_sub_test(item);
    }
    /* fix fields is already called for  left expression */
    substitution= func->create(left_expr, subs);
    DBUG_RETURN(RES_OK);
  }

  if (!substitution)
  {
    /* We're invoked for the 1st (or the only) SELECT in the subquery UNION */
    SELECT_LEX_UNIT *master_unit= select_lex->master_unit();
    substitution= optimizer;

    SELECT_LEX *current= thd->lex->current_select;

    thd->lex->current_select= current->outer_select();
    //optimizer never use Item **ref => we can pass 0 as parameter
    if (!optimizer || optimizer->fix_left(thd, 0))
    {
      thd->lex->current_select= current;
      DBUG_RETURN(RES_ERROR);
    }
    thd->lex->current_select= current;

    /* We will refer to upper level cache array => we have to save it for SP */
    optimizer->keep_top_level_cache();

    /*
      As far as  Item_ref_in_optimizer do not substitute itself on fix_fields
      we can use same item for all selects.
    */
    expr= new Item_direct_ref(&select_lex->context,
                              (Item**)optimizer->get_cache(),
			      (char *)"<no matter>",
			      (char *)in_left_expr_name);

    master_unit->uncacheable|= UNCACHEABLE_DEPENDENT;
  }

  if (!abort_on_null && left_expr->maybe_null && !pushed_cond_guards)
  {
    if (!(pushed_cond_guards= (bool*)join->thd->alloc(sizeof(bool))))
      DBUG_RETURN(RES_ERROR);
    pushed_cond_guards[0]= TRUE;
  }

  /*
    If this IN predicate can be computed via materialization, do not
    perform the IN -> EXISTS transformation.
  */
  if (exec_method == EXEC_MATERIALIZATION)
    DBUG_RETURN(RES_OK);

  /* Perform the IN=>EXISTS transformation. */
  DBUG_RETURN(single_value_in_to_exists_transformer(join, func));
}


/**
  Transofrm an IN predicate into EXISTS via predicate injection.

  @details The transformation injects additional predicates into the subquery
  (and makes the subquery correlated) as follows.

  - If the subquery has aggregates, GROUP BY, or HAVING, convert to

    SELECT ie FROM ...  HAVING subq_having AND 
                               trigcond(oe $cmp$ ref_or_null_helper<ie>)
                                   
    the addition is wrapped into trigger only when we want to distinguish
    between NULL and FALSE results.

  - Otherwise (no aggregates/GROUP BY/HAVING) convert it to one of the
    following:

    = If we don't need to distinguish between NULL and FALSE subquery:
        
      SELECT 1 FROM ... WHERE (oe $cmp$ ie) AND subq_where

    = If we need to distinguish between those:

      SELECT 1 FROM ...
        WHERE  subq_where AND trigcond((oe $cmp$ ie) OR (ie IS NULL))
        HAVING trigcond(<is_not_null_test>(ie))

    @param join  Join object of the subquery (i.e. 'child' join).
    @param func  Subquery comparison creator

    @retval RES_OK     Either subquery was transformed, or appopriate
                       predicates where injected into it.
    @retval RES_REDUCE The subquery was reduced to non-subquery
    @retval RES_ERROR  Error
*/

Item_subselect::trans_res
Item_in_subselect::single_value_in_to_exists_transformer(JOIN * join, Comp_creator *func)
{
  SELECT_LEX *select_lex= join->select_lex;
  DBUG_ENTER("Item_in_subselect::single_value_in_to_exists_transformer");

  select_lex->uncacheable|= UNCACHEABLE_DEPENDENT;
  if (join->having || select_lex->with_sum_func ||
      select_lex->group_list.elements)
  {
    bool tmp;
    Item *item= func->create(expr,
                             new Item_ref_null_helper(&select_lex->context,
                                                      this,
                                                      select_lex->
                                                      ref_pointer_array,
                                                      (char *)"<ref>",
                                                      this->full_name()));
    if (!abort_on_null && left_expr->maybe_null)
    {
      /* 
        We can encounter "NULL IN (SELECT ...)". Wrap the added condition
        within a trig_cond.
      */
      item= new Item_func_trig_cond(item, get_cond_guard(0));
    }
    
    /*
      AND and comparison functions can't be changed during fix_fields()
      we can assign select_lex->having here, and pass 0 as last
      argument (reference) to fix_fields()
    */
    select_lex->having= join->having= and_items(join->having, item);
    if (join->having == item)
      item->name= (char*)in_having_cond;
    select_lex->having_fix_field= 1;
    /*
      we do not check join->having->fixed, because Item_and (from and_items)
      or comparison function (from func->create) can't be fixed after creation
    */
    tmp= join->having->fix_fields(thd, 0);
    select_lex->having_fix_field= 0;
    if (tmp)
      DBUG_RETURN(RES_ERROR);
  }
  else
  {
    Item *item= (Item*) select_lex->item_list.head();

    if (select_lex->table_list.elements)
    {
      bool tmp;
      Item *having= item, *orig_item= item;
      select_lex->item_list.empty();
      select_lex->item_list.push_back(new Item_int("Not_used",
                                                   (longlong) 1,
                                                   MY_INT64_NUM_DECIMAL_DIGITS));
      select_lex->ref_pointer_array[0]= select_lex->item_list.head();
       
      item= func->create(expr, item);
      if (!abort_on_null && orig_item->maybe_null)
      {
	having= new Item_is_not_null_test(this, having);
        if (left_expr->maybe_null)
        {
          if (!(having= new Item_func_trig_cond(having,
                                                get_cond_guard(0))))
            DBUG_RETURN(RES_ERROR);
        }
	/*
	  Item_is_not_null_test can't be changed during fix_fields()
	  we can assign select_lex->having here, and pass 0 as last
	  argument (reference) to fix_fields()
	*/
        having->name= (char*)in_having_cond;
	select_lex->having= join->having= having;
	select_lex->having_fix_field= 1;
        /*
          we do not check join->having->fixed, because Item_and (from
          and_items) or comparison function (from func->create) can't be
          fixed after creation
        */
	tmp= join->having->fix_fields(thd, 0);
        select_lex->having_fix_field= 0;
        if (tmp)
	  DBUG_RETURN(RES_ERROR);
	item= new Item_cond_or(item,
			       new Item_func_isnull(orig_item));
      }
      /* 
        If we may encounter NULL IN (SELECT ...) and care whether subquery
        result is NULL or FALSE, wrap condition in a trig_cond.
      */
      if (!abort_on_null && left_expr->maybe_null)
      {
        if (!(item= new Item_func_trig_cond(item, get_cond_guard(0))))
          DBUG_RETURN(RES_ERROR);
      }
      /*
        TODO: figure out why the following is done here in 
        single_value_transformer but there is no corresponding action in
        row_value_transformer?
      */
      item->name= (char *)in_additional_cond;

      /*
	AND can't be changed during fix_fields()
	we can assign select_lex->having here, and pass 0 as last
	argument (reference) to fix_fields()
      */
      select_lex->where= join->conds= and_items(join->conds, item);
      select_lex->where->top_level_item();
      /*
        we do not check join->conds->fixed, because Item_and can't be fixed
        after creation
      */
      if (join->conds->fix_fields(thd, 0))
	DBUG_RETURN(RES_ERROR);
    }
    else
    {
      bool tmp;
      if (select_lex->master_unit()->is_union())
      {
	/*
	  comparison functions can't be changed during fix_fields()
	  we can assign select_lex->having here, and pass 0 as last
	  argument (reference) to fix_fields()
	*/
        Item *new_having=
          func->create(expr,
                       new Item_ref_null_helper(&select_lex->context, this,
                                            select_lex->ref_pointer_array,
                                            (char *)"<no matter>",
                                            (char *)"<result>"));
        if (!abort_on_null && left_expr->maybe_null)
        {
          if (!(new_having= new Item_func_trig_cond(new_having,
                                                    get_cond_guard(0))))
            DBUG_RETURN(RES_ERROR);
        }
        new_having->name= (char*)in_having_cond;
	select_lex->having= join->having= new_having;
	select_lex->having_fix_field= 1;
        
        /*
          we do not check join->having->fixed, because comparison function
          (from func->create) can't be fixed after creation
        */
	tmp= join->having->fix_fields(thd, 0);
        select_lex->having_fix_field= 0;
        if (tmp)
	  DBUG_RETURN(RES_ERROR);
      }
      else
      {
	// it is single select without tables => possible optimization
        // remove the dependence mark since the item is moved to upper
        // select and is not outer anymore.
        item->walk(&Item::remove_dependence_processor, 0,
                           (uchar *) select_lex->outer_select());
	item= func->create(left_expr, item);
	// fix_field of item will be done in time of substituting
	substitution= item;
	have_to_be_excluded= 1;
	if (thd->lex->describe)
	{
	  char warn_buff[MYSQL_ERRMSG_SIZE];
	  sprintf(warn_buff, ER(ER_SELECT_REDUCED), select_lex->select_number);
	  push_warning(thd, MYSQL_ERROR::WARN_LEVEL_NOTE,
		       ER_SELECT_REDUCED, warn_buff);
	}
	DBUG_RETURN(RES_REDUCE);
      }
    }
  }

  DBUG_RETURN(RES_OK);
}


Item_subselect::trans_res
Item_in_subselect::row_value_transformer(JOIN *join)
{
  SELECT_LEX *select_lex= join->select_lex;
  uint cols_num= left_expr->cols();

  DBUG_ENTER("Item_in_subselect::row_value_transformer");

  // psergey: duplicated_subselect_card_check
  if (select_lex->item_list.elements != left_expr->cols())
  {
    my_error(ER_OPERAND_COLUMNS, MYF(0), left_expr->cols());
    DBUG_RETURN(RES_ERROR);
  }

  /*
    Wrap the current IN predicate in an Item_in_optimizer. The actual
    substitution in the Item tree takes place in Item_subselect::fix_fields.
  */
  if (!substitution)
  {
    //first call for this unit
    SELECT_LEX_UNIT *master_unit= select_lex->master_unit();
    substitution= optimizer;

    SELECT_LEX *current= thd->lex->current_select;
    thd->lex->current_select= current->outer_select();
    //optimizer never use Item **ref => we can pass 0 as parameter
    if (!optimizer || optimizer->fix_left(thd, 0))
    {
      thd->lex->current_select= current;
      DBUG_RETURN(RES_ERROR);
    }

    // we will refer to upper level cache array => we have to save it in PS
    optimizer->keep_top_level_cache();

    thd->lex->current_select= current;
    master_unit->uncacheable|= UNCACHEABLE_DEPENDENT;

    if (!abort_on_null && left_expr->maybe_null && !pushed_cond_guards)
    {
      if (!(pushed_cond_guards= (bool*)join->thd->alloc(sizeof(bool) *
                                                        left_expr->cols())))
        DBUG_RETURN(RES_ERROR);
      for (uint i= 0; i < cols_num; i++)
        pushed_cond_guards[i]= TRUE;
    }
  }

  /*
    If this IN predicate can be computed via materialization, do not
    perform the IN -> EXISTS transformation.
  */
  if (exec_method == EXEC_MATERIALIZATION)
    DBUG_RETURN(RES_OK);

  /* Perform the IN=>EXISTS transformation. */
  DBUG_RETURN(row_value_in_to_exists_transformer(join));
}


/**
  Tranform a (possibly non-correlated) IN subquery into a correlated EXISTS.

  @todo
  The IF-ELSE below can be refactored so that there is no duplication of the
  statements that create the new conditions. For this we have to invert the IF
  and the FOR statements as this:
  for (each left operand)
    create the equi-join condition
    if (is_having_used || !abort_on_null)
      create the "is null" and is_not_null_test items
    if (is_having_used)
      add the equi-join and the null tests to HAVING
    else
      add the equi-join and the "is null" to WHERE
      add the is_not_null_test to HAVING
*/

Item_subselect::trans_res
Item_in_subselect::row_value_in_to_exists_transformer(JOIN * join)
{
  SELECT_LEX *select_lex= join->select_lex;
  Item *having_item= 0;
  uint cols_num= left_expr->cols();
  bool is_having_used= (join->having || select_lex->with_sum_func ||
                        select_lex->group_list.first ||
                        !select_lex->table_list.elements);

  DBUG_ENTER("Item_in_subselect::row_value_in_to_exists_transformer");

  select_lex->uncacheable|= UNCACHEABLE_DEPENDENT;
  if (is_having_used)
  {
    /*
      (l1, l2, l3) IN (SELECT v1, v2, v3 ... HAVING having) =>
      EXISTS (SELECT ... HAVING having and
                                (l1 = v1 or is null v1) and
                                (l2 = v2 or is null v2) and
                                (l3 = v3 or is null v3) and
                                is_not_null_test(v1) and
                                is_not_null_test(v2) and
                                is_not_null_test(v3))
      where is_not_null_test used to register nulls in case if we have
      not found matching to return correct NULL value
      TODO: say here explicitly if the order of AND parts matters or not.
    */
    Item *item_having_part2= 0;
    for (uint i= 0; i < cols_num; i++)
    {
      DBUG_ASSERT((left_expr->fixed &&
                  select_lex->ref_pointer_array[i]->fixed) ||
                  (select_lex->ref_pointer_array[i]->type() == REF_ITEM &&
                   ((Item_ref*)(select_lex->ref_pointer_array[i]))->ref_type() ==
                    Item_ref::OUTER_REF));
      if (select_lex->ref_pointer_array[i]->
          check_cols(left_expr->element_index(i)->cols()))
        DBUG_RETURN(RES_ERROR);
      Item *item_eq=
        new Item_func_eq(new
                         Item_ref(&select_lex->context,
                                  (*optimizer->get_cache())->
                                  addr(i),
                                  (char *)"<no matter>",
                                  (char *)in_left_expr_name),
                         new
                         Item_ref(&select_lex->context,
                                  select_lex->ref_pointer_array + i,
                                  (char *)"<no matter>",
                                  (char *)"<list ref>")
                        );
      Item *item_isnull=
        new Item_func_isnull(new
                             Item_ref(&select_lex->context,
                                      select_lex->ref_pointer_array+i,
                                      (char *)"<no matter>",
                                      (char *)"<list ref>")
                            );
      Item *col_item= new Item_cond_or(item_eq, item_isnull);
      if (!abort_on_null && left_expr->element_index(i)->maybe_null)
      {
        if (!(col_item= new Item_func_trig_cond(col_item, get_cond_guard(i))))
          DBUG_RETURN(RES_ERROR);
      }
      having_item= and_items(having_item, col_item);
      
      Item *item_nnull_test= 
         new Item_is_not_null_test(this,
                                   new Item_ref(&select_lex->context,
                                                select_lex->
                                                ref_pointer_array + i,
                                                (char *)"<no matter>",
                                                (char *)"<list ref>"));
      if (!abort_on_null && left_expr->element_index(i)->maybe_null)
      {
        if (!(item_nnull_test= 
              new Item_func_trig_cond(item_nnull_test, get_cond_guard(i))))
          DBUG_RETURN(RES_ERROR);
      }
      item_having_part2= and_items(item_having_part2, item_nnull_test);
      item_having_part2->top_level_item();
    }
    having_item= and_items(having_item, item_having_part2);
    having_item->top_level_item();
  }
  else
  {
    /*
      (l1, l2, l3) IN (SELECT v1, v2, v3 ... WHERE where) =>
      EXISTS (SELECT ... WHERE where and
                               (l1 = v1 or is null v1) and
                               (l2 = v2 or is null v2) and
                               (l3 = v3 or is null v3)
                         HAVING is_not_null_test(v1) and
                                is_not_null_test(v2) and
                                is_not_null_test(v3))
      where is_not_null_test register NULLs values but reject rows

      in case when we do not need correct NULL, we have simplier construction:
      EXISTS (SELECT ... WHERE where and
                               (l1 = v1) and
                               (l2 = v2) and
                               (l3 = v3)
    */
    Item *where_item= 0;
    for (uint i= 0; i < cols_num; i++)
    {
      Item *item, *item_isnull;
      DBUG_ASSERT((left_expr->fixed &&
                  select_lex->ref_pointer_array[i]->fixed) ||
                  (select_lex->ref_pointer_array[i]->type() == REF_ITEM &&
                   ((Item_ref*)(select_lex->ref_pointer_array[i]))->ref_type() ==
                    Item_ref::OUTER_REF));
      if (select_lex->ref_pointer_array[i]->
          check_cols(left_expr->element_index(i)->cols()))
        DBUG_RETURN(RES_ERROR);
      item=
        new Item_func_eq(new
                         Item_direct_ref(&select_lex->context,
                                         (*optimizer->get_cache())->
                                         addr(i),
                                         (char *)"<no matter>",
                                         (char *)in_left_expr_name),
                         new
                         Item_direct_ref(&select_lex->context,
                                         select_lex->
                                         ref_pointer_array+i,
                                         (char *)"<no matter>",
                                         (char *)"<list ref>")
                        );
      if (!abort_on_null)
      {
        Item *having_col_item=
          new Item_is_not_null_test(this,
                                    new
                                    Item_ref(&select_lex->context, 
                                             select_lex->ref_pointer_array + i,
                                             (char *)"<no matter>",
                                             (char *)"<list ref>"));
        
        
        item_isnull= new
          Item_func_isnull(new
                           Item_direct_ref(&select_lex->context,
                                           select_lex->
                                           ref_pointer_array+i,
                                           (char *)"<no matter>",
                                           (char *)"<list ref>")
                          );
        item= new Item_cond_or(item, item_isnull);
        /* 
          TODO: why we create the above for cases where the right part
                cant be NULL?
        */
        if (left_expr->element_index(i)->maybe_null)
        {
          if (!(item= new Item_func_trig_cond(item, get_cond_guard(i))))
            DBUG_RETURN(RES_ERROR);
          if (!(having_col_item= 
                  new Item_func_trig_cond(having_col_item, get_cond_guard(i))))
            DBUG_RETURN(RES_ERROR);
        }
        having_item= and_items(having_item, having_col_item);
      }
      where_item= and_items(where_item, item);
    }
    /*
      AND can't be changed during fix_fields()
      we can assign select_lex->where here, and pass 0 as last
      argument (reference) to fix_fields()
    */
    select_lex->where= join->conds= and_items(join->conds, where_item);
    select_lex->where->top_level_item();
    if (join->conds->fix_fields(thd, 0))
      DBUG_RETURN(RES_ERROR);
  }
  if (having_item)
  {
    bool res;
    select_lex->having= join->having= and_items(join->having, having_item);
    if (having_item == select_lex->having)
      having_item->name= (char*)in_having_cond;
    select_lex->having->top_level_item();
    /*
      AND can't be changed during fix_fields()
      we can assign select_lex->having here, and pass 0 as last
      argument (reference) to fix_fields()
    */
    select_lex->having_fix_field= 1;
    res= join->having->fix_fields(thd, 0);
    select_lex->having_fix_field= 0;
    if (res)
    {
      DBUG_RETURN(RES_ERROR);
    }
  }

  DBUG_RETURN(RES_OK);
}


Item_subselect::trans_res
Item_in_subselect::select_transformer(JOIN *join)
{
  return select_in_like_transformer(join, &eq_creator);
}


/**
  Prepare IN/ALL/ANY/SOME subquery transformation and call appropriate
  transformation function.

    To decide which transformation procedure (scalar or row) applicable here
    we have to call fix_fields() for left expression to be able to call
    cols() method on it. Also this method make arena management for
    underlying transformation methods.

  @param join    JOIN object of transforming subquery
  @param func    creator of condition function of subquery

  @retval
    RES_OK      OK
  @retval
    RES_REDUCE  OK, and current subquery was reduced during
    transformation
  @retval
    RES_ERROR   Error
*/

Item_subselect::trans_res
Item_in_subselect::select_in_like_transformer(JOIN *join, Comp_creator *func)
{
  Query_arena *arena, backup;
  SELECT_LEX *current= thd->lex->current_select;
  const char *save_where= thd->where;
  Item_subselect::trans_res res= RES_ERROR;
  bool result;

  DBUG_ENTER("Item_in_subselect::select_in_like_transformer");

  {
    /*
      IN/SOME/ALL/ANY subqueries aren't support LIMIT clause. Without it
      ORDER BY clause becomes meaningless thus we drop it here.
    */
    SELECT_LEX *sl= current->master_unit()->first_select();
    for (; sl; sl= sl->next_select())
    {
      if (sl->join)
        sl->join->order= 0;
    }
  }

  if (changed)
    DBUG_RETURN(RES_OK);

  thd->where= "IN/ALL/ANY subquery";

  /*
    In some optimisation cases we will not need this Item_in_optimizer
    object, but we can't know it here, but here we need address correct
    reference on left expresion.

    //psergey: he means confluent cases like "... IN (SELECT 1)"
  */
  if (!optimizer)
  {
    arena= thd->activate_stmt_arena_if_needed(&backup);
    result= (!(optimizer= new Item_in_optimizer(left_expr, this)));
    if (arena)
      thd->restore_active_arena(arena, &backup);
    if (result)
      goto err;
  }

  thd->lex->current_select= current->outer_select();
  result= (!left_expr->fixed &&
           left_expr->fix_fields(thd, optimizer->arguments()));
  /* fix_fields can change reference to left_expr, we need reassign it */
  left_expr= optimizer->arguments()[0];

  thd->lex->current_select= current;
  if (result)
    goto err;

  /*
    If we didn't choose an execution method up to this point, we choose
    the IN=>EXISTS transformation.
  */
  if (exec_method == EXEC_UNSPECIFIED)
    exec_method= EXEC_EXISTS;
  arena= thd->activate_stmt_arena_if_needed(&backup);

  /*
    Both transformers call fix_fields() only for Items created inside them,
    and all those items do not make permanent changes in the current item arena
    which allows us to call them with changed arena (if we do not know the
    nature of Item, we have to call fix_fields() for it only with the original
    arena to avoid memory leak).
  */
  if (left_expr->cols() == 1)
    res= single_value_transformer(join, func);
  else
  {
    /* we do not support row operation for ALL/ANY/SOME */
    if (func != &eq_creator)
    {
      if (arena)
        thd->restore_active_arena(arena, &backup);
      my_error(ER_OPERAND_COLUMNS, MYF(0), 1);
      DBUG_RETURN(RES_ERROR);
    }
    res= row_value_transformer(join);
  }
  if (arena)
    thd->restore_active_arena(arena, &backup);
err:
  thd->where= save_where;
  DBUG_RETURN(res);
}


void Item_in_subselect::print(String *str, enum_query_type query_type)
{
  if (exec_method == EXEC_EXISTS)
    str->append(STRING_WITH_LEN("<exists>"));
  else
  {
    left_expr->print(str, query_type);
    str->append(STRING_WITH_LEN(" in "));
  }
  Item_subselect::print(str, query_type);
}


bool Item_in_subselect::fix_fields(THD *thd_arg, Item **ref)
{
  bool result = 0;

  if (exec_method == EXEC_SEMI_JOIN)
    return !( (*ref)= new Item_int(1));

  if (thd_arg->lex->view_prepare_mode && left_expr && !left_expr->fixed)
    result = left_expr->fix_fields(thd_arg, &left_expr);

  return result || Item_subselect::fix_fields(thd_arg, ref);
}


void Item_in_subselect::fix_after_pullout(st_select_lex *parent_select,
                                          st_select_lex *removed_select,
                                          Item **ref)
{
  Item_subselect::fix_after_pullout(parent_select, removed_select, ref);

  left_expr->fix_after_pullout(parent_select, removed_select, &left_expr);

  used_tables_cache|= left_expr->used_tables();
  const_item_cache&= left_expr->const_item();
}


/**
  Try to create an engine to compute the subselect via materialization,
  and if this fails, revert to execution via the IN=>EXISTS transformation.

  @details
    The purpose of this method is to hide the implementation details
    of this Item's execution. The method creates a new engine for
    materialized execution, and initializes the engine.

    The initialization of the new engine is divided in two parts - a permanent
    one that lives across prepared statements, and one that is repeated for each
    execution.

  @returns
    @retval TRUE  memory allocation error occurred, or was not able to create
                  temporary table
    @retval FALSE an execution method was chosen successfully
*/

bool Item_in_subselect::setup_engine()
{
  subselect_hash_sj_engine *hash_engine;
  DBUG_ENTER("Item_in_subselect::setup_engine");

  if (engine->engine_type() == subselect_engine::SINGLE_SELECT_ENGINE)
  {
    /* Create/initialize objects in permanent memory. */
    Query_arena *arena= thd->stmt_arena;
    Query_arena backup;
    if (arena->is_conventional())
      arena= 0;
    else
      thd->set_n_backup_active_arena(arena, &backup);

    subselect_single_select_engine *old_engine= 
      static_cast<subselect_single_select_engine*>(engine);
    if (!(hash_engine= new subselect_hash_sj_engine(thd, this,
                                                    old_engine)) ||
        hash_engine->init_permanent(unit->get_unit_column_types()))
    {
      /*
        For some reason we cannot use materialization for this IN predicate.
        Delete all materialization-related objects, and return error.
      */
      delete hash_engine;
      if (arena)
        thd->restore_active_arena(arena, &backup);
      DBUG_RETURN(TRUE);
    }
    engine= hash_engine;

    if (arena)
      thd->restore_active_arena(arena, &backup);
  }
  else
  {
    DBUG_ASSERT(engine->engine_type() == subselect_engine::HASH_SJ_ENGINE);
    hash_engine= static_cast<subselect_hash_sj_engine*>(engine);
  }

  /*
    Reset the LIMIT 1 set in Item_exists_subselect::fix_length_and_dec.
    TODO:
    Currently we set the subquery LIMIT to infinity, and this is correct
    because we forbid at parse time LIMIT inside IN subqueries (see
    Item_in_subselect::test_limit). However, once we allow this, here
    we should set the correct limit if given in the query.
  */
  unit->global_parameters->select_limit= NULL;

  /* Initializations done in runtime memory, repeated for each execution. */
  const bool res= hash_engine->init_runtime();

  DBUG_RETURN(res);
}


/**
  Initialize the cache of the left operand of the IN predicate.

  @note This method has the same purpose as alloc_group_fields(),
  but it takes a different kind of collection of items, and the
  list we push to is dynamically allocated.

  @retval TRUE  if a memory allocation error occurred
  @retval FALSE if success
*/

bool Item_in_subselect::init_left_expr_cache()
{
  JOIN *outer_join;
  Next_select_func end_select;
  bool use_result_field= FALSE;

  outer_join= unit->outer_select()->join;
  /*
    An IN predicate might be evaluated in a query for which all tables have
    been optimzied away.
  */ 
  if (!outer_join || !outer_join->tables || !outer_join->tables_list)
  {
    need_expr_cache= FALSE;
    return FALSE;
  }

  /*
    If we use end_[send | write]_group to handle complete rows of the outer
    query, make the cache of the left IN operand use Item_field::result_field
    instead of Item_field::field.  We need this because normally
    Cached_item_field uses Item::field to fetch field data, while
    copy_ref_key() that copies the left IN operand into a lookup key uses
    Item::result_field. In the case end_[send | write]_group result_field is
    one row behind field.
  */
  end_select= outer_join->join_tab[outer_join->tables-1].next_select;
  if (end_select == end_send_group || end_select == end_write_group)
    use_result_field= TRUE;

  if (!(left_expr_cache= new List<Cached_item>))
    return TRUE;

  for (uint i= 0; i < left_expr->cols(); i++)
  {
    Cached_item *cur_item_cache= new_Cached_item(thd,
                                                 left_expr->element_index(i),
                                                 use_result_field);
    if (!cur_item_cache || left_expr_cache->push_front(cur_item_cache))
      return TRUE;
  }
  return FALSE;
}


/*
  Callback to test if an IN predicate is expensive.

  @details
    IN predicates are considered expensive only if they will be executed via
    materialization. The return value affects the behavior of
    make_cond_for_table() in such a way that it is unchanged when we use
    the IN=>EXISTS transformation to compute IN.

  @retval TRUE  if the predicate is expensive
  @retval FALSE otherwise
*/

bool Item_in_subselect::is_expensive_processor(uchar *arg)
{
  return exec_method == EXEC_MATERIALIZATION;
}


Item_subselect::trans_res
Item_allany_subselect::select_transformer(JOIN *join)
{
  DBUG_ENTER("Item_allany_subselect::select_transformer");
  exec_method= EXEC_EXISTS;
  if (upper_item)
    upper_item->show= 1;
  DBUG_RETURN(select_in_like_transformer(join, func));
}


void Item_allany_subselect::print(String *str, enum_query_type query_type)
{
  if (exec_method == EXEC_EXISTS)
    str->append(STRING_WITH_LEN("<exists>"));
  else
  {
    left_expr->print(str, query_type);
    str->append(' ');
    str->append(func->symbol(all));
    str->append(all ? " all " : " any ", 5);
  }
  Item_subselect::print(str, query_type);
}


void subselect_engine::set_thd(THD *thd_arg)
{
  thd= thd_arg;
  if (result)
    result->set_thd(thd_arg);
}


subselect_single_select_engine::
subselect_single_select_engine(st_select_lex *select,
			       select_result_interceptor *result_arg,
			       Item_subselect *item_arg)
  :subselect_engine(item_arg, result_arg),
   prepared(0), executed(0), select_lex(select), join(0)
{
  select_lex->master_unit()->item= item_arg;
}


void subselect_single_select_engine::cleanup()
{
  DBUG_ENTER("subselect_single_select_engine::cleanup");
  prepared= executed= 0;
  join= 0;
  result->cleanup();
  DBUG_VOID_RETURN;
}


void subselect_union_engine::cleanup()
{
  DBUG_ENTER("subselect_union_engine::cleanup");
  unit->reinit_exec_mechanism();
  result->cleanup();
  DBUG_VOID_RETURN;
}


bool subselect_union_engine::is_executed() const
{
  return unit->executed;
}


/*
  Check if last execution of the subquery engine produced any rows

  SYNOPSIS
    subselect_union_engine::no_rows()

  DESCRIPTION
    Check if last execution of the subquery engine produced any rows. The
    return value is undefined if last execution ended in an error.

  RETURN
    TRUE  - Last subselect execution has produced no rows
    FALSE - Otherwise
*/

bool subselect_union_engine::no_rows()
{
  /* Check if we got any rows when reading UNION result from temp. table: */
  return test(!unit->fake_select_lex->join->send_records);
}


void subselect_uniquesubquery_engine::cleanup()
{
  DBUG_ENTER("subselect_uniquesubquery_engine::cleanup");
  /* Tell handler we don't need the index anymore */
  if (tab->table->file->inited)
    tab->table->file->ha_index_end();
  DBUG_VOID_RETURN;
}


subselect_union_engine::subselect_union_engine(st_select_lex_unit *u,
					       select_result_interceptor *result_arg,
					       Item_subselect *item_arg)
  :subselect_engine(item_arg, result_arg)
{
  unit= u;
  unit->item= item_arg;
}


/**
  Create and prepare the JOIN object that represents the query execution
  plan for the subquery.

  @detail
  This method is called from Item_subselect::fix_fields. For prepared
  statements it is called both during the PREPARE and EXECUTE phases in the
  following ways:
  - During PREPARE the optimizer needs some properties
    (join->fields_list.elements) of the JOIN to proceed with preparation of
    the remaining query (namely to complete ::fix_fields for the subselect
    related classes. In the end of PREPARE the JOIN is deleted.
  - When we EXECUTE the query, Item_subselect::fix_fields is called again, and
    the JOIN object is re-created again, prepared and executed. In the end of
    execution it is deleted.
  In all cases the JOIN is created in runtime memory (not in the permanent
  memory root).

  @todo
  Re-check what properties of 'join' are needed during prepare, and see if
  we can avoid creating a JOIN during JOIN::prepare of the outer join.

  @retval 0  if success
  @retval 1  if error
*/

int subselect_single_select_engine::prepare()
{
  if (prepared)
    return 0;
  join= new JOIN(thd, select_lex->item_list,
		 select_lex->options | SELECT_NO_UNLOCK, result);
  if (!join || !result)
    return 1; /* Fatal error is set already. */
  prepared= 1;
  SELECT_LEX *save_select= thd->lex->current_select;
  thd->lex->current_select= select_lex;
  if (join->prepare(&select_lex->ref_pointer_array,
		    select_lex->table_list.first,
		    select_lex->with_wild,
		    select_lex->where,
		    select_lex->order_list.elements +
		    select_lex->group_list.elements,
		    select_lex->order_list.first,
		    select_lex->group_list.first,
		    select_lex->having,
		    NULL, select_lex,
		    select_lex->master_unit()))
    return 1;
  thd->lex->current_select= save_select;
  return 0;
}

int subselect_union_engine::prepare()
{
  return unit->prepare(thd, result, SELECT_NO_UNLOCK);
}

int subselect_uniquesubquery_engine::prepare()
{
  /* Should never be called. */
  DBUG_ASSERT(FALSE);
  return 1;
}


/*
  Check if last execution of the subquery engine produced any rows

  SYNOPSIS
    subselect_single_select_engine::no_rows()

  DESCRIPTION
    Check if last execution of the subquery engine produced any rows. The
    return value is undefined if last execution ended in an error.

  RETURN
    TRUE  - Last subselect execution has produced no rows
    FALSE - Otherwise
*/

bool subselect_single_select_engine::no_rows()
{ 
  return !item->assigned();
}


/* 
 makes storage for the output values for the subquery and calcuates 
 their data and column types and their nullability.
*/ 
void subselect_engine::set_row(List<Item> &item_list, Item_cache **row)
{
  Item *sel_item;
  List_iterator_fast<Item> li(item_list);
  res_type= STRING_RESULT;
  res_field_type= MYSQL_TYPE_VAR_STRING;
  for (uint i= 0; (sel_item= li++); i++)
  {
    item->max_length= sel_item->max_length;
    res_type= sel_item->result_type();
    res_field_type= sel_item->field_type();
    item->decimals= sel_item->decimals;
    item->unsigned_flag= sel_item->unsigned_flag;
    maybe_null= sel_item->maybe_null;
    if (!(row[i]= Item_cache::get_cache(sel_item)))
      return;
    row[i]->setup(sel_item);
    row[i]->store(sel_item);
  }
  if (item_list.elements > 1)
    res_type= ROW_RESULT;
}

void subselect_single_select_engine::fix_length_and_dec(Item_cache **row)
{
  DBUG_ASSERT(row || select_lex->item_list.elements==1);
  set_row(select_lex->item_list, row);
  item->collation.set(row[0]->collation);
  if (cols() != 1)
    maybe_null= 0;
}

void subselect_union_engine::fix_length_and_dec(Item_cache **row)
{
  DBUG_ASSERT(row || unit->first_select()->item_list.elements==1);

  if (unit->first_select()->item_list.elements == 1)
  {
    set_row(unit->types, row);
    item->collation.set(row[0]->collation);
  }
  else
  {
    bool maybe_null_saved= maybe_null;
    set_row(unit->types, row);
    maybe_null= maybe_null_saved;
  }
}

void subselect_uniquesubquery_engine::fix_length_and_dec(Item_cache **row)
{
  //this never should be called
  DBUG_ASSERT(0);
}

int  read_first_record_seq(JOIN_TAB *tab);
int rr_sequential(READ_RECORD *info);
int join_read_always_key_or_null(JOIN_TAB *tab);
int join_read_next_same_or_null(READ_RECORD *info);

int subselect_single_select_engine::exec()
{
  DBUG_ENTER("subselect_single_select_engine::exec");
  char const *save_where= thd->where;
  SELECT_LEX *save_select= thd->lex->current_select;
  thd->lex->current_select= select_lex;
  if (!join->optimized)
  {
    SELECT_LEX_UNIT *unit= select_lex->master_unit();

    unit->set_limit(unit->global_parameters);
    if (join->optimize())
    {
      thd->where= save_where;
      executed= 1;
      thd->lex->current_select= save_select;
      DBUG_RETURN(join->error ? join->error : 1);
    }
<<<<<<< HEAD
    if (!select_lex->uncacheable && thd->lex->describe && 
        !(join->select_options & SELECT_DESCRIBE))
    {
      item->update_used_tables();
      if (item->const_item())
      {
        /*
          It's necessary to keep original JOIN table because
          create_sort_index() function may overwrite original
          JOIN_TAB::type and wrong optimization method can be
          selected on re-execution.
        */
        select_lex->uncacheable|= UNCACHEABLE_EXPLAIN;
        select_lex->master_unit()->uncacheable|= UNCACHEABLE_EXPLAIN;
        /*
          Force join->join_tmp creation, because this subquery will be replaced
          by a simple select from the materialization temp table by optimize()
          called by EXPLAIN and we need to preserve the initial query structure
          so we can display it.
        */
        if (join->need_tmp && join->init_save_join_tab())
          DBUG_RETURN(1);                        /* purecov: inspected */
      }
    }
=======
    if (save_join_if_explain())
      DBUG_RETURN(1);                        /* purecov: inspected */
>>>>>>> 20ca15d4
    if (item->engine_changed)
    {
      DBUG_RETURN(1);
    }
  }
  if (select_lex->uncacheable &&
      select_lex->uncacheable != UNCACHEABLE_EXPLAIN
      && executed)
  {
    if (join->reinit())
    {
      thd->where= save_where;
      thd->lex->current_select= save_select;
      DBUG_RETURN(1);
    }
    item->reset();
    item->assigned((executed= 0));
  }
  if (!executed)
  {
    item->reset_value_registration();
    JOIN_TAB *changed_tabs[MAX_TABLES];
    JOIN_TAB **last_changed_tab= changed_tabs;
    if (item->have_guarded_conds())
    {
      /*
        For at least one of the pushed predicates the following is true:
        We should not apply optimizations based on the condition that was
        pushed down into the subquery. Those optimizations are ref[_or_null]
        acceses. Change them to be full table scans.
      */
      for (uint i=join->const_tables ; i < join->tables ; i++)
      {
        JOIN_TAB *tab=join->join_tab+i;
        if (tab && tab->keyuse)
        {
          for (uint i= 0; i < tab->ref.key_parts; i++)
          {
            bool *cond_guard= tab->ref.cond_guards[i];
            if (cond_guard && !*cond_guard)
            {
              /* Change the access method to full table scan */
              tab->save_read_first_record= tab->read_first_record;
              tab->save_read_record= tab->read_record.read_record;
              tab->read_record.read_record= rr_sequential;
              tab->read_first_record= read_first_record_seq;
              tab->read_record.record= tab->table->record[0];
              tab->read_record.thd= join->thd;
              tab->read_record.ref_length= tab->table->file->ref_length;
              tab->read_record.unlock_row= rr_unlock_row;
              *(last_changed_tab++)= tab;
              break;
            }
          }
        }
      }
    }
    
    join->exec();

    /* Enable the optimizations back */
    for (JOIN_TAB **ptab= changed_tabs; ptab != last_changed_tab; ptab++)
    {
      JOIN_TAB *tab= *ptab;
      tab->read_record.record= 0;
      tab->read_record.ref_length= 0;
      tab->read_first_record= tab->save_read_first_record; 
      tab->read_record.read_record= tab->save_read_record;
    }
    executed= 1;
    thd->where= save_where;
    thd->lex->current_select= save_select;
    DBUG_RETURN(join->error||thd->is_fatal_error);
  }
  thd->where= save_where;
  thd->lex->current_select= save_select;
  DBUG_RETURN(0);
}

int subselect_union_engine::exec()
{
  char const *save_where= thd->where;
  int res= unit->exec();
  thd->where= save_where;
  return res;
}


/*
  Search for at least one row satisfying select condition
 
  SYNOPSIS
    subselect_uniquesubquery_engine::scan_table()

  DESCRIPTION
    Scan the table using sequential access until we find at least one row
    satisfying select condition.
    
    The caller must set this->empty_result_set=FALSE before calling this
    function. This function will set it to TRUE if it finds a matching row.

  RETURN
    FALSE - OK
    TRUE  - Error
*/

int subselect_uniquesubquery_engine::scan_table()
{
  int error;
  TABLE *table= tab->table;
  DBUG_ENTER("subselect_uniquesubquery_engine::scan_table");

  if (table->file->inited)
    table->file->ha_index_end();
 
  table->file->ha_rnd_init(1);
  table->file->extra_opt(HA_EXTRA_CACHE,
                         current_thd->variables.read_buff_size);
  table->null_row= 0;
  for (;;)
  {
    error=table->file->ha_rnd_next(table->record[0]);
    if (error && error != HA_ERR_END_OF_FILE)
    {
      error= report_error(table, error);
      break;
    }
    /* No more rows */
    if (table->status)
      break;

    if (!cond || cond->val_int())
    {
      empty_result_set= FALSE;
      break;
    }
  }

  table->file->ha_rnd_end();
  DBUG_RETURN(error != 0);
}


/*
  Copy ref key and check for null parts in it

  SYNOPSIS
    subselect_uniquesubquery_engine::copy_ref_key()

  DESCRIPTION
    Copy ref key and check for null parts in it.
    Depending on the nullability and conversion problems this function
    recognizes and processes the following states :
      1. Partial match on top level. This means IN has a value of FALSE
         regardless of the data in the subquery table.
         Detected by finding a NULL in the left IN operand of a top level
         expression.
         We may actually skip reading the subquery, so return TRUE to skip
         the table scan in subselect_uniquesubquery_engine::exec and make
         the value of the IN predicate a NULL (that is equal to FALSE on
         top level).
      2. No exact match when IN is nested inside another predicate.
         Detected by finding a NULL in the left IN operand when IN is not
         a top level predicate.
         We cannot have an exact match. But we must proceed further with a
         table scan to find out if it's a partial match (and IN has a value
         of NULL) or no match (and IN has a value of FALSE).
         So we return FALSE to continue with the scan and see if there are
         any record that would constitute a partial match (as we cannot
         determine that from the index).
      3. Error converting the left IN operand to the column type of the
         right IN operand. This counts as no match (and IN has the value of
         FALSE). We mark the subquery table cursor as having no more rows
         (to ensure that the processing that follows will not find a match)
         and return FALSE, so IN is not treated as returning NULL.


  RETURN
    FALSE - The value of the IN predicate is not known. Proceed to find the
            value of the IN predicate using the determined values of
            null_keypart and table->status.
    TRUE  - IN predicate has a value of NULL. Stop the processing right there
            and return NULL to the outer predicates.
*/

bool subselect_uniquesubquery_engine::copy_ref_key()
{
  DBUG_ENTER("subselect_uniquesubquery_engine::copy_ref_key");

  for (store_key **copy= tab->ref.key_copy ; *copy ; copy++)
  {
    enum store_key::store_key_result store_res;
    store_res= (*copy)->copy();
    tab->ref.key_err= store_res;

    /*
      When there is a NULL part in the key we don't need to make index
      lookup for such key thus we don't need to copy whole key.
      If we later should do a sequential scan return OK. Fail otherwise.

      See also the comment for the subselect_uniquesubquery_engine::exec()
      function.
    */
    null_keypart= (*copy)->null_key;
    if (null_keypart)
    {
      bool top_level= ((Item_in_subselect *) item)->is_top_level_item();
      if (top_level)
      {
        /* Partial match on top level */
        DBUG_RETURN(1);
      }
      else
      {
        /* No exact match when IN is nested inside another predicate */
        break;
      }
    }

    /*
      Check if the error is equal to STORE_KEY_FATAL. This is not expressed 
      using the store_key::store_key_result enum because ref.key_err is a 
      boolean and we want to detect both TRUE and STORE_KEY_FATAL from the 
      space of the union of the values of [TRUE, FALSE] and 
      store_key::store_key_result.  
      TODO: fix the variable an return types.
    */
    if (store_res == store_key::STORE_KEY_FATAL)
    {
      /*
       Error converting the left IN operand to the column type of the right
       IN operand. 
      */
      tab->table->status= STATUS_NOT_FOUND;
      break;
    }
  }
  DBUG_RETURN(0);
}


/*
  Execute subselect

  SYNOPSIS
    subselect_uniquesubquery_engine::exec()

  DESCRIPTION
    Find rows corresponding to the ref key using index access.
    If some part of the lookup key is NULL, then we're evaluating
      NULL IN (SELECT ... )
    This is a special case, we don't need to search for NULL in the table,
    instead, the result value is 
      - NULL  if select produces empty row set
      - FALSE otherwise.

    In some cases (IN subselect is a top level item, i.e. abort_on_null==TRUE)
    the caller doesn't distinguish between NULL and FALSE result and we just
    return FALSE. 
    Otherwise we make a full table scan to see if there is at least one 
    matching row.
    
    The result of this function (info about whether a row was found) is
    stored in this->empty_result_set.
  NOTE
    
  RETURN
    FALSE - ok
    TRUE  - an error occured while scanning
*/

int subselect_uniquesubquery_engine::exec()
{
  DBUG_ENTER("subselect_uniquesubquery_engine::exec");
  int error;
  TABLE *table= tab->table;
  empty_result_set= TRUE;
  table->status= 0;
 
  /* TODO: change to use of 'full_scan' here? */
  if (copy_ref_key())
    DBUG_RETURN(1);
  if (table->status)
  {
    /* 
      We know that there will be no rows even if we scan. 
      Can be set in copy_ref_key.
    */
    ((Item_in_subselect *) item)->value= 0;
    DBUG_RETURN(0);
  }

  if (null_keypart)
    DBUG_RETURN(scan_table());
 
  if (!table->file->inited)
    table->file->ha_index_init(tab->ref.key, 0);
  error= table->file->ha_index_read_map(table->record[0],
                                        tab->ref.key_buff,
                                        make_prev_keypart_map(tab->ref.key_parts),
                                        HA_READ_KEY_EXACT);
<<<<<<< HEAD
=======
  DBUG_PRINT("info", ("lookup result: %i", error));
>>>>>>> 20ca15d4
  if (error &&
      error != HA_ERR_KEY_NOT_FOUND && error != HA_ERR_END_OF_FILE)
    error= report_error(table, error);
  else
  {
    error= 0;
    table->null_row= 0;
    if (!table->status && (!cond || cond->val_int()))
    {
      ((Item_in_subselect *) item)->value= 1;
      empty_result_set= FALSE;
    }
    else
      ((Item_in_subselect *) item)->value= 0;
  }

  DBUG_RETURN(error != 0);
}


/*
  Index-lookup subselect 'engine' - run the subquery

  SYNOPSIS
    subselect_indexsubquery_engine:exec()
      full_scan 

  DESCRIPTION
    The engine is used to resolve subqueries in form

      oe IN (SELECT key FROM tbl WHERE subq_where) 

    The value of the predicate is calculated as follows: 
    1. If oe IS NULL, this is a special case, do a full table scan on
       table tbl and search for row that satisfies subq_where. If such 
       row is found, return NULL, otherwise return FALSE.
    2. Make an index lookup via key=oe, search for a row that satisfies
       subq_where. If found, return TRUE.
    3. If check_null==TRUE, make another lookup via key=NULL, search for a 
       row that satisfies subq_where. If found, return NULL, otherwise
       return FALSE.

  TODO
    The step #1 can be optimized further when the index has several key
    parts. Consider a subquery:
    
      (oe1, oe2) IN (SELECT keypart1, keypart2 FROM tbl WHERE subq_where)

    and suppose we need to evaluate it for {oe1, oe2}=={const1, NULL}.
    Current code will do a full table scan and obtain correct result. There
    is a better option: instead of evaluating

      SELECT keypart1, keypart2 FROM tbl WHERE subq_where            (1)

    and checking if it has produced any matching rows, evaluate
    
      SELECT keypart2 FROM tbl WHERE subq_where AND keypart1=const1  (2)

    If this query produces a row, the result is NULL (as we're evaluating 
    "(const1, NULL) IN { (const1, X), ... }", which has a value of UNKNOWN,
    i.e. NULL).  If the query produces no rows, the result is FALSE.

    We currently evaluate (1) by doing a full table scan. (2) can be
    evaluated by doing a "ref" scan on "keypart1=const1", which can be much
    cheaper. We can use index statistics to quickly check whether "ref" scan
    will be cheaper than full table scan.

  RETURN
    0
    1
*/

int subselect_indexsubquery_engine::exec()
{
  DBUG_ENTER("subselect_indexsubquery_engine::exec");
  int error;
  bool null_finding= 0;
  TABLE *table= tab->table;

  ((Item_in_subselect *) item)->value= 0;
  empty_result_set= TRUE;
  null_keypart= 0;
  table->status= 0;

  if (check_null)
  {
    /* We need to check for NULL if there wasn't a matching value */
    *tab->ref.null_ref_key= 0;			// Search first for not null
    ((Item_in_subselect *) item)->was_null= 0;
  }

  /* Copy the ref key and check for nulls... */
  if (copy_ref_key())
    DBUG_RETURN(1);

  if (table->status)
  {
    /* 
      We know that there will be no rows even if we scan. 
      Can be set in copy_ref_key.
    */
    ((Item_in_subselect *) item)->value= 0;
    DBUG_RETURN(0);
  }

  if (null_keypart)
    DBUG_RETURN(scan_table());

  if (!table->file->inited)
    table->file->ha_index_init(tab->ref.key, 1);
  error= table->file->ha_index_read_map(table->record[0],
                                        tab->ref.key_buff,
                                        make_prev_keypart_map(tab->ref.key_parts),
                                        HA_READ_KEY_EXACT);
  if (error &&
      error != HA_ERR_KEY_NOT_FOUND && error != HA_ERR_END_OF_FILE)
    error= report_error(table, error);
  else
  {
    for (;;)
    {
      error= 0;
      table->null_row= 0;
      if (!table->status)
      {
        if ((!cond || cond->val_int()) && (!having || having->val_int()))
        {
          empty_result_set= FALSE;
          if (null_finding)
            ((Item_in_subselect *) item)->was_null= 1;
          else
            ((Item_in_subselect *) item)->value= 1;
          break;
        }
        error= table->file->ha_index_next_same(table->record[0],
                                              tab->ref.key_buff,
                                              tab->ref.key_length);
        if (error && error != HA_ERR_END_OF_FILE)
        {
          error= report_error(table, error);
          break;
        }
      }
      else
      {
        if (!check_null || null_finding)
          break;			/* We don't need to check nulls */
        *tab->ref.null_ref_key= 1;
        null_finding= 1;
        /* Check if there exists a row with a null value in the index */
        if ((error= (safe_index_read(tab) == 1)))
          break;
      }
    }
  }
  DBUG_RETURN(error != 0);
}


uint subselect_single_select_engine::cols()
{
  return select_lex->item_list.elements;
}


uint subselect_union_engine::cols()
{
  DBUG_ASSERT(unit->is_prepared());  // should be called after fix_fields()
  return unit->types.elements;
}


uint8 subselect_single_select_engine::uncacheable()
{
  return select_lex->uncacheable;
}


uint8 subselect_union_engine::uncacheable()
{
  return unit->uncacheable;
}


void subselect_single_select_engine::exclude()
{
  select_lex->master_unit()->exclude_level();
}

void subselect_union_engine::exclude()
{
  unit->exclude_level();
}


void subselect_uniquesubquery_engine::exclude()
{
  //this never should be called
  DBUG_ASSERT(0);
}


table_map subselect_engine::calc_const_tables(TABLE_LIST *table)
{
  table_map map= 0;
  for (; table; table= table->next_leaf)
  {
    TABLE *tbl= table->table;
    if (tbl && tbl->const_table)
      map|= tbl->map;
  }
  return map;
}

/**
  Save the JOIN to join->tmp_join if it is needed by EXPLAIN to
  display the query plan.

  @retval
    FALSE OK
  @retval
    TRUE  error
*/
bool 
subselect_single_select_engine::save_join_if_explain()
{
  /*
    Save this JOIN to join->tmp_join since the original layout will be
    replaced when JOIN::exec() calls make_simple_join() if:
     1) We are executing an EXPLAIN query
     2) An uncacheable flag has not been set for the select_lex. If
        set, JOIN::optimize() has already saved the JOIN
     3) Call does not come from select_describe()). If it does,
        JOIN::exec() will not call make_simple_join() and the JOIN we
        plan to save will not be replaced anyway.
     4) A temp table is needed. This is what triggers JOIN::exec() to
        make a replacement JOIN by calling make_simple_join(). 
     5) The Item_subselect is cacheable
  */
  if (thd->lex->describe &&                              // 1
      !select_lex->uncacheable &&                        // 2
      !(join->select_options & SELECT_DESCRIBE) &&       // 3
      join->need_tmp)                                    // 4
  {
    item->update_used_tables();
    if (item->const_item())                              // 5
    {
      /*
        Save this JOIN to join->tmp_join since the original layout will
        be replaced when JOIN::exec() calls make_simple_join() due to
        need_tmp==TRUE. The original layout is needed so we can describe
        the query. No need to do this if uncacheable != 0 since in this
        case the JOIN has already been saved during JOIN::optimize()
      */
      select_lex->uncacheable|= UNCACHEABLE_EXPLAIN;
      select_lex->master_unit()->uncacheable|= UNCACHEABLE_EXPLAIN;
      if (join->init_save_join_tab())
        return TRUE;
    }
  }
  return FALSE;
}

table_map subselect_single_select_engine::upper_select_const_tables()
{
  return calc_const_tables(select_lex->outer_select()->leaf_tables);
}


table_map subselect_union_engine::upper_select_const_tables()
{
  return calc_const_tables(unit->outer_select()->leaf_tables);
}


void subselect_single_select_engine::print(String *str,
                                           enum_query_type query_type)
{
  select_lex->print(thd, str, query_type);
}


void subselect_union_engine::print(String *str, enum_query_type query_type)
{
  unit->print(str, query_type);
}


void subselect_uniquesubquery_engine::print(String *str,
                                            enum_query_type query_type)
{
  char *table_name= tab->table->s->table_name.str;
  str->append(STRING_WITH_LEN("<primary_index_lookup>("));
  tab->ref.items[0]->print(str, query_type);
  str->append(STRING_WITH_LEN(" in "));
  if (tab->table->s->table_category == TABLE_CATEGORY_TEMPORARY)
  {
    /*
      Temporary tables' names change across runs, so they can't be used for
      EXPLAIN EXTENDED.
    */
    str->append(STRING_WITH_LEN("<temporary table>"));
  }
  else
    str->append(table_name, tab->table->s->table_name.length);
  KEY *key_info= tab->table->key_info+ tab->ref.key;
  str->append(STRING_WITH_LEN(" on "));
  str->append(key_info->name);
  if (cond)
  {
    str->append(STRING_WITH_LEN(" where "));
    cond->print(str, query_type);
  }
  str->append(')');
}


/*
TODO:
The above ::print method should be changed as below. Do it after
all other tests pass.

void subselect_uniquesubquery_engine::print(String *str)
{
  KEY *key_info= tab->table->key_info + tab->ref.key;
  str->append(STRING_WITH_LEN("<primary_index_lookup>("));
  for (uint i= 0; i < key_info->key_parts; i++)
    tab->ref.items[i]->print(str);
  str->append(STRING_WITH_LEN(" in "));
  str->append(tab->table->s->table_name.str, tab->table->s->table_name.length);
  str->append(STRING_WITH_LEN(" on "));
  str->append(key_info->name);
  if (cond)
  {
    str->append(STRING_WITH_LEN(" where "));
    cond->print(str);
  }
  str->append(')');
}
*/

void subselect_indexsubquery_engine::print(String *str,
                                           enum_query_type query_type)
{
  str->append(STRING_WITH_LEN("<index_lookup>("));
  tab->ref.items[0]->print(str, query_type);
  str->append(STRING_WITH_LEN(" in "));
  str->append(tab->table->s->table_name.str, tab->table->s->table_name.length);
  KEY *key_info= tab->table->key_info+ tab->ref.key;
  str->append(STRING_WITH_LEN(" on "));
  str->append(key_info->name);
  if (check_null)
    str->append(STRING_WITH_LEN(" checking NULL"));
  if (cond)
  {
    str->append(STRING_WITH_LEN(" where "));
    cond->print(str, query_type);
  }
  if (having)
  {
    str->append(STRING_WITH_LEN(" having "));
    having->print(str, query_type);
  }
  str->append(')');
}

/**
  change select_result object of engine.

  @param si		new subselect Item
  @param res		new select_result object

  @retval
    FALSE OK
  @retval
    TRUE  error
*/

bool subselect_single_select_engine::change_result(Item_subselect *si,
                                                 select_result_interceptor *res)
{
  item= si;
  result= res;
  return select_lex->join->change_result(result);
}


/**
  change select_result object of engine.

  @param si		new subselect Item
  @param res		new select_result object

  @retval
    FALSE OK
  @retval
    TRUE  error
*/

bool subselect_union_engine::change_result(Item_subselect *si,
                                           select_result_interceptor *res)
{
  item= si;
  int rc= unit->change_result(res, result);
  result= res;
  return rc;
}


/**
  change select_result emulation, never should be called.

  @param si		new subselect Item
  @param res		new select_result object

  @retval
    FALSE OK
  @retval
    TRUE  error
*/

bool subselect_uniquesubquery_engine::change_result(Item_subselect *si,
                                                    select_result_interceptor *res)
{
  DBUG_ASSERT(0);
  return TRUE;
}


/**
  Report about presence of tables in subquery.

  @retval
    TRUE  there are not tables used in subquery
  @retval
    FALSE there are some tables in subquery
*/
bool subselect_single_select_engine::no_tables()
{
  return(select_lex->table_list.elements == 0);
}


/*
  Check statically whether the subquery can return NULL

  SINOPSYS
    subselect_single_select_engine::may_be_null()

  RETURN
    FALSE  can guarantee that the subquery never return NULL
    TRUE   otherwise
*/
bool subselect_single_select_engine::may_be_null()
{
  return ((no_tables() && !join->conds && !join->having) ? maybe_null : 1);
}


/**
  Report about presence of tables in subquery.

  @retval
    TRUE  there are not tables used in subquery
  @retval
    FALSE there are some tables in subquery
*/
bool subselect_union_engine::no_tables()
{
  for (SELECT_LEX *sl= unit->first_select(); sl; sl= sl->next_select())
  {
    if (sl->table_list.elements)
      return FALSE;
  }
  return TRUE;
}


/**
  Report about presence of tables in subquery.

  @retval
    TRUE  there are not tables used in subquery
  @retval
    FALSE there are some tables in subquery
*/

bool subselect_uniquesubquery_engine::no_tables()
{
  /* returning value is correct, but this method should never be called */
  return 0;
}


/******************************************************************************
  WL#1110 - Implementation of class subselect_hash_sj_engine
******************************************************************************/


/**
  Create all structures needed for IN execution that can live between PS
  reexecution.

  @detail
  - Create a temporary table to store the result of the IN subquery. The
    temporary table has one hash index on all its columns.
  - Create a new result sink that sends the result stream of the subquery to
    the temporary table,
  - Create and initialize a new JOIN_TAB, and TABLE_REF objects to perform
    lookups into the indexed temporary table.

  @notice:
    Currently Item_subselect::init() already chooses and creates at parse
    time an engine with a corresponding JOIN to execute the subquery.

  @retval TRUE  if error
  @retval FALSE otherwise
*/

bool subselect_hash_sj_engine::init_permanent(List<Item> *tmp_columns)
{
  /* The result sink where we will materialize the subquery result. */
  select_union  *tmp_result_sink;
  /* The table into which the subquery is materialized. */
  TABLE         *tmp_table;
  KEY           *tmp_key; /* The only index on the temporary table. */
  uint          tmp_key_parts; /* Number of keyparts in tmp_key. */
  Item_in_subselect *item_in= (Item_in_subselect *) item;

  DBUG_ENTER("subselect_hash_sj_engine::init_permanent");

  /* 1. Create/initialize materialization related objects. */

  /*
    Create and initialize a select result interceptor that stores the
    result stream in a temporary table. The temporary table itself is
    managed (created/filled/etc) internally by the interceptor.
  */
  if (!(tmp_result_sink= new select_union))
    DBUG_RETURN(TRUE);
  if (tmp_result_sink->create_result_table(
                         thd, tmp_columns, TRUE,
                         thd->variables.option_bits | TMP_TABLE_ALL_COLUMNS,
                         "materialized subselect", TRUE))
    DBUG_RETURN(TRUE);

  tmp_table= tmp_result_sink->table;
  tmp_key= tmp_table->key_info;
  tmp_key_parts= tmp_key->key_parts;

  /*
     If the subquery has blobs, or the total key lenght is bigger than some
     length, then the created index cannot be used for lookups and we
     can't use hash semi join. If this is the case, delete the temporary
     table since it will not be used, and tell the caller we failed to
     initialize the engine.
  */
  if (tmp_table->s->keys == 0)
  {
    DBUG_ASSERT(tmp_table->s->db_type() == myisam_hton);
    DBUG_ASSERT(
      tmp_table->s->uniques ||
      tmp_table->key_info->key_length >= tmp_table->file->max_key_length() ||
      tmp_table->key_info->key_parts > tmp_table->file->max_key_parts());
    free_tmp_table(thd, tmp_table);
    delete result;
    result= NULL;
    DBUG_RETURN(TRUE);
  }
  result= tmp_result_sink;

  /*
    Make sure there is only one index on the temp table, and it doesn't have
    the extra key part created when s->uniques > 0.
  */
  DBUG_ASSERT(tmp_table->s->keys == 1 && tmp_columns->elements == tmp_key_parts);


  /* 2. Create/initialize execution related objects. */

  /*
    Create and initialize the JOIN_TAB that represents an index lookup
    plan operator into the materialized subquery result. Notice that:
    - this JOIN_TAB has no corresponding JOIN (and doesn't need one), and
    - here we initialize only those members that are used by
      subselect_uniquesubquery_engine, so these objects are incomplete.
  */ 
  if (!(tab= new (thd->mem_root) JOIN_TAB))
    DBUG_RETURN(TRUE);
  tab->table= tmp_table;
  tab->ref.key= 0; /* The only temp table index. */
  tab->ref.key_length= tmp_key->key_length;
  if (!(tab->ref.key_buff=
        (uchar*) thd->calloc(ALIGN_SIZE(tmp_key->key_length) * 2)) ||
      !(tab->ref.key_copy=
        (store_key**) thd->alloc((sizeof(store_key*) *
                                  (tmp_key_parts + 1)))) ||
      !(tab->ref.items=
        (Item**) thd->alloc(sizeof(Item*) * tmp_key_parts)))
    DBUG_RETURN(TRUE);

  KEY_PART_INFO *cur_key_part= tmp_key->key_part;
  store_key **ref_key= tab->ref.key_copy;
  uchar *cur_ref_buff= tab->ref.key_buff;

  /*
    Create an artificial condition to post-filter those rows matched by index
    lookups that cannot be distinguished by the index lookup procedure, e.g.
    because of truncation. Prepared statements execution requires that
    fix_fields is called for every execution. In order to call fix_fields we
    need to create a Name_resolution_context and a corresponding TABLE_LIST
    for the temporary table for the subquery, so that all column references
    to the materialized subquery table can be resolved correctly.
  */
  DBUG_ASSERT(cond == NULL);
  if (!(cond= new Item_cond_and))
    DBUG_RETURN(TRUE);
  /*
    Table reference for tmp_table that is used to resolve column references
    (Item_fields) to columns in tmp_table.
  */
  TABLE_LIST *tmp_table_ref;
  if (!(tmp_table_ref= (TABLE_LIST*) thd->calloc(sizeof(TABLE_LIST))))
    DBUG_RETURN(TRUE);

  tmp_table_ref->init_one_table("", 0, "materialized subselect", 22,
                                "materialized subselect", TL_READ);
  tmp_table_ref->table= tmp_table;

  /* Name resolution context for all tmp_table columns created below. */
  Name_resolution_context *context= new Name_resolution_context;
  context->init();
  context->first_name_resolution_table=
    context->last_name_resolution_table= tmp_table_ref;
  
  for (uint i= 0; i < tmp_key_parts; i++, cur_key_part++, ref_key++)
  {
    Item_func_eq *eq_cond; /* New equi-join condition for the current column. */
    /* Item for the corresponding field from the materialized temp table. */
    Item_field *right_col_item;
    int null_count= test(cur_key_part->field->real_maybe_null());
    tab->ref.items[i]= item_in->left_expr->element_index(i);

    if (!(right_col_item= new Item_field(thd, context, cur_key_part->field)) ||
        !(eq_cond= new Item_func_eq(tab->ref.items[i], right_col_item)) ||
        ((Item_cond_and*)cond)->add(eq_cond))
    {
      delete cond;
      cond= NULL;
      DBUG_RETURN(TRUE);
    }

    *ref_key= new store_key_item(thd, cur_key_part->field,
                                 /* TODO:
                                    the NULL byte is taken into account in
                                    cur_key_part->store_length, so instead of
                                    cur_ref_buff + test(maybe_null), we could
                                    use that information instead.
                                 */
                                 cur_ref_buff + null_count,
                                 null_count ? cur_ref_buff : 0,
                                 cur_key_part->length, tab->ref.items[i]);
    cur_ref_buff+= cur_key_part->store_length;
  }
  *ref_key= NULL; /* End marker. */
  tab->ref.key_err= 1;
  tab->ref.key_parts= tmp_key_parts;

  if (cond->fix_fields(thd, &cond))
    DBUG_RETURN(TRUE);

  DBUG_RETURN(FALSE);
}


/**
  Initialize members of the engine that need to be re-initilized at each
  execution.

  @retval TRUE  if a memory allocation error occurred
  @retval FALSE if success
*/

bool subselect_hash_sj_engine::init_runtime()
{
  /*
    Create and optimize the JOIN that will be used to materialize
    the subquery if not yet created.
  */
  materialize_engine->prepare();
  /*
    Repeat name resolution for 'cond' since cond is not part of any
    clause of the query, and it is not 'fixed' during JOIN::prepare.
  */
  if (cond && !cond->fixed && cond->fix_fields(thd, &cond))
    return TRUE;
  /* Let our engine reuse this query plan for materialization. */
  materialize_join= materialize_engine->join;
  materialize_join->change_result(result);
  return FALSE;
}


subselect_hash_sj_engine::~subselect_hash_sj_engine()
{
  delete result;
  if (tab)
    free_tmp_table(thd, tab->table);
}


/**
  Cleanup performed after each PS execution.

  @detail
  Called in the end of JOIN::prepare for PS from Item_subselect::cleanup.
*/

void subselect_hash_sj_engine::cleanup()
{
  is_materialized= FALSE;
  result->cleanup(); /* Resets the temp table as well. */
  materialize_engine->cleanup();
  subselect_uniquesubquery_engine::cleanup();
}


/**
  Execute a subquery IN predicate via materialization.

  @detail
  If needed materialize the subquery into a temporary table, then
  copmpute the predicate via a lookup into this table.

  @retval TRUE  if error
  @retval FALSE otherwise
*/

int subselect_hash_sj_engine::exec()
{
  Item_in_subselect *item_in= (Item_in_subselect *) item;

  DBUG_ENTER("subselect_hash_sj_engine::exec");

  /*
    Optimize and materialize the subquery during the first execution of
    the subquery predicate.
  */
  if (!is_materialized)
  {
    int res= 0;
    SELECT_LEX *save_select= thd->lex->current_select;
    thd->lex->current_select= materialize_engine->select_lex;
    if ((res= materialize_join->optimize()))
      goto err; /* purecov: inspected */

    if (materialize_engine->save_join_if_explain())
      goto err;

    materialize_join->exec();
    if ((res= test(materialize_join->error || thd->is_fatal_error)))
      goto err;

    /*
      TODO:
      - Unlock all subquery tables as we don't need them. To implement this
        we need to add new functionality to JOIN::join_free that can unlock
        all tables in a subquery (and all its subqueries).
      - The temp table used for grouping in the subquery can be freed
        immediately after materialization (yet it's done together with
        unlocking).
     */
    is_materialized= TRUE;
    /*
      If the subquery returned no rows, the temporary table is empty, so we know
      directly that the result of IN is FALSE. We first update the table
      statistics, then we test if the temporary table for the query result is
      empty.
    */
    tab->table->file->info(HA_STATUS_VARIABLE);
    if (!tab->table->file->stats.records)
    {
      empty_result_set= TRUE;
      item_in->value= FALSE;
      /* TODO: check we need this: item_in->null_value= FALSE; */
      DBUG_RETURN(FALSE);
    }
    /* Set tmp_param only if its usable, i.e. tmp_param->copy_field != NULL. */
    tmp_param= &(item_in->unit->outer_select()->join->tmp_table_param);
    if (tmp_param && !tmp_param->copy_field)
      tmp_param= NULL;

err:
    thd->lex->current_select= save_select;
    if (res)
      DBUG_RETURN(res);
  }

  /*
    Lookup the left IN operand in the hash index of the materialized subquery.
  */
  DBUG_RETURN(subselect_uniquesubquery_engine::exec());
}


/**
  Print the state of this engine into a string for debugging and views.
*/

void subselect_hash_sj_engine::print(String *str, enum_query_type query_type)
{
  str->append(STRING_WITH_LEN(" <materialize> ("));
  materialize_engine->print(str, query_type);
  str->append(STRING_WITH_LEN(" ), "));
  if (tab)
    subselect_uniquesubquery_engine::print(str, query_type);
  else
    str->append(STRING_WITH_LEN(
           "<the access method for lookups is not yet created>"
         ));
}<|MERGE_RESOLUTION|>--- conflicted
+++ resolved
@@ -2329,35 +2329,8 @@
       thd->lex->current_select= save_select;
       DBUG_RETURN(join->error ? join->error : 1);
     }
-<<<<<<< HEAD
-    if (!select_lex->uncacheable && thd->lex->describe && 
-        !(join->select_options & SELECT_DESCRIBE))
-    {
-      item->update_used_tables();
-      if (item->const_item())
-      {
-        /*
-          It's necessary to keep original JOIN table because
-          create_sort_index() function may overwrite original
-          JOIN_TAB::type and wrong optimization method can be
-          selected on re-execution.
-        */
-        select_lex->uncacheable|= UNCACHEABLE_EXPLAIN;
-        select_lex->master_unit()->uncacheable|= UNCACHEABLE_EXPLAIN;
-        /*
-          Force join->join_tmp creation, because this subquery will be replaced
-          by a simple select from the materialization temp table by optimize()
-          called by EXPLAIN and we need to preserve the initial query structure
-          so we can display it.
-        */
-        if (join->need_tmp && join->init_save_join_tab())
-          DBUG_RETURN(1);                        /* purecov: inspected */
-      }
-    }
-=======
     if (save_join_if_explain())
       DBUG_RETURN(1);                        /* purecov: inspected */
->>>>>>> 20ca15d4
     if (item->engine_changed)
     {
       DBUG_RETURN(1);
@@ -2659,10 +2632,7 @@
                                         tab->ref.key_buff,
                                         make_prev_keypart_map(tab->ref.key_parts),
                                         HA_READ_KEY_EXACT);
-<<<<<<< HEAD
-=======
   DBUG_PRINT("info", ("lookup result: %i", error));
->>>>>>> 20ca15d4
   if (error &&
       error != HA_ERR_KEY_NOT_FOUND && error != HA_ERR_END_OF_FILE)
     error= report_error(table, error);
@@ -2904,8 +2874,7 @@
   */
   if (thd->lex->describe &&                              // 1
       !select_lex->uncacheable &&                        // 2
-      !(join->select_options & SELECT_DESCRIBE) &&       // 3
-      join->need_tmp)                                    // 4
+      !(join->select_options & SELECT_DESCRIBE))         // 3
   {
     item->update_used_tables();
     if (item->const_item())                              // 5
@@ -2919,7 +2888,7 @@
       */
       select_lex->uncacheable|= UNCACHEABLE_EXPLAIN;
       select_lex->master_unit()->uncacheable|= UNCACHEABLE_EXPLAIN;
-      if (join->init_save_join_tab())
+      if (join->need_tmp && join->init_save_join_tab())  // 4
         return TRUE;
     }
   }
