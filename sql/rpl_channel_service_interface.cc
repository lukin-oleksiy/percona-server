/* Copyright (c) 2015, 2017, Oracle and/or its affiliates. All rights reserved.

   This program is free software; you can redistribute it and/or modify
   it under the terms of the GNU General Public License, version 2.0,
   as published by the Free Software Foundation.

   This program is also distributed with certain software (including
   but not limited to OpenSSL) that is licensed under separate terms,
   as designated in a particular file or component or in included license
   documentation.  The authors of MySQL hereby grant you an additional
   permission to link the program and your derivative works with the
   separately licensed software that they have included with MySQL.

   This program is distributed in the hope that it will be useful,
   but WITHOUT ANY WARRANTY; without even the implied warranty of
   MERCHANTABILITY or FITNESS FOR A PARTICULAR PURPOSE.  See the
   GNU General Public License, version 2.0, for more details.

   You should have received a copy of the GNU General Public License
   along with this program; if not, write to the Free Software
   Foundation, Inc., 51 Franklin St, Fifth Floor, Boston, MA 02110-1301  USA */

#include "sql/rpl_channel_service_interface.h"

#include <stdio.h>
#include <string.h>
#include <sys/types.h>
#include <atomic>
#include <map>
#include <utility>

#include "my_compiler.h"
#include "my_dbug.h"
#include "my_inttypes.h"
#include "my_loglevel.h"
#include "my_sys.h"
#include "my_thread.h"
#include "mysql/components/services/log_builtins.h"
#include "mysql/components/services/psi_stage_bits.h"
#include "mysql/psi/mysql_cond.h"
#include "mysql/psi/mysql_mutex.h"
#include "mysql/psi/psi_base.h"
#include "mysql/service_mysql_alloc.h"
#include "mysql_com.h"
#include "mysqld_error.h"
#include "sql/auth/sql_security_ctx.h"
#include "sql/binlog.h"
#include "sql/current_thd.h"
#include "sql/log.h"
#include "sql/log_event.h"
#include "sql/mysqld.h"              // opt_mts_slave_parallel_workers
#include "sql/mysqld_thd_manager.h"  // Global_THD_manager
#include "sql/rpl_gtid.h"
#include "sql/rpl_info_factory.h"
#include "sql/rpl_info_handler.h"
#include "sql/rpl_mi.h"
#include "sql/rpl_msr.h" /* Multisource replication */
#include "sql/rpl_mts_submode.h"
#include "sql/rpl_rli.h"
#include "sql/rpl_rli_pdb.h"
#include "sql/rpl_slave.h"
#include "sql/rpl_trx_boundary_parser.h"
#include "sql/sql_class.h"
#include "sql/sql_lex.h"

/**
  Auxiliary function to stop all the running channel threads according to the
  given mask.

  @note: The caller shall possess channel_map lock before calling this function,
         and unlock after returning from this function.

  @param mi                   The pointer to Master_info instance
  @param threads_to_stop      The types of threads to be stopped
  @param timeout              The expected time in which the thread should stop

  @return the operation status
    @retval 0      OK
    @retval !=0    Error
*/
int channel_stop(Master_info *mi, int threads_to_stop, long timeout);

int initialize_channel_service_interface() {
  DBUG_ENTER("initialize_channel_service_interface");

  // master info and relay log repositories must be TABLE
  if (opt_mi_repository_id != INFO_REPOSITORY_TABLE ||
      opt_rli_repository_id != INFO_REPOSITORY_TABLE) {
    LogErr(ERROR_LEVEL, ER_RPL_CHANNELS_REQUIRE_TABLES_AS_INFO_REPOSITORIES);
    DBUG_RETURN(1);
  }

  // server id must be different from 0
  if (server_id == 0) {
    LogErr(ERROR_LEVEL, ER_RPL_CHANNELS_REQUIRE_NON_ZERO_SERVER_ID);
    DBUG_RETURN(1);
  }

  DBUG_RETURN(0);
}

static void set_mi_settings(Master_info *mi,
                            Channel_creation_info *channel_info) {
  mysql_mutex_lock(mi->rli->relay_log.get_log_lock());
  mysql_mutex_lock(&mi->data_lock);

  mi->rli->set_thd_tx_priority(channel_info->thd_tx_priority);

  mi->rli->replicate_same_server_id =
      (channel_info->replicate_same_server_id == RPL_SERVICE_SERVER_DEFAULT)
          ? replicate_same_server_id
          : channel_info->replicate_same_server_id;

  mi->rli->opt_slave_parallel_workers =
      (channel_info->channel_mts_parallel_workers == RPL_SERVICE_SERVER_DEFAULT)
          ? opt_mts_slave_parallel_workers
          : channel_info->channel_mts_parallel_workers;

  if (channel_info->channel_mts_parallel_type == RPL_SERVICE_SERVER_DEFAULT) {
    if (mts_parallel_option == MTS_PARALLEL_TYPE_DB_NAME)
      mi->rli->channel_mts_submode = MTS_PARALLEL_TYPE_DB_NAME;
    else
      mi->rli->channel_mts_submode = MTS_PARALLEL_TYPE_LOGICAL_CLOCK;
  } else {
    if (channel_info->channel_mts_parallel_type ==
        CHANNEL_MTS_PARALLEL_TYPE_DB_NAME)
      mi->rli->channel_mts_submode = MTS_PARALLEL_TYPE_DB_NAME;
    else
      mi->rli->channel_mts_submode = MTS_PARALLEL_TYPE_LOGICAL_CLOCK;
  }

  mi->rli->checkpoint_group =
      (channel_info->channel_mts_checkpoint_group == RPL_SERVICE_SERVER_DEFAULT)
          ? opt_mts_checkpoint_group
          : channel_info->channel_mts_checkpoint_group;

  mi->set_mi_description_event(new Format_description_log_event());

  mysql_mutex_unlock(&mi->data_lock);
  mysql_mutex_unlock(mi->rli->relay_log.get_log_lock());
}

static bool init_thread_context() { return my_thread_init(); }

static void clean_thread_context() { my_thread_end(); }

static THD *create_surrogate_thread() {
  THD *thd = NULL;
  thd = new THD;
  thd->thread_stack = (char *)&thd;
  thd->store_globals();
  thd->security_context()->skip_grants();

  return (thd);
}

static void delete_surrogate_thread(THD *thd) {
  thd->release_resources();
  delete thd;
  current_thd = nullptr;
}

void initialize_channel_creation_info(Channel_creation_info *channel_info) {
  channel_info->type = SLAVE_REPLICATION_CHANNEL;
  channel_info->hostname = 0;
  channel_info->port = 0;
  channel_info->user = 0;
  channel_info->password = 0;
  channel_info->ssl_info = 0;
  channel_info->auto_position = RPL_SERVICE_SERVER_DEFAULT;
  channel_info->channel_mts_parallel_type = RPL_SERVICE_SERVER_DEFAULT;
  channel_info->channel_mts_parallel_workers = RPL_SERVICE_SERVER_DEFAULT;
  channel_info->channel_mts_checkpoint_group = RPL_SERVICE_SERVER_DEFAULT;
  channel_info->replicate_same_server_id = RPL_SERVICE_SERVER_DEFAULT;
  channel_info->thd_tx_priority = 0;
  channel_info->sql_delay = RPL_SERVICE_SERVER_DEFAULT;
  channel_info->preserve_relay_logs = false;
  channel_info->retry_count = 0;
  channel_info->connect_retry = 0;
  channel_info->public_key_path = 0;
  channel_info->get_public_key = 0;
}

void initialize_channel_ssl_info(Channel_ssl_info *channel_ssl_info) {
  channel_ssl_info->use_ssl = 0;
  channel_ssl_info->ssl_ca_file_name = 0;
  channel_ssl_info->ssl_ca_directory = 0;
  channel_ssl_info->ssl_cert_file_name = 0;
  channel_ssl_info->ssl_crl_file_name = 0;
  channel_ssl_info->ssl_crl_directory = 0;
  channel_ssl_info->ssl_key = 0;
  channel_ssl_info->ssl_cipher = 0;
  channel_ssl_info->tls_version = 0;
  channel_ssl_info->ssl_verify_server_cert = 0;
}

void initialize_channel_connection_info(Channel_connection_info *channel_info) {
  channel_info->until_condition = CHANNEL_NO_UNTIL_CONDITION;
  channel_info->gtid = 0;
  channel_info->view_id = 0;
}

static void set_mi_ssl_options(LEX_MASTER_INFO *lex_mi,
                               Channel_ssl_info *channel_ssl_info) {
  lex_mi->ssl = (channel_ssl_info->use_ssl) ? LEX_MASTER_INFO::LEX_MI_ENABLE
                                            : LEX_MASTER_INFO::LEX_MI_DISABLE;

  if (channel_ssl_info->ssl_ca_file_name != NULL) {
    lex_mi->ssl_ca = channel_ssl_info->ssl_ca_file_name;
  }

  if (channel_ssl_info->ssl_ca_directory != NULL) {
    lex_mi->ssl_capath = channel_ssl_info->ssl_ca_directory;
  }

  if (channel_ssl_info->tls_version != NULL) {
    lex_mi->tls_version = channel_ssl_info->tls_version;
  }

  if (channel_ssl_info->ssl_cert_file_name != NULL) {
    lex_mi->ssl_cert = channel_ssl_info->ssl_cert_file_name;
  }

  if (channel_ssl_info->ssl_crl_file_name != NULL) {
    lex_mi->ssl_crl = channel_ssl_info->ssl_crl_file_name;
  }

  if (channel_ssl_info->ssl_crl_directory != NULL) {
    lex_mi->ssl_crlpath = channel_ssl_info->ssl_crl_directory;
  }

  if (channel_ssl_info->ssl_key != NULL) {
    lex_mi->ssl_key = channel_ssl_info->ssl_key;
  }

  if (channel_ssl_info->ssl_cipher != NULL) {
    lex_mi->ssl_cipher = channel_ssl_info->ssl_cipher;
  }

  lex_mi->ssl_verify_server_cert = (channel_ssl_info->ssl_verify_server_cert)
                                       ? LEX_MASTER_INFO::LEX_MI_ENABLE
                                       : LEX_MASTER_INFO::LEX_MI_DISABLE;
}

int channel_create(const char *channel, Channel_creation_info *channel_info) {
  DBUG_ENTER("channel_create");

  Master_info *mi = NULL;
  int error = 0;
  LEX_MASTER_INFO *lex_mi = NULL;

  bool thd_created = false;
  THD *thd = current_thd;

  // Don't create default channels
  if (!strcmp(channel_map.get_default_channel(), channel))
    DBUG_RETURN(RPL_CHANNEL_SERVICE_DEFAULT_CHANNEL_CREATION_ERROR);

  /* Service channels are not supposed to use sql_slave_skip_counter */
  mysql_mutex_lock(&LOCK_sql_slave_skip_counter);
  if (sql_slave_skip_counter > 0)
    error = RPL_CHANNEL_SERVICE_SLAVE_SKIP_COUNTER_ACTIVE;
  mysql_mutex_unlock(&LOCK_sql_slave_skip_counter);
  if (error) DBUG_RETURN(error);

  channel_map.wrlock();

  /* Get the Master_info of the channel */
  mi = channel_map.get_mi(channel);

  /* create a new channel if doesn't exist */
  if (!mi) {
    if ((error = add_new_channel(&mi, channel))) goto err;
  }

  lex_mi = new LEX_MASTER_INFO();
  lex_mi->channel = channel;
  lex_mi->host = channel_info->hostname;
  /*
    'group_replication_recovery' channel (*after recovery is done*)
    or 'group_replication_applier' channel wants to set the port number
    to '0' as there is no actual network usage on these channels.
  */
  lex_mi->port_opt = LEX_MASTER_INFO::LEX_MI_ENABLE;
  lex_mi->port = channel_info->port;
  lex_mi->user = channel_info->user;
  lex_mi->password = channel_info->password;
  lex_mi->sql_delay = channel_info->sql_delay;
  lex_mi->connect_retry = channel_info->connect_retry;
  if (channel_info->retry_count) {
    lex_mi->retry_count_opt = LEX_MASTER_INFO::LEX_MI_ENABLE;
    lex_mi->retry_count = channel_info->retry_count;
  }

  if (channel_info->auto_position) {
    lex_mi->auto_position = LEX_MASTER_INFO::LEX_MI_ENABLE;
    if ((mi && mi->is_auto_position()) ||
        channel_info->auto_position == RPL_SERVICE_SERVER_DEFAULT) {
      // So change master allows new configurations with a running SQL thread
      lex_mi->auto_position = LEX_MASTER_INFO::LEX_MI_UNCHANGED;
    }
  }

  if (channel_info->public_key_path) {
    lex_mi->public_key_path = channel_info->public_key_path;
  }

  if (channel_info->get_public_key) {
    lex_mi->get_public_key = LEX_MASTER_INFO::LEX_MI_ENABLE;
    if (mi && mi->get_public_key) {
      // So change master allows new configurations with a running SQL thread
      lex_mi->get_public_key = LEX_MASTER_INFO::LEX_MI_UNCHANGED;
    }
  } else {
    lex_mi->get_public_key = LEX_MASTER_INFO::LEX_MI_DISABLE;
    if (mi && !mi->get_public_key) {
      // So change master allows new configurations with a running SQL thread
      lex_mi->get_public_key = LEX_MASTER_INFO::LEX_MI_UNCHANGED;
    }
  }

  if (channel_info->ssl_info != NULL) {
    set_mi_ssl_options(lex_mi, channel_info->ssl_info);
  }

  if (mi) {
    if (!thd) {
      thd_created = true;
      thd = create_surrogate_thread();
    }

    if ((error = change_master(thd, mi, lex_mi,
                               channel_info->preserve_relay_logs))) {
      goto err;
    }
  }

  set_mi_settings(mi, channel_info);

  if (channel_map.is_group_replication_channel_name(mi->get_channel())) {
    thd->variables.max_allowed_packet = slave_max_allowed_packet;
    thd->get_protocol_classic()->set_max_packet_size(slave_max_allowed_packet +
                                                     MAX_LOG_EVENT_HEADER);
  }

err:
  channel_map.unlock();

  if (thd_created) {
    delete_surrogate_thread(thd);
  }

  delete lex_mi;

  DBUG_RETURN(error);
}

int channel_start(const char *channel, Channel_connection_info *connection_info,
                  int threads_to_start, int wait_for_connection) {
  DBUG_ENTER("channel_start(channel, threads_to_start, wait_for_connection");
  int error = 0;
  int thread_mask = 0;
  LEX_MASTER_INFO lex_mi;
  ulong thread_start_id = 0;
  bool thd_created = false;
  THD *thd = current_thd;

  /* Service channels are not supposed to use sql_slave_skip_counter */
  mysql_mutex_lock(&LOCK_sql_slave_skip_counter);
  if (sql_slave_skip_counter > 0)
    error = RPL_CHANNEL_SERVICE_SLAVE_SKIP_COUNTER_ACTIVE;
  mysql_mutex_unlock(&LOCK_sql_slave_skip_counter);
  if (error) DBUG_RETURN(error);

  channel_map.wrlock();

  Master_info *mi = channel_map.get_mi(channel);

  if (mi == NULL) {
    error = RPL_CHANNEL_SERVICE_CHANNEL_DOES_NOT_EXISTS_ERROR;
    goto err;
  }

  if (threads_to_start & CHANNEL_APPLIER_THREAD) {
    thread_mask |= SLAVE_SQL;
  }
  if (threads_to_start & CHANNEL_RECEIVER_THREAD) {
    thread_mask |= SLAVE_IO;
  }

  // Nothing to be done here
  if (!thread_mask) goto err;

  LEX_SLAVE_CONNECTION lex_connection;
  lex_connection.reset();

  if (connection_info->until_condition != CHANNEL_NO_UNTIL_CONDITION) {
    switch (connection_info->until_condition) {
      case CHANNEL_UNTIL_APPLIER_AFTER_GTIDS:
        lex_mi.gtid_until_condition = LEX_MASTER_INFO::UNTIL_SQL_AFTER_GTIDS;
        lex_mi.gtid = connection_info->gtid;
        break;
      case CHANNEL_UNTIL_APPLIER_BEFORE_GTIDS:
        lex_mi.gtid_until_condition = LEX_MASTER_INFO::UNTIL_SQL_BEFORE_GTIDS;
        lex_mi.gtid = connection_info->gtid;
        break;
      case CHANNEL_UNTIL_APPLIER_AFTER_GAPS:
        lex_mi.until_after_gaps = true;
        break;
      case CHANNEL_UNTIL_VIEW_ID:
        DBUG_ASSERT((thread_mask & SLAVE_SQL) && connection_info->view_id);
        lex_mi.view_id = connection_info->view_id;
        break;
      default:
        DBUG_ASSERT(0);
    }
  }

  if (wait_for_connection && (thread_mask & SLAVE_IO))
    thread_start_id = mi->slave_run_id;

  if (!thd) {
    thd_created = true;
    thd = create_surrogate_thread();
  }

  error = start_slave(thd, &lex_connection, &lex_mi, thread_mask, mi, false);

  if (wait_for_connection && (thread_mask & SLAVE_IO) && !error) {
    mysql_mutex_lock(&mi->run_lock);
    /*
      If the ids are still equal this means the start thread method did not
      wait for the thread to start
    */
    while (thread_start_id == mi->slave_run_id) {
      mysql_cond_wait(&mi->start_cond, &mi->run_lock);
    }
    mysql_mutex_unlock(&mi->run_lock);

    while (mi->slave_running != MYSQL_SLAVE_RUN_CONNECT) {
      // If there is such a state change then there was an error on connection
      if (mi->slave_running == MYSQL_SLAVE_NOT_RUN) {
        error = RPL_CHANNEL_SERVICE_RECEIVER_CONNECTION_ERROR;
        break;
      }
      my_sleep(100);
    }
  }

err:
  channel_map.unlock();

  if (thd_created) {
    delete_surrogate_thread(thd);
  }

  DBUG_RETURN(error);
}

int channel_stop(Master_info *mi, int threads_to_stop, long timeout) {
  DBUG_ENTER("channel_stop(master_info, stop_receiver, stop_applier, timeout");

  channel_map.assert_some_lock();

  if (mi == NULL) {
    DBUG_RETURN(RPL_CHANNEL_SERVICE_CHANNEL_DOES_NOT_EXISTS_ERROR);
  }

  mi->channel_rdlock();

  int thread_mask = 0;
  int server_thd_mask = 0;
  int error = 0;
  bool thd_init = false;
  lock_slave_threads(mi);

  init_thread_mask(&server_thd_mask, mi, 0 /* not inverse*/);

  if ((threads_to_stop & CHANNEL_APPLIER_THREAD) &&
      (server_thd_mask & SLAVE_SQL)) {
    thread_mask |= SLAVE_SQL;
  }
  if ((threads_to_stop & CHANNEL_RECEIVER_THREAD) &&
      (server_thd_mask & SLAVE_IO)) {
    thread_mask |= SLAVE_IO;
  }

  if (thread_mask == 0) {
    goto end;
  }

  thd_init = init_thread_context();

  error = terminate_slave_threads(mi, thread_mask, timeout, false);

end:
  unlock_slave_threads(mi);
  mi->channel_unlock();

  if (thd_init) {
    clean_thread_context();
  }

  DBUG_RETURN(error);
}

int channel_stop(const char *channel, int threads_to_stop, long timeout) {
  DBUG_ENTER("channel_stop(channel, stop_receiver, stop_applier, timeout");

  channel_map.rdlock();

  Master_info *mi = channel_map.get_mi(channel);

  int error = channel_stop(mi, threads_to_stop, timeout);

  channel_map.unlock();

  DBUG_RETURN(error);
}

int channel_stop_all(int threads_to_stop, long timeout, char **error_message) {
  DBUG_ENTER("channel_stop_all");

  Master_info *mi = 0;

  /* Error related varaiables */
  int error = 0;
  char buf[MYSQL_ERRMSG_SIZE];
  char *ptr = buf;
  size_t error_length = 0;

  if (error_message) {
    error_length = snprintf(ptr, sizeof(buf), "Error stopping channel(s): ");
    ptr += (int)error_length;
  }

  channel_map.rdlock();

  for (mi_map::iterator it = channel_map.begin(); it != channel_map.end();
       it++) {
    mi = it->second;

    if (mi) {
      DBUG_PRINT("info", ("stopping channel_name: %s", mi->get_channel()));

      int channel_error = channel_stop(mi, threads_to_stop, timeout);

      DBUG_EXECUTE_IF("group_replication_stop_all_channels_failure",
                      { channel_error = 1; });

      if (channel_error &&
          channel_error != RPL_CHANNEL_SERVICE_CHANNEL_DOES_NOT_EXISTS_ERROR) {
        error = channel_error;

        mi->report(ERROR_LEVEL, error,
                   "Error stopping channel: %s. Got error: %d",
                   mi->get_channel(), error);

        if (error_message) {
          size_t curr_len =
              snprintf(ptr, sizeof(buf) - error_length,
                       " '%s' [error number: %d],", mi->get_channel(), error);

          if (error_length + curr_len < sizeof(buf)) {
            ptr += (int)curr_len;
            error_length += curr_len;
          }
        }
      }
    }
  }

  if (error_message && error) {
    char append_str[] = " Please check the error log for additional details.";
    int append_len = strlen(append_str);
    size_t total_length = error_length;
    error_length -= 1;  // remove comma at the end

    /* append append_str if buffer has space */
    if (error_length + append_len < sizeof(buf)) {
      total_length += append_len;
      *error_message =
          (char *)my_malloc(PSI_NOT_INSTRUMENTED, total_length + 1, MYF(0));
      snprintf(*error_message, total_length + 1, "%.*s.%s", int(error_length),
               buf, append_str);
    } else {
      *error_message =
          (char *)my_malloc(PSI_NOT_INSTRUMENTED, total_length + 1, MYF(0));
      snprintf(*error_message, total_length + 1, "%.*s.", int(error_length),
               buf);
    }
  }

  channel_map.unlock();
  DBUG_RETURN(error);
}

int channel_purge_queue(const char *channel, bool reset_all) {
  DBUG_ENTER("channel_purge_queue(channel, only_purge");

  channel_map.wrlock();

  Master_info *mi = channel_map.get_mi(channel);

  if (mi == NULL) {
    channel_map.unlock();
    DBUG_RETURN(RPL_CHANNEL_SERVICE_CHANNEL_DOES_NOT_EXISTS_ERROR);
  }

  bool thd_init = init_thread_context();

  int error = reset_slave(current_thd, mi, reset_all);

  channel_map.unlock();

  if (thd_init) {
    clean_thread_context();
  }

  DBUG_RETURN(error);
}

bool channel_is_active(const char *channel,
                       enum_channel_thread_types thd_type) {
  int thread_mask = 0;
  DBUG_ENTER("channel_is_active(channel, thd_type");

  channel_map.rdlock();

  Master_info *mi = channel_map.get_mi(channel);

  if (mi == NULL) {
    channel_map.unlock();
    DBUG_RETURN(false);
  }

  mi->channel_rdlock();

  init_thread_mask(&thread_mask, mi, 0 /* not inverse*/);

  mi->channel_unlock();
  channel_map.unlock();

  switch (thd_type) {
    case CHANNEL_NO_THD:
      DBUG_RETURN(true);  // return true as the channel exists
    case CHANNEL_RECEIVER_THREAD:
      DBUG_RETURN(thread_mask & SLAVE_IO);
    case CHANNEL_APPLIER_THREAD:
      DBUG_RETURN(thread_mask & SLAVE_SQL);
    default:
      DBUG_ASSERT(0);
  }
  DBUG_RETURN(false);
}

int channel_get_thread_id(const char *channel,
                          enum_channel_thread_types thd_type,
                          unsigned long **thread_id) {
  DBUG_ENTER("channel_get_thread_id(channel, thread_type ,*thread_id");

  int number_threads = -1;

  channel_map.rdlock();

  Master_info *mi = channel_map.get_mi(channel);

  if (mi == NULL) {
    channel_map.unlock();
    DBUG_RETURN(RPL_CHANNEL_SERVICE_CHANNEL_DOES_NOT_EXISTS_ERROR);
  }

  mi->channel_rdlock();

  switch (thd_type) {
    case CHANNEL_RECEIVER_THREAD:
      mysql_mutex_lock(&mi->info_thd_lock);
      if (mi->info_thd != NULL) {
        *thread_id = (unsigned long *)my_malloc(
            PSI_NOT_INSTRUMENTED, sizeof(unsigned long), MYF(MY_WME));
        **thread_id = mi->info_thd->thread_id();
        number_threads = 1;
      }
      mysql_mutex_unlock(&mi->info_thd_lock);
      break;
    case CHANNEL_APPLIER_THREAD:
      if (mi->rli != NULL) {
        mysql_mutex_lock(&mi->rli->run_lock);

        if (mi->rli->slave_parallel_workers > 0) {
          // Parallel applier.
          size_t num_workers = mi->rli->get_worker_count();
          number_threads = 1 + num_workers;
          *thread_id = (unsigned long *)my_malloc(
              PSI_NOT_INSTRUMENTED, number_threads * sizeof(unsigned long),
              MYF(MY_WME));
          unsigned long *thread_id_pointer = *thread_id;

          // Set default values on thread_id array.
          for (int i = 0; i < number_threads; i++, thread_id_pointer++)
            *thread_id_pointer = -1;
          thread_id_pointer = *thread_id;

          // Coordinator thread id.
          if (mi->rli->info_thd != NULL) {
            mysql_mutex_lock(&mi->rli->info_thd_lock);
            *thread_id_pointer = mi->rli->info_thd->thread_id();
            mysql_mutex_unlock(&mi->rli->info_thd_lock);
            thread_id_pointer++;
          }

          // Workers thread id.
          if (mi->rli->workers_array_initialized) {
            for (size_t i = 0; i < num_workers; i++, thread_id_pointer++) {
              Slave_worker *worker = mi->rli->get_worker(i);
              if (worker != NULL) {
                mysql_mutex_lock(&worker->jobs_lock);
                if (worker->info_thd != NULL &&
                    worker->running_status != Slave_worker::NOT_RUNNING) {
                  mysql_mutex_lock(&worker->info_thd_lock);
                  *thread_id_pointer = worker->info_thd->thread_id();
                  mysql_mutex_unlock(&worker->info_thd_lock);
                }
                mysql_mutex_unlock(&worker->jobs_lock);
              }
            }
          }
        } else {
          // Sequential applier.
          if (mi->rli->info_thd != NULL) {
            *thread_id = (unsigned long *)my_malloc(
                PSI_NOT_INSTRUMENTED, sizeof(unsigned long), MYF(MY_WME));
            mysql_mutex_lock(&mi->rli->info_thd_lock);
            **thread_id = mi->rli->info_thd->thread_id();
            mysql_mutex_unlock(&mi->rli->info_thd_lock);
            number_threads = 1;
          }
        }
        mysql_mutex_unlock(&mi->rli->run_lock);
      }
      break;
    default:
      DBUG_RETURN(number_threads);
  }

  mi->channel_unlock();
  channel_map.unlock();

  DBUG_RETURN(number_threads);
}

long long channel_get_last_delivered_gno(const char *channel, int sidno) {
  DBUG_ENTER("channel_get_last_delivered_gno(channel, sidno)");

  channel_map.rdlock();

  Master_info *mi = channel_map.get_mi(channel);

  if (mi == NULL) {
    channel_map.unlock();
    DBUG_RETURN(RPL_CHANNEL_SERVICE_CHANNEL_DOES_NOT_EXISTS_ERROR);
  }

  mi->channel_rdlock();
  rpl_gno last_gno = 0;

  Checkable_rwlock *sid_lock = mi->rli->get_sid_lock();
  sid_lock->rdlock();
  last_gno = mi->rli->get_gtid_set()->get_last_gno(sidno);
  sid_lock->unlock();

#if !defined(DBUG_OFF)
  const Gtid_set *retrieved_gtid_set = mi->rli->get_gtid_set();
  char *retrieved_gtid_set_string = NULL;
  sid_lock->wrlock();
  retrieved_gtid_set->to_string(&retrieved_gtid_set_string);
  sid_lock->unlock();
  DBUG_PRINT("info", ("get_last_delivered_gno retrieved_set_string: %s",
                      retrieved_gtid_set_string));
  my_free(retrieved_gtid_set_string);
#endif

  mi->channel_unlock();
  channel_map.unlock();

  DBUG_RETURN(last_gno);
}

int channel_add_executed_gtids_to_received_gtids(const char *channel) {
  DBUG_ENTER("channel_add_executed_gtids_to_received_gtids(channel)");

  channel_map.rdlock();
  Master_info *mi = channel_map.get_mi(channel);
  if (mi == NULL) {
    channel_map.unlock();
    DBUG_RETURN(RPL_CHANNEL_SERVICE_CHANNEL_DOES_NOT_EXISTS_ERROR);
  }

  mi->channel_rdlock();
  channel_map.unlock();
  global_sid_lock->wrlock();

  enum_return_status return_status =
      mi->rli->add_gtid_set(gtid_state->get_executed_gtids());

  global_sid_lock->unlock();
  mi->channel_unlock();

  DBUG_RETURN(return_status != RETURN_STATUS_OK);
}

int channel_queue_packet(const char *channel, const char *buf,
                         unsigned long event_len) {
  int result;
  DBUG_ENTER("channel_queue_packet(channel, event_buffer, event_len)");

  channel_map.rdlock();

  Master_info *mi = channel_map.get_mi(channel);

  if (mi == NULL) {
    channel_map.unlock();
    DBUG_RETURN(RPL_CHANNEL_SERVICE_CHANNEL_DOES_NOT_EXISTS_ERROR);
  }

  result = queue_event(mi, buf, event_len, false /*flush_master_info*/);

  channel_map.unlock();

  DBUG_RETURN(result);
}

int channel_wait_until_apply_queue_applied(const char *channel,
                                           double timeout) {
  DBUG_ENTER("channel_wait_until_apply_queue_applied(channel, timeout)");

  channel_map.rdlock();

  Master_info *mi = channel_map.get_mi(channel);

  if (mi == NULL) {
    channel_map.unlock();
    DBUG_RETURN(RPL_CHANNEL_SERVICE_CHANNEL_DOES_NOT_EXISTS_ERROR);
  }

  mi->inc_reference();
  channel_map.unlock();

  /*
    The retrieved_gtid_set (rli->get_gtid_set) has its own sid_map/sid_lock
    and do not use global_sid_map/global_sid_lock. Instead of blocking both
    sid locks on each wait iteration at rli->wait_for_gtid_set(Gtid_set), it
    would be better to use rli->wait_for_gtid_set(char *) that will create a
    new Gtid_set based on global_sid_map.
  */
  char *retrieved_gtid_set_buf;
  mi->rli->get_sid_lock()->wrlock();
  mi->rli->get_gtid_set()->to_string(&retrieved_gtid_set_buf);
  mi->rli->get_sid_lock()->unlock();

  int error =
      mi->rli->wait_for_gtid_set(current_thd, retrieved_gtid_set_buf, timeout);
  my_free(retrieved_gtid_set_buf);
  mi->dec_reference();

  if (error == -1) DBUG_RETURN(REPLICATION_THREAD_WAIT_TIMEOUT_ERROR);
  if (error == -2) DBUG_RETURN(REPLICATION_THREAD_WAIT_NO_INFO_ERROR);

  DBUG_RETURN(error);
}

int channel_is_applier_waiting(const char *channel) {
  DBUG_ENTER("channel_is_applier_waiting(channel)");
  int result = RPL_CHANNEL_SERVICE_CHANNEL_DOES_NOT_EXISTS_ERROR;

  channel_map.rdlock();

  Master_info *mi = channel_map.get_mi(channel);

  if (mi == NULL) {
    channel_map.unlock();
    DBUG_RETURN(result);
  }

  unsigned long *thread_ids = NULL;
  int number_appliers =
      channel_get_thread_id(channel, CHANNEL_APPLIER_THREAD, &thread_ids);

  if (number_appliers <= 0) {
    goto end;
  }

  if (number_appliers == 1) {
    result = channel_is_applier_thread_waiting(*thread_ids);
  } else if (number_appliers > 1) {
    int waiting = 0;

    // Check if coordinator is waiting.
    waiting += channel_is_applier_thread_waiting(thread_ids[0]);

    // Check if workers are waiting.
    for (int i = 1; i < number_appliers; i++)
      waiting += channel_is_applier_thread_waiting(thread_ids[i], true);

    // Check if all are waiting.
    if (waiting == number_appliers)
      result = 1;
    else
      result = 0;
  }

end:
  channel_map.unlock();
  my_free(thread_ids);

  DBUG_RETURN(result);
}

int channel_is_applier_thread_waiting(unsigned long thread_id, bool worker) {
  DBUG_ENTER("channel_is_applier_thread_waiting(thread_id, worker)");
  int result = -1;

<<<<<<< HEAD
  Find_thd_with_id find_thd_with_id(thread_id);
  THD *thd = Global_THD_manager::get_instance()->find_thd(&find_thd_with_id);
  if (thd) {
    result = 0;

    const char *proc_info = thd->get_proc_info();
    if (proc_info) {
      const char *stage_name = stage_slave_has_read_all_relay_log.m_name;
=======
  Find_thd_with_id find_thd_with_id(thread_id, false);
  THD *thd= Global_THD_manager::get_instance()->find_thd(&find_thd_with_id);
  if (thd)
  {
    result= 0;

    const char *proc_info= thd->get_proc_info();
    if (proc_info)
    {
      const char* stage_name= stage_slave_has_read_all_relay_log.m_name;
>>>>>>> 333b4508
      if (worker)
        stage_name = stage_slave_waiting_event_from_coordinator.m_name;

      if (!strcmp(proc_info, stage_name)) result = 1;
    }
    mysql_mutex_unlock(&thd->LOCK_thd_data);
  }

  DBUG_RETURN(result);
}

int channel_flush(const char *channel) {
  DBUG_ENTER("channel_flush(channel)");

  channel_map.rdlock();

  Master_info *mi = channel_map.get_mi(channel);

  if (mi == NULL) {
    channel_map.unlock();
    DBUG_RETURN(RPL_CHANNEL_SERVICE_CHANNEL_DOES_NOT_EXISTS_ERROR);
  }

  bool error = flush_relay_logs(mi);

  channel_map.unlock();

  DBUG_RETURN(error ? 1 : 0);
}

int channel_get_retrieved_gtid_set(const char *channel, char **retrieved_set) {
  DBUG_ENTER("channel_get_retrieved_gtid_set(channel,retrieved_set)");

  channel_map.rdlock();

  Master_info *mi = channel_map.get_mi(channel);

  if (mi == NULL) {
    channel_map.unlock();
    DBUG_RETURN(RPL_CHANNEL_SERVICE_CHANNEL_DOES_NOT_EXISTS_ERROR);
  }

  mi->inc_reference();
  channel_map.unlock();

  int error = 0;
  const Gtid_set *receiver_gtid_set = mi->rli->get_gtid_set();
  if (receiver_gtid_set->to_string(retrieved_set, true /*need_lock*/) == -1)
    error = ER_OUTOFMEMORY;

  mi->dec_reference();

  DBUG_RETURN(error);
}

bool channel_is_stopping(const char *channel,
                         enum_channel_thread_types thd_type) {
  bool is_stopping = false;
  DBUG_ENTER("channel_is_stopping(channel, thd_type");

  channel_map.rdlock();
  Master_info *mi = channel_map.get_mi(channel);
  if (mi == NULL) {
    channel_map.unlock();
    DBUG_RETURN(false);
  }

  mi->channel_rdlock();

  switch (thd_type) {
    case CHANNEL_NO_THD:
      break;
    case CHANNEL_RECEIVER_THREAD:
      is_stopping = likely(mi->atomic_is_stopping);
      break;
    case CHANNEL_APPLIER_THREAD:
      is_stopping = likely(mi->rli->atomic_is_stopping);
      break;
    default:
      DBUG_ASSERT(0);
  }

  mi->channel_unlock();
  channel_map.unlock();

  DBUG_RETURN(is_stopping);
}

bool is_partial_transaction_on_channel_relay_log(const char *channel) {
  DBUG_ENTER("is_partial_transaction_on_channel_relay_log(channel)");
  channel_map.rdlock();
  Master_info *mi = channel_map.get_mi(channel);
  if (mi == NULL) {
    channel_map.unlock();
    DBUG_RETURN(false);
  }
  mi->channel_rdlock();
  bool ret = mi->transaction_parser.is_inside_transaction();
  mi->channel_unlock();
  channel_map.unlock();
  DBUG_RETURN(ret);
}

bool is_any_slave_channel_running(int thread_mask) {
  DBUG_ENTER("is_any_slave_channel_running");
  Master_info *mi = 0;
  bool is_running;

  channel_map.rdlock();

  for (mi_map::iterator it = channel_map.begin(); it != channel_map.end();
       it++) {
    mi = it->second;

    if (mi) {
      if ((thread_mask & SLAVE_IO) != 0) {
        mysql_mutex_lock(&mi->run_lock);
        is_running = mi->slave_running;
        mysql_mutex_unlock(&mi->run_lock);
        if (is_running) {
          channel_map.unlock();
          DBUG_RETURN(true);
        }
      }

      if ((thread_mask & SLAVE_SQL) != 0) {
        mysql_mutex_lock(&mi->rli->run_lock);
        is_running = mi->rli->slave_running;
        mysql_mutex_unlock(&mi->rli->run_lock);
        if (is_running) {
          channel_map.unlock();
          DBUG_RETURN(true);
        }
      }
    }
  }

  channel_map.unlock();
  DBUG_RETURN(false);
}<|MERGE_RESOLUTION|>--- conflicted
+++ resolved
@@ -920,8 +920,7 @@
   DBUG_ENTER("channel_is_applier_thread_waiting(thread_id, worker)");
   int result = -1;
 
-<<<<<<< HEAD
-  Find_thd_with_id find_thd_with_id(thread_id);
+  Find_thd_with_id find_thd_with_id(thread_id, false);
   THD *thd = Global_THD_manager::get_instance()->find_thd(&find_thd_with_id);
   if (thd) {
     result = 0;
@@ -929,18 +928,6 @@
     const char *proc_info = thd->get_proc_info();
     if (proc_info) {
       const char *stage_name = stage_slave_has_read_all_relay_log.m_name;
-=======
-  Find_thd_with_id find_thd_with_id(thread_id, false);
-  THD *thd= Global_THD_manager::get_instance()->find_thd(&find_thd_with_id);
-  if (thd)
-  {
-    result= 0;
-
-    const char *proc_info= thd->get_proc_info();
-    if (proc_info)
-    {
-      const char* stage_name= stage_slave_has_read_all_relay_log.m_name;
->>>>>>> 333b4508
       if (worker)
         stage_name = stage_slave_waiting_event_from_coordinator.m_name;
 
