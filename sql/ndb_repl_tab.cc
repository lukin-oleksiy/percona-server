--- conflicted
+++ resolved
@@ -307,13 +307,7 @@
       /* Compare row to searchkey to get quality of match */
       int match_quality= Ndb_rep_tab_key::get_match_quality(&searchkey,
                                                             &row.key);
-<<<<<<< HEAD
-#ifndef NDEBUG
-      {
-        row.null_terminate_strings();
-=======
       row.null_terminate_strings();
->>>>>>> 7161481f
 
       DBUG_PRINT("info", ("Candidate : %s.%s %u : %u %s"
                             " Match quality : %u.",
