--- conflicted
+++ resolved
@@ -260,7 +260,8 @@
 */
 bool thd_is_dd_update_stmt(const THD *thd);
 
-<<<<<<< HEAD
+my_thread_id thd_thread_id(const THD *thd);
+
 /** Gets page fragmentation statistics. Assigns zeros to stats if thd is
 NULL.
 @param[in]  thd   the calling thread
@@ -274,7 +275,4 @@
 void thd_add_fragmentation_stats(THD *thd,
                                  const fragmentation_stats_t &stats) noexcept;
 
-=======
-my_thread_id thd_thread_id(const THD *thd);
->>>>>>> e4924f36
 #endif  // SQL_THD_INTERNAL_API_INCLUDED