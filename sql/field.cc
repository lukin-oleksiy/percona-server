--- conflicted
+++ resolved
@@ -7386,13 +7386,8 @@
 }
 
 size_t Field_blob::make_sort_key(uchar *to, size_t length) const {
-<<<<<<< HEAD
-  static const uchar EMPTY_BLOB[1] = {0};
-  const uint32 blob_length = get_length();
-=======
   return make_sort_key(to, length, char_length());
 }
->>>>>>> 87307d4d
 
 size_t Field_blob::make_sort_key(uchar *to, size_t length,
                                  size_t trunc_pos) const {
@@ -10627,12 +10622,6 @@
         thd->dd_client());
 
     if (!table_obj && table->s->table_category != TABLE_UNKNOWN_CATEGORY) {
-<<<<<<< HEAD
-=======
-      const dd::cache::Dictionary_client::Auto_releaser releaser(
-          thd->dd_client());
-
->>>>>>> 87307d4d
       if (thd->dd_client()->acquire(table->s->db.str, table->s->table_name.str,
                                     &table_obj)) {
         return nullptr; /* purecov: inspected */
