--- conflicted
+++ resolved
@@ -218,6 +218,9 @@
 bool change_prevents_inplace(const Field_str &from, const Create_field &to) {
   return sql_type_prevents_inplace(from, to) ||
          length_prevents_inplace(from, to) ||
+         // Changing column format to/from compressed or changing associated
+         // compression dictionary must result in table rebuild
+         from.has_different_compression_attributes_with(to) ||
          charset_prevents_inplace(from, to) ||
          collation_prevents_inplace(from, to);
 }
@@ -6983,25 +6986,8 @@
 }
 
 uint Field_varstring::is_equal(const Create_field *new_field) {
-<<<<<<< HEAD
-  /*
-    changing column format to/from compressed or changing associated
-    compression dictionary must result in table rebuild
-  */
-  if (new_field->sql_type == real_type() &&
-      new_field->charset == field_charset &&
-      !has_different_compression_attributes_with(*new_field)) {
-    if (new_field->length == max_display_length()) return IS_EQUAL_YES;
-    DBUG_ASSERT(0 == (new_field->length % field_charset->mbmaxlen));
-    DBUG_ASSERT(0 == (max_display_length() % field_charset->mbmaxlen));
-    if (new_field->length > max_display_length() &&
-        ((new_field->length <= 255 && max_display_length() <= 255) ||
-         (new_field->length > 255 && max_display_length() > 255)))
-      return IS_EQUAL_PACK_LENGTH;  // VARCHAR, longer variable length
-=======
   if (change_prevents_inplace(*this, *new_field)) {
     return IS_EQUAL_NO;
->>>>>>> 8e797a5d
   }
 
   if (new_field->charset == field_charset &&
@@ -7528,17 +7514,6 @@
 }
 
 uint Field_blob::is_equal(const Create_field *new_field) {
-<<<<<<< HEAD
-  /*
-    changing column format to/from compressed or changing associated
-    compression dictionary must result in table rebuild
-  */
-  return (
-      (new_field->sql_type == get_blob_type_from_length(max_data_length())) &&
-      new_field->charset == field_charset &&
-      new_field->pack_length == pack_length() &&
-      !has_different_compression_attributes_with(*new_field));
-=======
   // Can't use change_prevents_inplace() here as it uses
   // sql_type_prevents_inplace() which checks real_type(), and
   // Field_blob::real_type() does NOT return the actual blob type as
@@ -7549,6 +7524,7 @@
   if (new_field->sql_type != get_blob_type_from_length(max_data_length()) ||
       new_field->pack_length() != pack_length() ||
       charset_prevents_inplace(*this, *new_field) ||
+      has_different_compression_attributes_with(*new_field) ||
       collation_prevents_inplace(*this, *new_field)) {
     return IS_EQUAL_NO;
   }
@@ -7558,7 +7534,6 @@
   }
 
   return IS_EQUAL_PACK_LENGTH;
->>>>>>> 8e797a5d
 }
 
 void Field_geom::sql_type(String &res) const {
@@ -9304,487 +9279,7 @@
   }
 }
 
-<<<<<<< HEAD
-/**
-  Init for a tmp table field. To be extended if need be.
-*/
-void Create_field::init_for_tmp_table(enum_field_types sql_type_arg,
-                                      uint32 length_arg, uint32 decimals_arg,
-                                      bool maybe_null_arg, bool is_unsigned_arg,
-                                      uint pack_length_override_arg,
-                                      const char *fld_name) {
-  DBUG_ENTER("Create_field::init_for_tmp_table");
-
-  field_name = fld_name;
-  sql_type = sql_type_arg;
-  char_length = length = length_arg;
-  auto_flags = Field::NONE;
-  interval = 0;
-  charset = &my_charset_bin;
-  geom_type = Field::GEOM_GEOMETRY;
-
-  DBUG_PRINT("enter", ("sql_type: %d, length: %u", sql_type_arg, length_arg));
-
-  /* Init members needed for correct execution of make_field(). */
-#ifndef DBUG_OFF
-  const uint32 FIELDFLAG_MAX_DEC = 31;
-#endif
-
-  switch (sql_type_arg) {
-    case MYSQL_TYPE_BIT:
-      treat_bit_as_char = true;
-      break;
-    case MYSQL_TYPE_DATE:
-      // Old type
-      sql_type = MYSQL_TYPE_NEWDATE;
-      break;
-
-    case MYSQL_TYPE_NEWDECIMAL:
-      DBUG_ASSERT(decimals_arg <= DECIMAL_MAX_SCALE);
-    case MYSQL_TYPE_DECIMAL:
-    case MYSQL_TYPE_FLOAT:
-    case MYSQL_TYPE_DOUBLE:
-      DBUG_ASSERT(decimals_arg <= FIELDFLAG_MAX_DEC);
-      decimals = decimals_arg;
-      break;
-
-    default:
-      break;
-  }
-
-  maybe_null = maybe_null_arg;
-
-  is_zerofill = false;
-  is_unsigned = is_unsigned_arg;
-
-  pack_length_override = pack_length_override_arg;
-
-  gcol_info = nullptr;
-  stored_in_db = true;
-  m_default_val_expr = nullptr;
-
-  DBUG_VOID_RETURN;
-}
-
-/**
-  Initialize a column definition object. Column definition objects can be used
-  to construct Field objects.
-
-  @param thd                   Session/Thread handle.
-  @param fld_name              Column name.
-  @param fld_type              Column type.
-  @param fld_length            Column length.
-  @param fld_decimals          Number of digits to the right of the decimal
-                               point (if any.)
-  @param fld_type_modifier     Additional type information.
-  @param fld_default_value     Column default constant or datetime expression
-                               (if any.)
-  @param fld_on_update_value   The expression in the ON UPDATE clause.
-  @param fld_comment           Column comment.
-  @param fld_change            Column change.
-  @param fld_interval_list     Interval list (if any.)
-  @param fld_charset           Column charset.
-  @param has_explicit_collation Column has an explicit COLLATE attribute.
-  @param fld_geom_type         Column geometry type (if any.)
-  @param fld_zip_dict_name     Column compression dictionary.
-  @param fld_gcol_info         Generated column data
-  @param fld_default_val_expr  The expression for generating default values
-  @param srid                  The SRID specification. This might be null
-                               (has_value() may return false).
-  @param hidden                Whether this column should be hidden or not.
-
-  @retval
-    false on success.
-  @retval
-    true  on error.
-*/
-
-bool Create_field::init(
-    THD *thd, const char *fld_name, enum_field_types fld_type,
-    const char *fld_length, const char *fld_decimals, uint fld_type_modifier,
-    Item *fld_default_value, Item *fld_on_update_value, LEX_STRING *fld_comment,
-    const char *fld_change, List<String> *fld_interval_list,
-    const CHARSET_INFO *fld_charset, bool has_explicit_collation,
-    uint fld_geom_type, const LEX_CSTRING *fld_zip_dict_name,
-    Value_generator *fld_gcol_info, Value_generator *fld_default_val_expr,
-    Nullable<gis::srid_t> srid, dd::Column::enum_hidden_type hidden) {
-  uint sign_len, allowed_type_modifier = 0;
-  ulong max_field_charlength = MAX_FIELD_CHARLENGTH;
-
-  DBUG_ENTER("Create_field::init()");
-
-  DBUG_ASSERT(!(has_explicit_collation && fld_charset == nullptr));
-
-  field = nullptr;
-  field_name = fld_name;
-  flags = fld_type_modifier;
-  is_explicit_collation = (fld_charset != nullptr);
-
-  if (!has_explicit_collation && fld_charset == &my_charset_utf8mb4_0900_ai_ci)
-    charset = thd->variables.default_collation_for_utf8mb4;
-  else
-    charset = fld_charset;
-
-  auto_flags = Field::NONE;
-  maybe_null = !(fld_type_modifier & NOT_NULL_FLAG);
-  this->hidden = hidden;
-
-  if (fld_default_value != NULL &&
-      fld_default_value->type() == Item::FUNC_ITEM) {
-    // We have a function default for insertions.
-    constant_default = nullptr;
-    auto_flags |= Field::DEFAULT_NOW;
-  } else {
-    // No function default for insertions. Either NULL or a constant.
-    constant_default = fld_default_value;
-  }
-
-  // ON UPDATE CURRENT_TIMESTAMP
-  if (fld_on_update_value != nullptr &&
-      fld_on_update_value->type() == Item::FUNC_ITEM)
-    auto_flags |= Field::ON_UPDATE_NOW;
-
-  // Automatic increment.
-  if (fld_type_modifier & AUTO_INCREMENT_FLAG) auto_flags |= Field::NEXT_NUMBER;
-
-  decimals = fld_decimals ? (uint)atoi(fld_decimals) : 0;
-  if (is_temporal_real_type(fld_type)) {
-    flags |= BINARY_FLAG;
-    charset = &my_charset_numeric;
-    if (decimals > DATETIME_MAX_DECIMALS) {
-      my_error(ER_TOO_BIG_PRECISION, MYF(0), decimals, fld_name,
-               DATETIME_MAX_DECIMALS);
-      DBUG_RETURN(true);
-    }
-  } else if (decimals >= NOT_FIXED_DEC) {
-    my_error(ER_TOO_BIG_SCALE, MYF(0), decimals, fld_name,
-             static_cast<ulong>(NOT_FIXED_DEC - 1));
-    DBUG_RETURN(true);
-  }
-
-  sql_type = fld_type;
-  length = 0;
-  change = fld_change;
-  interval = nullptr;
-  pack_length = key_length = 0;
-  geom_type = (Field::geometry_type)fld_geom_type;
-  interval_list.empty();
-
-  comment = *fld_comment;
-  gcol_info = fld_gcol_info;
-  stored_in_db = true;
-  m_srid = srid;
-
-  if (fld_default_val_expr) {
-    constant_default = nullptr;
-    auto_flags |= Field::GENERATED_FROM_EXPRESSION;
-    m_default_val_expr = fld_default_val_expr;
-  }
-
-  // Initialize data for a virtual field or default value expression
-  if (gcol_info || m_default_val_expr) {
-    if (gcol_info) {
-      DBUG_ASSERT(gcol_info->expr_item);
-      stored_in_db = gcol_info->get_field_stored();
-
-      /*
-        Make a field created for the real type.
-        Note that "real" and generated fields differ from each other
-        only by Field::gcol_info, which is always 0 for normal columns.
-        gcol_info is updated for fields later in procedure open_binary_frm.
-      */
-      sql_type = fld_type = gcol_info->get_real_type();
-      if (pre_validate_value_generator_expr(gcol_info->expr_item, field_name,
-                                            true))
-        DBUG_RETURN(true);
-    } else {
-      if (pre_validate_value_generator_expr(m_default_val_expr->expr_item,
-                                            field_name, false))
-        DBUG_RETURN(true);
-    }
-  }
-
-  /*
-    Set NO_DEFAULT_VALUE_FLAG if this field doesn't have a default value
-    or an expression to generate the default value and
-    it is NOT NULL and not an AUTO_INCREMENT field.
-  */
-  if (!fld_default_value && !fld_default_val_expr &&
-      (fld_type_modifier & NOT_NULL_FLAG) &&
-      !(fld_type_modifier & AUTO_INCREMENT_FLAG)) {
-    /*
-      TIMESTAMP columns get implicit DEFAULT value when
-      explicit_defaults_for_timestamp is not set.
-    */
-    if (thd->variables.explicit_defaults_for_timestamp ||
-        !is_timestamp_type(fld_type)) {
-      flags |= NO_DEFAULT_VALUE_FLAG;
-    }
-  }
-
-  if (fld_length != NULL) {
-    errno = 0;
-    const ulonglong ull_length = my_strtoull(fld_length, NULL, 10);
-    if ((errno != 0) || (ull_length > MAX_FIELD_BLOBLENGTH)) {
-      my_error(ER_TOO_BIG_DISPLAYWIDTH, MYF(0), fld_name, MAX_FIELD_BLOBLENGTH);
-      DBUG_RETURN(true);
-    }
-    length = static_cast<size_t>(ull_length);
-
-    if (length == 0) fld_length = NULL; /* purecov: inspected */
-  }
-
-  sign_len = fld_type_modifier & UNSIGNED_FLAG ? 0 : 1;
-
-  switch (fld_type) {
-    case MYSQL_TYPE_TINY:
-      if (!fld_length) length = MAX_TINYINT_WIDTH + sign_len;
-      allowed_type_modifier = AUTO_INCREMENT_FLAG;
-      break;
-    case MYSQL_TYPE_SHORT:
-      if (!fld_length) length = MAX_SMALLINT_WIDTH + sign_len;
-      allowed_type_modifier = AUTO_INCREMENT_FLAG;
-      break;
-    case MYSQL_TYPE_INT24:
-      if (!fld_length) length = MAX_MEDIUMINT_WIDTH + sign_len;
-      allowed_type_modifier = AUTO_INCREMENT_FLAG;
-      break;
-    case MYSQL_TYPE_LONG:
-      if (!fld_length) length = MAX_INT_WIDTH + sign_len;
-      allowed_type_modifier = AUTO_INCREMENT_FLAG;
-      break;
-    case MYSQL_TYPE_LONGLONG:
-      if (!fld_length) length = MAX_BIGINT_WIDTH;
-      allowed_type_modifier = AUTO_INCREMENT_FLAG;
-      break;
-    case MYSQL_TYPE_NULL:
-      break;
-    case MYSQL_TYPE_NEWDECIMAL: {
-      ulong precision = static_cast<ulong>(length);
-      my_decimal_trim(&precision, &decimals);
-      length = precision;
-    }
-      if (length > DECIMAL_MAX_PRECISION) {
-        my_error(ER_TOO_BIG_PRECISION, MYF(0), static_cast<int>(length),
-                 fld_name, static_cast<ulong>(DECIMAL_MAX_PRECISION));
-        DBUG_RETURN(true);
-      }
-      if (length < decimals) {
-        my_error(ER_M_BIGGER_THAN_D, MYF(0), fld_name);
-        DBUG_RETURN(true);
-      }
-      length = my_decimal_precision_to_length(
-          length, decimals, fld_type_modifier & UNSIGNED_FLAG);
-      pack_length = my_decimal_get_binary_size(length, decimals);
-      break;
-    case MYSQL_TYPE_VARCHAR:
-      /*
-        Long VARCHAR's are automaticly converted to blobs in mysql_prepare_table
-        if they don't have a default value
-      */
-      max_field_charlength = MAX_FIELD_VARCHARLENGTH;
-      break;
-    case MYSQL_TYPE_STRING:
-      break;
-    case MYSQL_TYPE_BLOB:
-    case MYSQL_TYPE_TINY_BLOB:
-    case MYSQL_TYPE_LONG_BLOB:
-    case MYSQL_TYPE_MEDIUM_BLOB:
-    case MYSQL_TYPE_JSON:
-      if (fld_default_value) {
-        /* Allow empty as default value. */
-        String str, *res;
-        res = fld_default_value->val_str(&str);
-        /*
-          A default other than '' is always an error, and any non-NULL
-          specified default is an error in strict mode.
-        */
-        if (res->length() || thd->is_strict_mode()) {
-          my_error(ER_BLOB_CANT_HAVE_DEFAULT, MYF(0),
-                   fld_name); /* purecov: inspected */
-          DBUG_RETURN(true);
-        } else {
-          /*
-            Otherwise a default of '' is just a warning.
-          */
-          push_warning_printf(thd, Sql_condition::SL_WARNING,
-                              ER_BLOB_CANT_HAVE_DEFAULT,
-                              ER_THD(thd, ER_BLOB_CANT_HAVE_DEFAULT), fld_name);
-        }
-        constant_default = nullptr;
-      }
-      flags |= BLOB_FLAG;
-      break;
-    case MYSQL_TYPE_GEOMETRY:
-      if (fld_default_value) {
-        my_error(ER_BLOB_CANT_HAVE_DEFAULT, MYF(0), fld_name);
-        DBUG_RETURN(true);
-      }
-      flags |= BLOB_FLAG;
-      break;
-    case MYSQL_TYPE_YEAR:
-      if (!fld_length || length != 4) length = 4; /* Default length */
-      flags |= ZEROFILL_FLAG | UNSIGNED_FLAG;
-      break;
-    case MYSQL_TYPE_FLOAT:
-      /* change FLOAT(precision) to FLOAT or DOUBLE */
-      allowed_type_modifier = AUTO_INCREMENT_FLAG;
-      if (fld_length && !fld_decimals) {
-        size_t tmp_length = length;
-        if (tmp_length > PRECISION_FOR_DOUBLE) {
-          my_error(ER_WRONG_FIELD_SPEC, MYF(0), fld_name);
-          DBUG_RETURN(true);
-        } else if (tmp_length > PRECISION_FOR_FLOAT) {
-          sql_type = MYSQL_TYPE_DOUBLE;
-          length = MAX_DOUBLE_STR_LENGTH;
-        } else
-          length = MAX_FLOAT_STR_LENGTH;
-        decimals = NOT_FIXED_DEC;
-        break;
-      }
-      if (!fld_length && !fld_decimals) {
-        length = MAX_FLOAT_STR_LENGTH;
-        decimals = NOT_FIXED_DEC;
-      }
-      if (length < decimals && decimals != NOT_FIXED_DEC) {
-        my_error(ER_M_BIGGER_THAN_D, MYF(0), fld_name);
-        DBUG_RETURN(true);
-      }
-      break;
-    case MYSQL_TYPE_DOUBLE:
-      allowed_type_modifier = AUTO_INCREMENT_FLAG;
-      if (!fld_length && !fld_decimals) {
-        length = DBL_DIG + 7;
-        decimals = NOT_FIXED_DEC;
-      }
-      if (length < decimals && decimals != NOT_FIXED_DEC) {
-        my_error(ER_M_BIGGER_THAN_D, MYF(0), fld_name);
-        DBUG_RETURN(true);
-      }
-      break;
-    case MYSQL_TYPE_TIMESTAMP:
-      /* Add flags for TIMESTAMP for 4.0 MYD and 4.0 InnoDB compatibility */
-      flags |= ZEROFILL_FLAG | UNSIGNED_FLAG;
-      /* Fall through */
-    case MYSQL_TYPE_TIMESTAMP2:
-      if (fld_length == NULL) {
-        length = MAX_DATETIME_WIDTH + (decimals ? (1 + decimals) : 0);
-      } else if (length != MAX_DATETIME_WIDTH) {
-        /*
-          We support only even TIMESTAMP lengths less or equal than 14
-          and 19 as length of 4.1 compatible representation.  Silently
-          shrink it to MAX_DATETIME_COMPRESSED_WIDTH.
-        */
-        DBUG_ASSERT(MAX_DATETIME_COMPRESSED_WIDTH < UINT_MAX);
-        if (length != UINT_MAX) /* avoid overflow; is safe because of min() */
-          length = ((length + 1) / 2) * 2;
-        length = min<size_t>(length, MAX_DATETIME_COMPRESSED_WIDTH);
-      }
-
-      /*
-        Since we silently rewrite down to MAX_DATETIME_COMPRESSED_WIDTH bytes,
-        the parser should not raise errors unless bizzarely large.
-       */
-      max_field_charlength = UINT_MAX;
-
-      break;
-    case MYSQL_TYPE_DATE:
-      /* Old date type. */
-      sql_type = MYSQL_TYPE_NEWDATE;
-      /* fall through */
-    case MYSQL_TYPE_NEWDATE:
-      length = MAX_DATE_WIDTH;
-      break;
-    case MYSQL_TYPE_TIME:
-    case MYSQL_TYPE_TIME2:
-      length = MAX_TIME_WIDTH + (decimals ? (1 + decimals) : 0);
-      break;
-    case MYSQL_TYPE_DATETIME:
-    case MYSQL_TYPE_DATETIME2:
-      length = MAX_DATETIME_WIDTH + (decimals ? (1 + decimals) : 0);
-      break;
-    case MYSQL_TYPE_SET: {
-      pack_length = get_set_pack_length(fld_interval_list->elements);
-
-      List_iterator<String> it(*fld_interval_list);
-      String *tmp;
-      while ((tmp = it++)) interval_list.push_back(tmp);
-      /*
-        Set fake length to 1 to pass the below conditions.
-        Real length will be set in mysql_prepare_table()
-        when we know the character set of the column
-      */
-      length = 1;
-      break;
-    }
-    case MYSQL_TYPE_ENUM: {
-      /* Should be safe. */
-      pack_length = get_enum_pack_length(fld_interval_list->elements);
-
-      List_iterator<String> it(*fld_interval_list);
-      String *tmp;
-      while ((tmp = it++)) interval_list.push_back(tmp);
-      length = 1; /* See comment for MYSQL_TYPE_SET above. */
-      break;
-    }
-    case MYSQL_TYPE_VAR_STRING:
-      DBUG_ASSERT(0); /* Impossible. */
-      break;
-    case MYSQL_TYPE_BIT: {
-      if (!fld_length) {
-        my_error(ER_INVALID_FIELD_SIZE, MYF(0), fld_name);
-        DBUG_RETURN(true);
-      }
-      if (length > MAX_BIT_FIELD_LENGTH) {
-        my_error(ER_TOO_BIG_DISPLAYWIDTH, MYF(0), fld_name,
-                 static_cast<ulong>(MAX_BIT_FIELD_LENGTH));
-        DBUG_RETURN(true);
-      }
-      pack_length = (length + 7) / 8;
-      break;
-    }
-    case MYSQL_TYPE_DECIMAL:
-      DBUG_ASSERT(0); /* Was obsolete */
-  }
-  /* Remember the value of length */
-  char_length = length;
-
-  if (!(flags & BLOB_FLAG) &&
-      ((length > max_field_charlength && fld_type != MYSQL_TYPE_SET &&
-        fld_type != MYSQL_TYPE_ENUM &&
-        (fld_type != MYSQL_TYPE_VARCHAR || fld_default_value)) ||
-       ((length == 0) && fld_type != MYSQL_TYPE_STRING &&
-        fld_type != MYSQL_TYPE_VARCHAR && fld_type != MYSQL_TYPE_GEOMETRY))) {
-    my_error((fld_type == MYSQL_TYPE_VAR_STRING ||
-              fld_type == MYSQL_TYPE_VARCHAR || fld_type == MYSQL_TYPE_STRING)
-                 ? ER_TOO_BIG_FIELDLENGTH
-                 : ER_TOO_BIG_DISPLAYWIDTH,
-             MYF(0), fld_name, max_field_charlength); /* purecov: inspected */
-    DBUG_RETURN(true);
-  }
-  fld_type_modifier &= AUTO_INCREMENT_FLAG;
-  if ((~allowed_type_modifier) & fld_type_modifier) {
-    my_error(ER_WRONG_FIELD_SPEC, MYF(0), fld_name);
-    DBUG_RETURN(true);
-  }
-
-  if (fld_zip_dict_name) zip_dict_name = *fld_zip_dict_name;
-  /*
-    After all checks were carried out we should be able guarantee that column
-    can't have AUTO_INCREMENT and DEFAULT/ON UPDATE CURRENT_TIMESTAMP at the
-    same time.
-  */
-  DBUG_ASSERT(!((auto_flags & (Field::DEFAULT_NOW | Field::ON_UPDATE_NOW |
-                               Field::GENERATED_FROM_EXPRESSION)) != 0 &&
-                (auto_flags & Field::NEXT_NUMBER) != 0));
-
-  DBUG_RETURN(false); /* success */
-}
-
-enum_field_types get_blob_type_from_length(ulong length) {
-=======
 enum_field_types get_blob_type_from_length(size_t length) {
->>>>>>> 8e797a5d
   enum_field_types type;
   if (length < 256)
     type = MYSQL_TYPE_TINY_BLOB;
@@ -9871,61 +9366,6 @@
                         uint numeric_scale, bool is_unsigned) {
   size_t pack_length = 0;
 
-<<<<<<< HEAD
-Create_field::Create_field(Field *old_field, Field *orig_field)
-    : hidden(old_field->hidden()),
-      field_name(old_field->field_name),
-      change(NULL),
-      comment(old_field->comment),
-      sql_type(old_field->real_type()),
-      length(old_field->field_length),
-      decimals(old_field->decimals()),
-      flags(old_field->flags),
-      pack_length(old_field->pack_length()),
-      key_length(old_field->key_length()),
-      auto_flags(old_field->auto_flags),
-      charset(old_field->charset()),  // May be NULL ptr
-      is_explicit_collation(false),
-      geom_type(Field::GEOM_GEOMETRY),
-      field(old_field),
-      maybe_null(old_field->maybe_null()),
-      is_zerofill(false),  // Init to avoid UBSAN warnings
-      is_unsigned(false),  // Init to avoid UBSAN warnings
-      treat_bit_as_char(
-          false),  // Init to avoid valgrind warnings in opt. build
-      pack_length_override(0),
-      zip_dict_name(old_field->zip_dict_name),
-      gcol_info(old_field->gcol_info),
-      stored_in_db(old_field->stored_in_db),
-      m_default_val_expr(old_field->m_default_val_expr),
-      zip_dict_id(0) {
-  switch (sql_type) {
-    case MYSQL_TYPE_JSON:
-      /*
-        Divide by four here, so we can multiply by four in
-        create_length_to_internal_length()
-       */
-      length /= charset->mbmaxlen;
-      break;
-    case MYSQL_TYPE_BLOB:
-      sql_type =
-          blob_type_from_pack_length(pack_length - portable_sizeof_char_ptr);
-      length /= charset->mbmaxlen;
-      key_length /= charset->mbmaxlen;
-      break;
-    case MYSQL_TYPE_STRING:
-      /* Change CHAR -> VARCHAR if dynamic record length */
-      if (old_field->type() == MYSQL_TYPE_VAR_STRING)
-        sql_type = MYSQL_TYPE_VARCHAR;
-      /* fall through */
-
-    case MYSQL_TYPE_ENUM:
-    case MYSQL_TYPE_SET:
-    case MYSQL_TYPE_VARCHAR:
-    case MYSQL_TYPE_VAR_STRING:
-      /* This is corrected in create_length_to_internal_length */
-      length = (length + charset->mbmaxlen - 1) / charset->mbmaxlen;
-=======
   switch (type) {
     case dd::enum_column_types::TINY_BLOB:
     case dd::enum_column_types::MEDIUM_BLOB:
@@ -9938,7 +9378,6 @@
       // The length is already calculated in number of bytes, no need
       // to multiply by number of bytes per symbol.
       pack_length = calc_pack_length(dd_get_old_field_type(type), char_length);
->>>>>>> 8e797a5d
       break;
     case dd::enum_column_types::ENUM:
       pack_length = get_enum_pack_length(elements_count);
