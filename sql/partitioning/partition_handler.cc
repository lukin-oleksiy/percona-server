/*
   Copyright (c) 2005, 2019, Oracle and/or its affiliates. All rights reserved.

   This program is free software; you can redistribute it and/or modify
   it under the terms of the GNU General Public License, version 2.0,
   as published by the Free Software Foundation.

   This program is also distributed with certain software (including
   but not limited to OpenSSL) that is licensed under separate terms,
   as designated in a particular file or component or in included license
   documentation.  The authors of MySQL hereby grant you an additional
   permission to link the program and your derivative works with the
   separately licensed software that they have included with MySQL.

   This program is distributed in the hope that it will be useful,
   but WITHOUT ANY WARRANTY; without even the implied warranty of
   MERCHANTABILITY or FITNESS FOR A PARTICULAR PURPOSE.  See the
   GNU General Public License, version 2.0, for more details.

   You should have received a copy of the GNU General Public License
   along with this program; if not, write to the Free Software
   Foundation, Inc., 51 Franklin St, Fifth Floor, Boston, MA 02110-1301  USA
*/

#include "sql/partitioning/partition_handler.h"

#include <fcntl.h>
#include <limits.h>
#include <stdarg.h>
#include <stdio.h>
#include <new>
#include <utility>

#include "lex_string.h"
#include "m_ctype.h"
#include "m_string.h"
#include "map_helpers.h"
#include "my_bitmap.h"
#include "my_byteorder.h"
#include "my_compiler.h"
#include "my_dbug.h"
#include "my_loglevel.h"
#include "my_macros.h"
#include "my_psi_config.h"
#include "my_sqlcommand.h"
#include "myisam.h"  // MI_MAX_MSG_BUF
#include "mysql/components/services/log_builtins.h"
#include "mysql/components/services/mysql_mutex_bits.h"
#include "mysql/components/services/psi_memory_bits.h"
#include "mysql/components/services/psi_mutex_bits.h"
#include "mysql/plugin.h"
#include "mysql/psi/mysql_memory.h"
#include "mysql/psi/psi_base.h"
#include "mysql/service_mysql_alloc.h"
#include "mysql_com.h"
#include "mysqld_error.h"
#include "sql/derror.h"
#include "sql/discrete_interval.h"
#include "sql/field.h"
#include "sql/key.h"  // key_rec_cmp
#include "sql/log.h"
#include "sql/partition_element.h"
#include "sql/partition_info.h"  // NOT_A_PARTITION_ID
#include "sql/protocol.h"
#include "sql/protocol_classic.h"
#include "sql/set_var.h"
#include "sql/sql_alter.h"
#include "sql/sql_class.h"  // THD
#include "sql/sql_const.h"
#include "sql/sql_lex.h"
#include "sql/sql_list.h"
#include "sql/sql_partition.h"  // LIST_PART_ENTRY, part_id_range
#include "sql/system_variables.h"
#include "sql/table.h"  // TABLE_SHARE
#include "sql/thr_malloc.h"
#include "sql_string.h"
#include "template_utils.h"
#include "thr_mutex.h"

namespace dd {
class Table;
}  // namespace dd

// In sql_class.cc:
int thd_binlog_format(const MYSQL_THD thd);

/** operation names for the enum_part_operation. */
static const char *opt_op_name[] = {
    "optimize",           "analyze",     "check", "repair",
    "assign_to_keycache", "preload_keys"};

static PSI_memory_key key_memory_Partition_share;
static PSI_memory_key key_memory_partition_sort_buffer;
static PSI_memory_key key_memory_Partition_admin;
#ifdef HAVE_PSI_INTERFACE
PSI_mutex_key key_partition_auto_inc_mutex;
static PSI_memory_info all_partitioning_memory[] = {
    {&key_memory_Partition_share, "Partition_share", 0, 0, PSI_DOCUMENT_ME},
    {&key_memory_partition_sort_buffer, "partition_sort_buffer", 0, 0,
     PSI_DOCUMENT_ME},
    {&key_memory_Partition_admin, "Partition_admin", 0, 0, PSI_DOCUMENT_ME}};
static PSI_mutex_info all_partitioning_mutex[] = {
    {&key_partition_auto_inc_mutex, "Partition_share::auto_inc_mutex", 0, 0,
     PSI_DOCUMENT_ME}};
#endif

void partitioning_init() {
#ifdef HAVE_PSI_INTERFACE
  int count;
  count = static_cast<int>(array_elements(all_partitioning_memory));
  mysql_memory_register("sql", all_partitioning_memory, count);
  count = static_cast<int>(array_elements(all_partitioning_mutex));
  mysql_mutex_register("sql", all_partitioning_mutex, count);
#endif
}

/*
  Implementation of Partition_share class.
*/

Partition_share::Partition_share()
    : auto_inc_initialized(false),
      auto_inc_mutex(NULL),
      next_auto_inc_val(0),
      partition_names(NULL) {}

Partition_share::~Partition_share() {
  if (auto_inc_mutex) {
    mysql_mutex_destroy(auto_inc_mutex);
    my_free(auto_inc_mutex);
  }
  if (partition_names) {
    my_free(partition_names);
  }
}

/**
  Initialize auto increment mutex in share.

  @return Operation status.
    @retval true  Failure (out of memory).
    @retval false Success.
*/

bool Partition_share::init_auto_inc_mutex(
    TABLE_SHARE *table_share MY_ATTRIBUTE((unused))) {
  DBUG_ENTER("Partition_share::init_auto_inc_mutex");
  DBUG_ASSERT(!auto_inc_mutex);
#ifndef DBUG_OFF
  if (table_share->tmp_table == NO_TMP_TABLE) {
    mysql_mutex_assert_owner(&table_share->LOCK_ha_data);
  }
#endif /* DBUG_OFF */
  auto_inc_mutex = static_cast<mysql_mutex_t *>(my_malloc(
      key_memory_Partition_share, sizeof(*auto_inc_mutex), MYF(MY_WME)));
  if (!auto_inc_mutex) {
    DBUG_RETURN(true);
  }
  mysql_mutex_init(key_partition_auto_inc_mutex, auto_inc_mutex,
                   MY_MUTEX_INIT_FAST);
  DBUG_RETURN(false);
}

/**
  Release reserved auto increment values not used.
  @param thd             Thread.
  @param table_share     Table Share
  @param next_insert_id  Next insert id (first non used auto inc value).
  @param max_reserved    End of reserved auto inc range.
*/
void Partition_share::release_auto_inc_if_possible(
    THD *thd, TABLE_SHARE *table_share MY_ATTRIBUTE((unused)),
    const ulonglong next_insert_id, const ulonglong max_reserved) {
  DBUG_ASSERT(auto_inc_mutex);

#ifndef DBUG_OFF
  if (table_share->tmp_table == NO_TMP_TABLE) {
    mysql_mutex_assert_owner(auto_inc_mutex);
  }
#endif /* DBUG_OFF */

  /*
    If the current auto_increment values is lower than the reserved value (1)
    and the reserved value was reserved by this thread (2), then we can
    lower the reserved value.
    However, we cannot lower the value if there are forced/non generated
    values from 'SET INSERT_ID = forced_val' (3). */
  if (next_insert_id < next_auto_inc_val &&                       // (1)
      max_reserved >= next_auto_inc_val &&                        // (2)
      thd->auto_inc_intervals_forced.maximum() < next_insert_id)  // (3)
  {
    next_auto_inc_val = next_insert_id;
  }
}

/**
  Populate the partition_name_hash in part_share.
*/

bool Partition_share::populate_partition_name_hash(partition_info *part_info) {
  uint tot_names;
  uint num_subparts = part_info->num_subparts;
  DBUG_ENTER("Partition_share::populate_partition_name_hash");
  DBUG_ASSERT(!part_info->is_sub_partitioned() || num_subparts);

  if (num_subparts == 0) {
    num_subparts = 1;
  }

    /*
      TABLE_SHARE::LOCK_ha_data must been locked before calling this function.
      This ensures only one thread/table instance will execute this.
    */

#ifndef DBUG_OFF
  if (part_info->table->s->tmp_table == NO_TMP_TABLE) {
    mysql_mutex_assert_owner(&part_info->table->s->LOCK_ha_data);
  }
#endif
  if (partition_name_hash != nullptr) {
    DBUG_RETURN(false);
  }
  tot_names = part_info->num_parts;
  if (part_info->is_sub_partitioned()) {
    tot_names += part_info->num_parts * num_subparts;
  }
  partition_names = static_cast<const uchar **>(my_malloc(
      key_memory_Partition_share,
      part_info->get_tot_partitions() * sizeof(*partition_names), MYF(MY_WME)));
  if (!partition_names) {
    DBUG_RETURN(true);
  }
  partition_name_hash.reset(
      new collation_unordered_map<std::string,
                                  unique_ptr_my_free<PART_NAME_DEF>>(
          system_charset_info, key_memory_Partition_share));

  List_iterator<partition_element> part_it(part_info->partitions);
  uint i = 0;
  do {
    partition_element *part_elem = part_it++;
    DBUG_ASSERT(part_elem->part_state == PART_NORMAL);
    if (part_elem->part_state == PART_NORMAL) {
      if (insert_partition_name_in_hash(part_elem->partition_name,
                                        i * num_subparts, false))
        goto err;
      if (part_info->is_sub_partitioned()) {
        List_iterator<partition_element> subpart_it(part_elem->subpartitions);
        partition_element *sub_elem;
        uint j = 0;
        do {
          sub_elem = subpart_it++;
          if (insert_partition_name_in_hash(sub_elem->partition_name,
                                            i * num_subparts + j, true))
            goto err;

        } while (++j < num_subparts);
      }
    }
  } while (++i < part_info->num_parts);

  for (const auto &key_and_value : *partition_name_hash) {
    PART_NAME_DEF *part_def = key_and_value.second.get();
    if (part_def->is_subpart == part_info->is_sub_partitioned()) {
      partition_names[part_def->part_id] = part_def->partition_name;
    }
  }

  DBUG_RETURN(false);
err:
  partition_name_hash.reset();
  my_free(partition_names);
  partition_names = NULL;

  DBUG_RETURN(true);
}

/**
  Insert a partition name in the partition_name_hash.

  @param name        Name of partition
  @param part_id     Partition id (number)
  @param is_subpart  Set if the name belongs to a subpartition

  @return Operation status
    @retval true   Failure
    @retval false  Success
*/

bool Partition_share::insert_partition_name_in_hash(const char *name,
                                                    uint part_id,
                                                    bool is_subpart) {
  PART_NAME_DEF *part_def;
  char *part_name;
  uint part_name_length;
  DBUG_ENTER("Partition_share::insert_partition_name_in_hash");
  /*
    Calculate and store the length here, to avoid doing it when
    searching the hash.
  */
  part_name_length = static_cast<uint>(strlen(name));
  /*
    Must use memory that lives as long as table_share.
    Freed in the Partition_share destructor.
    Since we use my_multi_malloc, then my_free(part_def) will also free
    part_name, as a part of my_hash_free.
  */
  if (!my_multi_malloc(key_memory_Partition_share, MY_WME, &part_def,
                       sizeof(PART_NAME_DEF), &part_name, part_name_length + 1,
                       NULL)) {
    DBUG_RETURN(true);
  }
  memcpy(part_name, name, part_name_length + 1);
  part_def->partition_name = pointer_cast<uchar *>(part_name);
  part_def->length = part_name_length;
  part_def->part_id = part_id;
  part_def->is_subpart = is_subpart;
  DBUG_RETURN(
      !partition_name_hash
           ->emplace(part_name, unique_ptr_my_free<PART_NAME_DEF>(part_def))
           .second);
}

const char *Partition_share::get_partition_name(size_t part_id) const {
  if (partition_names == NULL) {
    return NULL;
  }
  return reinterpret_cast<const char *>(partition_names[part_id]);
<<<<<<< HEAD
}

int Partition_handler::truncate_partition(dd::Table *table_def) {
  handler *file = get_handler();
  if (!file) {
    return HA_ERR_WRONG_COMMAND;
  }
  DBUG_ASSERT(file->table_share->tmp_table != NO_TMP_TABLE ||
              file->m_lock_type == F_WRLCK);
  file->mark_trx_read_write();
  return truncate_partition_low(table_def);
}

=======
}

int Partition_handler::truncate_partition(dd::Table *table_def) {
  handler *file = get_handler();
  if (!file) {
    return HA_ERR_WRONG_COMMAND;
  }
  DBUG_ASSERT(file->table_share->tmp_table != NO_TMP_TABLE ||
              file->m_lock_type == F_WRLCK);
  file->mark_trx_read_write();
  return truncate_partition_low(table_def);
}

>>>>>>> 4869291f
int Partition_handler::exchange_partition(const char *partition_path,
                                          const char *swap_table_path,
                                          uint part_id,
                                          dd::Table *part_table_def,
                                          dd::Table *swap_table_def) {
  handler *file = get_handler();
  if (!file) {
    return HA_ERR_WRONG_COMMAND;
  }
  DBUG_ASSERT(file->table_share->tmp_table != NO_TMP_TABLE ||
              file->m_lock_type != F_UNLCK);
  file->mark_trx_read_write();
  return exchange_partition_low(partition_path, swap_table_path, part_id,
                                part_table_def, swap_table_def);
}

/*
  Implementation of Partition_helper class.
*/
Partition_helper::Partition_helper(handler *main_handler)
    : m_handler(main_handler),
      m_part_info(),
      m_tot_parts(),
      m_last_part(),
      m_err_rec(),
      m_ordered(),
      m_ordered_scan_ongoing(),
      m_ordered_rec_buffer(),
      m_queue() {}

Partition_helper::~Partition_helper() {
  DBUG_ASSERT(m_ordered_rec_buffer == NULL);
  DBUG_ASSERT(m_key_not_found_partitions.bitmap == NULL);
}

/**
  Set partition info.

  To be called from Partition_handler.

  @param  part_info  Partition info to use.
  @param  early      True if called when part_info only created and parsed,
                     but not setup, checked or fixed.
  */
void Partition_helper::set_part_info_low(partition_info *part_info,
                                         bool early) {
  /*
    ha_partition will set m_tot_parts from the .par file during creating
    the new handler.
    And this call can be earlier than the partition_default_handling(),
    so get_tot_partitions() may return zero.
  */
  if (m_tot_parts == 0 && (m_part_info == NULL || !early)) {
    m_tot_parts = part_info->get_tot_partitions();
  }
  m_part_info = part_info;
  m_is_sub_partitioned = m_part_info->is_sub_partitioned();
}

/**
  Initialize the partitioning helper for use after the table is opened.

  @param part_share  Partitioning share (used for auto increment).

  @return Operation status.
    @retval false for success otherwise true.
*/

bool Partition_helper::open_partitioning(Partition_share *part_share) {
  m_table = get_table();
  DBUG_ASSERT(m_part_info == m_table->part_info);
  m_part_share = part_share;
  m_tot_parts = m_part_info->get_tot_partitions();
  if (bitmap_init(&m_key_not_found_partitions, NULL, m_tot_parts, false)) {
    return true;
  }
  bitmap_clear_all(&m_key_not_found_partitions);
  m_key_not_found = false;
  m_is_sub_partitioned = m_part_info->is_sub_partitioned();
  m_auto_increment_lock = false;
  m_auto_increment_safe_stmt_log_lock = false;
  m_pkey_is_clustered = m_handler->primary_key_is_clustered();
  m_part_spec.start_part = NOT_A_PARTITION_ID;
  m_part_spec.end_part = NOT_A_PARTITION_ID;
  m_index_scan_type = PARTITION_NO_INDEX_SCAN;
  m_start_key.key = NULL;
  m_start_key.length = 0;
  m_scan_value = 3;
  m_reverse_order = false;
  m_curr_key_info[0] = NULL;
  m_curr_key_info[1] = NULL;
  m_curr_key_info[2] = NULL;
  m_top_entry = NO_CURRENT_PART_ID;
  m_ref_usage = REF_NOT_USED;
  m_rec_length = m_table->s->reclength;
  return false;
}

void Partition_helper::close_partitioning() {
  bitmap_free(&m_key_not_found_partitions);
  DBUG_ASSERT(!m_ordered_rec_buffer);
  destroy_record_priority_queue();
}

void Partition_helper::lock_auto_increment() {
  /* lock already taken */
  if (m_auto_increment_safe_stmt_log_lock) return;
  DBUG_ASSERT(!m_auto_increment_lock);
  if (m_table->s->tmp_table == NO_TMP_TABLE) {
    m_auto_increment_lock = true;
    m_part_share->lock_auto_inc();
  }
}

/****************************************************************************
                MODULE change record
****************************************************************************/

/**
  Insert a row to the partitioned table.

  @param buf The row in MySQL Row Format.

  @return Operation status.
    @retval    0 Success
    @retval != 0 Error code
*/

int Partition_helper::ph_write_row(uchar *buf) {
  uint32 part_id;
  int error;
  longlong func_value;
  bool have_auto_increment =
      m_table->next_number_field && buf == m_table->record[0];
  THD *thd = get_thd();
  sql_mode_t saved_sql_mode = thd->variables.sql_mode;
  bool saved_auto_inc_field_not_null = m_table->auto_increment_field_not_null;
#ifndef DBUG_OFF
  my_bitmap_map *old_map;
#endif /* DBUG_OFF */
  DBUG_ENTER("Partition_helper::ph_write_row");
  DBUG_ASSERT(buf == m_table->record[0]);

  /*
    If we have an auto_increment column and we are writing a changed row
    or a new row, then update the auto_increment value in the record.
  */
  if (have_auto_increment) {
    error = m_handler->update_auto_increment();

    /*
      If we have failed to set the auto-increment value for this row,
      it is highly likely that we will not be able to insert it into
      the correct partition. We must check and fail if neccessary.
    */
    if (error) DBUG_RETURN(error);

    /*
      Don't allow generation of auto_increment value the partitions handler.
      If a partitions handler would change the value, then it might not
      match the partition any longer.
      This can occur if 'SET INSERT_ID = 0; INSERT (NULL)',
      So allow this by adding 'MODE_NO_AUTO_VALUE_ON_ZERO' to sql_mode.
      The partitions handler::next_insert_id must always be 0. Otherwise
      we need to forward release_auto_increment, or reset it for all
      partitions.
    */
    if (m_table->next_number_field->val_int() == 0) {
      m_table->auto_increment_field_not_null = true;
      thd->variables.sql_mode |= MODE_NO_AUTO_VALUE_ON_ZERO;
    }
  }

#ifndef DBUG_OFF
  /* Temporary mark the partitioning fields as readable. */
  old_map = dbug_tmp_use_all_columns(m_table, m_table->read_set);
#endif /* DBUG_OFF */

  error = m_part_info->get_partition_id(m_part_info, &part_id, &func_value);

#ifndef DBUG_OFF
  dbug_tmp_restore_column_map(m_table->read_set, old_map);
#endif /* DBUG_OFF */

  if (unlikely(error)) {
    m_part_info->err_value = func_value;
    goto exit;
  }
  if (!m_part_info->is_partition_locked(part_id)) {
    DBUG_PRINT("info", ("Write to non-locked partition %u (func_value: %ld)",
                        part_id, (long)func_value));
    error = HA_ERR_NOT_IN_LOCK_PARTITIONS;
    goto exit;
  }
  m_last_part = part_id;
  DBUG_PRINT("info", ("Insert in partition %d", part_id));

  error = write_row_in_part(part_id, buf);

  if (have_auto_increment && !m_table->s->next_number_keypart) {
    set_auto_increment_if_higher();
  }
exit:
  thd->variables.sql_mode = saved_sql_mode;
  m_table->auto_increment_field_not_null = saved_auto_inc_field_not_null;
  DBUG_RETURN(error);
}

/**
  Update an existing row in the partitioned table.

  Yes, update_row() does what you expect, it updates a row. old_data will
  have the previous row record in it, while new_data will have the newest
  data in it.
  Keep in mind that the server can do updates based on ordering if an
  ORDER BY clause was used. Consecutive ordering is not guaranteed.

  If the new record belongs to a different partition than the old record
  then it will be inserted into the new partition and deleted from the old.

  new_data is always record[0]
  old_data is always record[1]

  @param old_data  The old record in MySQL Row Format.
  @param new_data  The new record in MySQL Row Format.
  @param lookup_rows Indicator for TokuDB read free replication.

  @return Operation status.
    @retval    0 Success
    @retval != 0 Error code
*/

<<<<<<< HEAD
int Partition_helper::ph_update_row(const uchar *old_data, uchar *new_data,
                                    bool lookup_rows) {
=======
int Partition_helper::ph_update_row(const uchar *old_data, uchar *new_data) {
>>>>>>> 4869291f
  uint32 new_part_id, old_part_id;
  int error = 0;
  longlong func_value;
  DBUG_ENTER("Partition_helper::ph_update_row");
  m_err_rec = NULL;

  // Need to read partition-related columns, to locate the row's partition:
  DBUG_ASSERT(
      bitmap_is_subset(&m_part_info->full_part_field_set, m_table->read_set));
  if ((error = get_parts_for_update(old_data, new_data, m_table->record[0],
                                    m_part_info, &old_part_id, &new_part_id,
                                    &func_value))) {
    DBUG_RETURN(error);
  }
  if (!bitmap_is_set(&(m_part_info->lock_partitions), new_part_id)) {
    error = HA_ERR_NOT_IN_LOCK_PARTITIONS;
    DBUG_RETURN(error);
  }

  /*
    The protocol for updating a row is:
    1) position the handler (cursor) on the row to be updated,
       either through the last read row (rnd or index) or by rnd_pos.
    2) call update_row with both old and new full records as arguments.

    This means that m_last_part should already be set to actual partition
    where the row was read from. And if that is not the same as the
    calculated part_id we found a misplaced row, we return an error to
    notify the user that something is broken in the row distribution
    between partitions! Since we don't check all rows on read, we return an
    error instead of correcting m_last_part, to make the user aware of the
    problem!

    For TokuDB Read-Free-Replication optimization, there is no need to do
    a read before update(row lookup is omitted), so m_last_part is not
    necessarily same with old_part_id.

    Notice that HA_READ_BEFORE_WRITE_REMOVAL does not require this protocol,
    so this is not supported for this engine.
  */
<<<<<<< HEAD
  if (old_part_id != m_last_part && lookup_rows) {
=======
  if (old_part_id != m_last_part) {
>>>>>>> 4869291f
    m_err_rec = old_data;
    DBUG_RETURN(HA_ERR_ROW_IN_WRONG_PARTITION);
  }

  m_last_part = new_part_id;
  if (new_part_id == old_part_id) {
    DBUG_PRINT("info", ("Update in partition %d", new_part_id));
    error = update_row_in_part(new_part_id, old_data, new_data);
  } else {
    Field *saved_next_number_field = m_table->next_number_field;
    /*
      Don't allow generation of auto_increment value for update.
      table->next_number_field is never set on UPDATE.
      But is set for INSERT ... ON DUPLICATE KEY UPDATE,
      and since update_row() does not generate or update an auto_inc value,
      we cannot have next_number_field set when moving a row
      to another partition with write_row(), since that could
      generate/update the auto_inc value.
      This gives the same behavior for partitioned vs non partitioned tables.
    */
    m_table->next_number_field = NULL;
    DBUG_PRINT("info", ("Update from partition %d to partition %d", old_part_id,
                        new_part_id));
    error = write_row_in_part(new_part_id, new_data);
    m_table->next_number_field = saved_next_number_field;
    if (!error) {
      error = delete_row_in_part(old_part_id, old_data);
    }
  }

  /*
    if updating an auto_increment column, update
    m_part_share->next_auto_inc_val if needed.
    (not to be used if auto_increment on secondary field in a multi-column
    index)
    mysql_update does not set table->next_number_field, so we use
    table->found_next_number_field instead.
    Also checking that the field is marked in the write set.
  */
  if (m_table->found_next_number_field && new_data == m_table->record[0] &&
      !m_table->s->next_number_keypart &&
      bitmap_is_set(m_table->write_set,
                    m_table->found_next_number_field->field_index)) {
    set_auto_increment_if_higher();
  }
  DBUG_RETURN(error);
}

/**
  Delete an existing row in the partitioned table.

  This will delete a row. buf will contain a copy of the row to be deleted.
  The server will call this right after the current row has been read
  (from either a previous rnd_xxx() or index_xxx() call).
  If you keep a pointer to the last row or can access a primary key it will
  make doing the deletion quite a bit easier.
  Keep in mind that the server does no guarentee consecutive deletions.
  ORDER BY clauses can be used.

  buf is either record[0] or record[1]

  @param buf  The record in MySQL Row Format.
  @param lookup_rows Indicator for TokuDB read free replication.

  @return Operation status.
    @retval    0 Success
    @retval != 0 Error code
*/

<<<<<<< HEAD
int Partition_helper::ph_delete_row(const uchar *buf, bool lookup_rows) {
=======
int Partition_helper::ph_delete_row(const uchar *buf) {
>>>>>>> 4869291f
  int error;
  uint part_id;
  DBUG_ENTER("Partition_helper::ph_delete_row");
  m_err_rec = NULL;

  DBUG_ASSERT(
      bitmap_is_subset(&m_part_info->full_part_field_set, m_table->read_set));
  if ((error = get_part_for_delete(buf, m_table->record[0], m_part_info,
                                   &part_id))) {
    DBUG_RETURN(error);
  }
  if (!m_part_info->is_partition_locked(part_id)) {
    DBUG_RETURN(HA_ERR_NOT_IN_LOCK_PARTITIONS);
  }

  /*
    The protocol for deleting a row is:
    1) position the handler (cursor) on the row to be deleted,
       either through the last read row (rnd or index) or by rnd_pos.
    2) call delete_row with the full record as argument.

    This means that m_last_part should already be set to actual partition
    where the row was read from. And if that is not the same as the
    calculated part_id we found a misplaced row, we return an error to
    notify the user that something is broken in the row distribution
    between partitions! Since we don't check all rows on read, we return an
    error instead of forwarding the delete to the correct (m_last_part)
    partition!

    For TokuDB Read-Free-Replication optimization, there is no need to do
    a read before delete(row lookup is omitted), so m_last_part is not
    necessarily same with part_id.

    Notice that HA_READ_BEFORE_WRITE_REMOVAL does not require this protocol,
    so this is not supported for this engine.

    TODO: change the assert in InnoDB into an error instead and make this one
    an assert instead and remove the get_part_for_delete()!
  */
<<<<<<< HEAD
  if (part_id != m_last_part && lookup_rows) {
=======
  if (part_id != m_last_part) {
>>>>>>> 4869291f
    m_err_rec = buf;
    DBUG_RETURN(HA_ERR_ROW_IN_WRONG_PARTITION);
  }
  /* Should never call delete_row on a partition which is not read */
  DBUG_ASSERT(m_part_info->is_partition_used(part_id));

  m_last_part = part_id;
  error = delete_row_in_part(part_id, buf);
  DBUG_RETURN(error);
}

/**
  Get a range of auto increment values.

  Can only be used if the auto increment field is the first field in an index.

  This method is called by update_auto_increment which in turn is called
  by the individual handlers as part of write_row. We use the
  part_share->next_auto_inc_val, or search all
  partitions for the highest auto_increment_value if not initialized or
  if auto_increment field is a secondary part of a key, we must search
  every partition when holding a mutex to be sure of correctness.

  @param[in]   increment           Increment value.
  @param[in]   nb_desired_values   Number of desired values.
  @param[out]  first_value         First auto inc value reserved
                                      or MAX if failure.
  @param[out]  nb_reserved_values  Number of values reserved.
*/

void Partition_helper ::get_auto_increment_first_field(
    ulonglong increment, ulonglong nb_desired_values, ulonglong *first_value,
    ulonglong *nb_reserved_values) {
  THD *thd = get_thd();
  DBUG_ENTER("Partition_helper::get_auto_increment_first_field");
  DBUG_PRINT("info",
             ("inc: %lu desired_values: %lu first_value: %lu", (ulong)increment,
              (ulong)nb_desired_values, (ulong)*first_value));
  DBUG_ASSERT(increment && nb_desired_values);
  /*
    next_number_keypart is != 0 if the auto_increment column is a secondary
    column in the index (it is allowed in MyISAM)
  */
  DBUG_ASSERT(m_table->s->next_number_keypart == 0);
  *first_value = 0;

  /*
    Get a lock for handling the auto_increment in part_share
    for avoiding two concurrent statements getting the same number.
  */
  lock_auto_increment();

  /* Initialize if not already done. */
  if (!m_part_share->auto_inc_initialized) {
    initialize_auto_increment(false);
  }

  /*
    In a multi-row insert statement like INSERT SELECT and LOAD DATA
    where the number of candidate rows to insert is not known in advance
    we must hold a lock/mutex for the whole statement if we have statement
    based replication. Because the statement-based binary log contains
    only the first generated value used by the statement, and slaves assumes
    all other generated values used by this statement were consecutive to
    this first one, we must exclusively lock the generator until the statement
    is done.
  */
  int binlog_format = thd_binlog_format(thd);
  if (!m_auto_increment_safe_stmt_log_lock &&
      thd->lex->sql_command != SQLCOM_INSERT &&
      binlog_format != BINLOG_FORMAT_UNSPEC &&
      binlog_format != BINLOG_FORMAT_ROW) {
    DBUG_PRINT("info", ("locking auto_increment_safe_stmt_log_lock"));
    m_auto_increment_safe_stmt_log_lock = true;
  }

  /* this gets corrected (for offset/increment) in update_auto_increment */
  *first_value = m_part_share->next_auto_inc_val;
  m_part_share->next_auto_inc_val += nb_desired_values * increment;
  if (m_part_share->next_auto_inc_val < *first_value) {
    /* Overflow, set to max. */
    m_part_share->next_auto_inc_val = ULLONG_MAX;
  }

  unlock_auto_increment();
  DBUG_PRINT("info", ("*first_value: %lu", (ulong)*first_value));
  *nb_reserved_values = nb_desired_values;
  DBUG_VOID_RETURN;
}

inline void Partition_helper::set_auto_increment_if_higher() {
  Field_num *field = static_cast<Field_num *>(m_table->found_next_number_field);
  ulonglong nr =
      (field->unsigned_flag || field->val_int() > 0) ? field->val_int() : 0;
  lock_auto_increment();
  if (!m_part_share->auto_inc_initialized) {
    initialize_auto_increment(false);
  }
  /* must hold the mutex when looking/changing m_part_share. */
  if (nr >= m_part_share->next_auto_inc_val) {
    m_part_share->next_auto_inc_val = nr + 1;
  }
  unlock_auto_increment();
  save_auto_increment(nr);
}

void Partition_helper::ph_release_auto_increment() {
  DBUG_ENTER("Partition_helper::ph_release_auto_increment");

  if (m_table->s->next_number_keypart) {
    release_auto_increment_all_parts();
  } else if (m_handler->next_insert_id) {
    ulonglong max_reserved = m_handler->auto_inc_interval_for_cur_row.maximum();
    lock_auto_increment();
    m_part_share->release_auto_inc_if_possible(
        get_thd(), m_table->s, m_handler->next_insert_id, max_reserved);
    DBUG_PRINT("info", ("part_share->next_auto_inc_val: %lu",
                        (ulong)m_part_share->next_auto_inc_val));

    /* Unlock the multi row statement lock taken in get_auto_increment */
    if (m_auto_increment_safe_stmt_log_lock) {
      m_auto_increment_safe_stmt_log_lock = false;
      DBUG_PRINT("info", ("unlocking auto_increment_safe_stmt_log_lock"));
    }

    unlock_auto_increment();
  }
  DBUG_VOID_RETURN;
}

/**
  Calculate key hash value from an null terminated array of fields.
  Support function for KEY partitioning.

  @param field_array   An array of the fields in KEY partitioning

  @return hash_value calculated

  @note Uses the hash function on the character set of the field.
  Integer and floating point fields use the binary character set by default.
*/

uint32 Partition_helper::ph_calculate_key_hash_value(Field **field_array) {
  ulong nr1 = 1;
  ulong nr2 = 4;
  bool use_51_hash = (*field_array)->table->part_info->key_algorithm ==
                     enum_key_algorithm::KEY_ALGORITHM_51;

  do {
    Field *field = *field_array;
    if (use_51_hash) {
      switch (field->real_type()) {
        case MYSQL_TYPE_TINY:
        case MYSQL_TYPE_SHORT:
        case MYSQL_TYPE_LONG:
        case MYSQL_TYPE_FLOAT:
        case MYSQL_TYPE_DOUBLE:
        case MYSQL_TYPE_NEWDECIMAL:
        case MYSQL_TYPE_TIMESTAMP:
        case MYSQL_TYPE_LONGLONG:
        case MYSQL_TYPE_INT24:
        case MYSQL_TYPE_TIME:
        case MYSQL_TYPE_DATETIME:
        case MYSQL_TYPE_YEAR:
        case MYSQL_TYPE_NEWDATE: {
          if (field->is_null()) {
            nr1 ^= (nr1 << 1) | 1;
            continue;
          }
          /* Force this to my_hash_sort_bin, which was used in 5.1! */
          uint len = field->pack_length();
          uint64 tmp1 = nr1;
          uint64 tmp2 = nr2;

          my_charset_bin.coll->hash_sort(&my_charset_bin, field->ptr, len,
                                         &tmp1, &tmp2);

          // NOTE: This truncates to 32-bit on Windows, to keep on-disk
          // stability.
          nr1 = static_cast<ulong>(tmp1);
          nr2 = static_cast<ulong>(tmp2);

          /* Done with this field, continue with next one. */
          continue;
        }
        case MYSQL_TYPE_STRING:
        case MYSQL_TYPE_VARCHAR:
        case MYSQL_TYPE_BIT:
          /* Not affected, same in 5.1 and 5.5 */
          break;
        /*
          ENUM/SET uses my_hash_sort_simple in 5.1 (i.e. my_charset_latin1)
          and my_hash_sort_bin in 5.5!
        */
        case MYSQL_TYPE_ENUM:
        case MYSQL_TYPE_SET: {
          if (field->is_null()) {
            nr1 ^= (nr1 << 1) | 1;
            continue;
          }
          /* Force this to my_hash_sort_bin, which was used in 5.1! */
          uint len = field->pack_length();
          uint64 tmp1 = nr1;
          uint64 tmp2 = nr2;

          my_charset_latin1.coll->hash_sort(&my_charset_latin1, field->ptr, len,
                                            &tmp1, &tmp2);

          // NOTE: This truncates to 32-bit on Windows, to keep on-disk
          // stability.
          nr1 = static_cast<ulong>(tmp1);
          nr2 = static_cast<ulong>(tmp2);
          continue;
        }
        /* New types in mysql-5.6. */
        case MYSQL_TYPE_DATETIME2:
        case MYSQL_TYPE_TIME2:
        case MYSQL_TYPE_TIMESTAMP2:
          /* Not affected, 5.6+ only! */
          break;

        /* These types should not be allowed for partitioning! */
        case MYSQL_TYPE_NULL:
        case MYSQL_TYPE_DECIMAL:
        case MYSQL_TYPE_DATE:
        case MYSQL_TYPE_TINY_BLOB:
        case MYSQL_TYPE_MEDIUM_BLOB:
        case MYSQL_TYPE_LONG_BLOB:
        case MYSQL_TYPE_BLOB:
        case MYSQL_TYPE_VAR_STRING:
        case MYSQL_TYPE_GEOMETRY:
          /* fall through. */
        default:
          DBUG_ASSERT(0);  // New type?
                           /* Fall through for default hashing (5.5). */
      }
      /* fall through, use collation based hashing. */
    }
    field->hash(&nr1, &nr2);
  } while (*(++field_array));
  return (uint32)nr1;
}

bool Partition_helper::print_partition_error(int error) {
  THD *thd = get_thd();
  DBUG_ENTER("Partition_helper::print_partition_error");

  /* Should probably look for my own errors first */
  DBUG_PRINT("enter", ("error: %d", error));

  if ((error == HA_ERR_NO_PARTITION_FOUND) &&
      (thd->lex->alter_info == NULL ||
       !(thd->lex->alter_info->flags & Alter_info::ALTER_TRUNCATE_PARTITION))) {
    m_part_info->print_no_partition_found(thd, m_table);
    // print_no_partition_found() reports an error, so we can just return here.
    DBUG_RETURN(false);
  } else if (error == HA_ERR_ROW_IN_WRONG_PARTITION) {
    /*
      Should only happen on DELETE or UPDATE!
      Or in ALTER TABLE REBUILD/REORGANIZE where there are a misplaced
      row that needed to move to an old partition (not in the given set).
    */
    DBUG_ASSERT(thd_sql_command(thd) == SQLCOM_DELETE ||
                thd_sql_command(thd) == SQLCOM_DELETE_MULTI ||
                thd_sql_command(thd) == SQLCOM_UPDATE ||
                thd_sql_command(thd) == SQLCOM_UPDATE_MULTI ||
                thd_sql_command(thd) == SQLCOM_ALTER_TABLE);
    DBUG_ASSERT(m_err_rec);
    if (m_err_rec) {
      size_t max_length;
      char buf[MAX_KEY_LENGTH];
      String str(buf, sizeof(buf), system_charset_info);
      uint32 part_id;
      DBUG_ASSERT(m_last_part < m_tot_parts);
      str.length(0);
      if (thd_sql_command(thd) == SQLCOM_ALTER_TABLE) {
        str.append("from REBUILD/REORGANIZED partition: ");
        str.append_ulonglong(m_last_part);
        str.append(" to non included partition (new definition): ");
      } else {
        str.append_ulonglong(m_last_part);
        str.append(". Correct is ");
      }
      if (get_part_for_delete(m_err_rec, m_table->record[0], m_part_info,
                              &part_id)) {
        str.append("?");
      } else {
        str.append_ulonglong(part_id);
      }
      append_row_to_str(str, m_err_rec, m_table);

      /* Log this error, so the DBA can notice it and fix it! */
      LogErr(ERROR_LEVEL, ER_ROW_IN_WRONG_PARTITION_PLEASE_REPAIR,
             m_table->s->table_name.str, str.c_ptr_safe());

      max_length =
          (MYSQL_ERRMSG_SIZE - strlen(ER_THD(thd, ER_ROW_IN_WRONG_PARTITION)));
      if (str.length() >= max_length) {
        str.length(max_length - 4);
        str.append(STRING_WITH_LEN("..."));
      }
      my_error(ER_ROW_IN_WRONG_PARTITION, MYF(0), str.c_ptr_safe());
      m_err_rec = NULL;
      DBUG_RETURN(false);
    }
  }

  DBUG_RETURN(true);
}

void Partition_helper::prepare_change_partitions() {
  List_iterator<partition_element> part_it(m_part_info->partitions);
  uint num_subparts =
      m_part_info->is_sub_partitioned() ? m_part_info->num_subparts : 1;
  uint temp_partitions = m_part_info->temp_partitions.elements;
  bool first = true;
  uint i = 0;
  partition_element *part_elem;

  /*
    Use the read_partitions bitmap for reorganized partitions,
    i.e. what to copy.
  */
  bitmap_clear_all(&m_part_info->read_partitions);

  while ((part_elem = part_it++) != NULL) {
    if (part_elem->part_state == PART_CHANGED ||
        part_elem->part_state == PART_REORGED_DROPPED) {
      for (uint sp = 0; sp < num_subparts; sp++) {
        bitmap_set_bit(&m_part_info->read_partitions, i * num_subparts + sp);
      }
      DBUG_ASSERT(first);
    } else if (first && temp_partitions &&
               part_elem->part_state == PART_TO_BE_ADDED) {
      /*
        When doing an ALTER TABLE REORGANIZE PARTITION a number of
        partitions is to be reorganized into a set of new partitions.
        The reorganized partitions are in this case in the temp_partitions
        list. We mark all of them in one batch and thus we only do this
        until we find the first partition with state PART_TO_BE_ADDED
        since this is where the new partitions go in and where the old
        ones used to be.
      */
      first = false;
      DBUG_ASSERT(((i * num_subparts) + temp_partitions * num_subparts) <=
                  m_tot_parts);
      for (uint sp = 0; sp < temp_partitions * num_subparts; sp++) {
        bitmap_set_bit(&m_part_info->read_partitions, i * num_subparts + sp);
      }
    }

    ++i;
  }
}

/**
  Copy partitions as part of ALTER TABLE of partitions.

  SE and prepare_change_partitions has done all the preparations,
  now it is time to actually copy the data from the reorganized
  partitions to the new partitions.

  @param[out] deleted  Number of records deleted.

  @return Operation status
    @retval  0  Success
    @retval >0  Error code
*/

int Partition_helper::copy_partitions(ulonglong *const deleted) {
  uint new_part = 0;
  int result = 0;
  longlong func_value;
  DBUG_ENTER("Partition_helper::copy_partitions");

  if (m_part_info->linear_hash_ind) {
    if (m_part_info->part_type == partition_type::HASH)
      set_linear_hash_mask(m_part_info, m_part_info->num_parts);
    else
      set_linear_hash_mask(m_part_info, m_part_info->num_subparts);
  }

  /*
    m_part_info->read_partitions bitmap is setup for all the reorganized
    partitions to be copied. So we can use the normal handler rnd interface
    for reading.
  */
  if ((result = m_handler->ha_rnd_init(1))) {
    DBUG_RETURN(result);
  }
  while (true) {
    if ((result = m_handler->ha_rnd_next(m_table->record[0]))) {
      if (result == HA_ERR_RECORD_DELETED) continue;  // Probably MyISAM
      if (result != HA_ERR_END_OF_FILE) goto error;
      /*
        End-of-file reached, break out to end the copy process.
      */
      break;
    }
    /* Found record to insert into new handler */
    if (m_part_info->get_partition_id(m_part_info, &new_part, &func_value)) {
      /*
        This record is in the original table but will not be in the new
        table since it doesn't fit into any partition any longer due to
        changed partitioning ranges or list values.
      */
      (*deleted)++;
    } else {
      if ((result = write_row_in_new_part(new_part))) {
        goto error;
      }
    }
  }
  m_handler->ha_rnd_end();
  DBUG_RETURN(false);
error:
  m_handler->ha_rnd_end();
  DBUG_RETURN(result);
}

/**
  Check/fix misplaced rows.

  @param read_part_id  Partition to check/fix.
  @param repair   If true, move misplaced rows to correct partition.

  @return Operation status.
    @retval    0  Success
    @retval != 0  Error
*/

int Partition_helper::check_misplaced_rows(uint read_part_id, bool repair) {
  int result = 0;
  THD *thd = get_thd();
  bool ignore = thd->lex->is_ignore();
  uint32 correct_part_id;
  longlong func_value;
  ha_rows num_misplaced_rows = 0;
  ha_rows num_deleted_rows = 0;

  DBUG_ENTER("Partition_helper::check_misplaced_rows");

  if (repair) {
    /* We must read the full row, if we need to move it! */
    bitmap_set_all(m_table->read_set);
    bitmap_set_all(m_table->write_set);
  } else {
    /* Only need to read the partitioning fields. */
    bitmap_union(m_table->read_set, &m_part_info->full_part_field_set);
    /* Fill the base columns of virtual generated columns if necessary */
    for (Field **ptr = m_part_info->full_part_field_array; *ptr; ptr++) {
      if ((*ptr)->is_virtual_gcol()) m_table->mark_gcol_in_maps(*ptr);
    }
  }

  if ((result = rnd_init_in_part(read_part_id, true))) DBUG_RETURN(result);

  while (true) {
    if ((result = ph_rnd_next_in_part(read_part_id, m_table->record[0]))) {
      if (result == HA_ERR_RECORD_DELETED) continue;
      if (result != HA_ERR_END_OF_FILE) break;

      if (num_misplaced_rows > 0) {
        if (repair) {
          if (num_deleted_rows > 0) {
            print_admin_msg(thd, MI_MAX_MSG_BUF, "warning", m_table->s->db.str,
                            m_table->alias, opt_op_name[REPAIR_PARTS],
                            "Moved %lld misplaced rows, deleted %lld rows",
                            num_misplaced_rows - num_deleted_rows,
                            num_deleted_rows);
          } else {
            print_admin_msg(thd, MI_MAX_MSG_BUF, "warning", m_table->s->db.str,
                            m_table->alias, opt_op_name[REPAIR_PARTS],
                            "Moved %lld misplaced rows", num_misplaced_rows);
          }
        } else {
          print_admin_msg(thd, MI_MAX_MSG_BUF, "error", m_table->s->db.str,
                          m_table->alias, opt_op_name[CHECK_PARTS],
                          "Found %lld misplaced rows in partition %u",
                          num_misplaced_rows, read_part_id);
        }
      }
      /* End-of-file reached, all rows are now OK, reset result and break. */
      result = 0;
      break;
    }

    result = m_part_info->get_partition_id(m_part_info, &correct_part_id,
                                           &func_value);
    // TODO: Add code to delete rows not matching any partition.
    if (result) break;

    if (correct_part_id != read_part_id) {
      num_misplaced_rows++;
      m_err_rec = NULL;
      if (!repair) {
        /* Check. */
        result = HA_ADMIN_NEEDS_UPGRADE;
        char buf[MAX_KEY_LENGTH];
        String str(buf, sizeof(buf), system_charset_info);
        str.length(0);
        append_row_to_str(str, m_err_rec, m_table);
        print_admin_msg(thd, MI_MAX_MSG_BUF, "error", m_table->s->db.str,
                        m_table->alias, opt_op_name[CHECK_PARTS],
                        "Found a misplaced row"
                        " in part %d should be in part %d:\n%s",
                        read_part_id, correct_part_id, str.c_ptr_safe());
        /* Break on first misplaced row, unless ignore is given! */
        if (!ignore) break;
      } else {
        DBUG_PRINT("info", ("Moving row from partition %d to %d", read_part_id,
                            correct_part_id));

        /*
          Insert row into correct partition. Notice that there are no commit
          for every N row, so the repair will be one large transaction!
        */
        if ((result = write_row_in_part(correct_part_id, m_table->record[0]))) {
          /*
            We have failed to insert a row, it might have been a duplicate!
          */
          char buf[MAX_KEY_LENGTH];
          String str(buf, sizeof(buf), system_charset_info);
          str.length(0);
          if (result == HA_ERR_FOUND_DUPP_KEY) {
            if (ignore) {
              str.append("Duplicate key found, deleting the record:\n");
              num_deleted_rows++;
            } else {
              str.append(
                  "Duplicate key found, "
                  "please update or delete the record:\n");
              result = HA_ADMIN_CORRUPT;
            }
          }
          append_row_to_str(str, m_err_rec, m_table);

          /*
            If the engine supports transactions, the failure will be
            rollbacked.
          */
          if (!m_handler->has_transactions() || ignore ||
              result == HA_ADMIN_CORRUPT) {
            /* Log this error, so the DBA can notice it and fix it! */
            LogErr(ERROR_LEVEL, ER_WRITE_ROW_TO_PARTITION_FAILED,
                   m_table->s->table_name.str, read_part_id, correct_part_id,
                   str.c_ptr_safe());
          }
          print_admin_msg(thd, MI_MAX_MSG_BUF, "error", m_table->s->db.str,
                          m_table->alias, opt_op_name[REPAIR_PARTS],
                          "Failed to move/insert a row"
                          " from part %d into part %d:\n%s",
                          read_part_id, correct_part_id, str.c_ptr_safe());
          if (!ignore || result != HA_ERR_FOUND_DUPP_KEY) break;
        }

        /* Delete row from wrong partition. */
        if ((result = delete_row_in_part(read_part_id, m_table->record[0]))) {
          result = HA_ADMIN_CORRUPT;
          if (m_handler->has_transactions()) break;
          /*
            We have introduced a duplicate, since we failed to remove it
            from the wrong partition.
          */
          char buf[MAX_KEY_LENGTH];
          String str(buf, sizeof(buf), system_charset_info);
          str.length(0);
          append_row_to_str(str, m_err_rec, m_table);

          /* Log this error, so the DBA can notice it and fix it! */
          LogErr(ERROR_LEVEL,
                 ER_PARTITION_MOVE_CREATED_DUPLICATE_ROW_PLEASE_FIX,
                 m_table->s->table_name.str, read_part_id, result,
                 correct_part_id, str.c_ptr_safe());
          break;
        }
      }
    }
  }

  int tmp_result = rnd_end_in_part(read_part_id, true);
  DBUG_RETURN(result ? result : tmp_result);
}

/**
  Read next row during full partition scan (scan in random row order).

  This function can evaluate the virtual generated columns. If virtual
  generated columns are involved, you should not call rnd_next_in_part
  directly but this one.

  @param         part_id  Partition to read from.
  @param[in,out] buf      buffer that should be filled with data.

  @return Operation status.
    @retval    0  Success
    @retval != 0  Error code
*/

int Partition_helper::ph_rnd_next_in_part(uint part_id, uchar *buf) {
  int result = rnd_next_in_part(part_id, buf);

  if (!result && m_table->has_gcol())
    result = update_generated_read_fields(buf, m_table);

  return result;
}

/** Set used partitions bitmap from Alter_info.

  @return false if success else true.
*/

bool Partition_helper::set_altered_partitions() {
  Alter_info *const alter_info = get_thd()->lex->alter_info;

  DBUG_ASSERT(alter_info != nullptr);

  if ((alter_info->flags & Alter_info::ALTER_ADMIN_PARTITION) == 0 ||
      (alter_info->flags & Alter_info::ALTER_ALL_PARTITION)) {
    /*
      Full table command, not ALTER TABLE t <cmd> PARTITION <partition list>.
      All partitions are already set, so do nothing.
    */
    return false;
  }
  return m_part_info->set_read_partitions(&alter_info->partition_names);
}

/**
  Print a message row formatted for ANALYZE/CHECK/OPTIMIZE/REPAIR TABLE.

  Modeled after mi_check_print_msg.

  @param thd         Thread context.
  @param len         Needed length for message buffer.
  @param msg_type    Message type.
  @param db_name     Database name.
  @param table_name  Table name.
  @param op_name     Operation name.
  @param fmt         Message (in printf format with additional arguments).

  @return Operation status.
    @retval false for success else true.
*/

bool Partition_helper::print_admin_msg(THD *thd, uint len, const char *msg_type,
                                       const char *db_name,
                                       const char *table_name,
                                       const char *op_name, const char *fmt,
                                       ...) {
  va_list args;
  Protocol *protocol = thd->get_protocol();
  uint length;
  size_t msg_length;
  char name[NAME_LEN * 2 + 2];
  char *msgbuf;
  bool error = true;

  if (!(msgbuf = (char *)my_malloc(key_memory_Partition_admin, len, MYF(0))))
    return true;
  va_start(args, fmt);
  msg_length = vsnprintf(msgbuf, len, fmt, args);
  va_end(args);
  if (msg_length >= (len - 1)) goto err;
  msgbuf[len - 1] = 0;  // healthy paranoia

  if (!thd->get_protocol()->connection_alive()) {
    LogErr(ERROR_LEVEL, ER_PARTITION_HANDLER_ADMIN_MSG, msgbuf);
    goto err;
  }

  length = (uint)(strxmov(name, db_name, ".", table_name, NullS) - name);
  /*
     TODO: switch from protocol to push_warning here. The main reason we didn't
     it yet is parallel repair. Due to following trace:
     mi_check_print_msg/push_warning/sql_alloc/my_pthread_getspecific_ptr.

     Also we likely need to lock mutex here (in both cases with protocol and
     push_warning).
  */
  DBUG_PRINT("info", ("print_admin_msg:  %s, %s, %s, %s", name, op_name,
                      msg_type, msgbuf));
  protocol->start_row();
  protocol->store(name, length, system_charset_info);
  protocol->store(op_name, system_charset_info);
  protocol->store(msg_type, system_charset_info);
  protocol->store(msgbuf, msg_length, system_charset_info);
  if (protocol->end_row()) {
    LogErr(ERROR_LEVEL, ER_MY_NET_WRITE_FAILED_FALLING_BACK_ON_STDERR, msgbuf);
    goto err;
  }
  error = false;
err:
  my_free(msgbuf);
  return error;
}

/**
  Set table->read_set taking partitioning expressions into account.
*/

inline void Partition_helper::set_partition_read_set() {
  /*
    For operations that may need to change data, we may need to extend
    read_set.
  */
  if (m_handler->get_lock_type() == F_WRLCK) {
    /*
      If write_set contains any of the fields used in partition and
      subpartition expression, we need to set all bits in read_set because
      the row may need to be inserted in a different [sub]partition. In
      other words update_row() can be converted into write_row(), which
      requires a complete record.
    */
    if (bitmap_is_overlapping(&m_part_info->full_part_field_set,
                              m_table->write_set)) {
      bitmap_set_all(m_table->read_set);
    } else {
      /*
        Some handlers only read fields as specified by the bitmap for the
        read set. For partitioned handlers we always require that the
        fields of the partition functions are read such that we can
        calculate the partition id to place updated and deleted records.
      */
      bitmap_union(m_table->read_set, &m_part_info->full_part_field_set);
      /* Fill the base columns of virtual generated columns if necessary */
      for (Field **ptr = m_part_info->full_part_field_array; *ptr; ptr++) {
        if ((*ptr)->is_virtual_gcol()) m_table->mark_gcol_in_maps(*ptr);
      }
    }
    // Mark virtual generated columns writable. This test should be consistent
    // with the one in update_generated_read_fields().
    for (Field **vf = m_table->vfield; vf && *vf; vf++) {
      if ((*vf)->is_virtual_gcol() &&
          bitmap_is_set(m_table->read_set, (*vf)->field_index))
        bitmap_set_bit(m_table->write_set, (*vf)->field_index);
    }
  }
}

/****************************************************************************
                MODULE full table scan
****************************************************************************/

/**
  Initialize engine for random reads.

  rnd_init() is called when the server wants the storage engine to do a
  table scan or when the server wants to access data through rnd_pos.

  When scan is used we will scan one handler partition at a time.
  When preparing for rnd_pos we will initialize all handler partitions.
  No extra cache handling is needed when scanning is not performed.

  Before initializing we will call rnd_end to ensure that we clean up from
  any previous incarnation of a table scan.

  @param scan  false for initialize for random reads through rnd_pos()
               true for initialize for random scan through rnd_next().

  @return Operation status.
    @retval    0  Success
    @retval != 0  Error code
*/

int Partition_helper::ph_rnd_init(bool scan) {
  int error;
  uint i = 0;
  uint part_id;
  DBUG_ENTER("Partition_helper::ph_rnd_init");

  set_partition_read_set();

  /* Now we see what the index of our first important partition is */
  DBUG_PRINT("info", ("m_part_info->read_partitions: %p",
                      m_part_info->read_partitions.bitmap));
  part_id = m_part_info->get_first_used_partition();
  DBUG_PRINT("info", ("m_part_spec.start_part %d", part_id));

  if (MY_BIT_NONE == part_id) {
    error = 0;
    goto err1;
  }

  DBUG_PRINT("info", ("rnd_init on partition %d", part_id));
  if (scan) {
    /* A scan can be restarted without rnd_end() in between! */
    if (m_scan_value == 1 && m_part_spec.start_part != NOT_A_PARTITION_ID) {
      /* End previous scan on partition before restart. */
      if ((error = rnd_end_in_part(m_part_spec.start_part, scan))) {
        DBUG_RETURN(error);
      }
    }
    m_scan_value = 1;
    if ((error = rnd_init_in_part(part_id, scan))) goto err;
  } else {
    m_scan_value = 0;
    for (i = part_id; i < MY_BIT_NONE;
         i = m_part_info->get_next_used_partition(i)) {
      if ((error = rnd_init_in_part(i, scan))) goto err;
    }
  }
  m_part_spec.start_part = part_id;
  m_part_spec.end_part = m_tot_parts - 1;
  DBUG_PRINT("info", ("m_scan_value=%d", m_scan_value));
  DBUG_RETURN(0);

err:
  /* Call rnd_end for all previously initialized partitions. */
  for (; part_id < i; part_id = m_part_info->get_next_used_partition(part_id)) {
    rnd_end_in_part(part_id, scan);
  }
err1:
  m_scan_value = 2;
  m_part_spec.start_part = NO_CURRENT_PART_ID;
  DBUG_RETURN(error);
}

/**
  End of a table scan.

  @return Operation status.
    @retval    0  Success
    @retval != 0  Error code
*/

int Partition_helper::ph_rnd_end() {
  int error = 0;
  DBUG_ENTER("Partition_helper::ph_rnd_end");
  switch (m_scan_value) {
    case 3:  // Error
      DBUG_ASSERT(0);
      /* fall through. */
    case 2:  // Error
      break;
    case 1:
      if (NO_CURRENT_PART_ID != m_part_spec.start_part)  // Table scan
      {
        error = rnd_end_in_part(m_part_spec.start_part, true);
      }
      break;
    case 0:
      uint i;
      for (i = m_part_info->get_first_used_partition(); i < MY_BIT_NONE;
           i = m_part_info->get_next_used_partition(i)) {
        int part_error;
        part_error = rnd_end_in_part(i, false);
        if (part_error && !error) {
          error = part_error;
        }
      }
      break;
  }
  m_scan_value = 3;
  m_part_spec.start_part = NO_CURRENT_PART_ID;
  DBUG_RETURN(error);
}

/**
  Read next row during full table scan (scan in random row order).

  This is called for each row of the table scan. When you run out of records
  you should return HA_ERR_END_OF_FILE.
  The Field structure for the table is the key to getting data into buf
  in a manner that will allow the server to understand it.

  @param[out] buf  buffer that should be filled with data.

  @return Operation status.
    @retval    0  Success
    @retval != 0  Error code
*/

int Partition_helper::ph_rnd_next(uchar *buf) {
  int result = HA_ERR_END_OF_FILE;
  uint part_id = m_part_spec.start_part;
  DBUG_ENTER("Partition_helper::ph_rnd_next");

  if (NO_CURRENT_PART_ID == part_id) {
    /*
      The original set of partitions to scan was empty and thus we report
      the result here.
    */
    goto end;
  }

  DBUG_ASSERT(m_scan_value == 1);

  while (true) {
    result = rnd_next_in_part(part_id, buf);
    if (!result) {
      m_last_part = part_id;
      m_part_spec.start_part = part_id;
      DBUG_RETURN(0);
    }

    /*
      if we get here, then the current partition ha_rnd_next returned failure
    */
    if (result == HA_ERR_RECORD_DELETED) continue;  // Probably MyISAM

    if (result != HA_ERR_END_OF_FILE)
      goto end_dont_reset_start_part;  // Return error

    /* End current partition */
    DBUG_PRINT("info", ("rnd_end on partition %d", part_id));
    if ((result = rnd_end_in_part(part_id, true))) break;

    /* Shift to next partition */
    part_id = m_part_info->get_next_used_partition(part_id);
    if (part_id >= m_tot_parts) {
      result = HA_ERR_END_OF_FILE;
      break;
    }
    m_last_part = part_id;
    m_part_spec.start_part = part_id;
    DBUG_PRINT("info", ("rnd_init on partition %d", part_id));
    if ((result = rnd_init_in_part(part_id, true))) break;
  }

end:
  m_part_spec.start_part = NO_CURRENT_PART_ID;
end_dont_reset_start_part:
  DBUG_RETURN(result);
}

/**
  Save position of current row.

  position() is called after each call to rnd_next() if the data needs
  to be ordered or accessed later.

  The server uses ref to store data. ref_length in the above case is
  the size needed to store current_position. ref is just a byte array
  that the server will maintain. If you are using offsets to mark rows, then
  current_position should be the offset. If it is a primary key like in
  InnoDB, then it needs to be a primary key.

  @param record  Current record in MySQL Row Format.
*/

void Partition_helper::ph_position(const uchar *record) {
  DBUG_ASSERT(m_part_info->is_partition_used(m_last_part));
  DBUG_ENTER("Partition_helper::ph_position");
  DBUG_PRINT("info", ("record: %p", record));
  DBUG_DUMP("record", record, m_rec_length);

  /*
    If m_ref_usage is set, then the ref is already stored in the
    priority queue (m_queue) when doing ordered scans.
  */
  if (m_ref_usage != REF_NOT_USED && m_ordered_scan_ongoing) {
    DBUG_ASSERT(!m_queue->empty());
    DBUG_ASSERT(m_ordered_rec_buffer);
    DBUG_ASSERT(!m_curr_key_info[1]);
    DBUG_ASSERT(uint2korr(m_queue->top()) == m_last_part);
    /* We already have the ref and part id. */
    memcpy(m_handler->ref, m_queue->top(), m_handler->ref_length);
  } else {
    DBUG_PRINT("info", ("m_last_part: %u", m_last_part));
    int2store(m_handler->ref, m_last_part);
    position_in_last_part(m_handler->ref + PARTITION_BYTES_IN_POS, record);
  }
  DBUG_DUMP("ref_out", m_handler->ref, m_handler->ref_length);

  DBUG_VOID_RETURN;
}

/****************************************************************************
                MODULE index scan
****************************************************************************/
/*
  Positions an index cursor to the index specified in the handle. Fetches the
  row if available. If the key value is null, begin at the first key of the
  index.

  There are loads of optimizations possible here for the partition handler.
  The same optimizations can also be checked for full table scan although
  only through conditions and not from index ranges.
  Phase one optimizations:
    Check if the fields of the partition function are bound. If so only use
    the single partition it becomes bound to.
  Phase two optimizations:
    If it can be deducted through range or list partitioning that only a
    subset of the partitions are used, then only use those partitions.
*/

/**
  Setup the ordered record buffer and the priority queue.

  Call destroy_record_priority_queue() to deallocate or clean-up
  from failure.

  @return false on success, else true.
*/

int Partition_helper::init_record_priority_queue() {
  uint used_parts = m_part_info->num_partitions_used();
  DBUG_ENTER("Partition_helper::init_record_priority_queue");
  DBUG_ASSERT(!m_ordered_rec_buffer);
  DBUG_ASSERT(!m_queue);
  /* Initialize the priority queue. */
  // TODO: Create test to see the cost of allocating when needed vs
  // allocate once and keep between statements. Also test on NUMA
  // machines to see the difference (I guess that allocating when needed
  // will allocate on 'correct' NUMA node and be faster.)
  if (!m_queue) {
    m_queue = new (std::nothrow) Prio_queue(Key_rec_less(m_curr_key_info));
    if (!m_queue) {
      DBUG_RETURN(HA_ERR_OUT_OF_MEM);
    }
  }
  /* Initialize the ordered record buffer.  */
  if (!m_ordered_rec_buffer) {
    uint alloc_len;
    /*
      Allocate record buffer for each used partition.
      If PK is clustered index, it is either the primary sort key or is
      added as secondary sort. So we only need to allocate for part id
      and a full record per partition.
      Otherwise if the clustered index was generated, we might need to
      do a secondary sort by rowid (handler::ref) and must allocate for
      ref (includes part id) and full record per partition. We don't
      know yet if we need to do secondary sort by rowid, so we must
      allocate space for it.
      TODO: enhance ha_index_init() for HA_EXTRA_SECONDARY_SORT_ROWID to
      avoid allocating space for handler::ref when not needed.
      When enhancing ha_index_init() care must be taken on ph_position(),
      so InnoDB's row_id is correctly handled (taken from m_last_part).
    */
    if (m_pkey_is_clustered && m_table->s->primary_key != MAX_KEY) {
      m_rec_offset = PARTITION_BYTES_IN_POS;
      m_ref_usage = REF_NOT_USED;
    } else {
      m_rec_offset = m_handler->ref_length;
      m_ref_usage = REF_STORED_IN_PQ;
    }
    alloc_len = used_parts * (m_rec_offset + m_rec_length);
    /* Allocate a key for temporary use when setting up the scan. */
    alloc_len += m_table->s->max_key_length;

    m_ordered_rec_buffer = static_cast<uchar *>(
        my_malloc(key_memory_partition_sort_buffer, alloc_len, MYF(MY_WME)));
    if (!m_ordered_rec_buffer) {
      DBUG_RETURN(HA_ERR_OUT_OF_MEM);
    }

    /*
      We set-up one record per partition and each record has 2 bytes in
      front where the partition id is written. This is used by ordered
      index_read.
      If we need to also sort by rowid (handler::ref), then m_curr_key_info[1]
      is NULL and we add the rowid before the record.
      We also set-up a reference to the first record for temporary use in
      setting up the scan.
    */
    char *ptr = (char *)m_ordered_rec_buffer;
    uint i;
    for (i = m_part_info->get_first_used_partition(); i < MY_BIT_NONE;
         i = m_part_info->get_next_used_partition(i)) {
      DBUG_PRINT("info", ("init rec-buf for part %u", i));
      int2store(ptr, i);
      ptr += m_rec_offset + m_rec_length;
    }
    m_start_key.key = (const uchar *)ptr;
    /*
      Initialize priority queue, initialized to reading forward.
      Start by only sort by KEY, HA_EXTRA_SECONDARY_SORT_ROWID
      will be given if we should sort by handler::ref too.
    */
    m_queue->m_rec_offset = m_rec_offset;
    if (m_queue->reserve(used_parts)) {
      DBUG_RETURN(HA_ERR_OUT_OF_MEM);
    }
  }
  DBUG_RETURN(init_record_priority_queue_for_parts(used_parts));
}

/**
  Destroy the ordered record buffer and the priority queue.
*/

void Partition_helper::destroy_record_priority_queue() {
  DBUG_ENTER("Partition_helper::destroy_record_priority_queue");
  destroy_record_priority_queue_for_parts();
  if (m_ordered_rec_buffer) {
    my_free(m_ordered_rec_buffer);
    m_ordered_rec_buffer = NULL;
  }
  if (m_queue) {
    m_queue->clear();
    delete m_queue;
    m_queue = NULL;
  }
  m_ref_usage = REF_NOT_USED;
  m_ordered_scan_ongoing = false;
  DBUG_VOID_RETURN;
}

/**
  Common setup for index_init.

  Set up variables and initialize the record priority queue.

  @param inx     Index to be used.
  @param sorted  True if the rows must be returned in index order.

  @return Operation status.
    @retval    0  Success
    @retval != 0  Error code
*/

int Partition_helper::ph_index_init_setup(uint inx, bool sorted) {
  DBUG_ENTER("Partition_helper:ph_:index_init_setup");

  DBUG_ASSERT(inx != MAX_KEY);
  DBUG_PRINT("info", ("inx %u sorted %u", inx, sorted));

  set_partition_read_set();

  m_part_spec.start_part = NO_CURRENT_PART_ID;
  m_start_key.length = 0;
  m_ordered = sorted;
  m_ref_usage = REF_NOT_USED;
  m_curr_key_info[0] = m_table->key_info + inx;
  m_curr_key_info[1] = NULL;
  /*
    There are two cases where it is not enough to only sort on the key:
    1) For clustered indexes, the optimizer assumes that all keys
       have the rest of the PK columns appended to the KEY, so it will
       sort by PK as secondary sort key.
    2) Rowid-Order-Retrieval access methods, like index_merge_intersect
       and index_merge_union. These methods requires the index to be sorted
       on rowid (handler::ref) as secondary sort key.
  */
  if (m_pkey_is_clustered && m_table->s->primary_key != MAX_KEY &&
      inx != m_table->s->primary_key) {
    /*
      if PK is clustered, then the key cmp must use the pk to
      differentiate between equal key in given index.
    */
    DBUG_PRINT("info", ("Clustered pk, using pk as secondary cmp"));
    m_curr_key_info[1] = m_table->key_info + m_table->s->primary_key;
  }

  DBUG_RETURN(0);
}

/**
  Read one record in an index scan and start an index scan.

  index_read_map starts a new index scan using a start key. The MySQL Server
  will check the end key on its own. Thus to function properly the
  partitioned handler need to ensure that it delivers records in the sort
  order of the MySQL Server.
  index_read_map can be restarted without calling index_end on the previous
  index scan and without calling index_init. In this case the index_read_map
  is on the same index as the previous index_scan. This is particularly
  used in conjunction with multi read ranges.

  @param[out] buf          Read row in MySQL Row Format
  @param[in]  key          Key parts in consecutive order
  @param[in]  keypart_map  Which part of key is used
  @param[in]  find_flag    What type of key condition is used

  @return Operation status.
    @retval    0  Success
    @retval != 0  Error code
*/

int Partition_helper::ph_index_read_map(uchar *buf, const uchar *key,
                                        key_part_map keypart_map,
                                        enum ha_rkey_function find_flag) {
  DBUG_ENTER("Partition_handler::ph_index_read_map");
  m_index_scan_type = PARTITION_INDEX_READ;
  m_start_key.key = key;
  m_start_key.keypart_map = keypart_map;
  m_start_key.flag = find_flag;
  DBUG_RETURN(common_index_read(buf, true));
}

/**
  Common routine for a number of index_read variants.

  @param[out] buf             Buffer where the record should be returned.
  @param[in]  have_start_key  true <=> the left endpoint is available, i.e.
                              we're in index_read call or in read_range_first
                              call and the range has left endpoint.
                              false <=> there is no left endpoint (we're in
                              read_range_first() call and the range has no left
                              endpoint).

  @return Operation status
    @retval 0                    OK
    @retval HA_ERR_END_OF_FILE   Whole index scanned, without finding the
  record.
    @retval HA_ERR_KEY_NOT_FOUND Record not found, but index cursor positioned.
    @retval other                Error code.

  @details
    Start scanning the range (when invoked from read_range_first()) or doing
    an index lookup (when invoked from index_read_XXX):
     - If possible, perform partition selection
     - Find the set of partitions we're going to use
     - Depending on whether we need ordering:
        NO:  Get the first record from first used partition (see
             handle_unordered_scan_next_partition)
        YES: Fill the priority queue and get the record that is the first in
             the ordering
*/

int Partition_helper::common_index_read(uchar *buf, bool have_start_key) {
  int error;
  m_reverse_order = false;
  DBUG_ENTER("Partition_helper::common_index_read");

  DBUG_PRINT("info", ("m_ordered %u m_ordered_scan_ong %u", m_ordered,
                      m_ordered_scan_ongoing));

  if (have_start_key) {
    m_start_key.length = calculate_key_len(m_table, m_handler->active_index,
                                           m_start_key.keypart_map);
    DBUG_PRINT("info",
               ("have_start_key map %lu find_flag %u len %u",
                m_start_key.keypart_map, m_start_key.flag, m_start_key.length));
    DBUG_ASSERT(m_start_key.length);
  }
  if ((error = partition_scan_set_up(buf, have_start_key))) {
    DBUG_RETURN(error);
  }

  if (have_start_key && (m_start_key.flag == HA_READ_KEY_OR_PREV ||
                         m_start_key.flag == HA_READ_PREFIX_LAST ||
                         m_start_key.flag == HA_READ_PREFIX_LAST_OR_PREV ||
                         m_start_key.flag == HA_READ_BEFORE_KEY)) {
    m_reverse_order = true;
    m_ordered_scan_ongoing = true;
  }
  DBUG_PRINT("info", ("m_ordered %u m_o_scan_ong %u have_start_key %u",
                      m_ordered, m_ordered_scan_ongoing, have_start_key));
  if (!m_ordered_scan_ongoing) {
    /*
      We use unordered index scan when read_range is used and flag
      is set to not use ordered.
      We also use an unordered index scan when the number of partitions to
      scan is only one.
      The unordered index scan will use the partition set created.
    */
    DBUG_PRINT("info", ("doing unordered scan"));
    error = handle_unordered_scan_next_partition(buf);
  } else {
    /*
      In all other cases we will use the ordered index scan. This will use
      the partition set created by the get_partition_set method.
    */
    error = handle_ordered_index_scan(buf);
  }
  DBUG_RETURN(error);
}

/**
  Start an index scan from leftmost record and return first record.

  index_first() asks for the first key in the index.
  This is similar to index_read except that there is no start key since
  the scan starts from the leftmost entry and proceeds forward with
  index_next.

  @param[out] buf  Read row in MySQL Row Format.

  @return Operation status.
    @retval    0  Success
    @retval != 0  Error code
*/

int Partition_helper::ph_index_first(uchar *buf) {
  DBUG_ENTER("Partition_helper::ph_index_first");

  m_index_scan_type = PARTITION_INDEX_FIRST;
  m_reverse_order = false;
  DBUG_RETURN(common_first_last(buf));
}

/**
  Start an index scan from rightmost record and return first record.

  index_last() asks for the last key in the index.
  This is similar to index_read except that there is no start key since
  the scan starts from the rightmost entry and proceeds forward with
  index_prev.

  @param[out] buf  Read row in MySQL Row Format.

  @return Operation status.
    @retval    0  Success
    @retval != 0  Error code
*/

int Partition_helper::ph_index_last(uchar *buf) {
  DBUG_ENTER("Partition_helper::ph_index_last");

  int error = HA_ERR_END_OF_FILE;
  uint part_id = m_part_info->get_first_used_partition();
  if (part_id == MY_BIT_NONE) {
    /* No partition to scan. */
    DBUG_RETURN(error);
  }
  m_index_scan_type = PARTITION_INDEX_LAST;
  m_reverse_order = true;
  DBUG_RETURN(common_first_last(buf));
}

/**
  Common routine for index_first/index_last.

  @param[out] buf  Read row in MySQL Row Format.

  @return Operation status.
    @retval    0  Success
    @retval != 0  Error code
*/

int Partition_helper::common_first_last(uchar *buf) {
  int error;
  DBUG_ENTER("Partition_helper::common_first_last");

  if ((error = partition_scan_set_up(buf, false))) {
    DBUG_RETURN(error);
  }
  if (!m_ordered_scan_ongoing && m_index_scan_type != PARTITION_INDEX_LAST) {
    DBUG_RETURN(handle_unordered_scan_next_partition(buf));
  }
  DBUG_RETURN(handle_ordered_index_scan(buf));
}

/**
  Read last using key.

  This is used in join_read_last_key to optimize away an ORDER BY.
  Can only be used on indexes supporting HA_READ_ORDER.

  @param[out] buf          Read row in MySQL Row Format
  @param[in]  key          Key
  @param[in]  keypart_map  Which part of key is used

  @return Operation status.
    @retval    0  Success
    @retval != 0  Error code
*/

int Partition_helper::ph_index_read_last_map(uchar *buf, const uchar *key,
                                             key_part_map keypart_map) {
  DBUG_ENTER("Partition_helper::ph_index_read_last_map");

  m_ordered = true;  // Safety measure
  m_index_scan_type = PARTITION_INDEX_READ_LAST;
  m_start_key.key = key;
  m_start_key.keypart_map = keypart_map;
  m_start_key.flag = HA_READ_PREFIX_LAST;
  DBUG_RETURN(common_index_read(buf, true));
}

/**
  Read index by key and keymap.

  Positions an index cursor to the index specified.
  Fetches the row if available. If the key value is null,
  begin at first key of the index.

  Optimization of the default implementation to take advantage of dynamic
  partition pruning.

  @param[out] buf          Read row in MySQL Row Format
  @param[in]  index        Index to read from
  @param[in]  key          Key
  @param[in]  keypart_map  Which part of key is used
  @param[in]  find_flag    Direction/how to search.

  @return Operation status.
    @retval    0  Success
    @retval != 0  Error code
*/
int Partition_helper::ph_index_read_idx_map(uchar *buf, uint index,
                                            const uchar *key,
                                            key_part_map keypart_map,
                                            enum ha_rkey_function find_flag) {
  int error = HA_ERR_KEY_NOT_FOUND;
  DBUG_ENTER("Partition_helper::ph_index_read_idx_map");

  if (find_flag == HA_READ_KEY_EXACT) {
    uint part;
    m_start_key.key = key;
    m_start_key.keypart_map = keypart_map;
    m_start_key.flag = find_flag;
    m_start_key.length =
        calculate_key_len(m_table, index, m_start_key.keypart_map);

    get_partition_set(m_table, buf, index, &m_start_key, &m_part_spec);

    /*
      We have either found exactly 1 partition
      (in which case start_part == end_part)
      or no matching partitions (start_part > end_part)
    */
    DBUG_ASSERT(m_part_spec.start_part >= m_part_spec.end_part);
    /* The start part is must be marked as used. */
    DBUG_ASSERT(m_part_spec.start_part > m_part_spec.end_part ||
                m_part_info->is_partition_used(m_part_spec.start_part));

    for (part = m_part_spec.start_part; part <= m_part_spec.end_part;
         part = m_part_info->get_next_used_partition(part)) {
      error = index_read_idx_map_in_part(part, buf, index, key, keypart_map,
                                         find_flag);
      if (error != HA_ERR_KEY_NOT_FOUND && error != HA_ERR_END_OF_FILE) {
        break;
      }
    }
    if (part <= m_part_spec.end_part) {
      m_last_part = part;
    }
  } else {
    /*
      If not only used with HA_READ_KEY_EXACT, we should investigate if
      possible to optimize for other find_flag's as well.
    */
    DBUG_ASSERT(0);
    error = HA_ERR_INTERNAL_ERROR;
  }
  DBUG_RETURN(error);
}

/**
  Read next record in a forward index scan.

  Used to read forward through the index (left to right, low to high).

  @param[out] buf  Read row in MySQL Row Format.

  @return Operation status.
    @retval    0  Success
    @retval != 0  Error code
*/

int Partition_helper::ph_index_next(uchar *buf) {
  DBUG_ENTER("Partition_helper::ph_index_next");

  /*
    TODO(low priority):
    If we want partition to work with the HANDLER commands, we
    must be able to do index_last() -> index_prev() -> index_next()
    and if direction changes, we must step back those partitions in
    the record queue so we don't return a value from the wrong direction.
  */
  DBUG_ASSERT(m_index_scan_type != PARTITION_INDEX_LAST ||
              m_table->open_by_handler);
  if (!m_ordered_scan_ongoing) {
    DBUG_RETURN(handle_unordered_next(buf, false));
  }
  DBUG_RETURN(handle_ordered_next(buf, false));
}

/**
  Read next same record.

  This routine is used to read the next but only if the key is the same
  as supplied in the call.

  @param[out] buf     Read row in MySQL Row Format.
  @param[in]  keylen  Length of key.

  @return Operation status.
    @retval    0  Success
    @retval != 0  Error code
*/

int Partition_helper::ph_index_next_same(uchar *buf,
                                         uint keylen MY_ATTRIBUTE((unused))) {
  DBUG_ENTER("Partition_helper::ph_index_next_same");

  DBUG_ASSERT(keylen == m_start_key.length);
  DBUG_ASSERT(m_index_scan_type != PARTITION_INDEX_LAST);
  if (!m_ordered_scan_ongoing) DBUG_RETURN(handle_unordered_next(buf, true));
  DBUG_RETURN(handle_ordered_next(buf, true));
}

/**
  Read next record when performing index scan backwards.

  Used to read backwards through the index (right to left, high to low).

  @param[out] buf  Read row in MySQL Row Format.

  @return Operation status.
    @retval    0  Success
    @retval != 0  Error code
*/

int Partition_helper::ph_index_prev(uchar *buf) {
  DBUG_ENTER("Partition_helper::ph_index_prev");

  /* TODO: read comment in index_next */
  DBUG_ASSERT(m_index_scan_type != PARTITION_INDEX_FIRST ||
              m_table->open_by_handler);
  DBUG_RETURN(handle_ordered_prev(buf));
}

/**
  Start a read of one range with start and end key.

  We re-implement read_range_first since we don't want the compare_key
  check at the end. This is already performed in the partition handler.
  read_range_next is very much different due to that we need to scan
  all underlying handlers.

  @param start_key     Specification of start key.
  @param end_key       Specification of end key.
  @param eq_range_arg  Is it equal range.
  @param sorted        Should records be returned in sorted order.

  @return Operation status.
    @retval    0  Success
    @retval != 0  Error code
*/

int Partition_helper::ph_read_range_first(const key_range *start_key,
                                          const key_range *end_key,
                                          bool eq_range_arg, bool sorted) {
  int error = HA_ERR_END_OF_FILE;
  bool have_start_key = (start_key != NULL);
  uint part_id = m_part_info->get_first_used_partition();
  DBUG_ENTER("Partition_helper::ph_read_range_first");

  if (part_id == MY_BIT_NONE) {
    /* No partition to scan. */
    DBUG_RETURN(error);
  }

  m_ordered = sorted;
  set_eq_range(eq_range_arg);
  m_handler->set_end_range(end_key, handler::RANGE_SCAN_ASC);

  set_range_key_part(m_curr_key_info[0]->key_part);
  if (have_start_key)
    m_start_key = *start_key;
  else
    m_start_key.key = NULL;

  m_index_scan_type = PARTITION_READ_RANGE;
  error = common_index_read(m_table->record[0], have_start_key);
  DBUG_RETURN(error);
}

/**
  Read next record in read of a range with start and end key.

  @return Operation status.
    @retval    0  Success
    @retval != 0  Error code
*/

int Partition_helper::ph_read_range_next() {
  DBUG_ENTER("Partition_helper::ph_read_range_next");

  if (m_ordered_scan_ongoing) {
    DBUG_RETURN(handle_ordered_next(m_table->record[0], get_eq_range()));
  }
  DBUG_RETURN(handle_unordered_next(m_table->record[0], get_eq_range()));
}

/**
  Common routine to set up index scans.

  Find out which partitions we'll need to read when scanning the specified
  range.

  If we need to scan only one partition, set m_ordered_scan_ongoing=false
  as we will not need to do merge ordering.

  @param buf            Buffer to later return record in (this function
                        needs it to calculate partitioning function values)

  @param idx_read_flag  true <=> m_start_key has range start endpoint which
                        probably can be used to determine the set of
                        partitions to scan.
                        false <=> there is no start endpoint.

  @return Operation status.
    @retval   0  Success
    @retval !=0  Error code
*/

int Partition_helper::partition_scan_set_up(uchar *buf, bool idx_read_flag) {
  DBUG_ENTER("Partition_helper::partition_scan_set_up");

  if (idx_read_flag)
    get_partition_set(m_table, buf, m_handler->active_index, &m_start_key,
                      &m_part_spec);
  else {
    // TODO: set to get_first_used_part() instead!
    m_part_spec.start_part = 0;
    // TODO: Implement bitmap_get_last_set() and use that here!
    m_part_spec.end_part = m_tot_parts - 1;
  }
  if (m_part_spec.start_part > m_part_spec.end_part) {
    /*
      We discovered a partition set but the set was empty so we report
      key not found.
    */
    DBUG_PRINT("info", ("scan with no partition to scan"));
    DBUG_RETURN(HA_ERR_END_OF_FILE);
  }
  if (m_part_spec.start_part == m_part_spec.end_part) {
    /*
      We discovered a single partition to scan, this never needs to be
      performed using the ordered index scan.
    */
    DBUG_PRINT("info", ("index scan using the single partition %d",
                        m_part_spec.start_part));
    m_ordered_scan_ongoing = false;
  } else {
    /*
      Set m_ordered_scan_ongoing according how the scan should be done
      Only exact partitions are discovered atm by get_partition_set.
      Verify this, also bitmap must have at least one bit set otherwise
      the result from this table is the empty set.
    */
    uint start_part = m_part_info->get_first_used_partition();
    if (start_part == MY_BIT_NONE) {
      DBUG_PRINT("info", ("scan with no partition to scan"));
      DBUG_RETURN(HA_ERR_END_OF_FILE);
    }
    if (start_part > m_part_spec.start_part)
      m_part_spec.start_part = start_part;
    m_ordered_scan_ongoing = m_ordered;
  }
  DBUG_ASSERT(m_part_spec.start_part < m_tot_parts);
  DBUG_ASSERT(m_part_spec.end_part < m_tot_parts);
  DBUG_RETURN(0);
}

/**
  Common routine to handle index_next with unordered results.

  These routines are used to scan partitions without considering order.
  This is performed in two situations.
  1) In read_multi_range this is the normal case
  2) When performing any type of index_read, index_first, index_last where
  all fields in the partition function is bound. In this case the index
  scan is performed on only one partition and thus it isn't necessary to
  perform any sort.

  @param[out] buf        Read row in MySQL Row Format.
  @param[in]  is_next_same  Called from index_next_same.

  @return Operation status.
    @retval HA_ERR_END_OF_FILE  End of scan
    @retval 0                   Success
    @retval other               Error code
*/

int Partition_helper::handle_unordered_next(uchar *buf, bool is_next_same) {
  int error;
  DBUG_ENTER("Partition_helper::handle_unordered_next");

  if (m_part_spec.start_part >= m_tot_parts) {
    /* Should only happen with SQL HANDLER! */
    DBUG_ASSERT(m_table->open_by_handler);
    DBUG_RETURN(HA_ERR_END_OF_FILE);
  }

  /*
    We should consider if this should be split into three functions as
    partition_read_range is_next_same are always local constants
  */

  if (is_next_same) {
    error = index_next_same_in_part(m_part_spec.start_part, buf,
                                    m_start_key.key, m_start_key.length);
  } else if (m_index_scan_type == PARTITION_READ_RANGE) {
    DBUG_ASSERT(buf == m_table->record[0]);
    error = read_range_next_in_part(m_part_spec.start_part, NULL);
  } else {
    error = index_next_in_part(m_part_spec.start_part, buf);
  }

  if (error == HA_ERR_END_OF_FILE) {
    m_part_spec.start_part++;  // Start using next part
    error = handle_unordered_scan_next_partition(buf);
  } else {
    m_last_part = m_part_spec.start_part;
  }
  DBUG_RETURN(error);
}

/**
  Handle index_next when changing to new partition.

  This routine is used to start the index scan on the next partition.
  Both initial start and after completing scan on one partition.

  @param[out] buf  Read row in MySQL Row Format

  @return Operation status.
    @retval HA_ERR_END_OF_FILE  End of scan
    @retval 0                   Success
    @retval other               Error code
*/

int Partition_helper::handle_unordered_scan_next_partition(uchar *buf) {
  uint i = m_part_spec.start_part;
  int saved_error = HA_ERR_END_OF_FILE;
  DBUG_ENTER("Partition_helper::handle_unordered_scan_next_partition");

  if (i)
    i = m_part_info->get_next_used_partition(i - 1);
  else
    i = m_part_info->get_first_used_partition();

  for (; i <= m_part_spec.end_part;
       i = m_part_info->get_next_used_partition(i)) {
    int error;
    m_part_spec.start_part = i;
    switch (m_index_scan_type) {
      case PARTITION_READ_RANGE:
        DBUG_ASSERT(buf == m_table->record[0]);
        DBUG_PRINT("info", ("read_range_first on partition %d", i));
        error = read_range_first_in_part(
            i, nullptr, m_start_key.key ? &m_start_key : nullptr,
            m_handler->end_range, false);
        break;
      case PARTITION_INDEX_READ:
        DBUG_PRINT("info", ("index_read on partition %d", i));
        error = index_read_map_in_part(
            i, buf, m_start_key.key, m_start_key.keypart_map, m_start_key.flag);
        break;
      case PARTITION_INDEX_FIRST:
        DBUG_PRINT("info", ("index_first on partition %d", i));
        error = index_first_in_part(i, buf);
        break;
      case PARTITION_INDEX_FIRST_UNORDERED:
        /* When is this ever used? */
        DBUG_ASSERT(0);
        /*
          We perform a scan without sorting and this means that we
          should not use the index_first since not all handlers
          support it and it is also unnecessary to restrict sort
          order.
        */
        DBUG_PRINT("info", ("read_range_first on partition %d", i));
        DBUG_ASSERT(buf == m_table->record[0]);
        error = read_range_first_in_part(i, nullptr, nullptr,
                                         m_handler->end_range, false);
        break;
      default:
        DBUG_ASSERT(0);
        DBUG_RETURN(HA_ERR_INTERNAL_ERROR);
    }
    if (!error) {
      m_last_part = i;
      DBUG_RETURN(0);
    }
    if ((error != HA_ERR_END_OF_FILE) && (error != HA_ERR_KEY_NOT_FOUND))
      DBUG_RETURN(error);

    /*
      If HA_ERR_KEY_NOT_FOUND, we must return that error instead of
      HA_ERR_END_OF_FILE, to be able to continue search.
    */
    if (saved_error != HA_ERR_KEY_NOT_FOUND) saved_error = error;
    DBUG_PRINT("info", ("END_OF_FILE/KEY_NOT_FOUND on partition %d", i));
  }
  if (saved_error == HA_ERR_END_OF_FILE)
    m_part_spec.start_part = NO_CURRENT_PART_ID;
  DBUG_RETURN(saved_error);
}

/**
  Common routine to start index scan with ordered results.

  @param[out] buf  Read row in MySQL Row Format

  @return Operation status
    @retval HA_ERR_END_OF_FILE    End of scan
    @retval HA_ERR_KEY_NOT_FOUND  End of scan
    @retval 0                     Success
    @retval other                 Error code

  @details
    This part contains the logic to handle index scans that require ordered
    output. This includes all except those started by read_range_first with
    the flag ordered set to false. Thus most direct index_read and all
    index_first and index_last.

    We implement ordering by keeping one record plus a key buffer for each
    partition. Every time a new entry is requested we will fetch a new
    entry from the partition that is currently not filled with an entry.
    Then the entry is put into its proper sort position.

    Returning a record is done by getting the top record, copying the
    record to the request buffer and setting the partition as empty on
    entries.
*/

int Partition_helper::handle_ordered_index_scan(uchar *buf) {
  uint i;
  std::vector<uchar *> parts;
  bool found = false;
  uchar *part_rec_buf_ptr = m_ordered_rec_buffer;
  int saved_error = HA_ERR_END_OF_FILE;
  DBUG_ENTER("Partition_helper::handle_ordered_index_scan");
  DBUG_ASSERT(part_rec_buf_ptr);

  if (m_key_not_found) {
    m_key_not_found = false;
    bitmap_clear_all(&m_key_not_found_partitions);
    DBUG_PRINT("info", ("Cleared m_key_not_found_partitions"));
  }
  m_top_entry = NO_CURRENT_PART_ID;
  m_queue->clear();
  parts.reserve(m_queue->capacity());
  DBUG_ASSERT(m_part_info->is_partition_used(m_part_spec.start_part));

  /*
    Position part_rec_buf_ptr to point to the first used partition >=
    start_part. There may be partitions marked by used_partitions,
    but is before start_part. These partitions has allocated record buffers
    but is dynamically pruned, so those buffers must be skipped.
  */
  for (i = m_part_info->get_first_used_partition(); i < m_part_spec.start_part;
       i = m_part_info->get_next_used_partition(i)) {
    part_rec_buf_ptr += m_rec_offset + m_rec_length;
  }
  DBUG_PRINT("info", ("m_part_spec.start_part %u first_used_part %u",
                      m_part_spec.start_part, i));
  for (/* continue from above */; i <= m_part_spec.end_part;
       i = m_part_info->get_next_used_partition(i)) {
    DBUG_PRINT("info", ("reading from part %u (scan_type: %u inx: %u)", i,
                        m_index_scan_type, m_handler->active_index));
    DBUG_ASSERT(i == uint2korr(part_rec_buf_ptr));
    uchar *rec_buf_ptr = part_rec_buf_ptr + m_rec_offset;
    uchar *read_buf;
    int error;
    DBUG_PRINT("info", ("part %u, scan_type %d", i, m_index_scan_type));

    /* ICP relies on Item evaluation, which expects the row in record[0]. */
    if (m_handler->pushed_idx_cond)
      read_buf = m_table->record[0];
    else
      read_buf = rec_buf_ptr;

    switch (m_index_scan_type) {
      case PARTITION_INDEX_READ:
        error =
            index_read_map_in_part(i, read_buf, m_start_key.key,
                                   m_start_key.keypart_map, m_start_key.flag);
        break;
      case PARTITION_INDEX_FIRST:
        error = index_first_in_part(i, read_buf);
        break;
      case PARTITION_INDEX_LAST:
        error = index_last_in_part(i, read_buf);
        break;
      case PARTITION_INDEX_READ_LAST:
        error = index_read_last_map_in_part(i, read_buf, m_start_key.key,
                                            m_start_key.keypart_map);
        break;
      case PARTITION_READ_RANGE: {
        /*
          To enable optimization in derived engines, we provide a read buffer
          pointer if we want to read into something different than
          table->record[0] (which read_range_* always uses).
        */
        error = read_range_first_in_part(
            i, read_buf == m_table->record[0] ? nullptr : read_buf,
            m_start_key.key ? &m_start_key : nullptr, m_handler->end_range,
            true);
        break;
      }
      default:
        DBUG_ASSERT(false);
        DBUG_RETURN(HA_ERR_END_OF_FILE);
    }
    DBUG_PRINT("info", ("error %d from partition %u", error, i));
    /* When using ICP, copy record[0] to the priority queue for sorting. */
    if (m_handler->pushed_idx_cond) memcpy(rec_buf_ptr, read_buf, m_rec_length);
    if (!error) {
      found = true;
      if (m_ref_usage != REF_NOT_USED) {
        /* position_in_last_part needs m_last_part set. */
        m_last_part = i;
        position_in_last_part(part_rec_buf_ptr + PARTITION_BYTES_IN_POS,
                              rec_buf_ptr);
      }
      /*
        Save for later insertion in queue;
      */
      parts.push_back(part_rec_buf_ptr);
      DBUG_DUMP("row", read_buf, m_rec_length);
    } else if (error != HA_ERR_KEY_NOT_FOUND && error != HA_ERR_END_OF_FILE) {
      DBUG_RETURN(error);
    } else if (error == HA_ERR_KEY_NOT_FOUND) {
      DBUG_PRINT("info", ("HA_ERR_KEY_NOT_FOUND from partition %u", i));
      bitmap_set_bit(&m_key_not_found_partitions, i);
      m_key_not_found = true;
      saved_error = error;
    }
    part_rec_buf_ptr += m_rec_offset + m_rec_length;
  }
  if (found) {
    /*
      We found at least one partition with data, now sort all entries and
      after that read the first entry and copy it to the buffer to return in.
    */
    m_queue->m_max_at_top = m_reverse_order;
    m_queue->m_keys = m_curr_key_info;
    DBUG_ASSERT(m_queue->empty());
    /*
      If PK, we should not sort by rowid, since that is already done
      through the KEY setup.
    */
    DBUG_ASSERT(!m_curr_key_info[1] || m_ref_usage == REF_NOT_USED);
    m_queue->assign(parts);
    return_top_record(buf);
    DBUG_PRINT("info", ("Record returned from partition %d", m_top_entry));
    DBUG_RETURN(0);
  }
  DBUG_RETURN(saved_error);
}

/**
  Return the top record in sort order.

  @param[out] buf  Row returned in MySQL Row Format.
*/

void Partition_helper::return_top_record(uchar *buf) {
  uint part_id;
  uchar *key_buffer = m_queue->top();
  uchar *rec_buffer = key_buffer + m_rec_offset;

  part_id = uint2korr(key_buffer);
  copy_cached_row(buf, rec_buffer);
  DBUG_PRINT("info", ("from part_id %u", part_id));
  DBUG_DUMP("returned_row", buf, m_table->s->reclength);
  m_last_part = part_id;
  m_top_entry = part_id;
}

/**
  Add index_next/prev results from partitions without exact match.

  If there where any partitions that returned HA_ERR_KEY_NOT_FOUND when
  ha_index_read_map was done, those partitions must be included in the
  following index_next/prev call.
*/

int Partition_helper::handle_ordered_index_scan_key_not_found() {
  int error;
  uint i;
  size_t old_elements = m_queue->size();
  uchar *part_buf = m_ordered_rec_buffer;
  uchar *curr_rec_buf = NULL;
  DBUG_ENTER("Partition_helper::handle_ordered_index_scan_key_not_found");
  DBUG_ASSERT(m_key_not_found);
  DBUG_ASSERT(part_buf);
  /*
    Loop over all used partitions to get the correct offset
    into m_ordered_rec_buffer.
  */
  for (i = m_part_info->get_first_used_partition(); i < MY_BIT_NONE;
       i = m_part_info->get_next_used_partition(i)) {
    if (bitmap_is_set(&m_key_not_found_partitions, i)) {
      /*
        This partition is used and did return HA_ERR_KEY_NOT_FOUND
        in index_read_map.
      */
      uchar *read_buf;
      curr_rec_buf = part_buf + m_rec_offset;
      /* ICP relies on Item evaluation, which expects the row in record[0]. */
      if (m_handler->pushed_idx_cond)
        read_buf = m_table->record[0];
      else
        read_buf = curr_rec_buf;

      if (m_reverse_order)
        error = index_prev_in_part(i, read_buf);
      else
        error = index_next_in_part(i, read_buf);
      /* HA_ERR_KEY_NOT_FOUND is not allowed from index_next! */
      DBUG_ASSERT(error != HA_ERR_KEY_NOT_FOUND);
      DBUG_PRINT("info", ("Filling from partition %u reverse %u error %d", i,
                          m_reverse_order, error));
      if (!error) {
        /* When using ICP, copy record[0] to the priority queue for sorting. */
        if (m_handler->pushed_idx_cond)
          memcpy(curr_rec_buf, read_buf, m_rec_length);
        if (m_ref_usage != REF_NOT_USED) {
          /* position_in_last_part needs m_last_part set. */
          m_last_part = i;
          position_in_last_part(part_buf + PARTITION_BYTES_IN_POS,
                                curr_rec_buf);
        }
        m_queue->push(part_buf);
      } else if (error != HA_ERR_END_OF_FILE && error != HA_ERR_KEY_NOT_FOUND)
        DBUG_RETURN(error);
    }
    part_buf += m_rec_offset + m_rec_length;
  }
  DBUG_ASSERT(curr_rec_buf);
  bitmap_clear_all(&m_key_not_found_partitions);
  m_key_not_found = false;

  if (m_queue->size() > old_elements) {
    /* Update m_top_entry, which may have changed. */
    uchar *key_buffer = m_queue->top();
    m_top_entry = uint2korr(key_buffer);
  }
  DBUG_RETURN(0);
}

/**
  Common routine to handle index_next with ordered results.

  @param[out] buf        Read row in MySQL Row Format.
  @param[in]  is_next_same  Called from index_next_same.

  @return Operation status.
    @retval HA_ERR_END_OF_FILE  End of scan
    @retval 0                   Success
    @retval other               Error code
*/

int Partition_helper::handle_ordered_next(uchar *buf, bool is_next_same) {
  int error;
  uint part_id = m_top_entry;
  uchar *rec_buf = m_queue->empty() ? NULL : m_queue->top() + m_rec_offset;
  uchar *read_buf;
  DBUG_ENTER("Partition_helper::handle_ordered_next");

  if (m_reverse_order) {
    /*
      TODO: To support change of direction (index_prev -> index_next,
      index_read_map(HA_READ_KEY_EXACT) -> index_prev etc.)
      We would need to:
      - Step back all cursors we have a buffered row from a previous next/prev
        call (i.e. for all partitions we previously called index_prev, we must
        call index_next and skip that row.
      - empty the priority queue and initialize it again with reverse ordering.
    */
    DBUG_ASSERT(m_table->open_by_handler);
    DBUG_RETURN(HA_ERR_WRONG_COMMAND);
  }

  if (m_key_not_found) {
    if (is_next_same) {
      /* Only rows which match the key. */
      m_key_not_found = false;
      bitmap_clear_all(&m_key_not_found_partitions);
    } else {
      /* There are partitions not included in the index record queue. */
      size_t old_elements = m_queue->size();
      if ((error = handle_ordered_index_scan_key_not_found()))
        DBUG_RETURN(error);
      /*
        If the queue top changed, i.e. one of the partitions that gave
        HA_ERR_KEY_NOT_FOUND in index_read_map found the next record,
        return it.
        Otherwise replace the old with a call to index_next (fall through).
      */
      if (old_elements != m_queue->size() && part_id != m_top_entry) {
        return_top_record(buf);
        DBUG_PRINT("info", ("Returning row from part %u (prev KEY_NOT_FOUND)",
                            m_top_entry));
        DBUG_RETURN(0);
      }
    }
  }
  if (part_id >= m_tot_parts) DBUG_RETURN(HA_ERR_END_OF_FILE);

  DBUG_PRINT("info", ("next row from part %u (inx %u)", part_id,
                      m_handler->active_index));

  /* Assert that buffer for fetch is not NULL */
  DBUG_ASSERT(rec_buf);

  /* ICP relies on Item evaluation, which expects the row in record[0]. */
  if (m_handler->pushed_idx_cond)
    read_buf = m_table->record[0];
  else
    read_buf = rec_buf;

  if (is_next_same) {
    error = index_next_same_in_part(part_id, read_buf, m_start_key.key,
                                    m_start_key.length);
  } else if (m_index_scan_type == PARTITION_READ_RANGE) {
    error = read_range_next_in_part(
        part_id, read_buf == m_table->record[0] ? NULL : read_buf);
  } else {
    error = index_next_in_part(part_id, read_buf);
  }

  if (error) {
    if (error == HA_ERR_END_OF_FILE) {
      /* Return next buffered row */
      if (!m_queue->empty()) m_queue->pop();
      if (m_queue->empty()) {
        /*
          If priority queue is empty, we have finished fetching rows from all
          partitions. Reset the value of next partition to NONE. This would
          imply HA_ERR_END_OF_FILE for all future calls.
        */
        m_top_entry = NO_CURRENT_PART_ID;
      } else {
        return_top_record(buf);
        DBUG_PRINT("info",
                   ("Record returned from partition %u (2)", m_top_entry));
        error = 0;
      }
    }
    DBUG_RETURN(error);
  }
  /* When using ICP, copy record[0] to the priority queue for sorting. */
  if (m_handler->pushed_idx_cond) memcpy(rec_buf, read_buf, m_rec_length);
  if (m_ref_usage != REF_NOT_USED) {
    /* position_in_last_part needs m_last_part set. */
    m_last_part = part_id;
    position_in_last_part(rec_buf - m_rec_offset + PARTITION_BYTES_IN_POS,
                          rec_buf);
  }
  DBUG_DUMP("rec_buf", rec_buf, m_rec_length);
  m_queue->update_top();
  return_top_record(buf);
  DBUG_PRINT("info", ("Record returned from partition %u", m_top_entry));
  DBUG_RETURN(0);
}

/**
  Common routine to handle index_prev with ordered results.

  @param[out] buf  Read row in MySQL Row Format.

  @return Operation status.
    @retval HA_ERR_END_OF_FILE  End of scan
    @retval 0                   Success
    @retval other               Error code
*/

int Partition_helper::handle_ordered_prev(uchar *buf) {
  int error;
  uint part_id = m_top_entry;
  uchar *rec_buf = m_queue->empty() ? NULL : m_queue->top() + m_rec_offset;
  uchar *read_buf;
  DBUG_ENTER("Partition_helper::handle_ordered_prev");

  if (!m_reverse_order) {
    /* TODO: See comment in handle_ordered_next(). */
    DBUG_ASSERT(m_table->open_by_handler);
    DBUG_RETURN(HA_ERR_WRONG_COMMAND);
  }

  if (m_key_not_found) {
    /* There are partitions not included in the index record queue. */
    size_t old_elements = m_queue->size();
    if ((error = handle_ordered_index_scan_key_not_found())) DBUG_RETURN(error);
    if (old_elements != m_queue->size() && part_id != m_top_entry) {
      /*
        Should only be possible for when HA_READ_KEY_EXACT was previously used,
        which is not supported to have a subsequent call for PREV.
        I.e. HA_READ_KEY_EXACT is considered to not have reverse order!
      */
      DBUG_ASSERT(0);
      /*
        If the queue top changed, i.e. one of the partitions that gave
        HA_ERR_KEY_NOT_FOUND in index_read_map found the next record,
        return it.
        Otherwise replace the old with a call to index_next (fall through).
      */
      return_top_record(buf);
      DBUG_RETURN(0);
    }
  }

  if (part_id >= m_tot_parts) {
    /* This should never happen, except for SQL HANDLER calls! */
    DBUG_ASSERT(m_table->open_by_handler);
    DBUG_RETURN(HA_ERR_END_OF_FILE);
  }

  /* Assert that buffer for fetch is not NULL */
  DBUG_ASSERT(rec_buf);

  /* ICP relies on Item evaluation, which expects the row in record[0]. */
  if (m_handler->pushed_idx_cond)
    read_buf = m_table->record[0];
  else
    read_buf = rec_buf;

  if ((error = index_prev_in_part(part_id, read_buf))) {
    if (error == HA_ERR_END_OF_FILE) {
      if (!m_queue->empty()) m_queue->pop();
      if (m_queue->empty()) {
        /*
          If priority queue is empty, we have finished fetching rows from all
          partitions. Reset the value of next partition to NONE. This would
          imply HA_ERR_END_OF_FILE for all future calls.
        */
        m_top_entry = NO_CURRENT_PART_ID;
      } else {
        return_top_record(buf);
        DBUG_PRINT("info",
                   ("Record returned from partition %d (2)", m_top_entry));
        error = 0;
      }
    }
    DBUG_RETURN(error);
  }
  /* When using ICP, copy record[0] to the priority queue for sorting. */
  if (m_handler->pushed_idx_cond) memcpy(rec_buf, read_buf, m_rec_length);

  if (m_ref_usage != REF_NOT_USED) {
    /* position_in_last_part needs m_last_part set. */
    m_last_part = part_id;
    position_in_last_part(rec_buf - m_rec_offset + PARTITION_BYTES_IN_POS,
                          rec_buf);
  }
  m_queue->update_top();
  return_top_record(buf);
  DBUG_PRINT("info", ("Record returned from partition %d", m_top_entry));
  DBUG_RETURN(0);
}

/**
  Get statistics from a specific partition.

  @param[out] stat_info  Area to report values into.
  @param[out] check_sum  Check sum of partition.
  @param[in]  part_id    Partition to report from.
*/
void Partition_helper::get_dynamic_partition_info_low(ha_statistics *stat_info,
                                                      ha_checksum *check_sum,
                                                      uint part_id) {
  ha_statistics *part_stat = &m_handler->stats;
  DBUG_ASSERT(bitmap_is_set(&m_part_info->read_partitions, part_id));
  DBUG_ASSERT(bitmap_is_subset(&m_part_info->read_partitions,
                               &m_part_info->lock_partitions));
  DBUG_ASSERT(bitmap_is_subset(&m_part_info->lock_partitions,
                               &m_part_info->read_partitions));
  bitmap_clear_all(&m_part_info->read_partitions);
  bitmap_set_bit(&m_part_info->read_partitions, part_id);
  m_handler->info(HA_STATUS_TIME | HA_STATUS_VARIABLE |
                  HA_STATUS_VARIABLE_EXTRA | HA_STATUS_NO_LOCK);
  stat_info->records = part_stat->records;
  stat_info->mean_rec_length = part_stat->mean_rec_length;
  stat_info->data_file_length = part_stat->data_file_length;
  stat_info->max_data_file_length = part_stat->max_data_file_length;
  stat_info->index_file_length = part_stat->index_file_length;
  stat_info->delete_length = part_stat->delete_length;
  stat_info->create_time = part_stat->create_time;
  stat_info->update_time = part_stat->update_time;
  stat_info->check_time = part_stat->check_time;
  if (m_handler->ha_table_flags() & HA_HAS_CHECKSUM) {
    *check_sum = checksum_in_part(part_id);
  }
  bitmap_copy(&m_part_info->read_partitions, &m_part_info->lock_partitions);
}<|MERGE_RESOLUTION|>--- conflicted
+++ resolved
@@ -207,10 +207,10 @@
     num_subparts = 1;
   }
 
-    /*
-      TABLE_SHARE::LOCK_ha_data must been locked before calling this function.
-      This ensures only one thread/table instance will execute this.
-    */
+  /*
+    TABLE_SHARE::LOCK_ha_data must been locked before calling this function.
+    This ensures only one thread/table instance will execute this.
+  */
 
 #ifndef DBUG_OFF
   if (part_info->table->s->tmp_table == NO_TMP_TABLE) {
@@ -326,7 +326,6 @@
     return NULL;
   }
   return reinterpret_cast<const char *>(partition_names[part_id]);
-<<<<<<< HEAD
 }
 
 int Partition_handler::truncate_partition(dd::Table *table_def) {
@@ -340,21 +339,6 @@
   return truncate_partition_low(table_def);
 }
 
-=======
-}
-
-int Partition_handler::truncate_partition(dd::Table *table_def) {
-  handler *file = get_handler();
-  if (!file) {
-    return HA_ERR_WRONG_COMMAND;
-  }
-  DBUG_ASSERT(file->table_share->tmp_table != NO_TMP_TABLE ||
-              file->m_lock_type == F_WRLCK);
-  file->mark_trx_read_write();
-  return truncate_partition_low(table_def);
-}
-
->>>>>>> 4869291f
 int Partition_handler::exchange_partition(const char *partition_path,
                                           const char *swap_table_path,
                                           uint part_id,
@@ -587,12 +571,8 @@
     @retval != 0 Error code
 */
 
-<<<<<<< HEAD
 int Partition_helper::ph_update_row(const uchar *old_data, uchar *new_data,
                                     bool lookup_rows) {
-=======
-int Partition_helper::ph_update_row(const uchar *old_data, uchar *new_data) {
->>>>>>> 4869291f
   uint32 new_part_id, old_part_id;
   int error = 0;
   longlong func_value;
@@ -633,11 +613,7 @@
     Notice that HA_READ_BEFORE_WRITE_REMOVAL does not require this protocol,
     so this is not supported for this engine.
   */
-<<<<<<< HEAD
   if (old_part_id != m_last_part && lookup_rows) {
-=======
-  if (old_part_id != m_last_part) {
->>>>>>> 4869291f
     m_err_rec = old_data;
     DBUG_RETURN(HA_ERR_ROW_IN_WRONG_PARTITION);
   }
@@ -707,11 +683,7 @@
     @retval != 0 Error code
 */
 
-<<<<<<< HEAD
 int Partition_helper::ph_delete_row(const uchar *buf, bool lookup_rows) {
-=======
-int Partition_helper::ph_delete_row(const uchar *buf) {
->>>>>>> 4869291f
   int error;
   uint part_id;
   DBUG_ENTER("Partition_helper::ph_delete_row");
@@ -751,11 +723,7 @@
     TODO: change the assert in InnoDB into an error instead and make this one
     an assert instead and remove the get_part_for_delete()!
   */
-<<<<<<< HEAD
   if (part_id != m_last_part && lookup_rows) {
-=======
-  if (part_id != m_last_part) {
->>>>>>> 4869291f
     m_err_rec = buf;
     DBUG_RETURN(HA_ERR_ROW_IN_WRONG_PARTITION);
   }
