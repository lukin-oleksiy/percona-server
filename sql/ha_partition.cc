<<<<<<< HEAD
/* Copyright (c) 2005, 2011, Oracle and/or its affiliates. All rights reserved.
=======
/*
   Copyright (c) 2005, 2011, Oracle and/or its affiliates. All rights reserved.
>>>>>>> fb5f6ee8

   This program is free software; you can redistribute it and/or modify
   it under the terms of the GNU General Public License as published by
   the Free Software Foundation; version 2 of the License.

   This program is distributed in the hope that it will be useful,
   but WITHOUT ANY WARRANTY; without even the implied warranty of
   MERCHANTABILITY or FITNESS FOR A PARTICULAR PURPOSE.  See the
   GNU General Public License for more details.

   You should have received a copy of the GNU General Public License
   along with this program; if not, write to the Free Software
<<<<<<< HEAD
   Foundation, Inc., 51 Franklin St, Fifth Floor, Boston, MA 02110-1301  USA */
=======
   Foundation, Inc., 51 Franklin St, Fifth Floor, Boston, MA 02110-1301  USA
*/
>>>>>>> fb5f6ee8

/*
  This handler was developed by Mikael Ronstrom for version 5.1 of MySQL.
  It is an abstraction layer on top of other handlers such as MyISAM,
  InnoDB, Federated, Berkeley DB and so forth. Partitioned tables can also
  be handled by a storage engine. The current example of this is NDB
  Cluster that has internally handled partitioning. This have benefits in
  that many loops needed in the partition handler can be avoided.

  Partitioning has an inherent feature which in some cases is positive and
  in some cases is negative. It splits the data into chunks. This makes
  the data more manageable, queries can easily be parallelised towards the
  parts and indexes are split such that there are less levels in the
  index trees. The inherent disadvantage is that to use a split index
  one has to scan all index parts which is ok for large queries but for
  small queries it can be a disadvantage.

  Partitioning lays the foundation for more manageable databases that are
  extremely large. It does also lay the foundation for more parallelism
  in the execution of queries. This functionality will grow with later
  versions of MySQL.

  You can enable it in your buld by doing the following during your build
  process:
  ./configure --with-partition

  The partition is setup to use table locks. It implements an partition "SHARE"
  that is inserted into a hash by table name. You can use this to store
  information of state that any partition handler object will be able to see
  if it is using the same table.

  Please read the object definition in ha_partition.h before reading the rest
  if this file.
*/

#include "sql_priv.h"
#include "sql_parse.h"                          // append_file_to_dir
#include "binlog.h"                             // mysql_bin_log

#ifdef WITH_PARTITION_STORAGE_ENGINE
#include "ha_partition.h"
#include "sql_table.h"                        // tablename_to_filename
#include "key.h"
#include "sql_plugin.h"
#include "table.h"                           /* HA_DATA_PARTITION */

#include "debug_sync.h"

#define PAR_FILE_ENGINE_OFFSET 12
static const char *ha_par_ext= ".par";

/****************************************************************************
                MODULE create/delete handler object
****************************************************************************/

static handler *partition_create_handler(handlerton *hton,
                                         TABLE_SHARE *share,
                                         MEM_ROOT *mem_root);
static uint partition_flags();
static uint alter_table_flags(uint flags);


static int partition_initialize(void *p)
{

  handlerton *partition_hton;
  partition_hton= (handlerton *)p;

  partition_hton->state= SHOW_OPTION_YES;
  partition_hton->db_type= DB_TYPE_PARTITION_DB;
  partition_hton->create= partition_create_handler;
  partition_hton->partition_flags= partition_flags;
  partition_hton->alter_table_flags= alter_table_flags;
  partition_hton->flags= HTON_NOT_USER_SELECTABLE |
                         HTON_HIDDEN |
                         HTON_TEMPORARY_NOT_SUPPORTED;

  return 0;
}

/*
  Create new partition handler

  SYNOPSIS
    partition_create_handler()
    table                       Table object

  RETURN VALUE
    New partition object
*/

static handler *partition_create_handler(handlerton *hton, 
                                         TABLE_SHARE *share,
                                         MEM_ROOT *mem_root)
{
  ha_partition *file= new (mem_root) ha_partition(hton, share);
  if (file && file->initialize_partition(mem_root))
  {
    delete file;
    file= 0;
  }
  return file;
}

/*
  HA_CAN_PARTITION:
  Used by storage engines that can handle partitioning without this
  partition handler
  (Partition, NDB)

  HA_CAN_UPDATE_PARTITION_KEY:
  Set if the handler can update fields that are part of the partition
  function.

  HA_CAN_PARTITION_UNIQUE:
  Set if the handler can handle unique indexes where the fields of the
  unique key are not part of the fields of the partition function. Thus
  a unique key can be set on all fields.

  HA_USE_AUTO_PARTITION
  Set if the handler sets all tables to be partitioned by default.
*/

static uint partition_flags()
{
  return HA_CAN_PARTITION;
}

static uint alter_table_flags(uint flags __attribute__((unused)))
{
  return (HA_PARTITION_FUNCTION_SUPPORTED |
          HA_FAST_CHANGE_PARTITION);
}

const uint32 ha_partition::NO_CURRENT_PART_ID= NOT_A_PARTITION_ID;

/*
  Constructor method

  SYNOPSIS
    ha_partition()
    table                       Table object

  RETURN VALUE
    NONE
*/

ha_partition::ha_partition(handlerton *hton, TABLE_SHARE *share)
  :handler(hton, share)
{
  DBUG_ENTER("ha_partition::ha_partition(table)");
  init_handler_variables();
  DBUG_VOID_RETURN;
}


/*
  Constructor method

  SYNOPSIS
    ha_partition()
    part_info                       Partition info

  RETURN VALUE
    NONE
*/

ha_partition::ha_partition(handlerton *hton, partition_info *part_info)
  :handler(hton, NULL)
{
  DBUG_ENTER("ha_partition::ha_partition(part_info)");
  DBUG_ASSERT(part_info);
  init_handler_variables();
  m_part_info= part_info;
  m_create_handler= TRUE;
  m_is_sub_partitioned= m_part_info->is_sub_partitioned();
  DBUG_VOID_RETURN;
}

/**
  ha_partition constructor method used by ha_partition::clone()

  @param hton               Handlerton (partition_hton)
  @param share              Table share object
  @param part_info_arg      partition_info to use
  @param clone_arg          ha_partition to clone
  @param clme_mem_root_arg  MEM_ROOT to use

  @return New partition handler
*/

ha_partition::ha_partition(handlerton *hton, TABLE_SHARE *share,
                           partition_info *part_info_arg,
                           ha_partition *clone_arg,
                           MEM_ROOT *clone_mem_root_arg)
  :handler(hton, share)
{
  DBUG_ENTER("ha_partition::ha_partition(clone)");
  init_handler_variables();
  m_part_info= part_info_arg;
  m_create_handler= TRUE;
  m_is_sub_partitioned= m_part_info->is_sub_partitioned();
  m_is_clone_of= clone_arg;
  m_clone_mem_root= clone_mem_root_arg;
  DBUG_VOID_RETURN;
}

/*
  Initialize handler object

  SYNOPSIS
    init_handler_variables()

  RETURN VALUE
    NONE
*/

void ha_partition::init_handler_variables()
{
  active_index= MAX_KEY;
  m_mode= 0;
  m_open_test_lock= 0;
  m_file_buffer= NULL;
  m_name_buffer_ptr= NULL;
  m_engine_array= NULL;
  m_file= NULL;
  m_file_tot_parts= 0;
  m_reorged_file= NULL;
  m_new_file= NULL;
  m_reorged_parts= 0;
  m_added_file= NULL;
  m_tot_parts= 0;
  m_pkey_is_clustered= 0;
  m_lock_type= F_UNLCK;
  m_part_spec.start_part= NO_CURRENT_PART_ID;
  m_scan_value= 2;
  m_ref_length= 0;
  m_part_spec.end_part= NO_CURRENT_PART_ID;
  m_index_scan_type= partition_no_index_scan;
  m_start_key.key= NULL;
  m_start_key.length= 0;
  m_myisam= FALSE;
  m_innodb= FALSE;
  m_extra_cache= FALSE;
  m_extra_cache_size= 0;
  m_extra_prepare_for_update= FALSE;
  m_extra_cache_part_id= NO_CURRENT_PART_ID;
  m_handler_status= handler_not_initialized;
  m_low_byte_first= 1;
  m_part_field_array= NULL;
  m_ordered_rec_buffer= NULL;
  m_top_entry= NO_CURRENT_PART_ID;
  m_rec_length= 0;
  m_last_part= 0;
  m_rec0= 0;
  m_curr_key_info[0]= NULL;
  m_curr_key_info[1]= NULL;
  m_part_func_monotonicity_info= NON_MONOTONIC;
  auto_increment_lock= FALSE;
  auto_increment_safe_stmt_log_lock= FALSE;
  /*
    this allows blackhole to work properly
  */
  m_num_locks= 0;
  m_part_info= NULL;
  m_create_handler= FALSE;
  m_is_sub_partitioned= 0;
  m_is_clone_of= NULL;
  m_clone_mem_root= NULL;

#ifdef DONT_HAVE_TO_BE_INITALIZED
  m_start_key.flag= 0;
  m_ordered= TRUE;
#endif
}


const char *ha_partition::table_type() const
{ 
  // we can do this since we only support a single engine type
  return m_file[0]->table_type(); 
}


/*
  Destructor method

  SYNOPSIS
    ~ha_partition()

  RETURN VALUE
    NONE
*/

ha_partition::~ha_partition()
{
  DBUG_ENTER("ha_partition::~ha_partition()");
  if (m_file != NULL)
  {
    uint i;
    for (i= 0; i < m_tot_parts; i++)
      delete m_file[i];
  }
  my_free(m_ordered_rec_buffer);

  clear_handler_file();
  DBUG_VOID_RETURN;
}


/*
  Initialize partition handler object

  SYNOPSIS
    initialize_partition()
    mem_root			Allocate memory through this

  RETURN VALUE
    1                         Error
    0                         Success

  DESCRIPTION

  The partition handler is only a layer on top of other engines. Thus it
  can't really perform anything without the underlying handlers. Thus we
  add this method as part of the allocation of a handler object.

  1) Allocation of underlying handlers
     If we have access to the partition info we will allocate one handler
     instance for each partition.
  2) Allocation without partition info
     The cases where we don't have access to this information is when called
     in preparation for delete_table and rename_table and in that case we
     only need to set HA_FILE_BASED. In that case we will use the .par file
     that contains information about the partitions and their engines and
     the names of each partition.
  3) Table flags initialisation
     We need also to set table flags for the partition handler. This is not
     static since it depends on what storage engines are used as underlying
     handlers.
     The table flags is set in this routine to simulate the behaviour of a
     normal storage engine
     The flag HA_FILE_BASED will be set independent of the underlying handlers
  4) Index flags initialisation
     When knowledge exists on the indexes it is also possible to initialize the
     index flags. Again the index flags must be initialized by using the under-
     lying handlers since this is storage engine dependent.
     The flag HA_READ_ORDER will be reset for the time being to indicate no
     ordered output is available from partition handler indexes. Later a merge
     sort will be performed using the underlying handlers.
  5) primary_key_is_clustered, has_transactions and low_byte_first is
     calculated here.

*/

bool ha_partition::initialize_partition(MEM_ROOT *mem_root)
{
  handler **file_array, *file;
  ulonglong check_table_flags;
  DBUG_ENTER("ha_partition::initialize_partition");

  if (m_create_handler)
  {
    m_tot_parts= m_part_info->get_tot_partitions();
    DBUG_ASSERT(m_tot_parts > 0);
    if (new_handlers_from_part_info(mem_root))
      DBUG_RETURN(1);
  }
  else if (!table_share || !table_share->normalized_path.str)
  {
    /*
      Called with dummy table share (delete, rename and alter table).
      Don't need to set-up anything.
    */
    DBUG_RETURN(0);
  }
  else if (get_from_handler_file(table_share->normalized_path.str,
                                 mem_root, false))
  {
    my_error(ER_FAILED_READ_FROM_PAR_FILE, MYF(0));
    DBUG_RETURN(1);
  }
  /*
    We create all underlying table handlers here. We do it in this special
    method to be able to report allocation errors.

    Set up low_byte_first, primary_key_is_clustered and
    has_transactions since they are called often in all kinds of places,
    other parameters are calculated on demand.
    Verify that all partitions have the same table_flags.
  */
  check_table_flags= m_file[0]->ha_table_flags();
  m_low_byte_first= m_file[0]->low_byte_first();
  m_pkey_is_clustered= TRUE;
  file_array= m_file;
  do
  {
    file= *file_array;
    if (m_low_byte_first != file->low_byte_first())
    {
      // Cannot have handlers with different endian
      my_error(ER_MIX_HANDLER_ERROR, MYF(0));
      DBUG_RETURN(1);
    }
    if (!file->primary_key_is_clustered())
      m_pkey_is_clustered= FALSE;
    if (check_table_flags != file->ha_table_flags())
    {
      my_error(ER_MIX_HANDLER_ERROR, MYF(0));
      DBUG_RETURN(1);
    }
  } while (*(++file_array));
  m_handler_status= handler_initialized;
  DBUG_RETURN(0);
}

/****************************************************************************
                MODULE meta data changes
****************************************************************************/
/*
  Delete a table

  SYNOPSIS
    delete_table()
    name                    Full path of table name

  RETURN VALUE
    >0                        Error
    0                         Success

  DESCRIPTION
    Used to delete a table. By the time delete_table() has been called all
    opened references to this table will have been closed (and your globally
    shared references released. The variable name will just be the name of
    the table. You will need to remove any files you have created at this
    point.

    If you do not implement this, the default delete_table() is called from
    handler.cc and it will delete all files with the file extentions returned
    by bas_ext().

    Called from handler.cc by delete_table and  ha_create_table(). Only used
    during create if the table_flag HA_DROP_BEFORE_CREATE was specified for
    the storage engine.
*/

int ha_partition::delete_table(const char *name)
{
  DBUG_ENTER("ha_partition::delete_table");

  DBUG_RETURN(del_ren_table(name, NULL));
}


/*
  Rename a table

  SYNOPSIS
    rename_table()
    from                      Full path of old table name
    to                        Full path of new table name

  RETURN VALUE
    >0                        Error
    0                         Success

  DESCRIPTION
    Renames a table from one name to another from alter table call.

    If you do not implement this, the default rename_table() is called from
    handler.cc and it will rename all files with the file extentions returned
    by bas_ext().

    Called from sql_table.cc by mysql_rename_table().
*/

int ha_partition::rename_table(const char *from, const char *to)
{
  DBUG_ENTER("ha_partition::rename_table");

  DBUG_RETURN(del_ren_table(from, to));
}


/*
  Create the handler file (.par-file)

  SYNOPSIS
    create_handler_files()
    name                              Full path of table name
    create_info                       Create info generated for CREATE TABLE

  RETURN VALUE
    >0                        Error
    0                         Success

  DESCRIPTION
    create_handler_files is called to create any handler specific files
    before opening the file with openfrm to later call ::create on the
    file object.
    In the partition handler this is used to store the names of partitions
    and types of engines in the partitions.
*/

int ha_partition::create_handler_files(const char *path,
                                       const char *old_path,
                                       int action_flag,
                                       HA_CREATE_INFO *create_info)
{
  DBUG_ENTER("ha_partition::create_handler_files()");

  /*
    We need to update total number of parts since we might write the handler
    file as part of a partition management command
  */
  if (action_flag == CHF_DELETE_FLAG ||
      action_flag == CHF_RENAME_FLAG)
  {
    char name[FN_REFLEN];
    char old_name[FN_REFLEN];

    strxmov(name, path, ha_par_ext, NullS);
    strxmov(old_name, old_path, ha_par_ext, NullS);
    if ((action_flag == CHF_DELETE_FLAG &&
         mysql_file_delete(key_file_partition, name, MYF(MY_WME))) ||
        (action_flag == CHF_RENAME_FLAG &&
         mysql_file_rename(key_file_partition, old_name, name, MYF(MY_WME))))
    {
      DBUG_RETURN(TRUE);
    }
  }
  else if (action_flag == CHF_CREATE_FLAG)
  {
    if (create_handler_file(path))
    {
      my_error(ER_CANT_CREATE_HANDLER_FILE, MYF(0));
      DBUG_RETURN(1);
    }
  }
  DBUG_RETURN(0);
}


/*
  Create a partitioned table

  SYNOPSIS
    create()
    name                              Full path of table name
    table_arg                         Table object
    create_info                       Create info generated for CREATE TABLE

  RETURN VALUE
    >0                        Error
    0                         Success

  DESCRIPTION
    create() is called to create a table. The variable name will have the name
    of the table. When create() is called you do not need to worry about
    opening the table. Also, the FRM file will have already been created so
    adjusting create_info will not do you any good. You can overwrite the frm
    file at this point if you wish to change the table definition, but there
    are no methods currently provided for doing that.

    Called from handler.cc by ha_create_table().
*/

int ha_partition::create(const char *name, TABLE *table_arg,
			 HA_CREATE_INFO *create_info)
{
  int error;
  char name_buff[FN_REFLEN], name_lc_buff[FN_REFLEN];
  char *name_buffer_ptr;
  const char *path;
  uint i;
  List_iterator_fast <partition_element> part_it(m_part_info->partitions);
  partition_element *part_elem;
  handler **file, **abort_file;
  DBUG_ENTER("ha_partition::create");

  DBUG_ASSERT(*fn_rext((char*)name) == '\0');

  /* Not allowed to create temporary partitioned tables */
  if (create_info && create_info->options & HA_LEX_CREATE_TMP_TABLE)
  {
    my_error(ER_PARTITION_NO_TEMPORARY, MYF(0));
    DBUG_RETURN(TRUE);
  }

  if (get_from_handler_file(name, ha_thd()->mem_root, false))
    DBUG_RETURN(TRUE);
  DBUG_ASSERT(m_file_buffer);
  DBUG_PRINT("enter", ("name: (%s)", name));
  name_buffer_ptr= m_name_buffer_ptr;
  file= m_file;
  /*
    Since ha_partition has HA_FILE_BASED, it must alter underlying table names
    if they do not have HA_FILE_BASED and lower_case_table_names == 2.
    See Bug#37402, for Mac OS X.
    The appended #P#<partname>[#SP#<subpartname>] will remain in current case.
    Using the first partitions handler, since mixing handlers is not allowed.
  */
  path= get_canonical_filename(*file, name, name_lc_buff);
  for (i= 0; i < m_part_info->num_parts; i++)
  {
    part_elem= part_it++;
    if (m_is_sub_partitioned)
    {
      uint j;
      List_iterator_fast <partition_element> sub_it(part_elem->subpartitions);
      for (j= 0; j < m_part_info->num_subparts; j++)
      {
	part_elem= sub_it++;
        create_partition_name(name_buff, path, name_buffer_ptr,
                              NORMAL_PART_NAME, FALSE);
        if ((error= set_up_table_before_create(table_arg, name_buff,
                                               create_info, part_elem)) ||
            ((error= (*file)->ha_create(name_buff, table_arg, create_info))))
          goto create_error;

        name_buffer_ptr= strend(name_buffer_ptr) + 1;
        file++;
      }
    }
    else
    {
      create_partition_name(name_buff, path, name_buffer_ptr,
                            NORMAL_PART_NAME, FALSE);
      if ((error= set_up_table_before_create(table_arg, name_buff,
                                             create_info, part_elem)) ||
          ((error= (*file)->ha_create(name_buff, table_arg, create_info))))
        goto create_error;

      name_buffer_ptr= strend(name_buffer_ptr) + 1;
      file++;
    }
  }
  DBUG_RETURN(0);

create_error:
  name_buffer_ptr= m_name_buffer_ptr;
  for (abort_file= file, file= m_file; file < abort_file; file++)
  {
    create_partition_name(name_buff, path, name_buffer_ptr, NORMAL_PART_NAME,
                          FALSE);
    (void) (*file)->ha_delete_table((const char*) name_buff);
    name_buffer_ptr= strend(name_buffer_ptr) + 1;
  }
  handler::delete_table(name);
  DBUG_RETURN(error);
}


/*
  Drop partitions as part of ALTER TABLE of partitions

  SYNOPSIS
    drop_partitions()
    path                        Complete path of db and table name

  RETURN VALUE
    >0                          Failure
    0                           Success

  DESCRIPTION
    Use part_info object on handler object to deduce which partitions to
    drop (each partition has a state attached to it)
*/

int ha_partition::drop_partitions(const char *path)
{
  List_iterator<partition_element> part_it(m_part_info->partitions);
  char part_name_buff[FN_REFLEN];
  uint num_parts= m_part_info->partitions.elements;
  uint num_subparts= m_part_info->num_subparts;
  uint i= 0;
  uint name_variant;
  int  ret_error;
  int  error= 0;
  DBUG_ENTER("ha_partition::drop_partitions");

  /*
    Assert that it works without HA_FILE_BASED and lower_case_table_name = 2.
    We use m_file[0] as long as all partitions have the same storage engine.
  */
  DBUG_ASSERT(!strcmp(path, get_canonical_filename(m_file[0], path,
                                                   part_name_buff)));
  do
  {
    partition_element *part_elem= part_it++;
    if (part_elem->part_state == PART_TO_BE_DROPPED)
    {
      handler *file;
      /*
        This part is to be dropped, meaning the part or all its subparts.
      */
      name_variant= NORMAL_PART_NAME;
      if (m_is_sub_partitioned)
      {
        List_iterator<partition_element> sub_it(part_elem->subpartitions);
        uint j= 0, part;
        do
        {
          partition_element *sub_elem= sub_it++;
          part= i * num_subparts + j;
          create_subpartition_name(part_name_buff, path,
                                   part_elem->partition_name,
                                   sub_elem->partition_name, name_variant);
          file= m_file[part];
          DBUG_PRINT("info", ("Drop subpartition %s", part_name_buff));
          if ((ret_error= file->ha_delete_table(part_name_buff)))
            error= ret_error;
          if (deactivate_ddl_log_entry(sub_elem->log_entry->entry_pos))
            error= 1;
        } while (++j < num_subparts);
      }
      else
      {
        create_partition_name(part_name_buff, path,
                              part_elem->partition_name, name_variant,
                              TRUE);
        file= m_file[i];
        DBUG_PRINT("info", ("Drop partition %s", part_name_buff));
        if ((ret_error= file->ha_delete_table(part_name_buff)))
          error= ret_error;
        if (deactivate_ddl_log_entry(part_elem->log_entry->entry_pos))
          error= 1;
      }
      if (part_elem->part_state == PART_IS_CHANGED)
        part_elem->part_state= PART_NORMAL;
      else
        part_elem->part_state= PART_IS_DROPPED;
    }
  } while (++i < num_parts);
  (void) sync_ddl_log();
  DBUG_RETURN(error);
}


/*
  Rename partitions as part of ALTER TABLE of partitions

  SYNOPSIS
    rename_partitions()
    path                        Complete path of db and table name

  RETURN VALUE
    TRUE                        Failure
    FALSE                       Success

  DESCRIPTION
    When reorganising partitions, adding hash partitions and coalescing
    partitions it can be necessary to rename partitions while holding
    an exclusive lock on the table.
    Which partitions to rename is given by state of partitions found by the
    partition info struct referenced from the handler object
*/

int ha_partition::rename_partitions(const char *path)
{
  List_iterator<partition_element> part_it(m_part_info->partitions);
  List_iterator<partition_element> temp_it(m_part_info->temp_partitions);
  char part_name_buff[FN_REFLEN];
  char norm_name_buff[FN_REFLEN];
  uint num_parts= m_part_info->partitions.elements;
  uint part_count= 0;
  uint num_subparts= m_part_info->num_subparts;
  uint i= 0;
  uint j= 0;
  int error= 0;
  int ret_error;
  uint temp_partitions= m_part_info->temp_partitions.elements;
  handler *file;
  partition_element *part_elem, *sub_elem;
  DBUG_ENTER("ha_partition::rename_partitions");

  /*
    Assert that it works without HA_FILE_BASED and lower_case_table_name = 2.
    We use m_file[0] as long as all partitions have the same storage engine.
  */
  DBUG_ASSERT(!strcmp(path, get_canonical_filename(m_file[0], path,
                                                   norm_name_buff)));

  DEBUG_SYNC(ha_thd(), "before_rename_partitions");
  if (temp_partitions)
  {
    /*
      These are the reorganised partitions that have already been copied.
      We delete the partitions and log the delete by inactivating the
      delete log entry in the table log. We only need to synchronise
      these writes before moving to the next loop since there is no
      interaction among reorganised partitions, they cannot have the
      same name.
    */
    do
    {
      part_elem= temp_it++;
      if (m_is_sub_partitioned)
      {
        List_iterator<partition_element> sub_it(part_elem->subpartitions);
        j= 0;
        do
        {
          sub_elem= sub_it++;
          file= m_reorged_file[part_count++];
          create_subpartition_name(norm_name_buff, path,
                                   part_elem->partition_name,
                                   sub_elem->partition_name,
                                   NORMAL_PART_NAME);
          DBUG_PRINT("info", ("Delete subpartition %s", norm_name_buff));
          if ((ret_error= file->ha_delete_table(norm_name_buff)))
            error= ret_error;
          else if (deactivate_ddl_log_entry(sub_elem->log_entry->entry_pos))
            error= 1;
          else
            sub_elem->log_entry= NULL; /* Indicate success */
        } while (++j < num_subparts);
      }
      else
      {
        file= m_reorged_file[part_count++];
        create_partition_name(norm_name_buff, path,
                              part_elem->partition_name, NORMAL_PART_NAME,
                              TRUE);
        DBUG_PRINT("info", ("Delete partition %s", norm_name_buff));
        if ((ret_error= file->ha_delete_table(norm_name_buff)))
          error= ret_error;
        else if (deactivate_ddl_log_entry(part_elem->log_entry->entry_pos))
          error= 1;
        else
          part_elem->log_entry= NULL; /* Indicate success */
      }
    } while (++i < temp_partitions);
    (void) sync_ddl_log();
  }
  i= 0;
  do
  {
    /*
       When state is PART_IS_CHANGED it means that we have created a new
       TEMP partition that is to be renamed to normal partition name and
       we are to delete the old partition with currently the normal name.
       
       We perform this operation by
       1) Delete old partition with normal partition name
       2) Signal this in table log entry
       3) Synch table log to ensure we have consistency in crashes
       4) Rename temporary partition name to normal partition name
       5) Signal this to table log entry
       It is not necessary to synch the last state since a new rename
       should not corrupt things if there was no temporary partition.

       The only other parts we need to cater for are new parts that
       replace reorganised parts. The reorganised parts were deleted
       by the code above that goes through the temp_partitions list.
       Thus the synch above makes it safe to simply perform step 4 and 5
       for those entries.
    */
    part_elem= part_it++;
    if (part_elem->part_state == PART_IS_CHANGED ||
        part_elem->part_state == PART_TO_BE_DROPPED ||
        (part_elem->part_state == PART_IS_ADDED && temp_partitions))
    {
      if (m_is_sub_partitioned)
      {
        List_iterator<partition_element> sub_it(part_elem->subpartitions);
        uint part;

        j= 0;
        do
        {
          sub_elem= sub_it++;
          part= i * num_subparts + j;
          create_subpartition_name(norm_name_buff, path,
                                   part_elem->partition_name,
                                   sub_elem->partition_name,
                                   NORMAL_PART_NAME);
          if (part_elem->part_state == PART_IS_CHANGED)
          {
            file= m_reorged_file[part_count++];
            DBUG_PRINT("info", ("Delete subpartition %s", norm_name_buff));
            if ((ret_error= file->ha_delete_table(norm_name_buff)))
              error= ret_error;
            else if (deactivate_ddl_log_entry(sub_elem->log_entry->entry_pos))
              error= 1;
            (void) sync_ddl_log();
          }
          file= m_new_file[part];
          create_subpartition_name(part_name_buff, path,
                                   part_elem->partition_name,
                                   sub_elem->partition_name,
                                   TEMP_PART_NAME);
          DBUG_PRINT("info", ("Rename subpartition from %s to %s",
                     part_name_buff, norm_name_buff));
          if ((ret_error= file->ha_rename_table(part_name_buff,
                                                norm_name_buff)))
            error= ret_error;
          else if (deactivate_ddl_log_entry(sub_elem->log_entry->entry_pos))
            error= 1;
          else
            sub_elem->log_entry= NULL;
        } while (++j < num_subparts);
      }
      else
      {
        create_partition_name(norm_name_buff, path,
                              part_elem->partition_name, NORMAL_PART_NAME,
                              TRUE);
        if (part_elem->part_state == PART_IS_CHANGED)
        {
          file= m_reorged_file[part_count++];
          DBUG_PRINT("info", ("Delete partition %s", norm_name_buff));
          if ((ret_error= file->ha_delete_table(norm_name_buff)))
            error= ret_error;
          else if (deactivate_ddl_log_entry(part_elem->log_entry->entry_pos))
            error= 1;
          (void) sync_ddl_log();
        }
        file= m_new_file[i];
        create_partition_name(part_name_buff, path,
                              part_elem->partition_name, TEMP_PART_NAME,
                              TRUE);
        DBUG_PRINT("info", ("Rename partition from %s to %s",
                   part_name_buff, norm_name_buff));
        if ((ret_error= file->ha_rename_table(part_name_buff,
                                              norm_name_buff)))
          error= ret_error;
        else if (deactivate_ddl_log_entry(part_elem->log_entry->entry_pos))
          error= 1;
        else
          part_elem->log_entry= NULL;
      }
    }
  } while (++i < num_parts);
  (void) sync_ddl_log();
  DBUG_RETURN(error);
}


#define OPTIMIZE_PARTS 1
#define ANALYZE_PARTS 2
#define CHECK_PARTS   3
#define REPAIR_PARTS 4
#define ASSIGN_KEYCACHE_PARTS 5
#define PRELOAD_KEYS_PARTS 6

static const char *opt_op_name[]= {NULL,
                                   "optimize", "analyze", "check", "repair",
                                   "assign_to_keycache", "preload_keys"};

/*
  Optimize table

  SYNOPSIS
    optimize()
    thd               Thread object
    check_opt         Check/analyze/repair/optimize options

  RETURN VALUES
    >0                Error
    0                 Success
*/

int ha_partition::optimize(THD *thd, HA_CHECK_OPT *check_opt)
{
  DBUG_ENTER("ha_partition::optimize");

  DBUG_RETURN(handle_opt_partitions(thd, check_opt, OPTIMIZE_PARTS));
}


/*
  Analyze table

  SYNOPSIS
    analyze()
    thd               Thread object
    check_opt         Check/analyze/repair/optimize options

  RETURN VALUES
    >0                Error
    0                 Success
*/

int ha_partition::analyze(THD *thd, HA_CHECK_OPT *check_opt)
{
  DBUG_ENTER("ha_partition::analyze");

  DBUG_RETURN(handle_opt_partitions(thd, check_opt, ANALYZE_PARTS));
}


/*
  Check table

  SYNOPSIS
    check()
    thd               Thread object
    check_opt         Check/analyze/repair/optimize options

  RETURN VALUES
    >0                Error
    0                 Success
*/

int ha_partition::check(THD *thd, HA_CHECK_OPT *check_opt)
{
  DBUG_ENTER("ha_partition::check");

  DBUG_RETURN(handle_opt_partitions(thd, check_opt, CHECK_PARTS));
}


/*
  Repair table

  SYNOPSIS
    repair()
    thd               Thread object
    check_opt         Check/analyze/repair/optimize options

  RETURN VALUES
    >0                Error
    0                 Success
*/

int ha_partition::repair(THD *thd, HA_CHECK_OPT *check_opt)
{
  DBUG_ENTER("ha_partition::repair");

  DBUG_RETURN(handle_opt_partitions(thd, check_opt, REPAIR_PARTS));
}

/**
  Assign to keycache

  @param thd          Thread object
  @param check_opt    Check/analyze/repair/optimize options

  @return
    @retval >0        Error
    @retval 0         Success
*/

int ha_partition::assign_to_keycache(THD *thd, HA_CHECK_OPT *check_opt)
{
  DBUG_ENTER("ha_partition::assign_to_keycache");

  DBUG_RETURN(handle_opt_partitions(thd, check_opt, ASSIGN_KEYCACHE_PARTS));
}


/**
  Preload to keycache

  @param thd          Thread object
  @param check_opt    Check/analyze/repair/optimize options

  @return
    @retval >0        Error
    @retval 0         Success
*/

int ha_partition::preload_keys(THD *thd, HA_CHECK_OPT *check_opt)
{
  DBUG_ENTER("ha_partition::preload_keys");
<<<<<<< HEAD

  DBUG_RETURN(handle_opt_partitions(thd, check_opt, PRELOAD_KEYS_PARTS));
}

=======

  DBUG_RETURN(handle_opt_partitions(thd, check_opt, PRELOAD_KEYS_PARTS));
}

>>>>>>> fb5f6ee8
 
/*
  Handle optimize/analyze/check/repair of one partition

  SYNOPSIS
    handle_opt_part()
    thd                      Thread object
    check_opt                Options
    file                     Handler object of partition
    flag                     Optimize/Analyze/Check/Repair flag

  RETURN VALUE
    >0                        Failure
    0                         Success
*/

static int handle_opt_part(THD *thd, HA_CHECK_OPT *check_opt,
                           handler *file, uint flag)
{
  int error;
  DBUG_ENTER("handle_opt_part");
  DBUG_PRINT("enter", ("flag = %u", flag));

  if (flag == OPTIMIZE_PARTS)
    error= file->ha_optimize(thd, check_opt);
  else if (flag == ANALYZE_PARTS)
    error= file->ha_analyze(thd, check_opt);
  else if (flag == CHECK_PARTS)
    error= file->ha_check(thd, check_opt);
  else if (flag == REPAIR_PARTS)
    error= file->ha_repair(thd, check_opt);
  else if (flag == ASSIGN_KEYCACHE_PARTS)
    error= file->assign_to_keycache(thd, check_opt);
  else if (flag == PRELOAD_KEYS_PARTS)
    error= file->preload_keys(thd, check_opt);
  else
  {
    DBUG_ASSERT(FALSE);
    error= 1;
  }
  if (error == HA_ADMIN_ALREADY_DONE)
    error= 0;
  DBUG_RETURN(error);
}


/*
   print a message row formatted for ANALYZE/CHECK/OPTIMIZE/REPAIR TABLE 
   (modelled after mi_check_print_msg)
   TODO: move this into the handler, or rewrite mysql_admin_table.
*/
static bool print_admin_msg(THD* thd, const char* msg_type,
                            const char* db_name, const char* table_name,
                            const char* op_name, const char *fmt, ...)
  ATTRIBUTE_FORMAT(printf, 6, 7);
static bool print_admin_msg(THD* thd, const char* msg_type,
                            const char* db_name, const char* table_name,
                            const char* op_name, const char *fmt, ...)
{
  va_list args;
  Protocol *protocol= thd->protocol;
  uint length, msg_length;
  char msgbuf[MI_MAX_MSG_BUF];
  char name[NAME_LEN*2+2];

  va_start(args, fmt);
  msg_length= my_vsnprintf(msgbuf, sizeof(msgbuf), fmt, args);
  va_end(args);
  msgbuf[sizeof(msgbuf) - 1] = 0; // healthy paranoia


  if (!thd->vio_ok())
  {
    sql_print_error("%s", msgbuf);
    return TRUE;
  }

  length=(uint) (strxmov(name, db_name, ".", table_name,NullS) - name);
  /*
     TODO: switch from protocol to push_warning here. The main reason we didn't
     it yet is parallel repair. Due to following trace:
     mi_check_print_msg/push_warning/sql_alloc/my_pthread_getspecific_ptr.

     Also we likely need to lock mutex here (in both cases with protocol and
     push_warning).
  */
  DBUG_PRINT("info",("print_admin_msg:  %s, %s, %s, %s", name, op_name,
                     msg_type, msgbuf));
  protocol->prepare_for_resend();
  protocol->store(name, length, system_charset_info);
  protocol->store(op_name, system_charset_info);
  protocol->store(msg_type, system_charset_info);
  protocol->store(msgbuf, msg_length, system_charset_info);
  if (protocol->write())
  {
    sql_print_error("Failed on my_net_write, writing to stderr instead: %s\n",
                    msgbuf);
    return TRUE;
  }
  return FALSE;
}


/*
  Handle optimize/analyze/check/repair of partitions

  SYNOPSIS
    handle_opt_partitions()
    thd                      Thread object
    check_opt                Options
    flag                     Optimize/Analyze/Check/Repair flag

  RETURN VALUE
    >0                        Failure
    0                         Success
*/

int ha_partition::handle_opt_partitions(THD *thd, HA_CHECK_OPT *check_opt,
                                        uint flag)
{
  List_iterator<partition_element> part_it(m_part_info->partitions);
  uint num_parts= m_part_info->num_parts;
  uint num_subparts= m_part_info->num_subparts;
  uint i= 0;
  int error;
  DBUG_ENTER("ha_partition::handle_opt_partitions");
  DBUG_PRINT("enter", ("flag= %u", flag));

  do
  {
    partition_element *part_elem= part_it++;
    /*
      when ALTER TABLE <CMD> PARTITION ...
      it should only do named partitions, otherwise all partitions
    */
    if (!(thd->lex->alter_info.flags & ALTER_ADMIN_PARTITION) ||
        part_elem->part_state == PART_ADMIN)
    {
      if (m_is_sub_partitioned)
      {
        List_iterator<partition_element> subpart_it(part_elem->subpartitions);
        partition_element *sub_elem;
        uint j= 0, part;
        do
        {
          sub_elem= subpart_it++;
          part= i * num_subparts + j;
          DBUG_PRINT("info", ("Optimize subpartition %u (%s)",
                     part, sub_elem->partition_name));
          if ((error= handle_opt_part(thd, check_opt, m_file[part], flag)))
          {
            /* print a line which partition the error belongs to */
            if (error != HA_ADMIN_NOT_IMPLEMENTED &&
                error != HA_ADMIN_ALREADY_DONE &&
                error != HA_ADMIN_TRY_ALTER)
            {
              print_admin_msg(thd, "error", table_share->db.str, table->alias,
                              opt_op_name[flag],
                              "Subpartition %s returned error", 
                              sub_elem->partition_name);
            }
            /* reset part_state for the remaining partitions */
            do
            {
              if (part_elem->part_state == PART_ADMIN)
                part_elem->part_state= PART_NORMAL;
            } while ((part_elem= part_it++));
            DBUG_RETURN(error);
          }
        } while (++j < num_subparts);
      }
      else
      {
        DBUG_PRINT("info", ("Optimize partition %u (%s)", i,
                            part_elem->partition_name));
        if ((error= handle_opt_part(thd, check_opt, m_file[i], flag)))
        {
          /* print a line which partition the error belongs to */
          if (error != HA_ADMIN_NOT_IMPLEMENTED &&
              error != HA_ADMIN_ALREADY_DONE &&
              error != HA_ADMIN_TRY_ALTER)
          {
            print_admin_msg(thd, "error", table_share->db.str, table->alias,
                            opt_op_name[flag], "Partition %s returned error", 
                            part_elem->partition_name);
          }
          /* reset part_state for the remaining partitions */
          do
          {
            if (part_elem->part_state == PART_ADMIN)
              part_elem->part_state= PART_NORMAL;
          } while ((part_elem= part_it++));
          DBUG_RETURN(error);
        }
      }
      part_elem->part_state= PART_NORMAL;
    }
  } while (++i < num_parts);
  DBUG_RETURN(FALSE);
}


/**
  @brief Check and repair the table if neccesary

  @param thd    Thread object

  @retval TRUE  Error/Not supported
  @retval FALSE Success

  @note Called if open_table_from_share fails and ::is_crashed().
*/

bool ha_partition::check_and_repair(THD *thd)
{
  handler **file= m_file;
  DBUG_ENTER("ha_partition::check_and_repair");

  do
  {
    if ((*file)->ha_check_and_repair(thd))
      DBUG_RETURN(TRUE);
  } while (*(++file));
  DBUG_RETURN(FALSE);
}
 

/**
  @breif Check if the table can be automatically repaired

  @retval TRUE  Can be auto repaired
  @retval FALSE Cannot be auto repaired
*/

bool ha_partition::auto_repair() const
{
  DBUG_ENTER("ha_partition::auto_repair");

  /*
    As long as we only support one storage engine per table,
    we can use the first partition for this function.
  */
  DBUG_RETURN(m_file[0]->auto_repair());
}


/**
  @breif Check if the table is crashed

  @retval TRUE  Crashed
  @retval FALSE Not crashed
*/

bool ha_partition::is_crashed() const
{
  handler **file= m_file;
  DBUG_ENTER("ha_partition::is_crashed");

  do
  {
    if ((*file)->is_crashed())
      DBUG_RETURN(TRUE);
  } while (*(++file));
  DBUG_RETURN(FALSE);
}
 

/*
  Prepare by creating a new partition

  SYNOPSIS
    prepare_new_partition()
    table                      Table object
    create_info                Create info from CREATE TABLE
    file                       Handler object of new partition
    part_name                  partition name

  RETURN VALUE
    >0                         Error
    0                          Success
*/

int ha_partition::prepare_new_partition(TABLE *tbl,
                                        HA_CREATE_INFO *create_info,
                                        handler *file, const char *part_name,
                                        partition_element *p_elem)
{
  int error;
  DBUG_ENTER("prepare_new_partition");

  if ((error= set_up_table_before_create(tbl, part_name, create_info, p_elem)))
    goto error_create;
  if ((error= file->ha_create(part_name, tbl, create_info)))
  {
    /*
      Added for safety, InnoDB reports HA_ERR_FOUND_DUPP_KEY
      if the table/partition already exists.
      If we return that error code, then print_error would try to
      get_dup_key on a non-existing partition.
      So return a more reasonable error code.
    */
    if (error == HA_ERR_FOUND_DUPP_KEY)
      error= HA_ERR_TABLE_EXIST;
    goto error_create;
  }
  DBUG_PRINT("info", ("partition %s created", part_name));
  if ((error= file->ha_open(tbl, part_name, m_mode, m_open_test_lock)))
    goto error_open;
  DBUG_PRINT("info", ("partition %s opened", part_name));
  /*
    Note: if you plan to add another call that may return failure,
    better to do it before external_lock() as cleanup_new_partition()
    assumes that external_lock() is last call that may fail here.
    Otherwise see description for cleanup_new_partition().
  */
  if ((error= file->ha_external_lock(ha_thd(), F_WRLCK)))
    goto error_external_lock;
  DBUG_PRINT("info", ("partition %s external locked", part_name));

  DBUG_RETURN(0);
error_external_lock:
  (void) file->ha_close();
error_open:
  (void) file->ha_delete_table(part_name);
error_create:
  DBUG_RETURN(error);
}


/*
  Cleanup by removing all created partitions after error

  SYNOPSIS
    cleanup_new_partition()
    part_count             Number of partitions to remove

  RETURN VALUE
    NONE

  DESCRIPTION
    This function is called immediately after prepare_new_partition() in
    case the latter fails.

    In prepare_new_partition() last call that may return failure is
    external_lock(). That means if prepare_new_partition() fails,
    partition does not have external lock. Thus no need to call
    external_lock(F_UNLCK) here.

  TODO:
    We must ensure that in the case that we get an error during the process
    that we call external_lock with F_UNLCK, close the table and delete the
    table in the case where we have been successful with prepare_handler.
    We solve this by keeping an array of successful calls to prepare_handler
    which can then be used to undo the call.
*/

void ha_partition::cleanup_new_partition(uint part_count)
{
  DBUG_ENTER("ha_partition::cleanup_new_partition");

  if (m_added_file)
  {
    THD *thd= ha_thd();
    handler **file= m_added_file;
    while ((part_count > 0) && (*file))
    {
      (*file)->ha_external_lock(thd, F_UNLCK);
      (*file)->ha_close();

      /* Leave the (*file)->ha_delete_table(part_name) to the ddl-log */

      file++;
      part_count--;
    }
    m_added_file= NULL;
  }
  DBUG_VOID_RETURN;
}

/*
  Implement the partition changes defined by ALTER TABLE of partitions

  SYNOPSIS
    change_partitions()
    create_info                 HA_CREATE_INFO object describing all
                                fields and indexes in table
    path                        Complete path of db and table name
    out: copied                 Output parameter where number of copied
                                records are added
    out: deleted                Output parameter where number of deleted
                                records are added
    pack_frm_data               Reference to packed frm file
    pack_frm_len                Length of packed frm file

  RETURN VALUE
    >0                        Failure
    0                         Success

  DESCRIPTION
    Add and copy if needed a number of partitions, during this operation
    no other operation is ongoing in the server. This is used by
    ADD PARTITION all types as well as by REORGANIZE PARTITION. For
    one-phased implementations it is used also by DROP and COALESCE
    PARTITIONs.
    One-phased implementation needs the new frm file, other handlers will
    get zero length and a NULL reference here.
*/

int ha_partition::change_partitions(HA_CREATE_INFO *create_info,
                                    const char *path,
                                    ulonglong * const copied,
                                    ulonglong * const deleted,
                                    const uchar *pack_frm_data
                                    __attribute__((unused)),
                                    size_t pack_frm_len
                                    __attribute__((unused)))
{
  List_iterator<partition_element> part_it(m_part_info->partitions);
  List_iterator <partition_element> t_it(m_part_info->temp_partitions);
  char part_name_buff[FN_REFLEN];
  uint num_parts= m_part_info->partitions.elements;
  uint num_subparts= m_part_info->num_subparts;
  uint i= 0;
  uint num_remain_partitions, part_count, orig_count;
  handler **new_file_array;
  int error= 1;
  bool first;
  uint temp_partitions= m_part_info->temp_partitions.elements;
  THD *thd= ha_thd();
  DBUG_ENTER("ha_partition::change_partitions");

  /*
    Assert that it works without HA_FILE_BASED and lower_case_table_name = 2.
    We use m_file[0] as long as all partitions have the same storage engine.
  */
  DBUG_ASSERT(!strcmp(path, get_canonical_filename(m_file[0], path,
                                                   part_name_buff)));
  m_reorged_parts= 0;
  if (!m_part_info->is_sub_partitioned())
    num_subparts= 1;

  /*
    Step 1:
      Calculate number of reorganised partitions and allocate space for
      their handler references.
  */
  if (temp_partitions)
  {
    m_reorged_parts= temp_partitions * num_subparts;
  }
  else
  {
    do
    {
      partition_element *part_elem= part_it++;
      if (part_elem->part_state == PART_CHANGED ||
          part_elem->part_state == PART_REORGED_DROPPED)
      {
        m_reorged_parts+= num_subparts;
      }
    } while (++i < num_parts);
  }
  if (m_reorged_parts &&
      !(m_reorged_file= (handler**)sql_calloc(sizeof(handler*)*
                                              (m_reorged_parts + 1))))
  {
    mem_alloc_error(sizeof(handler*)*(m_reorged_parts+1));
    DBUG_RETURN(ER_OUTOFMEMORY);
  }

  /*
    Step 2:
      Calculate number of partitions after change and allocate space for
      their handler references.
  */
  num_remain_partitions= 0;
  if (temp_partitions)
  {
    num_remain_partitions= num_parts * num_subparts;
  }
  else
  {
    part_it.rewind();
    i= 0;
    do
    {
      partition_element *part_elem= part_it++;
      if (part_elem->part_state == PART_NORMAL ||
          part_elem->part_state == PART_TO_BE_ADDED ||
          part_elem->part_state == PART_CHANGED)
      {
        num_remain_partitions+= num_subparts;
      }
    } while (++i < num_parts);
  }
  if (!(new_file_array= (handler**)sql_calloc(sizeof(handler*)*
                                            (2*(num_remain_partitions + 1)))))
  {
    mem_alloc_error(sizeof(handler*)*2*(num_remain_partitions+1));
    DBUG_RETURN(ER_OUTOFMEMORY);
  }
  m_added_file= &new_file_array[num_remain_partitions + 1];

  /*
    Step 3:
      Fill m_reorged_file with handler references and NULL at the end
  */
  if (m_reorged_parts)
  {
    i= 0;
    part_count= 0;
    first= TRUE;
    part_it.rewind();
    do
    {
      partition_element *part_elem= part_it++;
      if (part_elem->part_state == PART_CHANGED ||
          part_elem->part_state == PART_REORGED_DROPPED)
      {
        memcpy((void*)&m_reorged_file[part_count],
               (void*)&m_file[i*num_subparts],
               sizeof(handler*)*num_subparts);
        part_count+= num_subparts;
      }
      else if (first && temp_partitions &&
               part_elem->part_state == PART_TO_BE_ADDED)
      {
        /*
          When doing an ALTER TABLE REORGANIZE PARTITION a number of
          partitions is to be reorganised into a set of new partitions.
          The reorganised partitions are in this case in the temp_partitions
          list. We copy all of them in one batch and thus we only do this
          until we find the first partition with state PART_TO_BE_ADDED
          since this is where the new partitions go in and where the old
          ones used to be.
        */
        first= FALSE;
        DBUG_ASSERT(((i*num_subparts) + m_reorged_parts) <= m_file_tot_parts);
        memcpy((void*)m_reorged_file, &m_file[i*num_subparts],
               sizeof(handler*)*m_reorged_parts);
      }
    } while (++i < num_parts);
  }

  /*
    Step 4:
      Fill new_array_file with handler references. Create the handlers if
      needed.
  */
  i= 0;
  part_count= 0;
  orig_count= 0;
  first= TRUE;
  part_it.rewind();
  do
  {
    partition_element *part_elem= part_it++;
    if (part_elem->part_state == PART_NORMAL)
    {
      DBUG_ASSERT(orig_count + num_subparts <= m_file_tot_parts);
      memcpy((void*)&new_file_array[part_count], (void*)&m_file[orig_count],
             sizeof(handler*)*num_subparts);
      part_count+= num_subparts;
      orig_count+= num_subparts;
    }
    else if (part_elem->part_state == PART_CHANGED ||
             part_elem->part_state == PART_TO_BE_ADDED)
    {
      uint j= 0;
      do
      {
        if (!(new_file_array[part_count++]=
              get_new_handler(table->s,
                              thd->mem_root,
                              part_elem->engine_type)))
        {
          mem_alloc_error(sizeof(handler));
          DBUG_RETURN(ER_OUTOFMEMORY);
        }
      } while (++j < num_subparts);
      if (part_elem->part_state == PART_CHANGED)
        orig_count+= num_subparts;
      else if (temp_partitions && first)
      {
        orig_count+= (num_subparts * temp_partitions);
        first= FALSE;
      }
    }
  } while (++i < num_parts);
  first= FALSE;
  /*
    Step 5:
      Create the new partitions and also open, lock and call external_lock
      on them to prepare them for copy phase and also for later close
      calls
  */
  i= 0;
  part_count= 0;
  part_it.rewind();
  do
  {
    partition_element *part_elem= part_it++;
    if (part_elem->part_state == PART_TO_BE_ADDED ||
        part_elem->part_state == PART_CHANGED)
    {
      /*
        A new partition needs to be created PART_TO_BE_ADDED means an
        entirely new partition and PART_CHANGED means a changed partition
        that will still exist with either more or less data in it.
      */
      uint name_variant= NORMAL_PART_NAME;
      if (part_elem->part_state == PART_CHANGED ||
          (part_elem->part_state == PART_TO_BE_ADDED && temp_partitions))
        name_variant= TEMP_PART_NAME;
      if (m_part_info->is_sub_partitioned())
      {
        List_iterator<partition_element> sub_it(part_elem->subpartitions);
        uint j= 0, part;
        do
        {
          partition_element *sub_elem= sub_it++;
          create_subpartition_name(part_name_buff, path,
                                   part_elem->partition_name,
                                   sub_elem->partition_name,
                                   name_variant);
          part= i * num_subparts + j;
          DBUG_PRINT("info", ("Add subpartition %s", part_name_buff));
          if ((error= prepare_new_partition(table, create_info,
                                            new_file_array[part],
                                            (const char *)part_name_buff,
                                            sub_elem)))
          {
            cleanup_new_partition(part_count);
            DBUG_RETURN(error);
          }
          m_added_file[part_count++]= new_file_array[part];
        } while (++j < num_subparts);
      }
      else
      {
        create_partition_name(part_name_buff, path,
                              part_elem->partition_name, name_variant,
                              TRUE);
        DBUG_PRINT("info", ("Add partition %s", part_name_buff));
        if ((error= prepare_new_partition(table, create_info,
                                          new_file_array[i],
                                          (const char *)part_name_buff,
                                          part_elem)))
        {
          cleanup_new_partition(part_count);
          DBUG_RETURN(error);
        }
        m_added_file[part_count++]= new_file_array[i];
      }
    }
  } while (++i < num_parts);

  /*
    Step 6:
      State update to prepare for next write of the frm file.
  */
  i= 0;
  part_it.rewind();
  do
  {
    partition_element *part_elem= part_it++;
    if (part_elem->part_state == PART_TO_BE_ADDED)
      part_elem->part_state= PART_IS_ADDED;
    else if (part_elem->part_state == PART_CHANGED)
      part_elem->part_state= PART_IS_CHANGED;
    else if (part_elem->part_state == PART_REORGED_DROPPED)
      part_elem->part_state= PART_TO_BE_DROPPED;
  } while (++i < num_parts);
  for (i= 0; i < temp_partitions; i++)
  {
    partition_element *part_elem= t_it++;
    DBUG_ASSERT(part_elem->part_state == PART_TO_BE_REORGED);
    part_elem->part_state= PART_TO_BE_DROPPED;
  }
  m_new_file= new_file_array;
  if ((error= copy_partitions(copied, deleted)))
  {
    /*
      Close and unlock the new temporary partitions.
      They will later be deleted through the ddl-log.
    */
    cleanup_new_partition(part_count);
  }
  DBUG_RETURN(error);
}


/*
  Copy partitions as part of ALTER TABLE of partitions

  SYNOPSIS
    copy_partitions()
    out:copied                 Number of records copied
    out:deleted                Number of records deleted

  RETURN VALUE
    >0                         Error code
    0                          Success

  DESCRIPTION
    change_partitions has done all the preparations, now it is time to
    actually copy the data from the reorganised partitions to the new
    partitions.
*/

int ha_partition::copy_partitions(ulonglong * const copied,
                                  ulonglong * const deleted)
{
  uint reorg_part= 0;
  int result= 0;
  longlong func_value;
  DBUG_ENTER("ha_partition::copy_partitions");

  if (m_part_info->linear_hash_ind)
  {
    if (m_part_info->part_type == HASH_PARTITION)
      set_linear_hash_mask(m_part_info, m_part_info->num_parts);
    else
      set_linear_hash_mask(m_part_info, m_part_info->num_subparts);
  }

  while (reorg_part < m_reorged_parts)
  {
    handler *file= m_reorged_file[reorg_part];
    uint32 new_part;

    late_extra_cache(reorg_part);
    if ((result= file->ha_rnd_init(1)))
      goto error;
    while (TRUE)
    {
      if ((result= file->ha_rnd_next(m_rec0)))
      {
        if (result == HA_ERR_RECORD_DELETED)
          continue;                              //Probably MyISAM
        if (result != HA_ERR_END_OF_FILE)
          goto error;
        /*
          End-of-file reached, break out to continue with next partition or
          end the copy process.
        */
        break;
      }
      /* Found record to insert into new handler */
      if (m_part_info->get_partition_id(m_part_info, &new_part,
                                        &func_value))
      {
        /*
           This record is in the original table but will not be in the new
           table since it doesn't fit into any partition any longer due to
           changed partitioning ranges or list values.
        */
        (*deleted)++;
      }
      else
      {
        THD *thd= ha_thd();
        /* Copy record to new handler */
        (*copied)++;
        tmp_disable_binlog(thd); /* Do not replicate the low-level changes. */
        result= m_new_file[new_part]->ha_write_row(m_rec0);
        reenable_binlog(thd);
        if (result)
          goto error;
      }
    }
    late_extra_no_cache(reorg_part);
    file->ha_rnd_end();
    reorg_part++;
  }
  DBUG_RETURN(FALSE);
error:
  m_reorged_file[reorg_part]->ha_rnd_end();
  DBUG_RETURN(result);
}


/*
  Update create info as part of ALTER TABLE

  SYNOPSIS
    update_create_info()
    create_info                   Create info from ALTER TABLE

  RETURN VALUE
    NONE

  DESCRIPTION
    Method empty so far
*/

void ha_partition::update_create_info(HA_CREATE_INFO *create_info)
{
  /*
    Fix for bug#38751, some engines needs info-calls in ALTER.
    Archive need this since it flushes in ::info.
    HA_STATUS_AUTO is optimized so it will not always be forwarded
    to all partitions, but HA_STATUS_VARIABLE will.
  */
  info(HA_STATUS_VARIABLE);

  info(HA_STATUS_AUTO);

  if (!(create_info->used_fields & HA_CREATE_USED_AUTO))
    create_info->auto_increment_value= stats.auto_increment_value;

  create_info->data_file_name= create_info->index_file_name = NULL;
  return;
}


/**
  Change the internal TABLE_SHARE pointer

  @param table_arg    TABLE object
  @param share        New share to use

  @note Is used in error handling in ha_delete_table.
  All handlers should exist (lock_partitions should not be used)
*/

void ha_partition::change_table_ptr(TABLE *table_arg, TABLE_SHARE *share)
{
  handler **file_array;
  table= table_arg;
  table_share= share;
  /*
    m_file can be NULL when using an old cached table in DROP TABLE, when the
    table just has REMOVED PARTITIONING, see Bug#42438
  */
  if (m_file)
  {
    file_array= m_file;
    DBUG_ASSERT(*file_array);
    do
    {
      (*file_array)->change_table_ptr(table_arg, share);
    } while (*(++file_array));
  }

  if (m_added_file && m_added_file[0])
  {
    /* if in middle of a drop/rename etc */
    file_array= m_added_file;
    do
    {
      (*file_array)->change_table_ptr(table_arg, share);
    } while (*(++file_array));
  }
}

/*
  Change comments specific to handler

  SYNOPSIS
    update_table_comment()
    comment                       Original comment

  RETURN VALUE
    new comment 

  DESCRIPTION
    No comment changes so far
*/

char *ha_partition::update_table_comment(const char *comment)
{
  return (char*) comment;                       /* Nothing to change */
}


/**
  Handle delete and rename table

    @param from         Full path of old table
    @param to           Full path of new table

  @return Operation status
    @retval >0  Error
    @retval 0   Success

  @note  Common routine to handle delete_table and rename_table.
  The routine uses the partition handler file to get the
  names of the partition instances. Both these routines
  are called after creating the handler without table
  object and thus the file is needed to discover the
  names of the partitions and the underlying storage engines.
*/

uint ha_partition::del_ren_table(const char *from, const char *to)
{
  int save_error= 0;
  int error;
  char from_buff[FN_REFLEN], to_buff[FN_REFLEN], from_lc_buff[FN_REFLEN],
       to_lc_buff[FN_REFLEN];
  char *name_buffer_ptr;
  const char *from_path;
  const char *to_path= NULL;
  uint i;
  handler **file, **abort_file;
  DBUG_ENTER("ha_partition::del_ren_table");

  if (get_from_handler_file(from, ha_thd()->mem_root, false))
    DBUG_RETURN(TRUE);
  DBUG_ASSERT(m_file_buffer);
  DBUG_PRINT("enter", ("from: (%s) to: (%s)", from, to ? to : "(nil)"));
  name_buffer_ptr= m_name_buffer_ptr;
  file= m_file;
  if (to == NULL)
  {
    /*
      Delete table, start by delete the .par file. If error, break, otherwise
      delete as much as possible.
    */
    if ((error= handler::delete_table(from)))
      DBUG_RETURN(error);
  }
  /*
    Since ha_partition has HA_FILE_BASED, it must alter underlying table names
    if they do not have HA_FILE_BASED and lower_case_table_names == 2.
    See Bug#37402, for Mac OS X.
    The appended #P#<partname>[#SP#<subpartname>] will remain in current case.
    Using the first partitions handler, since mixing handlers is not allowed.
  */
  from_path= get_canonical_filename(*file, from, from_lc_buff);
  if (to != NULL)
    to_path= get_canonical_filename(*file, to, to_lc_buff);
  i= 0;
  do
  {
    create_partition_name(from_buff, from_path, name_buffer_ptr,
                          NORMAL_PART_NAME, FALSE);

    if (to != NULL)
    {                                           // Rename branch
      create_partition_name(to_buff, to_path, name_buffer_ptr,
                            NORMAL_PART_NAME, FALSE);
      error= (*file)->ha_rename_table(from_buff, to_buff);
      if (error)
        goto rename_error;
    }
    else                                        // delete branch
    {
      error= (*file)->ha_delete_table(from_buff);
    }
    name_buffer_ptr= strend(name_buffer_ptr) + 1;
    if (error)
      save_error= error;
    i++;
  } while (*(++file));
  if (to != NULL)
  {
    if ((error= handler::rename_table(from, to)))
    {
      /* Try to revert everything, ignore errors */
      (void) handler::rename_table(to, from);
      goto rename_error;
    }
  }
  DBUG_RETURN(save_error);
rename_error:
  name_buffer_ptr= m_name_buffer_ptr;
  for (abort_file= file, file= m_file; file < abort_file; file++)
  {
    /* Revert the rename, back from 'to' to the original 'from' */
    create_partition_name(from_buff, from_path, name_buffer_ptr,
                          NORMAL_PART_NAME, FALSE);
    create_partition_name(to_buff, to_path, name_buffer_ptr,
                          NORMAL_PART_NAME, FALSE);
    /* Ignore error here */
    (void) (*file)->ha_rename_table(to_buff, from_buff);
    name_buffer_ptr= strend(name_buffer_ptr) + 1;
  }
  DBUG_RETURN(error);
}


/**
  Set up table share object before calling create on underlying handler

  @param table             Table object
  @param info              Create info
  @param part_elem[in,out] Pointer to used partition_element, searched if NULL

  @return    status
    @retval  TRUE  Error
    @retval  FALSE Success
   
  @details
    Set up
    1) Comment on partition
    2) MAX_ROWS, MIN_ROWS on partition
    3) Index file name on partition
    4) Data file name on partition
*/

int ha_partition::set_up_table_before_create(TABLE *tbl,
                    const char *partition_name_with_path, 
                    HA_CREATE_INFO *info,
                    partition_element *part_elem)
{
  int error= 0;
  const char *partition_name;
  THD *thd= ha_thd();
  DBUG_ENTER("set_up_table_before_create");

  DBUG_ASSERT(part_elem);

  if (!part_elem)
    DBUG_RETURN(1);
  tbl->s->max_rows= part_elem->part_max_rows;
  tbl->s->min_rows= part_elem->part_min_rows;
  partition_name= strrchr(partition_name_with_path, FN_LIBCHAR);
  if ((part_elem->index_file_name &&
      (error= append_file_to_dir(thd,
                                 (const char**)&part_elem->index_file_name,
                                 partition_name+1))) ||
      (part_elem->data_file_name &&
      (error= append_file_to_dir(thd,
                                 (const char**)&part_elem->data_file_name,
                                 partition_name+1))))
  {
    DBUG_RETURN(error);
  }
  info->index_file_name= part_elem->index_file_name;
  info->data_file_name= part_elem->data_file_name;
  DBUG_RETURN(0);
}


/*
  Add two names together

  SYNOPSIS
    name_add()
    out:dest                          Destination string
    first_name                        First name
    sec_name                          Second name

  RETURN VALUE
    >0                                Error
    0                                 Success

  DESCRIPTION
    Routine used to add two names with '_' in between then. Service routine
    to create_handler_file
    Include the NULL in the count of characters since it is needed as separator
    between the partition names.
*/

static uint name_add(char *dest, const char *first_name, const char *sec_name)
{
  return (uint) (strxmov(dest, first_name, "#SP#", sec_name, NullS) -dest) + 1;
}


/**
  Create the special .par file

  @param name  Full path of table name

  @return Operation status
    @retval FALSE  Error code
    @retval TRUE   Success

  @note
    Method used to create handler file with names of partitions, their
    engine types and the number of partitions.
*/

bool ha_partition::create_handler_file(const char *name)
{
  partition_element *part_elem, *subpart_elem;
  uint i, j, part_name_len, subpart_name_len;
  uint tot_partition_words, tot_name_len, num_parts;
  uint tot_parts= 0;
  uint tot_len_words, tot_len_byte, chksum, tot_name_words;
  char *name_buffer_ptr;
  uchar *file_buffer, *engine_array;
  bool result= TRUE;
  char file_name[FN_REFLEN];
  char part_name[FN_REFLEN];
  char subpart_name[FN_REFLEN];
  File file;
  List_iterator_fast <partition_element> part_it(m_part_info->partitions);
  DBUG_ENTER("create_handler_file");

  num_parts= m_part_info->partitions.elements;
  DBUG_PRINT("info", ("table name = %s, num_parts = %u", name,
                      num_parts));
  tot_name_len= 0;
  for (i= 0; i < num_parts; i++)
  {
    part_elem= part_it++;
    if (part_elem->part_state != PART_NORMAL &&
        part_elem->part_state != PART_TO_BE_ADDED &&
        part_elem->part_state != PART_CHANGED)
      continue;
    tablename_to_filename(part_elem->partition_name, part_name,
                          FN_REFLEN);
    part_name_len= strlen(part_name);
    if (!m_is_sub_partitioned)
    {
      tot_name_len+= part_name_len + 1;
      tot_parts++;
    }
    else
    {
      List_iterator_fast <partition_element> sub_it(part_elem->subpartitions);
      for (j= 0; j < m_part_info->num_subparts; j++)
      {
	subpart_elem= sub_it++;
        tablename_to_filename(subpart_elem->partition_name,
                              subpart_name,
                              FN_REFLEN);
	subpart_name_len= strlen(subpart_name);
	tot_name_len+= part_name_len + subpart_name_len + 5;
        tot_parts++;
      }
    }
  }
  /*
     File format:
     Length in words              4 byte
     Checksum                     4 byte
     Total number of partitions   4 byte
     Array of engine types        n * 4 bytes where
     n = (m_tot_parts + 3)/4
     Length of name part in bytes 4 bytes
     (Names in filename format)
     Name part                    m * 4 bytes where
     m = ((length_name_part + 3)/4)*4

     All padding bytes are zeroed
  */
  tot_partition_words= (tot_parts + PAR_WORD_SIZE - 1) / PAR_WORD_SIZE;
  tot_name_words= (tot_name_len + PAR_WORD_SIZE - 1) / PAR_WORD_SIZE;
  /* 4 static words (tot words, checksum, tot partitions, name length) */
  tot_len_words= 4 + tot_partition_words + tot_name_words;
  tot_len_byte= PAR_WORD_SIZE * tot_len_words;
  if (!(file_buffer= (uchar *) my_malloc(tot_len_byte, MYF(MY_ZEROFILL))))
    DBUG_RETURN(TRUE);
  engine_array= (file_buffer + PAR_ENGINES_OFFSET);
  name_buffer_ptr= (char*) (engine_array + tot_partition_words * PAR_WORD_SIZE
                            + PAR_WORD_SIZE);
  part_it.rewind();
  for (i= 0; i < num_parts; i++)
  {
    part_elem= part_it++;
    if (part_elem->part_state != PART_NORMAL &&
        part_elem->part_state != PART_TO_BE_ADDED &&
        part_elem->part_state != PART_CHANGED)
      continue;
    if (!m_is_sub_partitioned)
    {
      tablename_to_filename(part_elem->partition_name, part_name, FN_REFLEN);
      name_buffer_ptr= strmov(name_buffer_ptr, part_name)+1;
      *engine_array= (uchar) ha_legacy_type(part_elem->engine_type);
      DBUG_PRINT("info", ("engine: %u", *engine_array));
      engine_array++;
    }
    else
    {
      List_iterator_fast <partition_element> sub_it(part_elem->subpartitions);
      for (j= 0; j < m_part_info->num_subparts; j++)
      {
	subpart_elem= sub_it++;
        tablename_to_filename(part_elem->partition_name, part_name,
                              FN_REFLEN);
        tablename_to_filename(subpart_elem->partition_name, subpart_name,
                              FN_REFLEN);
	name_buffer_ptr+= name_add(name_buffer_ptr,
				   part_name,
				   subpart_name);
        *engine_array= (uchar) ha_legacy_type(subpart_elem->engine_type);
        DBUG_PRINT("info", ("engine: %u", *engine_array));
	engine_array++;
      }
    }
  }
  chksum= 0;
  int4store(file_buffer, tot_len_words);
  int4store(file_buffer + PAR_NUM_PARTS_OFFSET, tot_parts);
  int4store(file_buffer + PAR_ENGINES_OFFSET +
            (tot_partition_words * PAR_WORD_SIZE),
            tot_name_len);
  for (i= 0; i < tot_len_words; i++)
    chksum^= uint4korr(file_buffer + PAR_WORD_SIZE * i);
  int4store(file_buffer + PAR_CHECKSUM_OFFSET, chksum);
  /*
    Add .par extension to the file name.
    Create and write and close file
    to be used at open, delete_table and rename_table
  */
  fn_format(file_name, name, "", ha_par_ext, MY_APPEND_EXT);
  if ((file= mysql_file_create(key_file_partition,
                               file_name, CREATE_MODE, O_RDWR | O_TRUNC,
                               MYF(MY_WME))) >= 0)
  {
    result= mysql_file_write(file, (uchar *) file_buffer, tot_len_byte,
                             MYF(MY_WME | MY_NABP)) != 0;
    (void) mysql_file_close(file, MYF(0));
  }
  else
    result= TRUE;
  my_free(file_buffer);
  DBUG_RETURN(result);
}


/**
  Clear handler variables and free some memory
*/

void ha_partition::clear_handler_file()
{
  if (m_engine_array)
  {
    plugin_unlock_list(NULL, m_engine_array, m_tot_parts);
    my_free(m_engine_array);
    m_engine_array= NULL;
  }
  if (m_file_buffer)
  {
    my_free(m_file_buffer);
    m_file_buffer= NULL;
  }
}


/**
  Create underlying handler objects

  @param mem_root  Allocate memory through this

  @return Operation status
    @retval TRUE   Error
    @retval FALSE  Success
*/

bool ha_partition::create_handlers(MEM_ROOT *mem_root)
{
  uint i;
  uint alloc_len= (m_tot_parts + 1) * sizeof(handler*);
  handlerton *hton0;
  DBUG_ENTER("create_handlers");

  if (!(m_file= (handler **) alloc_root(mem_root, alloc_len)))
    DBUG_RETURN(TRUE);
  m_file_tot_parts= m_tot_parts;
  memset(m_file, 0, alloc_len);
  for (i= 0; i < m_tot_parts; i++)
  {
    handlerton *hton= plugin_data(m_engine_array[i], handlerton*);
    if (!(m_file[i]= get_new_handler(table_share, mem_root,
                                     hton)))
      DBUG_RETURN(TRUE);
    DBUG_PRINT("info", ("engine_type: %u", hton->db_type));
  }
  /* For the moment we only support partition over the same table engine */
  hton0= plugin_data(m_engine_array[0], handlerton*);
  if (hton0 == myisam_hton)
  {
    DBUG_PRINT("info", ("MyISAM"));
    m_myisam= TRUE;
  }
  /* INNODB may not be compiled in... */
  else if (ha_legacy_type(hton0) == DB_TYPE_INNODB)
  {
    DBUG_PRINT("info", ("InnoDB"));
    m_innodb= TRUE;
  }
  DBUG_RETURN(FALSE);
}


/*
  Create underlying handler objects from partition info

  SYNOPSIS
    new_handlers_from_part_info()
    mem_root		Allocate memory through this

  RETURN VALUE
    TRUE                  Error
    FALSE                 Success
*/

bool ha_partition::new_handlers_from_part_info(MEM_ROOT *mem_root)
{
  uint i, j, part_count;
  partition_element *part_elem;
  uint alloc_len= (m_tot_parts + 1) * sizeof(handler*);
  List_iterator_fast <partition_element> part_it(m_part_info->partitions);
  DBUG_ENTER("ha_partition::new_handlers_from_part_info");

  if (!(m_file= (handler **) alloc_root(mem_root, alloc_len)))
  {
    mem_alloc_error(alloc_len);
    goto error_end;
  }
  m_file_tot_parts= m_tot_parts;
<<<<<<< HEAD
  bzero((char*) m_file, alloc_len);
=======
  memset(m_file, 0, alloc_len);
>>>>>>> fb5f6ee8
  DBUG_ASSERT(m_part_info->num_parts > 0);

  i= 0;
  part_count= 0;
  /*
    Don't know the size of the underlying storage engine, invent a number of
    bytes allocated for error message if allocation fails
  */
  do
  {
    part_elem= part_it++;
    if (m_is_sub_partitioned)
    {
      for (j= 0; j < m_part_info->num_subparts; j++)
      {
	if (!(m_file[part_count++]= get_new_handler(table_share, mem_root,
                                                    part_elem->engine_type)))
          goto error;
	DBUG_PRINT("info", ("engine_type: %u",
                   (uint) ha_legacy_type(part_elem->engine_type)));
      }
    }
    else
    {
      if (!(m_file[part_count++]= get_new_handler(table_share, mem_root,
                                                  part_elem->engine_type)))
        goto error;
      DBUG_PRINT("info", ("engine_type: %u",
                 (uint) ha_legacy_type(part_elem->engine_type)));
    }
  } while (++i < m_part_info->num_parts);
  if (part_elem->engine_type == myisam_hton)
  {
    DBUG_PRINT("info", ("MyISAM"));
    m_myisam= TRUE;
  }
  DBUG_RETURN(FALSE);
error:
  mem_alloc_error(sizeof(handler));
error_end:
  DBUG_RETURN(TRUE);
}


/**
  Read the .par file to get the partitions engines and names

  @param name  Name of table file (without extention)

  @return Operation status
    @retval true   Failure
    @retval false  Success

  @note On success, m_file_buffer is allocated and must be
  freed by the caller. m_name_buffer_ptr and m_tot_parts is also set.
*/

bool ha_partition::read_par_file(const char *name)
{
  char buff[FN_REFLEN], *tot_name_len_offset;
  File file;
  char *file_buffer;
  uint i, len_bytes, len_words, tot_partition_words, tot_name_words, chksum;
  DBUG_ENTER("ha_partition::read_par_file");
  DBUG_PRINT("enter", ("table name: '%s'", name));

  if (m_file_buffer)
    DBUG_RETURN(false);
  fn_format(buff, name, "", ha_par_ext, MY_APPEND_EXT);

  /* Following could be done with mysql_file_stat to read in whole file */
  if ((file= mysql_file_open(key_file_partition,
                             buff, O_RDONLY | O_SHARE, MYF(0))) < 0)
    DBUG_RETURN(TRUE);
  if (mysql_file_read(file, (uchar *) &buff[0], PAR_WORD_SIZE, MYF(MY_NABP)))
    goto err1;
  len_words= uint4korr(buff);
  len_bytes= PAR_WORD_SIZE * len_words;
  if (mysql_file_seek(file, 0, MY_SEEK_SET, MYF(0)) == MY_FILEPOS_ERROR)
    goto err1;
  if (!(file_buffer= (char*) my_malloc(len_bytes, MYF(0))))
    goto err1;
  if (mysql_file_read(file, (uchar *) file_buffer, len_bytes, MYF(MY_NABP)))
    goto err2;

  chksum= 0;
  for (i= 0; i < len_words; i++)
    chksum ^= uint4korr((file_buffer) + PAR_WORD_SIZE * i);
  if (chksum)
    goto err2;
  m_tot_parts= uint4korr((file_buffer) + PAR_NUM_PARTS_OFFSET);
  DBUG_PRINT("info", ("No of parts = %u", m_tot_parts));
  tot_partition_words= (m_tot_parts + PAR_WORD_SIZE - 1) / PAR_WORD_SIZE;

  tot_name_len_offset= file_buffer + PAR_ENGINES_OFFSET +
                       PAR_WORD_SIZE * tot_partition_words;
  tot_name_words= (uint4korr(tot_name_len_offset) + PAR_WORD_SIZE - 1) /
                  PAR_WORD_SIZE;
  /*
    Verify the total length = tot size word, checksum word, num parts word +
    engines array + name length word + name array.
  */
  if (len_words != (tot_partition_words + tot_name_words + 4))
    goto err2;
  (void) mysql_file_close(file, MYF(0));
  m_file_buffer= file_buffer;          // Will be freed in clear_handler_file()
  m_name_buffer_ptr= tot_name_len_offset + PAR_WORD_SIZE;

  DBUG_RETURN(false);

err2:
  my_free(file_buffer);
err1:
  (void) mysql_file_close(file, MYF(0));
  DBUG_RETURN(true);
}


/**
  Setup m_engine_array

  @param mem_root  MEM_ROOT to use for allocating new handlers

  @return Operation status
    @retval false  Success
    @retval true   Failure
*/

bool ha_partition::setup_engine_array(MEM_ROOT *mem_root)
{
  uint i;
  uchar *buff;
  handlerton **engine_array, *first_engine;
  enum legacy_db_type db_type, first_db_type;

  DBUG_ASSERT(!m_file);
  DBUG_ENTER("ha_partition::setup_engine_array");
  engine_array= (handlerton **) my_alloca(m_tot_parts * sizeof(handlerton*));
  if (!engine_array)
    DBUG_RETURN(true);

  buff= (uchar *) (m_file_buffer + PAR_ENGINES_OFFSET);
  first_db_type= (enum legacy_db_type) buff[0];
  first_engine= ha_resolve_by_legacy_type(ha_thd(), first_db_type);
  if (!first_engine)
    goto err;

  if (!(m_engine_array= (plugin_ref*)
                my_malloc(m_tot_parts * sizeof(plugin_ref), MYF(MY_WME))))
    goto err;

  for (i= 0; i < m_tot_parts; i++)
  {
    db_type= (enum legacy_db_type) buff[i];
    if (db_type != first_db_type)
    {
      DBUG_PRINT("error", ("partition %u engine %d is not same as "
                           "first partition %d", i, db_type,
                           (int) first_db_type));
      DBUG_ASSERT(0);
      clear_handler_file();
      goto err;
    }
    m_engine_array[i]= ha_lock_engine(NULL, first_engine);
    if (!m_engine_array[i])
    {
      clear_handler_file();
      goto err;
    }
  }

  my_afree((gptr) engine_array);
    
  if (create_handlers(mem_root))
  {
    clear_handler_file();
    DBUG_RETURN(true);
  }

  DBUG_RETURN(false);

err:
  my_afree((gptr) engine_array);
  DBUG_RETURN(true);
}


/**
  Get info about partition engines and their names from the .par file

  @param name      Full path of table name
  @param mem_root  Allocate memory through this
  @param is_clone  If it is a clone, don't create new handlers

  @return Operation status
    @retval true   Error
    @retval false  Success

  @note Open handler file to get partition names, engine types and number of
  partitions.
*/

bool ha_partition::get_from_handler_file(const char *name, MEM_ROOT *mem_root,
                                         bool is_clone)
{
  DBUG_ENTER("ha_partition::get_from_handler_file");
  DBUG_PRINT("enter", ("table name: '%s'", name));

  if (m_file_buffer)
    DBUG_RETURN(false);

  if (read_par_file(name))
    DBUG_RETURN(true);

  if (!is_clone && setup_engine_array(mem_root))
    DBUG_RETURN(true);

  DBUG_RETURN(false);
}


/****************************************************************************
                MODULE open/close object
****************************************************************************/


bool ha_partition::insert_partition_name_in_hash(const char *name, uint part_id,
                                                 bool is_subpart)
{
  PART_NAME_DEF *part_def;
  uchar *part_name;
  uint part_name_length;
  /*
    Calculate and store the length here, to avoid doing it when
    searching the hash.
  */
  part_name_length= strlen(name);
  /*
    Must use memory that lives as long as table_share.
    Freed in ha_data_partition_destroy.
    Since we use my_multi_malloc, then my_free(part_def) will also free
    part_name, as a part of my_hash_free.
  */
  if (!my_multi_malloc(MY_WME,
                       &part_def, sizeof(PART_NAME_DEF),
                       &part_name, part_name_length + 1,
                       NULL))
    return true;
  memcpy(part_name, name, part_name_length + 1);
  part_def->partition_name= part_name;
  part_def->length= part_name_length;
  part_def->part_id= part_id;
  part_def->is_subpart= is_subpart;
  if (my_hash_insert(&table_share->ha_part_data->partition_name_hash,
                     (uchar *) part_def))
    return true;
  return false;
}


/**
  Populate the partition_name_hash in table_share->ha_part_data.

  @note table_share->LOCK_ha_data mutex must be hold.
*/

bool ha_partition::populate_partition_name_hash()
{
  List_iterator<partition_element> part_it(m_part_info->partitions);
  uint num_parts= m_part_info->num_parts;
  uint num_subparts= m_is_sub_partitioned ? m_part_info->num_subparts : 1;
  uint tot_names;
  uint i= 0;
#ifndef DBUG_OFF
  if (table_share->tmp_table == NO_TMP_TABLE)
    mysql_mutex_assert_owner(&table_share->LOCK_ha_data);
#endif

  DBUG_ENTER("ha_partition::populate_partition_name_hash");
  tot_names= m_is_sub_partitioned ? m_tot_parts + num_parts : num_parts;
  if (my_hash_init(&table_share->ha_part_data->partition_name_hash,
                          system_charset_info, tot_names, 0, 0,
                          (my_hash_get_key) get_part_name,
                          my_free, HASH_UNIQUE))
  {
    DBUG_RETURN(TRUE);
  }

  do
  {
    partition_element *part_elem= part_it++;
    DBUG_ASSERT(part_elem->part_state == PART_NORMAL);
    if (part_elem->part_state == PART_NORMAL)
    {
      if (insert_partition_name_in_hash(part_elem->partition_name,
                                        i * num_subparts, false))
        goto err;
      if (m_is_sub_partitioned)
      {
        List_iterator<partition_element>
                                    subpart_it(part_elem->subpartitions);
        partition_element *sub_elem;
        uint j= 0;
        do
        {
          sub_elem= subpart_it++;
          if (insert_partition_name_in_hash(sub_elem->partition_name,
                                            i * num_subparts + j, true))
            goto err;

        } while (++j < num_subparts);
      }
    }
  } while (++i < num_parts);
  DBUG_RETURN(FALSE);
err:
  my_hash_free(&table_share->ha_part_data->partition_name_hash);
  DBUG_RETURN(TRUE);
}


/**
  A destructor for partition-specific TABLE_SHARE data.
*/

void ha_data_partition_destroy(HA_DATA_PARTITION* ha_part_data)
{
  if (ha_part_data)
  {
    mysql_mutex_destroy(&ha_part_data->LOCK_auto_inc);
    my_hash_free(&ha_part_data->partition_name_hash);
  }
}

/*
  Open handler object

  SYNOPSIS
    open()
    name                  Full path of table name
    mode                  Open mode flags
    test_if_locked        ?

  RETURN VALUE
    >0                    Error
    0                     Success

  DESCRIPTION
    Used for opening tables. The name will be the name of the file.
    A table is opened when it needs to be opened. For instance
    when a request comes in for a select on the table (tables are not
    open and closed for each request, they are cached).

    Called from handler.cc by handler::ha_open(). The server opens all tables
    by calling ha_open() which then calls the handler specific open().
*/

int ha_partition::open(const char *name, int mode, uint test_if_locked)
{
  char *name_buffer_ptr;
  int error= HA_ERR_INITIALIZATION;
  uint alloc_len;
  handler **file;
  char name_buff[FN_REFLEN];
  bool is_not_tmp_table= (table_share->tmp_table == NO_TMP_TABLE);
  ulonglong check_table_flags;
  DBUG_ENTER("ha_partition::open");

  DBUG_ASSERT(table->s == table_share);
  ref_length= 0;
  m_mode= mode;
  m_open_test_lock= test_if_locked;
  m_part_field_array= m_part_info->full_part_field_array;
  if (get_from_handler_file(name, &table->mem_root, test(m_is_clone_of)))
    DBUG_RETURN(error);
  name_buffer_ptr= m_name_buffer_ptr;
  m_start_key.length= 0;
  m_rec0= table->record[0];
  m_rec_length= table_share->reclength;
  alloc_len= m_tot_parts * (m_rec_length + PARTITION_BYTES_IN_POS);
  alloc_len+= table_share->max_key_length;
  if (!m_ordered_rec_buffer)
  {
    if (!(m_ordered_rec_buffer= (uchar*)my_malloc(alloc_len, MYF(MY_WME))))
    {
      DBUG_RETURN(error);
    }
    {
      /*
        We set-up one record per partition and each record has 2 bytes in
        front where the partition id is written. This is used by ordered
        index_read.
        We also set-up a reference to the first record for temporary use in
        setting up the scan.
      */
      char *ptr= (char*)m_ordered_rec_buffer;
      uint i= 0;
      do
      {
        int2store(ptr, i);
        ptr+= m_rec_length + PARTITION_BYTES_IN_POS;
      } while (++i < m_tot_parts);
      m_start_key.key= (const uchar*)ptr;
    }
  }

  /* Initialize the bitmap we use to minimize ha_start_bulk_insert calls */
  if (bitmap_init(&m_bulk_insert_started, NULL, m_tot_parts + 1, FALSE))
    DBUG_RETURN(error);
  bitmap_clear_all(&m_bulk_insert_started);
  /* Initialize the bitmap we use to keep track of locked partitions */
  if (bitmap_init(&m_locked_partitions, NULL, m_tot_parts, FALSE))
<<<<<<< HEAD
  {
    bitmap_free(&m_bulk_insert_started);
    DBUG_RETURN(error);
  }
  bitmap_clear_all(&m_locked_partitions);
  /* Initialize the bitmap we use to determine what partitions are locked */
  DBUG_ASSERT(m_part_info);
  /* Initialize the bitmap for used partitions */
  if (!m_is_clone_of)
  {
=======
  {
    bitmap_free(&m_bulk_insert_started);
    DBUG_RETURN(error);
  }
  bitmap_clear_all(&m_locked_partitions);
  /* Initialize the bitmap we use to determine what partitions are locked */
  DBUG_ASSERT(m_part_info);
  /* Initialize the bitmap for used partitions */
  if (!m_is_clone_of)
  {
>>>>>>> fb5f6ee8
    DBUG_ASSERT(!m_clone_mem_root);
    if (m_part_info->set_partition_bitmaps(NULL))
    {
      bitmap_free(&m_bulk_insert_started);
      bitmap_free(&m_locked_partitions);
      DBUG_RETURN(error);
    }
  }

  if (m_is_clone_of)
  {
    uint i;
    DBUG_ASSERT(m_clone_mem_root);
    /* Allocate an array of handler pointers for the partitions handlers. */
    alloc_len= (m_tot_parts + 1) * sizeof(handler*);
    if (!(m_file= (handler **) alloc_root(m_clone_mem_root, alloc_len)))
    {
      error= HA_ERR_INITIALIZATION;
      goto err_alloc;
    }
    memset(m_file, 0, alloc_len);
    /*
      Populate them by cloning the original partitions. This also opens them.
      Note that file->ref is allocated too.
    */
    file= m_is_clone_of->m_file;
    for (i= 0; i < m_tot_parts; i++)
    {
      create_partition_name(name_buff, name, name_buffer_ptr, NORMAL_PART_NAME,
                            FALSE);
      if (!(m_file[i]= file[i]->clone(name_buff, m_clone_mem_root)))
      {
        error= HA_ERR_INITIALIZATION;
        file= &m_file[i];
        goto err_handler;
      }
      name_buffer_ptr+= strlen(name_buffer_ptr) + 1;
    }
  }
  else
  {
   file= m_file;
   do
   {
      create_partition_name(name_buff, name, name_buffer_ptr, NORMAL_PART_NAME,
                            FALSE);
      if ((error= (*file)->ha_open(table, name_buff, mode, test_if_locked)))
        goto err_handler;
      m_num_locks+= (*file)->lock_count();
      name_buffer_ptr+= strlen(name_buffer_ptr) + 1;
    } while (*(++file));
  }
  
  file= m_file;
  ref_length= (*file)->ref_length;
  check_table_flags= (((*file)->ha_table_flags() &
                       ~(PARTITION_DISABLED_TABLE_FLAGS)) |
                      (PARTITION_ENABLED_TABLE_FLAGS));
  while (*(++file))
  {
    /* MyISAM can have smaller ref_length for partitions with MAX_ROWS set */
    set_if_bigger(ref_length, ((*file)->ref_length));
    /*
      Verify that all partitions have the same set of table flags.
      Mask all flags that partitioning enables/disables.
    */
    if (check_table_flags != (((*file)->ha_table_flags() &
                               ~(PARTITION_DISABLED_TABLE_FLAGS)) |
                              (PARTITION_ENABLED_TABLE_FLAGS)))
    {
      error= HA_ERR_INITIALIZATION;
      /* set file to last handler, so all of them are closed */
      file = &m_file[m_tot_parts - 1];
      goto err_handler;
    }
  }
  key_used_on_scan= m_file[0]->key_used_on_scan;
  implicit_emptied= m_file[0]->implicit_emptied;
  /*
    Add 2 bytes for partition id in position ref length.
    ref_length=max_in_all_partitions(ref_length) + PARTITION_BYTES_IN_POS
  */
  ref_length+= PARTITION_BYTES_IN_POS;
  m_ref_length= ref_length;

  /*
    Release buffer read from .par file. It will not be reused again after
    being opened once.
  */
  clear_handler_file();
  /*
    Initialize priority queue, initialized to reading forward.
  */
  if ((error= init_queue(&m_queue, m_tot_parts, (uint) PARTITION_BYTES_IN_POS,
                         0, key_rec_cmp, (void*)this)))
    goto err_handler;

  /*
    Use table_share->ha_part_data to share auto_increment_value among
    all handlers for the same table.
  */
  if (is_not_tmp_table)
    mysql_mutex_lock(&table_share->LOCK_ha_data);
  if (!table_share->ha_part_data)
  {
    /* currently only needed for auto_increment and partition_name_hash */
    table_share->ha_part_data= (HA_DATA_PARTITION*)
                                   alloc_root(&table_share->mem_root,
                                              sizeof(HA_DATA_PARTITION));
    if (!table_share->ha_part_data)
    {
      goto unlock_err_handler;
    }
    DBUG_PRINT("info", ("table_share->ha_part_data 0x%p",
                        table_share->ha_part_data));
    /* zeros both auto_increment variables and partition_name_hash.records */
<<<<<<< HEAD
    bzero(table_share->ha_part_data, sizeof(HA_DATA_PARTITION));
=======
    memset(table_share->ha_part_data, 0, sizeof(HA_DATA_PARTITION));
>>>>>>> fb5f6ee8
    table_share->ha_part_data_destroy= ha_data_partition_destroy;
    mysql_mutex_init(key_PARTITION_LOCK_auto_inc,
                     &table_share->ha_part_data->LOCK_auto_inc,
                     MY_MUTEX_INIT_FAST);
    if (populate_partition_name_hash())
      goto unlock_err_handler;
  }
  if (is_not_tmp_table)
    mysql_mutex_unlock(&table_share->LOCK_ha_data);
  /*
    Some handlers update statistics as part of the open call. This will in
    some cases corrupt the statistics of the partition handler and thus
    to ensure we have correct statistics we call info from open after
    calling open on all individual handlers.
  */
  m_handler_status= handler_opened;
  if (m_part_info->part_expr)
    m_part_func_monotonicity_info=
                            m_part_info->part_expr->get_monotonicity_info();
  else if (m_part_info->list_of_part_fields)
    m_part_func_monotonicity_info= MONOTONIC_STRICT_INCREASING;
  info(HA_STATUS_VARIABLE | HA_STATUS_CONST);
  DBUG_RETURN(0);

unlock_err_handler:
  if (is_not_tmp_table)
    mysql_mutex_unlock(&table_share->LOCK_ha_data);
err_handler:
  DEBUG_SYNC(ha_thd(), "partition_open_error");
  while (file-- != m_file)
    (*file)->ha_close();
err_alloc:
  bitmap_free(&m_bulk_insert_started);
  bitmap_free(&m_locked_partitions);

  DBUG_RETURN(error);
}

<<<<<<< HEAD
=======
void ha_partition::unbind_psi()
{
  uint i;

  DBUG_ENTER("ha_partition::unbind_psi");
  handler::unbind_psi();
  for (i= 0; i < m_tot_parts; i++)
  {
    DBUG_ASSERT(m_file[i] != NULL);
    m_file[i]->unbind_psi();
  }
  DBUG_VOID_RETURN;
}

void ha_partition::rebind_psi()
{
  uint i;

  DBUG_ENTER("ha_partition::rebind_psi");
  handler::rebind_psi();
  for (i= 0; i < m_tot_parts; i++)
  {
    DBUG_ASSERT(m_file[i] != NULL);
    m_file[i]->rebind_psi();
  }
  DBUG_VOID_RETURN;
}
>>>>>>> fb5f6ee8

/**
  Clone the open and locked partitioning handler.

  @param  mem_root  MEM_ROOT to use.

  @return Pointer to the successfully created clone or NULL

  @details
  This function creates a new ha_partition handler as a clone/copy. The
  original (this) must already be opened and locked. The clone will use
  the originals m_part_info.
  It also allocates memory for ref + ref_dup.
  In ha_partition::open() it will clone its original handlers partitions
  which will allocate then on the correct MEM_ROOT and also open them.
*/

handler *ha_partition::clone(const char *name, MEM_ROOT *mem_root)
{
  ha_partition *new_handler;

  DBUG_ENTER("ha_partition::clone");
  new_handler= new (mem_root) ha_partition(ht, table_share, m_part_info,
                                           this, mem_root);
  /*
    Allocate new_handler->ref here because otherwise ha_open will allocate it
    on this->table->mem_root and we will not be able to reclaim that memory 
    when the clone handler object is destroyed.
  */
  if (new_handler &&
      !(new_handler->ref= (uchar*) alloc_root(mem_root,
                                              ALIGN_SIZE(m_ref_length)*2)))
    new_handler= NULL;

  if (new_handler &&
      new_handler->ha_open(table, name,
                           table->db_stat, HA_OPEN_IGNORE_IF_LOCKED))
    new_handler= NULL;

  DBUG_RETURN((handler*) new_handler);
}


/*
  Close handler object

  SYNOPSIS
    close()

  RETURN VALUE
    >0                   Error code
    0                    Success

  DESCRIPTION
    Called from sql_base.cc, sql_select.cc, and table.cc.
    In sql_select.cc it is only used to close up temporary tables or during
    the process where a temporary table is converted over to being a
    myisam table.
    For sql_base.cc look at close_data_tables().
*/

int ha_partition::close(void)
{
  bool first= TRUE;
  handler **file;
  DBUG_ENTER("ha_partition::close");

  DBUG_ASSERT(table->s == table_share);
  delete_queue(&m_queue);
  bitmap_free(&m_bulk_insert_started);
  bitmap_free(&m_locked_partitions);
  DBUG_ASSERT(m_part_info);
  file= m_file;

repeat:
  do
  {
    (*file)->ha_close();
  } while (*(++file));

  if (first && m_added_file && m_added_file[0])
  {
    file= m_added_file;
    first= FALSE;
    goto repeat;
  }

  m_handler_status= handler_closed;
  DBUG_RETURN(0);
}

/****************************************************************************
                MODULE start/end statement
****************************************************************************/
/*
  A number of methods to define various constants for the handler. In
  the case of the partition handler we need to use some max and min
  of the underlying handlers in most cases.
*/

/*
  Set external locks on table

  SYNOPSIS
    external_lock()
    thd                    Thread object
    lock_type              Type of external lock

  RETURN VALUE
    >0                   Error code
    0                    Success

  DESCRIPTION
    First you should go read the section "locking functions for mysql" in
    lock.cc to understand this.
    This create a lock on the table. If you are implementing a storage engine
    that can handle transactions look at ha_berkeley.cc to see how you will
    want to go about doing this. Otherwise you should consider calling
    flock() here.
    Originally this method was used to set locks on file level to enable
    several MySQL Servers to work on the same data. For transactional
    engines it has been "abused" to also mean start and end of statements
    to enable proper rollback of statements and transactions. When LOCK
    TABLES has been issued the start_stmt method takes over the role of
    indicating start of statement but in this case there is no end of
    statement indicator(?).

    Called from lock.cc by lock_external() and unlock_external(). Also called
    from sql_table.cc by copy_data_between_tables().
*/

int ha_partition::external_lock(THD *thd, int lock_type)
{
  uint error;
  uint i, first_used_partition;
  MY_BITMAP *used_partitions;
  DBUG_ENTER("ha_partition::external_lock");

  DBUG_ASSERT(!auto_increment_lock && !auto_increment_safe_stmt_log_lock);
  m_lock_type= lock_type;

  if (m_lock_type == F_UNLCK)
    used_partitions= &m_locked_partitions;
  else
    used_partitions= &(m_part_info->lock_partitions);
  first_used_partition= bitmap_get_first_set(used_partitions);
  DBUG_ASSERT(first_used_partition != MY_BIT_NONE);
  for (i= first_used_partition; i < m_tot_parts; i++)
  {
    if (bitmap_is_set(used_partitions, i))
    {
      DBUG_PRINT("info", ("external_lock(thd, %d) part %d", lock_type, i));
      if ((error= m_file[i]->ha_external_lock(thd, lock_type)))
      {
        if (lock_type != F_UNLCK)
          goto err_handler;
      }
      DBUG_PRINT("info", ("external_lock part %u lock %d", i, lock_type));
      if (lock_type != F_UNLCK)
        bitmap_set_bit(&m_locked_partitions, i);
    }
  }
  if (m_lock_type == F_UNLCK)
    bitmap_clear_all(used_partitions);

  if (m_added_file && m_added_file[0])
  {
    handler **file= m_added_file;
    DBUG_ASSERT(lock_type == F_UNLCK);
    do
    {
      (void) (*file)->ha_external_lock(thd, lock_type);
    } while (*(++file));
  }
  DBUG_RETURN(0);

err_handler:
  for (i= first_used_partition; i < m_tot_parts; i++)
  {
    if (bitmap_is_set(&m_locked_partitions, i))
    {
      (void) m_file[i]->ha_external_lock(thd, F_UNLCK);
    }
  }
  m_lock_type= F_UNLCK;
  bitmap_clear_all(&m_locked_partitions);
  DBUG_RETURN(error);
}


/*
  Get the lock(s) for the table and perform conversion of locks if needed

  SYNOPSIS
    store_lock()
    thd                   Thread object
    to                    Lock object array
    lock_type             Table lock type

  RETURN VALUE
    >0                   Error code
    0                    Success

  DESCRIPTION
    The idea with handler::store_lock() is the following:

    The statement decided which locks we should need for the table
    for updates/deletes/inserts we get WRITE locks, for SELECT... we get
    read locks.

    Before adding the lock into the table lock handler (see thr_lock.c)
    mysqld calls store lock with the requested locks.  Store lock can now
    modify a write lock to a read lock (or some other lock), ignore the
    lock (if we don't want to use MySQL table locks at all) or add locks
    for many tables (like we do when we are using a MERGE handler).

    Berkeley DB for partition  changes all WRITE locks to TL_WRITE_ALLOW_WRITE
    (which signals that we are doing WRITES, but we are still allowing other
    reader's and writer's.

    When releasing locks, store_lock() is also called. In this case one
    usually doesn't have to do anything.

    store_lock is called when holding a global mutex to ensure that only
    one thread at a time changes the locking information of tables.

    In some exceptional cases MySQL may send a request for a TL_IGNORE;
    This means that we are requesting the same lock as last time and this
    should also be ignored. (This may happen when someone does a flush
    table when we have opened a part of the tables, in which case mysqld
    closes and reopens the tables and tries to get the same locks as last
    time).  In the future we will probably try to remove this.

    Called from lock.cc by get_lock_data().
*/

THR_LOCK_DATA **ha_partition::store_lock(THD *thd,
					 THR_LOCK_DATA **to,
					 enum thr_lock_type lock_type)
{
  uint i, first_used_partition;
  DBUG_ENTER("ha_partition::store_lock");

  first_used_partition= bitmap_get_first_set(&(m_part_info->lock_partitions));
  DBUG_ASSERT(first_used_partition != MY_BIT_NONE);
  for (i= first_used_partition; i < m_tot_parts; i++)
  {
    if (bitmap_is_set(&(m_part_info->lock_partitions), i))
    {
      DBUG_PRINT("info", ("store lock %d iteration", i));
      to= m_file[i]->store_lock(thd, to, lock_type);
    }
  }
  DBUG_RETURN(to);
}

/*
  Start a statement when table is locked

  SYNOPSIS
    start_stmt()
    thd                  Thread object
    lock_type            Type of external lock

  RETURN VALUE
    >0                   Error code
    0                    Success

  DESCRIPTION
    This method is called instead of external lock when the table is locked
    before the statement is executed.
*/

int ha_partition::start_stmt(THD *thd, thr_lock_type lock_type)
{
  int error= 0;
  uint i, first_used_partition;
  DBUG_ENTER("ha_partition::start_stmt");

  first_used_partition= bitmap_get_first_set(&(m_part_info->lock_partitions));
  DBUG_ASSERT(first_used_partition != MY_BIT_NONE);
  for (i= first_used_partition; i < m_tot_parts; i++)
  {
    if (bitmap_is_set(&(m_part_info->lock_partitions), i))
      if ((error= m_file[i]->start_stmt(thd, lock_type)))
        break;
  }
  DBUG_RETURN(error);
}


/*
  Get number of lock objects returned in store_lock

  SYNOPSIS
    lock_count()

  RETURN VALUE
    Number of locks returned in call to store_lock

  DESCRIPTION
    Returns the number of store locks needed in call to store lock.
    We return number of partitions since we call store_lock on each
    underlying handler. Assists the above functions in allocating
    sufficient space for lock structures.
*/

uint ha_partition::lock_count() const
{
  DBUG_ENTER("ha_partition::lock_count");
  DBUG_PRINT("info", ("m_num_locks %d", m_num_locks));
  DBUG_RETURN(m_num_locks);
}


/*
  Unlock last accessed row

  SYNOPSIS
    unlock_row()

  RETURN VALUE
    NONE

  DESCRIPTION
    Record currently processed was not in the result set of the statement
    and is thus unlocked. Used for UPDATE and DELETE queries.
*/

void ha_partition::unlock_row()
{
  DBUG_ENTER("ha_partition::unlock_row");
  m_file[m_last_part]->unlock_row();
  DBUG_VOID_RETURN;
}

/**
  Check if semi consistent read was used

  SYNOPSIS
    was_semi_consistent_read()

  RETURN VALUE
    TRUE   Previous read was a semi consistent read
    FALSE  Previous read was not a semi consistent read

  DESCRIPTION
    See handler.h:
    In an UPDATE or DELETE, if the row under the cursor was locked by another
    transaction, and the engine used an optimistic read of the last
    committed row value under the cursor, then the engine returns 1 from this
    function. MySQL must NOT try to update this optimistic value. If the
    optimistic value does not match the WHERE condition, MySQL can decide to
    skip over this row. Currently only works for InnoDB. This can be used to
    avoid unnecessary lock waits.

    If this method returns nonzero, it will also signal the storage
    engine that the next read will be a locking re-read of the row.
*/
bool ha_partition::was_semi_consistent_read()
{
  DBUG_ENTER("ha_partition::was_semi_consistent_read");
  DBUG_ASSERT(m_last_part < m_tot_parts &&
              bitmap_is_set(&(m_part_info->read_partitions), m_last_part));
  DBUG_RETURN(m_file[m_last_part]->was_semi_consistent_read());
}

/**
  Use semi consistent read if possible

  SYNOPSIS
    try_semi_consistent_read()
    yes   Turn on semi consistent read

  RETURN VALUE
    NONE

  DESCRIPTION
    See handler.h:
    Tell the engine whether it should avoid unnecessary lock waits.
    If yes, in an UPDATE or DELETE, if the row under the cursor was locked
    by another transaction, the engine may try an optimistic read of
    the last committed row value under the cursor.
    Note: prune_partitions are already called before this call, so using
    pruning is OK.
*/
void ha_partition::try_semi_consistent_read(bool yes)
{
  uint i, first_used_partition;
  DBUG_ENTER("ha_partition::try_semi_consistent_read");
  
  first_used_partition= bitmap_get_first_set(&(m_part_info->read_partitions));
  DBUG_ASSERT(first_used_partition != MY_BIT_NONE);
  for (i= first_used_partition; i < m_tot_parts; i++)
  {
    if (bitmap_is_set(&(m_part_info->read_partitions), i))
      m_file[i]->try_semi_consistent_read(yes);
  }
  DBUG_VOID_RETURN;
}


/****************************************************************************
                MODULE change record
****************************************************************************/

/*
  Insert a row to the table

  SYNOPSIS
    write_row()
    buf                        The row in MySQL Row Format

  RETURN VALUE
    >0                         Error code
    0                          Success

  DESCRIPTION
    write_row() inserts a row. buf() is a byte array of data, normally
    record[0].

    You can use the field information to extract the data from the native byte
    array type.

    Example of this would be:
    for (Field **field=table->field ; *field ; field++)
    {
      ...
    }

    See ha_tina.cc for a variant of extracting all of the data as strings.
    ha_berkeley.cc has a variant of how to store it intact by "packing" it
    for ha_berkeley's own native storage type.

    Called from item_sum.cc, item_sum.cc, sql_acl.cc, sql_insert.cc,
    sql_insert.cc, sql_select.cc, sql_table.cc, sql_udf.cc, and sql_update.cc.

    ADDITIONAL INFO:

    We have to set timestamp fields and auto_increment fields, because those
    may be used in determining which partition the row should be written to.
*/

int ha_partition::write_row(uchar * buf)
{
  uint32 part_id;
  int error;
  longlong func_value;
  bool have_auto_increment= table->next_number_field && buf == table->record[0];
  my_bitmap_map *old_map;
  THD *thd= ha_thd();
  timestamp_auto_set_type saved_timestamp_type= table->timestamp_field_type;
  sql_mode_t saved_sql_mode= thd->variables.sql_mode;
  bool saved_auto_inc_field_not_null= table->auto_increment_field_not_null;
  DBUG_ENTER("ha_partition::write_row");
  DBUG_ASSERT(buf == m_rec0);

  /* If we have a timestamp column, update it to the current time */
  if (table->timestamp_field_type & TIMESTAMP_AUTO_SET_ON_INSERT)
    table->timestamp_field->set_time();
  table->timestamp_field_type= TIMESTAMP_NO_AUTO_SET;

  /*
    If we have an auto_increment column and we are writing a changed row
    or a new row, then update the auto_increment value in the record.
  */
  if (have_auto_increment)
  {
    if (!table_share->ha_part_data->auto_inc_initialized &&
        !table_share->next_number_keypart)
    {
      /*
        If auto_increment in table_share is not initialized, start by
        initializing it.
      */
      info(HA_STATUS_AUTO);
    }
    error= update_auto_increment();

    /*
      If we have failed to set the auto-increment value for this row,
      it is highly likely that we will not be able to insert it into
      the correct partition. We must check and fail if neccessary.
    */
    if (error)
      goto exit;

    /*
      Don't allow generation of auto_increment value the partitions handler.
      If a partitions handler would change the value, then it might not
      match the partition any longer.
      This can occur if 'SET INSERT_ID = 0; INSERT (NULL)',
      So allow this by adding 'MODE_NO_AUTO_VALUE_ON_ZERO' to sql_mode.
      The partitions handler::next_insert_id must always be 0. Otherwise
      we need to forward release_auto_increment, or reset it for all
      partitions.
    */
    if (table->next_number_field->val_int() == 0)
    {
      table->auto_increment_field_not_null= TRUE;
      thd->variables.sql_mode|= MODE_NO_AUTO_VALUE_ON_ZERO;
    }
  }

  old_map= dbug_tmp_use_all_columns(table, table->read_set);
  error= m_part_info->get_partition_id(m_part_info, &part_id, &func_value);
  dbug_tmp_restore_column_map(table->read_set, old_map);
  if (unlikely(error))
  {
    m_part_info->err_value= func_value;
    goto exit;
  }
  if (!bitmap_is_set(&(m_part_info->lock_partitions), part_id))
  {
    DBUG_PRINT("info", ("Write to non-locked partition %u (func_value: %ld)",
                        part_id, (long) func_value));
    error= HA_ERR_NOT_IN_LOCK_PARTITIONS;
    goto exit;
  }
  m_last_part= part_id;
  DBUG_PRINT("info", ("Insert in partition %d", part_id));
  start_part_bulk_insert(thd, part_id);

  tmp_disable_binlog(thd); /* Do not replicate the low-level changes. */
  error= m_file[part_id]->ha_write_row(buf);
  if (have_auto_increment && !table->s->next_number_keypart)
    set_auto_increment_if_higher(table->next_number_field);
  reenable_binlog(thd);
exit:
  thd->variables.sql_mode= saved_sql_mode;
  table->auto_increment_field_not_null= saved_auto_inc_field_not_null;
  table->timestamp_field_type= saved_timestamp_type;
  DBUG_RETURN(error);
}


/*
  Update an existing row

  SYNOPSIS
    update_row()
    old_data                 Old record in MySQL Row Format
    new_data                 New record in MySQL Row Format

  RETURN VALUE
    >0                         Error code
    0                          Success

  DESCRIPTION
    Yes, update_row() does what you expect, it updates a row. old_data will
    have the previous row record in it, while new_data will have the newest
    data in it.
    Keep in mind that the server can do updates based on ordering if an
    ORDER BY clause was used. Consecutive ordering is not guarenteed.

    Called from sql_select.cc, sql_acl.cc, sql_update.cc, and sql_insert.cc.
    new_data is always record[0]
    old_data is normally record[1] but may be anything
*/

int ha_partition::update_row(const uchar *old_data, uchar *new_data)
{
  THD *thd= ha_thd();
  uint32 new_part_id, old_part_id;
  int error= 0;
  longlong func_value;
  timestamp_auto_set_type orig_timestamp_type= table->timestamp_field_type;
  DBUG_ENTER("ha_partition::update_row");

  /*
    We need to set timestamp field once before we calculate
    the partition. Then we disable timestamp calculations
    inside m_file[*]->update_row() methods
  */
  if (orig_timestamp_type & TIMESTAMP_AUTO_SET_ON_UPDATE)
    table->timestamp_field->set_time();
  table->timestamp_field_type= TIMESTAMP_NO_AUTO_SET;

  if ((error= get_parts_for_update(old_data, new_data, table->record[0],
                                   m_part_info, &old_part_id, &new_part_id,
                                   &func_value)))
  {
    m_part_info->err_value= func_value;
    goto exit;
  }
  DBUG_ASSERT(bitmap_is_set(&(m_part_info->read_partitions), old_part_id));
  if (!bitmap_is_set(&(m_part_info->lock_partitions), new_part_id))
  {
    error= HA_ERR_NOT_IN_LOCK_PARTITIONS;
    goto exit;
  }
  m_last_part= new_part_id;
  start_part_bulk_insert(thd, new_part_id);
  if (new_part_id == old_part_id)
  {
    DBUG_PRINT("info", ("Update in partition %d", new_part_id));
    tmp_disable_binlog(thd); /* Do not replicate the low-level changes. */
    error= m_file[new_part_id]->ha_update_row(old_data, new_data);
    reenable_binlog(thd);
    goto exit;
  }
  else
  {
    Field *saved_next_number_field= table->next_number_field;
    /*
      Don't allow generation of auto_increment value for update.
      table->next_number_field is never set on UPDATE.
      But is set for INSERT ... ON DUPLICATE KEY UPDATE,
      and since update_row() does not generate or update an auto_inc value,
      we cannot have next_number_field set when moving a row
      to another partition with write_row(), since that could
      generate/update the auto_inc value.
      This gives the same behavior for partitioned vs non partitioned tables.
    */
    table->next_number_field= NULL;
    DBUG_PRINT("info", ("Update from partition %d to partition %d",
			old_part_id, new_part_id));
    tmp_disable_binlog(thd); /* Do not replicate the low-level changes. */
    error= m_file[new_part_id]->ha_write_row(new_data);
    reenable_binlog(thd);
    table->next_number_field= saved_next_number_field;
    if (error)
      goto exit;

    tmp_disable_binlog(thd); /* Do not replicate the low-level changes. */
    error= m_file[old_part_id]->ha_delete_row(old_data);
    reenable_binlog(thd);
    if (error)
    {
#ifdef IN_THE_FUTURE
      (void) m_file[new_part_id]->delete_last_inserted_row(new_data);
#endif
      goto exit;
    }
  }

exit:
  /*
    if updating an auto_increment column, update
    table_share->ha_part_data->next_auto_inc_val if needed.
    (not to be used if auto_increment on secondary field in a multi-column
    index)
    mysql_update does not set table->next_number_field, so we use
    table->found_next_number_field instead.
    Also checking that the field is marked in the write set.
  */
  if (table->found_next_number_field &&
      new_data == table->record[0] &&
      !table->s->next_number_keypart &&
      bitmap_is_set(table->write_set,
                    table->found_next_number_field->field_index))
  {
    if (!table_share->ha_part_data->auto_inc_initialized)
      info(HA_STATUS_AUTO);
    set_auto_increment_if_higher(table->found_next_number_field);
  }
  table->timestamp_field_type= orig_timestamp_type;
  DBUG_RETURN(error);
}


/*
  Remove an existing row

  SYNOPSIS
    delete_row
    buf                      Deleted row in MySQL Row Format

  RETURN VALUE
    >0                       Error Code
    0                        Success

  DESCRIPTION
    This will delete a row. buf will contain a copy of the row to be deleted.
    The server will call this right after the current row has been read
    (from either a previous rnd_xxx() or index_xxx() call).
    If you keep a pointer to the last row or can access a primary key it will
    make doing the deletion quite a bit easier.
    Keep in mind that the server does no guarentee consecutive deletions.
    ORDER BY clauses can be used.

    Called in sql_acl.cc and sql_udf.cc to manage internal table information.
    Called in sql_delete.cc, sql_insert.cc, and sql_select.cc. In sql_select
    it is used for removing duplicates while in insert it is used for REPLACE
    calls.

    buf is either record[0] or record[1]
*/

int ha_partition::delete_row(const uchar *buf)
{
  uint32 part_id;
  int error;
  THD *thd= ha_thd();
  DBUG_ENTER("ha_partition::delete_row");

  if ((error= get_part_for_delete(buf, m_rec0, m_part_info, &part_id)))
  {
    DBUG_RETURN(error);
  }
  m_last_part= part_id;
  /* Should never call delete_row on a partition which is not read */
  DBUG_ASSERT(bitmap_is_set(&(m_part_info->read_partitions), part_id));
  DBUG_ASSERT(bitmap_is_set(&(m_part_info->lock_partitions), part_id));
  if (!bitmap_is_set(&(m_part_info->lock_partitions), part_id))
    DBUG_RETURN(HA_ERR_NOT_IN_LOCK_PARTITIONS);
  tmp_disable_binlog(thd);
  error= m_file[part_id]->ha_delete_row(buf);
  reenable_binlog(thd);
  DBUG_RETURN(error);
}


/*
  Delete all rows in a table

  SYNOPSIS
    delete_all_rows()

  RETURN VALUE
    >0                       Error Code
    0                        Success

  DESCRIPTION
    Used to delete all rows in a table. Both for cases of truncate and
    for cases where the optimizer realizes that all rows will be
    removed as a result of a SQL statement.

    Called from item_sum.cc by Item_func_group_concat::clear(),
    Item_sum_count_distinct::clear(), and Item_func_group_concat::clear().
    Called from sql_delete.cc by mysql_delete().
    Called from sql_select.cc by JOIN::reset().
    Called from sql_union.cc by st_select_lex_unit::exec().
*/

int ha_partition::delete_all_rows()
{
  int error;
  handler **file;
  DBUG_ENTER("ha_partition::delete_all_rows");

  file= m_file;
  do
  {
    /* Can be pruned, like DELETE FROM t PARTITION (pX) */
    if (bitmap_is_set(&(m_part_info->read_partitions), file - m_file))
    {
      if ((error= (*file)->ha_delete_all_rows()))
        DBUG_RETURN(error);
    }
  } while (*(++file));
  DBUG_RETURN(0);
}


/**
  Manually truncate the table.

  @retval  0    Success.
  @retval  > 0  Error code.
*/

int ha_partition::truncate()
{
  int error;
  handler **file;
  DBUG_ENTER("ha_partition::truncate");

  /*
    TRUNCATE also means resetting auto_increment. Hence, reset
    it so that it will be initialized again at the next use.
  */
  lock_auto_increment();
  table_share->ha_part_data->next_auto_inc_val= 0;
  table_share->ha_part_data->auto_inc_initialized= FALSE;
  unlock_auto_increment();

  file= m_file;
  do
  {
    if ((error= (*file)->ha_truncate()))
      DBUG_RETURN(error);
  } while (*(++file));
  DBUG_RETURN(0);
}


/**
  Truncate a set of specific partitions.

  @remark Auto increment value will be truncated in that partition as well!

  ALTER TABLE t TRUNCATE PARTITION ...
*/

int ha_partition::truncate_partition(Alter_info *alter_info, bool *binlog_stmt)
{
  int error= 0;
  List_iterator<partition_element> part_it(m_part_info->partitions);
  uint num_parts= m_part_info->num_parts;
  uint num_subparts= m_part_info->num_subparts;
  uint i= 0;
  uint num_parts_set= alter_info->partition_names.elements;
  uint num_parts_found= set_part_state(alter_info, m_part_info,
                                        PART_ADMIN);
  DBUG_ENTER("ha_partition::truncate_partition");

  /* Only binlog when it starts any call to the partitions handlers */
  *binlog_stmt= false;

  /*
    TRUNCATE also means resetting auto_increment. Hence, reset
    it so that it will be initialized again at the next use.
  */
  lock_auto_increment();
  table_share->ha_part_data->next_auto_inc_val= 0;
  table_share->ha_part_data->auto_inc_initialized= FALSE;
  unlock_auto_increment();

  if (num_parts_set != num_parts_found &&
      (!(alter_info->flags & ALTER_ALL_PARTITION)))
    DBUG_RETURN(HA_ERR_NO_PARTITION_FOUND);

  *binlog_stmt= true;

  do
  {
    partition_element *part_elem= part_it++;
    if (part_elem->part_state == PART_ADMIN)
    {
      if (m_is_sub_partitioned)
      {
        List_iterator<partition_element>
                                    subpart_it(part_elem->subpartitions);
        partition_element *sub_elem;
        uint j= 0, part;
        do
        {
          sub_elem= subpart_it++;
          part= i * num_subparts + j;
          DBUG_PRINT("info", ("truncate subpartition %u (%s)",
                              part, sub_elem->partition_name));
          if ((error= m_file[part]->ha_truncate()))
            break;
        } while (++j < num_subparts);
      }
      else
      {
        DBUG_PRINT("info", ("truncate partition %u (%s)", i,
                            part_elem->partition_name));
        error= m_file[i]->ha_truncate();
      }
      part_elem->part_state= PART_NORMAL;
    }
  } while (!error && (++i < num_parts));
  DBUG_RETURN(error);
}


/*
  Start a large batch of insert rows

  SYNOPSIS
    start_bulk_insert()
    rows                  Number of rows to insert

  RETURN VALUE
    NONE

  DESCRIPTION
    rows == 0 means we will probably insert many rows
*/
void ha_partition::start_bulk_insert(ha_rows rows)
{
  DBUG_ENTER("ha_partition::start_bulk_insert");

  m_bulk_inserted_rows= 0;
  bitmap_clear_all(&m_bulk_insert_started);
  /* use the last bit for marking if bulk_insert_started was called */
  bitmap_set_bit(&m_bulk_insert_started, m_tot_parts);
  DBUG_VOID_RETURN;
}


/*
  Check if start_bulk_insert has been called for this partition,
  if not, call it and mark it called
*/
void ha_partition::start_part_bulk_insert(THD *thd, uint part_id)
{
  long old_buffer_size;
  if (!bitmap_is_set(&m_bulk_insert_started, part_id) &&
      bitmap_is_set(&m_bulk_insert_started, m_tot_parts))
  {
    DBUG_ASSERT(bitmap_is_set(&(m_part_info->lock_partitions), part_id));
    old_buffer_size= thd->variables.read_buff_size;
    /* Update read_buffer_size for this partition */
    thd->variables.read_buff_size= estimate_read_buffer_size(old_buffer_size);
    m_file[part_id]->ha_start_bulk_insert(guess_bulk_insert_rows());
    bitmap_set_bit(&m_bulk_insert_started, part_id);
    thd->variables.read_buff_size= old_buffer_size;
  }
  m_bulk_inserted_rows++;
}

/*
  Estimate the read buffer size for each partition.
  SYNOPSIS
    ha_partition::estimate_read_buffer_size()
    original_size  read buffer size originally set for the server
  RETURN VALUE
    estimated buffer size.
  DESCRIPTION
    If the estimated number of rows to insert is less than 10 (but not 0)
    the new buffer size is same as original buffer size.
    In case of first partition of when partition function is monotonic 
    new buffer size is same as the original buffer size.
    For rest of the partition total buffer of 10*original_size is divided 
    equally if number of partition is more than 10 other wise each partition
    will be allowed to use original buffer size.
*/
long ha_partition::estimate_read_buffer_size(long original_size)
{
  /*
    If number of rows to insert is less than 10, but not 0,
    return original buffer size.
  */
  if (estimation_rows_to_insert && (estimation_rows_to_insert < 10))
    return (original_size);
  /*
    If first insert/partition and monotonic partition function,
    allow using buffer size originally set.
   */
  if (!m_bulk_inserted_rows &&
      m_part_func_monotonicity_info != NON_MONOTONIC &&
      m_tot_parts > 1)
    return original_size;
  /*
    Allow total buffer used in all partition to go up to 10*read_buffer_size.
    11*read_buffer_size in case of monotonic partition function.
  */

  if (m_tot_parts < 10)
      return original_size;
  return (original_size * 10 / m_tot_parts);
}

/*
  Try to predict the number of inserts into this partition.

  If less than 10 rows (including 0 which means Unknown)
    just give that as a guess
  If monotonic partitioning function was used
    guess that 50 % of the inserts goes to the first partition
  For all other cases, guess on equal distribution between the partitions
*/ 
ha_rows ha_partition::guess_bulk_insert_rows()
{
  DBUG_ENTER("guess_bulk_insert_rows");

  if (estimation_rows_to_insert < 10)
    DBUG_RETURN(estimation_rows_to_insert);

  /* If first insert/partition and monotonic partition function, guess 50%.  */
  if (!m_bulk_inserted_rows && 
      m_part_func_monotonicity_info != NON_MONOTONIC &&
      m_tot_parts > 1)
    DBUG_RETURN(estimation_rows_to_insert / 2);

  /* Else guess on equal distribution (+1 is to avoid returning 0/Unknown) */
  if (m_bulk_inserted_rows < estimation_rows_to_insert)
    DBUG_RETURN(((estimation_rows_to_insert - m_bulk_inserted_rows)
                / m_tot_parts) + 1);
  /* The estimation was wrong, must say 'Unknown' */
  DBUG_RETURN(0);
}


/*
  Finish a large batch of insert rows

  SYNOPSIS
    end_bulk_insert()

  RETURN VALUE
    >0                      Error code
    0                       Success

  Note: end_bulk_insert can be called without start_bulk_insert
        being called, see bug¤44108.

*/

int ha_partition::end_bulk_insert()
{
  int error= 0;
  uint i;
  DBUG_ENTER("ha_partition::end_bulk_insert");

  if (!bitmap_is_set(&m_bulk_insert_started, m_tot_parts))
    DBUG_RETURN(error);

  for (i= 0; i < m_tot_parts; i++)
  {
    int tmp;
    if (bitmap_is_set(&m_bulk_insert_started, i) &&
        (tmp= m_file[i]->ha_end_bulk_insert()))
      error= tmp;
  }
  bitmap_clear_all(&m_bulk_insert_started);
  DBUG_RETURN(error);
}


/****************************************************************************
                MODULE full table scan
****************************************************************************/
/*
  Initialize engine for random reads

  SYNOPSIS
    ha_partition::rnd_init()
    scan	0  Initialize for random reads through rnd_pos()
		1  Initialize for random scan through rnd_next()

  RETURN VALUE
    >0          Error code
    0           Success

  DESCRIPTION 
    rnd_init() is called when the server wants the storage engine to do a
    table scan or when the server wants to access data through rnd_pos.

    When scan is used we will scan one handler partition at a time.
    When preparing for rnd_pos we will init all handler partitions.
    No extra cache handling is needed when scannning is not performed.

    Before initialising we will call rnd_end to ensure that we clean up from
    any previous incarnation of a table scan.
    Called from filesort.cc, records.cc, sql_handler.cc, sql_select.cc,
    sql_table.cc, and sql_update.cc.
*/

int ha_partition::rnd_init(bool scan)
{
  int error;
  uint i= 0;
  uint32 part_id;
  DBUG_ENTER("ha_partition::rnd_init");

  /*
    For operations that may need to change data, we may need to extend
    read_set.
  */
  if (m_lock_type == F_WRLCK)
  {
    /*
      If write_set contains any of the fields used in partition and
      subpartition expression, we need to set all bits in read_set because
      the row may need to be inserted in a different [sub]partition. In
      other words update_row() can be converted into write_row(), which
      requires a complete record.
    */
    if (bitmap_is_overlapping(&m_part_info->full_part_field_set,
                              table->write_set))
      bitmap_set_all(table->read_set);
    else
    {
      /*
        Some handlers only read fields as specified by the bitmap for the
        read set. For partitioned handlers we always require that the
        fields of the partition functions are read such that we can
        calculate the partition id to place updated and deleted records.
      */
      bitmap_union(table->read_set, &m_part_info->full_part_field_set);
    }
  }

  /* Now we see what the index of our first important partition is */
  DBUG_PRINT("info", ("m_part_info->read_partitions: 0x%lx",
                      (long) m_part_info->read_partitions.bitmap));
  part_id= bitmap_get_first_set(&(m_part_info->read_partitions));
  DBUG_PRINT("info", ("m_part_spec.start_part %d", part_id));

  if (MY_BIT_NONE == part_id)
  {
    error= 0;
    goto err1;
  }

  /*
    We have a partition and we are scanning with rnd_next
    so we bump our cache
  */
  DBUG_PRINT("info", ("rnd_init on partition %d", part_id));
  if (scan)
  {
    /*
      rnd_end() is needed for partitioning to reset internal data if scan
      is already in use
    */
    rnd_end();
    late_extra_cache(part_id);
    if ((error= m_file[part_id]->ha_rnd_init(scan)))
      goto err;
  }
  else
  {
    for (i= part_id; i < m_tot_parts; i++)
    {
      if (bitmap_is_set(&(m_part_info->read_partitions), i))
      {
        if ((error= m_file[i]->ha_rnd_init(scan)))
          goto err;
      }
    }
  }
  m_scan_value= scan;
  m_part_spec.start_part= part_id;
  m_part_spec.end_part= m_tot_parts - 1;
  DBUG_PRINT("info", ("m_scan_value=%d", m_scan_value));
  DBUG_RETURN(0);

err:
  while ((int)--i >= (int)part_id)
  {
    if (bitmap_is_set(&(m_part_info->read_partitions), i))
      m_file[i]->ha_rnd_end();
  }
err1:
  m_scan_value= 2;
  m_part_spec.start_part= NO_CURRENT_PART_ID;
  DBUG_RETURN(error);
}


/*
  End of a table scan

  SYNOPSIS
    rnd_end()

  RETURN VALUE
    >0          Error code
    0           Success
*/

int ha_partition::rnd_end()
{
  handler **file;
  DBUG_ENTER("ha_partition::rnd_end");
  switch (m_scan_value) {
  case 2:                                       // Error
    break;
  case 1:
    if (NO_CURRENT_PART_ID != m_part_spec.start_part)         // Table scan
    {
      late_extra_no_cache(m_part_spec.start_part);
      m_file[m_part_spec.start_part]->ha_rnd_end();
    }
    break;
  case 0:
    file= m_file;
    do
    {
      if (bitmap_is_set(&(m_part_info->read_partitions), (file - m_file)))
        (*file)->ha_rnd_end();
    } while (*(++file));
    break;
  }
  m_scan_value= 2;
  m_part_spec.start_part= NO_CURRENT_PART_ID;
  DBUG_RETURN(0);
}

/*
  read next row during full table scan (scan in random row order)

  SYNOPSIS
    rnd_next()
    buf		buffer that should be filled with data

  RETURN VALUE
    >0          Error code
    0           Success

  DESCRIPTION
    This is called for each row of the table scan. When you run out of records
    you should return HA_ERR_END_OF_FILE.
    The Field structure for the table is the key to getting data into buf
    in a manner that will allow the server to understand it.

    Called from filesort.cc, records.cc, sql_handler.cc, sql_select.cc,
    sql_table.cc, and sql_update.cc.
*/

int ha_partition::rnd_next(uchar *buf)
{
  handler *file;
  int result= HA_ERR_END_OF_FILE;
  uint part_id= m_part_spec.start_part;
  DBUG_ENTER("ha_partition::rnd_next");

  if (NO_CURRENT_PART_ID == part_id)
  {
    /*
      The original set of partitions to scan was empty and thus we report
      the result here.
    */
    goto end;
  }
  
  DBUG_ASSERT(m_scan_value == 1);
  file= m_file[part_id];
  
  while (TRUE)
  {
    result= file->ha_rnd_next(buf);
    if (!result)
    {
      m_last_part= part_id;
      m_part_spec.start_part= part_id;
      table->status= 0;
      DBUG_RETURN(0);
    }

    /*
      if we get here, then the current partition ha_rnd_next returned failure
    */
    if (result == HA_ERR_RECORD_DELETED)
      continue;                               // Probably MyISAM

    if (result != HA_ERR_END_OF_FILE)
      goto end_dont_reset_start_part;         // Return error

    /* End current partition */
    late_extra_no_cache(part_id);
    DBUG_PRINT("info", ("rnd_end on partition %d", part_id));
    if ((result= file->ha_rnd_end()))
      break;
    
    /* Shift to next partition */
    while (++part_id < m_tot_parts &&
           !bitmap_is_set(&(m_part_info->read_partitions), part_id))
      ;
    if (part_id >= m_tot_parts)
    {
      result= HA_ERR_END_OF_FILE;
      break;
    }
    m_last_part= part_id;
    m_part_spec.start_part= part_id;
    file= m_file[part_id];
    DBUG_PRINT("info", ("rnd_init on partition %d", part_id));
    if ((result= file->ha_rnd_init(1)))
      break;
    late_extra_cache(part_id);
  }

end:
  m_part_spec.start_part= NO_CURRENT_PART_ID;
end_dont_reset_start_part:
  table->status= STATUS_NOT_FOUND;
  DBUG_RETURN(result);
}


/*
  Save position of current row

  SYNOPSIS
    position()
    record             Current record in MySQL Row Format

  RETURN VALUE
    NONE

  DESCRIPTION
    position() is called after each call to rnd_next() if the data needs
    to be ordered. You can do something like the following to store
    the position:
    ha_store_ptr(ref, ref_length, current_position);

    The server uses ref to store data. ref_length in the above case is
    the size needed to store current_position. ref is just a byte array
    that the server will maintain. If you are using offsets to mark rows, then
    current_position should be the offset. If it is a primary key like in
    BDB, then it needs to be a primary key.

    Called from filesort.cc, sql_select.cc, sql_delete.cc and sql_update.cc.
*/

void ha_partition::position(const uchar *record)
{
  handler *file= m_file[m_last_part];
  uint pad_length;
  DBUG_ASSERT(bitmap_is_set(&(m_part_info->read_partitions), m_last_part));
  DBUG_ENTER("ha_partition::position");

  file->position(record);
  int2store(ref, m_last_part);
  memcpy((ref + PARTITION_BYTES_IN_POS), file->ref, file->ref_length);
  pad_length= m_ref_length - PARTITION_BYTES_IN_POS - file->ref_length;
  if (pad_length)
    memset((ref + PARTITION_BYTES_IN_POS + file->ref_length), 0, pad_length);

  DBUG_VOID_RETURN;
}


void ha_partition::column_bitmaps_signal()
{
    handler::column_bitmaps_signal();
    /* Must read all partition fields to make position() call possible */
    bitmap_union(table->read_set, &m_part_info->full_part_field_set);
}
 

/*
  Read row using position

  SYNOPSIS
    rnd_pos()
    out:buf                     Row read in MySQL Row Format
    position                    Position of read row

  RETURN VALUE
    >0                          Error code
    0                           Success

  DESCRIPTION
    This is like rnd_next, but you are given a position to use
    to determine the row. The position will be of the type that you stored in
    ref. You can use ha_get_ptr(pos,ref_length) to retrieve whatever key
    or position you saved when position() was called.
    Called from filesort.cc records.cc sql_insert.cc sql_select.cc
    sql_update.cc.
*/

int ha_partition::rnd_pos(uchar * buf, uchar *pos)
{
  uint part_id;
  handler *file;
  DBUG_ENTER("ha_partition::rnd_pos");

  part_id= uint2korr((const uchar *) pos);
  DBUG_ASSERT(part_id < m_tot_parts);
  file= m_file[part_id];
  DBUG_ASSERT(bitmap_is_set(&(m_part_info->read_partitions), part_id));
  m_last_part= part_id;
  DBUG_RETURN(file->ha_rnd_pos(buf, (pos + PARTITION_BYTES_IN_POS)));
}


/*
  Read row using position using given record to find

  SYNOPSIS
    rnd_pos_by_record()
    record             Current record in MySQL Row Format

  RETURN VALUE
    >0                 Error code
    0                  Success

  DESCRIPTION
    this works as position()+rnd_pos() functions, but does some extra work,
    calculating m_last_part - the partition to where the 'record'
    should go.

    called from replication (log_event.cc)
*/

int ha_partition::rnd_pos_by_record(uchar *record)
{
  DBUG_ENTER("ha_partition::rnd_pos_by_record");

  if (unlikely(get_part_for_delete(record, m_rec0, m_part_info, &m_last_part)))
    DBUG_RETURN(1);

  DBUG_RETURN(handler::rnd_pos_by_record(record));
}


/****************************************************************************
                MODULE index scan
****************************************************************************/
/*
  Positions an index cursor to the index specified in the handle. Fetches the
  row if available. If the key value is null, begin at the first key of the
  index.

  There are loads of optimisations possible here for the partition handler.
  The same optimisations can also be checked for full table scan although
  only through conditions and not from index ranges.
  Phase one optimisations:
    Check if the fields of the partition function are bound. If so only use
    the single partition it becomes bound to.
  Phase two optimisations:
    If it can be deducted through range or list partitioning that only a
    subset of the partitions are used, then only use those partitions.
*/

/*
  Initialize handler before start of index scan

  SYNOPSIS
    index_init()
    inx                Index number
    sorted             Is rows to be returned in sorted order

  RETURN VALUE
    >0                 Error code
    0                  Success

  DESCRIPTION
    index_init is always called before starting index scans (except when
    starting through index_read_idx and using read_range variants).
*/

int ha_partition::index_init(uint inx, bool sorted)
{
  int error= 0;
  handler **file;
  DBUG_ENTER("ha_partition::index_init");

  DBUG_PRINT("info", ("inx %u sorted %u", inx, sorted));
  active_index= inx;
  m_part_spec.start_part= NO_CURRENT_PART_ID;
  m_start_key.length= 0;
  m_ordered= sorted;
  m_curr_key_info[0]= table->key_info+inx;
  if (m_pkey_is_clustered && table->s->primary_key != MAX_KEY)
  {
    /*
      if PK is clustered, then the key cmp must use the pk to
      differentiate between equal key in given index.
    */
    DBUG_PRINT("info", ("Clustered pk, using pk as secondary cmp"));
    m_curr_key_info[1]= table->key_info+table->s->primary_key;
    m_curr_key_info[2]= NULL;
  }
  else
    m_curr_key_info[1]= NULL;
  /*
    Some handlers only read fields as specified by the bitmap for the
    read set. For partitioned handlers we always require that the
    fields of the partition functions are read such that we can
    calculate the partition id to place updated and deleted records.
    But this is required for operations that may need to change data only.
  */
  if (m_lock_type == F_WRLCK)
    bitmap_union(table->read_set, &m_part_info->full_part_field_set);
  if (sorted)
  {
    /*
      An ordered scan is requested. We must make sure all fields of the 
      used index are in the read set, as partitioning requires them for
      sorting (see ha_partition::handle_ordered_index_scan).

      The SQL layer may request an ordered index scan without having index
      fields in the read set when
       - it needs to do an ordered scan over an index prefix.
       - it evaluates ORDER BY with SELECT COUNT(*) FROM t1.

      TODO: handle COUNT(*) queries via unordered scan.
    */
    uint i;
    KEY **key_info= m_curr_key_info;
    do
    {
      for (i= 0; i < (*key_info)->key_parts; i++)
        bitmap_set_bit(table->read_set,
                       (*key_info)->key_part[i].field->field_index);
    } while (*(++key_info));
  }
  file= m_file;
  do
  {
    /* TODO RONM: Change to index_init() when code is stable */
    if (bitmap_is_set(&(m_part_info->read_partitions), (file - m_file)))
      if ((error= (*file)->ha_index_init(inx, sorted)))
      {
        DBUG_ASSERT(0);                           // Should never happen
        break;
      }
  } while (*(++file));
  DBUG_RETURN(error);
}


/*
  End of index scan

  SYNOPSIS
    index_end()

  RETURN VALUE
    >0                 Error code
    0                  Success

  DESCRIPTION
    index_end is called at the end of an index scan to clean up any
    things needed to clean up.
*/

int ha_partition::index_end()
{
  int error= 0;
  handler **file;
  DBUG_ENTER("ha_partition::index_end");

  active_index= MAX_KEY;
  m_part_spec.start_part= NO_CURRENT_PART_ID;
  file= m_file;
  do
  {
    int tmp;
    /* TODO RONM: Change to index_end() when code is stable */
    if (bitmap_is_set(&(m_part_info->read_partitions), (file - m_file)))
      if ((tmp= (*file)->ha_index_end()))
        error= tmp;
  } while (*(++file));
  DBUG_RETURN(error);
}


/*
  Read one record in an index scan and start an index scan

  SYNOPSIS
    index_read_map()
    buf                    Read row in MySQL Row Format
    key                    Key parts in consecutive order
    keypart_map            Which part of key is used
    find_flag              What type of key condition is used

  RETURN VALUE
    >0                 Error code
    0                  Success

  DESCRIPTION
    index_read_map starts a new index scan using a start key. The MySQL Server
    will check the end key on its own. Thus to function properly the
    partitioned handler need to ensure that it delivers records in the sort
    order of the MySQL Server.
    index_read_map can be restarted without calling index_end on the previous
    index scan and without calling index_init. In this case the index_read_map
    is on the same index as the previous index_scan. This is particularly
    used in conjuntion with multi read ranges.
*/

int ha_partition::index_read_map(uchar *buf, const uchar *key,
                                 key_part_map keypart_map,
                                 enum ha_rkey_function find_flag)
{
  DBUG_ENTER("ha_partition::index_read_map");
  end_range= 0;
  m_index_scan_type= partition_index_read;
  m_start_key.key= key;
  m_start_key.keypart_map= keypart_map;
  m_start_key.flag= find_flag;
  DBUG_RETURN(common_index_read(buf, TRUE));
}


/*
  Common routine for a number of index_read variants

  SYNOPSIS
    ha_partition::common_index_read()
      buf             Buffer where the record should be returned
      have_start_key  TRUE <=> the left endpoint is available, i.e. 
                      we're in index_read call or in read_range_first
                      call and the range has left endpoint

                      FALSE <=> there is no left endpoint (we're in
                      read_range_first() call and the range has no left
                      endpoint)
 
  DESCRIPTION
    Start scanning the range (when invoked from read_range_first()) or doing 
    an index lookup (when invoked from index_read_XXX):
     - If possible, perform partition selection
     - Find the set of partitions we're going to use
     - Depending on whether we need ordering:
        NO:  Get the first record from first used partition (see 
             handle_unordered_scan_next_partition)
        YES: Fill the priority queue and get the record that is the first in
             the ordering

  RETURN
    0      OK 
    other  HA_ERR_END_OF_FILE or other error code.
*/

int ha_partition::common_index_read(uchar *buf, bool have_start_key)
{
  int error;
  uint UNINIT_VAR(key_len); /* used if have_start_key==TRUE */
  bool reverse_order= FALSE;
  DBUG_ENTER("ha_partition::common_index_read");

  DBUG_PRINT("info", ("m_ordered %u m_ordered_scan_ong %u have_start_key %u",
                      m_ordered, m_ordered_scan_ongoing, have_start_key));

  if (have_start_key)
  {
    m_start_key.length= key_len= calculate_key_len(table, active_index, 
                                                   m_start_key.key,
                                                   m_start_key.keypart_map);
    DBUG_ASSERT(key_len);
  }
  if ((error= partition_scan_set_up(buf, have_start_key)))
  {
    DBUG_RETURN(error);
  }

  if (have_start_key && 
      (m_start_key.flag == HA_READ_PREFIX_LAST ||
       m_start_key.flag == HA_READ_PREFIX_LAST_OR_PREV ||
       m_start_key.flag == HA_READ_BEFORE_KEY))
  {
    reverse_order= TRUE;
    m_ordered_scan_ongoing= TRUE;
  }
  DBUG_PRINT("info", ("m_ordered %u m_o_scan_ong %u have_start_key %u",
                      m_ordered, m_ordered_scan_ongoing, have_start_key));
  if (!m_ordered_scan_ongoing ||
      (have_start_key && m_start_key.flag == HA_READ_KEY_EXACT &&
       !m_pkey_is_clustered &&
       key_len >= m_curr_key_info[0]->key_length))
   {
    /*
      We use unordered index scan either when read_range is used and flag
      is set to not use ordered or when an exact key is used and in this
      case all records will be sorted equal and thus the sort order of the
      resulting records doesn't matter.
      We also use an unordered index scan when the number of partitions to
      scan is only one.
      The unordered index scan will use the partition set created.
      Need to set unordered scan ongoing since we can come here even when
      it isn't set.
    */
    DBUG_PRINT("info", ("doing unordered scan"));
    m_ordered_scan_ongoing= FALSE;
    error= handle_unordered_scan_next_partition(buf);
  }
  else
  {
    /*
      In all other cases we will use the ordered index scan. This will use
      the partition set created by the get_partition_set method.
    */
    error= handle_ordered_index_scan(buf, reverse_order);
  }
  DBUG_RETURN(error);
}


/*
  Start an index scan from leftmost record and return first record

  SYNOPSIS
    index_first()
    buf                 Read row in MySQL Row Format

  RETURN VALUE
    >0                  Error code
    0                   Success

  DESCRIPTION
    index_first() asks for the first key in the index.
    This is similar to index_read except that there is no start key since
    the scan starts from the leftmost entry and proceeds forward with
    index_next.

    Called from opt_range.cc, opt_sum.cc, sql_handler.cc,
    and sql_select.cc.
*/

int ha_partition::index_first(uchar * buf)
{
  DBUG_ENTER("ha_partition::index_first");

  end_range= 0;
  m_index_scan_type= partition_index_first;
  DBUG_RETURN(common_first_last(buf));
}


/*
  Start an index scan from rightmost record and return first record
  
  SYNOPSIS
    index_last()
    buf                 Read row in MySQL Row Format

  RETURN VALUE
    >0                  Error code
    0                   Success

  DESCRIPTION
    index_last() asks for the last key in the index.
    This is similar to index_read except that there is no start key since
    the scan starts from the rightmost entry and proceeds forward with
    index_prev.

    Called from opt_range.cc, opt_sum.cc, sql_handler.cc,
    and sql_select.cc.
*/

int ha_partition::index_last(uchar * buf)
{
  DBUG_ENTER("ha_partition::index_last");

  m_index_scan_type= partition_index_last;
  DBUG_RETURN(common_first_last(buf));
}

/*
  Common routine for index_first/index_last

  SYNOPSIS
    ha_partition::common_first_last()
  
  see index_first for rest
*/

int ha_partition::common_first_last(uchar *buf)
{
  int error;

  if ((error= partition_scan_set_up(buf, FALSE)))
    return error;
  if (!m_ordered_scan_ongoing &&
      m_index_scan_type != partition_index_last)
    return handle_unordered_scan_next_partition(buf);
  return handle_ordered_index_scan(buf, FALSE);
}


/*
  Read last using key

  SYNOPSIS
    index_read_last_map()
    buf                   Read row in MySQL Row Format
    key                   Key
    keypart_map           Which part of key is used

  RETURN VALUE
    >0                    Error code
    0                     Success

  DESCRIPTION
    This is used in join_read_last_key to optimise away an ORDER BY.
    Can only be used on indexes supporting HA_READ_ORDER
*/

int ha_partition::index_read_last_map(uchar *buf, const uchar *key,
                                      key_part_map keypart_map)
{
  DBUG_ENTER("ha_partition::index_read_last");

  m_ordered= TRUE;				// Safety measure
  end_range= 0;
  m_index_scan_type= partition_index_read_last;
  m_start_key.key= key;
  m_start_key.keypart_map= keypart_map;
  m_start_key.flag= HA_READ_PREFIX_LAST;
  DBUG_RETURN(common_index_read(buf, TRUE));
}


/*
  Optimization of the default implementation to take advantage of dynamic
  partition pruning.
*/
int ha_partition::index_read_idx_map(uchar *buf, uint index,
                                     const uchar *key,
                                     key_part_map keypart_map,
                                     enum ha_rkey_function find_flag)
{
  int error= HA_ERR_KEY_NOT_FOUND;
  DBUG_ENTER("ha_partition::index_read_idx_map");

  if (find_flag == HA_READ_KEY_EXACT)
  {
    uint part;
    m_start_key.key= key;
    m_start_key.keypart_map= keypart_map;
    m_start_key.flag= find_flag;
    m_start_key.length= calculate_key_len(table, index, m_start_key.key,
                                          m_start_key.keypart_map);

    get_partition_set(table, buf, index, &m_start_key, &m_part_spec);

    /* 
      We have either found exactly 1 partition
      (in which case start_part == end_part)
      or no matching partitions (start_part > end_part)
    */
    DBUG_ASSERT(m_part_spec.start_part >= m_part_spec.end_part);

    for (part= m_part_spec.start_part; part <= m_part_spec.end_part; part++)
    {
      if (bitmap_is_set(&(m_part_info->read_partitions), part))
      {
        error= m_file[part]->ha_index_read_idx_map(buf, index, key,
                                                   keypart_map, find_flag);
        if (error != HA_ERR_KEY_NOT_FOUND &&
            error != HA_ERR_END_OF_FILE)
          break;
      }
    }
    if (part <= m_part_spec.end_part)
      m_last_part= part;
  }
  else
  {
    /*
      If not only used with READ_EXACT, we should investigate if possible
      to optimize for other find_flag's as well.
    */
    DBUG_ASSERT(0);
    /* fall back on the default implementation */
    error= handler::index_read_idx_map(buf, index, key, keypart_map, find_flag);
  }
  DBUG_RETURN(error);
}


/*
  Read next record in a forward index scan

  SYNOPSIS
    index_next()
    buf                   Read row in MySQL Row Format

  RETURN VALUE
    >0                    Error code
    0                     Success

  DESCRIPTION
    Used to read forward through the index.
*/

int ha_partition::index_next(uchar * buf)
{
  DBUG_ENTER("ha_partition::index_next");

  /*
    TODO(low priority):
    If we want partition to work with the HANDLER commands, we
    must be able to do index_last() -> index_prev() -> index_next()
  */
  DBUG_ASSERT(m_index_scan_type != partition_index_last);
  if (!m_ordered_scan_ongoing)
  {
    DBUG_RETURN(handle_unordered_next(buf, FALSE));
  }
  DBUG_RETURN(handle_ordered_next(buf, FALSE));
}


/*
  Read next record special

  SYNOPSIS
    index_next_same()
    buf                   Read row in MySQL Row Format
    key                   Key
    keylen                Length of key

  RETURN VALUE
    >0                    Error code
    0                     Success

  DESCRIPTION
    This routine is used to read the next but only if the key is the same
    as supplied in the call.
*/

int ha_partition::index_next_same(uchar *buf, const uchar *key, uint keylen)
{
  DBUG_ENTER("ha_partition::index_next_same");

  DBUG_ASSERT(keylen == m_start_key.length);
  DBUG_ASSERT(m_index_scan_type != partition_index_last);
  if (!m_ordered_scan_ongoing)
    DBUG_RETURN(handle_unordered_next(buf, TRUE));
  DBUG_RETURN(handle_ordered_next(buf, TRUE));
}


/*
  Read next record when performing index scan backwards

  SYNOPSIS
    index_prev()
    buf                   Read row in MySQL Row Format

  RETURN VALUE
    >0                    Error code
    0                     Success

  DESCRIPTION
    Used to read backwards through the index.
*/

int ha_partition::index_prev(uchar * buf)
{
  DBUG_ENTER("ha_partition::index_prev");

  /* TODO: read comment in index_next */
  DBUG_ASSERT(m_index_scan_type != partition_index_first);
  DBUG_RETURN(handle_ordered_prev(buf));
}


/*
  Start a read of one range with start and end key

  SYNOPSIS
    read_range_first()
    start_key           Specification of start key
    end_key             Specification of end key
    eq_range_arg        Is it equal range
    sorted              Should records be returned in sorted order

  RETURN VALUE
    >0                    Error code
    0                     Success

  DESCRIPTION
    We reimplement read_range_first since we don't want the compare_key
    check at the end. This is already performed in the partition handler.
    read_range_next is very much different due to that we need to scan
    all underlying handlers.
*/

int ha_partition::read_range_first(const key_range *start_key,
				   const key_range *end_key,
				   bool eq_range_arg, bool sorted)
{
  int error;
  DBUG_ENTER("ha_partition::read_range_first");

  m_ordered= sorted;
  eq_range= eq_range_arg;
  end_range= 0;
  if (end_key)
  {
    end_range= &save_end_range;
    save_end_range= *end_key;
    key_compare_result_on_equal=
      ((end_key->flag == HA_READ_BEFORE_KEY) ? 1 :
       (end_key->flag == HA_READ_AFTER_KEY) ? -1 : 0);
  }

  range_key_part= m_curr_key_info[0]->key_part;
  if (start_key)
    m_start_key= *start_key;
  else
    m_start_key.key= NULL;

  m_index_scan_type= partition_read_range;
  error= common_index_read(m_rec0, test(start_key));
  DBUG_RETURN(error);
}


/*
  Read next record in read of a range with start and end key

  SYNOPSIS
    read_range_next()

  RETURN VALUE
    >0                    Error code
    0                     Success
*/

int ha_partition::read_range_next()
{
  DBUG_ENTER("ha_partition::read_range_next");

  if (m_ordered_scan_ongoing)
  {
    DBUG_RETURN(handle_ordered_next(table->record[0], eq_range));
  }
  DBUG_RETURN(handle_unordered_next(table->record[0], eq_range));
}


/*
  Common routine to set up index scans

  SYNOPSIS
    ha_partition::partition_scan_set_up()
      buf            Buffer to later return record in (this function
                     needs it to calculcate partitioning function
                     values)

      idx_read_flag  TRUE <=> m_start_key has range start endpoint which 
                     probably can be used to determine the set of partitions
                     to scan.
                     FALSE <=> there is no start endpoint.

  DESCRIPTION
    Find out which partitions we'll need to read when scanning the specified
    range.

    If we need to scan only one partition, set m_ordered_scan_ongoing=FALSE
    as we will not need to do merge ordering.

  RETURN VALUE
    >0                    Error code
    0                     Success
*/

int ha_partition::partition_scan_set_up(uchar * buf, bool idx_read_flag)
{
  DBUG_ENTER("ha_partition::partition_scan_set_up");

  if (idx_read_flag)
    get_partition_set(table,buf,active_index,&m_start_key,&m_part_spec);
  else
  {
    m_part_spec.start_part= 0;
    m_part_spec.end_part= m_tot_parts - 1;
  }
  if (m_part_spec.start_part > m_part_spec.end_part)
  {
    /*
      We discovered a partition set but the set was empty so we report
      key not found.
    */
    DBUG_PRINT("info", ("scan with no partition to scan"));
    table->status= STATUS_NOT_FOUND;
    DBUG_RETURN(HA_ERR_END_OF_FILE);
  }
  if (m_part_spec.start_part == m_part_spec.end_part)
  {
    /*
      We discovered a single partition to scan, this never needs to be
      performed using the ordered index scan.
    */
    DBUG_PRINT("info", ("index scan using the single partition %d",
			m_part_spec.start_part));
    m_ordered_scan_ongoing= FALSE;
  }
  else
  {
    /*
      Set m_ordered_scan_ongoing according how the scan should be done
      Only exact partitions are discovered atm by get_partition_set.
      Verify this, also bitmap must have at least one bit set otherwise
      the result from this table is the empty set.
    */
    uint start_part= bitmap_get_first_set(&(m_part_info->read_partitions));
    if (start_part == MY_BIT_NONE)
    {
      DBUG_PRINT("info", ("scan with no partition to scan"));
      table->status= STATUS_NOT_FOUND;
      DBUG_RETURN(HA_ERR_END_OF_FILE);
    }
    if (start_part > m_part_spec.start_part)
      m_part_spec.start_part= start_part;
    DBUG_ASSERT(m_part_spec.start_part < m_tot_parts);
    m_ordered_scan_ongoing= m_ordered;
  }
  DBUG_ASSERT(m_part_spec.start_part < m_tot_parts &&
              m_part_spec.end_part < m_tot_parts);
  DBUG_RETURN(0);
}


/****************************************************************************
  Unordered Index Scan Routines
****************************************************************************/
/*
  Common routine to handle index_next with unordered results

  SYNOPSIS
    handle_unordered_next()
    out:buf                       Read row in MySQL Row Format
    next_same                     Called from index_next_same

  RETURN VALUE
    HA_ERR_END_OF_FILE            End of scan
    0                             Success
    other                         Error code

  DESCRIPTION
    These routines are used to scan partitions without considering order.
    This is performed in two situations.
    1) In read_multi_range this is the normal case
    2) When performing any type of index_read, index_first, index_last where
    all fields in the partition function is bound. In this case the index
    scan is performed on only one partition and thus it isn't necessary to
    perform any sort.
*/

int ha_partition::handle_unordered_next(uchar *buf, bool is_next_same)
{
  handler *file= m_file[m_part_spec.start_part];
  int error;
  DBUG_ENTER("ha_partition::handle_unordered_next");

  /*
    We should consider if this should be split into three functions as
    partition_read_range is_next_same are always local constants
  */

  if (m_index_scan_type == partition_read_range)
  {
    if (!(error= file->read_range_next()))
    {
      m_last_part= m_part_spec.start_part;
      DBUG_RETURN(0);
    }
  }
  else if (is_next_same)
  {
    if (!(error= file->ha_index_next_same(buf, m_start_key.key,
                                          m_start_key.length)))
    {
      m_last_part= m_part_spec.start_part;
      DBUG_RETURN(0);
    }
  }
  else 
  {
    if (!(error= file->ha_index_next(buf)))
    {
      m_last_part= m_part_spec.start_part;
      DBUG_RETURN(0);                           // Row was in range
    }
  }

  if (error == HA_ERR_END_OF_FILE)
  {
    m_part_spec.start_part++;                    // Start using next part
    error= handle_unordered_scan_next_partition(buf);
  }
  DBUG_RETURN(error);
}


/*
  Handle index_next when changing to new partition

  SYNOPSIS
    handle_unordered_scan_next_partition()
    buf                       Read row in MySQL Row Format

  RETURN VALUE
    HA_ERR_END_OF_FILE            End of scan
    0                             Success
    other                         Error code

  DESCRIPTION
    This routine is used to start the index scan on the next partition.
    Both initial start and after completing scan on one partition.
*/

int ha_partition::handle_unordered_scan_next_partition(uchar * buf)
{
  uint i;
  DBUG_ENTER("ha_partition::handle_unordered_scan_next_partition");

  for (i= m_part_spec.start_part; i <= m_part_spec.end_part; i++)
  {
    int error;
    handler *file;

    if (!(bitmap_is_set(&(m_part_info->read_partitions), i)))
      continue;
    file= m_file[i];
    m_part_spec.start_part= i;
    switch (m_index_scan_type) {
    case partition_read_range:
      DBUG_PRINT("info", ("read_range_first on partition %d", i));
      error= file->read_range_first(m_start_key.key? &m_start_key: NULL,
                                    end_range, eq_range, FALSE);
      break;
    case partition_index_read:
      DBUG_PRINT("info", ("index_read on partition %d", i));
      error= file->ha_index_read_map(buf, m_start_key.key,
                                     m_start_key.keypart_map,
                                     m_start_key.flag);
      break;
    case partition_index_first:
      DBUG_PRINT("info", ("index_first on partition %d", i));
      error= file->ha_index_first(buf);
      break;
    case partition_index_first_unordered:
      /*
        We perform a scan without sorting and this means that we
        should not use the index_first since not all handlers
        support it and it is also unnecessary to restrict sort
        order.
      */
      DBUG_PRINT("info", ("read_range_first on partition %d", i));
      table->record[0]= buf;
      error= file->read_range_first(0, end_range, eq_range, 0);
      table->record[0]= m_rec0;
      break;
    default:
      DBUG_ASSERT(FALSE);
      DBUG_RETURN(1);
    }
    if (!error)
    {
      m_last_part= i;
      DBUG_RETURN(0);
    }
    if ((error != HA_ERR_END_OF_FILE) && (error != HA_ERR_KEY_NOT_FOUND))
      DBUG_RETURN(error);
    DBUG_PRINT("info", ("HA_ERR_END_OF_FILE on partition %d", i));
  }
  m_part_spec.start_part= NO_CURRENT_PART_ID;
  DBUG_RETURN(HA_ERR_END_OF_FILE);
}


/*
  Common routine to start index scan with ordered results

  SYNOPSIS
    handle_ordered_index_scan()
    out:buf                       Read row in MySQL Row Format

  RETURN VALUE
    HA_ERR_END_OF_FILE            End of scan
    0                             Success
    other                         Error code

  DESCRIPTION
    This part contains the logic to handle index scans that require ordered
    output. This includes all except those started by read_range_first with
    the flag ordered set to FALSE. Thus most direct index_read and all
    index_first and index_last.

    We implement ordering by keeping one record plus a key buffer for each
    partition. Every time a new entry is requested we will fetch a new
    entry from the partition that is currently not filled with an entry.
    Then the entry is put into its proper sort position.

    Returning a record is done by getting the top record, copying the
    record to the request buffer and setting the partition as empty on
    entries.
*/

int ha_partition::handle_ordered_index_scan(uchar *buf, bool reverse_order)
{
  uint i;
  uint j= 0;
  bool found= FALSE;
  DBUG_ENTER("ha_partition::handle_ordered_index_scan");

  m_top_entry= NO_CURRENT_PART_ID;
  queue_remove_all(&m_queue);

  DBUG_PRINT("info", ("m_part_spec.start_part %d", m_part_spec.start_part));
  for (i= m_part_spec.start_part; i <= m_part_spec.end_part; i++)
  {
    if (!(bitmap_is_set(&(m_part_info->read_partitions), i)))
      continue;
    uchar *rec_buf_ptr= rec_buf(i);
    int error;
    handler *file= m_file[i];

    switch (m_index_scan_type) {
    case partition_index_read:
      error= file->ha_index_read_map(rec_buf_ptr,
                                     m_start_key.key,
                                     m_start_key.keypart_map,
                                     m_start_key.flag);
      break;
    case partition_index_first:
      error= file->ha_index_first(rec_buf_ptr);
      reverse_order= FALSE;
      break;
    case partition_index_last:
      error= file->ha_index_last(rec_buf_ptr);
      reverse_order= TRUE;
      break;
    case partition_index_read_last:
      error= file->index_read_last_map(rec_buf_ptr,
                                       m_start_key.key,
                                       m_start_key.keypart_map);
      reverse_order= TRUE;
      break;
    case partition_read_range:
    {
      /* 
        This can only read record to table->record[0], as it was set when
        the table was being opened. We have to memcpy data ourselves.
      */
      error= file->read_range_first(m_start_key.key? &m_start_key: NULL,
                                    end_range, eq_range, TRUE);
      memcpy(rec_buf_ptr, table->record[0], m_rec_length);
      reverse_order= FALSE;
      break;
    }
    default:
      DBUG_ASSERT(FALSE);
      DBUG_RETURN(HA_ERR_END_OF_FILE);
    }
    if (!error)
    {
      found= TRUE;
      /*
        Initialize queue without order first, simply insert
      */
      queue_element(&m_queue, j++)= (uchar*)queue_buf(i);
    }
    else if (error != HA_ERR_KEY_NOT_FOUND && error != HA_ERR_END_OF_FILE)
    {
      DBUG_RETURN(error);
    }
  }
  if (found)
  {
    /*
      We found at least one partition with data, now sort all entries and
      after that read the first entry and copy it to the buffer to return in.
    */
    queue_set_max_at_top(&m_queue, reverse_order);
    queue_set_cmp_arg(&m_queue, (void*)m_curr_key_info);
    m_queue.elements= j;
    queue_fix(&m_queue);
    return_top_record(buf);
    table->status= 0;
    DBUG_PRINT("info", ("Record returned from partition %d", m_top_entry));
    DBUG_RETURN(0);
  }
  DBUG_RETURN(HA_ERR_END_OF_FILE);
}


/*
  Return the top record in sort order

  SYNOPSIS
    return_top_record()
    out:buf                  Row returned in MySQL Row Format

  RETURN VALUE
    NONE
*/

void ha_partition::return_top_record(uchar *buf)
{
  uint part_id;
  uchar *key_buffer= queue_top(&m_queue);
  uchar *rec_buffer= key_buffer + PARTITION_BYTES_IN_POS;

  part_id= uint2korr(key_buffer);
  memcpy(buf, rec_buffer, m_rec_length);
  m_last_part= part_id;
  m_top_entry= part_id;
}


/*
  Common routine to handle index_next with ordered results

  SYNOPSIS
    handle_ordered_next()
    out:buf                       Read row in MySQL Row Format
    next_same                     Called from index_next_same

  RETURN VALUE
    HA_ERR_END_OF_FILE            End of scan
    0                             Success
    other                         Error code
*/

int ha_partition::handle_ordered_next(uchar *buf, bool is_next_same)
{
  int error;
  uint part_id= m_top_entry;
  handler *file= m_file[part_id];
  DBUG_ENTER("ha_partition::handle_ordered_next");
  
  if (m_index_scan_type == partition_read_range)
  {
    error= file->read_range_next();
    memcpy(rec_buf(part_id), table->record[0], m_rec_length);
  }
  else if (!is_next_same)
    error= file->ha_index_next(rec_buf(part_id));
  else
    error= file->ha_index_next_same(rec_buf(part_id), m_start_key.key,
                                    m_start_key.length);
  if (error)
  {
    if (error == HA_ERR_END_OF_FILE)
    {
      /* Return next buffered row */
      queue_remove(&m_queue, (uint) 0);
      if (m_queue.elements)
      {
         DBUG_PRINT("info", ("Record returned from partition %u (2)",
                     m_top_entry));
         return_top_record(buf);
         table->status= 0;
         error= 0;
      }
    }
    DBUG_RETURN(error);
  }
  queue_replaced(&m_queue);
  return_top_record(buf);
  DBUG_PRINT("info", ("Record returned from partition %u", m_top_entry));
  DBUG_RETURN(0);
}


/*
  Common routine to handle index_prev with ordered results

  SYNOPSIS
    handle_ordered_prev()
    out:buf                       Read row in MySQL Row Format

  RETURN VALUE
    HA_ERR_END_OF_FILE            End of scan
    0                             Success
    other                         Error code
*/

int ha_partition::handle_ordered_prev(uchar *buf)
{
  int error;
  uint part_id= m_top_entry;
  handler *file= m_file[part_id];
  DBUG_ENTER("ha_partition::handle_ordered_prev");

  if ((error= file->ha_index_prev(rec_buf(part_id))))
  {
    if (error == HA_ERR_END_OF_FILE)
    {
      queue_remove(&m_queue, (uint) 0);
      if (m_queue.elements)
      {
	return_top_record(buf);
	DBUG_PRINT("info", ("Record returned from partition %d (2)",
			    m_top_entry));
        error= 0;
        table->status= 0;
      }
    }
    DBUG_RETURN(error);
  }
  queue_replaced(&m_queue);
  return_top_record(buf);
  DBUG_PRINT("info", ("Record returned from partition %d", m_top_entry));
  DBUG_RETURN(0);
}


/****************************************************************************
                MODULE information calls
****************************************************************************/

/*
  These are all first approximations of the extra, info, scan_time
  and read_time calls
*/

/*
  General method to gather info from handler

  SYNOPSIS
    info()
    flag              Specifies what info is requested

  RETURN VALUE
    NONE

  DESCRIPTION
    ::info() is used to return information to the optimizer.
    Currently this table handler doesn't implement most of the fields
    really needed. SHOW also makes use of this data
    Another note, if your handler doesn't proved exact record count,
    you will probably want to have the following in your code:
    if (records < 2)
      records = 2;
    The reason is that the server will optimize for cases of only a single
    record. If in a table scan you don't know the number of records
    it will probably be better to set records to two so you can return
    as many records as you need.

    Along with records a few more variables you may wish to set are:
      records
      deleted
      data_file_length
      index_file_length
      delete_length
      check_time
    Take a look at the public variables in handler.h for more information.

    Called in:
      filesort.cc
      ha_heap.cc
      item_sum.cc
      opt_sum.cc
      sql_delete.cc
     sql_delete.cc
     sql_derived.cc
      sql_select.cc
      sql_select.cc
      sql_select.cc
      sql_select.cc
      sql_select.cc
      sql_show.cc
      sql_show.cc
      sql_show.cc
      sql_show.cc
      sql_table.cc
      sql_union.cc
      sql_update.cc

    Some flags that are not implemented
      HA_STATUS_POS:
        This parameter is never used from the MySQL Server. It is checked in a
        place in MyISAM so could potentially be used by MyISAM specific
        programs.
      HA_STATUS_NO_LOCK:
      This is declared and often used. It's only used by MyISAM.
      It means that MySQL doesn't need the absolute latest statistics
      information. This may save the handler from doing internal locks while
      retrieving statistics data.
*/

int ha_partition::info(uint flag)
{
  uint no_lock_flag= flag & HA_STATUS_NO_LOCK;
  uint extra_var_flag= flag & HA_STATUS_VARIABLE_EXTRA;
  DBUG_ENTER("ha_partition::info");

#ifndef DBUG_OFF
  if (bitmap_is_set_all(&(m_part_info->read_partitions)))
    DBUG_PRINT("info", ("All partitions are used"));
#endif /* DBUG_OFF */
  if (flag & HA_STATUS_AUTO)
  {
    bool auto_inc_is_first_in_idx= (table_share->next_number_keypart == 0);
    DBUG_PRINT("info", ("HA_STATUS_AUTO"));
    if (!table->found_next_number_field)
      stats.auto_increment_value= 0;
    else if (table_share->ha_part_data->auto_inc_initialized)
    {
      lock_auto_increment();
      stats.auto_increment_value= table_share->ha_part_data->next_auto_inc_val;
      unlock_auto_increment();
    }
    else
    {
      lock_auto_increment();
      /* to avoid two concurrent initializations, check again when locked */
      if (table_share->ha_part_data->auto_inc_initialized)
        stats.auto_increment_value=
                                 table_share->ha_part_data->next_auto_inc_val;
      else
      {
        /*
          The auto-inc mutex in the table_share is locked, so we do not need
          to have the handlers locked.
          HA_STATUS_NO_LOCK is not checked, since we cannot skip locking
          the mutex, because it is initialized.
        */
        handler *file, **file_array;
        ulonglong auto_increment_value= 0;
        file_array= m_file;
        DBUG_PRINT("info",
                   ("checking all partitions for auto_increment_value"));
        do
        {
          file= *file_array;
          file->info(HA_STATUS_AUTO | no_lock_flag);
          set_if_bigger(auto_increment_value,
                        file->stats.auto_increment_value);
        } while (*(++file_array));

        DBUG_ASSERT(auto_increment_value);
        stats.auto_increment_value= auto_increment_value;
        if (auto_inc_is_first_in_idx)
        {
          set_if_bigger(table_share->ha_part_data->next_auto_inc_val,
                        auto_increment_value);
          table_share->ha_part_data->auto_inc_initialized= TRUE;
          DBUG_PRINT("info", ("initializing next_auto_inc_val to %lu",
                       (ulong) table_share->ha_part_data->next_auto_inc_val));
        }
      }
      unlock_auto_increment();
    }
  }
  if (flag & HA_STATUS_VARIABLE)
  {
    DBUG_PRINT("info", ("HA_STATUS_VARIABLE"));
    /*
      Calculates statistical variables
      records:           Estimate of number records in table
      We report sum (always at least 2 if not empty)
      deleted:           Estimate of number holes in the table due to
      deletes
      We report sum
      data_file_length:  Length of data file, in principle bytes in table
      We report sum
      index_file_length: Length of index file, in principle bytes in
      indexes in the table
      We report sum
      delete_length: Length of free space easily used by new records in table
      We report sum
      mean_record_length:Mean record length in the table
      We calculate this
      check_time:        Time of last check (only applicable to MyISAM)
      We report last time of all underlying handlers
    */
    handler *file, **file_array;
    stats.records= 0;
    stats.deleted= 0;
    stats.data_file_length= 0;
    stats.index_file_length= 0;
    stats.check_time= 0;
    stats.delete_length= 0;
    file_array= m_file;
    do
    {
      if (bitmap_is_set(&(m_part_info->read_partitions), (file_array - m_file)))
      {
        file= *file_array;
        file->info(HA_STATUS_VARIABLE | no_lock_flag | extra_var_flag);
        stats.records+= file->stats.records;
        stats.deleted+= file->stats.deleted;
        stats.data_file_length+= file->stats.data_file_length;
        stats.index_file_length+= file->stats.index_file_length;
        stats.delete_length+= file->stats.delete_length;
        if (file->stats.check_time > stats.check_time)
          stats.check_time= file->stats.check_time;
      }
    } while (*(++file_array));
    if (stats.records && stats.records < 2 &&
        !(m_file[0]->ha_table_flags() & HA_STATS_RECORDS_IS_EXACT))
      stats.records= 2;
    if (stats.records > 0)
      stats.mean_rec_length= (ulong) (stats.data_file_length / stats.records);
    else
      stats.mean_rec_length= 0;
  }
  if (flag & HA_STATUS_CONST)
  {
    DBUG_PRINT("info", ("HA_STATUS_CONST"));
    /*
      Recalculate loads of constant variables. MyISAM also sets things
      directly on the table share object.

      Check whether this should be fixed since handlers should not
      change things directly on the table object.

      Monty comment: This should NOT be changed!  It's the handlers
      responsibility to correct table->s->keys_xxxx information if keys
      have been disabled.

      The most important parameters set here is records per key on
      all indexes. block_size and primar key ref_length.

      For each index there is an array of rec_per_key.
      As an example if we have an index with three attributes a,b and c
      we will have an array of 3 rec_per_key.
      rec_per_key[0] is an estimate of number of records divided by
      number of unique values of the field a.
      rec_per_key[1] is an estimate of the number of records divided
      by the number of unique combinations of the fields a and b.
      rec_per_key[2] is an estimate of the number of records divided
      by the number of unique combinations of the fields a,b and c.

      Many handlers only set the value of rec_per_key when all fields
      are bound (rec_per_key[2] in the example above).

      If the handler doesn't support statistics, it should set all of the
      above to 0.

      We first scans through all partitions to get the one holding most rows.
      We will then allow the handler with the most rows to set
      the rec_per_key and use this as an estimate on the total table.

      max_data_file_length:     Maximum data file length
      We ignore it, is only used in
      SHOW TABLE STATUS
      max_index_file_length:    Maximum index file length
      We ignore it since it is never used
      block_size:               Block size used
      We set it to the value of the first handler
      ref_length:               We set this to the value calculated
      and stored in local object
      create_time:              Creation time of table

      So we calculate these constants by using the variables from the
      handler with most rows.
    */
    handler *file, **file_array;
    ulonglong max_records= 0;
    uint32 i= 0;
    uint32 handler_instance= 0;

    file_array= m_file;
    do
    {
      file= *file_array;
      /* Get variables if not already done */
      if (!(flag & HA_STATUS_VARIABLE) ||
          !bitmap_is_set(&(m_part_info->read_partitions),
                         (file_array - m_file)))
        file->info(HA_STATUS_VARIABLE | no_lock_flag | extra_var_flag);
      if (file->stats.records > max_records)
      {
        max_records= file->stats.records;
        handler_instance= i;
      }
      i++;
    } while (*(++file_array));

    file= m_file[handler_instance];
    file->info(HA_STATUS_CONST | no_lock_flag);
    stats.block_size= file->stats.block_size;
    stats.create_time= file->stats.create_time;
    ref_length= m_ref_length;
  }
  if (flag & HA_STATUS_ERRKEY)
  {
    handler *file= m_file[m_last_part];
    DBUG_PRINT("info", ("info: HA_STATUS_ERRKEY"));
    /*
      This flag is used to get index number of the unique index that
      reported duplicate key
      We will report the errkey on the last handler used and ignore the rest
      Note: all engines does not support HA_STATUS_ERRKEY, so set errkey.
    */
    file->errkey= errkey;
    file->info(HA_STATUS_ERRKEY | no_lock_flag);
    errkey= file->errkey;
  }
  if (flag & HA_STATUS_TIME)
  {
    handler *file, **file_array;
    DBUG_PRINT("info", ("info: HA_STATUS_TIME"));
    /*
      This flag is used to set the latest update time of the table.
      Used by SHOW commands
      We will report the maximum of these times
    */
    stats.update_time= 0;
    file_array= m_file;
    do
    {
      file= *file_array;
      file->info(HA_STATUS_TIME | no_lock_flag);
      if (file->stats.update_time > stats.update_time)
	stats.update_time= file->stats.update_time;
    } while (*(++file_array));
  }
  DBUG_RETURN(0);
}


void ha_partition::get_dynamic_partition_info(PARTITION_STATS *stat_info,
                                              uint part_id)
{
  handler *file= m_file[part_id];
  DBUG_ASSERT(bitmap_is_set(&(m_part_info->read_partitions), part_id));
  file->info(HA_STATUS_CONST | HA_STATUS_TIME | HA_STATUS_VARIABLE |
             HA_STATUS_VARIABLE_EXTRA | HA_STATUS_NO_LOCK);

  stat_info->records=              file->stats.records;
  stat_info->mean_rec_length=      file->stats.mean_rec_length;
  stat_info->data_file_length=     file->stats.data_file_length;
  stat_info->max_data_file_length= file->stats.max_data_file_length;
  stat_info->index_file_length=    file->stats.index_file_length;
  stat_info->delete_length=        file->stats.delete_length;
  stat_info->create_time=          file->stats.create_time;
  stat_info->update_time=          file->stats.update_time;
  stat_info->check_time=           file->stats.check_time;
  stat_info->check_sum= 0;
  if (file->ha_table_flags() & HA_HAS_CHECKSUM)
    stat_info->check_sum= file->checksum();
  return;
}


/**
  General function to prepare handler for certain behavior.

  @param[in]    operation       operation to execute

  @return       status
    @retval     0               success
    @retval     >0              error code

  @detail

  extra() is called whenever the server wishes to send a hint to
  the storage engine. The MyISAM engine implements the most hints.

  We divide the parameters into the following categories:
  1) Operations used by most handlers
  2) Operations used by some non-MyISAM handlers
  3) Operations used only by MyISAM
  4) Operations only used by temporary tables for query processing
  5) Operations only used by MyISAM internally
  6) Operations not used at all
  7) Operations only used by federated tables for query processing
  8) Operations only used by NDB
  9) Operations only used by MERGE

  The partition handler need to handle category 1), 2) and 3).

  1) Operations used by most handlers
  -----------------------------------
  HA_EXTRA_RESET:
    This option is used by most handlers and it resets the handler state
    to the same state as after an open call. This includes releasing
    any READ CACHE or WRITE CACHE or other internal buffer used.

    It is called from the reset method in the handler interface. There are
    three instances where this is called.
    1) After completing a INSERT ... SELECT ... query the handler for the
       table inserted into is reset
    2) It is called from close_thread_table which in turn is called from
       close_thread_tables except in the case where the tables are locked
       in which case ha_commit_stmt is called instead.
       It is only called from here if refresh_version hasn't changed and the
       table is not an old table when calling close_thread_table.
       close_thread_tables is called from many places as a general clean up
       function after completing a query.
    3) It is called when deleting the QUICK_RANGE_SELECT object if the
       QUICK_RANGE_SELECT object had its own handler object. It is called
       immediatley before close of this local handler object.
  HA_EXTRA_KEYREAD:
  HA_EXTRA_NO_KEYREAD:
    These parameters are used to provide an optimisation hint to the handler.
    If HA_EXTRA_KEYREAD is set it is enough to read the index fields, for
    many handlers this means that the index-only scans can be used and it
    is not necessary to use the real records to satisfy this part of the
    query. Index-only scans is a very important optimisation for disk-based
    indexes. For main-memory indexes most indexes contain a reference to the
    record and thus KEYREAD only says that it is enough to read key fields.
    HA_EXTRA_NO_KEYREAD disables this for the handler, also HA_EXTRA_RESET
    will disable this option.
    The handler will set HA_KEYREAD_ONLY in its table flags to indicate this
    feature is supported.
  HA_EXTRA_FLUSH:
    Indication to flush tables to disk, is supposed to be used to
    ensure disk based tables are flushed at end of query execution.
    Currently is never used.

  2) Operations used by some non-MyISAM handlers
  ----------------------------------------------
  HA_EXTRA_KEYREAD_PRESERVE_FIELDS:
    This is a strictly InnoDB feature that is more or less undocumented.
    When it is activated InnoDB copies field by field from its fetch
    cache instead of all fields in one memcpy. Have no idea what the
    purpose of this is.
    Cut from include/my_base.h:
    When using HA_EXTRA_KEYREAD, overwrite only key member fields and keep
    other fields intact. When this is off (by default) InnoDB will use memcpy
    to overwrite entire row.
  HA_EXTRA_IGNORE_DUP_KEY:
  HA_EXTRA_NO_IGNORE_DUP_KEY:
    Informs the handler to we will not stop the transaction if we get an
    duplicate key errors during insert/upate.
    Always called in pair, triggered by INSERT IGNORE and other similar
    SQL constructs.
    Not used by MyISAM.

  3) Operations used only by MyISAM
  ---------------------------------
  HA_EXTRA_NORMAL:
    Only used in MyISAM to reset quick mode, not implemented by any other
    handler. Quick mode is also reset in MyISAM by HA_EXTRA_RESET.

    It is called after completing a successful DELETE query if the QUICK
    option is set.

  HA_EXTRA_QUICK:
    When the user does DELETE QUICK FROM table where-clause; this extra
    option is called before the delete query is performed and
    HA_EXTRA_NORMAL is called after the delete query is completed.
    Temporary tables used internally in MySQL always set this option

    The meaning of quick mode is that when deleting in a B-tree no merging
    of leafs is performed. This is a common method and many large DBMS's
    actually only support this quick mode since it is very difficult to
    merge leaves in a tree used by many threads concurrently.

  HA_EXTRA_CACHE:
    This flag is usually set with extra_opt along with a cache size.
    The size of this buffer is set by the user variable
    record_buffer_size. The value of this cache size is the amount of
    data read from disk in each fetch when performing a table scan.
    This means that before scanning a table it is normal to call
    extra with HA_EXTRA_CACHE and when the scan is completed to call
    HA_EXTRA_NO_CACHE to release the cache memory.

    Some special care is taken when using this extra parameter since there
    could be a write ongoing on the table in the same statement. In this
    one has to take special care since there might be a WRITE CACHE as
    well. HA_EXTRA_CACHE specifies using a READ CACHE and using
    READ CACHE and WRITE CACHE at the same time is not possible.

    Only MyISAM currently use this option.

    It is set when doing full table scans using rr_sequential and
    reset when completing such a scan with end_read_record
    (resetting means calling extra with HA_EXTRA_NO_CACHE).

    It is set in filesort.cc for MyISAM internal tables and it is set in
    a multi-update where HA_EXTRA_CACHE is called on a temporary result
    table and after that ha_rnd_init(0) on table to be updated
    and immediately after that HA_EXTRA_NO_CACHE on table to be updated.

    Apart from that it is always used from init_read_record but not when
    used from UPDATE statements. It is not used from DELETE statements
    with ORDER BY and LIMIT but it is used in normal scan loop in DELETE
    statements. The reason here is that DELETE's in MyISAM doesn't move
    existings data rows.

    It is also set in copy_data_between_tables when scanning the old table
    to copy over to the new table.
    And it is set in join_init_read_record where quick objects are used
    to perform a scan on the table. In this case the full table scan can
    even be performed multiple times as part of the nested loop join.

    For purposes of the partition handler it is obviously necessary to have
    special treatment of this extra call. If we would simply pass this
    extra call down to each handler we would allocate
    cache size * no of partitions amount of memory and this is not
    necessary since we will only scan one partition at a time when doing
    full table scans.

    Thus we treat it by first checking whether we have MyISAM handlers in
    the table, if not we simply ignore the call and if we have we will
    record the call but will not call any underlying handler yet. Then
    when performing the sequential scan we will check this recorded value
    and call extra_opt whenever we start scanning a new partition.

  HA_EXTRA_NO_CACHE:
    When performing a UNION SELECT HA_EXTRA_NO_CACHE is called from the
    flush method in the select_union class.
    It is used to some extent when insert delayed inserts.
    See HA_EXTRA_RESET_STATE for use in conjunction with delete_all_rows().

    It should be ok to call HA_EXTRA_NO_CACHE on all underlying handlers
    if they are MyISAM handlers. Other handlers we can ignore the call
    for. If no cache is in use they will quickly return after finding
    this out. And we also ensure that all caches are disabled and no one
    is left by mistake.
    In the future this call will probably be deleted and we will instead call
    ::reset();

  HA_EXTRA_WRITE_CACHE:
    See above, called from various places. It is mostly used when we
    do INSERT ... SELECT
    No special handling to save cache space is developed currently.

  HA_EXTRA_PREPARE_FOR_UPDATE:
    This is called as part of a multi-table update. When the table to be
    updated is also scanned then this informs MyISAM handler to drop any
    caches if dynamic records are used (fixed size records do not care
    about this call). We pass this along to the first partition to scan, and
    flag that it is to be called after HA_EXTRA_CACHE when moving to the next
    partition to scan.

  HA_EXTRA_PREPARE_FOR_DROP:
    Only used by MyISAM, called in preparation for a DROP TABLE.
    It's used mostly by Windows that cannot handle dropping an open file.
    On other platforms it has the same effect as HA_EXTRA_FORCE_REOPEN.

  HA_EXTRA_PREPARE_FOR_RENAME:
    Informs the handler we are about to attempt a rename of the table.

  HA_EXTRA_READCHECK:
  HA_EXTRA_NO_READCHECK:
    Only one call to HA_EXTRA_NO_READCHECK from ha_open where it says that
    this is not needed in SQL. The reason for this call is that MyISAM sets
    the READ_CHECK_USED in the open call so the call is needed for MyISAM
    to reset this feature.
    The idea with this parameter was to inform of doing/not doing a read
    check before applying an update. Since SQL always performs a read before
    applying the update No Read Check is needed in MyISAM as well.

    This is a cut from Docs/myisam.txt
     Sometimes you might want to force an update without checking whether
     another user has changed the record since you last read it. This is
     somewhat dangerous, so it should ideally not be used. That can be
     accomplished by wrapping the mi_update() call in two calls to mi_extra(),
     using these functions:
     HA_EXTRA_NO_READCHECK=5                 No readcheck on update
     HA_EXTRA_READCHECK=6                    Use readcheck (def)

  HA_EXTRA_FORCE_REOPEN:
    Only used by MyISAM, called when altering table, closing tables to
    enforce a reopen of the table files.

  4) Operations only used by temporary tables for query processing
  ----------------------------------------------------------------
  HA_EXTRA_RESET_STATE:
    Same as reset() except that buffers are not released. If there is
    a READ CACHE it is reinit'ed. A cache is reinit'ed to restart reading
    or to change type of cache between READ CACHE and WRITE CACHE.

    This extra function is always called immediately before calling
    delete_all_rows on the handler for temporary tables.
    There are cases however when HA_EXTRA_RESET_STATE isn't called in
    a similar case for a temporary table in sql_union.cc and in two other
    cases HA_EXTRA_NO_CACHE is called before and HA_EXTRA_WRITE_CACHE
    called afterwards.
    The case with HA_EXTRA_NO_CACHE and HA_EXTRA_WRITE_CACHE means
    disable caching, delete all rows and enable WRITE CACHE. This is
    used for temporary tables containing distinct sums and a
    functional group.

    The only case that delete_all_rows is called on non-temporary tables
    is in sql_delete.cc when DELETE FROM table; is called by a user.
    In this case no special extra calls are performed before or after this
    call.

    The partition handler should not need to bother about this one. It
    should never be called.

  HA_EXTRA_NO_ROWS:
    Don't insert rows indication to HEAP and MyISAM, only used by temporary
    tables used in query processing.
    Not handled by partition handler.

  5) Operations only used by MyISAM internally
  --------------------------------------------
  HA_EXTRA_REINIT_CACHE:
    This call reinitializes the READ CACHE described above if there is one
    and otherwise the call is ignored.

    We can thus safely call it on all underlying handlers if they are
    MyISAM handlers. It is however never called so we don't handle it at all.
  HA_EXTRA_FLUSH_CACHE:
    Flush WRITE CACHE in MyISAM. It is only from one place in the code.
    This is in sql_insert.cc where it is called if the table_flags doesn't
    contain HA_DUPLICATE_POS. The only handler having the HA_DUPLICATE_POS
    set is the MyISAM handler and so the only handler not receiving this
    call is MyISAM.
    Thus in effect this call is called but never used. Could be removed
    from sql_insert.cc
  HA_EXTRA_NO_USER_CHANGE:
    Only used by MyISAM, never called.
    Simulates lock_type as locked.
  HA_EXTRA_WAIT_LOCK:
  HA_EXTRA_WAIT_NOLOCK:
    Only used by MyISAM, called from MyISAM handler but never from server
    code on top of the handler.
    Sets lock_wait on/off
  HA_EXTRA_NO_KEYS:
    Only used MyISAM, only used internally in MyISAM handler, never called
    from server level.
  HA_EXTRA_KEYREAD_CHANGE_POS:
  HA_EXTRA_REMEMBER_POS:
  HA_EXTRA_RESTORE_POS:
  HA_EXTRA_PRELOAD_BUFFER_SIZE:
  HA_EXTRA_CHANGE_KEY_TO_DUP:
  HA_EXTRA_CHANGE_KEY_TO_UNIQUE:
    Only used by MyISAM, never called.

  6) Operations not used at all
  -----------------------------
  HA_EXTRA_KEY_CACHE:
  HA_EXTRA_NO_KEY_CACHE:
    This parameters are no longer used and could be removed.

  7) Operations only used by federated tables for query processing
  ----------------------------------------------------------------
  HA_EXTRA_INSERT_WITH_UPDATE:
    Inform handler that an "INSERT...ON DUPLICATE KEY UPDATE" will be
    executed. This condition is unset by HA_EXTRA_NO_IGNORE_DUP_KEY.

  8) Operations only used by NDB
  ------------------------------
  HA_EXTRA_DELETE_CANNOT_BATCH:
  HA_EXTRA_UPDATE_CANNOT_BATCH:
    Inform handler that delete_row()/update_row() cannot batch deletes/updates
    and should perform them immediately. This may be needed when table has 
    AFTER DELETE/UPDATE triggers which access to subject table.
    These flags are reset by the handler::extra(HA_EXTRA_RESET) call.

  9) Operations only used by MERGE
  ------------------------------
  HA_EXTRA_ADD_CHILDREN_LIST:
  HA_EXTRA_ATTACH_CHILDREN:
  HA_EXTRA_IS_ATTACHED_CHILDREN:
  HA_EXTRA_DETACH_CHILDREN:
    Special actions for MERGE tables. Ignore.
*/

int ha_partition::extra(enum ha_extra_function operation)
{
  DBUG_ENTER("ha_partition:extra");
  DBUG_PRINT("info", ("operation: %d", (int) operation));

  switch (operation) {
    /* Category 1), used by most handlers */
  case HA_EXTRA_KEYREAD:
  case HA_EXTRA_NO_KEYREAD:
  case HA_EXTRA_FLUSH:
    DBUG_RETURN(loop_extra(operation));

    /* Category 2), used by non-MyISAM handlers */
  case HA_EXTRA_IGNORE_DUP_KEY:
  case HA_EXTRA_NO_IGNORE_DUP_KEY:
  case HA_EXTRA_KEYREAD_PRESERVE_FIELDS:
  {
    if (!m_myisam)
      DBUG_RETURN(loop_extra(operation));
    break;
  }

  /* Category 3), used by MyISAM handlers */
  case HA_EXTRA_PREPARE_FOR_RENAME:
    DBUG_RETURN(prepare_for_rename());
    break;
  case HA_EXTRA_PREPARE_FOR_UPDATE:
    /*
      Needs to be run on the first partition in the range now, and 
      later in late_extra_cache, when switching to a new partition to scan.
    */
    m_extra_prepare_for_update= TRUE;
    if (m_part_spec.start_part != NO_CURRENT_PART_ID)
    {
      if (!m_extra_cache)
        m_extra_cache_part_id= m_part_spec.start_part;
      DBUG_ASSERT(m_extra_cache_part_id == m_part_spec.start_part);
      (void) m_file[m_part_spec.start_part]->extra(HA_EXTRA_PREPARE_FOR_UPDATE);
    }
    break;
  case HA_EXTRA_NORMAL:
  case HA_EXTRA_QUICK:
  case HA_EXTRA_FORCE_REOPEN:
  case HA_EXTRA_PREPARE_FOR_DROP:
  case HA_EXTRA_FLUSH_CACHE:
  {
    if (m_myisam)
      DBUG_RETURN(loop_extra(operation));
    break;
  }
  case HA_EXTRA_NO_READCHECK:
  {
    /*
      This is only done as a part of ha_open, which is also used in
      ha_partition::open, so no need to do anything.
    */
    break;
  }
  case HA_EXTRA_CACHE:
  {
    prepare_extra_cache(0);
    break;
  }
  case HA_EXTRA_NO_CACHE:
  {
    int ret= 0;
    if (m_extra_cache_part_id != NO_CURRENT_PART_ID)
      ret= m_file[m_extra_cache_part_id]->extra(HA_EXTRA_NO_CACHE);
    m_extra_cache= FALSE;
    m_extra_cache_size= 0;
    m_extra_prepare_for_update= FALSE;
    m_extra_cache_part_id= NO_CURRENT_PART_ID;
    DBUG_RETURN(ret);
  }
  case HA_EXTRA_WRITE_CACHE:
  {
    m_extra_cache= FALSE;
    m_extra_cache_size= 0;
    m_extra_prepare_for_update= FALSE;
    m_extra_cache_part_id= NO_CURRENT_PART_ID;
    DBUG_RETURN(loop_extra(operation));
  }
  case HA_EXTRA_IGNORE_NO_KEY:
  case HA_EXTRA_NO_IGNORE_NO_KEY:
  {
    /*
      Ignore as these are specific to NDB for handling
      idempotency
     */
    break;
  }
  case HA_EXTRA_WRITE_CAN_REPLACE:
  case HA_EXTRA_WRITE_CANNOT_REPLACE:
  {
    /*
      Informs handler that write_row() can replace rows which conflict
      with row being inserted by PK/unique key without reporting error
      to the SQL-layer.

      This optimization is not safe for partitioned table in general case
      since we may have to put new version of row into partition which is
      different from partition in which old version resides (for example
      when we partition by non-PK column or by some column which is not
      part of unique key which were violated).
      And since NDB which is the only engine at the moment that supports
      this optimization handles partitioning on its own we simple disable
      it here. (BTW for NDB this optimization is safe since it supports
      only KEY partitioning and won't use this optimization for tables
      which have additional unique constraints).
    */
    break;
  }
    /* Category 7), used by federated handlers */
  case HA_EXTRA_INSERT_WITH_UPDATE:
    DBUG_RETURN(loop_extra(operation));
    /* Category 8) Operations only used by NDB */
  case HA_EXTRA_DELETE_CANNOT_BATCH:
  case HA_EXTRA_UPDATE_CANNOT_BATCH:
  {
    /* Currently only NDB use the *_CANNOT_BATCH */
    break;
  }
    /* Category 9) Operations only used by MERGE */
  case HA_EXTRA_ADD_CHILDREN_LIST:
  case HA_EXTRA_ATTACH_CHILDREN:
  case HA_EXTRA_IS_ATTACHED_CHILDREN:
  case HA_EXTRA_DETACH_CHILDREN:
  {
    /* Special actions for MERGE tables. Ignore. */
    break;
  }
  /*
    http://dev.mysql.com/doc/refman/5.1/en/partitioning-limitations.html
    says we no longer support logging to partitioned tables, so we fail
    here.
  */
  case HA_EXTRA_MARK_AS_LOG_TABLE:
    DBUG_RETURN(ER_UNSUPORTED_LOG_ENGINE);
  default:
  {
    /* Temporary crash to discover what is wrong */
    DBUG_ASSERT(0);
    break;
  }
  }
  DBUG_RETURN(0);
}


/*
  Special extra call to reset extra parameters

  SYNOPSIS
    reset()

  RETURN VALUE
    >0                   Error code
    0                    Success

  DESCRIPTION
    Called at end of each statement to reset buffers
*/

int ha_partition::reset(void)
{
  int result= 0;
  DBUG_ENTER("ha_partition::reset");

  /* May not have m_part_info set (in case of failed open or prune). */
  if (m_part_info && m_part_info->bitmaps_are_initialized)
  {
    handler **file;
    int tmp;
    uint first_used_partition;
    first_used_partition= bitmap_get_first_set(&m_part_info->lock_partitions);
    if (first_used_partition == MY_BIT_NONE)
      DBUG_RETURN(result);

    file= m_file + first_used_partition;
    do
    {
      if (bitmap_is_set(&(m_part_info->lock_partitions), file - m_file))
      {
        if ((tmp= (*file)->ha_reset()))
          result= tmp;
      }
    } while (*(++file));
    /* Be sure lock_partitions are set if no pruning in the next statement */
    m_part_info->set_partition_bitmaps(NULL);
  }
  DBUG_RETURN(result);
}

/*
  Special extra method for HA_EXTRA_CACHE with cachesize as extra parameter

  SYNOPSIS
    extra_opt()
    operation                      Must be HA_EXTRA_CACHE
    cachesize                      Size of cache in full table scan

  RETURN VALUE
    >0                   Error code
    0                    Success
*/

int ha_partition::extra_opt(enum ha_extra_function operation, ulong cachesize)
{
  DBUG_ENTER("ha_partition::extra_opt()");

  DBUG_ASSERT(HA_EXTRA_CACHE == operation);
  prepare_extra_cache(cachesize);
  DBUG_RETURN(0);
}


/*
  Call extra on handler with HA_EXTRA_CACHE and cachesize

  SYNOPSIS
    prepare_extra_cache()
    cachesize                Size of cache for full table scan

  RETURN VALUE
    NONE
*/

void ha_partition::prepare_extra_cache(uint cachesize)
{
  DBUG_ENTER("ha_partition::prepare_extra_cache()");
  DBUG_PRINT("info", ("cachesize %u", cachesize));

  m_extra_cache= TRUE;
  m_extra_cache_size= cachesize;
  if (m_part_spec.start_part != NO_CURRENT_PART_ID)
  {
    late_extra_cache(m_part_spec.start_part);
  }
  DBUG_VOID_RETURN;
}


/*
  Prepares our new and reorged handlers for rename or delete

  SYNOPSIS
    prepare_for_delete()

  RETURN VALUE
    >0                    Error code
    0                     Success
*/

int ha_partition::prepare_for_rename()
{
  int result= 0, tmp;
  handler **file;
  DBUG_ENTER("ha_partition::prepare_for_rename()");
  
  if (m_new_file != NULL)
  {
    for (file= m_new_file; *file; file++)
      if ((tmp= (*file)->extra(HA_EXTRA_PREPARE_FOR_RENAME)))
        result= tmp;      
    for (file= m_reorged_file; *file; file++)
      if ((tmp= (*file)->extra(HA_EXTRA_PREPARE_FOR_RENAME)))
        result= tmp;   
    DBUG_RETURN(result);   
  }
  
  DBUG_RETURN(loop_extra(HA_EXTRA_PREPARE_FOR_RENAME));
}

/*
  Call extra on all partitions

  SYNOPSIS
    loop_extra()
    operation             extra operation type

  RETURN VALUE
    >0                    Error code
    0                     Success
*/

int ha_partition::loop_extra(enum ha_extra_function operation)
{
  int result= 0, tmp;
  handler **file;
  DBUG_ENTER("ha_partition::loop_extra()");
  
  for (file= m_file; *file; file++)
  {
    if (bitmap_is_set(&(m_part_info->lock_partitions), file - m_file))
    {
      if ((tmp= (*file)->extra(operation)))
        result= tmp;
    }
  }
  DBUG_RETURN(result);
}


/*
  Call extra(HA_EXTRA_CACHE) on next partition_id

  SYNOPSIS
    late_extra_cache()
    partition_id               Partition id to call extra on

  RETURN VALUE
    NONE
*/

void ha_partition::late_extra_cache(uint partition_id)
{
  handler *file;
  DBUG_ENTER("ha_partition::late_extra_cache");
  DBUG_PRINT("info", ("extra_cache %u prepare %u partid %u size %u",
                      m_extra_cache, m_extra_prepare_for_update,
                      partition_id, m_extra_cache_size));

  if (!m_extra_cache && !m_extra_prepare_for_update)
    DBUG_VOID_RETURN;
  file= m_file[partition_id];
  if (m_extra_cache)
  {
    if (m_extra_cache_size == 0)
      (void) file->extra(HA_EXTRA_CACHE);
    else
      (void) file->extra_opt(HA_EXTRA_CACHE, m_extra_cache_size);
  }
  if (m_extra_prepare_for_update)
  {
    (void) file->extra(HA_EXTRA_PREPARE_FOR_UPDATE);
  }
  m_extra_cache_part_id= partition_id;
  DBUG_VOID_RETURN;
}


/*
  Call extra(HA_EXTRA_NO_CACHE) on next partition_id

  SYNOPSIS
    late_extra_no_cache()
    partition_id               Partition id to call extra on

  RETURN VALUE
    NONE
*/

void ha_partition::late_extra_no_cache(uint partition_id)
{
  handler *file;
  DBUG_ENTER("ha_partition::late_extra_no_cache");

  if (!m_extra_cache && !m_extra_prepare_for_update)
    DBUG_VOID_RETURN;
  file= m_file[partition_id];
  (void) file->extra(HA_EXTRA_NO_CACHE);
  DBUG_ASSERT(partition_id == m_extra_cache_part_id);
  m_extra_cache_part_id= NO_CURRENT_PART_ID;
  DBUG_VOID_RETURN;
}


/****************************************************************************
                MODULE optimiser support
****************************************************************************/

/*
  Get keys to use for scanning

  SYNOPSIS
    keys_to_use_for_scanning()

  RETURN VALUE
    key_map of keys usable for scanning
*/

const key_map *ha_partition::keys_to_use_for_scanning()
{
  uint first_used_partition;
  DBUG_ENTER("ha_partition::keys_to_use_for_scanning");

  first_used_partition= bitmap_get_first_set(&(m_part_info->read_partitions));
  DBUG_RETURN(m_file[first_used_partition]->keys_to_use_for_scanning());
}

#define MAX_PARTS_FOR_OPTIMIZER_CALLS 10
/*
  Prepare start variables for estimating optimizer costs.

  @param[out] num_used_parts  Number of partitions after pruning.
  @param[out] check_min_num   Number of partitions to call.
  @param[out] first           first used partition.
*/
void ha_partition::partitions_optimizer_call_preparations(uint *first,
                                                          uint *num_used_parts,
                                                          uint *check_min_num)
{
  *first= bitmap_get_first_set(&(m_part_info->read_partitions));
  *num_used_parts= bitmap_bits_set(&(m_part_info->read_partitions));
  *check_min_num= min(MAX_PARTS_FOR_OPTIMIZER_CALLS, *num_used_parts);
}


/*
  Return time for a scan of the table

  SYNOPSIS
    scan_time()

  RETURN VALUE
    time for scan
*/

double ha_partition::scan_time()
{
  double scan_time= 0.0;
  uint first, part_id, num_used_parts, check_min_num, partitions_called= 0;
  DBUG_ENTER("ha_partition::scan_time");

  partitions_optimizer_call_preparations(&first, &num_used_parts,
                                         &check_min_num);
  for (part_id= first; partitions_called < num_used_parts ; part_id++)
  {
    if (!bitmap_is_set(&(m_part_info->read_partitions), part_id))
      continue;
    scan_time+= m_file[part_id]->scan_time();
    partitions_called++;
    if (partitions_called >= check_min_num && scan_time != 0.0)
    {
      DBUG_RETURN(scan_time *
                      (double) num_used_parts / (double) partitions_called);
    }
  }
  DBUG_RETURN(scan_time);
}


/*
  Estimate rows for records_in_range or estimate_rows_upper_bound.

  @param is_records_in_range  call records_in_range instead of
                              estimate_rows_upper_bound.
  @param inx                  (only for records_in_range) index to use.
  @param min_key              (only for records_in_range) start of range.
  @param max_key              (only for records_in_range) end of range.

  @return Number of rows or HA_POS_ERROR.
*/
ha_rows ha_partition::estimate_rows(bool is_records_in_range, uint inx,
                                    key_range *min_key, key_range *max_key)
{
  ha_rows rows, estimated_rows= 0;
  uint first, part_id, num_used_parts, check_min_num, partitions_called= 0;
  DBUG_ENTER("ha_partition::estimate_rows");

  partitions_optimizer_call_preparations(&first, &num_used_parts, &check_min_num);
  for (part_id= first; partitions_called < num_used_parts ; part_id++)
  {
    if (!bitmap_is_set(&(m_part_info->read_partitions), part_id))
      continue;
    if (is_records_in_range)
      rows= m_file[part_id]->records_in_range(inx, min_key, max_key);
    else
      rows= m_file[part_id]->estimate_rows_upper_bound();
    if (rows == HA_POS_ERROR)
      DBUG_RETURN(HA_POS_ERROR);
    estimated_rows+= rows;
    partitions_called++;
    if (partitions_called >= check_min_num && estimated_rows)
    {
      DBUG_RETURN(estimated_rows * num_used_parts / partitions_called);
    }
  }
  DBUG_RETURN(estimated_rows);
}


/*
  Find number of records in a range

  SYNOPSIS
    records_in_range()
    inx                  Index number
    min_key              Start of range
    max_key              End of range

  RETURN VALUE
    Number of rows in range

  DESCRIPTION
    Given a starting key, and an ending key estimate the number of rows that
    will exist between the two. end_key may be empty which in case determine
    if start_key matches any rows.

    Called from opt_range.cc by check_quick_keys().

    monty: MUST be called for each range and added.
          Note that MySQL will assume that if this returns 0 there is no
          matching rows for the range!
*/

ha_rows ha_partition::records_in_range(uint inx, key_range *min_key,
				       key_range *max_key)
{
  DBUG_ENTER("ha_partition::records_in_range");

  DBUG_RETURN(estimate_rows(TRUE, inx, min_key, max_key));
}


/*
  Estimate upper bound of number of rows

  SYNOPSIS
    estimate_rows_upper_bound()

  RETURN VALUE
    Number of rows
*/

ha_rows ha_partition::estimate_rows_upper_bound()
{
  DBUG_ENTER("ha_partition::estimate_rows_upper_bound");

  DBUG_RETURN(estimate_rows(FALSE, 0, NULL, NULL));
}


/*
  Get time to read

  SYNOPSIS
    read_time()
    index                Index number used
    ranges               Number of ranges
    rows                 Number of rows

  RETURN VALUE
    time for read

  DESCRIPTION
    This will be optimised later to include whether or not the index can
    be used with partitioning. To achieve we need to add another parameter
    that specifies how many of the index fields that are bound in the ranges.
    Possibly added as a new call to handlers.
*/

double ha_partition::read_time(uint index, uint ranges, ha_rows rows)
{
  DBUG_ENTER("ha_partition::read_time");

  DBUG_RETURN(m_file[0]->read_time(index, ranges, rows));
}


/**
  Number of rows in table. see handler.h

  @return Number of records in the table (after pruning!)
*/

ha_rows ha_partition::records()
{
  ha_rows rows, tot_rows= 0;
  handler **file;
  DBUG_ENTER("ha_partition::records");

  file= m_file;
  do
  {
    if (bitmap_is_set(&(m_part_info->read_partitions), file - m_file))
    {
      rows= (*file)->records();
      if (rows == HA_POS_ERROR)
        DBUG_RETURN(HA_POS_ERROR);
      tot_rows+= rows;
    }
  } while (*(++file));
  DBUG_RETURN(tot_rows);
}


/*
  Is it ok to switch to a new engine for this table

  SYNOPSIS
    can_switch_engine()

  RETURN VALUE
    TRUE                  Ok
    FALSE                 Not ok

  DESCRIPTION
    Used to ensure that tables with foreign key constraints are not moved
    to engines without foreign key support.
*/

bool ha_partition::can_switch_engines()
{
  handler **file;
  DBUG_ENTER("ha_partition::can_switch_engines");
 
  file= m_file;
  do
  {
    if (!(*file)->can_switch_engines())
      DBUG_RETURN(FALSE);
  } while (*(++file));
  DBUG_RETURN(TRUE);
}


/*
  Is table cache supported

  SYNOPSIS
    table_cache_type()

*/

uint8 ha_partition::table_cache_type()
{
  DBUG_ENTER("ha_partition::table_cache_type");

  DBUG_RETURN(m_file[0]->table_cache_type());
}


/**
  Calculate hash value for KEY partitioning using an array of fields.

  @param field_array   An array of the fields in KEY partitioning

  @return hash_value calculated

  @note Uses the hash function on the character set of the field.
  Integer and floating point fields use the binary character set by default.
*/

uint32 ha_partition::calculate_key_hash_value(Field **field_array)
{
  ulong nr1= 1;
  ulong nr2= 4;

  do
  {
    Field *field= *field_array;
    field->hash(&nr1, &nr2);
  } while (*(++field_array));
  return (uint32) nr1;
}


/****************************************************************************
                MODULE print messages
****************************************************************************/

const char *ha_partition::index_type(uint inx)
{
  uint first_used_partition;
  DBUG_ENTER("ha_partition::index_type");

  first_used_partition= bitmap_get_first_set(&(m_part_info->read_partitions));
  DBUG_ASSERT(first_used_partition != MY_BIT_NONE);
  DBUG_RETURN(m_file[first_used_partition]->index_type(inx));
}


enum row_type ha_partition::get_row_type() const
{
  handler **file;
  enum row_type type= (*m_file)->get_row_type();

  DBUG_ASSERT(bitmap_is_set_all(&(m_part_info->read_partitions)));
  for (file= m_file, file++; *file; file++)
  {
    enum row_type part_type= (*file)->get_row_type();
    if (part_type != type)
      return ROW_TYPE_NOT_USED;
  }

  return type;
}


void ha_partition::print_error(int error, myf errflag)
{
  THD *thd= ha_thd();
  DBUG_ENTER("ha_partition::print_error");

  /* Should probably look for my own errors first */
  DBUG_PRINT("enter", ("error: %d", error));

  if ((error == HA_ERR_NO_PARTITION_FOUND) &&
      ! (thd->lex->alter_info.flags & ALTER_TRUNCATE_PARTITION))
    m_part_info->print_no_partition_found(table);
  else
  {
    /* In case m_file has not been initialized, like in bug#42438 */
    if (m_file)
    {
      if (m_last_part >= m_tot_parts)
      {
        DBUG_ASSERT(0);
        m_last_part= 0;
      }
      m_file[m_last_part]->print_error(error, errflag);
    }
    else
      handler::print_error(error, errflag);
  }
  DBUG_VOID_RETURN;
}


bool ha_partition::get_error_message(int error, String *buf)
{
  DBUG_ENTER("ha_partition::get_error_message");

  /* Should probably look for my own errors first */

  /* In case m_file has not been initialized, like in bug#42438 */
  if (m_file)
    DBUG_RETURN(m_file[m_last_part]->get_error_message(error, buf));
  DBUG_RETURN(handler::get_error_message(error, buf));

}


/****************************************************************************
                MODULE handler characteristics
****************************************************************************/
/**
  alter_table_flags must be on handler/table level, not on hton level
  due to the ha_partition hton does not know what the underlying hton is.
*/
uint ha_partition::alter_table_flags(uint flags)
{
  uint flags_to_return, flags_to_check;
  DBUG_ENTER("ha_partition::alter_table_flags");

  flags_to_return= ht->alter_table_flags(flags);
  flags_to_return|= m_file[0]->alter_table_flags(flags); 

  /*
    If one partition fails we must be able to revert the change for the other,
    already altered, partitions. So both ADD and DROP can only be supported in
    pairs.
  */
  flags_to_check= HA_INPLACE_ADD_INDEX_NO_READ_WRITE;
  flags_to_check|= HA_INPLACE_DROP_INDEX_NO_READ_WRITE;
  if ((flags_to_return & flags_to_check) != flags_to_check)
    flags_to_return&= ~flags_to_check;
  flags_to_check= HA_INPLACE_ADD_UNIQUE_INDEX_NO_READ_WRITE;
  flags_to_check|= HA_INPLACE_DROP_UNIQUE_INDEX_NO_READ_WRITE;
  if ((flags_to_return & flags_to_check) != flags_to_check)
    flags_to_return&= ~flags_to_check;
  flags_to_check= HA_INPLACE_ADD_PK_INDEX_NO_READ_WRITE;
  flags_to_check|= HA_INPLACE_DROP_PK_INDEX_NO_READ_WRITE;
  if ((flags_to_return & flags_to_check) != flags_to_check)
    flags_to_return&= ~flags_to_check;
  flags_to_check= HA_INPLACE_ADD_INDEX_NO_WRITE;
  flags_to_check|= HA_INPLACE_DROP_INDEX_NO_WRITE;
  if ((flags_to_return & flags_to_check) != flags_to_check)
    flags_to_return&= ~flags_to_check;
  flags_to_check= HA_INPLACE_ADD_UNIQUE_INDEX_NO_WRITE;
  flags_to_check|= HA_INPLACE_DROP_UNIQUE_INDEX_NO_WRITE;
  if ((flags_to_return & flags_to_check) != flags_to_check)
    flags_to_return&= ~flags_to_check;
  flags_to_check= HA_INPLACE_ADD_PK_INDEX_NO_WRITE;
  flags_to_check|= HA_INPLACE_DROP_PK_INDEX_NO_WRITE;
  if ((flags_to_return & flags_to_check) != flags_to_check)
    flags_to_return&= ~flags_to_check;
  DBUG_RETURN(flags_to_return);
}


/**
  check if copy of data is needed in alter table.
*/
bool ha_partition::check_if_incompatible_data(HA_CREATE_INFO *create_info,
                                              uint table_changes)
{
  handler **file;
  bool ret= COMPATIBLE_DATA_YES;

  /*
    The check for any partitioning related changes have already been done
    in mysql_alter_table (by fix_partition_func), so it is only up to
    the underlying handlers.
  */
  for (file= m_file; *file; file++)
    if ((ret=  (*file)->check_if_incompatible_data(create_info,
                                                   table_changes)) !=
        COMPATIBLE_DATA_YES)
      break;
  return ret;
}


/**
  Support of in-place add/drop index
*/
int ha_partition::add_index(TABLE *table_arg, KEY *key_info, uint num_of_keys,
                            handler_add_index **add)
{
  handler **file;
  int ret= 0;

  DBUG_ENTER("ha_partition::add_index");
<<<<<<< HEAD
=======
  *add= new handler_add_index(table, key_info, num_of_keys);
>>>>>>> fb5f6ee8
  /*
    There has already been a check in fix_partition_func in mysql_alter_table
    before this call, which checks for unique/primary key violations of the
    partitioning function. So no need for extra check here.
  */
  for (file= m_file; *file; file++)
<<<<<<< HEAD
    if ((ret=  (*file)->add_index(table_arg, key_info, num_of_keys)))
      goto err;
=======
  {
    handler_add_index *add_index;
    if ((ret= (*file)->add_index(table_arg, key_info, num_of_keys, &add_index)))
      goto err;
    if ((ret= (*file)->final_add_index(add_index, true)))
      goto err;
  }
>>>>>>> fb5f6ee8
  DBUG_RETURN(ret);
err:
  if (file > m_file)
  {
    uint *key_numbers= (uint*) ha_thd()->alloc(sizeof(uint) * num_of_keys);
    uint old_num_of_keys= table_arg->s->keys;
    uint i;
    /* The newly created keys have the last id's */
    for (i= 0; i < num_of_keys; i++)
      key_numbers[i]= i + old_num_of_keys;
    if (!table_arg->key_info)
      table_arg->key_info= key_info;
    while (--file >= m_file)
    {
      (void) (*file)->prepare_drop_index(table_arg, key_numbers, num_of_keys);
      (void) (*file)->final_drop_index(table_arg);
    }
    if (table_arg->key_info == key_info)
      table_arg->key_info= NULL;
  }
  DBUG_RETURN(ret);
}


/**
   Second phase of in-place add index.

   @note If commit is false, index changes are rolled back by dropping the
         added indexes. If commit is true, nothing is done as the indexes
         were already made active in ::add_index()
 */

int ha_partition::final_add_index(handler_add_index *add, bool commit)
{
  DBUG_ENTER("ha_partition::final_add_index");
  // Rollback by dropping indexes.
  if (!commit)
  {
    TABLE *table_arg= add->table;
    uint num_of_keys= add->num_of_keys;
    handler **file;
    uint *key_numbers= (uint*) ha_thd()->alloc(sizeof(uint) * num_of_keys);
    uint old_num_of_keys= table_arg->s->keys;
    uint i;
    /* The newly created keys have the last id's */
    for (i= 0; i < num_of_keys; i++)
      key_numbers[i]= i + old_num_of_keys;
    if (!table_arg->key_info)
      table_arg->key_info= add->key_info;
    for (file= m_file; *file; file++)
    {
      (void) (*file)->prepare_drop_index(table_arg, key_numbers, num_of_keys);
      (void) (*file)->final_drop_index(table_arg);
    }
    if (table_arg->key_info == add->key_info)
      table_arg->key_info= NULL;
  }
  DBUG_RETURN(0);
}

int ha_partition::prepare_drop_index(TABLE *table_arg, uint *key_num,
                                 uint num_of_keys)
{
  handler **file;
  int ret= 0;

  /*
    DROP INDEX does not affect partitioning.
  */
  for (file= m_file; *file; file++)
    if ((ret=  (*file)->prepare_drop_index(table_arg, key_num, num_of_keys)))
      break;
  return ret;
}


int ha_partition::final_drop_index(TABLE *table_arg)
{
  handler **file;
  int ret= HA_ERR_WRONG_COMMAND;

  for (file= m_file; *file; file++)
    if ((ret=  (*file)->final_drop_index(table_arg)))
      break;
  return ret;
}


/*
  If frm_error() is called then we will use this to to find out what file
  extensions exist for the storage engine. This is also used by the default
  rename_table and delete_table method in handler.cc.
*/

static const char *ha_partition_ext[]=
{
  ha_par_ext, NullS
};

const char **ha_partition::bas_ext() const
{ return ha_partition_ext; }


uint ha_partition::min_of_the_max_uint(
                       uint (handler::*operator_func)(void) const) const
{
  handler **file;
  uint min_of_the_max= ((*m_file)->*operator_func)();

  for (file= m_file+1; *file; file++)
  {
    uint tmp= ((*file)->*operator_func)();
    set_if_smaller(min_of_the_max, tmp);
  }
  return min_of_the_max;
}


uint ha_partition::max_supported_key_parts() const
{
  return min_of_the_max_uint(&handler::max_supported_key_parts);
}


uint ha_partition::max_supported_key_length() const
{
  return min_of_the_max_uint(&handler::max_supported_key_length);
}


uint ha_partition::max_supported_key_part_length() const
{
  return min_of_the_max_uint(&handler::max_supported_key_part_length);
}


uint ha_partition::max_supported_record_length() const
{
  return min_of_the_max_uint(&handler::max_supported_record_length);
}


uint ha_partition::max_supported_keys() const
{
  return min_of_the_max_uint(&handler::max_supported_keys);
}


uint ha_partition::extra_rec_buf_length() const
{
  handler **file;
  uint max= (*m_file)->extra_rec_buf_length();

  for (file= m_file, file++; *file; file++)
    if (max < (*file)->extra_rec_buf_length())
      max= (*file)->extra_rec_buf_length();
  return max;
}


uint ha_partition::min_record_length(uint options) const
{
  handler **file;
  uint max= (*m_file)->min_record_length(options);

  for (file= m_file, file++; *file; file++)
    if (max < (*file)->min_record_length(options))
      max= (*file)->min_record_length(options);
  return max;
}


/****************************************************************************
                MODULE compare records
****************************************************************************/
/*
  Compare two positions

  SYNOPSIS
    cmp_ref()
    ref1                   First position
    ref2                   Second position

  RETURN VALUE
    <0                     ref1 < ref2
    0                      Equal
    >0                     ref1 > ref2

  DESCRIPTION
    We get two references and need to check if those records are the same.
    If they belong to different partitions we decide that they are not
    the same record. Otherwise we use the particular handler to decide if
    they are the same. Sort in partition id order if not equal.
*/

int ha_partition::cmp_ref(const uchar *ref1, const uchar *ref2)
{
  uint part_id;
  my_ptrdiff_t diff1, diff2;
  handler *file;
  DBUG_ENTER("ha_partition::cmp_ref");

  if ((ref1[0] == ref2[0]) && (ref1[1] == ref2[1]))
  {
    part_id= uint2korr(ref1);
    file= m_file[part_id];
    DBUG_ASSERT(part_id < m_tot_parts);
    DBUG_RETURN(file->cmp_ref((ref1 + PARTITION_BYTES_IN_POS),
			      (ref2 + PARTITION_BYTES_IN_POS)));
  }
  diff1= ref2[1] - ref1[1];
  diff2= ref2[0] - ref1[0];
  if (diff1 > 0)
  {
    DBUG_RETURN(-1);
  }
  if (diff1 < 0)
  {
    DBUG_RETURN(+1);
  }
  if (diff2 > 0)
  {
    DBUG_RETURN(-1);
  }
  DBUG_RETURN(+1);
}


/****************************************************************************
                MODULE auto increment
****************************************************************************/


int ha_partition::reset_auto_increment(ulonglong value)
{
  handler **file= m_file;
  int res;
  DBUG_ENTER("ha_partition::reset_auto_increment");
  lock_auto_increment();
  table_share->ha_part_data->auto_inc_initialized= FALSE;
  table_share->ha_part_data->next_auto_inc_val= 0;
  do
  {
    if ((res= (*file)->ha_reset_auto_increment(value)) != 0)
      break;
  } while (*(++file));
  unlock_auto_increment();
  DBUG_RETURN(res);
}


/**
  This method is called by update_auto_increment which in turn is called
  by the individual handlers as part of write_row. We use the
  table_share->ha_part_data->next_auto_inc_val, or search all
  partitions for the highest auto_increment_value if not initialized or
  if auto_increment field is a secondary part of a key, we must search
  every partition when holding a mutex to be sure of correctness.
*/

void ha_partition::get_auto_increment(ulonglong offset, ulonglong increment,
                                      ulonglong nb_desired_values,
                                      ulonglong *first_value,
                                      ulonglong *nb_reserved_values)
{
  DBUG_ENTER("ha_partition::get_auto_increment");
  DBUG_PRINT("info", ("offset: %lu inc: %lu desired_values: %lu "
                      "first_value: %lu", (ulong) offset, (ulong) increment,
                      (ulong) nb_desired_values, (ulong) *first_value));
  DBUG_ASSERT(increment && nb_desired_values);
  *first_value= 0;
  if (table->s->next_number_keypart)
  {
    /*
      next_number_keypart is != 0 if the auto_increment column is a secondary
      column in the index (it is allowed in MyISAM)
    */
    DBUG_PRINT("info", ("next_number_keypart != 0"));
    ulonglong nb_reserved_values_part;
    ulonglong first_value_part, max_first_value;
    handler **file= m_file;
    first_value_part= max_first_value= *first_value;
    /* Must lock and find highest value among all partitions. */
    lock_auto_increment();
    do
    {
      /* Only nb_desired_values = 1 makes sense */
      (*file)->get_auto_increment(offset, increment, 1,
                                 &first_value_part, &nb_reserved_values_part);
      if (first_value_part == ~(ulonglong)(0)) // error in one partition
      {
        *first_value= first_value_part;
        /* log that the error was between table/partition handler */
        sql_print_error("Partition failed to reserve auto_increment value");
        unlock_auto_increment();
        DBUG_VOID_RETURN;
      }
      DBUG_PRINT("info", ("first_value_part: %lu", (ulong) first_value_part));
      set_if_bigger(max_first_value, first_value_part);
    } while (*(++file));
    *first_value= max_first_value;
    *nb_reserved_values= 1;
    unlock_auto_increment();
  }
  else
  {
    THD *thd= ha_thd();
    /*
      This is initialized in the beginning of the first write_row call.
    */
    DBUG_ASSERT(table_share->ha_part_data->auto_inc_initialized);
    /*
      Get a lock for handling the auto_increment in table_share->ha_part_data
      for avoiding two concurrent statements getting the same number.
    */ 

    lock_auto_increment();

    /*
      In a multi-row insert statement like INSERT SELECT and LOAD DATA
      where the number of candidate rows to insert is not known in advance
      we must hold a lock/mutex for the whole statement if we have statement
      based replication. Because the statement-based binary log contains
      only the first generated value used by the statement, and slaves assumes
      all other generated values used by this statement were consecutive to
      this first one, we must exclusively lock the generator until the statement
      is done.
    */
    if (!auto_increment_safe_stmt_log_lock &&
        thd->lex->sql_command != SQLCOM_INSERT &&
        mysql_bin_log.is_open() &&
        !thd->is_current_stmt_binlog_format_row() &&
        (thd->variables.option_bits & OPTION_BIN_LOG))
    {
      DBUG_PRINT("info", ("locking auto_increment_safe_stmt_log_lock"));
      auto_increment_safe_stmt_log_lock= TRUE;
    }

    /* this gets corrected (for offset/increment) in update_auto_increment */
    *first_value= table_share->ha_part_data->next_auto_inc_val;
    table_share->ha_part_data->next_auto_inc_val+=
                                              nb_desired_values * increment;

    unlock_auto_increment();
    DBUG_PRINT("info", ("*first_value: %lu", (ulong) *first_value));
    *nb_reserved_values= nb_desired_values;
  }
  DBUG_VOID_RETURN;
}

void ha_partition::release_auto_increment()
{
  DBUG_ENTER("ha_partition::release_auto_increment");

  if (table->s->next_number_keypart)
  {
    for (uint i= 0; i < m_tot_parts; i++)
      if (bitmap_is_set(&(m_part_info->lock_partitions), i))
        m_file[i]->ha_release_auto_increment();
  }
  else if (next_insert_id)
  {
    ulonglong next_auto_inc_val;
    lock_auto_increment();
    next_auto_inc_val= table_share->ha_part_data->next_auto_inc_val;
    /*
      If the current auto_increment values is lower than the reserved
      value, and the reserved value was reserved by this thread,
      we can lower the reserved value.
    */
    if (next_insert_id < next_auto_inc_val &&
        auto_inc_interval_for_cur_row.maximum() >= next_auto_inc_val)
    {
      THD *thd= ha_thd();
      /*
        Check that we do not lower the value because of a failed insert
        with SET INSERT_ID, i.e. forced/non generated values.
      */
      if (thd->auto_inc_intervals_forced.maximum() < next_insert_id)
        table_share->ha_part_data->next_auto_inc_val= next_insert_id;
    }
    DBUG_PRINT("info", ("table_share->ha_part_data->next_auto_inc_val: %lu",
                        (ulong) table_share->ha_part_data->next_auto_inc_val));

    /* Unlock the multi row statement lock taken in get_auto_increment */
    if (auto_increment_safe_stmt_log_lock)
    {
      auto_increment_safe_stmt_log_lock= FALSE;
      DBUG_PRINT("info", ("unlocking auto_increment_safe_stmt_log_lock"));
    }

    unlock_auto_increment();
  }
  DBUG_VOID_RETURN;
}

/****************************************************************************
                MODULE initialize handler for HANDLER call
****************************************************************************/

void ha_partition::init_table_handle_for_HANDLER()
{
  return;
}


/****************************************************************************
                MODULE enable/disable indexes
****************************************************************************/

/*
  Disable indexes for a while
  SYNOPSIS
    disable_indexes()
    mode                      Mode
  RETURN VALUES
    0                         Success
    != 0                      Error
*/

int ha_partition::disable_indexes(uint mode)
{
  handler **file;
  int error= 0;

  DBUG_ASSERT(bitmap_is_set_all(&(m_part_info->lock_partitions)));
  for (file= m_file; *file; file++)
  {
    if ((error= (*file)->ha_disable_indexes(mode)))
      break;
  }
  return error;
}


/*
  Enable indexes again
  SYNOPSIS
    enable_indexes()
    mode                      Mode
  RETURN VALUES
    0                         Success
    != 0                      Error
*/

int ha_partition::enable_indexes(uint mode)
{
  handler **file;
  int error= 0;

  DBUG_ASSERT(bitmap_is_set_all(&(m_part_info->lock_partitions)));
  for (file= m_file; *file; file++)
  {
    if ((error= (*file)->ha_enable_indexes(mode)))
      break;
  }
  return error;
}


/*
  Check if indexes are disabled
  SYNOPSIS
    indexes_are_disabled()

  RETURN VALUES
    0                      Indexes are enabled
    != 0                   Indexes are disabled
*/

int ha_partition::indexes_are_disabled(void)
{
  handler **file;
  int error= 0;

  DBUG_ASSERT(bitmap_is_set_all(&(m_part_info->lock_partitions)));
  for (file= m_file; *file; file++)
  {
    if ((error= (*file)->indexes_are_disabled()))
      break;
  }
  return error;
}


struct st_mysql_storage_engine partition_storage_engine=
{ MYSQL_HANDLERTON_INTERFACE_VERSION };

mysql_declare_plugin(partition)
{
  MYSQL_STORAGE_ENGINE_PLUGIN,
  &partition_storage_engine,
  "partition",
  "Mikael Ronstrom, MySQL AB",
  "Partition Storage Engine Helper",
  PLUGIN_LICENSE_GPL,
  partition_initialize, /* Plugin Init */
  NULL, /* Plugin Deinit */
  0x0100, /* 1.0 */
  NULL,                       /* status variables                */
  NULL,                       /* system variables                */
  NULL                        /* config options                  */
}
mysql_declare_plugin_end;

#endif<|MERGE_RESOLUTION|>--- conflicted
+++ resolved
@@ -1,9 +1,5 @@
-<<<<<<< HEAD
-/* Copyright (c) 2005, 2011, Oracle and/or its affiliates. All rights reserved.
-=======
 /*
    Copyright (c) 2005, 2011, Oracle and/or its affiliates. All rights reserved.
->>>>>>> fb5f6ee8
 
    This program is free software; you can redistribute it and/or modify
    it under the terms of the GNU General Public License as published by
@@ -16,12 +12,8 @@
 
    You should have received a copy of the GNU General Public License
    along with this program; if not, write to the Free Software
-<<<<<<< HEAD
-   Foundation, Inc., 51 Franklin St, Fifth Floor, Boston, MA 02110-1301  USA */
-=======
    Foundation, Inc., 51 Franklin St, Fifth Floor, Boston, MA 02110-1301  USA
 */
->>>>>>> fb5f6ee8
 
 /*
   This handler was developed by Mikael Ronstrom for version 5.1 of MySQL.
@@ -1088,17 +1080,10 @@
 int ha_partition::preload_keys(THD *thd, HA_CHECK_OPT *check_opt)
 {
   DBUG_ENTER("ha_partition::preload_keys");
-<<<<<<< HEAD
 
   DBUG_RETURN(handle_opt_partitions(thd, check_opt, PRELOAD_KEYS_PARTS));
 }
 
-=======
-
-  DBUG_RETURN(handle_opt_partitions(thd, check_opt, PRELOAD_KEYS_PARTS));
-}
-
->>>>>>> fb5f6ee8
  
 /*
   Handle optimize/analyze/check/repair of one partition
@@ -2406,11 +2391,7 @@
     goto error_end;
   }
   m_file_tot_parts= m_tot_parts;
-<<<<<<< HEAD
-  bzero((char*) m_file, alloc_len);
-=======
   memset(m_file, 0, alloc_len);
->>>>>>> fb5f6ee8
   DBUG_ASSERT(m_part_info->num_parts > 0);
 
   i= 0;
@@ -2823,7 +2804,6 @@
   bitmap_clear_all(&m_bulk_insert_started);
   /* Initialize the bitmap we use to keep track of locked partitions */
   if (bitmap_init(&m_locked_partitions, NULL, m_tot_parts, FALSE))
-<<<<<<< HEAD
   {
     bitmap_free(&m_bulk_insert_started);
     DBUG_RETURN(error);
@@ -2834,18 +2814,6 @@
   /* Initialize the bitmap for used partitions */
   if (!m_is_clone_of)
   {
-=======
-  {
-    bitmap_free(&m_bulk_insert_started);
-    DBUG_RETURN(error);
-  }
-  bitmap_clear_all(&m_locked_partitions);
-  /* Initialize the bitmap we use to determine what partitions are locked */
-  DBUG_ASSERT(m_part_info);
-  /* Initialize the bitmap for used partitions */
-  if (!m_is_clone_of)
-  {
->>>>>>> fb5f6ee8
     DBUG_ASSERT(!m_clone_mem_root);
     if (m_part_info->set_partition_bitmaps(NULL))
     {
@@ -2962,11 +2930,7 @@
     DBUG_PRINT("info", ("table_share->ha_part_data 0x%p",
                         table_share->ha_part_data));
     /* zeros both auto_increment variables and partition_name_hash.records */
-<<<<<<< HEAD
-    bzero(table_share->ha_part_data, sizeof(HA_DATA_PARTITION));
-=======
     memset(table_share->ha_part_data, 0, sizeof(HA_DATA_PARTITION));
->>>>>>> fb5f6ee8
     table_share->ha_part_data_destroy= ha_data_partition_destroy;
     mysql_mutex_init(key_PARTITION_LOCK_auto_inc,
                      &table_share->ha_part_data->LOCK_auto_inc,
@@ -3005,8 +2969,6 @@
   DBUG_RETURN(error);
 }
 
-<<<<<<< HEAD
-=======
 void ha_partition::unbind_psi()
 {
   uint i;
@@ -3034,7 +2996,6 @@
   }
   DBUG_VOID_RETURN;
 }
->>>>>>> fb5f6ee8
 
 /**
   Clone the open and locked partitioning handler.
@@ -6957,20 +6918,13 @@
   int ret= 0;
 
   DBUG_ENTER("ha_partition::add_index");
-<<<<<<< HEAD
-=======
   *add= new handler_add_index(table, key_info, num_of_keys);
->>>>>>> fb5f6ee8
   /*
     There has already been a check in fix_partition_func in mysql_alter_table
     before this call, which checks for unique/primary key violations of the
     partitioning function. So no need for extra check here.
   */
   for (file= m_file; *file; file++)
-<<<<<<< HEAD
-    if ((ret=  (*file)->add_index(table_arg, key_info, num_of_keys)))
-      goto err;
-=======
   {
     handler_add_index *add_index;
     if ((ret= (*file)->add_index(table_arg, key_info, num_of_keys, &add_index)))
@@ -6978,7 +6932,6 @@
     if ((ret= (*file)->final_add_index(add_index, true)))
       goto err;
   }
->>>>>>> fb5f6ee8
   DBUG_RETURN(ret);
 err:
   if (file > m_file)
