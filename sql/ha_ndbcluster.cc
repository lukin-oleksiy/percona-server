/* Copyright (C) 2000-2003 MySQL AB

  This program is free software; you can redistribute it and/or modify
  it under the terms of the GNU General Public License as published by
  the Free Software Foundation; version 2 of the License.

  This program is distributed in the hope that it will be useful,
  but WITHOUT ANY WARRANTY; without even the implied warranty of
  MERCHANTABILITY or FITNESS FOR A PARTICULAR PURPOSE.  See the
  GNU General Public License for more details.

  You should have received a copy of the GNU General Public License
  along with this program; if not, write to the Free Software
  Foundation, Inc., 59 Temple Place, Suite 330, Boston, MA  02111-1307  USA
*/

/**
  @file

  @brief
  This file defines the NDB Cluster handler: the interface between
  MySQL and NDB Cluster
*/

#ifdef USE_PRAGMA_IMPLEMENTATION
#pragma implementation				// gcc: Class implementation
#endif

#include "mysql_priv.h"
#include "rpl_mi.h"

#include <my_dir.h>
#ifdef WITH_NDBCLUSTER_STORAGE_ENGINE
#include "ha_ndbcluster.h"
#include <ndbapi/NdbApi.hpp>
#include "ha_ndbcluster_cond.h"
#include <../util/Bitmask.hpp>
#include <ndbapi/NdbIndexStat.hpp>

#include "ha_ndbcluster_binlog.h"
#include "ha_ndbcluster_tables.h"
#include "ha_ndbcluster_connection.h"

#include <mysql/plugin.h>

#ifdef ndb_dynamite
#undef assert
#define assert(x) do { if(x) break; ::printf("%s %d: assert failed: %s\n", __FILE__, __LINE__, #x); ::fflush(stdout); ::signal(SIGABRT,SIG_DFL); ::abort(); ::kill(::getpid(),6); ::kill(::getpid(),9); } while (0)
#endif

// options from from mysqld.cc
extern ulong opt_ndb_cache_check_time;

// ndb interface initialization/cleanup
#ifdef  __cplusplus
extern "C" {
#endif
extern void ndb_init_internal();
extern void ndb_end_internal();
#ifdef  __cplusplus
}
#endif

const char *ndb_distribution_names[]= {"KEYHASH", "LINHASH", NullS};
TYPELIB ndb_distribution_typelib= { array_elements(ndb_distribution_names)-1,
                                    "", ndb_distribution_names, NULL };
const char *opt_ndb_distribution= ndb_distribution_names[ND_KEYHASH];
enum ndb_distribution opt_ndb_distribution_id= ND_KEYHASH;

// Default value for parallelism
static const int parallelism= 0;

// Default value for max number of transactions
// createable against NDB from this handler
static const int max_transactions= 3; // should really be 2 but there is a transaction to much allocated when loch table is used

static uint ndbcluster_partition_flags();
static int ndbcluster_init(void *);
static int ndbcluster_end(handlerton *hton, ha_panic_function flag);
static bool ndbcluster_show_status(handlerton *hton, THD*,
                                   stat_print_fn *,
                                   enum ha_stat_type);
static int ndbcluster_alter_tablespace(handlerton *hton,
                                       THD* thd, 
                                       st_alter_tablespace *info);
static int ndbcluster_fill_files_table(handlerton *hton,
                                       THD *thd, 
                                       TABLE_LIST *tables, 
                                       COND *cond);

handlerton *ndbcluster_hton;

static handler *ndbcluster_create_handler(handlerton *hton,
                                          TABLE_SHARE *table,
                                          MEM_ROOT *mem_root)
{
  return new (mem_root) ha_ndbcluster(hton, table);
}

static uint ndbcluster_partition_flags()
{
  return (HA_CAN_PARTITION | HA_CAN_UPDATE_PARTITION_KEY |
          HA_CAN_PARTITION_UNIQUE | HA_USE_AUTO_PARTITION);
}

static uint ndbcluster_alter_partition_flags()
{
  return HA_PARTITION_FUNCTION_SUPPORTED;
}

#define NDB_AUTO_INCREMENT_RETRIES 10
#define BATCH_FLUSH_SIZE (32768)

#define ERR_PRINT(err) \
  DBUG_PRINT("error", ("%d  message: %s", err.code, err.message))

#define ERR_RETURN(err)                  \
{                                        \
  const NdbError& tmp= err;              \
  set_ndb_err(current_thd, tmp);         \
  DBUG_RETURN(ndb_to_mysql_error(&tmp)); \
}

#define ERR_BREAK(err, code)             \
{                                        \
  const NdbError& tmp= err;              \
  set_ndb_err(current_thd, tmp);         \
  code= ndb_to_mysql_error(&tmp);        \
  break;                                 \
}

static int ndbcluster_inited= 0;
int ndbcluster_terminating= 0;

extern Ndb* g_ndb;

uchar g_node_id_map[max_ndb_nodes];

/// Handler synchronization
pthread_mutex_t ndbcluster_mutex;

/// Table lock handling
HASH ndbcluster_open_tables;

static uchar *ndbcluster_get_key(NDB_SHARE *share, size_t *length,
                                my_bool not_used __attribute__((unused)));
static
NdbRecord *
ndb_get_table_statistics_ndbrecord(NDBDICT *, const NDBTAB *);
static int ndb_get_table_statistics(ha_ndbcluster*, bool, Ndb*, const NDBTAB *, 
                                    struct Ndb_statistics *);
static int ndb_get_table_statistics(ha_ndbcluster*, bool, Ndb*,
                                    const NdbRecord *, struct Ndb_statistics *);


// Util thread variables
pthread_t ndb_util_thread;
int ndb_util_thread_running= 0;
pthread_mutex_t LOCK_ndb_util_thread;
pthread_cond_t COND_ndb_util_thread;
pthread_cond_t COND_ndb_util_ready;
pthread_handler_t ndb_util_thread_func(void *arg);
ulong ndb_cache_check_time;

/* Status variables shown with 'show status like 'Ndb%' */

struct st_ndb_status {
  st_ndb_status() { bzero(this, sizeof(struct st_ndb_status)); }
  long cluster_node_id;
  const char * connected_host;
  long connected_port;
  long number_of_replicas;
  long number_of_data_nodes;
  long number_of_ready_data_nodes;
  long connect_count;
};

static struct st_ndb_status g_ndb_status;

static int update_status_variables(st_ndb_status *ns, Ndb_cluster_connection *c)
{
  ns->connected_port= c->get_connected_port();
  ns->connected_host= c->get_connected_host();
  if (ns->cluster_node_id != (int) c->node_id())
  {
    ns->cluster_node_id= c->node_id();
    if (&g_ndb_status == ns && g_ndb_cluster_connection == c)
      sql_print_information("NDB: NodeID is %lu, management server '%s:%lu'",
                            ns->cluster_node_id, ns->connected_host,
                            ns->connected_port);
  }
  ns->number_of_replicas= 0;
  ns->number_of_ready_data_nodes= c->get_no_ready();
  ns->number_of_data_nodes= c->no_db_nodes();
  ns->connect_count= c->get_connect_count();
  return 0;
}

SHOW_VAR ndb_status_variables[]= {
  {"cluster_node_id",     (char*) &g_ndb_status.cluster_node_id,      SHOW_LONG},
  {"config_from_host",    (char*) &g_ndb_status.connected_host,       SHOW_CHAR_PTR},
  {"config_from_port",    (char*) &g_ndb_status.connected_port,       SHOW_LONG},
//{"number_of_replicas",  (char*) &g_ndb_status.number_of_replicas,   SHOW_LONG},
  {"number_of_data_nodes",(char*) &g_ndb_status.number_of_data_nodes, SHOW_LONG},
  {NullS, NullS, SHOW_LONG}
};

/*
  Error handling functions
*/

/* Note for merge: old mapping table, moved to storage/ndb/ndberror.c */

static int ndb_to_mysql_error(const NdbError *ndberr)
{
  /* read the mysql mapped error code */
  int error= ndberr->mysql_code;

  switch (error)
  {
    /* errors for which we do not add warnings, just return mapped error code
    */
  case HA_ERR_NO_SUCH_TABLE:
  case HA_ERR_KEY_NOT_FOUND:
    return error;

    /* Mapping missing, go with the ndb error code*/
  case -1:
    error= ndberr->code;
    break;
    /* Mapping exists, go with the mapped code */
  default:
    break;
  }

  /*
    Push the NDB error message as warning
    - Used to be able to use SHOW WARNINGS toget more info on what the error is
    - Used by replication to see if the error was temporary
  */
  if (ndberr->status == NdbError::TemporaryError)
    push_warning_printf(current_thd, MYSQL_ERROR::WARN_LEVEL_ERROR,
			ER_GET_TEMPORARY_ERRMSG, ER(ER_GET_TEMPORARY_ERRMSG),
			ndberr->code, ndberr->message, "NDB");
  else
    push_warning_printf(current_thd, MYSQL_ERROR::WARN_LEVEL_ERROR,
			ER_GET_ERRMSG, ER(ER_GET_ERRMSG),
			ndberr->code, ndberr->message, "NDB");
  return error;
}

int execute_no_commit_ignore_no_key(ha_ndbcluster *h, NdbTransaction *trans)
{
  int res= trans->execute(NdbTransaction::NoCommit,
                          NdbOperation::AO_IgnoreError,
                          h->m_force_send);
  Thd_ndb *thd_ndb= h->m_thd_ndb;
  thd_ndb->m_unsent_bytes= 0;
  if (res == -1)
    return -1;

  const NdbError &err= trans->getNdbError();
  if (err.classification != NdbError::NoError &&
      err.classification != NdbError::ConstraintViolation &&
      err.classification != NdbError::NoDataFound)
    return -1;

  return 0;
}

inline
int execute_no_commit(ha_ndbcluster *h, NdbTransaction *trans)
{
<<<<<<< HEAD
  h->release_completed_operations(trans, force_release);
=======
  h->release_completed_operations(trans);
>>>>>>> ff848ca1
  if (h->m_ignore_no_key)
    return execute_no_commit_ignore_no_key(h,trans);
  else
  {
    int res= trans->execute(NdbTransaction::NoCommit,
                            NdbOperation::AbortOnError,
                            h->m_force_send);
    Thd_ndb *thd_ndb= h->m_thd_ndb;
    thd_ndb->m_unsent_bytes= 0;
    return res;
  }
}

inline
int execute_commit(ha_ndbcluster *h, NdbTransaction *trans)
{
  int res= trans->execute(NdbTransaction::Commit,
                          NdbOperation::AbortOnError,
                          h->m_force_send);
  Thd_ndb *thd_ndb= h->m_thd_ndb;
  thd_ndb->m_unsent_bytes= 0;
  return res;
}

inline
int execute_commit(THD *thd, NdbTransaction *trans)
{
  int res= trans->execute(NdbTransaction::Commit,
                          NdbOperation::AbortOnError,
                          thd->variables.ndb_force_send);
  Thd_ndb *thd_ndb= get_thd_ndb(thd);
  thd_ndb->m_unsent_bytes= 0;
  return res;
}

inline
<<<<<<< HEAD
int execute_no_commit_ie(ha_ndbcluster *h, NdbTransaction *trans,
			 bool force_release)
{
  h->release_completed_operations(trans, force_release);
=======
int execute_no_commit_ie(ha_ndbcluster *h, NdbTransaction *trans)
{
  h->release_completed_operations(trans);
>>>>>>> ff848ca1
  int res= trans->execute(NdbTransaction::NoCommit,
                          NdbOperation::AO_IgnoreError,
                          h->m_force_send);
  Thd_ndb *thd_ndb= h->m_thd_ndb;
  thd_ndb->m_unsent_bytes= 0;
  return res;
}

/*
  Place holder for ha_ndbcluster thread specific data
*/
typedef struct st_thd_ndb_share {
  const void *key;
  struct Ndb_local_table_statistics stat;
} THD_NDB_SHARE;
static
uchar *thd_ndb_share_get_key(THD_NDB_SHARE *thd_ndb_share, size_t *length,
                            my_bool not_used __attribute__((unused)))
{
  *length= sizeof(thd_ndb_share->key);
  return (uchar*) &thd_ndb_share->key;
}

Thd_ndb::Thd_ndb()
{
  connection= ndb_get_cluster_connection();
  ndb= new Ndb(connection, "");
  lock_count= 0;
  start_stmt_count= 0;
  count= 0;
  trans= NULL;
  m_error= FALSE;
  m_error_code= 0;
  query_state&= NDB_QUERY_NORMAL;
  options= 0;
  (void) hash_init(&open_tables, &my_charset_bin, 5, 0, 0,
                   (hash_get_key)thd_ndb_share_get_key, 0, 0);
  m_unsent_bytes= 0;
  init_alloc_root(&m_batch_mem_root, BATCH_FLUSH_SIZE/4, 0);
}

Thd_ndb::~Thd_ndb()
{
  if (ndb)
  {
#ifndef DBUG_OFF
    Ndb::Free_list_usage tmp;
    tmp.m_name= 0;
    while (ndb->get_free_list_usage(&tmp))
    {
      uint leaked= (uint) tmp.m_created - tmp.m_free;
      if (leaked)
        fprintf(stderr, "NDB: Found %u %s%s that %s not been released\n",
                leaked, tmp.m_name,
                (leaked == 1)?"":"'s",
                (leaked == 1)?"has":"have");
    }
#endif
    delete ndb;
    ndb= NULL;
  }
  changed_tables.empty();
  hash_free(&open_tables);
  free_root(&m_batch_mem_root, MYF(0));
}

void
Thd_ndb::init_open_tables()
{
  count= 0;
  m_error= FALSE;
  m_error_code= 0;
  my_hash_reset(&open_tables);
}

inline
Ndb *ha_ndbcluster::get_ndb(THD *thd)
{
  return get_thd_ndb(thd)->ndb;
}

/*
 * manage uncommitted insert/deletes during transactio to get records correct
 */

void ha_ndbcluster::set_rec_per_key()
{
  DBUG_ENTER("ha_ndbcluster::set_rec_per_key");
  for (uint i=0 ; i < table_share->keys ; i++)
  {
    table->key_info[i].rec_per_key[table->key_info[i].key_parts-1]= 1;
  }
  DBUG_VOID_RETURN;
}

ha_rows ha_ndbcluster::records()
{
  DBUG_ENTER("ha_ndbcluster::records");
  DBUG_PRINT("info", ("id=%d, no_uncommitted_rows_count=%d",
                      ((const NDBTAB *)m_table)->getTableId(),
                      m_table_info->no_uncommitted_rows_count));

  if (update_stats(table->in_use, 1) == 0)
  {
    DBUG_RETURN(stats.records);
  }
  else
  {
    DBUG_RETURN(HA_POS_ERROR);
  }
}

void ha_ndbcluster::no_uncommitted_rows_execute_failure()
{
  DBUG_ENTER("ha_ndbcluster::no_uncommitted_rows_execute_failure");
  get_thd_ndb(current_thd)->m_error= TRUE;
  get_thd_ndb(current_thd)->m_error_code= 0;
  DBUG_VOID_RETURN;
}

void ha_ndbcluster::no_uncommitted_rows_update(int c)
{
  DBUG_ENTER("ha_ndbcluster::no_uncommitted_rows_update");
  struct Ndb_local_table_statistics *local_info= m_table_info;
  local_info->no_uncommitted_rows_count+= c;
  DBUG_PRINT("info", ("id=%d, no_uncommitted_rows_count=%d",
                      ((const NDBTAB *)m_table)->getTableId(),
                      local_info->no_uncommitted_rows_count));
  DBUG_VOID_RETURN;
}

void ha_ndbcluster::no_uncommitted_rows_reset(THD *thd)
{
  DBUG_ENTER("ha_ndbcluster::no_uncommitted_rows_reset");
  Thd_ndb *thd_ndb= get_thd_ndb(thd);
  thd_ndb->count++;
  thd_ndb->m_error= FALSE;
  thd_ndb->m_unsent_bytes= 0;
  DBUG_VOID_RETURN;
}

/*
  Sets the latest ndb error code on the thd_ndb object such that it
  can be retrieved later to know which ndb error caused the handler
  error.
*/
static void set_ndb_err(THD *thd, const NdbError &err)
{
  DBUG_ENTER("set_ndb_err");
  ERR_PRINT(err);

  Thd_ndb *thd_ndb= get_thd_ndb(thd);
  if (thd_ndb == NULL)
    DBUG_VOID_RETURN;
#ifdef NOT_YET
  /*
    Check if error code is overwritten, in this case the original
    failure cause will be lost.  E.g. if 4350 error is given. So
    push a warning so that it can be detected which is the root
    error cause.
  */
  if (thd_ndb->m_query_id == thd->query_id &&
      thd_ndb->m_error_code != 0 &&
      thd_ndb->m_error_code != err.code)
  {
    char buf[FN_REFLEN];
    ndb_error_string(thd_ndb->m_error_code, buf, sizeof(buf));
    push_warning_printf(thd, MYSQL_ERROR::WARN_LEVEL_ERROR,
			ER_GET_ERRMSG, ER(ER_GET_ERRMSG),
			thd_ndb->m_error_code, buf, "NDB");
  }
#endif
  thd_ndb->m_query_id= thd->query_id;
  thd_ndb->m_error_code= err.code;
  DBUG_VOID_RETURN;
}

int ha_ndbcluster::ndb_err(NdbTransaction *trans)
{
  THD *thd= current_thd;
  int res;
  NdbError err= trans->getNdbError();
  DBUG_ENTER("ndb_err");
  
  set_ndb_err(thd, err);

  switch (err.classification) {
  case NdbError::SchemaError:
  {
    // TODO perhaps we need to do more here, invalidate also in the cache
    m_table->setStatusInvalid();
    /* Close other open handlers not used by any thread */
    TABLE_LIST table_list;
    bzero((char*) &table_list,sizeof(table_list));
    table_list.db= m_dbname;
    table_list.alias= table_list.table_name= m_tabname;
    close_cached_tables(thd, &table_list, FALSE, FALSE, FALSE);
    break;
  }
  default:
    break;
  }
  res= ndb_to_mysql_error(&err);
  DBUG_PRINT("info", ("transformed ndbcluster error %d to mysql error %d", 
                      err.code, res));
  if (res == HA_ERR_FOUND_DUPP_KEY)
  {
    char *error_data= err.details;
    uint dupkey= MAX_KEY;

    for (uint i= 0; i < MAX_KEY; i++)
    {
      if (m_index[i].type == UNIQUE_INDEX || 
          m_index[i].type == UNIQUE_ORDERED_INDEX)
      {
        const NDBINDEX *unique_index=
          (const NDBINDEX *) m_index[i].unique_index;
        if (unique_index &&
            (char *) unique_index->getObjectId() == error_data)
        {
          dupkey= i;
          break;
        }
      }
    }
    if (m_rows_to_insert == 1)
    {
      /*
	We can only distinguish between primary and non-primary
	violations here, so we need to return MAX_KEY for non-primary
	to signal that key is unknown
      */
      m_dupkey= err.code == 630 ? table_share->primary_key : dupkey; 
    }
    else
    {
      /* We are batching inserts, offending key is not available */
      m_dupkey= (uint) -1;
    }
  }
  DBUG_RETURN(res);
}


/**
  Override the default get_error_message in order to add the 
  error message of NDB .
*/

bool ha_ndbcluster::get_error_message(int error, 
                                      String *buf)
{
  DBUG_ENTER("ha_ndbcluster::get_error_message");
  DBUG_PRINT("enter", ("error: %d", error));

  Ndb *ndb= check_ndb_in_thd(current_thd);
  if (!ndb)
    DBUG_RETURN(FALSE);

  const NdbError err= ndb->getNdbError(error);
  bool temporary= err.status==NdbError::TemporaryError;
  buf->set(err.message, strlen(err.message), &my_charset_bin);
  DBUG_PRINT("exit", ("message: %s, temporary: %d", buf->ptr(), temporary));
  DBUG_RETURN(temporary);
}


void
ha_ndbcluster::set_hidden_key(uchar *row, Uint64 auto_value)
{
  /* The hidden primary key is stored just after the normal row data. */
  uint32 offset= offset_hidden_key();
  DBUG_ASSERT(offset + NDB_HIDDEN_PRIMARY_KEY_LENGTH <= table->s->reclength + m_extra_reclength);
  memcpy(&row[offset], &auto_value, NDB_HIDDEN_PRIMARY_KEY_LENGTH);
}

Uint64
ha_ndbcluster::get_hidden_key(const uchar *row)
{
  Uint64 hidden_key;
  uint32 offset= offset_hidden_key();
  memcpy(&hidden_key, &row[offset], NDB_HIDDEN_PRIMARY_KEY_LENGTH);
  return hidden_key;
}

void
ha_ndbcluster::request_hidden_key(uchar *mask)
{
  uint32 field_no= field_number_hidden_key();
  mask[field_no>>3]|= (1 << (field_no & 7));
}

/**
  Check if MySQL field type forces var part in ndb storage
*/
static bool field_type_forces_var_part(enum_field_types type)
{
  switch (type) {
  case MYSQL_TYPE_VAR_STRING:
  case MYSQL_TYPE_VARCHAR:
    return TRUE;
  case MYSQL_TYPE_TINY_BLOB:
  case MYSQL_TYPE_BLOB:
  case MYSQL_TYPE_MEDIUM_BLOB:
  case MYSQL_TYPE_LONG_BLOB:
  case MYSQL_TYPE_GEOMETRY:
    return FALSE;
  default:
    return FALSE;
  }
}

void
ha_ndbcluster::set_partition_function_value(uchar *row, uint32 func_value)
{
  /* The partition function value is stored just after the hidden primary
     key (if any). */
  uint32 offset= offset_user_partition_function();
  DBUG_ASSERT(offset + 4 <= table->s->reclength + m_extra_reclength);
  memcpy(&row[offset], &func_value, 4);
}
<<<<<<< HEAD

uint32
ha_ndbcluster::get_partition_fragment(const uchar *row)
{
  uint32 fragment;
  uint32 offset= offset_user_partition_fragment();
  memcpy(&fragment, &row[offset], 4);
  return fragment;
}

=======

uint32
ha_ndbcluster::get_partition_fragment(const uchar *row)
{
  uint32 fragment;
  uint32 offset= offset_user_partition_fragment();
  memcpy(&fragment, &row[offset], 4);
  return fragment;
}

>>>>>>> ff848ca1
void
ha_ndbcluster::request_partition_function_value(uchar *mask)
{
  uint32 field_no= field_number_user_partition_function();
  mask[field_no>>3]|= (1 << (field_no & 7));
}

static inline uchar *
alloc_batch_row(Thd_ndb *thd_ndb, uint size)
{
  /*
    We only reset the batch mem_root on first allocate after execute(), not
    immediately at execute() time.
    This is so that we have the chance after execute() to copy out data from
    any read buffers.
   */
  if (thd_ndb->m_unsent_bytes == 0)
    free_root(&(thd_ndb->m_batch_mem_root), MY_MARK_BLOCKS_FREE);
  return (uchar*)alloc_root(&(thd_ndb->m_batch_mem_root), size);
}

/**
  Copy a record into a newly allocated buffer.
  The returned record is valid until next execute() (actually until next
  allocation after next execute()).
  The input parameter op_batch_size is an estimate of the signal bytes
  needed for the operation; this is used to set the output parameter
  batch_full to true when it is time to flush the batch with execute().
*/
uchar *
ha_ndbcluster::batch_copy_row_to_buffer(Thd_ndb *thd_ndb, const uchar *record,
                                        bool & batch_full)
{
  uchar *row= copy_row_to_buffer(thd_ndb, record);
  if (unlikely(!row))
    return NULL;
  uint unsent= thd_ndb->m_unsent_bytes;
  unsent+= m_bytes_per_write;
  batch_full= unsent >= BATCH_FLUSH_SIZE;
  thd_ndb->m_unsent_bytes= unsent;
  return row;
}

uchar *
ha_ndbcluster::batch_copy_key_to_buffer(Thd_ndb *thd_ndb, const uchar *key,
                                        uint key_len,
                                        uint op_batch_size, bool & batch_full)
{
  uchar *row= alloc_batch_row(thd_ndb, key_len);
  if (unlikely(!row))
    return NULL;
  memcpy(row, key, key_len);
  uint unsent= thd_ndb->m_unsent_bytes;
  unsent+= op_batch_size;
  DBUG_ASSERT(op_batch_size > 0);
  batch_full= unsent >= BATCH_FLUSH_SIZE;
  thd_ndb->m_unsent_bytes= unsent;
  return row;
}

/**
  Simpler row buffer copy, for when we know we will not batch.
  Only valid until next buffer allocation.
*/
uchar *
ha_ndbcluster::copy_row_to_buffer(Thd_ndb *thd_ndb, const uchar *record)
{
  uchar *row;
  uint size= table->s->reclength + m_extra_reclength;
  row= alloc_batch_row(thd_ndb, size);
  if (unlikely(!row))
    return NULL;
  memcpy(row, record, table->s->reclength);
  return row;
}

/* Return a row buffer, valid until next execute(). */
uchar *
ha_ndbcluster::get_row_buffer()
{
  Thd_ndb *thd_ndb= get_thd_ndb(table->in_use);
  return (uchar*)alloc_root(&(thd_ndb->m_batch_mem_root),
                            table->s->reclength + m_extra_reclength);
}

/**
  When using extra hidden columns, the mysqld column bitmaps do not
  include bits for the extra columns, so we use this method to initialize
  them (after copying the mysqld bitmap to a larger one).  
*/
void
ha_ndbcluster::clear_extended_column_set(uchar *mask)
{
  if (table_share->primary_key == MAX_KEY)
  {
    uint32 field_no= field_number_hidden_key();
    mask[field_no>>3]&= ~(1 << (field_no & 7));
  }
  if (m_user_defined_partitioning)
  {
    uint32 field_no= field_number_user_partition_function();
    mask[field_no>>3]&= ~(1 << (field_no & 7));
  }
}

uchar *
ha_ndbcluster::copy_column_set(MY_BITMAP *bitmap)
{
  bitmap_copy(&m_bitmap, bitmap);
  uchar *mask= (uchar *)m_bitmap_buf;
  clear_extended_column_set(mask);
  return mask;
}

int g_get_ndb_blobs_value(NdbBlob *ndb_blob, void *arg)
{
  ha_ndbcluster *ha= (ha_ndbcluster *)arg;
  DBUG_ENTER("g_get_ndb_blobs_value");
  DBUG_PRINT("info", ("destination row: %p", ha->m_blob_destination_record));

  /* Count the total length needed for blob data. */
  int isNull;
  if (ndb_blob->getNull(isNull) != 0)
    ERR_RETURN(ndb_blob->getNdbError());
  if (isNull == 0) {
    Uint64 len64= 0;
    if (ndb_blob->getLength(len64) != 0)
      ERR_RETURN(ndb_blob->getNdbError());
    /* Align to Uint64. */
    ha->m_blob_total_size+= (len64 + 7) & ~((Uint64)7);
    if (ha->m_blob_total_size > 0xffffffff)
    {
      DBUG_ASSERT(FALSE);
      DBUG_RETURN(-1);
    }
  }
  ha->m_blob_counter++;

  /*
    Wait until all blobs are active with reading, so we can allocate
    and use a common buffer containing all.
  */
  if (ha->m_blob_counter < ha->m_blob_expected_count)
    DBUG_RETURN(0);
  ha->m_blob_counter= 0;

  /* Re-allocate bigger blob buffer if necessary. */
  if (ha->m_blob_total_size > ha->m_blobs_buffer_size)
  {
    my_free(ha->m_blobs_buffer, MYF(MY_ALLOW_ZERO_PTR));
    DBUG_PRINT("info", ("allocate blobs buffer size %u",
                        (uint32)(ha->m_blob_total_size)));
    ha->m_blobs_buffer=
      (uchar*) my_malloc(ha->m_blob_total_size, MYF(MY_WME));
    if (ha->m_blobs_buffer == NULL)
    {
      ha->m_blobs_buffer_size= 0;
      DBUG_RETURN(-1);
    }
    ha->m_blobs_buffer_size= ha->m_blob_total_size;
  }

  /*
    Now read all blob data.
    If we know the destination mysqld row, we also set the blob null bit and
    pointer/length (if not, it will be done instead in unpack_record()).
  */
  uint32 offset= 0;
  for (uint i= 0; i < ha->table->s->fields; i++)
  {
    Field *field= ha->table->field[i];
    if (! (field->flags & BLOB_FLAG))
      continue;
    NdbValue value= ha->m_value[i];
    if (value.blob == NULL)
    {
      DBUG_PRINT("info",("[%u] skipped", i));
      continue;
    }
    Field_blob *field_blob= (Field_blob *)field;
    NdbBlob *ndb_blob= value.blob;
    int isNull;
    if (ndb_blob->getNull(isNull) != 0)
      ERR_RETURN(ndb_blob->getNdbError());
    if (isNull == 0) {
      Uint64 len64= 0;
      if (ndb_blob->getLength(len64) != 0)
        ERR_RETURN(ndb_blob->getNdbError());
      DBUG_ASSERT(len64 < 0xffffffff);
      uchar *buf= ha->m_blobs_buffer + offset;
      uint32 len= ha->m_blobs_buffer_size - offset;
      if (ndb_blob->readData(buf, len) != 0)
          ERR_RETURN(ndb_blob->getNdbError());
      DBUG_PRINT("info", ("[%u] offset: %u  buf: 0x%lx  len=%u",
                          i, offset, (long) buf, len));
      DBUG_ASSERT(len == len64);
      if (ha->m_blob_destination_record)
      {
        my_ptrdiff_t ptrdiff=
          ha->m_blob_destination_record - ha->table->record[0];
        field_blob->move_field_offset(ptrdiff);
        field_blob->set_ptr(len, buf);
        field_blob->set_notnull();
        field_blob->move_field_offset(-ptrdiff);
      }
      offset+= ((len64 + 7) & ~((Uint64)7));
<<<<<<< HEAD
    }
    else if (ha->m_blob_destination_record)
    {
      /* Have to set length even in this case. */
      my_ptrdiff_t ptrdiff=
        ha->m_blob_destination_record - ha->table->record[0];
      uchar *buf= ha->m_blobs_buffer + offset;
      field_blob->move_field_offset(ptrdiff);
      field_blob->set_ptr((uint32)0, buf);
      field_blob->set_null();
      field_blob->move_field_offset(-ptrdiff);
      DBUG_PRINT("info", ("[%u] isNull=%d", i, isNull));
    }
=======
    }
    else if (ha->m_blob_destination_record)
    {
      /* Have to set length even in this case. */
      my_ptrdiff_t ptrdiff=
        ha->m_blob_destination_record - ha->table->record[0];
      uchar *buf= ha->m_blobs_buffer + offset;
      field_blob->move_field_offset(ptrdiff);
      field_blob->set_ptr((uint32)0, buf);
      field_blob->set_null();
      field_blob->move_field_offset(-ptrdiff);
      DBUG_PRINT("info", ("[%u] isNull=%d", i, isNull));
    }
>>>>>>> ff848ca1
  }

  DBUG_RETURN(0);
}

/*
  Request reading of blob values.

  If dst_record is specified, the blob null bit, pointer, and length will be
  set in that record. Otherwise they must be set later by calling
  unpack_record().
*/
int
ha_ndbcluster::get_blob_values(NdbOperation *ndb_op, uchar *dst_record,
                               const MY_BITMAP *bitmap)
{
  uint i;
  DBUG_ENTER("ha_ndbcluster::get_blob_values");

  m_blob_counter= 0;
  m_blob_expected_count= 0;
  m_blob_destination_record= dst_record;
  m_blob_total_size= 0;

  for (i= 0; i < table_share->fields; i++) 
  {
    Field *field= table->field[i];
    if (!(field->flags & BLOB_FLAG))
      continue;

    DBUG_PRINT("info", ("fieldnr=%d", i));
    NdbBlob *ndb_blob;
    if (bitmap_is_set(bitmap, i))
    {
      if ((ndb_blob= ndb_op->getBlobHandle(i)) == NULL ||
          ndb_blob->setActiveHook(g_get_ndb_blobs_value, this) != 0)
        DBUG_RETURN(1);
      m_blob_expected_count++;
    }
    else
      ndb_blob= NULL;

    m_value[i].blob= ndb_blob;
  }

  DBUG_RETURN(0);
}
<<<<<<< HEAD

int
ha_ndbcluster::set_blob_values(NdbOperation *ndb_op, my_ptrdiff_t row_offset,
                               const MY_BITMAP *bitmap, uint *set_count)
{
  uint field_no;
  uint *blob_index, *blob_index_end;
  int res= 0;
  DBUG_ENTER("ha_ndbcluster::set_blob_values");

  *set_count= 0;

  if (table_share->blob_fields == 0)
    DBUG_RETURN(0);

=======

int
ha_ndbcluster::set_blob_values(NdbOperation *ndb_op, my_ptrdiff_t row_offset,
                               const MY_BITMAP *bitmap, uint *set_count)
{
  uint field_no;
  uint *blob_index, *blob_index_end;
  int res= 0;
  DBUG_ENTER("ha_ndbcluster::set_blob_values");

  *set_count= 0;

  if (table_share->blob_fields == 0)
    DBUG_RETURN(0);

>>>>>>> ff848ca1
  blob_index= table_share->blob_field;
  blob_index_end= blob_index + table_share->blob_fields;
  do
  {
    field_no= *blob_index;
    /* A NULL bitmap sets all blobs. */
    if (bitmap && !bitmap_is_set(bitmap, field_no))
      continue;
    Field *field= table->field[field_no];

    NdbBlob *ndb_blob= ndb_op->getBlobHandle(field_no);
    if (ndb_blob == NULL)
      DBUG_RETURN(1);
    if (field->is_null_in_record_with_offset(row_offset))
    {
      if (ndb_blob->setNull() != 0)
        DBUG_RETURN(1);
    }
    else
    {
      Field_blob *field_blob= (Field_blob *)field;

      // Get length and pointer to data
      const uchar *field_ptr= field->ptr + row_offset;
      uint32 blob_len= field_blob->get_length(field_ptr);
      uchar* blob_ptr= NULL;
      field_blob->get_ptr(&blob_ptr);

      // Looks like NULL ptr signals length 0 blob
      if (blob_ptr == NULL) {
        DBUG_ASSERT(blob_len == 0);
        blob_ptr= (uchar*)"";
      }

      DBUG_PRINT("value", ("set blob ptr: 0x%lx  len: %u",
                           (long) blob_ptr, blob_len));
      DBUG_DUMP("value", blob_ptr, min(blob_len, 26));

      // No callback needed to write value
      res= ndb_blob->setValue((char*)blob_ptr, blob_len);
      if (res != 0)
        DBUG_RETURN(1);
    }

    ++(*set_count);
  } while (++blob_index != blob_index_end);

  DBUG_RETURN(res);
}

/*
  This routine is shared by injector.  There is no common blobs buffer
  so the buffer and length are passed by reference.  Injector also
  passes a record pointer diff.
 */
int get_ndb_blobs_value(TABLE* table, NdbValue* value_array,
                        uchar*& buffer, uint& buffer_size,
                        my_ptrdiff_t ptrdiff)
{
  DBUG_ENTER("get_ndb_blobs_value");

  // Field has no field number so cannot use TABLE blob_field
  // Loop twice, first only counting total buffer size
  for (int loop= 0; loop <= 1; loop++)
  {
    uint32 offset= 0;
    for (uint i= 0; i < table->s->fields; i++)
    {
      Field *field= table->field[i];
      NdbValue value= value_array[i];
      if (! (field->flags & BLOB_FLAG))
        continue;
      if (value.blob == NULL)
      {
        DBUG_PRINT("info",("[%u] skipped", i));
        continue;
      }
      Field_blob *field_blob= (Field_blob *)field;
      NdbBlob *ndb_blob= value.blob;
      int isNull;
      if (ndb_blob->getNull(isNull) != 0)
        ERR_RETURN(ndb_blob->getNdbError());
      if (isNull == 0) {
        Uint64 len64= 0;
        if (ndb_blob->getLength(len64) != 0)
          ERR_RETURN(ndb_blob->getNdbError());
        // Align to Uint64
        uint32 size= len64;
        if (size % 8 != 0)
          size+= 8 - size % 8;
        if (loop == 1)
        {
          uchar *buf= buffer + offset;
          uint32 len= 0xffffffff;  // Max uint32
          if (ndb_blob->readData(buf, len) != 0)
            ERR_RETURN(ndb_blob->getNdbError());
          DBUG_PRINT("info", ("[%u] offset: %u  buf: 0x%lx  len=%u  [ptrdiff=%d]",
                              i, offset, (long) buf, len, (int)ptrdiff));
          DBUG_ASSERT(len == len64);
          // Ugly hack assumes only ptr needs to be changed
          field_blob->set_ptr_offset(ptrdiff, len, buf);
        }
        offset+= size;
      }
      else if (loop == 1) // undefined or null
      {
        // have to set length even in this case
        uchar *buf= buffer + offset; // or maybe NULL
        uint32 len= 0;
	field_blob->set_ptr_offset(ptrdiff, len, buf);
        DBUG_PRINT("info", ("[%u] isNull=%d", i, isNull));
      }
    }
    if (loop == 0 && offset > buffer_size)
    {
      my_free(buffer, MYF(MY_ALLOW_ZERO_PTR));
      buffer_size= 0;
      DBUG_PRINT("info", ("allocate blobs buffer size %u", offset));
      buffer= (uchar*) my_malloc(offset, MYF(MY_WME));
      if (buffer == NULL)
      {
        sql_print_error("ha_ndbcluster::get_ndb_blobs_value: "
                        "my_malloc(%u) failed", offset);
        DBUG_RETURN(-1);
      }
      buffer_size= offset;
    }
  }
  DBUG_RETURN(0);
}


/**
  Check if any set or get of blob value in current query.
*/

bool ha_ndbcluster::uses_blob_value(const MY_BITMAP *bitmap)
{
  uint *blob_index, *blob_index_end;
  if (table_share->blob_fields == 0)
    return FALSE;

  blob_index=     table_share->blob_field;
  blob_index_end= blob_index + table_share->blob_fields;
  do
  {
    if (bitmap_is_set(bitmap, table->field[*blob_index]->field_index))
      return TRUE;
  } while (++blob_index != blob_index_end);
  return FALSE;
}


/**
  Get metadata for this table from NDB.

  Check that frm-file on disk is equal to frm-file
  of table accessed in NDB.

  @retval
    0    ok
  @retval
    -2   Meta data has changed; Re-read data and try again
*/

int cmp_frm(const NDBTAB *ndbtab, const void *pack_data,
            uint pack_length)
{
  DBUG_ENTER("cmp_frm");
  /*
    Compare FrmData in NDB with frm file from disk.
  */
  if ((pack_length != ndbtab->getFrmLength()) || 
      (memcmp(pack_data, ndbtab->getFrmData(), pack_length)))
    DBUG_RETURN(1);
  DBUG_RETURN(0);
}

int ha_ndbcluster::get_metadata(THD *thd, const char *path)
{
  Ndb *ndb= get_ndb(thd);
  NDBDICT *dict= ndb->getDictionary();
  const NDBTAB *tab;
  int error;
  DBUG_ENTER("get_metadata");
  DBUG_PRINT("enter", ("m_tabname: %s, path: %s", m_tabname, path));

  DBUG_ASSERT(m_table == NULL);
  DBUG_ASSERT(m_table_info == NULL);

  uchar *data= NULL, *pack_data= NULL;
  size_t length, pack_length;

  /*
    Compare FrmData in NDB with frm file from disk.
  */
  error= 0;
  if (readfrm(path, &data, &length) ||
      packfrm(data, length, &pack_data, &pack_length))
  {
    my_free(data, MYF(MY_ALLOW_ZERO_PTR));
    my_free(pack_data, MYF(MY_ALLOW_ZERO_PTR));
    DBUG_RETURN(1);
  }
    
  Ndb_table_guard ndbtab_g(dict, m_tabname);
  if (!(tab= ndbtab_g.get_table()))
    ERR_RETURN(dict->getNdbError());

  if (get_ndb_share_state(m_share) != NSS_ALTERED 
      && cmp_frm(tab, pack_data, pack_length))
  {
    DBUG_PRINT("error", 
               ("metadata, pack_length: %lu  getFrmLength: %d  memcmp: %d",
                (ulong) pack_length, tab->getFrmLength(),
                memcmp(pack_data, tab->getFrmData(), pack_length)));
    DBUG_DUMP("pack_data", (uchar*) pack_data, pack_length);
    DBUG_DUMP("frm", (uchar*) tab->getFrmData(), tab->getFrmLength());
    error= HA_ERR_TABLE_DEF_CHANGED;
  }
  my_free((char*)data, MYF(0));
  my_free((char*)pack_data, MYF(0));

  if (error)
    goto err;

  DBUG_PRINT("info", ("fetched table %s", tab->getName()));
  m_table= tab;

  if (bitmap_init(&m_bitmap, m_bitmap_buf, table_share->fields, 0) ||
      bitmap_init(&m_pk_bitmap, m_pk_bitmap_buf, table_share->fields, 0))
  {
    error= HA_ERR_OUT_OF_MEM;
    goto err;
  }
  if (table_share->primary_key != MAX_KEY)
  {
    KEY *pk_info= table->key_info + table_share->primary_key;
    uint i;
    for (i= 0; i < pk_info->key_parts; i++)
    {
      KEY_PART_INFO *kp= &pk_info->key_part[i];
      bitmap_set_bit(&m_pk_bitmap, kp->fieldnr - 1);
    }
  }
  else
  {
    /* Hidden primary key. */
    uint field_no= table_share->fields;
    ((uchar *)m_pk_bitmap_buf)[field_no>>3]|= (1 << (field_no & 7));

    if ((error= add_hidden_pk_ndb_record(dict)) != 0)
      goto err;
  }

  if ((error= add_table_ndb_record(dict)) != 0)
    goto err;

  /*
    Approx. write size in bytes over transporter
  */
  m_bytes_per_write= 12 + tab->getRowSizeInBytes() + 4 * tab->getNoOfColumns();
  if ((error= open_indexes(thd, ndb, table, FALSE)) == 0)
  {
    ndbtab_g.release();
    DBUG_RETURN(0);
  }

err:
  ndbtab_g.invalidate();
  m_table= NULL;
  DBUG_RETURN(error);
}

static int fix_unique_index_attr_order(NDB_INDEX_DATA &data,
                                       const NDBINDEX *index,
                                       KEY *key_info)
{
  DBUG_ENTER("fix_unique_index_attr_order");
  unsigned sz= index->getNoOfIndexColumns();

  if (data.unique_index_attrid_map)
    my_free((char*)data.unique_index_attrid_map, MYF(0));
  data.unique_index_attrid_map= (uchar*)my_malloc(sz,MYF(MY_WME));
  if (data.unique_index_attrid_map == 0)
  {
    sql_print_error("fix_unique_index_attr_order: my_malloc(%u) failure",
                    (unsigned int)sz);
    DBUG_RETURN(HA_ERR_OUT_OF_MEM);
  }

  KEY_PART_INFO* key_part= key_info->key_part;
  KEY_PART_INFO* end= key_part+key_info->key_parts;
  DBUG_ASSERT(key_info->key_parts == sz);
  for (unsigned i= 0; key_part != end; key_part++, i++) 
  {
    const char *field_name= key_part->field->field_name;
#ifndef DBUG_OFF
   data.unique_index_attrid_map[i]= 255;
#endif
    for (unsigned j= 0; j < sz; j++)
    {
      const NDBCOL *c= index->getColumn(j);
      if (strcmp(field_name, c->getName()) == 0)
      {
        data.unique_index_attrid_map[i]= j;
        break;
      }
    }
    DBUG_ASSERT(data.unique_index_attrid_map[i] != 255);
  }
  DBUG_RETURN(0);
}

/*
  Create all the indexes for a table.
  If any index should fail to be created,
  the error is returned immediately
*/
int ha_ndbcluster::create_indexes(THD *thd, Ndb *ndb, TABLE *tab)
{
  uint i;
  int error= 0;
  const char *index_name;
  KEY* key_info= tab->key_info;
  const char **key_name= tab->s->keynames.type_names;
  DBUG_ENTER("ha_ndbcluster::create_indexes");

  for (i= 0; i < tab->s->keys; i++, key_info++, key_name++)
  {
    index_name= *key_name;
    NDB_INDEX_TYPE idx_type= get_index_type_from_table(i);
    error= create_index(thd, index_name, key_info, idx_type, i);
    if (error)
    {
      DBUG_PRINT("error", ("Failed to create index %u", i));
      break;
    }
  }

  DBUG_RETURN(error);
}

static void ndb_init_index(NDB_INDEX_DATA &data)
{
  data.type= UNDEFINED_INDEX;
  data.status= UNDEFINED;
  data.unique_index= NULL;
  data.index= NULL;
  data.unique_index_attrid_map= NULL;
  data.index_stat=NULL;
  data.index_stat_cache_entries=0;
  data.index_stat_update_freq=0;
  data.index_stat_query_count=0;
  data.ndb_record_key= NULL;
  data.ndb_record_row= NULL;
  data.ndb_unique_record_key= NULL;
  data.ndb_unique_record_row= NULL;
}

static void ndb_clear_index(NDBDICT *dict, NDB_INDEX_DATA &data)
{
  if (data.unique_index_attrid_map)
  {
    my_free((char*)data.unique_index_attrid_map, MYF(0));
  }
  if (data.index_stat)
  {
    delete data.index_stat;
  }
  if (data.ndb_unique_record_key)
    dict->releaseRecord(data.ndb_unique_record_key);
  if (data.ndb_unique_record_row)
    dict->releaseRecord(data.ndb_unique_record_row);
  if (data.ndb_record_key)
    dict->releaseRecord(data.ndb_record_key);
  if (data.ndb_record_row)
    dict->releaseRecord(data.ndb_record_row);
  ndb_init_index(data);
}

/*
  Associate a direct reference to an index handle
  with an index (for faster access)
 */
int ha_ndbcluster::add_index_handle(THD *thd, NDBDICT *dict, KEY *key_info,
                                    const char *index_name, uint index_no)
{
  int error= 0;

  NDB_INDEX_TYPE idx_type= get_index_type_from_table(index_no);
  m_index[index_no].type= idx_type;
  DBUG_ENTER("ha_ndbcluster::add_index_handle");
  DBUG_PRINT("enter", ("table %s", m_tabname));

  if (idx_type != PRIMARY_KEY_INDEX && idx_type != UNIQUE_INDEX)
  {
    DBUG_PRINT("info", ("Get handle to index %s", index_name));
    const NDBINDEX *index;
    do
    {
      index= dict->getIndexGlobal(index_name, *m_table);
      if (!index)
        ERR_RETURN(dict->getNdbError());
      DBUG_PRINT("info", ("index: 0x%lx  id: %d  version: %d.%d  status: %d",
                          (long) index,
                          index->getObjectId(),
                          index->getObjectVersion() & 0xFFFFFF,
                          index->getObjectVersion() >> 24,
                          index->getObjectStatus()));
      DBUG_ASSERT(index->getObjectStatus() ==
                  NdbDictionary::Object::Retrieved);
      break;
    } while (1);
    m_index[index_no].index= index;
    // ordered index - add stats
    NDB_INDEX_DATA& d=m_index[index_no];
    delete d.index_stat;
    d.index_stat=NULL;
    if (thd->variables.ndb_index_stat_enable)
    {
      d.index_stat=new NdbIndexStat(index);
      d.index_stat_cache_entries=thd->variables.ndb_index_stat_cache_entries;
      d.index_stat_update_freq=thd->variables.ndb_index_stat_update_freq;
      d.index_stat_query_count=0;
      d.index_stat->alloc_cache(d.index_stat_cache_entries);
      DBUG_PRINT("info", ("index %s stat=on cache_entries=%u update_freq=%u",
                          index->getName(),
                          d.index_stat_cache_entries,
                          d.index_stat_update_freq));
    } else
    {
      DBUG_PRINT("info", ("index %s stat=off", index->getName()));
    }
  }
  if (idx_type == UNIQUE_ORDERED_INDEX || idx_type == UNIQUE_INDEX)
  {
    char unique_index_name[FN_LEN];
    static const char* unique_suffix= "$unique";
    m_has_unique_index= TRUE;
    strxnmov(unique_index_name, FN_LEN, index_name, unique_suffix, NullS);
    DBUG_PRINT("info", ("Get handle to unique_index %s", unique_index_name));
    const NDBINDEX *index;
    do
    {
      index= dict->getIndexGlobal(unique_index_name, *m_table);
      if (!index)
        ERR_RETURN(dict->getNdbError());
      DBUG_PRINT("info", ("index: 0x%lx  id: %d  version: %d.%d  status: %d",
                          (long) index,
                          index->getObjectId(),
                          index->getObjectVersion() & 0xFFFFFF,
                          index->getObjectVersion() >> 24,
                          index->getObjectStatus()));
      DBUG_ASSERT(index->getObjectStatus() ==
                  NdbDictionary::Object::Retrieved);
      break;
    } while (1);
    m_index[index_no].unique_index= index;
    error= fix_unique_index_attr_order(m_index[index_no], index, key_info);
  }

  if (!error)
    error= add_index_ndb_record(dict, key_info, index_no);

  if (!error)
    m_index[index_no].status= ACTIVE;
  
  DBUG_RETURN(error);
}

/*
  We use this function to convert null bit masks, as found in class Field,
  to bit numbers, as used in NdbRecord.
*/
static uint
null_bit_mask_to_bit_number(uchar bit_mask)
{
  switch (bit_mask)
  {
    case  0x1: return 0;
    case  0x2: return 1;
    case  0x4: return 2;
    case  0x8: return 3;
    case 0x10: return 4;
    case 0x20: return 5;
    case 0x40: return 6;
    case 0x80: return 7;
    default:
      DBUG_ASSERT(false);
      return 0;
  }
}

static void
ndb_set_record_specification(uint field_no,
                             NdbDictionary::RecordSpecification *spec,
                             const TABLE *table,
                             const NdbDictionary::Table *ndb_table)
{
  spec->column= ndb_table->getColumn(field_no);
  spec->offset= table->field[field_no]->ptr - table->record[0];
  if (table->field[field_no]->null_ptr)
  {
    spec->nullbit_byte_offset=
      table->field[field_no]->null_ptr - table->record[0];
    spec->nullbit_bit_in_byte=
      null_bit_mask_to_bit_number(table->field[field_no]->null_bit);
  }
  else if (table->field[field_no]->type() == MYSQL_TYPE_BIT)
  {
    /* We need to store the position of the overflow bits. */
    const Field_bit* field_bit= static_cast<Field_bit*>(table->field[field_no]);
    spec->nullbit_byte_offset=
      field_bit->bit_ptr - table->record[0];
    spec->nullbit_bit_in_byte= field_bit->bit_ofs;
  }
  else
  {
    spec->nullbit_byte_offset= 0;
    spec->nullbit_bit_in_byte= 0;
  }
}

int
ha_ndbcluster::add_table_ndb_record(NDBDICT *dict)
{
  DBUG_ENTER("ha_ndbcluster::add_table_ndb_record()");
  NdbDictionary::RecordSpecification spec[NDB_MAX_ATTRIBUTES_IN_TABLE + 2];
  NdbRecord *rec;
  uint i;

  for (i= 0; i < table_share->fields; i++)
  {
    ndb_set_record_specification(i, &spec[i], table, m_table);
  }

  uint32 size= 0;
  if (table_share->primary_key == MAX_KEY)
  {
    /* Access to the hidden primary key. */
    spec[i].column= m_table->getColumn(i);
    spec[i].offset= offset_hidden_key();
    spec[i].nullbit_byte_offset= 0;
    spec[i].nullbit_bit_in_byte= 0;
    size+= NDB_HIDDEN_PRIMARY_KEY_LENGTH;
    i++;
  }
  if (m_user_defined_partitioning)
  {
    /* Access to the hidden partition function column. */
    spec[i].column= m_table->getColumn(i);
    spec[i].offset= offset_user_partition_function();
    spec[i].nullbit_byte_offset= 0;
    spec[i].nullbit_bit_in_byte= 0;
    size+= 4;
    i++;
  }

  rec= dict->createRecord(m_table, spec, i, sizeof(spec[0]),
                          NdbDictionary::RecMysqldBitfield);
  if (! rec)
    ERR_RETURN(dict->getNdbError());
  m_ndb_record= rec;

  /*
    We need a different NdbRecord for reading the FRAGMENT pseudo-column,
    as pseudo-columns cannot be enabled/disabled with bitmask.
  */
  if (m_user_defined_partitioning && table_share->primary_key == MAX_KEY)
  {
    spec[i].column= NdbDictionary::Column::FRAGMENT;
    spec[i].offset= offset_user_partition_fragment();
    spec[i].nullbit_byte_offset= 0;
    spec[i].nullbit_bit_in_byte= 0;
    size+= 4;
    i++;

    rec= dict->createRecord(m_table, spec, i, sizeof(spec[0]),
                            NdbDictionary::RecMysqldBitfield);
    if (! rec)
      ERR_RETURN(dict->getNdbError());
    m_ndb_record_fragment= rec;
  }
  else
    m_ndb_record_fragment= NULL;

  m_extra_reclength= size;

  rec= ndb_get_table_statistics_ndbrecord(dict, m_table);
  if (! rec)
    ERR_RETURN(dict->getNdbError());
  m_ndb_statistics_record= rec;

  DBUG_RETURN(0);
}

/* Create NdbRecord for setting hidden primary key from Uint64. */
int
ha_ndbcluster::add_hidden_pk_ndb_record(NDBDICT *dict)
{
  DBUG_ENTER("ha_ndbcluster::add_hidden_pk_ndb_record");
  NdbDictionary::RecordSpecification spec[1];
  NdbRecord *rec;

  spec[0].column= m_table->getColumn(table_share->fields);
  spec[0].offset= 0;
  spec[0].nullbit_byte_offset= 0;
  spec[0].nullbit_bit_in_byte= 0;

  rec= dict->createRecord(m_table, spec, 1, sizeof(spec[0]));
  if (! rec)
    ERR_RETURN(dict->getNdbError());
  m_ndb_hidden_key_record= rec;

  DBUG_RETURN(0);
}

int
ha_ndbcluster::add_index_ndb_record(NDBDICT *dict, KEY *key_info, uint index_no)
{
  DBUG_ENTER("ha_ndbcluster::add_index_ndb_record");
  NdbDictionary::RecordSpecification spec[NDB_MAX_ATTRIBUTES_IN_TABLE + 2];
  NdbRecord *rec;

  Uint32 offset= 0;
  for (uint i= 0; i < key_info->key_parts; i++)
  {
    KEY_PART_INFO *kp= &key_info->key_part[i];

    spec[i].column= m_table->getColumn(kp->fieldnr - 1);
    if (! spec[i].column)
      ERR_RETURN(dict->getNdbError());
    if (kp->null_bit)
    {
      /* Nullable column. */
      spec[i].offset= offset + 1;           // First byte is NULL flag
      spec[i].nullbit_byte_offset= offset;
      spec[i].nullbit_bit_in_byte= 0;
    }
    else
    {
      /* Not nullable column. */
      spec[i].offset= offset;
      spec[i].nullbit_byte_offset= 0;
      spec[i].nullbit_bit_in_byte= 0;
    }
    offset+= kp->store_length;
  }

  if (m_index[index_no].index)
  {
    /*
      Enable MysqldShrinkVarchar flag so that the two-byte length used by
      mysqld for short varchar keys is correctly converted into a one-byte
      length used by Ndb kernel.
    */
    rec= dict->createRecord(m_index[index_no].index, m_table,
                            spec, key_info->key_parts, sizeof(spec[0]),
                            ( NdbDictionary::RecMysqldShrinkVarchar |
                              NdbDictionary::RecMysqldBitfield ));
    if (! rec)
      ERR_RETURN(dict->getNdbError());
    m_index[index_no].ndb_record_key= rec;
  }
  else
    m_index[index_no].ndb_record_key= NULL;

  if (m_index[index_no].unique_index)
  {
    rec= dict->createRecord(m_index[index_no].unique_index, m_table,
                            spec, key_info->key_parts, sizeof(spec[0]),
                            ( NdbDictionary::RecMysqldShrinkVarchar |
                              NdbDictionary::RecMysqldBitfield ));
    if (! rec)
      ERR_RETURN(dict->getNdbError());
    m_index[index_no].ndb_unique_record_key= rec;
  }
  else if (index_no == table_share->primary_key)
  {
    /* The primary key is special, there is no explicit NDB index associated. */
    rec= dict->createRecord(m_table,
                            spec, key_info->key_parts, sizeof(spec[0]),
                            ( NdbDictionary::RecMysqldShrinkVarchar |
                              NdbDictionary::RecMysqldBitfield ));
    if (! rec)
      ERR_RETURN(dict->getNdbError());
    m_index[index_no].ndb_unique_record_key= rec;
  }
  else
    m_index[index_no].ndb_unique_record_key= NULL;

  /* Now do the same, but this time with offsets from Field, for row access. */
  for (uint i= 0; i < key_info->key_parts; i++)
  {
    const KEY_PART_INFO *kp= &key_info->key_part[i];

    spec[i].offset= kp->offset;
    if (kp->null_bit)
    {
      /* Nullable column. */
      spec[i].nullbit_byte_offset= kp->null_offset;
      spec[i].nullbit_bit_in_byte= null_bit_mask_to_bit_number(kp->null_bit);
    }
    else
    {
      /* Not nullable column. */
      spec[i].nullbit_byte_offset= 0;
      spec[i].nullbit_bit_in_byte= 0;
    }
  }

  if (m_index[index_no].unique_index)
  {
    rec= dict->createRecord(m_index[index_no].unique_index, m_table,
                            spec, key_info->key_parts, sizeof(spec[0]),
                            NdbDictionary::RecMysqldBitfield);
    if (! rec)
      ERR_RETURN(dict->getNdbError());
    m_index[index_no].ndb_unique_record_row= rec;
  }
  else if (index_no == table_share->primary_key)
  {
    rec= dict->createRecord(m_table,
                            spec, key_info->key_parts, sizeof(spec[0]),
                            NdbDictionary::RecMysqldBitfield);
    if (! rec)
      ERR_RETURN(dict->getNdbError());
    m_index[index_no].ndb_unique_record_row= rec;
  }
  else
    m_index[index_no].ndb_unique_record_row= NULL;

  /*
    Now create ordered index ndb record for row access with all columns.
    We need this to properly sort rows retrieved from ordered index scan.
  */
  if (m_index[index_no].index)
  {
    uint i;
    for (i= 0; i < table_share->fields; i++)
    {
      ndb_set_record_specification(i, &spec[i], table, m_table);
    }

    if (table_share->primary_key == MAX_KEY)
    {
      /* Access to the hidden primary key. */
      spec[i].column= m_table->getColumn(i);
      spec[i].offset= offset_hidden_key();
      spec[i].nullbit_byte_offset= 0;
      spec[i].nullbit_bit_in_byte= 0;
      i++;

      if (m_user_defined_partitioning)
      {
        spec[i].column= NdbDictionary::Column::FRAGMENT;
        spec[i].offset= offset_user_partition_fragment();
        spec[i].nullbit_byte_offset= 0;
        spec[i].nullbit_bit_in_byte= 0;
        i++;
      }
    }

    rec= dict->createRecord(m_index[index_no].index, m_table,
                            spec, i, sizeof(spec[0]),
                            NdbDictionary::RecMysqldBitfield);
    if (! rec)
      ERR_RETURN(dict->getNdbError());
    m_index[index_no].ndb_record_row= rec;
  }
  else
    m_index[index_no].ndb_record_row= NULL;

  DBUG_RETURN(0);
}

/*
  Associate index handles for each index of a table
*/
int ha_ndbcluster::open_indexes(THD *thd, Ndb *ndb, TABLE *tab,
                                bool ignore_error)
{
  uint i;
  int error= 0;
  NDBDICT *dict= ndb->getDictionary();
  KEY* key_info= tab->key_info;
  const char **key_name= tab->s->keynames.type_names;
  DBUG_ENTER("ha_ndbcluster::open_indexes");
  m_has_unique_index= FALSE;
  for (i= 0; i < tab->s->keys; i++, key_info++, key_name++)
  {
    if ((error= add_index_handle(thd, dict, key_info, *key_name, i)))
      if (ignore_error)
        m_index[i].index= m_index[i].unique_index= NULL;
      else
        break;
    m_index[i].null_in_unique_index= FALSE;
    if (check_index_fields_not_null(key_info))
      m_index[i].null_in_unique_index= TRUE;
  }

  if (error && !ignore_error)
  {
    while (i > 0)
    {
      i--;
      if (m_index[i].index)
      {
         dict->removeIndexGlobal(*m_index[i].index, 1);
         m_index[i].index= NULL;
      }
      if (m_index[i].unique_index)
      {
         dict->removeIndexGlobal(*m_index[i].unique_index, 1);
         m_index[i].unique_index= NULL;
      }
    }
  }

  DBUG_ASSERT(error == 0 || error == 4243);

  DBUG_RETURN(error);
}

/*
  Renumber indexes in index list by shifting out
  indexes that are to be dropped
 */
void ha_ndbcluster::renumber_indexes(Ndb *ndb, TABLE *tab)
{
  uint i;
  const char *index_name;
  KEY* key_info= tab->key_info;
  const char **key_name= tab->s->keynames.type_names;
  DBUG_ENTER("ha_ndbcluster::renumber_indexes");
  
  for (i= 0; i < tab->s->keys; i++, key_info++, key_name++)
  {
    index_name= *key_name;
    NDB_INDEX_TYPE idx_type= get_index_type_from_table(i);
    m_index[i].type= idx_type;
    if (m_index[i].status == TO_BE_DROPPED) 
    {
      DBUG_PRINT("info", ("Shifting index %s(%i) out of the list", 
                          index_name, i));
      NDB_INDEX_DATA tmp;
      uint j= i + 1;
      // Shift index out of list
      while(j != MAX_KEY && m_index[j].status != UNDEFINED)
      {
        tmp=  m_index[j - 1];
        m_index[j - 1]= m_index[j];
        m_index[j]= tmp;
        j++;
      }
    }
  }

  DBUG_VOID_RETURN;
}

/*
  Drop all indexes that are marked for deletion
*/
int ha_ndbcluster::drop_indexes(Ndb *ndb, TABLE *tab)
{
  uint i;
  int error= 0;
  const char *index_name;
  KEY* key_info= tab->key_info;
  NDBDICT *dict= ndb->getDictionary();
  DBUG_ENTER("ha_ndbcluster::drop_indexes");
  
  for (i= 0; i < tab->s->keys; i++, key_info++)
  {
    NDB_INDEX_TYPE idx_type= get_index_type_from_table(i);
    m_index[i].type= idx_type;
    if (m_index[i].status == TO_BE_DROPPED)
    {
      const NdbDictionary::Index *index= m_index[i].index;
      const NdbDictionary::Index *unique_index= m_index[i].unique_index;
      
      if (index)
      {
        index_name= index->getName();
        DBUG_PRINT("info", ("Dropping index %u: %s", i, index_name));  
        // Drop ordered index from ndb
        error= dict->dropIndexGlobal(*index);
        if (!error)
        {
          dict->removeIndexGlobal(*index, 1);
          m_index[i].index= NULL;
        }
      }
      if (!error && unique_index)
      {
        index_name= unique_index->getName();
        DBUG_PRINT("info", ("Dropping unique index %u: %s", i, index_name));
        // Drop unique index from ndb
        error= dict->dropIndexGlobal(*unique_index);
        if (!error)
        {
          dict->removeIndexGlobal(*unique_index, 1);
          m_index[i].unique_index= NULL;
        }
      }
      if (error)
        DBUG_RETURN(error);
      ndb_clear_index(dict, m_index[i]);
      continue;
    }
  }
  
  DBUG_RETURN(error);
}

/**
  Decode the type of an index from information 
  provided in table object.
*/
NDB_INDEX_TYPE ha_ndbcluster::get_index_type_from_table(uint inx) const
{
  return get_index_type_from_key(inx, table_share->key_info,
                                 inx == table_share->primary_key);
}

NDB_INDEX_TYPE ha_ndbcluster::get_index_type_from_key(uint inx,
                                                      KEY *key_info,
                                                      bool primary) const
{
  bool is_hash_index=  (key_info[inx].algorithm == 
                        HA_KEY_ALG_HASH);
  if (primary)
    return is_hash_index ? PRIMARY_KEY_INDEX : PRIMARY_KEY_ORDERED_INDEX;
  
  return ((key_info[inx].flags & HA_NOSAME) ? 
          (is_hash_index ? UNIQUE_INDEX : UNIQUE_ORDERED_INDEX) :
          ORDERED_INDEX);
} 

bool ha_ndbcluster::check_index_fields_not_null(KEY* key_info)
{
  KEY_PART_INFO* key_part= key_info->key_part;
  KEY_PART_INFO* end= key_part+key_info->key_parts;
  DBUG_ENTER("ha_ndbcluster::check_index_fields_not_null");
  
  for (; key_part != end; key_part++) 
    {
      Field* field= key_part->field;
      if (field->maybe_null())
	DBUG_RETURN(TRUE);
    }
  
  DBUG_RETURN(FALSE);
}

void ha_ndbcluster::release_metadata(THD *thd, Ndb *ndb)
{
  uint i;

  DBUG_ENTER("release_metadata");
  DBUG_PRINT("enter", ("m_tabname: %s", m_tabname));

  NDBDICT *dict= ndb->getDictionary();
  int invalidate_indexes= 0;
  if (thd && thd->lex && thd->lex->sql_command == SQLCOM_FLUSH)
  {
    invalidate_indexes = 1;
  }
  if (m_table != NULL)
  {
    if (m_ndb_record != NULL)
    {
      dict->releaseRecord(m_ndb_record);
      m_ndb_record= NULL;
    }
    if (m_ndb_record_fragment != NULL)
    {
      dict->releaseRecord(m_ndb_record_fragment);
      m_ndb_record_fragment= NULL;
    }
    if (m_ndb_hidden_key_record != NULL)
    {
      dict->releaseRecord(m_ndb_hidden_key_record);
      m_ndb_hidden_key_record= NULL;
    }
    if (m_ndb_statistics_record != NULL)
    {
      dict->releaseRecord(m_ndb_statistics_record);
      m_ndb_statistics_record= NULL;
    }
    if (m_table->getObjectStatus() == NdbDictionary::Object::Invalid)
      invalidate_indexes= 1;
    dict->removeTableGlobal(*m_table, invalidate_indexes);
  }
  // TODO investigate
  DBUG_ASSERT(m_table_info == NULL);
  m_table_info= NULL;

  // Release index list 
  for (i= 0; i < MAX_KEY; i++)
  {
    if (m_index[i].unique_index)
    {
      DBUG_ASSERT(m_table != NULL);
      dict->removeIndexGlobal(*m_index[i].unique_index, invalidate_indexes);
    }
    if (m_index[i].index)
    {
      DBUG_ASSERT(m_table != NULL);
      dict->removeIndexGlobal(*m_index[i].index, invalidate_indexes);
    }
    ndb_clear_index(dict, m_index[i]);
  }

  m_table= NULL;
  DBUG_VOID_RETURN;
}

int ha_ndbcluster::get_ndb_lock_type(enum thr_lock_type type,
                                     const MY_BITMAP *column_bitmap)
{
  if (type >= TL_WRITE_ALLOW_WRITE)
    return NdbOperation::LM_Exclusive;
  if (type ==  TL_READ_WITH_SHARED_LOCKS ||
      (column_bitmap != NULL && uses_blob_value(column_bitmap)))
    return NdbOperation::LM_Read;
  return NdbOperation::LM_CommittedRead;
}

static const ulong index_type_flags[]=
{
  /* UNDEFINED_INDEX */
  0,                         

  /* PRIMARY_KEY_INDEX */
  HA_ONLY_WHOLE_INDEX, 

  /* PRIMARY_KEY_ORDERED_INDEX */
  /* 
     Enable HA_KEYREAD_ONLY when "sorted" indexes are supported, 
     thus ORDERD BY clauses can be optimized by reading directly 
     through the index.
  */
  // HA_KEYREAD_ONLY | 
  HA_READ_NEXT |
  HA_READ_PREV |
  HA_READ_RANGE |
  HA_READ_ORDER,

  /* UNIQUE_INDEX */
  HA_ONLY_WHOLE_INDEX,

  /* UNIQUE_ORDERED_INDEX */
  HA_READ_NEXT |
  HA_READ_PREV |
  HA_READ_RANGE |
  HA_READ_ORDER,

  /* ORDERED_INDEX */
  HA_READ_NEXT |
  HA_READ_PREV |
  HA_READ_RANGE |
  HA_READ_ORDER
};

static const int index_flags_size= sizeof(index_type_flags)/sizeof(ulong);

inline NDB_INDEX_TYPE ha_ndbcluster::get_index_type(uint idx_no) const
{
  DBUG_ASSERT(idx_no < MAX_KEY);
  return m_index[idx_no].type;
}

inline bool ha_ndbcluster::has_null_in_unique_index(uint idx_no) const
{
  DBUG_ASSERT(idx_no < MAX_KEY);
  return m_index[idx_no].null_in_unique_index;
}


/**
  Get the flags for an index.

  @return
    flags depending on the type of the index.
*/

inline ulong ha_ndbcluster::index_flags(uint idx_no, uint part,
                                        bool all_parts) const 
{ 
  DBUG_ENTER("ha_ndbcluster::index_flags");
  DBUG_PRINT("enter", ("idx_no: %u", idx_no));
  DBUG_ASSERT(get_index_type_from_table(idx_no) < index_flags_size);
  DBUG_RETURN(index_type_flags[get_index_type_from_table(idx_no)] | 
              HA_KEY_SCAN_NOT_ROR);
}

static void shrink_varchar(Field* field, const uchar* & ptr, uchar* buf)
{
  if (field->type() == MYSQL_TYPE_VARCHAR && ptr != NULL) {
    Field_varstring* f= (Field_varstring*)field;
    if (f->length_bytes == 1) {
      uint pack_len= field->pack_length();
      DBUG_ASSERT(1 <= pack_len && pack_len <= 256);
      if (ptr[1] == 0) {
        buf[0]= ptr[0];
      } else {
        DBUG_ASSERT(FALSE);
        buf[0]= 255;
      }
      memmove(buf + 1, ptr + 2, pack_len - 1);
      ptr= buf;
    }
  }
}

bool ha_ndbcluster::check_index_fields_in_write_set(uint keyno)
{
  KEY* key_info= table->key_info + keyno;
  KEY_PART_INFO* key_part= key_info->key_part;
  KEY_PART_INFO* end= key_part+key_info->key_parts;
  uint i;
  DBUG_ENTER("check_index_fields_in_write_set");

  for (i= 0; key_part != end; key_part++, i++)
  {
    Field* field= key_part->field;
    if (!bitmap_is_set(table->write_set, field->field_index))
    {
      DBUG_RETURN(false);
    }
  }

  DBUG_RETURN(true);
}


/**
  Read one record from NDB using primary key.
*/

int ha_ndbcluster::pk_read(const uchar *key, uint key_len, uchar *buf,
                           uint32 part_id)
{
  NdbConnection *trans= m_thd_ndb->trans;
  NdbOperation *op;
  uchar *row;
  int res;
  DBUG_ENTER("pk_read");
  DBUG_PRINT("enter", ("key_len: %u read_set=%x",
                       key_len, table->read_set->bitmap[0]));
  DBUG_DUMP("key", key, key_len);

  if (table_share->primary_key == MAX_KEY)
  {
    row= get_row_buffer();
    if (!row)
      DBUG_RETURN(ER_OUTOFMEMORY);
  }
  else
    row= buf;

  NdbOperation::LockMode lm=
    (NdbOperation::LockMode)get_ndb_lock_type(m_lock.type, table->read_set);
  if (!(op= pk_unique_index_read_key(table->s->primary_key, key, row, lm)))
    ERR_RETURN(trans->getNdbError());
  
  if (m_user_defined_partitioning)
    op->setPartitionId(part_id);

  if ((res = execute_no_commit_ie(this,trans)) != 0 ||
      op->getNdbError().code) 
  {
    table->status= STATUS_NOT_FOUND;
    DBUG_RETURN(ndb_err(trans));
  }

  if (table_share->primary_key == MAX_KEY)
  {
    memcpy(buf, row, table_share->reclength);
    m_ref= get_hidden_key(row);
    if (m_user_defined_partitioning)
      m_part_id= get_partition_fragment(row);
  }

  table->status= 0;     
  DBUG_RETURN(0);
}

/**
  Update primary key or part id by doing delete insert.
*/

int ha_ndbcluster::ndb_pk_update_row(THD *thd,
                                     const uchar *old_data, uchar *new_data,
                                     uint32 old_part_id)
{
  NdbTransaction *trans= m_thd_ndb->trans;
  int read_needed= !bitmap_is_set_all(table->read_set);
  int error;
  NdbOperation *op;
  DBUG_ENTER("ndb_pk_update_row");
<<<<<<< HEAD

  DBUG_PRINT("info", ("primary key update or partition change, "
                      "doing read+delete+insert"));
  // Get all old fields, since we optimize away fields not in query

=======

  DBUG_PRINT("info", ("primary key update or partition change, "
                      "doing read+delete+insert"));
  // Get all old fields, since we optimize away fields not in query

>>>>>>> ff848ca1
  const NdbRecord *key_rec;
  const uchar *key_row;
  if (table_share->primary_key != MAX_KEY)
  {
    key_rec= m_index[table->s->primary_key].ndb_unique_record_row;
    key_row= old_data;
  }
  else
  {
    /* Hidden primary key, previously read into m_ref. */
    key_rec= m_ndb_hidden_key_record;
    key_row= (const uchar*)(&m_ref);
  }

  if (!read_needed)
  {
    // We have allready retrieved all fields
    goto delete_tuple;
  }

  /*
    Use mask only with columns that are not in write_set, not in
    read_set, and not part of the primary key.
  */
  {
    bitmap_copy(&m_bitmap, table->read_set);
    bitmap_union(&m_bitmap, table->write_set);
    bitmap_invert(&m_bitmap);
    NdbOperation::LockMode lm=
      (NdbOperation::LockMode)get_ndb_lock_type(m_lock.type, &m_bitmap);
    if (!(op= trans->readTuple(key_rec, (const char *)key_row,
                               m_ndb_record, (char *)new_data,
                               lm, (const unsigned char *)(m_bitmap.bitmap))))
      ERR_RETURN(trans->getNdbError());
  }

  if (table_share->blob_fields > 0)
  {
    my_bitmap_map *old_map= dbug_tmp_use_all_columns(table, table->read_set);
    error= get_blob_values(op, new_data, &m_bitmap);
    dbug_tmp_restore_column_map(table->read_set, old_map);
    if (error != 0)
      ERR_RETURN(op->getNdbError());
  }

  if (m_user_defined_partitioning)
    op->setPartitionId(old_part_id);
<<<<<<< HEAD

  if (execute_no_commit(this, trans, FALSE) != 0)
=======
  if (execute_no_commit(this,trans) != 0) 
>>>>>>> ff848ca1
  {
    table->status= STATUS_NOT_FOUND;
    DBUG_RETURN(ndb_err(trans));
  }

delete_tuple:
  // Delete old row
  error= ndb_delete_row(old_data, TRUE);
  if (error)
  {
    DBUG_PRINT("info", ("delete failed"));
    DBUG_RETURN(error);
  }

  // Insert new row
  DBUG_PRINT("info", ("delete succeded"));
  bool batched_update= (m_active_cursor != 0);
  /*
    If we are updating a primary key with auto_increment
    then we need to update the auto_increment counter
  */
  if (table->found_next_number_field &&
      bitmap_is_set(table->write_set, 
                    table->found_next_number_field->field_index) &&
      (error= set_auto_inc(thd, table->found_next_number_field)))
  {
    DBUG_RETURN(error);
  }
  error= ndb_write_row(new_data, TRUE, batched_update);
  if (error)
  {
    DBUG_PRINT("info", ("insert failed"));
    if (trans->commitStatus() == NdbConnection::Started)
    {
      // Undo delete_row(old_data)
      int undo_res= ndb_write_row((uchar *)old_data, TRUE, batched_update);
      if (undo_res)
        push_warning(table->in_use,
                     MYSQL_ERROR::WARN_LEVEL_WARN,
                     undo_res,
                     "NDB failed undoing delete at primary key update");
    }
    DBUG_RETURN(error);
  }
  DBUG_PRINT("info", ("delete+insert succeeded"));

  DBUG_RETURN(0);
}

/**
  Check that all operations between first and last all
  have gotten the errcode
  If checking for HA_ERR_KEY_NOT_FOUND then update m_dupkey
  for all succeeding operations
*/
bool ha_ndbcluster::check_all_operations_for_error(NdbTransaction *trans,
                                                   const NdbOperation *first,
                                                   const NdbOperation *last,
                                                   uint errcode)
{
  const NdbOperation *op= first;
  DBUG_ENTER("ha_ndbcluster::check_all_operations_for_error");

  while(op)
  {
    NdbError err= op->getNdbError();
    if (err.status != NdbError::Success)
    {
      if (ndb_to_mysql_error(&err) != (int) errcode)
        DBUG_RETURN(FALSE);
      if (op == last) break;
      op= trans->getNextCompletedOperation(op);
    }
    else
    {
      // We found a duplicate
      if (op->getType() == NdbOperation::UniqueIndexAccess)
      {
        if (errcode == HA_ERR_KEY_NOT_FOUND)
        {
          NdbIndexOperation *iop= (NdbIndexOperation *) op;
          const NDBINDEX *index= iop->getIndex();
          // Find the key_no of the index
          for(uint i= 0; i<table->s->keys; i++)
          {
            if (m_index[i].unique_index == index)
            {
              m_dupkey= i;
              break;
            }
          }
        }
      }
      else
      {
        // Must have been primary key access
        DBUG_ASSERT(op->getType() == NdbOperation::PrimaryKeyAccess);
        if (errcode == HA_ERR_KEY_NOT_FOUND)
          m_dupkey= table->s->primary_key;
      }
      DBUG_RETURN(FALSE);      
    }
  }
  DBUG_RETURN(TRUE);
}


/**
 * Check if record contains any null valued columns that are part of a key
 */
static
int
check_null_in_record(const KEY* key_info, const uchar *record)
{
  KEY_PART_INFO *curr_part, *end_part;
  curr_part= key_info->key_part;
  end_part= curr_part + key_info->key_parts;

  while (curr_part != end_part)
  {
    if (curr_part->null_bit &&
        (record[curr_part->null_offset] & curr_part->null_bit))
      return 1;
    curr_part++;
  }
  return 0;
  /*
    We could instead pre-compute a bitmask in table_share with one bit for
    every null-bit in the key, and so check this just by OR'ing the bitmask
    with the null bitmap in the record.
    But not sure it's worth it.
  */
}

/* Empty mask and dummy row, for reading no attributes using NdbRecord. */
/* Mask will be initialized to all zeros by linker. */
static unsigned char empty_mask[(NDB_MAX_ATTRIBUTES_IN_TABLE+7)/8];
static char dummy_row[1];

/**
  Peek to check if any rows already exist with conflicting
  primary key or unique index values
*/

int ha_ndbcluster::peek_indexed_rows(const uchar *record, 
                                     NDB_WRITE_OP write_op)
{
  NdbTransaction *trans= m_thd_ndb->trans;
  NdbOperation *op;
  const NdbOperation *first, *last;
  uint i;
  int res;
  DBUG_ENTER("peek_indexed_rows");

  NdbOperation::LockMode lm=
      (NdbOperation::LockMode)get_ndb_lock_type(m_lock.type, NULL);
  first= NULL;
  if (write_op != NDB_UPDATE && table->s->primary_key != MAX_KEY)
  {
    /*
     * Fetch any row with colliding primary key
     */
    const NdbRecord *key_rec=
      m_index[table->s->primary_key].ndb_unique_record_row;
    if (!(op= trans->readTuple(key_rec, (const char *)record,
                               key_rec, dummy_row, lm, empty_mask)))
      ERR_RETURN(trans->getNdbError());
    
    first= op;

    if (m_user_defined_partitioning)
    {
      uint32 part_id;
      int error;
      longlong func_value;
      my_bitmap_map *old_map= dbug_tmp_use_all_columns(table, table->read_set);
      error= m_part_info->get_partition_id(m_part_info, &part_id, &func_value);
      dbug_tmp_restore_column_map(table->read_set, old_map);
      if (error)
      {
        m_part_info->err_value= func_value;
        DBUG_RETURN(error);
      }
      op->setPartitionId(part_id);
    }
  }
  /*
   * Fetch any rows with colliding unique indexes
   */
  KEY* key_info;
  for (i= 0, key_info= table->key_info; i < table->s->keys; i++, key_info++)
  {
    if (i != table->s->primary_key &&
        key_info->flags & HA_NOSAME)
    {
      /*
        A unique index is defined on table.
        We cannot look up a NULL field value in a unique index. But since
        keys with NULLs are not indexed, such rows cannot conflict anyway, so
        we just skip the index in this case.
      */
      if (check_null_in_record(key_info, record))
      {
        DBUG_PRINT("info", ("skipping check for key with NULL"));
        continue;
      }
      if (write_op != NDB_INSERT && !check_index_fields_in_write_set(i))
      {
        DBUG_PRINT("info", ("skipping check for key %u not in write_set", i));
        continue;
      }

      NdbOperation *iop;
      const NdbRecord *key_rec= m_index[i].ndb_unique_record_row;
      if (!(iop= trans->readTuple(key_rec, (const char *)record,
                                  key_rec, dummy_row,
                                  lm, empty_mask)))
        ERR_RETURN(trans->getNdbError());

      if (!first)
        first= iop;
    }
  }
  last= trans->getLastDefinedOperation();
  if (first)
    res= execute_no_commit_ie(this,trans);
  else
  {
    // Table has no keys
    table->status= STATUS_NOT_FOUND;
    DBUG_RETURN(HA_ERR_KEY_NOT_FOUND);
  }
  if (check_all_operations_for_error(trans, first, last, 
                                     HA_ERR_KEY_NOT_FOUND))
  {
    table->status= STATUS_NOT_FOUND;
    DBUG_RETURN(ndb_err(trans));
  } 
  else
  {
    DBUG_PRINT("info", ("m_dupkey %d", m_dupkey));
  }
  DBUG_RETURN(0);
}


/**
  Read one record from NDB using unique secondary index.
*/

int ha_ndbcluster::unique_index_read(const uchar *key,
                                     uint key_len, uchar *buf)
{
  NdbTransaction *trans= m_thd_ndb->trans;
  NdbOperation *op;
  uchar *row;
  DBUG_ENTER("ha_ndbcluster::unique_index_read");
  DBUG_PRINT("enter", ("key_len: %u, index: %u", key_len, active_index));
  DBUG_DUMP("key", key, key_len);
  
  if (table_share->primary_key == MAX_KEY)
  {
    row= get_row_buffer();
    if (!row)
      DBUG_RETURN(ER_OUTOFMEMORY);
  }
  else
    row= buf;

  NdbOperation::LockMode lm=
    (NdbOperation::LockMode)get_ndb_lock_type(m_lock.type, table->read_set);
  if (!(op= pk_unique_index_read_key(active_index, key, row, lm)))
    ERR_RETURN(trans->getNdbError());
  
<<<<<<< HEAD
  if (execute_no_commit_ie(this,trans,FALSE) != 0 ||
=======
  if (execute_no_commit_ie(this,trans) != 0 ||
>>>>>>> ff848ca1
      op->getNdbError().code) 
  {
    int err= ndb_err(trans);
    if(err==HA_ERR_KEY_NOT_FOUND)
      table->status= STATUS_NOT_FOUND;
    else
      table->status= STATUS_GARBAGE;

    DBUG_RETURN(err);
  }

  if (table_share->primary_key == MAX_KEY)
  {
    memcpy(buf, row, table_share->reclength);
    m_ref= get_hidden_key(row);
    if (m_user_defined_partitioning)
      m_part_id= get_partition_fragment(row);
  }

  table->status= 0;
  DBUG_RETURN(0);
}

int
ha_ndbcluster::scan_handle_lock_tuple(NdbScanOperation *scanOp,
                                      NdbTransaction *trans)
{
  DBUG_ENTER("ha_ndbcluster::scan_handle_lock_tuple");
  if (m_lock_tuple)
  {
    /*
      Lock level m_lock.type either TL_WRITE_ALLOW_WRITE
      (SELECT FOR UPDATE) or TL_READ_WITH_SHARED_LOCKS (SELECT
      LOCK WITH SHARE MODE) and row was not explictly unlocked 
      with unlock_row() call
    */
    NdbOperation *op;
    // Lock row
    DBUG_PRINT("info", ("Keeping lock on scanned row"));
      
    if (!(op= scanOp->lockCurrentTuple(trans, m_ndb_record,
                                       dummy_row, empty_mask)))
    {
      /* purecov: begin inspected */
      m_lock_tuple= FALSE;
      ERR_RETURN(trans->getNdbError());
      /* purecov: end */    
    }
    m_thd_ndb->m_unsent_bytes+=12;
  }
  m_lock_tuple= FALSE;
  DBUG_RETURN(0);
}

inline int ha_ndbcluster::fetch_next(NdbScanOperation* cursor)
{
  DBUG_ENTER("fetch_next");
  int local_check;
  int error;
  NdbTransaction *trans= m_thd_ndb->trans;
  
  if ((error= scan_handle_lock_tuple(cursor, trans)) != 0)
    DBUG_RETURN(error);
  
  bool contact_ndb= m_lock.type < TL_WRITE_ALLOW_WRITE &&
                    m_lock.type != TL_READ_WITH_SHARED_LOCKS;
  do {
    DBUG_PRINT("info", ("Call nextResult, contact_ndb: %d", contact_ndb));
    /*
      We can only handle one tuple with blobs at a time.
    */
    if (m_thd_ndb->m_unsent_bytes && m_blobs_pending)
    {
      if (execute_no_commit(this,trans) != 0)
        DBUG_RETURN(ndb_err(trans));
    }
    
    if ((local_check= cursor->nextResult(_m_next_row,
                                         contact_ndb,
                                         m_force_send)) == 0)
    {
      /*
	Explicitly lock tuple if "select for update" or
	"select lock in share mode"
      */
      m_lock_tuple= (m_lock.type == TL_WRITE_ALLOW_WRITE
		     || 
		     m_lock.type == TL_READ_WITH_SHARED_LOCKS);
      DBUG_RETURN(0);
    } 
    else if (local_check == 1 || local_check == 2)
    {
      // 1: No more records
      // 2: No more cached records
      
      /*
        Before fetching more rows and releasing lock(s),
        all pending update or delete operations should 
        be sent to NDB
      */
      DBUG_PRINT("info", ("thd_ndb->m_unsent_bytes: %ld",
                          (long) m_thd_ndb->m_unsent_bytes));
      if (m_thd_ndb->m_unsent_bytes)
      {
        if (flush_bulk_insert() != 0)
          DBUG_RETURN(-1);
      }
      contact_ndb= (local_check == 2);
    }
    else
    {
      DBUG_RETURN(ndb_err(trans));
    }
  } while (local_check == 2);

  DBUG_RETURN(1);
}

/**
  Get the next record of a started scan. Try to fetch
  it locally from NdbApi cached records if possible, 
  otherwise ask NDB for more.

  @note
    If this is a update/delete make sure to not contact
    NDB before any pending ops have been sent to NDB.
*/

inline int ha_ndbcluster::next_result(uchar *buf)
{  
  int res;
  DBUG_ENTER("next_result");
    
  if (!m_active_cursor)
    DBUG_RETURN(HA_ERR_END_OF_FILE);
  
  if ((res= fetch_next(m_active_cursor)) == 0)
  {
    DBUG_PRINT("info", ("One more record found"));    
    
    if (table_share->primary_key == MAX_KEY)
    {
      m_ref= get_hidden_key(m_next_row);
      if (m_user_defined_partitioning)
        m_part_id= get_partition_fragment(m_next_row);
    }

    unpack_record(buf, m_next_row);
    table->status= 0;
    DBUG_RETURN(0);
  }
  else if (res == 1)
  {
    // No more records
    table->status= STATUS_NOT_FOUND;
    
    DBUG_PRINT("info", ("No more records"));
    DBUG_RETURN(HA_ERR_END_OF_FILE);
  }
  else
  {
    DBUG_RETURN(ndb_err(m_thd_ndb->trans));
  }
}

/**
  Do a primary key or unique key index read operation.
  The key value is taken from a buffer in mysqld key format.
*/
NdbOperation *
ha_ndbcluster::pk_unique_index_read_key(uint idx, const uchar *key, uchar *buf,
                                        NdbOperation::LockMode lm)
{
  NdbOperation *op;
  const NdbRecord *ndb_record= m_ndb_record;
  uchar *mask= (uchar *)(table->read_set->bitmap);
  const NdbRecord *key_rec;
  if (idx != MAX_KEY)
    key_rec= m_index[idx].ndb_unique_record_key;
  else
    key_rec= m_ndb_hidden_key_record;

  /* Initialize the null bitmap, setting unused null bits to 1. */
  memset(buf, 0xff, table->s->null_bytes);

  if (m_user_defined_partitioning || table_share->primary_key == MAX_KEY)
  {
    /*
      We need an extended column mask.
      We may also need to read the hidden primary key and the FRAGMENT
      pseudo-column.
    */
    mask= copy_column_set(table->read_set);
    if (table_share->primary_key == MAX_KEY)
    {
      request_hidden_key(mask);
      if (m_user_defined_partitioning)
        ndb_record= m_ndb_record_fragment;
    }
  }
  op= m_thd_ndb->trans->readTuple(key_rec, (const char *)key,
                                ndb_record, (char *)buf, lm, mask);

  if (uses_blob_value(table->read_set) &&
      get_blob_values(op, buf, table->read_set) != 0)
    return NULL;

  return op;
}

/*
  Set bounds for ordered index scan.
*/

/* ToDo: remove if converting records_in_range() to NdbRecord. */
int ha_ndbcluster::set_bounds(NdbIndexScanOperation *op,
                              uint inx,
                              bool rir,
                              const key_range *keys[2],
                              uint range_no)
{
  const KEY *const key_info= table->key_info + inx;
  const uint key_parts= key_info->key_parts;
  uint key_tot_len[2];
  uint tot_len;
  uint i, j;

  DBUG_ENTER("set_bounds");
  DBUG_PRINT("info", ("key_parts=%d", key_parts));

  for (j= 0; j <= 1; j++)
  {
    const key_range *key= keys[j];
    if (key != NULL)
    {
      // for key->flag see ha_rkey_function
      DBUG_PRINT("info", ("key %d length=%d flag=%d",
                          j, key->length, key->flag));
      key_tot_len[j]= key->length;
    }
    else
    {
      DBUG_PRINT("info", ("key %d not present", j));
      key_tot_len[j]= 0;
    }
  }
  tot_len= 0;

  for (i= 0; i < key_parts; i++)
  {
    KEY_PART_INFO *key_part= &key_info->key_part[i];
    Field *field= key_part->field;
#ifndef DBUG_OFF
    uint part_len= key_part->length;
#endif
    uint part_store_len= key_part->store_length;
    // Info about each key part
    struct part_st {
      bool part_last;
      const key_range *key;
      const uchar *part_ptr;
      bool part_null;
      int bound_type;
      const uchar* bound_ptr;
    };
    struct part_st part[2];

    for (j= 0; j <= 1; j++)
    {
      struct part_st &p= part[j];
      p.key= NULL;
      p.bound_type= -1;
      if (tot_len < key_tot_len[j])
      {
        p.part_last= (tot_len + part_store_len >= key_tot_len[j]);
        p.key= keys[j];
        p.part_ptr= &p.key->key[tot_len];
        p.part_null= key_part->null_bit && *p.part_ptr;
        p.bound_ptr=
          p.part_null ? 0 : key_part->null_bit ? p.part_ptr + 1 : p.part_ptr;

        if (j == 0)
        {
          switch (p.key->flag)
          {
            case HA_READ_KEY_EXACT:
              if (! rir)
                p.bound_type= NdbIndexScanOperation::BoundEQ;
              else // differs for records_in_range
                p.bound_type= NdbIndexScanOperation::BoundLE;
              break;
            // ascending
            case HA_READ_KEY_OR_NEXT:
              p.bound_type= NdbIndexScanOperation::BoundLE;
              break;
            case HA_READ_AFTER_KEY:
              if (! p.part_last)
                p.bound_type= NdbIndexScanOperation::BoundLE;
              else
                p.bound_type= NdbIndexScanOperation::BoundLT;
              break;
            // descending
            case HA_READ_PREFIX_LAST:           // weird
              p.bound_type= NdbIndexScanOperation::BoundEQ;
              break;
            case HA_READ_PREFIX_LAST_OR_PREV:   // weird
              p.bound_type= NdbIndexScanOperation::BoundGE;
              break;
            case HA_READ_BEFORE_KEY:
              if (! p.part_last)
                p.bound_type= NdbIndexScanOperation::BoundGE;
              else
                p.bound_type= NdbIndexScanOperation::BoundGT;
              break;
            default:
              break;
          }
        }
        if (j == 1) {
          switch (p.key->flag)
          {
            // ascending
            case HA_READ_BEFORE_KEY:
              if (! p.part_last)
                p.bound_type= NdbIndexScanOperation::BoundGE;
              else
                p.bound_type= NdbIndexScanOperation::BoundGT;
              break;
            case HA_READ_AFTER_KEY:     // weird
              p.bound_type= NdbIndexScanOperation::BoundGE;
              break;
            default:
              break;
            // descending strangely sets no end key
          }
        }

        if (p.bound_type == -1)
        {
          DBUG_PRINT("error", ("key %d unknown flag %d", j, p.key->flag));
          DBUG_ASSERT(FALSE);
          // Stop setting bounds but continue with what we have
          DBUG_RETURN(op->end_of_bound(range_no));
        }
      }
    }

    // Seen with e.g. b = 1 and c > 1
    if (part[0].bound_type == NdbIndexScanOperation::BoundLE &&
        part[1].bound_type == NdbIndexScanOperation::BoundGE &&
        memcmp(part[0].part_ptr, part[1].part_ptr, part_store_len) == 0)
    {
      DBUG_PRINT("info", ("replace LE/GE pair by EQ"));
      part[0].bound_type= NdbIndexScanOperation::BoundEQ;
      part[1].bound_type= -1;
    }
    // Not seen but was in previous version
    if (part[0].bound_type == NdbIndexScanOperation::BoundEQ &&
        part[1].bound_type == NdbIndexScanOperation::BoundGE &&
        memcmp(part[0].part_ptr, part[1].part_ptr, part_store_len) == 0)
    {
      DBUG_PRINT("info", ("remove GE from EQ/GE pair"));
      part[1].bound_type= -1;
    }

    for (j= 0; j <= 1; j++)
    {
      struct part_st &p= part[j];
      // Set bound if not done with this key
      if (p.key != NULL)
      {
        DBUG_PRINT("info", ("key %d:%d  offset: %d  length: %d  last: %d  bound: %d",
                            j, i, tot_len, part_len, p.part_last, p.bound_type));
        DBUG_DUMP("info", p.part_ptr, part_store_len);

        // Set bound if not cancelled via type -1
        if (p.bound_type != -1)
        {
          const uchar* ptr= p.bound_ptr;
          uchar buf[256];
          shrink_varchar(field, ptr, buf);
          if (op->setBound(i, p.bound_type, ptr))
            ERR_RETURN(op->getNdbError());
        }
      }
    }

    tot_len+= part_store_len;
  }
  DBUG_RETURN(op->end_of_bound(range_no));
}

/** Count number of columns in key part. */
static uint
count_key_columns(const KEY *key_info, const key_range *key)
{
  KEY_PART_INFO *first_key_part= key_info->key_part;
  KEY_PART_INFO *key_part_end= first_key_part + key_info->key_parts;
  KEY_PART_INFO *key_part;
  uint length= 0;
  for(key_part= first_key_part; key_part < key_part_end; key_part++)
  {
    if (length >= key->length)
      break;
    length+= key_part->store_length;
  }
  return key_part - first_key_part;
}

/* Helper method to compute NDB index bounds. Note: does not set range_no. */
static void
compute_index_bounds(NdbIndexScanOperation::IndexBound & bound,
                     const KEY *key_info,
                     const key_range *start_key, const key_range *end_key)
{
  if (start_key)
  {
    bound.low_key= (const char*)start_key->key;
    bound.low_key_count= count_key_columns(key_info, start_key);
    bound.low_inclusive=
      start_key->flag != HA_READ_AFTER_KEY &&
      start_key->flag != HA_READ_BEFORE_KEY;
  }
  else
  {
    bound.low_key= NULL;
    bound.low_key_count= 0;
  }

  if (start_key &&
      (start_key->flag == HA_READ_KEY_EXACT ||
       start_key->flag == HA_READ_PREFIX_LAST))
  {
    bound.high_key= bound.low_key;
    bound.high_key_count= bound.low_key_count;
    bound.high_inclusive= TRUE;
  }
  else if (end_key)
  {
    bound.high_key= (const char*)end_key->key;
    bound.high_key_count= count_key_columns(key_info, end_key);
    /*
      For some reason, 'where b >= 1 and b <= 3' uses HA_READ_AFTER_KEY for
      the end_key.
      So HA_READ_AFTER_KEY in end_key sets high_inclusive, even though in
      start_key it does not set low_inclusive.
    */
    bound.high_inclusive= end_key->flag != HA_READ_BEFORE_KEY;
    if (end_key->flag == HA_READ_KEY_EXACT ||
        end_key->flag == HA_READ_PREFIX_LAST)
    {
      bound.low_key= bound.high_key;
      bound.low_key_count= bound.high_key_count;
      bound.low_inclusive= TRUE;
    }
  }
  else
  {
    bound.high_key= NULL;
    bound.high_key_count= 0;
  }
}

struct ordered_index_scan_data {
  const KEY *key_info;
  const key_range *start_key;
  const key_range *end_key;
};

/* Callback to set up scan bounds for ordered_index_scan(). */
static int
ordered_index_scan_callback(void *arg, Uint32 i,
                            NdbIndexScanOperation::IndexBound & bound)
{
  struct ordered_index_scan_data *data= (struct ordered_index_scan_data *)arg;
  compute_index_bounds(bound, data->key_info, data->start_key, data->end_key);
  bound.range_no= 0;
  return 0;                                     // Success
}


/**
  Start ordered index scan in NDB
*/

int ha_ndbcluster::ordered_index_scan(const key_range *start_key,
                                      const key_range *end_key,
                                      bool sorted, bool descending,
                                      uchar* buf, part_id_range *part_spec)
{  
  NdbTransaction *trans= m_thd_ndb->trans;
  NdbIndexScanOperation *op;
  struct ordered_index_scan_data data;
  uchar *mask;
  int error;

  DBUG_ENTER("ha_ndbcluster::ordered_index_scan");
  DBUG_PRINT("enter", ("index: %u, sorted: %d, descending: %d read_set=0x%x",
             active_index, sorted, descending, table->read_set->bitmap[0]));
  DBUG_PRINT("enter", ("Starting new ordered scan on %s", m_tabname));

  // Check that sorted seems to be initialised
  DBUG_ASSERT(sorted == 0 || sorted == 1);
  
  if (m_active_cursor && (error= close_scan()))
    DBUG_RETURN(error);

  if (m_user_defined_partitioning || table_share->primary_key == MAX_KEY)
  {
    mask= copy_column_set(table->read_set);
    if (table_share->primary_key == MAX_KEY)
      request_hidden_key(mask);
  }
  else
    mask= (uchar *)(table->read_set->bitmap);

  NdbOperation::LockMode lm=
    (NdbOperation::LockMode)get_ndb_lock_type(m_lock.type, table->read_set);
  Uint32 scan_flags= 0;
  if (lm == NdbOperation::LM_Read)
    scan_flags|= NdbScanOperation::SF_KeyInfo;
  if (sorted)
    scan_flags|= NdbScanOperation::SF_OrderBy;
  if (descending)
    scan_flags|= NdbScanOperation::SF_Descending;
  const NdbRecord *key_rec= m_index[active_index].ndb_record_key;
  const NdbRecord *row_rec= m_index[active_index].ndb_record_row;
  Uint32 num_bounds= (start_key != NULL || end_key != NULL);
  data.key_info= table->key_info + active_index;
  if (!descending) {
    data.start_key= start_key;
    data.end_key= end_key;
  }
  else
  {
    data.start_key= end_key;
    data.end_key= start_key;
  }

  if (!(op= trans->scanIndex(key_rec, ordered_index_scan_callback, &data,
                             num_bounds, row_rec, lm,
                             mask,
                             scan_flags, parallelism, 0)))
    ERR_RETURN(trans->getNdbError());

  if (uses_blob_value(table->read_set) &&
      get_blob_values(op, NULL, table->read_set) != 0)
    ERR_RETURN(op->getNdbError());

  if (m_use_partition_pruning && part_spec != NULL &&
      part_spec->start_part == part_spec->end_part)
    op->setPartitionId(part_spec->start_part);
  m_active_cursor= op;
<<<<<<< HEAD

  if (m_cond && m_cond->generate_scan_filter(op))
    DBUG_RETURN(ndb_err(trans));
=======
>>>>>>> ff848ca1

  if (m_cond && m_cond->generate_scan_filter(op))
    DBUG_RETURN(ndb_err(trans));

  if (execute_no_commit(this,trans) != 0)
    DBUG_RETURN(ndb_err(trans));
  
  DBUG_RETURN(next_result(buf));
}

static
int
guess_scan_flags(NdbOperation::LockMode lm, 
		 const NDBTAB* tab, const MY_BITMAP* readset)
{
  int flags= 0;
  flags|= (lm == NdbOperation::LM_Read) ? NdbScanOperation::SF_KeyInfo : 0;
  if (tab->checkColumns(0, 0) & 2)
  {
    int ret = tab->checkColumns(readset->bitmap, no_bytes_in_map(readset));
    
    if (ret & 2)
    { // If disk columns...use disk scan
      flags |= NdbScanOperation::SF_DiskScan;
    }
    else if ((ret & 4) == 0 && (lm == NdbOperation::LM_Exclusive))
    {
      // If no mem column is set and exclusive...guess disk scan
      flags |= NdbScanOperation::SF_DiskScan;
    }
  }
  return flags;
}

/*
  Start full table scan in NDB or unique index scan
 */

int ha_ndbcluster::full_table_scan(const KEY* key_info, 
                                   const uchar *key, 
                                   uint key_len,
                                   uchar *buf)
{
  NdbScanOperation *op;
  NdbTransaction *trans= m_thd_ndb->trans;
  part_id_range part_spec;
  uchar *mask= (uchar *)(table->read_set->bitmap);
  const NdbRecord *ndb_record= m_ndb_record;

  DBUG_ENTER("full_table_scan");  
  DBUG_PRINT("enter", ("Starting new scan on %s", m_tabname));

  if (table_share->primary_key == MAX_KEY || m_user_defined_partitioning)
    mask= copy_column_set(table->read_set);
  if (m_use_partition_pruning)
  {
    part_spec.start_part= 0;
    part_spec.end_part= m_part_info->get_tot_partitions() - 1;
    prune_partition_set(table, &part_spec);
    DBUG_PRINT("info", ("part_spec.start_part: %u  part_spec.end_part: %u",
                        part_spec.start_part, part_spec.end_part));
    /*
      If partition pruning has found no partition in set
      we can return HA_ERR_END_OF_FILE
    */
    if (part_spec.start_part > part_spec.end_part)
    {
      DBUG_RETURN(HA_ERR_END_OF_FILE);
    }
  }
  if (table_share->primary_key == MAX_KEY)
  {
    request_hidden_key(mask);
    if (m_user_defined_partitioning)
    {
      // If table has user defined partitioning
      // and no primary key, we need to read the partition id
      // to support ORDER BY queries
      ndb_record= m_ndb_record_fragment;
    }
  }

  NdbOperation::LockMode lm=
    (NdbOperation::LockMode)get_ndb_lock_type(m_lock.type, table->read_set);
  int flags= guess_scan_flags(lm, m_table, table->read_set);
  if (!(op= trans->scanTable(ndb_record, lm, mask, flags, parallelism)))
    ERR_RETURN(trans->getNdbError());
  m_active_cursor= op;

  if (uses_blob_value(table->read_set) &&
      get_blob_values(op, NULL, table->read_set) != 0)
    ERR_RETURN(op->getNdbError());

  if (m_use_partition_pruning)
  {
    /*
      If partition pruning has found exactly one partition in set
      we can optimize scan to run towards that partition only.
    */
    if (part_spec.start_part == part_spec.end_part)
    {
      /*
        Only one partition is required to scan, if sorted is required we
        don't need it any more since output from one ordered partitioned
        index is always sorted.
      */
      m_active_cursor->setPartitionId(part_spec.start_part);
    }
  }

  if (!key_info)
  {
    if (m_cond && m_cond->generate_scan_filter(op))
      DBUG_RETURN(ndb_err(trans));
  }
  else
  {
    /* Unique index scan in NDB (full table scan with scan filter) */
    DBUG_PRINT("info", ("Starting unique index scan"));
    if (!m_cond)
      m_cond= new ha_ndbcluster_cond;
    if (!m_cond)
    {
      my_errno= HA_ERR_OUT_OF_MEM;
      DBUG_RETURN(my_errno);
    }       
    if (m_cond->generate_scan_filter_from_key(op, key_info, key, key_len, buf))
      DBUG_RETURN(ndb_err(trans));
  }

  if (execute_no_commit(this,trans) != 0)
    DBUG_RETURN(ndb_err(trans));
  DBUG_PRINT("exit", ("Scan started successfully"));
  DBUG_RETURN(next_result(buf));
}

int
ha_ndbcluster::set_auto_inc(THD *thd, Field *field)
{
  DBUG_ENTER("ha_ndbcluster::set_auto_inc");
  Ndb *ndb= get_ndb(thd);
  bool read_bit= bitmap_is_set(table->read_set, field->field_index);
  bitmap_set_bit(table->read_set, field->field_index);
  Uint64 next_val= (Uint64) field->val_int() + 1;
  if (!read_bit)
    bitmap_clear_bit(table->read_set, field->field_index);
#ifndef DBUG_OFF
  char buff[22];
  DBUG_PRINT("info", 
             ("Trying to set next auto increment value to %s",
              llstr(next_val, buff)));
#endif
  if (ndb->checkUpdateAutoIncrementValue(m_share->tuple_id_range, next_val))
  {
    Ndb_tuple_id_range_guard g(m_share);
    if (ndb->setAutoIncrementValue(m_table, g.range, next_val, TRUE)
        == -1)
      ERR_RETURN(ndb->getNdbError());
  }
  DBUG_RETURN(0);
}

inline void
ha_ndbcluster::eventSetAnyValue(THD *thd, NdbOperation *op)
{
  if (unlikely(m_slow_path))
  {
    /*
      Ignore TNTO_NO_LOGGING for slave thd.  It is used to indicate
      log-slave-updates option.  This is instead handled in the
      injector thread, by looking explicitly at the
      opt_log_slave_updates flag.
    */
    Thd_ndb *thd_ndb= get_thd_ndb(thd);
    if (thd->slave_thread)
      op->setAnyValue(thd->server_id);
    else if (thd_ndb->trans_options & TNTO_NO_LOGGING)
      op->setAnyValue(NDB_ANYVALUE_FOR_NOLOGGING);
  }
}

int ha_ndbcluster::write_row(uchar *record)
{
  DBUG_ENTER("ha_ndbcluster::write_row");
  DBUG_RETURN(ndb_write_row(record, FALSE, FALSE));
}

/**
  Insert one record into NDB
*/
int ha_ndbcluster::ndb_write_row(uchar *record,
                                 bool primary_key_update,
                                 bool batched_update)
{
  bool has_auto_increment;
  NdbTransaction *trans= m_thd_ndb->trans;
  NdbOperation *op;
  THD *thd= table->in_use;
  Thd_ndb *thd_ndb= get_thd_ndb(thd);
  uint32 part_id;
  uchar *row;
  bool need_execute;
  int error;
  DBUG_ENTER("ha_ndbcluster::ndb_write_row");

  has_auto_increment= (table->next_number_field && record == table->record[0]);

  if (has_auto_increment && table_share->primary_key != MAX_KEY) 
  {
    /*
     * Increase any auto_incremented primary key
     */
    m_skip_auto_increment= FALSE;
    if ((error= update_auto_increment()))
      DBUG_RETURN(error);
    m_skip_auto_increment= (insert_id_for_cur_row == 0);
  }

  /*
   * If IGNORE the ignore constraint violations on primary and unique keys
   */
  if (!m_use_write && m_ignore_dup_key)
  {
    /*
      compare if expression with that in start_bulk_insert()
      start_bulk_insert will set parameters to ensure that each
      write_row is committed individually
    */
    int peek_res= peek_indexed_rows(record, NDB_INSERT);
    
    if (!peek_res) 
    {
      DBUG_RETURN(HA_ERR_FOUND_DUPP_KEY);
    }
    if (peek_res != HA_ERR_KEY_NOT_FOUND)
      DBUG_RETURN(peek_res);
  }

  /*
    Since the NdbRecord operations need row data to remain valid until
    execute(), for bulk insert we need to save rows in a buffer, and
    execute() whenever the buffer gets full.

    For non-bulk insert, we may still need to copy the row into a (bigger)
    buffer if we need extra space for the user-defined partitioning hash
    or the hidden primary key, but we always execute() in this case.

    Note that when using writeTuple() with blobs, we cannot batch, as
    NdbBlob::setValue() uses call-by-reference semantics for the blob value,
    which must remain valid until execute(). For insertTuple(), the blob
    value is buffered by NdbBlob::setValue().
  */
  bool uses_blobs= uses_blob_value(table->write_set);
  if ((m_rows_to_insert > 1 && !uses_blobs) || batched_update ||
      ( (thd->options & OPTION_ALLOW_BATCH) && !(uses_blobs && m_use_write)))
  {
    /* This sets row and need_execute (output parameters). */
    row= batch_copy_row_to_buffer(thd_ndb, record, need_execute);
    DBUG_PRINT("info", ("allocating buffer for bulk insert, "
                        "m_rows_to_insert=%d write_set=0x%x",
                        (int)m_rows_to_insert, table->write_set->bitmap[0]));
    if (unlikely(!row))
      DBUG_RETURN(ER_OUTOFMEMORY);
  }
  else
  {
    DBUG_PRINT("info", ("Non-bulk insert."));
    need_execute= TRUE;
    if (table_share->primary_key == MAX_KEY || m_user_defined_partitioning)
    {
      DBUG_PRINT("info", ("Getting single buffer for oversize record."));
      row= copy_row_to_buffer(thd_ndb, record);
      if (unlikely(!row))
        DBUG_RETURN(ER_OUTOFMEMORY);
    }
    else
      row= record;
  }

  if (table_share->primary_key == MAX_KEY)
  {
    // Table has hidden primary key
    Ndb *ndb= get_ndb(thd);
    Uint64 auto_value;
    uint retries= NDB_AUTO_INCREMENT_RETRIES;
    int retry_sleep= 30; /* 30 milliseconds, transaction */
    for (;;)
    {
      Ndb_tuple_id_range_guard g(m_share);
      if (ndb->getAutoIncrementValue(m_table, g.range, auto_value, 1) == -1)
      {
	if (--retries &&
	    ndb->getNdbError().status == NdbError::TemporaryError)
	{
	  my_sleep(retry_sleep);
	  continue;
	}
	ERR_RETURN(ndb->getNdbError());
      }
      break;
    }
    set_hidden_key(row, auto_value);
  } 

  if (m_user_defined_partitioning)
  {
    longlong func_value= 0;
    my_bitmap_map *old_map= dbug_tmp_use_all_columns(table, table->read_set);
    error= m_part_info->get_partition_id(m_part_info, &part_id, &func_value);
    dbug_tmp_restore_column_map(table->read_set, old_map);
    if (error)
    {
      m_part_info->err_value= func_value;
      DBUG_RETURN(error);
    }

    /*
      We need to set the value of the partition function value in
      NDB since the NDB kernel doesn't have easy access to the function
      to calculate the value.
    */
    if (func_value >= INT_MAX32)
      func_value= INT_MAX32;
    set_partition_function_value(row, (uint32)func_value);
  }

  ha_statistic_increment(&SSV::ha_write_count);
  if (table->timestamp_field_type & TIMESTAMP_AUTO_SET_ON_INSERT)
    table->timestamp_field->set_time();

  /*
    We do not use the table->write_set here.
    The reason is that for REPLACE INTO t(a), the write_set is passed with
    only column 'a' enabled.
    But it is wrong not to write all columns in REPLACE, since REPLACE is
    the same as DELETE+INSERT (ie. not writing all columns risks loosing
    default values).
  */
  /*
    ToDo: Actually, we have to use the write set, since otherwise replication
    fails. Replication seems to rely on being able to replicate an update with
    a write_row() with only some bits set in write_set, leaving other fields
    intact.
    This means that we now suffer from BUG#22045... :-/
  */
  const MY_BITMAP *user_cols_written_bitmap;
  
  if (m_use_write)
  {
    const NdbRecord *key_rec;
    const uchar *key_row;
    uchar *mask;

    /* Using write, the only user-visible cols we write are in the write_set */
    user_cols_written_bitmap= table->write_set;

    if (table_share->primary_key == MAX_KEY || m_user_defined_partitioning)
    {
      mask= copy_column_set(table->write_set);
      if (m_user_defined_partitioning)
        request_partition_function_value(mask);
      if (table_share->primary_key == MAX_KEY)
        request_hidden_key(mask);
    }
    else
      mask= (uchar *)(table->write_set->bitmap);

    if (table_share->primary_key == MAX_KEY)
    {
      key_rec= m_ndb_hidden_key_record;
      key_row= &row[offset_hidden_key()];
    }
    else
    {
      key_rec= m_index[table_share->primary_key].ndb_unique_record_row;
      key_row= row;
    }
    op= trans->writeTuple(key_rec, (const char *)key_row,
                          m_ndb_record, (char *)row, mask);
<<<<<<< HEAD
  }
  else
  {
    /* Using insert, we write all user visible columns */
    user_cols_written_bitmap= NULL;
    op= trans->insertTuple(m_ndb_record, (char *)row);
  }
=======
  }
  else
  {
    /* Using insert, we write all user visible columns */
    user_cols_written_bitmap= NULL;
    op= trans->insertTuple(m_ndb_record, (char *)row);
  }
>>>>>>> ff848ca1
  if (!(op))
    ERR_RETURN(trans->getNdbError());

  eventSetAnyValue(thd, op);

  if (m_user_defined_partitioning)
    op->setPartitionId(part_id);

  uint blob_count= 0;
  if (table_share->blob_fields > 0)
  {
    my_bitmap_map *old_map= dbug_tmp_use_all_columns(table, table->read_set);
    /* Set Blob values for all columns updated by the operation */
    int res= set_blob_values(op, row - table->record[0], user_cols_written_bitmap, &blob_count);
    dbug_tmp_restore_column_map(table->read_set, old_map);
    if (res != 0)
      ERR_RETURN(op->getNdbError());
  }

  m_rows_changed++;

  /*
    Execute write operation
    NOTE When doing inserts with many values in 
    each INSERT statement it should not be necessary
    to NoCommit the transaction between each row.
    Find out how this is detected!
  */
  m_rows_inserted++;
  no_uncommitted_rows_update(1);
  if (need_execute || primary_key_update)
  {
    int res= flush_bulk_insert();
    if (res != 0)
    {
      m_skip_auto_increment= TRUE;
      DBUG_RETURN(res);
    }
  }
  if ((has_auto_increment) && (m_skip_auto_increment))
  {
    int ret_val;
    if ((ret_val= set_auto_inc(thd, table->next_number_field)))
    {
      DBUG_RETURN(ret_val);
    }
  }
  m_skip_auto_increment= TRUE;

  DBUG_PRINT("exit",("ok"));
  DBUG_RETURN(0);
}


/* Compare if an update changes the primary key in a row. */
int ha_ndbcluster::primary_key_cmp(const uchar * old_row, const uchar * new_row)
{
  uint keynr= table_share->primary_key;
  KEY_PART_INFO *key_part=table->key_info[keynr].key_part;
  KEY_PART_INFO *end=key_part+table->key_info[keynr].key_parts;

  for (; key_part != end ; key_part++)
  {
    if (!bitmap_is_set(table->write_set, key_part->fieldnr - 1))
      continue;

    /* The primary key does not allow NULLs. */
    DBUG_ASSERT(!key_part->null_bit);

    if (key_part->key_part_flag & (HA_BLOB_PART | HA_VAR_LENGTH_PART))
    {

      if (key_part->field->cmp_binary((old_row + key_part->offset),
                                      (new_row + key_part->offset),
                                      (ulong) key_part->length))
        return 1;
    }
    else
    {
      if (memcmp(old_row+key_part->offset, new_row+key_part->offset,
                 key_part->length))
        return 1;
    }
  }
  return 0;
}

/**
  Update one record in NDB using primary key.
*/

int ha_ndbcluster::update_row(const uchar *old_data, uchar *new_data)
{
  THD *thd= table->in_use;
  Thd_ndb *thd_ndb= get_thd_ndb(thd);
  NdbTransaction *trans= m_thd_ndb->trans;
  NdbScanOperation* cursor= m_active_cursor;
  NdbOperation *op;
  uint32 old_part_id= 0, new_part_id= 0;
  int error;
  longlong func_value;
  bool pk_update= (table_share->primary_key != MAX_KEY &&
		   primary_key_cmp(old_data, new_data));
  DBUG_ENTER("update_row");
  
  /*
   * If IGNORE the ignore constraint violations on primary and unique keys,
   * but check that it is not part of INSERT ... ON DUPLICATE KEY UPDATE
   */
  if (m_ignore_dup_key && (thd->lex->sql_command == SQLCOM_UPDATE ||
                           thd->lex->sql_command == SQLCOM_UPDATE_MULTI))
  {
    NDB_WRITE_OP write_op= (pk_update) ? NDB_PK_UPDATE : NDB_UPDATE;
    int peek_res= peek_indexed_rows(new_data, write_op);
    
    if (!peek_res) 
    {
      DBUG_RETURN(HA_ERR_FOUND_DUPP_KEY);
    }
    if (peek_res != HA_ERR_KEY_NOT_FOUND)
      DBUG_RETURN(peek_res);
  }

  ha_statistic_increment(&SSV::ha_update_count);
  if (table->timestamp_field_type & TIMESTAMP_AUTO_SET_ON_UPDATE)
  {
    table->timestamp_field->set_time();
    bitmap_set_bit(table->write_set, table->timestamp_field->field_index);
  }

  if (m_use_partition_pruning &&
      (error= get_parts_for_update(old_data, new_data, table->record[0],
                                   m_part_info, &old_part_id, &new_part_id,
                                   &func_value)))
  {
    m_part_info->err_value= func_value;
    DBUG_RETURN(error);
  }

  /*
   * Check for update of primary key or partition change
   * for special handling
   */  
  if (pk_update || old_part_id != new_part_id)
  {
    DBUG_RETURN(ndb_pk_update_row(thd, old_data, new_data, old_part_id));
  }
  /*
    If we are updating a unique key with auto_increment
    then we need to update the auto_increment counter
   */
  if (table->found_next_number_field &&
      bitmap_is_set(table->write_set, 
		    table->found_next_number_field->field_index) &&
      (error= set_auto_inc(thd, table->found_next_number_field)))
  {
    DBUG_RETURN(error);
  }
  /*
    Set only non-primary-key attributes.
    We already checked that any primary key attribute in write_set has no
    real changes.
  */
  bitmap_copy(&m_bitmap, table->write_set);
  bitmap_subtract(&m_bitmap, &m_pk_bitmap);
  uchar *mask= (uchar *)(m_bitmap.bitmap);
  /* Need to initialize bits for any extra hidden columns. */
  if (table_share->primary_key == MAX_KEY || m_user_defined_partitioning)
    clear_extended_column_set(mask);

  /* Need to set the value of any user-defined partitioning function. */
  uchar *row;
  bool need_execute;
  /*
    Batch update operation if we are doing a scan for update, unless
    there exist UPDATE AFTER triggers
  */
  if (!m_update_cannot_batch &&
      (cursor || ((thd->options & OPTION_ALLOW_BATCH) &&
                  (table_share->primary_key != MAX_KEY))))
  {
    /* For a scan, we only need to execute() if the batch buffer is full. */
    row= batch_copy_row_to_buffer(thd_ndb, new_data, need_execute);
    if (unlikely(!row))
      DBUG_RETURN(ER_OUTOFMEMORY);
  }
  else
  {
    need_execute= TRUE;
    if (m_user_defined_partitioning)
    {
      row= copy_row_to_buffer(thd_ndb, new_data);
      if (unlikely(!row))
        DBUG_RETURN(ER_OUTOFMEMORY);
    }
    else
      row= new_data;
  }

  if (m_user_defined_partitioning)
  {
    if (func_value >= INT_MAX32)
      func_value= INT_MAX32;
    set_partition_function_value(row, (uint32)func_value);
    request_partition_function_value(mask);
  }

  if (cursor)
  {
    /*
      We are scanning records and want to update the record
      that was just found, call updateCurrentTuple on the cursor 
      to take over the lock to a new update operation
      And thus setting the primary key of the record from 
      the active record in cursor
    */
    DBUG_PRINT("info", ("Calling updateTuple on cursor, write_set=0x%x",
                        table->write_set->bitmap[0]));
    if (!(op= cursor->updateCurrentTuple(trans, m_ndb_record,
                                         (const char*)row, mask)))
      ERR_RETURN(trans->getNdbError());

    m_lock_tuple= FALSE;
    thd_ndb->m_unsent_bytes+= 12;
  }
  else
  {  
    const NdbRecord *key_rec;
    const uchar *key_row;
    uint key_len;
    if (table_share->primary_key != MAX_KEY)
    {
      key_rec= m_index[table_share->primary_key].ndb_unique_record_row;
      key_row= row;
      key_len= table->s->reclength;
    }
    else
<<<<<<< HEAD
    {
      /* Use hidden primary key previously read into m_ref. */
      key_rec= m_ndb_hidden_key_record;
      key_row= (const uchar *)(&m_ref);
      key_len= sizeof(m_ref);
    }

    if (!need_execute)
    {
      /*
        Poor approx. let delete ~ tabsize / 4
      */
      uint delete_size= 12 + m_bytes_per_write >> 2;
      key_row= batch_copy_key_to_buffer(thd_ndb, key_row, key_len,
                                        delete_size, need_execute);
      if (unlikely(!key_row))
        DBUG_RETURN(ER_OUTOFMEMORY);
    }

    if (!(op= trans->updateTuple(key_rec, (const char *)key_row,
                                 m_ndb_record, (const char*)row, mask)))
      ERR_RETURN(trans->getNdbError());  
  }

  if (m_user_defined_partitioning)
    op->setPartitionId(new_part_id);

  uint blob_count= 0;
  if (uses_blob_value(table->write_set))
  {
    int row_offset= new_data - table->record[0];
    if (set_blob_values(op, row_offset, table->write_set, &blob_count) != 0)
      ERR_RETURN(op->getNdbError());
  }

  eventSetAnyValue(thd, op);

  m_rows_changed++;

  if (need_execute)
  {
    if (execute_no_commit(this,trans,FALSE) != 0)
=======
    {
      /* Use hidden primary key previously read into m_ref. */
      key_rec= m_ndb_hidden_key_record;
      key_row= (const uchar *)(&m_ref);
      key_len= sizeof(m_ref);
    }

    if (!need_execute)
    {
      /*
        Poor approx. let delete ~ tabsize / 4
      */
      uint delete_size= 12 + m_bytes_per_write >> 2;
      key_row= batch_copy_key_to_buffer(thd_ndb, key_row, key_len,
                                        delete_size, need_execute);
      if (unlikely(!key_row))
        DBUG_RETURN(ER_OUTOFMEMORY);
    }

    if (!(op= trans->updateTuple(key_rec, (const char *)key_row,
                                 m_ndb_record, (const char*)row, mask)))
      ERR_RETURN(trans->getNdbError());  
  }

  if (m_user_defined_partitioning)
    op->setPartitionId(new_part_id);

  uint blob_count= 0;
  if (uses_blob_value(table->write_set))
  {
    int row_offset= new_data - table->record[0];
    if (set_blob_values(op, row_offset, table->write_set, &blob_count) != 0)
      ERR_RETURN(op->getNdbError());
  }
  eventSetAnyValue(thd, op);

  m_rows_changed++;

  if (need_execute)
  {
    if (execute_no_commit(this,trans) != 0)
>>>>>>> ff848ca1
    {
      no_uncommitted_rows_execute_failure();
      DBUG_RETURN(ndb_err(trans));
    }
  }
  else if (blob_count > 0)
    m_blobs_pending= TRUE;
  
  DBUG_RETURN(0);
}


int ha_ndbcluster::delete_row(const uchar *record)
{
  return ndb_delete_row(record, FALSE);
}

/**
  Delete one record from NDB, using primary key .
*/

int ha_ndbcluster::ndb_delete_row(const uchar *record, bool primary_key_update)
{
  THD *thd= table->in_use;
  Thd_ndb *thd_ndb= get_thd_ndb(thd);
  NdbTransaction *trans= m_thd_ndb->trans;
  NdbScanOperation* cursor= m_active_cursor;
  NdbOperation *op;
  uint32 part_id;
  int error;
  DBUG_ENTER("ndb_delete_row");

  ha_statistic_increment(&SSV::ha_delete_count);
  m_rows_changed++;

  if (m_use_partition_pruning &&
      (error= get_part_for_delete(record, table->record[0], m_part_info,
                                  &part_id)))
  {
    DBUG_RETURN(error);
  }

  if (cursor)
  {
    /*
      We are scanning records and want to delete the record
      that was just found, call deleteTuple on the cursor 
      to take over the lock to a new delete operation
      And thus setting the primary key of the record from 
      the active record in cursor
    */
    DBUG_PRINT("info", ("Calling deleteTuple on cursor"));
    if ((op= cursor->deleteCurrentTuple(trans, m_ndb_record)) == 0)
      ERR_RETURN(trans->getNdbError());     
    m_lock_tuple= FALSE;
    thd_ndb->m_unsent_bytes+= 12;

    if (m_user_defined_partitioning)
      op->setPartitionId(part_id);

    no_uncommitted_rows_update(-1);

    eventSetAnyValue(thd, op);

    if (!(primary_key_update || m_delete_cannot_batch))
      // If deleting from cursor, NoCommit will be handled in next_result
      DBUG_RETURN(0);
  }
  else
  {
    const NdbRecord *key_rec;
    const uchar *key_row;
    uint key_len;
    if (table_share->primary_key != MAX_KEY)
    {
      key_rec= m_index[table_share->primary_key].ndb_unique_record_row;
      key_row= record;
      key_len= table->s->reclength;
    }
    else
    {
      key_rec= m_ndb_hidden_key_record;
      key_row= (const uchar *)(&m_ref);
      key_len= sizeof(m_ref);
    }
    /*
      Check if we can batch the delete; if so we need to buffer the key.

      We do not batch deletes on tables with no primary key. For such tables,
      replication uses full table scan to locate the row to delete. The
      problem is the following scenario when deleting 2 (or more) rows:

       1. Table scan to locate the first row.
       2. Delete the row, batched so no execute.
       3. Table scan to locate the second row is executed, along with the
          batched delete operation from step 2.
       4. The first row is returned from nextResult() (not deleted yet).
       5. The kernel deletes the row (operation from step 2).
       6. lockCurrentTuple() is called on the row returned in step 4. However,
          as that row is now deleted, the operation fails and the transaction
          is aborted.
       7. The delete of the second tuple now fails, as the transaction has
          been aborted.
    */
    bool need_execute;
    if ((thd->options & OPTION_ALLOW_BATCH) &&
        table_share->primary_key != MAX_KEY)
    {
      /*
        Poor approx. let delete ~ tabsize / 4
      */
      uint delete_size= 12 + m_bytes_per_write >> 2;
      key_row= batch_copy_key_to_buffer(thd_ndb, key_row, key_len,
                                        delete_size, need_execute);
      if (unlikely(!key_row))
        DBUG_RETURN(ER_OUTOFMEMORY);
    }
    else
      need_execute= TRUE;

    if (!(op=trans->deleteTuple(key_rec, (const char *)key_row)))
      ERR_RETURN(trans->getNdbError());
    
    if (m_user_defined_partitioning)
      op->setPartitionId(part_id);

    no_uncommitted_rows_update(-1);

    eventSetAnyValue(thd, op);

    if (!need_execute)
      DBUG_RETURN(0);
  }

  // Execute delete operation
  if (execute_no_commit(this,trans) != 0) {
    no_uncommitted_rows_execute_failure();
    DBUG_RETURN(ndb_err(trans));
  }
  DBUG_RETURN(0);
}
  
/**
  Unpack a record returned from a scan.
  We copy field-for-field to
   1. Avoid unnecessary copying for sparse rows.
   2. Properly initialize not used null bits.
  Note that we do not unpack all returned rows; some primary/unique key
  operations can read directly into the destination row.
*/
void ha_ndbcluster::unpack_record(uchar *dst_row, const uchar *src_row)
{
  int res;
  DBUG_ASSERT(src_row != NULL);

  my_ptrdiff_t dst_offset= dst_row - table->record[0];
  my_ptrdiff_t src_offset= src_row - table->record[0];

  /* Initialize the NULL bitmap. */
  memset(dst_row, 0xff, table->s->null_bytes);

  uchar *blob_ptr= m_blobs_buffer;

  for (uint i= 0; i < table_share->fields; i++) 
  {
    Field *field= table->field[i];
    if (bitmap_is_set(table->read_set, i))
    {
      if (field->type() == MYSQL_TYPE_BIT)
      {
        Field_bit *field_bit= static_cast<Field_bit*>(field);
        if (!field->is_null_in_record_with_offset(src_offset))
        {
          field->move_field_offset(src_offset);
          longlong value= field_bit->val_int();
          field->move_field_offset(dst_offset-src_offset);
          field_bit->set_notnull();
          /* Field_bit in DBUG requires the bit set in write_set for store(). */
          my_bitmap_map *old_map=
            dbug_tmp_use_all_columns(table, table->write_set);
          IF_DBUG(int res=) field_bit->store(value, true);
          dbug_tmp_restore_column_map(table->write_set, old_map);
          DBUG_ASSERT(res == 0);
          field->move_field_offset(-dst_offset);
        }
      }
      else if (field->flags & BLOB_FLAG)
      {
        Field_blob *field_blob= (Field_blob *)field;
        NdbBlob *ndb_blob= m_value[i].blob;
        DBUG_ASSERT(ndb_blob != 0);
        int isNull;
        res= ndb_blob->getNull(isNull);
        DBUG_ASSERT(res == 0);                  // Already succeeded once
        Uint64 len64= 0;
        field_blob->move_field_offset(dst_offset);
        if (!isNull)
        {
          res= ndb_blob->getLength(len64);
          DBUG_ASSERT(res == 0 && len64 <= (Uint64)0xffffffff);
          field->set_notnull();
        }
        /* Need not set_null(), as we initialized null bits to 1 above. */
        field_blob->set_ptr((uint32)len64, blob_ptr);
        field_blob->move_field_offset(-dst_offset);
        blob_ptr+= (len64 + 7) & ~((Uint64)7);
      }
      else
      {
        field->move_field_offset(src_offset);
        /* Normal field (not blob or bit type). */
        if (!field->is_null())
        {
          /* Only copy actually used bytes of varstrings. */
          uint32 actual_length= field->used_length();
          uchar *src_ptr= field->ptr;
          field->move_field_offset(dst_offset - src_offset);
          field->set_notnull();
          memcpy(field->ptr, src_ptr, actual_length);
#ifdef HAVE_purify
          /*
            We get Valgrind warnings on uninitialised padding bytes in
            varstrings, for example when writing rows to temporary tables.
            So for valgrind builds we pad with zeros, not needed for
            production code.
          */
          if (actual_length < field->pack_length())
            bzero(field->ptr + actual_length,
                  field->pack_length() - actual_length);
#endif
          field->move_field_offset(-dst_offset);
        }
        else
          field->move_field_offset(-src_offset);
        /* No action needed for a NULL field. */
      }
    }
  }
}

/*
    DBUG_EXECUTE("value", print_results(););
*/

void ha_ndbcluster::print_results()
{
  DBUG_ENTER("print_results");

#ifndef DBUG_OFF

  char buf_type[MAX_FIELD_WIDTH], buf_val[MAX_FIELD_WIDTH];
  String type(buf_type, sizeof(buf_type), &my_charset_bin);
  String val(buf_val, sizeof(buf_val), &my_charset_bin);
  for (uint f= 0; f < table_share->fields; f++)
  {
    /* Use DBUG_PRINT since DBUG_FILE cannot be filtered out */
    char buf[2000];
    Field *field;
    void* ptr;
    NdbValue value;

    buf[0]= 0;
    field= table->field[f];
    if (!(value= m_value[f]).ptr)
    {
      strmov(buf, "not read");
      goto print_value;
    }

    ptr= field->ptr;

    if (! (field->flags & BLOB_FLAG))
    {
      if (value.rec->isNULL())
      {
        strmov(buf, "NULL");
        goto print_value;
      }
      type.length(0);
      val.length(0);
      field->sql_type(type);
      field->val_str(&val);
      my_snprintf(buf, sizeof(buf), "%s %s", type.c_ptr(), val.c_ptr());
    }
    else
    {
      NdbBlob *ndb_blob= value.blob;
      bool isNull= TRUE;
      ndb_blob->getNull(isNull);
      if (isNull)
        strmov(buf, "NULL");
    }

print_value:
    DBUG_PRINT("value", ("%u,%s: %s", f, field->field_name, buf));
  }
#endif
  DBUG_VOID_RETURN;
}


int ha_ndbcluster::index_init(uint index, bool sorted)
{
  DBUG_ENTER("ha_ndbcluster::index_init");
  DBUG_PRINT("enter", ("index: %u  sorted: %d", index, sorted));
  active_index= index;
  m_sorted= sorted;
  /*
    Locks are are explicitly released in scan
    unless m_lock.type == TL_READ_HIGH_PRIORITY
    and no sub-sequent call to unlock_row()
  */
  m_lock_tuple= FALSE;
  DBUG_RETURN(0);
}


int ha_ndbcluster::index_end()
{
  DBUG_ENTER("ha_ndbcluster::index_end");
  DBUG_RETURN(close_scan());
}

/**
  Check if key contains null.
*/
static
int
check_null_in_key(const KEY* key_info, const uchar *key, uint key_len)
{
  KEY_PART_INFO *curr_part, *end_part;
  const uchar* end_ptr= key + key_len;
  curr_part= key_info->key_part;
  end_part= curr_part + key_info->key_parts;

  for (; curr_part != end_part && key < end_ptr; curr_part++)
  {
    if (curr_part->null_bit && *key)
      return 1;

    key += curr_part->store_length;
  }
  return 0;
}

int ha_ndbcluster::index_read(uchar *buf,
                              const uchar *key, uint key_len, 
                              enum ha_rkey_function find_flag)
{
  key_range start_key;
  bool descending= FALSE;
  DBUG_ENTER("ha_ndbcluster::index_read");
  DBUG_PRINT("enter", ("active_index: %u, key_len: %u, find_flag: %d", 
                       active_index, key_len, find_flag));

  start_key.key= key;
  start_key.length= key_len;
  start_key.flag= find_flag;
  descending= FALSE;
  switch (find_flag) {
  case HA_READ_KEY_OR_PREV:
  case HA_READ_BEFORE_KEY:
  case HA_READ_PREFIX_LAST:
  case HA_READ_PREFIX_LAST_OR_PREV:
    descending= TRUE;
    break;
  default:
    break;
  }
  DBUG_RETURN(read_range_first_to_buf(&start_key, 0, descending,
                                      m_sorted, buf));
}


int ha_ndbcluster::index_next(uchar *buf)
{
  DBUG_ENTER("ha_ndbcluster::index_next");
  ha_statistic_increment(&SSV::ha_read_next_count);
  DBUG_RETURN(next_result(buf));
}


int ha_ndbcluster::index_prev(uchar *buf)
{
  DBUG_ENTER("ha_ndbcluster::index_prev");
  ha_statistic_increment(&SSV::ha_read_prev_count);
  DBUG_RETURN(next_result(buf));
}


int ha_ndbcluster::index_first(uchar *buf)
{
  DBUG_ENTER("ha_ndbcluster::index_first");
  ha_statistic_increment(&SSV::ha_read_first_count);
  // Start the ordered index scan and fetch the first row

  // Only HA_READ_ORDER indexes get called by index_first
  DBUG_RETURN(ordered_index_scan(0, 0, TRUE, FALSE, buf, NULL));
}


int ha_ndbcluster::index_last(uchar *buf)
{
  DBUG_ENTER("ha_ndbcluster::index_last");
  ha_statistic_increment(&SSV::ha_read_last_count);
  DBUG_RETURN(ordered_index_scan(0, 0, TRUE, TRUE, buf, NULL));
}

int ha_ndbcluster::index_read_last(uchar * buf, const uchar * key, uint key_len)
{
  DBUG_ENTER("ha_ndbcluster::index_read_last");
  DBUG_RETURN(index_read(buf, key, key_len, HA_READ_PREFIX_LAST));
}

int ha_ndbcluster::read_range_first_to_buf(const key_range *start_key,
                                           const key_range *end_key,
                                           bool desc, bool sorted,
                                           uchar* buf)
{
  part_id_range part_spec;
  ndb_index_type type= get_index_type(active_index);
  const KEY* key_info= table->key_info+active_index;
  int error; 
  DBUG_ENTER("ha_ndbcluster::read_range_first_to_buf");
  DBUG_PRINT("info", ("desc: %d, sorted: %d", desc, sorted));

  if (m_use_partition_pruning)
  {
    get_partition_set(table, buf, active_index, start_key, &part_spec);
    DBUG_PRINT("info", ("part_spec.start_part: %u  part_spec.end_part: %u",
                        part_spec.start_part, part_spec.end_part));
    /*
      If partition pruning has found no partition in set
      we can return HA_ERR_END_OF_FILE
      If partition pruning has found exactly one partition in set
      we can optimize scan to run towards that partition only.
    */
    if (part_spec.start_part > part_spec.end_part)
    {
      DBUG_RETURN(HA_ERR_END_OF_FILE);
    }
    else if (part_spec.start_part == part_spec.end_part)
    {
      /*
        Only one partition is required to scan, if sorted is required we
        don't need it any more since output from one ordered partitioned
        index is always sorted.
      */
      sorted= FALSE;
    }
  }

  switch (type){
  case PRIMARY_KEY_ORDERED_INDEX:
  case PRIMARY_KEY_INDEX:
    if (start_key && 
        start_key->length == key_info->key_length &&
        start_key->flag == HA_READ_KEY_EXACT)
    {
      if (m_active_cursor && (error= close_scan()))
        DBUG_RETURN(error);
      error= pk_read(start_key->key, start_key->length, buf,
		     part_spec.start_part);
      DBUG_RETURN(error == HA_ERR_KEY_NOT_FOUND ? HA_ERR_END_OF_FILE : error);
    }
    break;
  case UNIQUE_ORDERED_INDEX:
  case UNIQUE_INDEX:
    if (start_key && start_key->length == key_info->key_length &&
        start_key->flag == HA_READ_KEY_EXACT && 
        !check_null_in_key(key_info, start_key->key, start_key->length))
    {
      if (m_active_cursor && (error= close_scan()))
        DBUG_RETURN(error);

      error= unique_index_read(start_key->key, start_key->length, buf);
      DBUG_RETURN(error == HA_ERR_KEY_NOT_FOUND ? HA_ERR_END_OF_FILE : error);
    }
    else if (type == UNIQUE_INDEX)
      DBUG_RETURN(full_table_scan(key_info, 
                                  start_key->key, 
                                  start_key->length, 
                                  buf));
    break;
  default:
    break;
  }
  // Start the ordered index scan and fetch the first row
  DBUG_RETURN(ordered_index_scan(start_key, end_key, sorted, desc, buf,
                                 &part_spec));
}

int ha_ndbcluster::read_range_first(const key_range *start_key,
                                    const key_range *end_key,
                                    bool eq_r, bool sorted)
{
  uchar* buf= table->record[0];
  DBUG_ENTER("ha_ndbcluster::read_range_first");
  DBUG_RETURN(read_range_first_to_buf(start_key, end_key, FALSE,
                                      sorted, buf));
}

int ha_ndbcluster::read_range_next()
{
  DBUG_ENTER("ha_ndbcluster::read_range_next");
  DBUG_RETURN(next_result(table->record[0]));
}


int ha_ndbcluster::rnd_init(bool scan)
{
  int error;
  DBUG_ENTER("rnd_init");
  DBUG_PRINT("enter", ("scan: %d", scan));

  if (m_active_cursor && (error= close_scan()))
    DBUG_RETURN(error);
  index_init(table_share->primary_key, 0);
  DBUG_RETURN(0);
}

int ha_ndbcluster::close_scan()
{
  NdbTransaction *trans= m_thd_ndb->trans;
  int error;
  DBUG_ENTER("close_scan");

  NdbScanOperation *cursor= m_active_cursor;
  
  if (!cursor)
  {
    cursor = m_multi_cursor;
    if (!cursor)
      DBUG_RETURN(0);
  }

  if ((error= scan_handle_lock_tuple(cursor, trans)) != 0)
    DBUG_RETURN(error);

  if (m_thd_ndb->m_unsent_bytes)
  {
    /*
      Take over any pending transactions to the 
      deleteing/updating transaction before closing the scan    
    */
    DBUG_PRINT("info", ("thd_ndb->m_unsent_bytes: %ld",
                        (long) m_thd_ndb->m_unsent_bytes));    
<<<<<<< HEAD
    if (execute_no_commit(this,trans,FALSE) != 0) {
=======
    if (execute_no_commit(this,trans) != 0) {
>>>>>>> ff848ca1
      no_uncommitted_rows_execute_failure();
      DBUG_RETURN(ndb_err(trans));
    }
  }
  
  cursor->close(m_force_send, TRUE);
  m_active_cursor= NULL;
  m_multi_cursor= NULL;
  DBUG_RETURN(0);
}

int ha_ndbcluster::rnd_end()
{
  DBUG_ENTER("rnd_end");
  DBUG_RETURN(close_scan());
}


int ha_ndbcluster::rnd_next(uchar *buf)
{
  DBUG_ENTER("rnd_next");
  ha_statistic_increment(&SSV::ha_read_rnd_next_count);

  if (!m_active_cursor)
    DBUG_RETURN(full_table_scan(NULL, NULL, 0, buf));
  DBUG_RETURN(next_result(buf));
}


/**
  An "interesting" record has been found and it's pk 
  retrieved by calling position. Now it's time to read
  the record from db once again.
*/

int ha_ndbcluster::rnd_pos(uchar *buf, uchar *pos)
{
  DBUG_ENTER("rnd_pos");
  ha_statistic_increment(&SSV::ha_read_rnd_count);
  // The primary key for the record is stored in pos
  // Perform a pk_read using primary key "index"
  {
    part_id_range part_spec;
    uint key_length= ref_length;
    if (m_user_defined_partitioning)
    {
      if (table_share->primary_key == MAX_KEY)
      {
        /*
          The partition id has been fetched from ndb
          and has been stored directly after the hidden key
        */
        DBUG_DUMP("key+part", pos, key_length);
        key_length= ref_length - sizeof(m_part_id);
        part_spec.start_part= part_spec.end_part= *(uint32 *)(pos + key_length);
      }
      else
      {
        key_range key_spec;
        KEY *key_info= table->key_info + table_share->primary_key;
        key_spec.key= pos;
        key_spec.length= key_length;
        key_spec.flag= HA_READ_KEY_EXACT;
        get_full_part_id_from_key(table, buf, key_info, 
                                  &key_spec, &part_spec);
        DBUG_ASSERT(part_spec.start_part == part_spec.end_part);
      }
      DBUG_PRINT("info", ("partition id %u", part_spec.start_part));
    }
    DBUG_DUMP("key", pos, key_length);
    DBUG_RETURN(pk_read(pos, key_length, buf, part_spec.start_part));
  }
}


/**
  Store the primary key of this record in ref 
  variable, so that the row can be retrieved again later
  using "reference" in rnd_pos.
*/

void ha_ndbcluster::position(const uchar *record)
{
  KEY *key_info;
  KEY_PART_INFO *key_part;
  KEY_PART_INFO *end;
  uchar *buff;
  uint key_length;

  DBUG_ENTER("position");

  if (table_share->primary_key != MAX_KEY) 
  {
    key_length= ref_length;
    key_info= table->key_info + table_share->primary_key;
    key_part= key_info->key_part;
    end= key_part + key_info->key_parts;
    buff= ref;
    
    for (; key_part != end; key_part++) 
    {
      if (key_part->null_bit) {
        /* Store 0 if the key part is a NULL part */      
        if (record[key_part->null_offset]
            & key_part->null_bit) {
          *buff++= 1;
          continue;
        }      
        *buff++= 0;
      }

      size_t len = key_part->length;
      const uchar * ptr = record + key_part->offset;
      Field *field = key_part->field;
      if (field->type() ==  MYSQL_TYPE_VARCHAR)
      {
        if (((Field_varstring*)field)->length_bytes == 1)
        {
          /**
           * Keys always use 2 bytes length
           */
          buff[0] = ptr[0];
          buff[1] = 0;
          memcpy(buff+2, ptr + 1, len);
        }
        else
        {
          memcpy(buff, ptr, len + 2);
        }
        len += 2;
      }
      else
      {
        memcpy(buff, ptr, len);
      }
      buff += len;
    }
  } 
  else 
  {
    // No primary key, get hidden key
    DBUG_PRINT("info", ("Getting hidden key"));
    // If table has user defined partition save the partition id as well
    if (m_user_defined_partitioning)
    {
      DBUG_PRINT("info", ("Saving partition id %u", m_part_id));
      key_length= ref_length - sizeof(m_part_id);
      memcpy(ref+key_length, (void *)&m_part_id, sizeof(m_part_id));
    }
    else
      key_length= ref_length;
#ifndef DBUG_OFF
    int hidden_no= table->s->fields;
    const NDBTAB *tab= m_table;  
    const NDBCOL *hidden_col= tab->getColumn(hidden_no);
    DBUG_ASSERT(hidden_col->getPrimaryKey() && 
                hidden_col->getAutoIncrement() &&
                key_length == NDB_HIDDEN_PRIMARY_KEY_LENGTH);
#endif
    memcpy(ref, &m_ref, key_length);
  }
#ifndef DBUG_OFF
  if (table_share->primary_key == MAX_KEY && m_user_defined_partitioning) 
    DBUG_DUMP("key+part", ref, key_length+sizeof(m_part_id));
#endif
  DBUG_DUMP("ref", ref, key_length);
  DBUG_VOID_RETURN;
}


int ha_ndbcluster::info(uint flag)
{
  THD *thd= table->in_use;
  int result= 0;
  DBUG_ENTER("info");
  DBUG_PRINT("enter", ("flag: %d", flag));
  
  if (flag & HA_STATUS_POS)
    DBUG_PRINT("info", ("HA_STATUS_POS"));
  if (flag & HA_STATUS_TIME)
    DBUG_PRINT("info", ("HA_STATUS_TIME"));
  while (flag & HA_STATUS_VARIABLE)
  {
    if (!thd)
      thd= current_thd;
    DBUG_PRINT("info", ("HA_STATUS_VARIABLE"));
    if ((flag & HA_STATUS_NO_LOCK) &&
        !thd->variables.ndb_use_exact_count)
    {
      if (thd->lex->sql_command != SQLCOM_SHOW_TABLE_STATUS &&
          thd->lex->sql_command != SQLCOM_SHOW_KEYS)
      {
        /*
          just use whatever stats we have however,
          optimizer behaves strangely if we return few rows
        */
        if (stats.records < 2)
          stats.records= 2;
        break;
      }
    }
    if (!m_table_info)
    {
      if ((my_errno= check_ndb_connection(thd)))
        DBUG_RETURN(my_errno);
    }
    result= update_stats(thd, 1);
    break;
  }
  if (flag & HA_STATUS_CONST)
  {
    DBUG_PRINT("info", ("HA_STATUS_CONST"));
    set_rec_per_key();
  }
  if (flag & HA_STATUS_ERRKEY)
  {
    DBUG_PRINT("info", ("HA_STATUS_ERRKEY"));
    errkey= m_dupkey;
  }
  if (flag & HA_STATUS_AUTO)
  {
    DBUG_PRINT("info", ("HA_STATUS_AUTO"));
    if (m_table && table->found_next_number_field)
    {
      if (!thd)
        thd= current_thd;
      if ((my_errno= check_ndb_connection(thd)))
        DBUG_RETURN(my_errno);
      Ndb *ndb= get_ndb(thd);
      Ndb_tuple_id_range_guard g(m_share);
      
      Uint64 auto_increment_value64;
      if (ndb->readAutoIncrementValue(m_table, g.range,
                                      auto_increment_value64) == -1)
      {
        const NdbError err= ndb->getNdbError();
        sql_print_error("Error %lu in readAutoIncrementValue(): %s",
                        (ulong) err.code, err.message);
        stats.auto_increment_value= ~(ulonglong)0;
      }
      else
        stats.auto_increment_value= (ulonglong)auto_increment_value64;
    }
  }

  if(result == -1)
    result= HA_ERR_NO_CONNECTION;

  DBUG_RETURN(result);
}


void ha_ndbcluster::get_dynamic_partition_info(PARTITION_INFO *stat_info,
                                               uint part_id)
{
  /* 
     This functions should be fixed. Suggested fix: to
     implement ndb function which retrives the statistics
     about ndb partitions.
  */
  bzero((char*) stat_info, sizeof(PARTITION_INFO));
  return;
}


int ha_ndbcluster::extra(enum ha_extra_function operation)
{
  DBUG_ENTER("extra");
  switch (operation) {
  case HA_EXTRA_IGNORE_DUP_KEY:       /* Dup keys don't rollback everything*/
    DBUG_PRINT("info", ("HA_EXTRA_IGNORE_DUP_KEY"));
    DBUG_PRINT("info", ("Ignoring duplicate key"));
    m_ignore_dup_key= TRUE;
    break;
  case HA_EXTRA_NO_IGNORE_DUP_KEY:
    DBUG_PRINT("info", ("HA_EXTRA_NO_IGNORE_DUP_KEY"));
    m_ignore_dup_key= FALSE;
    break;
  case HA_EXTRA_IGNORE_NO_KEY:
    DBUG_PRINT("info", ("HA_EXTRA_IGNORE_NO_KEY"));
    DBUG_PRINT("info", ("Turning on AO_IgnoreError at Commit/NoCommit"));
    m_ignore_no_key= TRUE;
    break;
  case HA_EXTRA_NO_IGNORE_NO_KEY:
    DBUG_PRINT("info", ("HA_EXTRA_NO_IGNORE_NO_KEY"));
    DBUG_PRINT("info", ("Turning on AO_IgnoreError at Commit/NoCommit"));
    m_ignore_no_key= FALSE;
    break;
  case HA_EXTRA_WRITE_CAN_REPLACE:
    DBUG_PRINT("info", ("HA_EXTRA_WRITE_CAN_REPLACE"));
    if (!m_has_unique_index ||
        current_thd->slave_thread) /* always set if slave, quick fix for bug 27378 */
    {
      DBUG_PRINT("info", ("Turning ON use of write instead of insert"));
      m_use_write= TRUE;
    }
    break;
  case HA_EXTRA_WRITE_CANNOT_REPLACE:
    DBUG_PRINT("info", ("HA_EXTRA_WRITE_CANNOT_REPLACE"));
    DBUG_PRINT("info", ("Turning OFF use of write instead of insert"));
    m_use_write= FALSE;
    break;
  case HA_EXTRA_DELETE_CANNOT_BATCH:
    DBUG_PRINT("info", ("HA_EXTRA_DELETE_CANNOT_BATCH"));
    m_delete_cannot_batch= TRUE;
    break;
  case HA_EXTRA_UPDATE_CANNOT_BATCH:
    DBUG_PRINT("info", ("HA_EXTRA_UPDATE_CANNOT_BATCH"));
    m_update_cannot_batch= TRUE;
    break;
  default:
    break;
  }
  
  DBUG_RETURN(0);
}


int ha_ndbcluster::reset()
{
  DBUG_ENTER("ha_ndbcluster::reset");
  if (m_cond)
  {
    m_cond->cond_clear();
  }

  /*
    Regular partition pruning will set the bitmap appropriately.
    Some queries like ALTER TABLE doesn't use partition pruning and
    thus the 'used_partitions' bitmap needs to be initialized
  */
  if (m_part_info)
    bitmap_set_all(&m_part_info->used_partitions);

  /* reset flags set by extra calls */
  m_ignore_dup_key= FALSE;
  m_use_write= FALSE;
  m_ignore_no_key= FALSE;
  m_delete_cannot_batch= FALSE;
  m_update_cannot_batch= FALSE;

  DBUG_RETURN(0);
}


/**
  Start of an insert, remember number of rows to be inserted, it will
  be used in write_row and get_autoincrement to send an optimal number
  of rows in each roundtrip to the server.

  @param
   rows     number of rows to insert, 0 if unknown
*/

int
ha_ndbcluster::flush_bulk_insert()
{
  NdbTransaction *trans= m_thd_ndb->trans;
  DBUG_ENTER("ha_ndbcluster::flush_bulk_insert");
  DBUG_PRINT("info", ("Sending inserts to NDB, rows_inserted: %d", 
                      (int)m_rows_inserted));
  
  if (! (m_thd_ndb->trans_options & TNTO_TRANSACTIONS_OFF))
  {
<<<<<<< HEAD
    if (execute_no_commit(this,trans,FALSE) != 0)
=======
    if (execute_no_commit(this,trans) != 0)
>>>>>>> ff848ca1
    {
      no_uncommitted_rows_execute_failure();
      DBUG_RETURN(ndb_err(trans));
    }
  }
  else
  {
    if (execute_commit(this,trans) != 0)
    {
      no_uncommitted_rows_execute_failure();
      DBUG_RETURN(ndb_err(trans));
    }
    if (trans->restart() != 0)
    {
      DBUG_ASSERT(0);
      DBUG_RETURN(-1);
    }
  }
  DBUG_RETURN(0);
}

void ha_ndbcluster::start_bulk_insert(ha_rows rows)
{
  DBUG_ENTER("start_bulk_insert");
  DBUG_PRINT("enter", ("rows: %d", (int)rows));
  
  m_rows_inserted= (ha_rows) 0;
  if (!m_use_write && m_ignore_dup_key)
  {
    /*
      compare if expression with that in write_row
      we have a situation where peek_indexed_rows() will be called
      so we cannot batch
    */
    DBUG_PRINT("info", ("Batching turned off as duplicate key is "
                        "ignored by using peek_row"));
    m_rows_to_insert= 1;
    DBUG_VOID_RETURN;
  }
  if (rows == (ha_rows) 0)
  {
    /* We don't know how many will be inserted, guess */
    m_rows_to_insert= m_autoincrement_prefetch;
  }
  else
    m_rows_to_insert= rows; 

  DBUG_VOID_RETURN;
}

/**
  End of an insert.
*/
int ha_ndbcluster::end_bulk_insert()
{
  int error= 0;

  DBUG_ENTER("end_bulk_insert");
  // Check if last inserts need to be flushed

  THD *thd= table->in_use;
  Thd_ndb *thd_ndb= m_thd_ndb;
  
  if ((thd->options & OPTION_ALLOW_BATCH) == 0 && thd_ndb->m_unsent_bytes)
  {
    error= flush_bulk_insert();
    if (error != 0)
      my_errno= error;
  }

  m_rows_inserted= (ha_rows) 0;
  m_rows_to_insert= (ha_rows) 1;
  DBUG_RETURN(error);
}


int ha_ndbcluster::extra_opt(enum ha_extra_function operation, ulong cache_size)
{
  DBUG_ENTER("extra_opt");
  DBUG_PRINT("enter", ("cache_size: %lu", cache_size));
  DBUG_RETURN(extra(operation));
}

static const char *ha_ndbcluster_exts[] = {
 ha_ndb_ext,
 NullS
};

const char** ha_ndbcluster::bas_ext() const
{
  return ha_ndbcluster_exts;
}

/**
  How many seeks it will take to read through the table.

  This is to be comparable to the number returned by records_in_range so
  that we can decide if we should scan the table or use keys.
*/

double ha_ndbcluster::scan_time()
{
  DBUG_ENTER("ha_ndbcluster::scan_time()");
  double res= rows2double(stats.records*1000);
  DBUG_PRINT("exit", ("table: %s value: %f", 
                      m_tabname, res));
  DBUG_RETURN(res);
}

/*
  Convert MySQL table locks into locks supported by Ndb Cluster.
  Note that MySQL Cluster does currently not support distributed
  table locks, so to be safe one should set cluster in Single
  User Mode, before relying on table locks when updating tables
  from several MySQL servers
*/

THR_LOCK_DATA **ha_ndbcluster::store_lock(THD *thd,
                                          THR_LOCK_DATA **to,
                                          enum thr_lock_type lock_type)
{
  DBUG_ENTER("store_lock");
  if (lock_type != TL_IGNORE && m_lock.type == TL_UNLOCK) 
  {

    /* If we are not doing a LOCK TABLE, then allow multiple
       writers */
    
    /* Since NDB does not currently have table locks
       this is treated as a ordinary lock */

    if ((lock_type >= TL_WRITE_CONCURRENT_INSERT &&
         lock_type <= TL_WRITE) && !thd->in_lock_tables)      
      lock_type= TL_WRITE_ALLOW_WRITE;
    
    /* In queries of type INSERT INTO t1 SELECT ... FROM t2 ...
       MySQL would use the lock TL_READ_NO_INSERT on t2, and that
       would conflict with TL_WRITE_ALLOW_WRITE, blocking all inserts
       to t2. Convert the lock to a normal read lock to allow
       concurrent inserts to t2. */
    
    if (lock_type == TL_READ_NO_INSERT && !thd->in_lock_tables)
      lock_type= TL_READ;
    
    m_lock.type=lock_type;
  }
  *to++= &m_lock;

  DBUG_PRINT("exit", ("lock_type: %d", lock_type));
  
  DBUG_RETURN(to);
}

#ifndef DBUG_OFF
#define PRINT_OPTION_FLAGS(t) { \
      if (t->options & OPTION_NOT_AUTOCOMMIT) \
        DBUG_PRINT("thd->options", ("OPTION_NOT_AUTOCOMMIT")); \
      if (t->options & OPTION_BEGIN) \
        DBUG_PRINT("thd->options", ("OPTION_BEGIN")); \
      if (t->options & OPTION_TABLE_LOCK) \
        DBUG_PRINT("thd->options", ("OPTION_TABLE_LOCK")); \
}
#else
#define PRINT_OPTION_FLAGS(t)
#endif


/*
  As MySQL will execute an external lock for every new table it uses
  we can use this to start the transactions.
  If we are in auto_commit mode we just need to start a transaction
  for the statement, this will be stored in thd_ndb.stmt.
  If not, we have to start a master transaction if there doesn't exist
  one from before, this will be stored in thd_ndb.all
 
  When a table lock is held one transaction will be started which holds
  the table lock and for each statement a hupp transaction will be started  
  If we are locking the table then:
  - save the NdbDictionary::Table for easy access
  - save reference to table statistics
  - refresh list of the indexes for the table if needed (if altered)
 */

#ifdef HAVE_NDB_BINLOG
extern Master_info *active_mi;
static int ndbcluster_update_apply_status(THD *thd, int do_update)
{
  Thd_ndb *thd_ndb= get_thd_ndb(thd);
  Ndb *ndb= thd_ndb->ndb;
  NDBDICT *dict= ndb->getDictionary();
  const NDBTAB *ndbtab;
  NdbTransaction *trans= thd_ndb->trans;
  ndb->setDatabaseName(NDB_REP_DB);
  Ndb_table_guard ndbtab_g(dict, NDB_APPLY_TABLE);
  if (!(ndbtab= ndbtab_g.get_table()))
  {
    return -1;
  }
  NdbOperation *op= 0;
  int r= 0;
  r|= (op= trans->getNdbOperation(ndbtab)) == 0;
  DBUG_ASSERT(r == 0);
  if (do_update)
    r|= op->updateTuple();
  else
    r|= op->writeTuple();
  DBUG_ASSERT(r == 0);
  // server_id
  r|= op->equal(0u, (Uint32)thd->server_id);
  DBUG_ASSERT(r == 0);
  if (!do_update)
  {
    // epoch
    r|= op->setValue(1u, (Uint64)0);
    DBUG_ASSERT(r == 0);
  }
  // log_name
  char tmp_buf[FN_REFLEN];
  ndb_pack_varchar(ndbtab->getColumn(2u), tmp_buf,
                   active_mi->rli.group_master_log_name,
                   strlen(active_mi->rli.group_master_log_name));
  r|= op->setValue(2u, tmp_buf);
  DBUG_ASSERT(r == 0);
  // start_pos
  r|= op->setValue(3u, (Uint64)active_mi->rli.group_master_log_pos);
  DBUG_ASSERT(r == 0);
  // end_pos
  r|= op->setValue(4u, (Uint64)active_mi->rli.group_master_log_pos + 
                   ((Uint64)active_mi->rli.future_event_relay_log_pos -
                    (Uint64)active_mi->rli.group_relay_log_pos));
  DBUG_ASSERT(r == 0);
  return 0;
}
#endif /* HAVE_NDB_BINLOG */

void ha_ndbcluster::transaction_checks(THD *thd)
{
  if (thd->lex->sql_command == SQLCOM_LOAD)
  {
    m_thd_ndb->trans_options|= TNTO_TRANSACTIONS_OFF;
    /* Would be simpler if has_transactions() didn't always say "yes" */
    thd->transaction.all.modified_non_trans_table=
      thd->transaction.stmt.modified_non_trans_table= TRUE;
  }
  else if (!thd->transaction.on)
  {
    m_thd_ndb->trans_options|= TNTO_TRANSACTIONS_OFF;
  }
  else if (!thd->variables.ndb_use_transactions)
  {
    m_thd_ndb->trans_options|= TNTO_TRANSACTIONS_OFF;
  }
}

int ha_ndbcluster::start_statement(THD *thd,
                                   Thd_ndb *thd_ndb,
                                   Ndb *ndb)
{
  DBUG_ENTER("ha_ndbcluster::start_statement");
  PRINT_OPTION_FLAGS(thd);
  
  trans_register_ha(thd, FALSE, ndbcluster_hton);
  if (!thd_ndb->trans)
  {
    if (thd->options & (OPTION_NOT_AUTOCOMMIT | OPTION_BEGIN))
      trans_register_ha(thd, TRUE, ndbcluster_hton);
    DBUG_PRINT("trans",("Starting transaction"));      
    thd_ndb->trans= ndb->startTransaction();
    if (thd_ndb->trans == NULL)
      ERR_RETURN(ndb->getNdbError());
    thd_ndb->init_open_tables();
    thd_ndb->query_state&= NDB_QUERY_NORMAL;
    thd_ndb->trans_options= 0;
    thd_ndb->m_slow_path= FALSE;
    if (!(thd->options & OPTION_BIN_LOG) ||
        thd->variables.binlog_format == BINLOG_FORMAT_STMT)
    {
      thd_ndb->trans_options|= TNTO_NO_LOGGING;
      thd_ndb->m_slow_path= TRUE;
    }
    else if (thd->slave_thread)
      thd_ndb->m_slow_path= TRUE;
  }
  /*
    If this is the start of a LOCK TABLE, a table look 
    should be taken on the table in NDB
       
    Check if it should be read or write lock
  */
  if (thd->options & (OPTION_TABLE_LOCK))
  {
    //lockThisTable();
    DBUG_PRINT("info", ("Locking the table..." ));
  }
  DBUG_RETURN(0);
}

int ha_ndbcluster::init_handler_for_statement(THD *thd, Thd_ndb *thd_ndb)
{
  /*
    This is the place to make sure this handler instance
    has a started transaction.
     
    The transaction is started by the first handler on which 
    MySQL Server calls external lock
   
    Other handlers in the same stmt or transaction should use 
    the same NDB transaction. This is done by setting up the m_thd_ndb
    pointer to point to the NDB transaction object. 
   */

  DBUG_ENTER("ha_ndbcluster::init_handler_for_statement");
  // store thread specific data first to set the right context
  m_force_send=          thd->variables.ndb_force_send;
  m_autoincrement_prefetch=
    (thd->variables.ndb_autoincrement_prefetch_sz > 
     NDB_DEFAULT_AUTO_PREFETCH) ?
    (ha_rows) thd->variables.ndb_autoincrement_prefetch_sz
    : (ha_rows) NDB_DEFAULT_AUTO_PREFETCH;
  m_thd_ndb= thd_ndb;
  DBUG_ASSERT(m_thd_ndb->trans);
  // Start of transaction
  m_rows_changed= 0;
  m_blobs_pending= FALSE;
  m_slow_path= thd_ndb->m_slow_path;
#ifdef HAVE_NDB_BINLOG
  if (unlikely(m_slow_path))
  {
    if (m_share == ndb_apply_status_share && thd->slave_thread)
        thd_ndb->trans_options|= TNTO_INJECTED_APPLY_STATUS;
  }
#endif

  if (thd->options & (OPTION_NOT_AUTOCOMMIT | OPTION_BEGIN))
  {
    const void *key= m_table;
    HASH_SEARCH_STATE state;
    THD_NDB_SHARE *thd_ndb_share=
      (THD_NDB_SHARE*)hash_first(&thd_ndb->open_tables, (uchar *)&key, sizeof(key), &state);
    while (thd_ndb_share && thd_ndb_share->key != key)
      thd_ndb_share= (THD_NDB_SHARE*)hash_next(&thd_ndb->open_tables, (uchar *)&key, sizeof(key), &state);
    if (thd_ndb_share == 0)
    {
      thd_ndb_share= (THD_NDB_SHARE *) alloc_root(&thd->transaction.mem_root,
                                                  sizeof(THD_NDB_SHARE));
      if (!thd_ndb_share)
      {
        mem_alloc_error(sizeof(THD_NDB_SHARE));
        DBUG_RETURN(1);
      }
      thd_ndb_share->key= key;
      thd_ndb_share->stat.last_count= thd_ndb->count;
      thd_ndb_share->stat.no_uncommitted_rows_count= 0;
      thd_ndb_share->stat.records= ~(ha_rows)0;
      my_hash_insert(&thd_ndb->open_tables, (uchar *)thd_ndb_share);
    }
    else if (thd_ndb_share->stat.last_count != thd_ndb->count)
    {
      thd_ndb_share->stat.last_count= thd_ndb->count;
      thd_ndb_share->stat.no_uncommitted_rows_count= 0;
      thd_ndb_share->stat.records= ~(ha_rows)0;
    }
    DBUG_PRINT("exit", ("thd_ndb_share: 0x%lx  key: 0x%lx",
                        (long) thd_ndb_share, (long) key));
    m_table_info= &thd_ndb_share->stat;
  }
  else
  {
    struct Ndb_local_table_statistics &stat= m_table_info_instance;
    stat.last_count= thd_ndb->count;
    stat.no_uncommitted_rows_count= 0;
    stat.records= ~(ha_rows)0;
    m_table_info= &stat;
  }
  DBUG_RETURN(0);
}

int ha_ndbcluster::external_lock(THD *thd, int lock_type)
{
  int error=0;
  DBUG_ENTER("external_lock");

  /*
    Check that this handler instance has a connection
    set up to the Ndb object of thd
   */
  if (check_ndb_connection(thd))
    DBUG_RETURN(1);

  Thd_ndb *thd_ndb= get_thd_ndb(thd);
  Ndb *ndb= thd_ndb->ndb;

  DBUG_PRINT("enter", ("this: 0x%lx  thd: 0x%lx  thd_ndb: %lx  "
                       "thd_ndb->lock_count: %d",
                       (long) this, (long) thd, (long) thd_ndb,
                       thd_ndb->lock_count));

  if (lock_type != F_UNLCK)
  {
    DBUG_PRINT("info", ("lock_type != F_UNLCK"));
    if (!thd_ndb->lock_count++)
    {
      if ((error= start_statement(thd, thd_ndb, ndb)))
        goto error;
    }
    if ((error= init_handler_for_statement(thd, thd_ndb)))
      goto error;
    transaction_checks(thd);
    DBUG_RETURN(0);
  }
  else
  {
    DBUG_PRINT("info", ("lock_type == F_UNLCK"));

    if (ndb_cache_check_time && m_rows_changed)
    {
      DBUG_PRINT("info", ("Rows has changed and util thread is running"));
      if (thd->options & (OPTION_NOT_AUTOCOMMIT | OPTION_BEGIN))
      {
        DBUG_PRINT("info", ("Add share to list of tables to be invalidated"));
        /* NOTE push_back allocates memory using transactions mem_root! */
        thd_ndb->changed_tables.push_back(m_share, &thd->transaction.mem_root);
      }

      pthread_mutex_lock(&m_share->mutex);
      DBUG_PRINT("info", ("Invalidating commit_count"));
      m_share->commit_count= 0;
      m_share->commit_count_lock++;
      pthread_mutex_unlock(&m_share->mutex);
    }

    if (!--thd_ndb->lock_count)
    {
      DBUG_PRINT("trans", ("Last external_lock"));
      PRINT_OPTION_FLAGS(thd);

      if (!(thd->options & (OPTION_NOT_AUTOCOMMIT | OPTION_BEGIN)))
      {
        if (thd_ndb->trans)
        {
          /*
            Unlock is done without a transaction commit / rollback.
            This happens if the thread didn't update any rows
            We must in this case close the transaction to release resources
          */
          DBUG_PRINT("trans",("ending non-updating transaction"));
          ndb->closeTransaction(thd_ndb->trans);
          thd_ndb->trans= NULL;
        }
      }
    }
    m_table_info= NULL;

    /*
      This is the place to make sure this handler instance
      no longer are connected to the active transaction.

      And since the handler is no longer part of the transaction 
      it can't have open cursors, ops or blobs pending.
    */
    m_thd_ndb= NULL;    

    if (m_active_cursor)
      DBUG_PRINT("warning", ("m_active_cursor != NULL"));
    m_active_cursor= NULL;

    if (m_multi_cursor)
      DBUG_PRINT("warning", ("m_multi_cursor != NULL"));
    m_multi_cursor= NULL;

    if (m_blobs_pending)
      DBUG_PRINT("warning", ("blobs_pending != 0"));
    m_blobs_pending= 0;
    
    DBUG_RETURN(0);
  }
error:
  thd_ndb->lock_count--;
  DBUG_RETURN(error);
}

/**
  Unlock the last row read in an open scan.
  Rows are unlocked by default in ndb, but
  for SELECT FOR UPDATE and SELECT LOCK WIT SHARE MODE
  locks are kept if unlock_row() is not called.
*/

void ha_ndbcluster::unlock_row() 
{
  DBUG_ENTER("unlock_row");

  DBUG_PRINT("info", ("Unlocking row"));
  m_lock_tuple= FALSE;
  DBUG_VOID_RETURN;
}

/**
  Start a transaction for running a statement if one is not
  already running in a transaction. This will be the case in
  a BEGIN; COMMIT; block
  When using LOCK TABLE's external_lock will start a transaction
  since ndb does not currently does not support table locking.
*/

int ha_ndbcluster::start_stmt(THD *thd, thr_lock_type lock_type)
{
  int error=0;
  DBUG_ENTER("start_stmt");

  Thd_ndb *thd_ndb= get_thd_ndb(thd);
  if (!thd_ndb->start_stmt_count++)
  {
    Ndb *ndb= thd_ndb->ndb;
    if ((error= start_statement(thd, thd_ndb, ndb)))
      goto error;
  }
  if ((error= init_handler_for_statement(thd, thd_ndb)))
    goto error;
  transaction_checks(thd);
  DBUG_RETURN(0);
error:
  thd_ndb->start_stmt_count--;
  DBUG_RETURN(error);
}


/**
  Commit a transaction started in NDB.
*/

static int ndbcluster_commit(handlerton *hton, THD *thd, bool all)
{
  int res= 0;
  Thd_ndb *thd_ndb= get_thd_ndb(thd);
  Ndb *ndb= thd_ndb->ndb;
  NdbTransaction *trans= thd_ndb->trans;

  DBUG_ENTER("ndbcluster_commit");
  DBUG_ASSERT(ndb);
  PRINT_OPTION_FLAGS(thd);
  DBUG_PRINT("enter", ("Commit %s", (all ? "all" : "stmt")));
  thd_ndb->start_stmt_count= 0;
  if (trans == NULL || (!all &&
      thd->options & (OPTION_NOT_AUTOCOMMIT | OPTION_BEGIN)))
  {
    /*
      An odditity in the handler interface is that commit on handlerton
      is called to indicate end of statement only in cases where 
      autocommit isn't used and the all flag isn't set.
   
      We also leave quickly when a transaction haven't even been started,
      in this case we are safe that no clean up is needed. In this case
      the MySQL Server could handle the query without contacting the
      NDB kernel.
    */
    DBUG_PRINT("info", ("Commit before start or end-of-statement only"));
    DBUG_RETURN(0);
  }

#ifdef HAVE_NDB_BINLOG
  if (unlikely(thd_ndb->m_slow_path))
  {
    if (thd->slave_thread)
      ndbcluster_update_apply_status
        (thd, thd_ndb->trans_options & TNTO_INJECTED_APPLY_STATUS);
  }
#endif /* HAVE_NDB_BINLOG */

  if (thd->slave_thread)
  {
    if ((res= trans->execute(Commit, AO_IgnoreError, 1)) != 0)
    {
      const NdbError err= trans->getNdbError();
      if (err.classification == NdbError::ConstraintViolation ||
	  err.classification == NdbError::NoDataFound)
      {
	/*
	  This is ok...
	*/
	res= 0;
      }
    }
  }
  else
  {
    res= execute_commit(thd,trans);
  }

  if (res != 0)
  {
    const NdbError err= trans->getNdbError();
    const NdbOperation *error_op= trans->getNdbErrorOperation();
    set_ndb_err(thd, err);
    res= ndb_to_mysql_error(&err);
    if (res != -1)
      ndbcluster_print_error(res, error_op);
  }
  ndb->closeTransaction(trans);
  thd_ndb->trans= NULL;

  /* Clear commit_count for tables changed by transaction */
  NDB_SHARE* share;
  List_iterator_fast<NDB_SHARE> it(thd_ndb->changed_tables);
  while ((share= it++))
  {
    pthread_mutex_lock(&share->mutex);
    DBUG_PRINT("info", ("Invalidate commit_count for %s, share->commit_count: %lu",
                        share->table_name, (ulong) share->commit_count));
    share->commit_count= 0;
    share->commit_count_lock++;
    pthread_mutex_unlock(&share->mutex);
  }
  thd_ndb->changed_tables.empty();

  DBUG_RETURN(res);
}


/**
  Rollback a transaction started in NDB.
*/

static int ndbcluster_rollback(handlerton *hton, THD *thd, bool all)
{
  int res= 0;
  Thd_ndb *thd_ndb= get_thd_ndb(thd);
  Ndb *ndb= thd_ndb->ndb;
  NdbTransaction *trans= thd_ndb->trans;

  DBUG_ENTER("ndbcluster_rollback");
  DBUG_ASSERT(ndb);
  thd_ndb->start_stmt_count= 0;
  if (trans == NULL || (!all &&
      thd->options & (OPTION_NOT_AUTOCOMMIT | OPTION_BEGIN)))
  {
    /* Ignore end-of-statement until real rollback or commit is called */
    DBUG_PRINT("info", ("Rollback before start or end-of-statement only"));
    DBUG_RETURN(0);
  }

  if (trans->execute(NdbTransaction::Rollback) != 0)
  {
    const NdbError err= trans->getNdbError();
    const NdbOperation *error_op= trans->getNdbErrorOperation();
    set_ndb_err(thd, err);
    res= ndb_to_mysql_error(&err);
    if (res != -1) 
      ndbcluster_print_error(res, error_op);
  }
  ndb->closeTransaction(trans);
  thd_ndb->trans= NULL;

  /* Clear list of tables changed by transaction */
  thd_ndb->changed_tables.empty();

  DBUG_RETURN(res);
}


/**
  Define NDB column based on Field.

  Not member of ha_ndbcluster because NDBCOL cannot be declared.

  MySQL text types with character set "binary" are mapped to true
  NDB binary types without a character set.

  Blobs are V2 and striping from mysql level is not supported
  due to lack of syntax and lack of support for partitioning.

  @return
    Returns 0 or mysql error code.
*/

static bool
ndb_blob_striping()
{
#ifndef DBUG_OFF
  const char* p= getenv("NDB_BLOB_STRIPING");
  if (p != 0 && *p != 0 && *p != '0' && *p != 'n' && *p != 'N')
    return true;
#endif
  return false;
}

static int create_ndb_column(THD *thd,
                             NDBCOL &col,
                             Field *field,
                             HA_CREATE_INFO *create_info,
                             column_format_type
                               default_format= COLUMN_FORMAT_TYPE_DEFAULT)
{
  NDBCOL::StorageType type= NDBCOL::StorageTypeMemory;
  bool dynamic= FALSE;

  DBUG_ENTER("create_ndb_column");
  // Set name
  if (col.setName(field->field_name))
  {
    DBUG_RETURN(my_errno= errno);
  }
  // Get char set
  CHARSET_INFO *cs= field->charset();
  // Set type and sizes
  const enum enum_field_types mysql_type= field->real_type();
  switch (mysql_type) {
  // Numeric types
  case MYSQL_TYPE_TINY:        
    if (field->flags & UNSIGNED_FLAG)
      col.setType(NDBCOL::Tinyunsigned);
    else
      col.setType(NDBCOL::Tinyint);
    col.setLength(1);
    break;
  case MYSQL_TYPE_SHORT:
    if (field->flags & UNSIGNED_FLAG)
      col.setType(NDBCOL::Smallunsigned);
    else
      col.setType(NDBCOL::Smallint);
    col.setLength(1);
    break;
  case MYSQL_TYPE_LONG:
    if (field->flags & UNSIGNED_FLAG)
      col.setType(NDBCOL::Unsigned);
    else
      col.setType(NDBCOL::Int);
    col.setLength(1);
    break;
  case MYSQL_TYPE_INT24:       
    if (field->flags & UNSIGNED_FLAG)
      col.setType(NDBCOL::Mediumunsigned);
    else
      col.setType(NDBCOL::Mediumint);
    col.setLength(1);
    break;
  case MYSQL_TYPE_LONGLONG:
    if (field->flags & UNSIGNED_FLAG)
      col.setType(NDBCOL::Bigunsigned);
    else
      col.setType(NDBCOL::Bigint);
    col.setLength(1);
    break;
  case MYSQL_TYPE_FLOAT:
    col.setType(NDBCOL::Float);
    col.setLength(1);
    break;
  case MYSQL_TYPE_DOUBLE:
    col.setType(NDBCOL::Double);
    col.setLength(1);
    break;
  case MYSQL_TYPE_DECIMAL:    
    {
      Field_decimal *f= (Field_decimal*)field;
      uint precision= f->pack_length();
      uint scale= f->decimals();
      if (field->flags & UNSIGNED_FLAG)
      {
        col.setType(NDBCOL::Olddecimalunsigned);
        precision-= (scale > 0);
      }
      else
      {
        col.setType(NDBCOL::Olddecimal);
        precision-= 1 + (scale > 0);
      }
      col.setPrecision(precision);
      col.setScale(scale);
      col.setLength(1);
    }
    break;
  case MYSQL_TYPE_NEWDECIMAL:    
    {
      Field_new_decimal *f= (Field_new_decimal*)field;
      uint precision= f->precision;
      uint scale= f->decimals();
      if (field->flags & UNSIGNED_FLAG)
      {
        col.setType(NDBCOL::Decimalunsigned);
      }
      else
      {
        col.setType(NDBCOL::Decimal);
      }
      col.setPrecision(precision);
      col.setScale(scale);
      col.setLength(1);
    }
    break;
  // Date types
  case MYSQL_TYPE_DATETIME:    
    col.setType(NDBCOL::Datetime);
    col.setLength(1);
    break;
  case MYSQL_TYPE_DATE: // ?
    col.setType(NDBCOL::Char);
    col.setLength(field->pack_length());
    break;
  case MYSQL_TYPE_NEWDATE:
    col.setType(NDBCOL::Date);
    col.setLength(1);
    break;
  case MYSQL_TYPE_TIME:        
    col.setType(NDBCOL::Time);
    col.setLength(1);
    break;
  case MYSQL_TYPE_YEAR:
    col.setType(NDBCOL::Year);
    col.setLength(1);
    break;
  case MYSQL_TYPE_TIMESTAMP:
    col.setType(NDBCOL::Timestamp);
    col.setLength(1);
    break;
  // Char types
  case MYSQL_TYPE_STRING:      
    if (field->pack_length() == 0)
    {
      col.setType(NDBCOL::Bit);
      col.setLength(1);
    }
    else if ((field->flags & BINARY_FLAG) && cs == &my_charset_bin)
    {
      col.setType(NDBCOL::Binary);
      col.setLength(field->pack_length());
    }
    else
    {
      col.setType(NDBCOL::Char);
      col.setCharset(cs);
      col.setLength(field->pack_length());
    }
    break;
  case MYSQL_TYPE_VAR_STRING: // ?
  case MYSQL_TYPE_VARCHAR:
    {
      Field_varstring* f= (Field_varstring*)field;
      if (f->length_bytes == 1)
      {
        if ((field->flags & BINARY_FLAG) && cs == &my_charset_bin)
          col.setType(NDBCOL::Varbinary);
        else {
          col.setType(NDBCOL::Varchar);
          col.setCharset(cs);
        }
      }
      else if (f->length_bytes == 2)
      {
        if ((field->flags & BINARY_FLAG) && cs == &my_charset_bin)
          col.setType(NDBCOL::Longvarbinary);
        else {
          col.setType(NDBCOL::Longvarchar);
          col.setCharset(cs);
        }
      }
      else
      {
        DBUG_RETURN(HA_ERR_UNSUPPORTED);
      }
      col.setLength(field->field_length);
    }
    break;
  // Blob types (all come in as MYSQL_TYPE_BLOB)
  mysql_type_tiny_blob:
  case MYSQL_TYPE_TINY_BLOB:
    if ((field->flags & BINARY_FLAG) && cs == &my_charset_bin)
      col.setType(NDBCOL::Blob);
    else {
      col.setType(NDBCOL::Text);
      col.setCharset(cs);
    }
    col.setInlineSize(256);
    // No parts
    col.setPartSize(0);
    col.setStripeSize(ndb_blob_striping() ? 0 : 0);
    break;
  //mysql_type_blob:
  case MYSQL_TYPE_GEOMETRY:
  case MYSQL_TYPE_BLOB:    
    if ((field->flags & BINARY_FLAG) && cs == &my_charset_bin)
      col.setType(NDBCOL::Blob);
    else {
      col.setType(NDBCOL::Text);
      col.setCharset(cs);
    }
    {
      Field_blob *field_blob= (Field_blob *)field;
      /*
       * max_data_length is 2^8-1, 2^16-1, 2^24-1 for tiny, blob, medium.
       * Tinyblob gets no blob parts.  The other cases are just a crude
       * way to control part size and striping.
       *
       * In mysql blob(256) is promoted to blob(65535) so it does not
       * in fact fit "inline" in NDB.
       */
      if (field_blob->max_data_length() < (1 << 8))
        goto mysql_type_tiny_blob;
      else if (field_blob->max_data_length() < (1 << 16))
      {
        col.setInlineSize(256);
        col.setPartSize(2000);
        col.setStripeSize(ndb_blob_striping() ? 16 : 0);
      }
      else if (field_blob->max_data_length() < (1 << 24))
        goto mysql_type_medium_blob;
      else
        goto mysql_type_long_blob;
    }
    break;
  mysql_type_medium_blob:
  case MYSQL_TYPE_MEDIUM_BLOB:   
    if ((field->flags & BINARY_FLAG) && cs == &my_charset_bin)
      col.setType(NDBCOL::Blob);
    else {
      col.setType(NDBCOL::Text);
      col.setCharset(cs);
    }
    col.setInlineSize(256);
    col.setPartSize(4000);
    col.setStripeSize(ndb_blob_striping() ? 8 : 0);
    break;
  mysql_type_long_blob:
  case MYSQL_TYPE_LONG_BLOB:  
    if ((field->flags & BINARY_FLAG) && cs == &my_charset_bin)
      col.setType(NDBCOL::Blob);
    else {
      col.setType(NDBCOL::Text);
      col.setCharset(cs);
    }
    col.setInlineSize(256);
    col.setPartSize(8000);
    col.setStripeSize(ndb_blob_striping() ? 4 : 0);
    break;
  // Other types
  case MYSQL_TYPE_ENUM:
    col.setType(NDBCOL::Char);
    col.setLength(field->pack_length());
    break;
  case MYSQL_TYPE_SET:         
    col.setType(NDBCOL::Char);
    col.setLength(field->pack_length());
    break;
  case MYSQL_TYPE_BIT:
  {
    int no_of_bits= field->field_length;
    col.setType(NDBCOL::Bit);
    if (!no_of_bits)
      col.setLength(1);
      else
        col.setLength(no_of_bits);
    break;
  }
  case MYSQL_TYPE_NULL:        
    goto mysql_type_unsupported;
  mysql_type_unsupported:
  default:
    DBUG_RETURN(HA_ERR_UNSUPPORTED);
  }
  // Set nullable and pk
  col.setNullable(field->maybe_null());
  col.setPrimaryKey(field->flags & PRI_KEY_FLAG);
  // Set autoincrement
  if (field->flags & AUTO_INCREMENT_FLAG) 
  {
#ifndef DBUG_OFF
    char buff[22];
#endif
    col.setAutoIncrement(TRUE);
    ulonglong value= create_info->auto_increment_value ?
      create_info->auto_increment_value : (ulonglong) 1;
    DBUG_PRINT("info", ("Autoincrement key, initial: %s", llstr(value, buff)));
    col.setAutoIncrementInitialValue(value);
  }
  else
    col.setAutoIncrement(FALSE);
 
  switch (field->field_storage_type()) {
  case(HA_SM_DEFAULT):
  default:
    if (create_info->default_storage_media == HA_SM_DISK)
      type= NDBCOL::StorageTypeDisk;
    else
      type= NDBCOL::StorageTypeMemory;
    break;
  case(HA_SM_DISK):
    type= NDBCOL::StorageTypeDisk;
    break;
  case(HA_SM_MEMORY):
    type= NDBCOL::StorageTypeMemory;
    break;
  }

  switch (field->column_format()) {
  case(COLUMN_FORMAT_TYPE_FIXED):
    dynamic= FALSE;
    break;
  case(COLUMN_FORMAT_TYPE_DYNAMIC):
    dynamic= TRUE;
    break;
  case(COLUMN_FORMAT_TYPE_DEFAULT):
  default:
    if (create_info->row_type == ROW_TYPE_DEFAULT)
      dynamic= default_format;
    else
      dynamic= (create_info->row_type == ROW_TYPE_DYNAMIC);
    break;
  }
  DBUG_PRINT("info", ("Column %s is declared %s", field->field_name,
                      (dynamic) ? "dynamic" : "static"));
  if (type == NDBCOL::StorageTypeDisk)
  {
    if (dynamic)
    {
      DBUG_PRINT("info", ("Dynamic disk stored column %s changed to static",
                          field->field_name));
      dynamic= false;
    }
    if (thd && field->column_format() == COLUMN_FORMAT_TYPE_DYNAMIC)
    {
      push_warning_printf(thd, MYSQL_ERROR::WARN_LEVEL_WARN,
                          ER_ILLEGAL_HA_CREATE_OPTION,
                          "DYNAMIC column %s with "
                          "STORAGE DISK is not supported, "
                          "column will become FIXED",
                          field->field_name);
    }
  }

  switch (create_info->row_type) {
  case ROW_TYPE_FIXED:
    if (thd && (dynamic || field_type_forces_var_part(field->type())))
    {
      push_warning_printf(thd, MYSQL_ERROR::WARN_LEVEL_WARN,
                          ER_ILLEGAL_HA_CREATE_OPTION,
                          "Row format FIXED incompatible with "
                          "dynamic attribute %s",
                          field->field_name);
    }
    break;
  case ROW_TYPE_DYNAMIC:
    /*
      Future: make columns dynamic in this case
    */
    break;
  default:
<<<<<<< HEAD
    DBUG_RETURN(HA_ERR_UNSUPPORTED);
  }
  // Set nullable and pk
  col.setNullable(field->maybe_null());
  col.setPrimaryKey(field->flags & PRI_KEY_FLAG);
  // Set autoincrement
  if (field->flags & AUTO_INCREMENT_FLAG) 
  {
#ifndef DBUG_OFF
    char buff[22];
#endif
    col.setAutoIncrement(TRUE);
    ulonglong value= create_info->auto_increment_value ?
      create_info->auto_increment_value : (ulonglong) 1;
    DBUG_PRINT("info", ("Autoincrement key, initial: %s", llstr(value, buff)));
    col.setAutoIncrementInitialValue(value);
  }
  else
    col.setAutoIncrement(FALSE);
 
  switch (field->field_storage_type()) {
  case(HA_SM_DEFAULT):
  default:
    if (create_info->default_storage_media == HA_SM_DISK)
      type= NDBCOL::StorageTypeDisk;
    else
      type= NDBCOL::StorageTypeMemory;
    break;
  case(HA_SM_DISK):
    type= NDBCOL::StorageTypeDisk;
    break;
  case(HA_SM_MEMORY):
    type= NDBCOL::StorageTypeMemory;
    break;
  }

  switch (field->column_format()) {
  case(COLUMN_FORMAT_TYPE_FIXED):
    dynamic= FALSE;
    break;
  case(COLUMN_FORMAT_TYPE_DYNAMIC):
    dynamic= TRUE;
    break;
  case(COLUMN_FORMAT_TYPE_DEFAULT):
  default:
    if (create_info->row_type == ROW_TYPE_DEFAULT)
      dynamic= default_format;
    else
      dynamic= (create_info->row_type == ROW_TYPE_DYNAMIC);
    break;
  }
  DBUG_PRINT("info", ("Column %s is declared %s", field->field_name,
                      (dynamic) ? "dynamic" : "static"));
  if (type == NDBCOL::StorageTypeDisk)
  {
    if (dynamic)
    {
      DBUG_PRINT("info", ("Dynamic disk stored column %s changed to static",
                          field->field_name));
      dynamic= false;
    }
    if (thd && field->column_format() == COLUMN_FORMAT_TYPE_DYNAMIC)
    {
      push_warning_printf(thd, MYSQL_ERROR::WARN_LEVEL_WARN,
                          ER_ILLEGAL_HA_CREATE_OPTION,
                          "DYNAMIC column %s with "
                          "STORAGE DISK is not supported, "
                          "column will become FIXED",
                          field->field_name);
    }
  }

  switch (create_info->row_type) {
  case ROW_TYPE_FIXED:
    if (thd && (dynamic || field_type_forces_var_part(field->type())))
    {
      push_warning_printf(thd, MYSQL_ERROR::WARN_LEVEL_WARN,
                          ER_ILLEGAL_HA_CREATE_OPTION,
                          "Row format FIXED incompatible with "
                          "dynamic attribute %s",
                          field->field_name);
    }
    break;
  case ROW_TYPE_DYNAMIC:
    /*
      Future: make columns dynamic in this case
    */
    break;
  default:
    break;
  }

  DBUG_PRINT("info", ("Format %s, Storage %s", (dynamic)?"dynamic":"fixed",(type == NDBCOL::StorageTypeDisk)?"disk":"memory"));
  col.setStorageType(type);
  col.setDynamic(dynamic);

  DBUG_RETURN(0);
}

void ha_ndbcluster::update_create_info(HA_CREATE_INFO *create_info)
{
  DBUG_ENTER("update_create_info");
  TABLE_SHARE *share= table->s;
  if (share->mysql_version < MYSQL_VERSION_TABLESPACE_IN_FRM)
  {
     DBUG_PRINT("info", ("Restored an old table %s, pre-frm_version 7", 
	                 share->table_name.str));
     if (!create_info->tablespace && !share->tablespace)
     {
       DBUG_PRINT("info", ("Checking for tablespace in ndb"));
       THD *thd= current_thd;
       Ndb *ndb= check_ndb_in_thd(thd);
       NDBDICT *ndbdict= ndb->getDictionary();
       NdbError ndberr;
       Uint32 id;
       ndb->setDatabaseName(m_dbname);
       const NDBTAB *ndbtab= m_table;
       DBUG_ASSERT(ndbtab != NULL);
       if (!ndbtab->getTablespace(&id))
       {
         DBUG_VOID_RETURN;
       }
       {
         NdbDictionary::Tablespace ts= ndbdict->getTablespace(id);
         ndberr= ndbdict->getNdbError();
         if(ndberr.classification != NdbError::NoError)
           goto err;
	 const char *tablespace= ts.getName();
         DBUG_PRINT("info", ("Found tablespace '%s'", tablespace));
         uint tablespace_len= strlen(tablespace);
         if (tablespace_len != 0) 
         {
           share->tablespace= (char *) alloc_root(&share->mem_root,
                                                  tablespace_len+1);
           strxmov(share->tablespace, tablespace, NullS);
	   create_info->tablespace= share->tablespace;
         }
         DBUG_VOID_RETURN;
       }
err:
       my_errno= ndb_to_mysql_error(&ndberr);
    }
  }
=======
    break;
  }

  DBUG_PRINT("info", ("Format %s, Storage %s", (dynamic)?"dynamic":"fixed",(type == NDBCOL::StorageTypeDisk)?"disk":"memory"));
  col.setStorageType(type);
  col.setDynamic(dynamic);

  DBUG_RETURN(0);
}

void ha_ndbcluster::update_create_info(HA_CREATE_INFO *create_info)
{
  DBUG_ENTER("update_create_info");
  TABLE_SHARE *share= table->s;
  if (share->mysql_version < MYSQL_VERSION_TABLESPACE_IN_FRM)
  {
     DBUG_PRINT("info", ("Restored an old table %s, pre-frm_version 7", 
	                 share->table_name.str));
     if (!create_info->tablespace && !share->tablespace)
     {
       DBUG_PRINT("info", ("Checking for tablespace in ndb"));
       THD *thd= current_thd;
       Ndb *ndb= check_ndb_in_thd(thd);
       NDBDICT *ndbdict= ndb->getDictionary();
       NdbError ndberr;
       Uint32 id;
       ndb->setDatabaseName(m_dbname);
       const NDBTAB *ndbtab= m_table;
       DBUG_ASSERT(ndbtab != NULL);
       if (!ndbtab->getTablespace(&id))
       {
         DBUG_VOID_RETURN;
       }
       {
         NdbDictionary::Tablespace ts= ndbdict->getTablespace(id);
         ndberr= ndbdict->getNdbError();
         if(ndberr.classification != NdbError::NoError)
           goto err;
	 const char *tablespace= ts.getName();
         DBUG_PRINT("info", ("Found tablespace '%s'", tablespace));
         uint tablespace_len= strlen(tablespace);
         if (tablespace_len != 0) 
         {
           share->tablespace= (char *) alloc_root(&share->mem_root,
                                                  tablespace_len+1);
           strxmov(share->tablespace, tablespace, NullS);
	   create_info->tablespace= share->tablespace;
         }
         DBUG_VOID_RETURN;
       }
err:
       my_errno= ndb_to_mysql_error(&ndberr);
    }
  }
>>>>>>> ff848ca1

  DBUG_VOID_RETURN;
}

/**
  Create a table in NDB Cluster
*/

int ha_ndbcluster::create(const char *name, 
                          TABLE *form, 
                          HA_CREATE_INFO *create_info)
{
  THD *thd= current_thd;
  NDBTAB tab;
  NDBCOL col;
  size_t pack_length, length;
  uint i, pk_length= 0;
  uchar *data= NULL, *pack_data= NULL;
  bool create_from_engine= (create_info->table_options & HA_OPTION_CREATE_FROM_ENGINE);
  bool is_truncate= (thd->lex->sql_command == SQLCOM_TRUNCATE);
  const char *tablespace= create_info->tablespace;
  bool use_disk= FALSE;
  NdbDictionary::Table::SingleUserMode single_user_mode= NdbDictionary::Table::SingleUserModeLocked;

  DBUG_ENTER("ha_ndbcluster::create");
  DBUG_PRINT("enter", ("name: %s", name));

  DBUG_ASSERT(*fn_rext((char*)name) == 0);
  set_dbname(name);
  set_tabname(name);

  if ((my_errno= check_ndb_connection(thd)))
    DBUG_RETURN(my_errno);
  
  Ndb *ndb= get_ndb(thd);
  NDBDICT *dict= ndb->getDictionary();

  DBUG_PRINT("info", ("Tablespace %s,%s", form->s->tablespace, create_info->tablespace));
  if (is_truncate)
  {
    {
      Ndb_table_guard ndbtab_g(dict, m_tabname);
      if (!(m_table= ndbtab_g.get_table()))
	ERR_RETURN(dict->getNdbError());
      m_table= NULL;
    }
    DBUG_PRINT("info", ("Dropping and re-creating table for TRUNCATE"));
    if ((my_errno= delete_table(name)))
      DBUG_RETURN(my_errno);
  }
  table= form;
  if (create_from_engine)
  {
    /*
      Table already exists in NDB and frm file has been created by 
      caller.
      Do Ndb specific stuff, such as create a .ndb file
    */
    if ((my_errno= write_ndb_file(name)))
      DBUG_RETURN(my_errno);
#ifdef HAVE_NDB_BINLOG
    ndbcluster_create_binlog_setup(thd, get_ndb(thd), name, strlen(name),
                                   m_dbname, m_tabname, FALSE);
#endif /* HAVE_NDB_BINLOG */
    DBUG_RETURN(my_errno);
  }

#ifdef HAVE_NDB_BINLOG
  /*
    Don't allow table creation unless
    schema distribution table is setup
    ( unless it is a creation of the schema dist table itself )
  */
  if (!ndb_schema_share)
  {
    if (!(strcmp(m_dbname, NDB_REP_DB) == 0 &&
          strcmp(m_tabname, NDB_SCHEMA_TABLE) == 0))
    {
      DBUG_PRINT("info", ("Schema distribution table not setup"));
      DBUG_RETURN(HA_ERR_NO_CONNECTION);
    }
    single_user_mode = NdbDictionary::Table::SingleUserModeReadWrite;
  }
#endif /* HAVE_NDB_BINLOG */

  DBUG_PRINT("table", ("name: %s", m_tabname));  
  if (tab.setName(m_tabname))
  {
    DBUG_RETURN(my_errno= errno);
  }
  tab.setLogging(!(create_info->options & HA_LEX_CREATE_TMP_TABLE));    
  tab.setSingleUserMode(single_user_mode);

  // Save frm data for this table
  if (readfrm(name, &data, &length))
    DBUG_RETURN(1);
  if (packfrm(data, length, &pack_data, &pack_length))
  {
    my_free((char*)data, MYF(0));
    DBUG_RETURN(2);
  }
  DBUG_PRINT("info",
             ("setFrm data: 0x%lx  len: %lu", (long) pack_data,
              (ulong) pack_length));
  tab.setFrm(pack_data, pack_length);      
  my_free((char*)data, MYF(0));
  my_free((char*)pack_data, MYF(0));
  
  /*
    Handle table row type

    Default is to let table rows have var part reference so that online 
    add column can be performed in the future.  Explicitly setting row 
    type to fixed will omit var part reference, which will save data 
    memory in ndb, but at the cost of not being able to online add 
    column to this table
  */
  switch (create_info->row_type) {
  case ROW_TYPE_FIXED:
    tab.setForceVarPart(FALSE);
    break;
  case ROW_TYPE_DYNAMIC:
    /* fall through, treat as default */
  default:
    /* fall through, treat as default */
  case ROW_TYPE_DEFAULT:
    tab.setForceVarPart(TRUE);
    break;
  }

  /*
    Setup columns
  */
  for (i= 0; i < form->s->fields; i++) 
  {
    Field *field= form->field[i];
    DBUG_PRINT("info", ("name: %s  type: %u  storage: %u  format: %u  "
                        "pack_length: %d", 
                        field->field_name, field->real_type(),
                        field->field_storage_type(),
                        field->column_format(),
                        field->pack_length()));
    if ((my_errno= create_ndb_column(thd, col, field, create_info)))
      DBUG_RETURN(my_errno);

    if (!use_disk &&
        col.getStorageType() == NDBCOL::StorageTypeDisk)
      use_disk= TRUE;

    if (tab.addColumn(col))
    {
      DBUG_RETURN(my_errno= errno);
    }
    if (col.getPrimaryKey())
      pk_length += (field->pack_length() + 3) / 4;
  }

  if (use_disk)
  { 
    if (tablespace)
      tab.setTablespaceName(tablespace);
    else
      tab.setTablespaceName("DEFAULT-TS");
  }
  else if (create_info->tablespace && 
           create_info->default_storage_media == HA_SM_MEMORY)
  {
    push_warning_printf(thd, MYSQL_ERROR::WARN_LEVEL_ERROR,
                        ER_ILLEGAL_HA_CREATE_OPTION,
                        ER(ER_ILLEGAL_HA_CREATE_OPTION),
                        ndbcluster_hton_name,
                        "TABLESPACE currently only supported for "
                        "STORAGE DISK"); 
    DBUG_RETURN(HA_ERR_UNSUPPORTED);
  }

  DBUG_PRINT("info", ("Table %s is %s stored with tablespace %s",
                      m_tabname,
                      (use_disk) ? "disk" : "memory",
                      (use_disk) ? tab.getTablespaceName() : "N/A"));
 
  KEY* key_info;
  for (i= 0, key_info= form->key_info; i < form->s->keys; i++, key_info++)
  {
    KEY_PART_INFO *key_part= key_info->key_part;
    KEY_PART_INFO *end= key_part + key_info->key_parts;
    for (; key_part != end; key_part++)
    {
      if (key_part->field->field_storage_type() == HA_SM_DISK)
      {
        push_warning_printf(thd, MYSQL_ERROR::WARN_LEVEL_ERROR,
                            ER_ILLEGAL_HA_CREATE_OPTION,
                            ER(ER_ILLEGAL_HA_CREATE_OPTION),
                            ndbcluster_hton_name,
                            "Index on field "
                            "declared with "
                            "STORAGE DISK is not supported");
        DBUG_RETURN(HA_ERR_UNSUPPORTED);
      }
      tab.getColumn(key_part->fieldnr-1)->setStorageType(
                             NdbDictionary::Column::StorageTypeMemory);
    }
  }

  // No primary key, create shadow key as 64 bit, auto increment  
  if (form->s->primary_key == MAX_KEY) 
  {
    DBUG_PRINT("info", ("Generating shadow key"));
    if (col.setName("$PK"))
    {
      DBUG_RETURN(my_errno= errno);
    }
    col.setType(NdbDictionary::Column::Bigunsigned);
    col.setLength(1);
    col.setNullable(FALSE);
    col.setPrimaryKey(TRUE);
    col.setAutoIncrement(TRUE);
    if (tab.addColumn(col))
    {
      DBUG_RETURN(my_errno= errno);
    }
    pk_length += 2;
  }
 
  // Make sure that blob tables don't have too big part size
  for (i= 0; i < form->s->fields; i++) 
  {
    /**
     * The extra +7 concists
     * 2 - words from pk in blob table
     * 5 - from extra words added by tup/dict??
     */
    switch (form->field[i]->real_type()) {
    case MYSQL_TYPE_GEOMETRY:
    case MYSQL_TYPE_BLOB:    
    case MYSQL_TYPE_MEDIUM_BLOB:   
    case MYSQL_TYPE_LONG_BLOB: 
    {
      NdbDictionary::Column * column= tab.getColumn(i);
      int size= pk_length + (column->getPartSize()+3)/4 + 7;
      if (size > NDB_MAX_TUPLE_SIZE_IN_WORDS && 
         (pk_length+7) < NDB_MAX_TUPLE_SIZE_IN_WORDS)
      {
        size= NDB_MAX_TUPLE_SIZE_IN_WORDS - pk_length - 7;
        column->setPartSize(4*size);
      }
      /**
       * If size > NDB_MAX and pk_length+7 >= NDB_MAX
       *   then the table can't be created anyway, so skip
       *   changing part size, and have error later
       */ 
    }
    default:
      break;
    }
  }

  // Check partition info
  partition_info *part_info= form->part_info;
  if ((my_errno= set_up_partition_info(part_info, form, (void*)&tab)))
  {
    DBUG_RETURN(my_errno);
  }

  // Create the table in NDB     
  if (dict->createTable(tab) != 0) 
  {
    const NdbError err= dict->getNdbError();
    set_ndb_err(thd, err);
    my_errno= ndb_to_mysql_error(&err);
    DBUG_RETURN(my_errno);
  }

  Ndb_table_guard ndbtab_g(dict, m_tabname);
  // temporary set m_table during create
  // reset at return
  m_table= ndbtab_g.get_table();
  // TODO check also that we have the same frm...
  if (!m_table)
  {
    /* purecov: begin deadcode */
    const NdbError err= dict->getNdbError();
    set_ndb_err(thd, err);
    my_errno= ndb_to_mysql_error(&err);
    DBUG_RETURN(my_errno);
    /* purecov: end */
  }

  DBUG_PRINT("info", ("Table %s/%s created successfully", 
                      m_dbname, m_tabname));

  // Create secondary indexes
  my_errno= create_indexes(thd, ndb, form);

  if (!my_errno)
    my_errno= write_ndb_file(name);
  else
  {
    /*
      Failed to create an index,
      drop the table (and all it's indexes)
    */
    while (dict->dropTableGlobal(*m_table))
    {
      switch (dict->getNdbError().status)
      {
        case NdbError::TemporaryError:
          if (!thd->killed) 
            continue; // retry indefinitly
          break;
        default:
          break;
      }
      break;
    }
    m_table = 0;
    DBUG_RETURN(my_errno);
  }

#ifdef HAVE_NDB_BINLOG
  if (!my_errno)
  {
    NDB_SHARE *share= 0;
    pthread_mutex_lock(&ndbcluster_mutex);
    /*
      First make sure we get a "fresh" share here, not an old trailing one...
    */
    {
      uint length= (uint) strlen(name);
      if ((share= (NDB_SHARE*) hash_search(&ndbcluster_open_tables,
                                           (uchar*) name, length)))
        handle_trailing_share(thd, share);
    }
    /*
      get a new share
    */

    /* ndb_share reference create */
    if (!(share= get_share(name, form, TRUE, TRUE)))
    {
      sql_print_error("NDB: allocating table share for %s failed", name);
      /* my_errno is set */
    }
    else
    {
      DBUG_PRINT("NDB_SHARE", ("%s binlog create  use_count: %u",
                               share->key, share->use_count));
    }
    pthread_mutex_unlock(&ndbcluster_mutex);

    while (!IS_TMP_PREFIX(m_tabname))
    {
      set_binlog_flags(share);

      String event_name(INJECTOR_EVENT_LEN);
      ndb_rep_event_name(&event_name, m_dbname, m_tabname,
                         get_binlog_full(share));
      int do_event_op= ndb_binlog_running;

      if (!ndb_schema_share &&
          strcmp(share->db, NDB_REP_DB) == 0 &&
          strcmp(share->table_name, NDB_SCHEMA_TABLE) == 0)
        do_event_op= 1;

      /*
        Always create an event for the table, as other mysql servers
        expect it to be there.
      */
      if (!ndbcluster_create_event(thd, ndb, m_table, event_name.c_ptr(), share,
                                   share && do_event_op ? 2 : 1/* push warning */))
      {
        if (ndb_extra_logging)
          sql_print_information("NDB Binlog: CREATE TABLE Event: %s",
                                event_name.c_ptr());
        if (share && 
            ndbcluster_create_event_ops(thd, share,
                                        m_table, event_name.c_ptr()))
        {
          sql_print_error("NDB Binlog: FAILED CREATE TABLE event operations."
                          " Event: %s", name);
          /* a warning has been issued to the client */
        }
      }
      /*
        warning has been issued if ndbcluster_create_event failed
        and (share && do_event_op)
      */
      if (share && !do_event_op)
        share->flags|= NSF_NO_BINLOG;
      ndbcluster_log_schema_op(thd,
                               thd->query, thd->query_length,
                               share->db, share->table_name,
                               m_table->getObjectId(),
                               m_table->getObjectVersion(),
                               (is_truncate) ?
			       SOT_TRUNCATE_TABLE : SOT_CREATE_TABLE, 
			       0, 0, 1);
      break;
    }
  }
#endif /* HAVE_NDB_BINLOG */

  m_table= 0;
  DBUG_RETURN(my_errno);
}


int ha_ndbcluster::create_index(THD *thd, const char *name, KEY *key_info, 
                                NDB_INDEX_TYPE idx_type, uint idx_no)
{
  int error= 0;
  char unique_name[FN_LEN];
  static const char* unique_suffix= "$unique";
  DBUG_ENTER("ha_ndbcluster::create_ordered_index");
  DBUG_PRINT("info", ("Creating index %u: %s", idx_no, name));  

  if (idx_type == UNIQUE_ORDERED_INDEX || idx_type == UNIQUE_INDEX)
  {
    strxnmov(unique_name, FN_LEN, name, unique_suffix, NullS);
    DBUG_PRINT("info", ("Created unique index name \'%s\' for index %d",
                        unique_name, idx_no));
  }
    
  switch (idx_type){
  case PRIMARY_KEY_INDEX:
    // Do nothing, already created
    break;
  case PRIMARY_KEY_ORDERED_INDEX:
    error= create_ordered_index(thd, name, key_info);
    break;
  case UNIQUE_ORDERED_INDEX:
    if (!(error= create_ordered_index(thd, name, key_info)))
      error= create_unique_index(thd, unique_name, key_info);
    break;
  case UNIQUE_INDEX:
    if (check_index_fields_not_null(key_info))
    {
      push_warning_printf(thd, MYSQL_ERROR::WARN_LEVEL_WARN,
			  ER_NULL_COLUMN_IN_INDEX,
			  "Ndb does not support unique index on NULL valued attributes, index access with NULL value will become full table scan");
    }
    error= create_unique_index(thd, unique_name, key_info);
    break;
  case ORDERED_INDEX:
    if (key_info->algorithm == HA_KEY_ALG_HASH)
    {
      push_warning_printf(thd, MYSQL_ERROR::WARN_LEVEL_ERROR,
			  ER_ILLEGAL_HA_CREATE_OPTION,
			  ER(ER_ILLEGAL_HA_CREATE_OPTION),
			  ndbcluster_hton_name,
			  "Ndb does not support non-unique "
			  "hash based indexes");
      error= HA_ERR_UNSUPPORTED;
      break;
    }
    error= create_ordered_index(thd, name, key_info);
    break;
  default:
    DBUG_ASSERT(FALSE);
    break;
  }
  
  DBUG_RETURN(error);
}

int ha_ndbcluster::create_ordered_index(THD *thd, const char *name, 
                                        KEY *key_info)
{
  DBUG_ENTER("ha_ndbcluster::create_ordered_index");
  DBUG_RETURN(create_ndb_index(thd, name, key_info, FALSE));
}

int ha_ndbcluster::create_unique_index(THD *thd, const char *name, 
                                       KEY *key_info)
{

  DBUG_ENTER("ha_ndbcluster::create_unique_index");
  DBUG_RETURN(create_ndb_index(thd, name, key_info, TRUE));
}


/**
  Create an index in NDB Cluster.

  @todo
    Only temporary ordered indexes supported
*/

int ha_ndbcluster::create_ndb_index(THD *thd, const char *name, 
                                    KEY *key_info,
                                    bool unique)
{
  Ndb *ndb= get_ndb(thd);
  NdbDictionary::Dictionary *dict= ndb->getDictionary();
  KEY_PART_INFO *key_part= key_info->key_part;
  KEY_PART_INFO *end= key_part + key_info->key_parts;
  
  DBUG_ENTER("ha_ndbcluster::create_index");
  DBUG_PRINT("enter", ("name: %s ", name));

  NdbDictionary::Index ndb_index(name);
  if (unique)
    ndb_index.setType(NdbDictionary::Index::UniqueHashIndex);
  else 
  {
    ndb_index.setType(NdbDictionary::Index::OrderedIndex);
    // TODO Only temporary ordered indexes supported
    ndb_index.setLogging(FALSE); 
  }
  if (ndb_index.setTable(m_tabname))
  {
    DBUG_RETURN(my_errno= errno);
  }

  for (; key_part != end; key_part++) 
  {
    Field *field= key_part->field;
    if (field->field_storage_type() == HA_SM_DISK)
    {
      push_warning_printf(thd, MYSQL_ERROR::WARN_LEVEL_ERROR,
                          ER_ILLEGAL_HA_CREATE_OPTION,
                          ER(ER_ILLEGAL_HA_CREATE_OPTION),
                          ndbcluster_hton_name,
                          "Index on field "
                          "declared with "
                          "STORAGE DISK is not supported");
      DBUG_RETURN(HA_ERR_UNSUPPORTED);
    }
    DBUG_PRINT("info", ("attr: %s", field->field_name));
    if (ndb_index.addColumnName(field->field_name))
    {
      DBUG_RETURN(my_errno= errno);
    }
  }
  
  if (dict->createIndex(ndb_index, *m_table))
    ERR_RETURN(dict->getNdbError());

  // Success
  DBUG_PRINT("info", ("Created index %s", name));
  DBUG_RETURN(0);  
}

/*
 Prepare for an on-line alter table
*/ 
void ha_ndbcluster::prepare_for_alter()
{
  /* ndb_share reference schema */
  ndbcluster_get_share(m_share); // Increase ref_count
  DBUG_PRINT("NDB_SHARE", ("%s binlog schema  use_count: %u",
                           m_share->key, m_share->use_count));
  set_ndb_share_state(m_share, NSS_ALTERED);
}

/*
  Add an index on-line to a table
*/
int ha_ndbcluster::add_index(TABLE *table_arg, 
                             KEY *key_info, uint num_of_keys)
{
  return add_index_impl(current_thd, table_arg, key_info, num_of_keys);
}

int ha_ndbcluster::add_index_impl(THD *thd, TABLE *table_arg, 
                                  KEY *key_info, uint num_of_keys)
{
  int error= 0;
  uint idx;
  DBUG_ENTER("ha_ndbcluster::add_index");
  DBUG_PRINT("enter", ("table %s", table_arg->s->table_name.str));
  DBUG_ASSERT(m_share->state == NSS_ALTERED);

  for (idx= 0; idx < num_of_keys; idx++)
  {
    KEY *key= key_info + idx;
    KEY_PART_INFO *key_part= key->key_part;
    KEY_PART_INFO *end= key_part + key->key_parts;
    NDB_INDEX_TYPE idx_type= get_index_type_from_key(idx, key_info, false);
    DBUG_PRINT("info", ("Adding index: '%s'", key_info[idx].name));
    // Add fields to key_part struct
    for (; key_part != end; key_part++)
      key_part->field= table->field[key_part->fieldnr];
    // Check index type
    // Create index in ndb
    if((error= create_index(thd, key_info[idx].name, key, idx_type, idx)))
      break;
  }
  DBUG_RETURN(error);  
}

/*
  Mark one or several indexes for deletion. and
  renumber the remaining indexes
*/
int ha_ndbcluster::prepare_drop_index(TABLE *table_arg, 
                                      uint *key_num, uint num_of_keys)
{
  DBUG_ENTER("ha_ndbcluster::prepare_drop_index");
  DBUG_ASSERT(m_share->state == NSS_ALTERED);
  // Mark indexes for deletion
  uint idx;
  for (idx= 0; idx < num_of_keys; idx++)
  {
    DBUG_PRINT("info", ("ha_ndbcluster::prepare_drop_index %u", *key_num));
    m_index[*key_num++].status= TO_BE_DROPPED;
  }
  // Renumber indexes
  THD *thd= current_thd;
  Thd_ndb *thd_ndb= get_thd_ndb(thd);
  Ndb *ndb= thd_ndb->ndb;
  renumber_indexes(ndb, table_arg);
  DBUG_RETURN(0);
}
 
/*
  Really drop all indexes marked for deletion
*/
int ha_ndbcluster::final_drop_index(TABLE *table_arg)
{
  int error;
  DBUG_ENTER("ha_ndbcluster::final_drop_index");
  DBUG_PRINT("info", ("ha_ndbcluster::final_drop_index"));
  // Really drop indexes
  THD *thd= current_thd;
  Thd_ndb *thd_ndb= get_thd_ndb(thd);
  Ndb *ndb= thd_ndb->ndb;
  error= drop_indexes(ndb, table_arg);
  DBUG_RETURN(error);
}

/**
  Rename a table in NDB Cluster.
*/

int ha_ndbcluster::rename_table(const char *from, const char *to)
{
  THD *thd= current_thd;
  NDBDICT *dict;
  char old_dbname[FN_HEADLEN];
  char new_dbname[FN_HEADLEN];
  char new_tabname[FN_HEADLEN];
  const NDBTAB *orig_tab;
  int result;
  bool recreate_indexes= FALSE;
  NDBDICT::List index_list;

  DBUG_ENTER("ha_ndbcluster::rename_table");
  DBUG_PRINT("info", ("Renaming %s to %s", from, to));
  set_dbname(from, old_dbname);
  set_dbname(to, new_dbname);
  set_tabname(from);
  set_tabname(to, new_tabname);

  if (check_ndb_connection(thd))
    DBUG_RETURN(my_errno= HA_ERR_NO_CONNECTION);

  Ndb *ndb= get_ndb(thd);
  ndb->setDatabaseName(old_dbname);
  dict= ndb->getDictionary();
  Ndb_table_guard ndbtab_g(dict, m_tabname);
  if (!(orig_tab= ndbtab_g.get_table()))
    ERR_RETURN(dict->getNdbError());

  if (my_strcasecmp(system_charset_info, new_dbname, old_dbname))
  {
    dict->listIndexes(index_list, *orig_tab);    
    recreate_indexes= TRUE;
  }
  // Change current database to that of target table
  set_dbname(to);
  if (ndb->setDatabaseName(m_dbname))
  {
    ERR_RETURN(ndb->getNdbError());
  }

#ifdef HAVE_NDB_BINLOG
  int ndb_table_id= orig_tab->getObjectId();
  int ndb_table_version= orig_tab->getObjectVersion();
  /* ndb_share reference temporary */
  NDB_SHARE *share= get_share(from, 0, FALSE);
  int is_old_table_tmpfile= IS_TMP_PREFIX(m_tabname);
  int is_new_table_tmpfile= IS_TMP_PREFIX(new_tabname);
  if (!is_new_table_tmpfile && !is_old_table_tmpfile)
  {
    /*
      this is a "real" rename table, i.e. not tied to an offline alter table
      - send new name == "to" in query field
    */
    ndbcluster_log_schema_op(thd, to, strlen(to),
                             old_dbname, m_tabname,
                             ndb_table_id, ndb_table_version,
                             SOT_RENAME_TABLE_PREPARE,
                             m_dbname, new_tabname, 1);
  }
  if (share)
  {
    DBUG_PRINT("NDB_SHARE", ("%s temporary  use_count: %u",
                             share->key, share->use_count));
    ndbcluster_prepare_rename_share(share, to);
    IF_DBUG(int r=) ndbcluster_rename_share(thd, share);
    DBUG_ASSERT(r == 0);
  }
#endif

  NdbDictionary::Table new_tab= *orig_tab;
  new_tab.setName(new_tabname);
  if (dict->alterTableGlobal(*orig_tab, new_tab) != 0)
  {
    NdbError ndb_error= dict->getNdbError();
#ifdef HAVE_NDB_BINLOG
    if (share)
    {
      IF_DBUG(int ret=) ndbcluster_undo_rename_share(thd, share);
      DBUG_ASSERT(ret == 0);
      /* ndb_share reference temporary free */
      DBUG_PRINT("NDB_SHARE", ("%s temporary free  use_count: %u",
                               share->key, share->use_count));
      free_share(&share);
    }
#endif
    ERR_RETURN(ndb_error);
  }
  
  // Rename .ndb file
  if ((result= handler::rename_table(from, to)))
  {
    // ToDo in 4.1 should rollback alter table...
#ifdef HAVE_NDB_BINLOG
    if (share)
    {
      /* ndb_share reference temporary free */
      DBUG_PRINT("NDB_SHARE", ("%s temporary  use_count: %u",
                               share->key, share->use_count));
      free_share(&share);
    }
#endif
    DBUG_RETURN(result);
  }

#ifdef HAVE_NDB_BINLOG
  /* handle old table */
  if (!is_old_table_tmpfile)
  {
    ndbcluster_drop_event(thd, ndb, share, "rename table",
                          from + sizeof(share_prefix) - 1);
  }

  if (!result && !is_new_table_tmpfile)
  {
    Ndb_table_guard ndbtab_g2(dict, new_tabname);
    const NDBTAB *ndbtab= ndbtab_g2.get_table();

    set_binlog_flags(share);

    /* always create an event for the table */
    String event_name(INJECTOR_EVENT_LEN);
    ndb_rep_event_name(&event_name, to + sizeof(share_prefix) - 1, 0,
                       get_binlog_full(share));

    if (!ndbcluster_create_event(thd, ndb, ndbtab, event_name.c_ptr(), share,
                                 share && ndb_binlog_running ? 2 : 1/* push warning */))
    {
      if (ndb_extra_logging)
        sql_print_information("NDB Binlog: RENAME Event: %s",
                              event_name.c_ptr());
      if (share && (share->op == 0) &&
          ndbcluster_create_event_ops(thd, share, ndbtab, event_name.c_ptr()))
      {
        sql_print_error("NDB Binlog: FAILED create event operations "
                        "during RENAME. Event %s", event_name.c_ptr());
        /* a warning has been issued to the client */
      }
    }
    /*
      warning has been issued if ndbcluster_create_event failed
      and (share && ndb_binlog_running)
    */
    if (!is_old_table_tmpfile)
    {
      /* "real" rename table */
      ndbcluster_log_schema_op(thd, thd->query, thd->query_length,
                               old_dbname, m_tabname,
                               ndb_table_id, ndb_table_version,
                               SOT_RENAME_TABLE,
                               m_dbname, new_tabname, 1);
    }
    else
    {
      /* final phase of offline alter table */
      ndbcluster_log_schema_op(thd, thd->query, thd->query_length,
                               m_dbname, new_tabname,
                               ndb_table_id, ndb_table_version,
                               SOT_ALTER_TABLE_COMMIT,
                               0, 0, 1);

    }
  }

  // If we are moving tables between databases, we need to recreate
  // indexes
  if (recreate_indexes)
  {
    for (unsigned i = 0; i < index_list.count; i++) 
    {
        NDBDICT::List::Element& index_el = index_list.elements[i];
	// Recreate any indexes not stored in the system database
	if (my_strcasecmp(system_charset_info, 
			  index_el.database, NDB_SYSTEM_DATABASE))
	{
	  set_dbname(from);
	  ndb->setDatabaseName(m_dbname);
	  const NDBINDEX * index= dict->getIndexGlobal(index_el.name,  new_tab);
	  DBUG_PRINT("info", ("Creating index %s/%s",
			      index_el.database, index->getName()));
	  dict->createIndex(*index, new_tab);
	  DBUG_PRINT("info", ("Dropping index %s/%s",
			      index_el.database, index->getName()));
	  set_dbname(from);
	  ndb->setDatabaseName(m_dbname);
	  dict->dropIndexGlobal(*index);
	}
    }
  }
  if (share)
  {
    /* ndb_share reference temporary free */
    DBUG_PRINT("NDB_SHARE", ("%s temporary free  use_count: %u",
                             share->key, share->use_count));
    free_share(&share);
  }
#endif

  DBUG_RETURN(result);
}


/**
  Delete table from NDB Cluster.
*/

/* static version which does not need a handler */

int
ha_ndbcluster::delete_table(THD *thd, ha_ndbcluster *h, Ndb *ndb,
                            const char *path,
                            const char *db,
                            const char *table_name)
{
  DBUG_ENTER("ha_ndbcluster::ndbcluster_delete_table");
  NDBDICT *dict= ndb->getDictionary();
  int ndb_table_id= 0;
  int ndb_table_version= 0;
#ifdef HAVE_NDB_BINLOG
  /*
    Don't allow drop table unless
    schema distribution table is setup
  */
  if (!ndb_schema_share)
  {
    DBUG_PRINT("info", ("Schema distribution table not setup"));
    DBUG_ASSERT(ndb_schema_share);
    DBUG_RETURN(HA_ERR_NO_CONNECTION);
  }
  /* ndb_share reference temporary */
  NDB_SHARE *share= get_share(path, 0, FALSE);
  if (share)
  {
    DBUG_PRINT("NDB_SHARE", ("%s temporary  use_count: %u",
                             share->key, share->use_count));
  }
#endif

  /* Drop the table from NDB */
  
  int res= 0;
  if (h && h->m_table)
  {
retry_temporary_error1:
    if (dict->dropTableGlobal(*h->m_table) == 0)
    {
      ndb_table_id= h->m_table->getObjectId();
      ndb_table_version= h->m_table->getObjectVersion();
      DBUG_PRINT("info", ("success 1"));
    }
    else
    {
      switch (dict->getNdbError().status)
      {
        case NdbError::TemporaryError:
          if (!thd->killed) 
            goto retry_temporary_error1; // retry indefinitly
          break;
        default:
          break;
      }
      set_ndb_err(thd, dict->getNdbError());
      res= ndb_to_mysql_error(&dict->getNdbError());
      DBUG_PRINT("info", ("error(1) %u", res));
    }
    h->release_metadata(thd, ndb);
  }
  else
  {
    ndb->setDatabaseName(db);
    while (1)
    {
      Ndb_table_guard ndbtab_g(dict, table_name);
      if (ndbtab_g.get_table())
      {
    retry_temporary_error2:
        if (dict->dropTableGlobal(*ndbtab_g.get_table()) == 0)
        {
          ndb_table_id= ndbtab_g.get_table()->getObjectId();
          ndb_table_version= ndbtab_g.get_table()->getObjectVersion();
          DBUG_PRINT("info", ("success 2"));
          break;
        }
        else
        {
          switch (dict->getNdbError().status)
          {
            case NdbError::TemporaryError:
              if (!thd->killed) 
                goto retry_temporary_error2; // retry indefinitly
              break;
            default:
              if (dict->getNdbError().code == NDB_INVALID_SCHEMA_OBJECT)
              {
                ndbtab_g.invalidate();
                continue;
              }
              break;
          }
        }
      }
      set_ndb_err(thd, dict->getNdbError());
      res= ndb_to_mysql_error(&dict->getNdbError());
      DBUG_PRINT("info", ("error(2) %u", res));
      break;
    }
  }

  if (res)
  {
#ifdef HAVE_NDB_BINLOG
    /* the drop table failed for some reason, drop the share anyways */
    if (share)
    {
      pthread_mutex_lock(&ndbcluster_mutex);
      if (share->state != NSS_DROPPED)
      {
        /*
          The share kept by the server has not been freed, free it
        */
        share->state= NSS_DROPPED;
        /* ndb_share reference create free */
        DBUG_PRINT("NDB_SHARE", ("%s create free  use_count: %u",
                                 share->key, share->use_count));
        free_share(&share, TRUE);
      }
      /* ndb_share reference temporary free */
      DBUG_PRINT("NDB_SHARE", ("%s temporary free  use_count: %u",
                               share->key, share->use_count));
      free_share(&share, TRUE);
      pthread_mutex_unlock(&ndbcluster_mutex);
    }
#endif
    DBUG_RETURN(res);
  }

#ifdef HAVE_NDB_BINLOG
  /* stop the logging of the dropped table, and cleanup */

  /*
    drop table is successful even if table does not exist in ndb
    and in case table was actually not dropped, there is no need
    to force a gcp, and setting the event_name to null will indicate
    that there is no event to be dropped
  */
  int table_dropped= dict->getNdbError().code != 709;

  {
    ndbcluster_handle_drop_table(thd, ndb, share, "delete table",
                                 table_dropped ?
                                 (path + sizeof(share_prefix) - 1) : 0);
  }

  if (!IS_TMP_PREFIX(table_name) && share &&
      thd->lex->sql_command != SQLCOM_TRUNCATE)
  {
    ndbcluster_log_schema_op(thd,
                             thd->query, thd->query_length,
                             share->db, share->table_name,
                             ndb_table_id, ndb_table_version,
                             SOT_DROP_TABLE, 0, 0, 1);
  }

  if (share)
  {
    pthread_mutex_lock(&ndbcluster_mutex);
    if (share->state != NSS_DROPPED)
    {
      /*
        The share kept by the server has not been freed, free it
      */
      share->state= NSS_DROPPED;
      /* ndb_share reference create free */
      DBUG_PRINT("NDB_SHARE", ("%s create free  use_count: %u",
                               share->key, share->use_count));
      free_share(&share, TRUE);
    }
    /* ndb_share reference temporary free */
    DBUG_PRINT("NDB_SHARE", ("%s temporary free  use_count: %u",
                             share->key, share->use_count));
    free_share(&share, TRUE);
    pthread_mutex_unlock(&ndbcluster_mutex);
  }
#endif
  DBUG_RETURN(0);
}

int ha_ndbcluster::delete_table(const char *name)
{
  THD *thd= current_thd;
  DBUG_ENTER("ha_ndbcluster::delete_table");
  DBUG_PRINT("enter", ("name: %s", name));
  set_dbname(name);
  set_tabname(name);

#ifdef HAVE_NDB_BINLOG
  /*
    Don't allow drop table unless
    schema distribution table is setup
  */
  if (!ndb_schema_share)
  {
    DBUG_PRINT("info", ("Schema distribution table not setup"));
    DBUG_ASSERT(ndb_schema_share);
    DBUG_RETURN(HA_ERR_NO_CONNECTION);
  }
#endif

  if (check_ndb_connection(thd))
    DBUG_RETURN(HA_ERR_NO_CONNECTION);

  /* Call ancestor function to delete .ndb file */
  handler::delete_table(name);

  DBUG_RETURN(delete_table(thd, this, get_ndb(thd), name, m_dbname, m_tabname));
}


void ha_ndbcluster::get_auto_increment(ulonglong offset, ulonglong increment,
                                       ulonglong nb_desired_values,
                                       ulonglong *first_value,
                                       ulonglong *nb_reserved_values)
{
  uint cache_size;
  Uint64 auto_value;
  THD *thd= current_thd;
  DBUG_ENTER("get_auto_increment");
  DBUG_PRINT("enter", ("m_tabname: %s", m_tabname));
  Ndb *ndb= get_ndb(table->in_use);
   
  if (m_rows_inserted > m_rows_to_insert)
  {
    /* We guessed too low */
    m_rows_to_insert+= m_autoincrement_prefetch;
  }
  uint remaining= m_rows_to_insert - m_rows_inserted;
  uint min_prefetch= 
    (remaining < thd->variables.ndb_autoincrement_prefetch_sz) ?
    thd->variables.ndb_autoincrement_prefetch_sz
    : remaining;
  cache_size= ((remaining < m_autoincrement_prefetch) ?
	       min_prefetch
	       : remaining);
  uint retries= NDB_AUTO_INCREMENT_RETRIES;
  int retry_sleep= 30; /* 30 milliseconds, transaction */
  for (;;)
  {
    Ndb_tuple_id_range_guard g(m_share);
    if (m_skip_auto_increment &&
        ndb->readAutoIncrementValue(m_table, g.range, auto_value) ||
        ndb->getAutoIncrementValue(m_table, g.range, auto_value, cache_size, increment, offset))
    {
      if (--retries &&
          ndb->getNdbError().status == NdbError::TemporaryError)
      {
        my_sleep(retry_sleep);
        continue;
      }
      const NdbError err= ndb->getNdbError();
      sql_print_error("Error %lu in ::get_auto_increment(): %s",
                      (ulong) err.code, err.message);
      *first_value= ~(ulonglong) 0;
      DBUG_VOID_RETURN;
    }
    break;
  }
  *first_value= (longlong)auto_value;
  /* From the point of view of MySQL, NDB reserves one row at a time */
  *nb_reserved_values= 1;
  DBUG_VOID_RETURN;
}


/**
  Constructor for the NDB Cluster table handler .
*/

/*
  Normal flags for binlogging is that ndb has HA_HAS_OWN_BINLOGGING
  and preferes HA_BINLOG_ROW_CAPABLE
  Other flags are set under certain circumstaces in table_flags()
*/
#define HA_NDBCLUSTER_TABLE_FLAGS \
                HA_REC_NOT_IN_SEQ | \
                HA_NULL_IN_KEY | \
                HA_AUTO_PART_KEY | \
                HA_NO_PREFIX_CHAR_KEYS | \
                HA_NEED_READ_RANGE_BUFFER | \
                HA_CAN_GEOMETRY | \
                HA_CAN_BIT_FIELD | \
                HA_PRIMARY_KEY_REQUIRED_FOR_POSITION | \
                HA_PRIMARY_KEY_REQUIRED_FOR_DELETE | \
                HA_PARTIAL_COLUMN_READ | \
                HA_HAS_OWN_BINLOGGING | \
                HA_BINLOG_ROW_CAPABLE | \
                HA_HAS_RECORDS | \
                HA_ONLINE_ALTER


ha_ndbcluster::ha_ndbcluster(handlerton *hton, TABLE_SHARE *table_arg):
  handler(hton, table_arg),
  m_thd_ndb(NULL),
  m_active_cursor(NULL),
  m_table(NULL),
  m_table_info(NULL),
  m_table_flags(HA_NDBCLUSTER_TABLE_FLAGS),
  m_share(0),
  m_part_info(NULL),
  m_use_partition_pruning(FALSE),
  m_user_defined_partitioning(FALSE),
  m_sorted(FALSE),
  m_use_write(FALSE),
  m_ignore_dup_key(FALSE),
  m_has_unique_index(FALSE),
  m_ignore_no_key(FALSE),
  m_rows_to_insert((ha_rows) 1),
  m_rows_inserted((ha_rows) 0),
  m_rows_changed((ha_rows) 0),
  m_delete_cannot_batch(FALSE),
  m_update_cannot_batch(FALSE),
  m_skip_auto_increment(TRUE),
  m_row_buffer_current(NULL),
  m_blobs_pending(0),
  m_blobs_buffer(0),
  m_blobs_buffer_size(0),
  m_row_buffer(0),
  m_row_buffer_size(0),
  m_extra_reclength(0),
  m_ndb_record(0),
  m_ndb_record_fragment(0),
  m_ndb_hidden_key_record(0),
  m_ndb_statistics_record(0),
  m_dupkey((uint) -1),
  m_force_send(TRUE),
  m_autoincrement_prefetch((ha_rows) NDB_DEFAULT_AUTO_PREFETCH),
  m_cond(NULL),
  m_multi_cursor(NULL)
{
  int i;
 
  DBUG_ENTER("ha_ndbcluster");

  m_tabname[0]= '\0';
  m_dbname[0]= '\0';

  stats.records= ~(ha_rows)0; // uninitialized
  stats.block_size= 1024;

  for (i= 0; i < MAX_KEY; i++)
    ndb_init_index(m_index[i]);

  DBUG_VOID_RETURN;
}


int ha_ndbcluster::ha_initialise()
{
  DBUG_ENTER("ha_ndbcluster::ha_initialise");
  if (check_ndb_in_thd(current_thd))
  {
    DBUG_RETURN(FALSE);
  }
  DBUG_RETURN(TRUE);
}

/**
  Destructor for NDB Cluster table handler.
*/

ha_ndbcluster::~ha_ndbcluster() 
{
  THD *thd= current_thd;
  Ndb *ndb= thd ? check_ndb_in_thd(thd) : g_ndb;
  DBUG_ENTER("~ha_ndbcluster");

  if (m_share)
  {
    /* ndb_share reference handler free */
    DBUG_PRINT("NDB_SHARE", ("%s handler free  use_count: %u",
                             m_share->key, m_share->use_count));
    free_share(&m_share);
  }
  release_metadata(thd, ndb);
  my_free(m_blobs_buffer, MYF(MY_ALLOW_ZERO_PTR));
  m_blobs_buffer= 0;

  my_free(m_row_buffer, MYF(MY_ALLOW_ZERO_PTR));
  m_row_buffer= 0;
  m_row_buffer_current= 0;
  m_row_buffer_size= 0;    

  // Check for open cursor/transaction
  DBUG_ASSERT(m_active_cursor == NULL);
  DBUG_ASSERT(m_thd_ndb == NULL);

  // Discard any generated condition
  DBUG_PRINT("info", ("Deleting generated condition"));
  if (m_cond)
  {
    delete m_cond;
    m_cond= NULL;
  }

  DBUG_VOID_RETURN;
}



void
ha_ndbcluster::column_bitmaps_signal()
{
  DBUG_ENTER("ha_ndbcluster::column_bitmaps_signal");
  /*
    We need to make sure we always read all of the primary key.
    Otherwise we cannot support position() and rnd_pos().
  */
  bitmap_union(table->read_set, &m_pk_bitmap);
  DBUG_VOID_RETURN;

  /*
    Alternatively, we could just set a flag, and in the reader methods set the
    extra bits as required if the flag is set, followed by clearing the flag.
    This to save doing the work of setting bits twice or more.
    On the other hand this is quite fast in itself.
  */
}

/**
  Open a table for further use
  - fetch metadata for this table from NDB
  - check that table exists

  @retval
    0    ok
  @retval
    < 0  Table has changed
*/

int ha_ndbcluster::open(const char *name, int mode, uint test_if_locked)
{
  THD *thd= current_thd;
  int res;
  KEY *key;
  DBUG_ENTER("ha_ndbcluster::open");
  DBUG_PRINT("enter", ("name: %s  mode: %d  test_if_locked: %d",
                       name, mode, test_if_locked));
  
  /*
    Setup ref_length to make room for the whole 
    primary key to be written in the ref variable
  */
  
  if (table_share->primary_key != MAX_KEY) 
  {
    key= table->key_info+table_share->primary_key;
    ref_length= key->key_length;
  }
  else // (table_share->primary_key == MAX_KEY) 
  {
    if (m_user_defined_partitioning)
    {
      ref_length+= sizeof(m_part_id);
    }
  }

  DBUG_PRINT("info", ("ref_length: %d", ref_length));

  // Init table lock structure 
  /* ndb_share reference handler */
  if (!(m_share=get_share(name, table)))
    DBUG_RETURN(1);
  DBUG_PRINT("NDB_SHARE", ("%s handler  use_count: %u",
                           m_share->key, m_share->use_count));
  thr_lock_data_init(&m_share->lock,&m_lock,(void*) 0);
  
  set_dbname(name);
  set_tabname(name);
  
  if ((res= check_ndb_connection(thd)) ||
      (res= get_metadata(thd, name)))
  {
    /* ndb_share reference handler free */
    DBUG_PRINT("NDB_SHARE", ("%s handler free  use_count: %u",
                             m_share->key, m_share->use_count));
    free_share(&m_share);
    m_share= 0;
    DBUG_RETURN(res);
  }
  if ((res= update_stats(thd, 1)) ||
      (res= info(HA_STATUS_CONST)))
  {
    free_share(&m_share);
    m_share= 0;
    release_metadata(thd, get_ndb(thd));
    DBUG_RETURN(res);
  }
#ifdef HAVE_NDB_BINLOG
  if (!ndb_binlog_tables_inited ||
      (ndb_binlog_running && !ndb_binlog_is_ready))
  {
    table->db_stat|= HA_READ_ONLY;
    sql_print_information("table '%s' opened read only", name);
  }
#endif
  DBUG_RETURN(0);
}

int ha_ndbcluster::optimize(THD* thd, HA_CHECK_OPT* check_opt)
{
  return update_stats(thd, 1);
}

int ha_ndbcluster::analyze(THD* thd, HA_CHECK_OPT* check_opt)
{
  return update_stats(thd, 1);
}

/*
  Set partition info

  SYNOPSIS
    set_part_info()
    part_info

  RETURN VALUE
    NONE

  DESCRIPTION
    Set up partition info when handler object created
*/

void ha_ndbcluster::set_part_info(partition_info *part_info, bool early)
{
  DBUG_ENTER("ha_ndbcluster::set_part_info");
  m_part_info= part_info;
  if (!early)
  {
    m_use_partition_pruning= TRUE;
    if (!(m_part_info->part_type == HASH_PARTITION &&
          m_part_info->list_of_part_fields &&
          !m_part_info->is_sub_partitioned()))
    {
      /*
        PARTITION BY HASH, RANGE and LIST plus all subpartitioning variants
        all use MySQL defined partitioning. PARTITION BY KEY uses NDB native
        partitioning scheme.
      */
      m_user_defined_partitioning= TRUE;
    }
    if (m_part_info->part_type == HASH_PARTITION &&
        m_part_info->list_of_part_fields &&
        m_part_info->no_full_part_fields == 0)
    {
      /*
        CREATE TABLE t (....) ENGINE NDB PARTITON BY KEY();
        where no primary key is defined uses a hidden key as partition field
        and this makes it impossible to use any partition pruning. Partition
        pruning requires partitioning based on real fields, also the lack of
        a primary key means that all accesses to tables are based on either
        full table scans or index scans and they can never be pruned those
        scans given that the hidden key is unknown. In write_row, update_row,
        and delete_row the normal hidden key handling will fix things.
      */
      m_use_partition_pruning= FALSE;
    }
    DBUG_PRINT("info", ("m_use_partition_pruning = %d",
                         m_use_partition_pruning));
  }
  DBUG_VOID_RETURN;
}

/**
  Close the table; release resources setup by open().
*/

int ha_ndbcluster::close(void)
{
  DBUG_ENTER("close");
  THD *thd= table->in_use;
  Ndb *ndb= thd ? check_ndb_in_thd(thd) : g_ndb;
  /* ndb_share reference handler free */
  DBUG_PRINT("NDB_SHARE", ("%s handler free  use_count: %u",
                           m_share->key, m_share->use_count));
  free_share(&m_share);
  m_share= 0;
  release_metadata(thd, ndb);
  DBUG_RETURN(0);
}


/**
  @todo
  - Alt.1 If init fails because to many allocated Ndb 
  wait on condition for a Ndb object to be released.
  - Alt.2 Seize/release from pool, wait until next release 
*/
Thd_ndb* ha_ndbcluster::seize_thd_ndb()
{
  Thd_ndb *thd_ndb;
  DBUG_ENTER("seize_thd_ndb");

  thd_ndb= new Thd_ndb();
  if (thd_ndb == NULL)
  {
    my_errno= HA_ERR_OUT_OF_MEM;
    return NULL;
  }
  if (thd_ndb->ndb->init(max_transactions) != 0)
  {
    ERR_PRINT(thd_ndb->ndb->getNdbError());
    /*
      TODO 
      Alt.1 If init fails because to many allocated Ndb 
      wait on condition for a Ndb object to be released.
      Alt.2 Seize/release from pool, wait until next release 
    */
    delete thd_ndb;
    thd_ndb= NULL;
  }
  DBUG_RETURN(thd_ndb);
}


void ha_ndbcluster::release_thd_ndb(Thd_ndb* thd_ndb)
{
  DBUG_ENTER("release_thd_ndb");
  delete thd_ndb;
  DBUG_VOID_RETURN;
}


/**
  If this thread already has a Thd_ndb object allocated
  in current THD, reuse it. Otherwise
  seize a Thd_ndb object, assign it to current THD and use it.
 
*/

Ndb* check_ndb_in_thd(THD* thd)
{
  Thd_ndb *thd_ndb= get_thd_ndb(thd);
  if (!thd_ndb)
  {
    if (!(thd_ndb= ha_ndbcluster::seize_thd_ndb()))
      return NULL;
    set_thd_ndb(thd, thd_ndb);
  }
  return thd_ndb->ndb;
}



int ha_ndbcluster::check_ndb_connection(THD* thd)
{
  Ndb *ndb;
  DBUG_ENTER("check_ndb_connection");
  
  if (!(ndb= check_ndb_in_thd(thd)))
    DBUG_RETURN(HA_ERR_NO_CONNECTION);
  if (ndb->setDatabaseName(m_dbname))
  {
    ERR_RETURN(ndb->getNdbError());
  }
  DBUG_RETURN(0);
}


static int ndbcluster_close_connection(handlerton *hton, THD *thd)
{
  Thd_ndb *thd_ndb= get_thd_ndb(thd);
  DBUG_ENTER("ndbcluster_close_connection");
  if (thd_ndb)
  {
    ha_ndbcluster::release_thd_ndb(thd_ndb);
    set_thd_ndb(thd, NULL); // not strictly required but does not hurt either
  }
  DBUG_RETURN(0);
}


/**
  Try to discover one table from NDB.
*/

int ndbcluster_discover(handlerton *hton, THD* thd, const char *db, 
                        const char *name,
                        uchar **frmblob, 
                        size_t *frmlen)
{
  int error= 0;
  NdbError ndb_error;
  size_t len;
  uchar* data= NULL;
  Ndb* ndb;
  char key[FN_REFLEN];
  DBUG_ENTER("ndbcluster_discover");
  DBUG_PRINT("enter", ("db: %s, name: %s", db, name)); 

  if (!(ndb= check_ndb_in_thd(thd)))
    DBUG_RETURN(HA_ERR_NO_CONNECTION);  
  if (ndb->setDatabaseName(db))
  {
    ERR_RETURN(ndb->getNdbError());
  }
  NDBDICT* dict= ndb->getDictionary();
  build_table_filename(key, sizeof(key), db, name, "", 0);
  /* ndb_share reference temporary */
  NDB_SHARE *share= get_share(key, 0, FALSE);
  if (share)
  {
    DBUG_PRINT("NDB_SHARE", ("%s temporary  use_count: %u",
                             share->key, share->use_count));
  }
  if (share && get_ndb_share_state(share) == NSS_ALTERED)
  {
    // Frm has been altered on disk, but not yet written to ndb
    if (readfrm(key, &data, &len))
    {
      DBUG_PRINT("error", ("Could not read frm"));
      error= 1;
      goto err;
    }
  }
  else
  {
    Ndb_table_guard ndbtab_g(dict, name);
    const NDBTAB *tab= ndbtab_g.get_table();
    if (!tab)
    {
      const NdbError err= dict->getNdbError();
      if (err.code == 709 || err.code == 723)
      {
        error= -1;
        DBUG_PRINT("info", ("ndb_error.code: %u", ndb_error.code));
      }
      else
      {
        error= -1;
        ndb_error= err;
        DBUG_PRINT("info", ("ndb_error.code: %u", ndb_error.code));
      }
      goto err;
    }
    DBUG_PRINT("info", ("Found table %s", tab->getName()));
    
    len= tab->getFrmLength();  
    if (len == 0 || tab->getFrmData() == NULL)
    {
      DBUG_PRINT("error", ("No frm data found."));
      error= 1;
      goto err;
    }
    
    if (unpackfrm(&data, &len, (uchar*) tab->getFrmData()))
    {
      DBUG_PRINT("error", ("Could not unpack table"));
      error= 1;
      goto err;
    }
  }

  *frmlen= len;
  *frmblob= data;
  
  if (share)
  {
    /* ndb_share reference temporary free */
    DBUG_PRINT("NDB_SHARE", ("%s temporary free  use_count: %u",
                             share->key, share->use_count));
    free_share(&share);
  }

  DBUG_RETURN(0);
err:
  my_free((char*)data, MYF(MY_ALLOW_ZERO_PTR));
  if (share)
  {
    /* ndb_share reference temporary free */
    DBUG_PRINT("NDB_SHARE", ("%s temporary free  use_count: %u",
                             share->key, share->use_count));
    free_share(&share);
  }
  if (ndb_error.code)
  {
    ERR_RETURN(ndb_error);
  }
  DBUG_RETURN(error);
}

/**
  Check if a table exists in NDB.
*/

int ndbcluster_table_exists_in_engine(handlerton *hton, THD* thd, 
                                      const char *db,
                                      const char *name)
{
  Ndb* ndb;
  DBUG_ENTER("ndbcluster_table_exists_in_engine");
  DBUG_PRINT("enter", ("db: %s  name: %s", db, name));

  if (!(ndb= check_ndb_in_thd(thd)))
    DBUG_RETURN(HA_ERR_NO_CONNECTION);
  NDBDICT* dict= ndb->getDictionary();
  NdbDictionary::Dictionary::List list;
  if (dict->listObjects(list, NdbDictionary::Object::UserTable) != 0)
    ERR_RETURN(dict->getNdbError());
  for (uint i= 0 ; i < list.count ; i++)
  {
    NdbDictionary::Dictionary::List::Element& elmt= list.elements[i];
    if (my_strcasecmp(system_charset_info, elmt.database, db))
      continue;
    if (my_strcasecmp(system_charset_info, elmt.name, name))
      continue;
    DBUG_PRINT("info", ("Found table"));
    DBUG_RETURN(HA_ERR_TABLE_EXIST);
  }
  DBUG_RETURN(HA_ERR_NO_SUCH_TABLE);
}



extern "C" uchar* tables_get_key(const char *entry, size_t *length,
                                my_bool not_used __attribute__((unused)))
{
  *length= strlen(entry);
  return (uchar*) entry;
}


/**
  Drop a database in NDB Cluster

  @note
    add a dummy void function, since stupid handlerton is returning void instead of int...
*/
int ndbcluster_drop_database_impl(THD *thd, const char *path)
{
  DBUG_ENTER("ndbcluster_drop_database");
  char dbname[FN_HEADLEN];
  Ndb* ndb;
  NdbDictionary::Dictionary::List list;
  uint i;
  char *tabname;
  List<char> drop_list;
  int ret= 0;
  ha_ndbcluster::set_dbname(path, (char *)&dbname);
  DBUG_PRINT("enter", ("db: %s", dbname));
  
  if (!(ndb= check_ndb_in_thd(thd)))
    DBUG_RETURN(-1);
  
  // List tables in NDB
  NDBDICT *dict= ndb->getDictionary();
  if (dict->listObjects(list, 
                        NdbDictionary::Object::UserTable) != 0)
    DBUG_RETURN(-1);
  for (i= 0 ; i < list.count ; i++)
  {
    NdbDictionary::Dictionary::List::Element& elmt= list.elements[i];
    DBUG_PRINT("info", ("Found %s/%s in NDB", elmt.database, elmt.name));     
    
    // Add only tables that belongs to db
    if (my_strcasecmp(system_charset_info, elmt.database, dbname))
      continue;
    DBUG_PRINT("info", ("%s must be dropped", elmt.name));     
    drop_list.push_back(thd->strdup(elmt.name));
  }
  // Drop any tables belonging to database
  char full_path[FN_REFLEN];
  char *tmp= full_path +
    build_table_filename(full_path, sizeof(full_path), dbname, "", "", 0);
  if (ndb->setDatabaseName(dbname))
  {
    ERR_RETURN(ndb->getNdbError());
  }
  List_iterator_fast<char> it(drop_list);
  while ((tabname=it++))
  {
    tablename_to_filename(tabname, tmp, FN_REFLEN - (tmp - full_path)-1);
    VOID(pthread_mutex_lock(&LOCK_open));
    if (ha_ndbcluster::delete_table(thd, 0, ndb, full_path, dbname, tabname))
    {
      const NdbError err= dict->getNdbError();
      if (err.code != 709 && err.code != 723)
      {
        set_ndb_err(thd, err);
        ret= ndb_to_mysql_error(&err);
      }
    }
    VOID(pthread_mutex_unlock(&LOCK_open));
  }
  DBUG_RETURN(ret);      
}

static void ndbcluster_drop_database(handlerton *hton, char *path)
{
  THD *thd= current_thd;
  DBUG_ENTER("ndbcluster_drop_database");
#ifdef HAVE_NDB_BINLOG
  /*
    Don't allow drop database unless
    schema distribution table is setup
  */
  if (!ndb_schema_share)
  {
    DBUG_PRINT("info", ("Schema distribution table not setup"));
    DBUG_ASSERT(ndb_schema_share);
    DBUG_VOID_RETURN;
  }
#endif
  ndbcluster_drop_database_impl(thd, path);
#ifdef HAVE_NDB_BINLOG
  char db[FN_REFLEN];
  ha_ndbcluster::set_dbname(path, db);
  ndbcluster_log_schema_op(thd,
                           thd->query, thd->query_length,
                           db, "", 0, 0, SOT_DROP_DB, 0, 0, 0);
#endif
  DBUG_VOID_RETURN;
}

int ndb_create_table_from_engine(THD *thd, const char *db,
                                 const char *table_name)
{
  LEX *old_lex= thd->lex, newlex;
  thd->lex= &newlex;
  newlex.current_select= NULL;
  lex_start(thd);
  int res= ha_create_table_from_engine(thd, db, table_name);
  thd->lex= old_lex;
  return res;
}

/*
  find all tables in ndb and discover those needed
*/
int ndbcluster_find_all_files(THD *thd)
{
  Ndb* ndb;
  char key[FN_REFLEN];
  NDBDICT *dict;
  int unhandled, retries= 5, skipped;
  DBUG_ENTER("ndbcluster_find_all_files");

  if (!(ndb= check_ndb_in_thd(thd)))
    DBUG_RETURN(HA_ERR_NO_CONNECTION);

  dict= ndb->getDictionary();

  LINT_INIT(unhandled);
  LINT_INIT(skipped);
  do
  {
    NdbDictionary::Dictionary::List list;
    if (dict->listObjects(list, NdbDictionary::Object::UserTable) != 0)
      ERR_RETURN(dict->getNdbError());
    unhandled= 0;
    skipped= 0;
    retries--;
    for (uint i= 0 ; i < list.count ; i++)
    {
      NDBDICT::List::Element& elmt= list.elements[i];
      if (IS_TMP_PREFIX(elmt.name) || IS_NDB_BLOB_PREFIX(elmt.name))
      {
        DBUG_PRINT("info", ("Skipping %s.%s in NDB", elmt.database, elmt.name));
        continue;
      }
      DBUG_PRINT("info", ("Found %s.%s in NDB", elmt.database, elmt.name));
      if (elmt.state != NDBOBJ::StateOnline &&
          elmt.state != NDBOBJ::StateBackup &&
          elmt.state != NDBOBJ::StateBuilding)
      {
        sql_print_information("NDB: skipping setup table %s.%s, in state %d",
                              elmt.database, elmt.name, elmt.state);
        skipped++;
        continue;
      }

      ndb->setDatabaseName(elmt.database);
      Ndb_table_guard ndbtab_g(dict, elmt.name);
      const NDBTAB *ndbtab= ndbtab_g.get_table();
      if (!ndbtab)
      {
        if (retries == 0)
          sql_print_error("NDB: failed to setup table %s.%s, error: %d, %s",
                          elmt.database, elmt.name,
                          dict->getNdbError().code,
                          dict->getNdbError().message);
        unhandled++;
        continue;
      }

      if (ndbtab->getFrmLength() == 0)
        continue;
    
      /* check if database exists */
      char *end= key +
        build_table_filename(key, sizeof(key), elmt.database, "", "", 0);
      if (my_access(key, F_OK))
      {
        /* no such database defined, skip table */
        continue;
      }
      /* finalize construction of path */
      end+= tablename_to_filename(elmt.name, end,
                                  sizeof(key)-(end-key));
      uchar *data= 0, *pack_data= 0;
      size_t length, pack_length;
      int discover= 0;
      if (readfrm(key, &data, &length) ||
          packfrm(data, length, &pack_data, &pack_length))
      {
        discover= 1;
        sql_print_information("NDB: missing frm for %s.%s, discovering...",
                              elmt.database, elmt.name);
      }
      else if (cmp_frm(ndbtab, pack_data, pack_length))
      {
        /* ndb_share reference temporary */
        NDB_SHARE *share= get_share(key, 0, FALSE);
        if (share)
        {
          DBUG_PRINT("NDB_SHARE", ("%s temporary  use_count: %u",
                                   share->key, share->use_count));
        }
        if (!share || get_ndb_share_state(share) != NSS_ALTERED)
        {
          discover= 1;
          sql_print_information("NDB: mismatch in frm for %s.%s, discovering...",
                                elmt.database, elmt.name);
        }
        if (share)
        {
          /* ndb_share reference temporary free */
          DBUG_PRINT("NDB_SHARE", ("%s temporary free  use_count: %u",
                                   share->key, share->use_count));
          free_share(&share);
        }
      }
      my_free((char*) data, MYF(MY_ALLOW_ZERO_PTR));
      my_free((char*) pack_data, MYF(MY_ALLOW_ZERO_PTR));

      pthread_mutex_lock(&LOCK_open);
      if (discover)
      {
        /* ToDo 4.1 database needs to be created if missing */
        if (ndb_create_table_from_engine(thd, elmt.database, elmt.name))
        {
          /* ToDo 4.1 handle error */
        }
      }
#ifdef HAVE_NDB_BINLOG
      else
      {
        /* set up replication for this table */
        ndbcluster_create_binlog_setup(thd, ndb, key, end-key,
                                       elmt.database, elmt.name,
                                       TRUE);
      }
#endif
      pthread_mutex_unlock(&LOCK_open);
    }
  }
  while (unhandled && retries);

  DBUG_RETURN(-(skipped + unhandled));
}

int ndbcluster_find_files(handlerton *hton, THD *thd,
                          const char *db,
                          const char *path,
                          const char *wild, bool dir, List<LEX_STRING> *files)
{
  DBUG_ENTER("ndbcluster_find_files");
  DBUG_PRINT("enter", ("db: %s", db));
  { // extra bracket to avoid gcc 2.95.3 warning
  uint i;
  Ndb* ndb;
  char name[FN_REFLEN];
  HASH ndb_tables, ok_tables;
  NDBDICT::List list;

  if (!(ndb= check_ndb_in_thd(thd)))
    DBUG_RETURN(HA_ERR_NO_CONNECTION);

  if (dir)
    DBUG_RETURN(0); // Discover of databases not yet supported

  // List tables in NDB
  NDBDICT *dict= ndb->getDictionary();
  if (dict->listObjects(list, 
                        NdbDictionary::Object::UserTable) != 0)
    ERR_RETURN(dict->getNdbError());

  if (hash_init(&ndb_tables, system_charset_info,list.count,0,0,
                (hash_get_key)tables_get_key,0,0))
  {
    DBUG_PRINT("error", ("Failed to init HASH ndb_tables"));
    DBUG_RETURN(-1);
  }

  if (hash_init(&ok_tables, system_charset_info,32,0,0,
                (hash_get_key)tables_get_key,0,0))
  {
    DBUG_PRINT("error", ("Failed to init HASH ok_tables"));
    hash_free(&ndb_tables);
    DBUG_RETURN(-1);
  }  

  for (i= 0 ; i < list.count ; i++)
  {
    NDBDICT::List::Element& elmt= list.elements[i];
    if (IS_TMP_PREFIX(elmt.name) || IS_NDB_BLOB_PREFIX(elmt.name))
    {
      DBUG_PRINT("info", ("Skipping %s.%s in NDB", elmt.database, elmt.name));
      continue;
    }
    DBUG_PRINT("info", ("Found %s/%s in NDB", elmt.database, elmt.name));

    // Add only tables that belongs to db
    if (my_strcasecmp(system_charset_info, elmt.database, db))
      continue;

    // Apply wildcard to list of tables in NDB
    if (wild)
    {
      if (lower_case_table_names)
      {
        if (wild_case_compare(files_charset_info, elmt.name, wild))
          continue;
      }
      else if (wild_compare(elmt.name,wild,0))
        continue;
    }
    DBUG_PRINT("info", ("Inserting %s into ndb_tables hash", elmt.name));     
    my_hash_insert(&ndb_tables, (uchar*)thd->strdup(elmt.name));
  }

  LEX_STRING *file_name;
  List_iterator<LEX_STRING> it(*files);
  List<char> delete_list;
  char *file_name_str;
  while ((file_name=it++))
  {
    bool file_on_disk= FALSE;
    DBUG_PRINT("info", ("%s", file_name->str));
    if (hash_search(&ndb_tables, (uchar*) file_name->str, file_name->length))
    {
      build_table_filename(name, sizeof(name), db, file_name->str, reg_ext, 0);
      if (my_access(name, F_OK))
      {
        pthread_mutex_lock(&LOCK_open);
        DBUG_PRINT("info", ("Table %s listed and need discovery",
                            file_name->str));
        if (ndb_create_table_from_engine(thd, db, file_name->str))
        {
          pthread_mutex_unlock(&LOCK_open);
          push_warning_printf(thd, MYSQL_ERROR::WARN_LEVEL_WARN,
                              ER_TABLE_EXISTS_ERROR,
                              "Discover of table %s.%s failed",
                              db, file_name->str);
          continue;
        }
        pthread_mutex_unlock(&LOCK_open);
      }
      DBUG_PRINT("info", ("%s existed in NDB _and_ on disk ", file_name->str));
      file_on_disk= TRUE;
    }
    
    // Check for .ndb file with this name
    build_table_filename(name, sizeof(name), db, file_name->str, ha_ndb_ext, 0);
    DBUG_PRINT("info", ("Check access for %s", name));
    if (my_access(name, F_OK))
    {
      DBUG_PRINT("info", ("%s did not exist on disk", name));     
      // .ndb file did not exist on disk, another table type
      if (file_on_disk)
      {
	// Ignore this ndb table 
 	uchar *record= hash_search(&ndb_tables, (uchar*) file_name->str,
                                   file_name->length);
	DBUG_ASSERT(record);
	hash_delete(&ndb_tables, record);
	push_warning_printf(thd, MYSQL_ERROR::WARN_LEVEL_WARN,
			    ER_TABLE_EXISTS_ERROR,
			    "Local table %s.%s shadows ndb table",
			    db, file_name->str);
      }
      continue;
    }
    if (file_on_disk) 
    {
      // File existed in NDB and as frm file, put in ok_tables list
      my_hash_insert(&ok_tables, (uchar*) file_name->str);
      continue;
    }
    DBUG_PRINT("info", ("%s existed on disk", name));     
    // The .ndb file exists on disk, but it's not in list of tables in ndb
    // Verify that handler agrees table is gone.
    if (ndbcluster_table_exists_in_engine(hton, thd, db, file_name->str) ==
        HA_ERR_NO_SUCH_TABLE)
    {
      DBUG_PRINT("info", ("NDB says %s does not exists", file_name->str));
      it.remove();
      // Put in list of tables to remove from disk
      delete_list.push_back(thd->strdup(file_name->str));
    }
  }

#ifdef HAVE_NDB_BINLOG
  /* setup logging to binlog for all discovered tables */
  {
    char *end, *end1= name +
      build_table_filename(name, sizeof(name), db, "", "", 0);
    for (i= 0; i < ok_tables.records; i++)
    {
      file_name_str= (char*)hash_element(&ok_tables, i);
      end= end1 +
        tablename_to_filename(file_name_str, end1, sizeof(name) - (end1 - name));
      pthread_mutex_lock(&LOCK_open);
      ndbcluster_create_binlog_setup(thd, ndb, name, end-name,
                                     db, file_name_str, TRUE);
      pthread_mutex_unlock(&LOCK_open);
    }
  }
#endif

  // Check for new files to discover
  DBUG_PRINT("info", ("Checking for new files to discover"));       
  List<char> create_list;
  for (i= 0 ; i < ndb_tables.records ; i++)
  {
    file_name_str= (char*) hash_element(&ndb_tables, i);
    if (!hash_search(&ok_tables, (uchar*) file_name_str, strlen(file_name_str)))
    {
      build_table_filename(name, sizeof(name), db, file_name_str, reg_ext, 0);
      if (my_access(name, F_OK))
      {
        DBUG_PRINT("info", ("%s must be discovered", file_name_str));
        // File is in list of ndb tables and not in ok_tables
        // This table need to be created
        create_list.push_back(thd->strdup(file_name_str));
      }
    }
  }

  if (!global_read_lock)
  {
    // Delete old files
    List_iterator_fast<char> it3(delete_list);
    while ((file_name_str= it3++))
    {
      DBUG_PRINT("info", ("Remove table %s/%s", db, file_name_str));
      // Delete the table and all related files
      TABLE_LIST table_list;
      bzero((char*) &table_list,sizeof(table_list));
      table_list.db= (char*) db;
      table_list.alias= table_list.table_name= (char*)file_name_str;
      (void)mysql_rm_table_part2(thd, &table_list,
                                 FALSE,   /* if_exists */
                                 FALSE,   /* drop_temporary */ 
                                 FALSE,   /* drop_view */
                                 TRUE     /* dont_log_query*/);

      /* Clear error message that is returned when table is deleted */
      thd->clear_error();
    }
  }

  pthread_mutex_lock(&LOCK_open);
  // Create new files
  List_iterator_fast<char> it2(create_list);
  while ((file_name_str=it2++))
  {  
    DBUG_PRINT("info", ("Table %s need discovery", file_name_str));
    if (ndb_create_table_from_engine(thd, db, file_name_str) == 0)
    {
      LEX_STRING *tmp_file_name= 0;
      tmp_file_name= thd->make_lex_string(tmp_file_name, file_name_str,
                                          strlen(file_name_str), TRUE);
      files->push_back(tmp_file_name); 
    }
  }

  pthread_mutex_unlock(&LOCK_open);

  hash_free(&ok_tables);
  hash_free(&ndb_tables);

  // Delete schema file from files
  if (!strcmp(db, NDB_REP_DB))
  {
    uint count = 0;
    while (count++ < files->elements)
    {
      file_name = (LEX_STRING *)files->pop();
      if (!strcmp(file_name->str, NDB_SCHEMA_TABLE))
      {
        DBUG_PRINT("info", ("skip %s.%s table, it should be hidden to user",
                   NDB_REP_DB, NDB_SCHEMA_TABLE));
        continue;
      }
      files->push_back(file_name); 
    }
  }
  } // extra bracket to avoid gcc 2.95.3 warning
  DBUG_RETURN(0);    
}


/*
  Initialise all gloal variables before creating 
  a NDB Cluster table handler
 */

/* Call back after cluster connect */
static int connect_callback()
{
  pthread_mutex_lock(&LOCK_ndb_util_thread);
  update_status_variables(&g_ndb_status,
                          g_ndb_cluster_connection);

  uint node_id, i= 0;
  Ndb_cluster_connection_node_iter node_iter;
  memset((void *)g_node_id_map, 0xFFFF, sizeof(g_node_id_map));
  while ((node_id= g_ndb_cluster_connection->get_next_node(node_iter)))
    g_node_id_map[node_id]= i++;

  pthread_cond_signal(&COND_ndb_util_thread);
  pthread_mutex_unlock(&LOCK_ndb_util_thread);
  return 0;
}

extern int ndb_dictionary_is_mysqld;
extern pthread_mutex_t LOCK_plugin;

static int ndbcluster_init(void *p)
{
  DBUG_ENTER("ndbcluster_init");

  if (ndbcluster_inited)
    DBUG_RETURN(FALSE);

  /*
    Below we create new THD's. They'll need LOCK_plugin, but it's taken now by
    plugin initialization code. Release it to avoid deadlocks.  It's safe, as
    there're no threads that may concurrently access plugin control structures.
  */
  pthread_mutex_unlock(&LOCK_plugin);

  pthread_mutex_init(&ndbcluster_mutex,MY_MUTEX_INIT_FAST);
  pthread_mutex_init(&LOCK_ndb_util_thread, MY_MUTEX_INIT_FAST);
  pthread_cond_init(&COND_ndb_util_thread, NULL);
  pthread_cond_init(&COND_ndb_util_ready, NULL);
  ndb_util_thread_running= -1;
  ndbcluster_terminating= 0;
  ndb_dictionary_is_mysqld= 1;
  ndbcluster_hton= (handlerton *)p;

  {
    handlerton *h= ndbcluster_hton;
    h->state=            SHOW_OPTION_YES;
    h->db_type=          DB_TYPE_NDBCLUSTER;
    h->close_connection= ndbcluster_close_connection;
    h->commit=           ndbcluster_commit;
    h->rollback=         ndbcluster_rollback;
    h->create=           ndbcluster_create_handler; /* Create a new handler */
    h->drop_database=    ndbcluster_drop_database;  /* Drop a database */
    h->panic=            ndbcluster_end;            /* Panic call */
    h->show_status=      ndbcluster_show_status;    /* Show status */
    h->alter_tablespace= ndbcluster_alter_tablespace;    /* Show status */
    h->partition_flags=  ndbcluster_partition_flags; /* Partition flags */
    h->alter_partition_flags=
      ndbcluster_alter_partition_flags;             /* Alter table flags */
    h->fill_files_table= ndbcluster_fill_files_table;
#ifdef HAVE_NDB_BINLOG
    ndbcluster_binlog_init_handlerton();
#endif
    h->flags=            HTON_CAN_RECREATE | HTON_TEMPORARY_NOT_SUPPORTED;
    h->discover=         ndbcluster_discover;
    h->find_files= ndbcluster_find_files;
    h->table_exists_in_engine= ndbcluster_table_exists_in_engine;
  }

  // Initialize ndb interface
  ndb_init_internal();

  /* allocate connection resources and connect to cluster */
  if (ndbcluster_connect(connect_callback))
    goto ndbcluster_init_error;

  (void) hash_init(&ndbcluster_open_tables,system_charset_info,32,0,0,
                   (hash_get_key) ndbcluster_get_key,0,0);
#ifdef HAVE_NDB_BINLOG
  /* start the ndb injector thread */
  if (ndbcluster_binlog_start())
    goto ndbcluster_init_error;
#endif /* HAVE_NDB_BINLOG */

  ndb_cache_check_time = opt_ndb_cache_check_time;
  // Create utility thread
  pthread_t tmp;
  if (pthread_create(&tmp, &connection_attrib, ndb_util_thread_func, 0))
  {
    DBUG_PRINT("error", ("Could not create ndb utility thread"));
    hash_free(&ndbcluster_open_tables);
    pthread_mutex_destroy(&ndbcluster_mutex);
    pthread_mutex_destroy(&LOCK_ndb_util_thread);
    pthread_cond_destroy(&COND_ndb_util_thread);
    pthread_cond_destroy(&COND_ndb_util_ready);
    goto ndbcluster_init_error;
  }

  /* Wait for the util thread to start */
  pthread_mutex_lock(&LOCK_ndb_util_thread);
  while (ndb_util_thread_running < 0)
    pthread_cond_wait(&COND_ndb_util_ready, &LOCK_ndb_util_thread);
  pthread_mutex_unlock(&LOCK_ndb_util_thread);
  
  if (!ndb_util_thread_running)
  {
    DBUG_PRINT("error", ("ndb utility thread exited prematurely"));
    hash_free(&ndbcluster_open_tables);
    pthread_mutex_destroy(&ndbcluster_mutex);
    pthread_mutex_destroy(&LOCK_ndb_util_thread);
    pthread_cond_destroy(&COND_ndb_util_thread);
    pthread_cond_destroy(&COND_ndb_util_ready);
    goto ndbcluster_init_error;
  }

  pthread_mutex_lock(&LOCK_plugin);

  ndbcluster_inited= 1;
  DBUG_RETURN(FALSE);

ndbcluster_init_error:
  /* disconnect from cluster and free connection resources */
  ndbcluster_disconnect();
  ndbcluster_hton->state= SHOW_OPTION_DISABLED;               // If we couldn't use handler

  pthread_mutex_lock(&LOCK_plugin);

  DBUG_RETURN(TRUE);
}

static int ndbcluster_end(handlerton *hton, ha_panic_function type)
{
  DBUG_ENTER("ndbcluster_end");

  if (!ndbcluster_inited)
    DBUG_RETURN(0);
  ndbcluster_inited= 0;

  /* wait for util thread to finish */
  sql_print_information("Stopping Cluster Utility thread");
  pthread_mutex_lock(&LOCK_ndb_util_thread);
  ndbcluster_terminating= 1;
  pthread_cond_signal(&COND_ndb_util_thread);
  while (ndb_util_thread_running > 0)
    pthread_cond_wait(&COND_ndb_util_ready, &LOCK_ndb_util_thread);
  pthread_mutex_unlock(&LOCK_ndb_util_thread);


#ifdef HAVE_NDB_BINLOG
  {
    pthread_mutex_lock(&ndbcluster_mutex);
    while (ndbcluster_open_tables.records)
    {
      NDB_SHARE *share=
        (NDB_SHARE*) hash_element(&ndbcluster_open_tables, 0);
#ifndef DBUG_OFF
      fprintf(stderr, "NDB: table share %s with use_count %d not freed\n",
              share->key, share->use_count);
#endif
      ndbcluster_real_free_share(&share);
    }
    pthread_mutex_unlock(&ndbcluster_mutex);
  }
#endif
  hash_free(&ndbcluster_open_tables);

  if (g_ndb)
  {
#ifndef DBUG_OFF
    Ndb::Free_list_usage tmp;
    tmp.m_name= 0;
    while (g_ndb->get_free_list_usage(&tmp))
    {
      uint leaked= (uint) tmp.m_created - tmp.m_free;
      if (leaked)
        fprintf(stderr, "NDB: Found %u %s%s that %s not been released\n",
                leaked, tmp.m_name,
                (leaked == 1)?"":"'s",
                (leaked == 1)?"has":"have");
    }
#endif
  }
  ndbcluster_disconnect();

  // cleanup ndb interface
  ndb_end_internal();

  pthread_mutex_destroy(&ndbcluster_mutex);
  pthread_mutex_destroy(&LOCK_ndb_util_thread);
  pthread_cond_destroy(&COND_ndb_util_thread);
  pthread_cond_destroy(&COND_ndb_util_ready);
  DBUG_RETURN(0);
}

void ha_ndbcluster::print_error(int error, myf errflag)
{
  DBUG_ENTER("ha_ndbcluster::print_error");
  DBUG_PRINT("enter", ("error: %d", error));

  if (error == HA_ERR_NO_PARTITION_FOUND)
    m_part_info->print_no_partition_found(table);
  else
    handler::print_error(error, errflag);
  DBUG_VOID_RETURN;
}


/**
  Static error print function called from static handler method
  ndbcluster_commit and ndbcluster_rollback.
*/

void ndbcluster_print_error(int error, const NdbOperation *error_op)
{
  DBUG_ENTER("ndbcluster_print_error");
  TABLE_SHARE share;
  const char *tab_name= (error_op) ? error_op->getTableName() : "";
  share.db.str= (char*) "";
  share.db.length= 0;
  share.table_name.str= (char *) tab_name;
  share.table_name.length= strlen(tab_name);
  ha_ndbcluster error_handler(ndbcluster_hton, &share);
  error_handler.print_error(error, MYF(0));
  DBUG_VOID_RETURN;
}

/**
  Set a given location from full pathname to database name.
*/

void ha_ndbcluster::set_dbname(const char *path_name, char *dbname)
{
  char *end, *ptr, *tmp_name;
  char tmp_buff[FN_REFLEN];
 
  tmp_name= tmp_buff;
  /* Scan name from the end */
  ptr= strend(path_name)-1;
  while (ptr >= path_name && *ptr != '\\' && *ptr != '/') {
    ptr--;
  }
  ptr--;
  end= ptr;
  while (ptr >= path_name && *ptr != '\\' && *ptr != '/') {
    ptr--;
  }
  uint name_len= end - ptr;
  memcpy(tmp_name, ptr + 1, name_len);
  tmp_name[name_len]= '\0';
#ifdef __WIN__
  /* Put to lower case */
  
  ptr= tmp_name;
  
  while (*ptr != '\0') {
    *ptr= tolower(*ptr);
    ptr++;
  }
#endif
  filename_to_tablename(tmp_name, dbname, FN_REFLEN);
}

/**
  Set m_dbname from full pathname to table file.
*/

void ha_ndbcluster::set_dbname(const char *path_name)
{
  set_dbname(path_name, m_dbname);
}

/**
  Set a given location from full pathname to table file.
*/

void
ha_ndbcluster::set_tabname(const char *path_name, char * tabname)
{
  char *end, *ptr, *tmp_name;
  char tmp_buff[FN_REFLEN];

  tmp_name= tmp_buff;
  /* Scan name from the end */
  end= strend(path_name)-1;
  ptr= end;
  while (ptr >= path_name && *ptr != '\\' && *ptr != '/') {
    ptr--;
  }
  uint name_len= end - ptr;
  memcpy(tmp_name, ptr + 1, end - ptr);
  tmp_name[name_len]= '\0';
#ifdef __WIN__
  /* Put to lower case */
  ptr= tmp_name;
  
  while (*ptr != '\0') {
    *ptr= tolower(*ptr);
    ptr++;
  }
#endif
  filename_to_tablename(tmp_name, tabname, FN_REFLEN);
}

/**
  Set m_tabname from full pathname to table file.
*/

void ha_ndbcluster::set_tabname(const char *path_name)
{
  set_tabname(path_name, m_tabname);
}


/* ToDo: convert to NdbRecord? */
ha_rows 
ha_ndbcluster::records_in_range(uint inx, key_range *min_key,
                                key_range *max_key)
{
  KEY *key_info= table->key_info + inx;
  uint key_length= key_info->key_length;
  NDB_INDEX_TYPE idx_type= get_index_type(inx);  

  DBUG_ENTER("records_in_range");
  // Prevent partial read of hash indexes by returning HA_POS_ERROR
  if ((idx_type == UNIQUE_INDEX || idx_type == PRIMARY_KEY_INDEX) &&
      ((min_key && min_key->length < key_length) ||
       (max_key && max_key->length < key_length)))
    DBUG_RETURN(HA_POS_ERROR);
  
  // Read from hash index with full key
  // This is a "const" table which returns only one record!      
  if ((idx_type != ORDERED_INDEX) &&
      ((min_key && min_key->length == key_length) || 
       (max_key && max_key->length == key_length)))
    DBUG_RETURN(1);
  
  if ((idx_type == PRIMARY_KEY_ORDERED_INDEX ||
       idx_type == UNIQUE_ORDERED_INDEX ||
       idx_type == ORDERED_INDEX) &&
    m_index[inx].index_stat != NULL)
  {
    THD *thd= current_thd;
    NDB_INDEX_DATA& d=m_index[inx];
    const NDBINDEX* index= d.index;
    Ndb *ndb= get_ndb(thd);
    NdbTransaction* active_trans= m_thd_ndb ? m_thd_ndb->trans : 0;
    NdbTransaction* trans=NULL;
    NdbIndexScanOperation* op=NULL;
    int res=0;
    Uint64 rows;

    do
    {
      // We must provide approx table rows
      Uint64 table_rows=0;
      if (stats.records != ~(ha_rows)0 && stats.records != 0)
      {
        table_rows = stats.records;
        DBUG_PRINT("info", ("use info->records: %lu", (ulong) table_rows));
      }
      else
      {
        if (update_stats(thd, 1))
          break;
        table_rows= stats.records;
        DBUG_PRINT("info", ("use db row_count: %lu", (ulong) table_rows));
        if (table_rows == 0) {
          // Problem if autocommit=0
#ifdef ndb_get_table_statistics_uses_active_trans
          rows=0;
          break;
#endif
        }
      }

      // Define scan op for the range
      if ((trans=active_trans) == NULL || 
	  trans->commitStatus() != NdbTransaction::Started)
      {
        DBUG_PRINT("info", ("no active trans"));
        if (! (trans=ndb->startTransaction()))
          ERR_BREAK(ndb->getNdbError(), res);
      }
      if (! (op=trans->getNdbIndexScanOperation(index, (NDBTAB*)m_table)))
        ERR_BREAK(trans->getNdbError(), res);
      if ((op->readTuples(NdbOperation::LM_CommittedRead)) == -1)
        ERR_BREAK(op->getNdbError(), res);
      const key_range *keys[2]={ min_key, max_key };
      if ((res=set_bounds(op, inx, TRUE, keys)) != 0)
        break;

      // Decide if db should be contacted
      int flags=0;
      if (d.index_stat_query_count < d.index_stat_cache_entries ||
          (d.index_stat_update_freq != 0 &&
           d.index_stat_query_count % d.index_stat_update_freq == 0))
      {
        DBUG_PRINT("info", ("force stat from db"));
        flags|=NdbIndexStat::RR_UseDb;
      }
      if (d.index_stat->records_in_range(index, op, table_rows, &rows, flags) == -1)
        ERR_BREAK(d.index_stat->getNdbError(), res);
      d.index_stat_query_count++;
    } while (0);

    if (trans != active_trans && rows == 0)
      rows = 1;
    if (trans != active_trans && trans != NULL)
      ndb->closeTransaction(trans);
    if (res != 0)
      DBUG_RETURN(HA_POS_ERROR);
    DBUG_RETURN(rows);
  }

  DBUG_RETURN(10); /* Good guess when you don't know anything */
}

ulonglong ha_ndbcluster::table_flags(void) const
{
  THD *thd= current_thd;
  ulonglong f= m_table_flags;
  /*
    To allow for logging of ndb tables during stmt based logging;
    flag cabablity, but also turn off flag for OWN_BINLOGGING
  */
  if (thd->variables.binlog_format == BINLOG_FORMAT_STMT)
    f= (f | HA_BINLOG_STMT_CAPABLE) & ~HA_HAS_OWN_BINLOGGING;
  return f;
}
const char * ha_ndbcluster::table_type() const 
{
  return("NDBCLUSTER");
}
uint ha_ndbcluster::max_supported_record_length() const
{ 
  return NDB_MAX_TUPLE_SIZE;
}
uint ha_ndbcluster::max_supported_keys() const
{
  return MAX_KEY;
}
uint ha_ndbcluster::max_supported_key_parts() const 
{
  return NDB_MAX_NO_OF_ATTRIBUTES_IN_KEY;
}
uint ha_ndbcluster::max_supported_key_length() const
{
  return NDB_MAX_KEY_SIZE;
}
uint ha_ndbcluster::max_supported_key_part_length() const
{
  return NDB_MAX_KEY_SIZE;
}
bool ha_ndbcluster::low_byte_first() const
{ 
#ifdef WORDS_BIGENDIAN
  return FALSE;
#else
  return TRUE;
#endif
}
const char* ha_ndbcluster::index_type(uint key_number)
{
  switch (get_index_type(key_number)) {
  case ORDERED_INDEX:
  case UNIQUE_ORDERED_INDEX:
  case PRIMARY_KEY_ORDERED_INDEX:
    return "BTREE";
  case UNIQUE_INDEX:
  case PRIMARY_KEY_INDEX:
  default:
    return "HASH";
  }
}

uint8 ha_ndbcluster::table_cache_type()
{
  DBUG_ENTER("ha_ndbcluster::table_cache_type=HA_CACHE_TBL_ASKTRANSACT");
  DBUG_RETURN(HA_CACHE_TBL_ASKTRANSACT);
}


uint ndb_get_commitcount(THD *thd, char *dbname, char *tabname,
                         Uint64 *commit_count)
{
  char name[FN_REFLEN];
  NDB_SHARE *share;
  DBUG_ENTER("ndb_get_commitcount");

  build_table_filename(name, sizeof(name), dbname, tabname, "", 0);
  DBUG_PRINT("enter", ("name: %s", name));
  pthread_mutex_lock(&ndbcluster_mutex);
  if (!(share=(NDB_SHARE*) hash_search(&ndbcluster_open_tables,
                                       (uchar*) name,
                                       strlen(name))))
  {
    pthread_mutex_unlock(&ndbcluster_mutex);
    DBUG_PRINT("info", ("Table %s not found in ndbcluster_open_tables", name));
    DBUG_RETURN(1);
  }
  /* ndb_share reference temporary, free below */
  share->use_count++;
  DBUG_PRINT("NDB_SHARE", ("%s temporary  use_count: %u",
                           share->key, share->use_count));
  pthread_mutex_unlock(&ndbcluster_mutex);

  pthread_mutex_lock(&share->mutex);
  if (ndb_cache_check_time > 0)
  {
    if (share->commit_count != 0)
    {
      *commit_count= share->commit_count;
#ifndef DBUG_OFF
      char buff[22];
#endif
      DBUG_PRINT("info", ("Getting commit_count: %s from share",
                          llstr(share->commit_count, buff)));
      pthread_mutex_unlock(&share->mutex);
      /* ndb_share reference temporary free */
      DBUG_PRINT("NDB_SHARE", ("%s temporary free  use_count: %u",
                               share->key, share->use_count));
      free_share(&share);
      DBUG_RETURN(0);
    }
  }
  DBUG_PRINT("info", ("Get commit_count from NDB"));
  Ndb *ndb;
  if (!(ndb= check_ndb_in_thd(thd)))
    DBUG_RETURN(1);
  if (ndb->setDatabaseName(dbname))
  {
    ERR_RETURN(ndb->getNdbError());
  }
  uint lock= share->commit_count_lock;
  pthread_mutex_unlock(&share->mutex);

  struct Ndb_statistics stat;
  {
    Ndb_table_guard ndbtab_g(ndb->getDictionary(), tabname);
    if (ndbtab_g.get_table() == 0
        || ndb_get_table_statistics(NULL, FALSE, ndb, ndbtab_g.get_table(), &stat))
    {
      /* ndb_share reference temporary free */
      DBUG_PRINT("NDB_SHARE", ("%s temporary free  use_count: %u",
                               share->key, share->use_count));
      free_share(&share);
      DBUG_RETURN(1);
    }
  }

  pthread_mutex_lock(&share->mutex);
  if (share->commit_count_lock == lock)
  {
#ifndef DBUG_OFF
    char buff[22];
#endif
    DBUG_PRINT("info", ("Setting commit_count to %s",
                        llstr(stat.commit_count, buff)));
    share->commit_count= stat.commit_count;
    *commit_count= stat.commit_count;
  }
  else
  {
    DBUG_PRINT("info", ("Discarding commit_count, comit_count_lock changed"));
    *commit_count= 0;
  }
  pthread_mutex_unlock(&share->mutex);
  /* ndb_share reference temporary free */
  DBUG_PRINT("NDB_SHARE", ("%s temporary free  use_count: %u",
                           share->key, share->use_count));
  free_share(&share);
  DBUG_RETURN(0);
}


/**
  Check if a cached query can be used.

  This is done by comparing the supplied engine_data to commit_count of
  the table.

  The commit_count is either retrieved from the share for the table, where
  it has been cached by the util thread. If the util thread is not started,
  NDB has to be contacetd to retrieve the commit_count, this will introduce
  a small delay while waiting for NDB to answer.


  @param thd            thread handle
  @param full_name      concatenation of database name,
                        the null character '\\0', and the table name
  @param full_name_len  length of the full name,
                        i.e. len(dbname) + len(tablename) + 1
  @param engine_data    parameter retrieved when query was first inserted into
                        the cache. If the value of engine_data is changed,
                        all queries for this table should be invalidated.

  @retval
    TRUE  Yes, use the query from cache
  @retval
    FALSE No, don't use the cached query, and if engine_data
          has changed, all queries for this table should be invalidated

*/

static my_bool
ndbcluster_cache_retrieval_allowed(THD *thd,
                                   char *full_name, uint full_name_len,
                                   ulonglong *engine_data)
{
  Uint64 commit_count;
  bool is_autocommit= !(thd->options & (OPTION_NOT_AUTOCOMMIT | OPTION_BEGIN));
  char *dbname= full_name;
  char *tabname= dbname+strlen(dbname)+1;
#ifndef DBUG_OFF
  char buff[22], buff2[22];
#endif
  DBUG_ENTER("ndbcluster_cache_retrieval_allowed");
  DBUG_PRINT("enter", ("dbname: %s, tabname: %s, is_autocommit: %d",
                       dbname, tabname, is_autocommit));

  if (!is_autocommit)
  {
    DBUG_PRINT("exit", ("No, don't use cache in transaction"));
    DBUG_RETURN(FALSE);
  }

  if (ndb_get_commitcount(thd, dbname, tabname, &commit_count))
  {
    *engine_data= 0; /* invalidate */
    DBUG_PRINT("exit", ("No, could not retrieve commit_count"));
    DBUG_RETURN(FALSE);
  }
  DBUG_PRINT("info", ("*engine_data: %s, commit_count: %s",
                      llstr(*engine_data, buff), llstr(commit_count, buff2)));
  if (commit_count == 0)
  {
    *engine_data= 0; /* invalidate */
    DBUG_PRINT("exit", ("No, local commit has been performed"));
    DBUG_RETURN(FALSE);
  }
  else if (*engine_data != commit_count)
  {
    *engine_data= commit_count; /* invalidate */
     DBUG_PRINT("exit", ("No, commit_count has changed"));
     DBUG_RETURN(FALSE);
   }

  DBUG_PRINT("exit", ("OK to use cache, engine_data: %s",
                      llstr(*engine_data, buff)));
  DBUG_RETURN(TRUE);
}


/**
  Register a table for use in the query cache.

  Fetch the commit_count for the table and return it in engine_data,
  this will later be used to check if the table has changed, before
  the cached query is reused.

  @param thd            thread handle
  @param full_name      concatenation of database name,
                        the null character '\\0', and the table name
  @param full_name_len  length of the full name,
                        i.e. len(dbname) + len(tablename) + 1
  @param engine_callback  function to be called before using cache on
                          this table
  @param[out] engine_data    commit_count for this table

  @retval
    TRUE  Yes, it's ok to cahce this query
  @retval
    FALSE No, don't cach the query
*/

my_bool
ha_ndbcluster::register_query_cache_table(THD *thd,
                                          char *full_name, uint full_name_len,
                                          qc_engine_callback *engine_callback,
                                          ulonglong *engine_data)
{
  Uint64 commit_count;
#ifndef DBUG_OFF
  char buff[22];
#endif
  bool is_autocommit= !(thd->options & (OPTION_NOT_AUTOCOMMIT | OPTION_BEGIN));
  DBUG_ENTER("ha_ndbcluster::register_query_cache_table");
  DBUG_PRINT("enter",("dbname: %s, tabname: %s, is_autocommit: %d",
		      m_dbname, m_tabname, is_autocommit));

  if (!is_autocommit)
  {
    DBUG_PRINT("exit", ("Can't register table during transaction"));
    DBUG_RETURN(FALSE);
  }

  if (ndb_get_commitcount(thd, m_dbname, m_tabname, &commit_count))
  {
    *engine_data= 0;
    DBUG_PRINT("exit", ("Error, could not get commitcount"));
    DBUG_RETURN(FALSE);
  }
  *engine_data= commit_count;
  *engine_callback= ndbcluster_cache_retrieval_allowed;
  DBUG_PRINT("exit", ("commit_count: %s", llstr(commit_count, buff)));
  DBUG_RETURN(commit_count > 0);
}


/**
  Handling the shared NDB_SHARE structure that is needed to
  provide table locking.

  It's also used for sharing data with other NDB handlers
  in the same MySQL Server. There is currently not much
  data we want to or can share.
*/

static uchar *ndbcluster_get_key(NDB_SHARE *share, size_t *length,
                                my_bool not_used __attribute__((unused)))
{
  *length= share->key_length;
  return (uchar*) share->key;
}


#ifndef DBUG_OFF

static void print_share(const char* where, NDB_SHARE* share)
{
  fprintf(DBUG_FILE,
          "%s %s.%s: use_count: %u, commit_count: %lu\n",
          where, share->db, share->table_name, share->use_count,
          (ulong) share->commit_count);
  fprintf(DBUG_FILE,
          "  - key: %s, key_length: %d\n",
          share->key, share->key_length);

#ifdef HAVE_NDB_BINLOG
  Ndb_event_data *event_data= 0;
  if (share->event_data)
    event_data= share->event_data;
  else if (share->op)
    event_data= (Ndb_event_data *) share->op->getCustomData();
  if (event_data)
  {
    fprintf(DBUG_FILE,
            "  - event_data->table: %p %s.%s\n",
            event_data->table, event_data->table->s->db.str,
            event_data->table->s->table_name.str);
  }
#endif
}


static void print_ndbcluster_open_tables()
{
  DBUG_LOCK_FILE;
  fprintf(DBUG_FILE, ">ndbcluster_open_tables\n");
  for (uint i= 0; i < ndbcluster_open_tables.records; i++)
    print_share("",
                (NDB_SHARE*)hash_element(&ndbcluster_open_tables, i));
  fprintf(DBUG_FILE, "<ndbcluster_open_tables\n");
  DBUG_UNLOCK_FILE;
}

#endif


#define dbug_print_open_tables()                \
  DBUG_EXECUTE("info",                          \
               print_ndbcluster_open_tables(););

#define dbug_print_share(t, s)                  \
  DBUG_LOCK_FILE;                               \
  DBUG_EXECUTE("info",                          \
               print_share((t), (s)););         \
  DBUG_UNLOCK_FILE;


#ifdef HAVE_NDB_BINLOG
/*
  For some reason a share is still around, try to salvage the situation
  by closing all cached tables. If the share still exists, there is an
  error somewhere but only report this to the error log.  Keep this
  "trailing share" but rename it since there are still references to it
  to avoid segmentation faults.  There is a risk that the memory for
  this trailing share leaks.
  
  Must be called with previous pthread_mutex_lock(&ndbcluster_mutex)
*/
int handle_trailing_share(THD *thd, NDB_SHARE *share, int have_lock_open)
{
  static ulong trailing_share_id= 0;
  DBUG_ENTER("handle_trailing_share");

  /* ndb_share reference temporary, free below */
  ++share->use_count;
  if (ndb_extra_logging > 9)
    sql_print_information ("handle_trailing_share: %s use_count: %u", share->key, share->use_count);
  DBUG_PRINT("NDB_SHARE", ("%s temporary  use_count: %u",
                           share->key, share->use_count));
  pthread_mutex_unlock(&ndbcluster_mutex);

  TABLE_LIST table_list;
  bzero((char*) &table_list,sizeof(table_list));
  table_list.db= share->db;
  table_list.alias= table_list.table_name= share->table_name;
  if (have_lock_open)
    safe_mutex_assert_owner(&LOCK_open);
  else
    VOID(pthread_mutex_lock(&LOCK_open));    
  close_cached_tables(thd, &table_list, TRUE, FALSE, FALSE);
  if (!have_lock_open)
    VOID(pthread_mutex_unlock(&LOCK_open));    

  pthread_mutex_lock(&ndbcluster_mutex);
  /* ndb_share reference temporary free */
  DBUG_PRINT("NDB_SHARE", ("%s temporary free  use_count: %u",
                           share->key, share->use_count));
  if (!--share->use_count)
  {
    if (ndb_extra_logging > 9)
      sql_print_information ("handle_trailing_share: %s use_count: %u", share->key, share->use_count);
    if (ndb_extra_logging)
      sql_print_information("NDB_SHARE: trailing share "
                            "%s(connect_count: %u) "
                            "released by close_cached_tables at "
                            "connect_count: %u",
                            share->key,
                            share->connect_count,
                            g_ndb_cluster_connection->get_connect_count());
    ndbcluster_real_free_share(&share);
    DBUG_RETURN(0);
  }
  if (ndb_extra_logging > 9)
    sql_print_information ("handle_trailing_share: %s use_count: %u", share->key, share->use_count);

  /*
    share still exists, if share has not been dropped by server
    release that share
  */
  if (share->state != NSS_DROPPED)
  {
    share->state= NSS_DROPPED;
    /* ndb_share reference create free */
    DBUG_PRINT("NDB_SHARE", ("%s create free  use_count: %u",
                             share->key, share->use_count));
    --share->use_count;
    if (ndb_extra_logging > 9)
      sql_print_information ("handle_trailing_share: %s use_count: %u", share->key, share->use_count);

    if (share->use_count == 0)
    {
      if (ndb_extra_logging)
        sql_print_information("NDB_SHARE: trailing share "
                              "%s(connect_count: %u) "
                              "released after NSS_DROPPED check "
                              "at connect_count: %u",
                              share->key,
                              share->connect_count,
                              g_ndb_cluster_connection->get_connect_count());
      ndbcluster_real_free_share(&share);
      DBUG_RETURN(0);
    }
  }

  sql_print_warning("NDB_SHARE: %s already exists  use_count=%d."
                    " Moving away for safety, but possible memleak.",
                    share->key, share->use_count);
  dbug_print_open_tables();

  /*
    Ndb share has not been released as it should
  */
#ifdef NOT_YET
  DBUG_ASSERT(FALSE);
#endif

  /*
    This is probably an error.  We can however save the situation
    at the cost of a possible mem leak, by "renaming" the share
    - First remove from hash
  */
  hash_delete(&ndbcluster_open_tables, (uchar*) share);

  /*
    now give it a new name, just a running number
    if space is not enough allocate some more
  */
  {
    const uint min_key_length= 10;
    if (share->key_length < min_key_length)
    {
      share->key= (char*) alloc_root(&share->mem_root, min_key_length + 1);
      share->key_length= min_key_length;
    }
    share->key_length=
      my_snprintf(share->key, min_key_length + 1, "#leak%lu",
                  trailing_share_id++);
  }
  /* Keep it for possible the future trailing free */
  my_hash_insert(&ndbcluster_open_tables, (uchar*) share);

  DBUG_RETURN(0);
}

/*
  Rename share is used during rename table.
*/
int ndbcluster_prepare_rename_share(NDB_SHARE *share, const char *new_key)
{
  /*
    allocate and set the new key, db etc
    enough space for key, db, and table_name
  */
  uint new_length= (uint) strlen(new_key);
  share->new_key= (char*) alloc_root(&share->mem_root, 2 * (new_length + 1));
  strmov(share->new_key, new_key);
  return 0;
}

int ndbcluster_undo_rename_share(THD *thd, NDB_SHARE *share)
{
  share->new_key= share->old_names;
  ndbcluster_rename_share(thd, share);
  return 0;
}

int ndbcluster_rename_share(THD *thd, NDB_SHARE *share, int have_lock_open)
{
  NDB_SHARE *tmp;
  pthread_mutex_lock(&ndbcluster_mutex);
  uint new_length= (uint) strlen(share->new_key);
  DBUG_PRINT("ndbcluster_rename_share", ("old_key: %s  old__length: %d",
                              share->key, share->key_length));
  if ((tmp= (NDB_SHARE*) hash_search(&ndbcluster_open_tables,
                                     (uchar*) share->new_key, new_length)))
    handle_trailing_share(thd, tmp, have_lock_open);

  /* remove the share from hash */
  hash_delete(&ndbcluster_open_tables, (uchar*) share);
  dbug_print_open_tables();

  /* save old stuff if insert should fail */
  uint old_length= share->key_length;
  char *old_key= share->key;

  share->key= share->new_key;
  share->key_length= new_length;

  if (my_hash_insert(&ndbcluster_open_tables, (uchar*) share))
  {
    // ToDo free the allocated stuff above?
    DBUG_PRINT("error", ("ndbcluster_rename_share: my_hash_insert %s failed",
                         share->key));
    share->key= old_key;
    share->key_length= old_length;
    if (my_hash_insert(&ndbcluster_open_tables, (uchar*) share))
    {
      sql_print_error("ndbcluster_rename_share: failed to recover %s", share->key);
      DBUG_PRINT("error", ("ndbcluster_rename_share: my_hash_insert %s failed",
                           share->key));
    }
    dbug_print_open_tables();
    pthread_mutex_unlock(&ndbcluster_mutex);
    return -1;
  }
  dbug_print_open_tables();

  share->db= share->key + new_length + 1;
  ha_ndbcluster::set_dbname(share->new_key, share->db);
  share->table_name= share->db + strlen(share->db) + 1;
  ha_ndbcluster::set_tabname(share->new_key, share->table_name);

  dbug_print_share("ndbcluster_rename_share:", share);
  Ndb_event_data *event_data= 0;
  if (share->event_data)
    event_data= share->event_data;
  else if (share->op)
    event_data= (Ndb_event_data *) share->op->getCustomData();
  if (event_data && event_data->table)
  {
    event_data->table->s->db.str= share->db;
    event_data->table->s->db.length= strlen(share->db);
    event_data->table->s->table_name.str= share->table_name;
    event_data->table->s->table_name.length= strlen(share->table_name);
  }
  /* else rename will be handled when the ALTER event comes */
  share->old_names= old_key;
  // ToDo free old_names after ALTER EVENT

  if (ndb_extra_logging > 9)
    sql_print_information ("ndbcluster_rename_share: %s-%s use_count: %u", old_key, share->key, share->use_count);

  pthread_mutex_unlock(&ndbcluster_mutex);
  return 0;
}
#endif

/*
  Increase refcount on existing share.
  Always returns share and cannot fail.
*/
NDB_SHARE *ndbcluster_get_share(NDB_SHARE *share)
{
  pthread_mutex_lock(&ndbcluster_mutex);
  share->use_count++;

  dbug_print_open_tables();
  dbug_print_share("ndbcluster_get_share:", share);
  if (ndb_extra_logging > 9)
    sql_print_information ("ndbcluster_get_share: %s use_count: %u", share->key, share->use_count);
  pthread_mutex_unlock(&ndbcluster_mutex);
  return share;
}


/*
  Get a share object for key

  Returns share for key, and increases the refcount on the share.

  create_if_not_exists == TRUE:
    creates share if it does not alreade exist
    returns 0 only due to out of memory, and then sets my_error

  create_if_not_exists == FALSE:
    returns 0 if share does not exist

  have_lock == TRUE, pthread_mutex_lock(&ndbcluster_mutex) already taken
*/

NDB_SHARE *ndbcluster_get_share(const char *key, TABLE *table,
                                bool create_if_not_exists,
                                bool have_lock)
{
  NDB_SHARE *share;
  uint length= (uint) strlen(key);
  DBUG_ENTER("ndbcluster_get_share");
  DBUG_PRINT("enter", ("key: '%s'", key));

  if (!have_lock)
    pthread_mutex_lock(&ndbcluster_mutex);
  if (!(share= (NDB_SHARE*) hash_search(&ndbcluster_open_tables,
                                        (uchar*) key,
                                        length)))
  {
    if (!create_if_not_exists)
    {
      DBUG_PRINT("error", ("get_share: %s does not exist", key));
      if (!have_lock)
        pthread_mutex_unlock(&ndbcluster_mutex);
      DBUG_RETURN(0);
    }
    if ((share= (NDB_SHARE*) my_malloc(sizeof(*share),
                                       MYF(MY_WME | MY_ZEROFILL))))
    {
      MEM_ROOT **root_ptr=
        my_pthread_getspecific_ptr(MEM_ROOT**, THR_MALLOC);
      MEM_ROOT *old_root= *root_ptr;
      init_sql_alloc(&share->mem_root, 1024, 0);
      *root_ptr= &share->mem_root; // remember to reset before return
      share->state= NSS_INITIAL;
      /* enough space for key, db, and table_name */
      share->key= (char*) alloc_root(*root_ptr, 2 * (length + 1));
      share->key_length= length;
      strmov(share->key, key);
      if (my_hash_insert(&ndbcluster_open_tables, (uchar*) share))
      {
        free_root(&share->mem_root, MYF(0));
        my_free((uchar*) share, 0);
        *root_ptr= old_root;
        if (!have_lock)
          pthread_mutex_unlock(&ndbcluster_mutex);
        DBUG_RETURN(0);
      }
      thr_lock_init(&share->lock);
      pthread_mutex_init(&share->mutex, MY_MUTEX_INIT_FAST);
      share->commit_count= 0;
      share->commit_count_lock= 0;
      share->db= share->key + length + 1;
      ha_ndbcluster::set_dbname(key, share->db);
      share->table_name= share->db + strlen(share->db) + 1;
      ha_ndbcluster::set_tabname(key, share->table_name);
#ifdef HAVE_NDB_BINLOG
      if (ndbcluster_binlog_init_share(current_thd, share, table))
      {
        DBUG_PRINT("error", ("get_share: %s could not init share", key));
        ndbcluster_real_free_share(&share);
        *root_ptr= old_root;
        if (!have_lock)
          pthread_mutex_unlock(&ndbcluster_mutex);
        DBUG_RETURN(0);
      }
#endif
      *root_ptr= old_root;
    }
    else
    {
      DBUG_PRINT("error", ("get_share: failed to alloc share"));
      if (!have_lock)
        pthread_mutex_unlock(&ndbcluster_mutex);
      my_error(ER_OUTOFMEMORY, MYF(0), sizeof(*share));
      DBUG_RETURN(0);
    }
  }
  share->use_count++;
  if (ndb_extra_logging > 9)
    sql_print_information ("ndbcluster_get_share: %s use_count: %u", share->key, share->use_count);

  dbug_print_open_tables();
  dbug_print_share("ndbcluster_get_share:", share);
  if (!have_lock)
    pthread_mutex_unlock(&ndbcluster_mutex);
  DBUG_RETURN(share);
}


void ndbcluster_real_free_share(NDB_SHARE **share)
{
  DBUG_ENTER("ndbcluster_real_free_share");
  dbug_print_share("ndbcluster_real_free_share:", *share);

  if (ndb_extra_logging > 9)
    sql_print_information ("ndbcluster_real_free_share: %s use_count: %u", (*share)->key, (*share)->use_count);

  hash_delete(&ndbcluster_open_tables, (uchar*) *share);
  thr_lock_delete(&(*share)->lock);
  pthread_mutex_destroy(&(*share)->mutex);

#ifdef HAVE_NDB_BINLOG
  (*share)->new_op= 0;
  if ((*share)->event_data)
  {
    delete (*share)->event_data;
    (*share)->event_data= 0;
  }
#endif
  free_root(&(*share)->mem_root, MYF(0));
  my_free((uchar*) *share, MYF(0));
  *share= 0;

  dbug_print_open_tables();
  DBUG_VOID_RETURN;
}


void ndbcluster_free_share(NDB_SHARE **share, bool have_lock)
{
  if (!have_lock)
    pthread_mutex_lock(&ndbcluster_mutex);
  if (!--(*share)->use_count)
  {
    if (ndb_extra_logging > 9)
      sql_print_information ("ndbcluster_free_share: %s use_count: %u", (*share)->key, (*share)->use_count);
    ndbcluster_real_free_share(share);
  }
  else
  {
    if (ndb_extra_logging > 9)
      sql_print_information ("ndbcluster_free_share: %s use_count: %u", (*share)->key, (*share)->use_count);
    dbug_print_open_tables();
    dbug_print_share("ndbcluster_free_share:", *share);
  }
  if (!have_lock)
    pthread_mutex_unlock(&ndbcluster_mutex);
}


struct ndb_table_statistics_row {
  Uint64 rows;
  Uint64 commits;
  Uint32 size;
  Uint64 fixed_mem;
  Uint64 var_mem;
};

int ha_ndbcluster::update_stats(THD *thd, bool do_read_stat)
{
  struct Ndb_statistics stat;
  Thd_ndb *thd_ndb= get_thd_ndb(thd);
  DBUG_ENTER("ha_ndbcluster::update_stats");
  if (do_read_stat || !m_share)
  {
    Ndb *ndb= thd_ndb->ndb;
    if (ndb->setDatabaseName(m_dbname))
    {
      DBUG_RETURN(my_errno= HA_ERR_OUT_OF_MEM);
    }
    if (int err= ndb_get_table_statistics(this, TRUE, ndb,
                                          m_ndb_statistics_record, &stat))
    {
      DBUG_RETURN(err);
    }
    if (m_share)
    {
      pthread_mutex_lock(&m_share->mutex);
      m_share->stat= stat;
      pthread_mutex_unlock(&m_share->mutex);
    }
  }
  else
  {
    pthread_mutex_lock(&m_share->mutex);
    stat= m_share->stat;
    pthread_mutex_unlock(&m_share->mutex);
  }
  struct Ndb_local_table_statistics *local_info= m_table_info;
  int no_uncommitted_rows_count;
  if (thd_ndb->m_error || !local_info)
    no_uncommitted_rows_count= 0;
  else
    no_uncommitted_rows_count= local_info->no_uncommitted_rows_count;
  stats.mean_rec_length= stat.row_size;
  stats.data_file_length= stat.fragment_memory;
  stats.records= stat.row_count + no_uncommitted_rows_count;
  DBUG_PRINT("exit", ("stats.records: %d  "
                      "stat->row_count: %d  "
                      "no_uncommitted_rows_count: %d",
                      (int)stats.records,
                      (int)stat.row_count,
                      (int)no_uncommitted_rows_count));
  DBUG_RETURN(0);
}

static
NdbRecord *
ndb_get_table_statistics_ndbrecord(NDBDICT *dict, const NDBTAB *table)
{
  NdbDictionary::RecordSpecification spec[5];
  spec[0].column= NdbDictionary::Column::ROW_COUNT;
  spec[0].offset= offsetof(struct ndb_table_statistics_row, rows);
  spec[0].nullbit_byte_offset= 0;
  spec[0].nullbit_bit_in_byte= 0;
  spec[1].column= NdbDictionary::Column::COMMIT_COUNT;
  spec[1].offset= offsetof(struct ndb_table_statistics_row, commits);
  spec[1].nullbit_byte_offset= 0;
  spec[1].nullbit_bit_in_byte= 0;
  spec[2].column= NdbDictionary::Column::ROW_SIZE;
  spec[2].offset= offsetof(struct ndb_table_statistics_row, size);
  spec[2].nullbit_byte_offset= 0;
  spec[2].nullbit_bit_in_byte= 0;
  spec[3].column= NdbDictionary::Column::FRAGMENT_FIXED_MEMORY;
  spec[3].offset= offsetof(struct ndb_table_statistics_row, fixed_mem);
  spec[3].nullbit_byte_offset= 0;
  spec[3].nullbit_bit_in_byte= 0;
  spec[4].column= NdbDictionary::Column::FRAGMENT_VARSIZED_MEMORY;
  spec[4].offset= offsetof(struct ndb_table_statistics_row, var_mem);
  spec[4].nullbit_byte_offset= 0;
  spec[4].nullbit_bit_in_byte= 0;

  return dict->createRecord(table, spec,
                            sizeof(spec)/sizeof(spec[0]), sizeof(spec[0]), 0);
}

static 
int
ndb_get_table_statistics(ha_ndbcluster* file, bool report_error, Ndb* ndb,
                         const NdbRecord *record,
                         struct Ndb_statistics * ndbstat)
{
  NdbTransaction* pTrans;
  NdbError error;
  int retries= 10;
  int reterr= 0;
  int retry_sleep= 30 * 1000; /* 30 milliseconds */
  const char *row;
#ifndef DBUG_OFF
  char buff[22], buff2[22], buff3[22], buff4[22];
#endif
  DBUG_ENTER("ndb_get_table_statistics");

  DBUG_ASSERT(record != 0);

  do
  {
    Uint32 count= 0;
    Uint64 sum_rows= 0;
    Uint64 sum_commits= 0;
    Uint64 sum_row_size= 0;
    Uint64 sum_mem= 0;
    NdbScanOperation*pOp;
    int check;

    if ((pTrans= ndb->startTransaction()) == NULL)
    {
      error= ndb->getNdbError();
      goto retry;
    }

    /* Set batch_size=1, as we need only one row per fragment. */
    if ((pOp= pTrans->scanTable(record, NdbOperation::LM_CommittedRead,
                                NULL, 0, 0, 1)) == NULL)
    {
      error= pTrans->getNdbError();
      goto retry;
    }
    
    if (pOp->interpret_exit_last_row() == -1)
    {
      error= pOp->getNdbError();
      goto retry;
    }
    
    if (pTrans->execute(NdbTransaction::NoCommit,
                        NdbOperation::AbortOnError,
                        TRUE) == -1)
    {
      error= pTrans->getNdbError();
      goto retry;
    }
    
    while ((check= pOp->nextResult(row, TRUE, TRUE)) == 0)
    {
      /* NDB API ensures proper alignment of rows to make the cast valid. */
      const ndb_table_statistics_row *stat=
        (const ndb_table_statistics_row *)row;
      DBUG_PRINT("info", ("nextResult stat->rows: %d  stat->commits: %d",
                          (int)stat->rows, (int)stat->commits));
      sum_rows+= stat->rows;
      sum_commits+= stat->commits;
      if (sum_row_size < stat->size)
        sum_row_size= stat->size;
      sum_mem+= stat->fixed_mem + stat->var_mem;
      count++;
    }
    
    if (check == -1)
    {
      error= pOp->getNdbError();
      goto retry;
    }

    pOp->close(TRUE);

    ndb->closeTransaction(pTrans);

    ndbstat->row_count= sum_rows;
    ndbstat->commit_count= sum_commits;
    ndbstat->row_size= sum_row_size;
    ndbstat->fragment_memory= sum_mem;

    DBUG_PRINT("exit", ("records: %s  commits: %s "
                        "row_size: %s  mem: %s count: %u",
			llstr(sum_rows, buff),
                        llstr(sum_commits, buff2),
                        llstr(sum_row_size, buff3),
                        llstr(sum_mem, buff4),
                        count));

    DBUG_RETURN(0);
retry:
    if(report_error)
    {
      if (file && pTrans)
      {
        reterr= file->ndb_err(pTrans);
      }
      else
      {
        const NdbError& tmp= error;
        ERR_PRINT(tmp);
        reterr= ndb_to_mysql_error(&tmp);
      }
    }
    else
      reterr= error.code;

    if (pTrans)
    {
      ndb->closeTransaction(pTrans);
      pTrans= NULL;
    }
    if (error.status == NdbError::TemporaryError && retries--)
    {
      my_sleep(retry_sleep);
      continue;
    }
    break;
  } while(1);
  DBUG_PRINT("exit", ("failed, reterr: %u, NdbError %u(%s)", reterr,
                      error.code, error.message));
  DBUG_RETURN(reterr);
}

/*
  Query cache stuff
*/
static 
int
ndb_get_table_statistics(ha_ndbcluster* file, bool report_error, Ndb* ndb,
                         const NDBTAB *ndbtab,
                         struct Ndb_statistics *ndbstat)
{
  NDBDICT *dict= ndb->getDictionary();
  NdbRecord *rec= ndb_get_table_statistics_ndbrecord(dict, ndbtab);
  if (!rec)
  {
    DBUG_ENTER("ndb_get_table_statistics");
    ERR_RETURN(dict->getNdbError());
  }
  int res= ndb_get_table_statistics(file, report_error, ndb, rec, ndbstat);
  dict->releaseRecord(rec);
  return res;
}

/**
  Create a .ndb file to serve as a placeholder indicating 
  that the table with this name is a ndb table.
*/

int ha_ndbcluster::write_ndb_file(const char *name)
{
  File file;
  bool error=1;
  char path[FN_REFLEN];
  
  DBUG_ENTER("write_ndb_file");
  DBUG_PRINT("enter", ("name: %s", name));

  (void)strxnmov(path, FN_REFLEN-1, 
                 mysql_data_home,"/",name,ha_ndb_ext,NullS);

  if ((file=my_create(path, CREATE_MODE,O_RDWR | O_TRUNC,MYF(MY_WME))) >= 0)
  {
    // It's an empty file
    error=0;
    my_close(file,MYF(0));
  }
  DBUG_RETURN(error);
}

void 
ha_ndbcluster::release_completed_operations(NdbTransaction *trans)
{
  if (trans->hasBlobOperation())
  {
    /* We are reading/writing BLOB fields, 
       releasing operation records is unsafe
    */
    return;
  }
<<<<<<< HEAD
  if (!force_release)
  {
    if (m_thd_ndb->query_state & NDB_QUERY_MULTI_READ_RANGE)
    {
      /* We are batching reads and have not consumed all fetched
	 rows yet, releasing operation records is unsafe 
      */
      return;
    }
  }
=======
  
>>>>>>> ff848ca1
  trans->releaseCompletedOperations();
}

bool 
ha_ndbcluster::null_value_index_search(KEY_MULTI_RANGE *ranges,
				       KEY_MULTI_RANGE *end_range,
				       HANDLER_BUFFER *buffer)
{
  DBUG_ENTER("null_value_index_search");
  KEY* key_info= table->key_info + active_index;
  KEY_MULTI_RANGE *range= ranges;
  ulong reclength= table->s->reclength;
  uchar *curr= (uchar*)buffer->buffer;
  uchar *end_of_buffer= (uchar*)buffer->buffer_end;

  /* All passed ranges whose results could fit into the 
   * buffer are examined, although some may later be
   * marked for skipping, wasting buffer space.
   */
  assert(!(range->range_flag & SKIP_RANGE));
  
  for (; range<end_range && curr+reclength <= end_of_buffer; 
       range++)
  {
    const uchar *key= range->start_key.key;
    uint key_len= range->start_key.length;
    if (check_null_in_key(key_info, key, key_len))
      DBUG_RETURN(TRUE);
    curr += reclength;
  }
  DBUG_RETURN(FALSE);
}

/*
  This is used to check if an ordered index scan is needed for a range in
  a multi range read.
  If a scan is not needed, we use a faster primary/unique key operation
  instead.
*/
static my_bool
read_multi_needs_scan(NDB_INDEX_TYPE cur_index_type, const KEY *key_info,
                      const KEY_MULTI_RANGE *r)
{
  if (cur_index_type == ORDERED_INDEX)
    return TRUE;
  if (cur_index_type == PRIMARY_KEY_INDEX ||
      cur_index_type == UNIQUE_INDEX)
    return FALSE;
  DBUG_ASSERT(cur_index_type == PRIMARY_KEY_ORDERED_INDEX ||
              cur_index_type == UNIQUE_ORDERED_INDEX);
  if (r->start_key.length != key_info->key_length ||
      r->start_key.flag != HA_READ_KEY_EXACT)
    return TRUE;                                // Not exact match, need scan
  if (cur_index_type == UNIQUE_ORDERED_INDEX &&
      check_null_in_key(key_info, r->start_key.key,r->start_key.length))
    return TRUE;                                // Can't use for NULL values
  return FALSE;
}

struct read_multi_callback_data {
  const KEY *key_info;
  const KEY_MULTI_RANGE *first_range;
  const KEY_MULTI_RANGE *range;
};

/* Callback to set up scan bounds for read multi range. */
static int
read_multi_bounds_callback(void *arg, Uint32 i,
                           NdbIndexScanOperation::IndexBound & bound)
{
  struct read_multi_callback_data *data=
    (struct read_multi_callback_data *)arg;

  /* Skip any ranges not to be included in the scan. */
  while (data->range->range_flag & (SKIP_RANGE|UNIQUE_RANGE))
    data->range++;

  compute_index_bounds(bound, data->key_info,
                       &data->range->start_key, &data->range->end_key);
  bound.range_no= data->range - data->first_range;

  data->range++;

  return 0;                                     // Success
}

int
ha_ndbcluster::read_multi_range_first(KEY_MULTI_RANGE **found_range_p,
                                      KEY_MULTI_RANGE *ranges, 
                                      uint range_count,
                                      bool sorted, 
                                      HANDLER_BUFFER *buffer)
{
  KEY* key_info= table->key_info + active_index;
  NDB_INDEX_TYPE cur_index_type= get_index_type(active_index);
  ulong reclength= table_share->reclength;
  NdbOperation* op;
  Thd_ndb *thd_ndb= m_thd_ndb;
  struct read_multi_callback_data data;

  DBUG_ENTER("ha_ndbcluster::read_multi_range_first");
  DBUG_PRINT("info", ("blob fields=%d read_set=0x%x", table_share->blob_fields, table->read_set->bitmap[0]));

  /**
   * blobs and unique hash index with NULL can't be batched currently
   */
  if (uses_blob_value(table->read_set) ||
      (cur_index_type ==  UNIQUE_INDEX &&
       has_null_in_unique_index(active_index) &&
       null_value_index_search(ranges, ranges+range_count, buffer))
      || m_delete_cannot_batch || m_update_cannot_batch)
  {
    DBUG_PRINT("info", ("read_multi_range not possible, falling back to default handler implementation"));
    m_disable_multi_read= TRUE;
    DBUG_RETURN(handler::read_multi_range_first(found_range_p, 
                                                ranges, 
                                                range_count,
                                                sorted, 
                                                buffer));
  }
  thd_ndb->query_state|= NDB_QUERY_MULTI_READ_RANGE;
  m_disable_multi_read= FALSE;

  /*
   * Copy arguments into member variables
   */
  m_multi_ranges= ranges;
  multi_range_curr= ranges;
  multi_range_end= ranges+range_count;
  multi_range_sorted= sorted;
  multi_range_buffer= buffer;

  /*
   * read multi range will read ranges as follows (if not ordered)
   *
   * input    read order
   * ======   ==========
   * pk-op 1  pk-op 1
   * pk-op 2  pk-op 2
   * range 3  range (3,5) NOTE result rows will be intermixed
   * pk-op 4  pk-op 4
   * range 5
   * pk-op 6  pk-op 6
   */   

  /*
    We first loop over all ranges, converting into primary/unique key
    operations if possible, and counting ranges that require an
    ordered index scan. If the supplied HANDLER_BUFFER is too small, we
    may also need to do only part of the multi read at once.

    Afterwards, we create the ordered index scan cursor (if needed).
  */

  DBUG_ASSERT(cur_index_type != UNDEFINED_INDEX);

  const NdbOperation* lastOp= m_thd_ndb->trans->getLastDefinedOperation();
  NdbOperation::LockMode lm= 
    (NdbOperation::LockMode)get_ndb_lock_type(m_lock.type, table->read_set);
  uchar *row_buf= (uchar *)buffer->buffer;
  const uchar *end_of_buffer= buffer->buffer_end;
  uint num_scan_ranges= 0;
  uint i;
  for (i= 0; i < range_count; i++)
  {
    KEY_MULTI_RANGE *r= &ranges[i];

    part_id_range part_spec;
    if (m_use_partition_pruning)
    {
      get_partition_set(table, table->record[0], active_index, &r->start_key,
                        &part_spec);
      DBUG_PRINT("info", ("part_spec.start_part: %u  part_spec.end_part: %u",
                          part_spec.start_part, part_spec.end_part));
      /*
        If partition pruning has found no partition in set
        we can skip this scan
      */
      if (part_spec.start_part > part_spec.end_part)
      {
        /*
          We can skip this partition since the key won't fit into any
          partition
        */
        r->range_flag|= SKIP_RANGE;
<<<<<<< HEAD
=======
        row_buf += reclength;
>>>>>>> ff848ca1
        continue;
      }
    }
    r->range_flag&= ~(uint)SKIP_RANGE;
<<<<<<< HEAD

    if (read_multi_needs_scan(cur_index_type, key_info, r))
    {
      /*
        If we reach the limit of ranges allowed in a single scan: stop
        here, send what we have so far, and continue when done with that.
      */
      if (i > NdbIndexScanOperation::MaxRangeNo)
        break;

      /* Include this range in the ordered index scan. */
      r->range_flag&= ~(uint)UNIQUE_RANGE;
      num_scan_ranges++;
    }
    else
    {
      /*
        Convert to primary/unique key operation.

        If there is not enough buffer for reading the row: stop here, send
        what we have so far, and continue when done with that.
      */
      if (row_buf + reclength > end_of_buffer)
        break;

      r->range_flag|= UNIQUE_RANGE;

      if (!(op= pk_unique_index_read_key(active_index,
                                         r->start_key.key,
                                         row_buf, lm)))
        ERR_RETURN(m_thd_ndb->trans->getNdbError());

      if (m_user_defined_partitioning &&
          (cur_index_type == PRIMARY_KEY_ORDERED_INDEX ||
           cur_index_type == PRIMARY_KEY_INDEX))
        op->setPartitionId(part_spec.start_part);

      row_buf+= reclength;
    }
  }
  DBUG_ASSERT(i > 0 || i == range_count);       // Require progress
  m_multi_range_defined_end= ranges + i;
  if (num_scan_ranges > 0)
  {
    /* Do a multi-range index scan for ranges not done by primary/unique key. */
    uchar *mask;

    data.key_info= key_info;
    data.first_range= ranges;
    data.range= data.first_range;

    Uint32 flags= NdbScanOperation::SF_ReadRangeNo;
    if (lm == NdbOperation::LM_Read)
      flags|= NdbScanOperation::SF_KeyInfo;
    if (sorted)
      flags|= NdbScanOperation::SF_OrderBy;

    if (m_user_defined_partitioning || table_share->primary_key == MAX_KEY)
    {
      mask= copy_column_set(table->read_set);
      if (table_share->primary_key == MAX_KEY)
        request_hidden_key(mask);
    }
    else
      mask= (uchar *)(table->read_set->bitmap);

    NdbIndexScanOperation *scanOp= m_thd_ndb->trans->scanIndex
      (m_index[active_index].ndb_record_key, read_multi_bounds_callback,
       &data, num_scan_ranges, m_index[active_index].ndb_record_row, lm,
       mask, flags, parallelism, 0);
    if (!scanOp)
      ERR_RETURN(m_thd_ndb->trans->getNdbError());
    m_multi_cursor= scanOp;

    /*
      We do not get_blob_values() here, as when using blobs we always
      fallback to non-batched multi range read (see if statement at
      top of this function).
    */

    if (m_cond && m_cond->generate_scan_filter(scanOp))
      ERR_RETURN(scanOp->getNdbError());

    /* We set m_next_row=0 to say that no row was fetched from the scan yet. */
    m_next_row= 0;
  }
  else
  {
    m_multi_cursor= 0;
  }

  buffer->end_of_used_area= row_buf;

  /*
   * Set first operation in multi range
   */
  m_current_multi_operation= 
    lastOp ? lastOp->next() : m_thd_ndb->trans->getFirstDefinedOperation();
  if (execute_no_commit_ie(this, m_thd_ndb->trans, true))
    ERR_RETURN(m_thd_ndb->trans->getNdbError());

  m_multi_range_result_ptr= buffer->buffer;

=======

    if (read_multi_needs_scan(cur_index_type, key_info, r))
    {
      /*
        If we reach the limit of ranges allowed in a single scan: stop
        here, send what we have so far, and continue when done with that.
      */
      if (i > NdbIndexScanOperation::MaxRangeNo)
        break;

      /* Include this range in the ordered index scan. */
      r->range_flag&= ~(uint)UNIQUE_RANGE;
      num_scan_ranges++;
    }
    else
    {
      /*
        Convert to primary/unique key operation.

        If there is not enough buffer for reading the row: stop here, send
        what we have so far, and continue when done with that.
      */
      if (row_buf + reclength > end_of_buffer)
        break;

      r->range_flag|= UNIQUE_RANGE;

      if (!(op= pk_unique_index_read_key(active_index,
                                         r->start_key.key,
                                         row_buf, lm)))
        ERR_RETURN(m_thd_ndb->trans->getNdbError());

      if (m_user_defined_partitioning &&
          (cur_index_type == PRIMARY_KEY_ORDERED_INDEX ||
           cur_index_type == PRIMARY_KEY_INDEX))
        op->setPartitionId(part_spec.start_part);

      row_buf+= reclength;
    }
  }
  DBUG_ASSERT(i > 0 || i == range_count);       // Require progress
  m_multi_range_defined_end= ranges + i;
  if (num_scan_ranges > 0)
  {
    /* Do a multi-range index scan for ranges not done by primary/unique key. */
    uchar *mask;

    data.key_info= key_info;
    data.first_range= ranges;
    data.range= data.first_range;

    Uint32 flags= NdbScanOperation::SF_ReadRangeNo;
    if (lm == NdbOperation::LM_Read)
      flags|= NdbScanOperation::SF_KeyInfo;
    if (sorted)
      flags|= NdbScanOperation::SF_OrderBy;

    if (m_user_defined_partitioning || table_share->primary_key == MAX_KEY)
    {
      mask= copy_column_set(table->read_set);
      if (table_share->primary_key == MAX_KEY)
        request_hidden_key(mask);
    }
    else
      mask= (uchar *)(table->read_set->bitmap);

    NdbIndexScanOperation *scanOp= m_thd_ndb->trans->scanIndex
      (m_index[active_index].ndb_record_key, read_multi_bounds_callback,
       &data, num_scan_ranges, m_index[active_index].ndb_record_row, lm,
       mask, flags, parallelism, 0);
    if (!scanOp)
      ERR_RETURN(m_thd_ndb->trans->getNdbError());
    m_multi_cursor= scanOp;

    /*
      We do not get_blob_values() here, as when using blobs we always
      fallback to non-batched multi range read (see if statement at
      top of this function).
    */

    if (m_cond && m_cond->generate_scan_filter(scanOp))
      ERR_RETURN(scanOp->getNdbError());

    /* We set m_next_row=0 to say that no row was fetched from the scan yet. */
    m_next_row= 0;
  }
  else
  {
    m_multi_cursor= 0;
  }

  buffer->end_of_used_area= row_buf;

  /* Get pointer to first range key operation (not scans) */
  const NdbOperation* rangeOp= lastOp ? lastOp->next() : 
    m_thd_ndb->trans->getFirstDefinedOperation();

  if (!execute_no_commit_ie(this, m_thd_ndb->trans))
  {
    m_multi_range_result_ptr= buffer->buffer;

    /* We must check the result of any primary or unique key
     * ranges now, as these operations may be invalidated by 
     * further execute+releaseOperations calls on this transaction by 
     * different handler objects.
     */
    KEY_MULTI_RANGE* rangeInfo= multi_range_curr;

    for (;rangeInfo < m_multi_range_defined_end; rangeInfo++)
    {
      if (rangeInfo->range_flag & SKIP_RANGE)
        continue; 

      if (rangeInfo->range_flag & UNIQUE_RANGE)
      {
        if (rangeOp->getNdbError().code == 0)
        {
          /* Successful read, results are in buffer.
           */
          rangeInfo->range_flag &= ~(uint)EMPTY_RANGE;

          DBUG_PRINT("info", ("Unique range op has result"));
        }
        else
        {
          NdbError err= rangeOp->getNdbError();

          if (err.classification !=
              NdbError::NoDataFound)
            DBUG_RETURN(ndb_err(m_thd_ndb->trans));

          DBUG_PRINT("info", ("Unique range op has no result"));
          /* Indicate to read_multi_range_next that this
           * result is empty
           */
          rangeInfo->range_flag |= EMPTY_RANGE;
        }
        
        /* Move to next completed operation */
        rangeOp= m_thd_ndb->trans->getNextCompletedOperation(rangeOp);
      }

      /* For scan ranges, do nothing here */
    }
  }
  else
    ERR_RETURN(m_thd_ndb->trans->getNdbError());

>>>>>>> ff848ca1
  DBUG_RETURN(read_multi_range_next(found_range_p));
}

int
ha_ndbcluster::read_multi_range_next(KEY_MULTI_RANGE ** multi_range_found_p)
{
  DBUG_ENTER("ha_ndbcluster::read_multi_range_next");
  if (m_disable_multi_read)
  {
    DBUG_RETURN(handler::read_multi_range_next(multi_range_found_p));
  }

<<<<<<< HEAD
=======
  const ulong reclength= table_share->reclength;

>>>>>>> ff848ca1
  while (multi_range_curr < m_multi_range_defined_end)
  {
    if (multi_range_curr->range_flag & SKIP_RANGE)
    {
<<<<<<< HEAD
      /* Nothing in this range, move to next one. */
=======
      /* Nothing in this range, move to next one, skipping a buffer
       'slot'
      */
      m_multi_range_result_ptr += reclength;
>>>>>>> ff848ca1
      multi_range_curr++;
    }
    else if (multi_range_curr->range_flag & UNIQUE_RANGE)
    {
      /*
        Move to next range; we can have at most one record from a unique range.
      */
      KEY_MULTI_RANGE *old_multi_range_curr= multi_range_curr;
      multi_range_curr= old_multi_range_curr + 1;
      /*
        Clear m_active_cursor; it is used as a flag in update_row() /
        delete_row() to know whether the current tuple is from a scan
        or pk operation.
      */
      m_active_cursor= NULL;
<<<<<<< HEAD
      const NdbOperation *op= m_current_multi_operation;
      m_current_multi_operation= m_thd_ndb->trans->getNextCompletedOperation(op);
      const uchar *src_row= m_multi_range_result_ptr;
      m_multi_range_result_ptr= src_row + table_share->reclength;

      const NdbError &error= op->getNdbError();
      if (error.code == 0)
      {
        *multi_range_found_p= old_multi_range_curr;
        memcpy(table->record[0], src_row, table_share->reclength);
        if (table_share->primary_key == MAX_KEY)
        {
          m_ref= get_hidden_key(src_row);
          if (m_user_defined_partitioning)
            m_part_id= get_partition_fragment(src_row);
        }
        DBUG_RETURN(0);
      }
      else if (error.classification != NdbError::NoDataFound)
      {
        DBUG_RETURN(ndb_err(m_thd_ndb->trans));
=======
      const uchar *src_row= m_multi_range_result_ptr;
      m_multi_range_result_ptr= src_row + table_share->reclength;

      if (!(old_multi_range_curr->range_flag & EMPTY_RANGE))
      {
        *multi_range_found_p= old_multi_range_curr;
        memcpy(table->record[0], src_row, table_share->reclength);
        if (table_share->primary_key == MAX_KEY)
        {
          m_ref= get_hidden_key(src_row);
          if (m_user_defined_partitioning)
            m_part_id= get_partition_fragment(src_row);
        }
        DBUG_RETURN(0);
>>>>>>> ff848ca1
      }

      /* No row found, so fall through to try the next range. */
    }
    else
    {
      /* An index scan range. */
      {
        int res;
        if ((res= read_multi_range_fetch_next()) != 0)
          DBUG_RETURN(res);
      }
      if (!m_next_row)
      {
        /*
          The whole scan is done, and the cursor has been closed.
          So nothing more for this range. Move to next.
        */
        multi_range_curr++;
      }
      else
      {
        int current_range_no= m_current_range_no;
        int expected_range_no;
        /*
          For a sorted index scan, we will receive rows in increasing range_no
          order, so we can return ranges in order, pausing when range_no
          indicate that the currently processed range (multi_range_curr) is
          done.

          But for unsorted scan, we may receive a high range_no from one
          fragment followed by a low range_no from another fragment. So we
          need to process all index scan ranges together.
        */
        if (!multi_range_sorted ||
            (expected_range_no= multi_range_curr - m_multi_ranges)
                == current_range_no)
        {
          *multi_range_found_p= m_multi_ranges + current_range_no;
          /* Copy out data from the new row. */
          if (table_share->primary_key == MAX_KEY)
          {
            m_ref= get_hidden_key(m_next_row);
            if (m_user_defined_partitioning)
              m_part_id= get_partition_fragment(m_next_row);
          }
          unpack_record(table->record[0], m_next_row);
          /*
            Mark that we have used this row, so we need to fetch a new
            one on the next call.
          */
          m_next_row= 0;
          /*
            Set m_active_cursor; it is used as a flag in update_row() /
            delete_row() to know whether the current tuple is from a scan or
            pk operation.
          */
          m_active_cursor= m_multi_cursor;

          DBUG_RETURN(0);
        }
        else if (current_range_no > expected_range_no)
        {
          /* Nothing more in scan for this range. Move to next. */
          multi_range_curr++;
        }
        else
        {
          /*
            Should not happen. Ranges should be returned from NDB API in
            the order we requested them.
          */
          DBUG_ASSERT(0);
          multi_range_curr++;                     // Attempt to carry on
        }
      }
    }
  }

  if (multi_range_curr == multi_range_end)
  {
    m_thd_ndb->query_state&= NDB_QUERY_NORMAL;
    DBUG_RETURN(HA_ERR_END_OF_FILE);
  }

  /*
    Read remaining ranges
  */
  DBUG_RETURN(read_multi_range_first(multi_range_found_p, 
                                     multi_range_curr,
                                     multi_range_end - multi_range_curr, 
                                     multi_range_sorted,
                                     multi_range_buffer));
}

/*
  Fetch next row from the ordered index cursor in multi range scan.

  We keep the next row in m_next_row, and the range_no of the
  next row in m_current_range_no. This is used in sorted index scan
  to correctly interleave rows from primary/unique key operations with
  rows from the scan.
*/
int
ha_ndbcluster::read_multi_range_fetch_next()
{
  NdbIndexScanOperation *cursor= (NdbIndexScanOperation *)m_multi_cursor;

  if (!cursor)
    return 0;                                   // Scan already done.

  if (!m_next_row)
  {
    int res= fetch_next(cursor);
    if (res == 0)
    {
      m_current_range_no= cursor->get_range_no();
    }
    else if (res == 1)
    {
      /* We have fetched the last row from the scan. */
      cursor->close(FALSE, TRUE);
      m_active_cursor= 0;
      m_multi_cursor= 0;
      m_next_row= 0;
      return 0;
    }
    else
    {
      /* An error. */
      return res;
    }
  }
  return 0;
}

/**
  @param[in] comment  table comment defined by user

  @return
    table comment + additional
*/
char*
ha_ndbcluster::update_table_comment(
                                /* out: table comment + additional */
        const char*     comment)/* in:  table comment defined by user */
{
  THD *thd= current_thd;
  uint length= strlen(comment);
  if (length > 64000 - 3)
  {
    return((char*)comment); /* string too long */
  }

  Ndb* ndb;
  if (!(ndb= get_ndb(thd)))
  {
    return((char*)comment);
  }

  if (ndb->setDatabaseName(m_dbname))
  {
    return((char*)comment);
  }
  const NDBTAB* tab= m_table;
  DBUG_ASSERT(tab != NULL);

  char *str;
  const char *fmt="%s%snumber_of_replicas: %d";
  const unsigned fmt_len_plus_extra= length + strlen(fmt);
  if ((str= (char*) my_malloc(fmt_len_plus_extra, MYF(0))) == NULL)
  {
    sql_print_error("ha_ndbcluster::update_table_comment: "
                    "my_malloc(%u) failed", (unsigned int)fmt_len_plus_extra);
    return (char*)comment;
  }

  my_snprintf(str,fmt_len_plus_extra,fmt,comment,
              length > 0 ? " ":"",
              tab->getReplicaCount());
  return str;
}


/**
  Utility thread main loop.
*/
pthread_handler_t ndb_util_thread_func(void *arg __attribute__((unused)))
{
  THD *thd; /* needs to be first for thread_stack */
  struct timespec abstime;
  Thd_ndb *thd_ndb;
  uint share_list_size= 0;
  NDB_SHARE **share_list= NULL;

  my_thread_init();
  DBUG_ENTER("ndb_util_thread");
  DBUG_PRINT("enter", ("ndb_cache_check_time: %lu", ndb_cache_check_time));
 
   pthread_mutex_lock(&LOCK_ndb_util_thread);

  thd= new THD; /* note that contructor of THD uses DBUG_ */
  if (thd == NULL)
  {
    my_errno= HA_ERR_OUT_OF_MEM;
    DBUG_RETURN(NULL);
  }
  THD_CHECK_SENTRY(thd);
  pthread_detach_this_thread();
  ndb_util_thread= pthread_self();

  thd->thread_stack= (char*)&thd; /* remember where our stack is */
  if (thd->store_globals())
    goto ndb_util_thread_fail;
  lex_start(thd);
  thd->init_for_queries();
  thd->version=refresh_version;
  thd->main_security_ctx.host_or_ip= "";
  thd->client_capabilities = 0;
  my_net_init(&thd->net, 0);
  thd->main_security_ctx.master_access= ~0;
  thd->main_security_ctx.priv_user = 0;

  CHARSET_INFO *charset_connection;
  charset_connection= get_charset_by_csname("utf8",
                                            MY_CS_PRIMARY, MYF(MY_WME));
  thd->variables.character_set_client= charset_connection;
  thd->variables.character_set_results= charset_connection;
  thd->variables.collation_connection= charset_connection;
  thd->update_charset();

  /* Signal successful initialization */
  ndb_util_thread_running= 1;
  pthread_cond_signal(&COND_ndb_util_ready);
  pthread_mutex_unlock(&LOCK_ndb_util_thread);

  /*
    wait for mysql server to start
  */
  pthread_mutex_lock(&LOCK_server_started);
  while (!mysqld_server_started)
  {
    set_timespec(abstime, 1);
    pthread_cond_timedwait(&COND_server_started, &LOCK_server_started,
	                       &abstime);
    if (ndbcluster_terminating)
    {
      pthread_mutex_unlock(&LOCK_server_started);
      pthread_mutex_lock(&LOCK_ndb_util_thread);
      goto ndb_util_thread_end;
    }
  }
  pthread_mutex_unlock(&LOCK_server_started);

  /*
    Wait for cluster to start
  */
  pthread_mutex_lock(&LOCK_ndb_util_thread);
  while (!g_ndb_status.cluster_node_id && (ndbcluster_hton->slot != ~(uint)0))
  {
    /* ndb not connected yet */
    pthread_cond_wait(&COND_ndb_util_thread, &LOCK_ndb_util_thread);
    if (ndbcluster_terminating)
      goto ndb_util_thread_end;
  }
  pthread_mutex_unlock(&LOCK_ndb_util_thread);

  /* Get thd_ndb for this thread */
  if (!(thd_ndb= ha_ndbcluster::seize_thd_ndb()))
  {
    sql_print_error("Could not allocate Thd_ndb object");
    pthread_mutex_lock(&LOCK_ndb_util_thread);
    goto ndb_util_thread_end;
  }
  set_thd_ndb(thd, thd_ndb);
  thd_ndb->options|= TNO_NO_LOG_SCHEMA_OP;

#ifdef HAVE_NDB_BINLOG
  if (ndb_extra_logging && ndb_binlog_running)
    sql_print_information("NDB Binlog: Ndb tables initially read only.");
  /* create tables needed by the replication */
  ndbcluster_setup_binlog_table_shares(thd);
#else
  /*
    Get all table definitions from the storage node
  */
  ndbcluster_find_all_files(thd);
#endif

  set_timespec(abstime, 0);
  for (;;)
  {
    pthread_mutex_lock(&LOCK_ndb_util_thread);
    if (!ndbcluster_terminating)
      pthread_cond_timedwait(&COND_ndb_util_thread,
                             &LOCK_ndb_util_thread,
                             &abstime);
    if (ndbcluster_terminating) /* Shutting down server */
      goto ndb_util_thread_end;
    pthread_mutex_unlock(&LOCK_ndb_util_thread);
#ifdef NDB_EXTRA_DEBUG_UTIL_THREAD
    DBUG_PRINT("ndb_util_thread", ("Started, ndb_cache_check_time: %lu",
                                   ndb_cache_check_time));
#endif

#ifdef HAVE_NDB_BINLOG
    /*
      Check that the ndb_apply_status_share and ndb_schema_share 
      have been created.
      If not try to create it
    */
    if (!ndb_binlog_tables_inited)
      ndbcluster_setup_binlog_table_shares(thd);
#endif

    if (ndb_cache_check_time == 0)
    {
      /* Wake up in 1 second to check if value has changed */
      set_timespec(abstime, 1);
      continue;
    }

    /* Lock mutex and fill list with pointers to all open tables */
    NDB_SHARE *share;
    pthread_mutex_lock(&ndbcluster_mutex);
    uint i, open_count, record_count= ndbcluster_open_tables.records;
    if (share_list_size < record_count)
    {
      NDB_SHARE ** new_share_list= new NDB_SHARE * [record_count];
      if (!new_share_list)
      {
        sql_print_warning("ndb util thread: malloc failure, "
                          "query cache not maintained properly");
        pthread_mutex_unlock(&ndbcluster_mutex);
        goto next;                               // At least do not crash
      }
      delete [] share_list;
      share_list_size= record_count;
      share_list= new_share_list;
    }
    for (i= 0, open_count= 0; i < record_count; i++)
    {
      share= (NDB_SHARE *)hash_element(&ndbcluster_open_tables, i);
#ifdef HAVE_NDB_BINLOG
      if ((share->use_count - (int) (share->op != 0) - (int) (share->op != 0))
          <= 0)
        continue; // injector thread is the only user, skip statistics
#endif /* HAVE_NDB_BINLOG */
      /* ndb_share reference temporary, free below */
      share->use_count++; /* Make sure the table can't be closed */
      DBUG_PRINT("NDB_SHARE", ("%s temporary  use_count: %u",
                               share->key, share->use_count));
      DBUG_PRINT("ndb_util_thread",
                 ("Found open table[%d]: %s, use_count: %d",
                  i, share->table_name, share->use_count));

      /* Store pointer to table */
      share_list[open_count++]= share;
    }
    pthread_mutex_unlock(&ndbcluster_mutex);

    /* Iterate through the open files list */
    for (i= 0; i < open_count; i++)
    {
      share= share_list[i];
#ifdef HAVE_NDB_BINLOG
      if ((share->use_count - (int) (share->op != 0) - (int) (share->op != 0))
          <= 1)
      {
        /*
          Util thread and injector thread is the only user, skip statistics
	*/
        /* ndb_share reference temporary free */
        DBUG_PRINT("NDB_SHARE", ("%s temporary free  use_count: %u",
                                 share->key, share->use_count));
        free_share(&share);
        continue;
      }
#endif /* HAVE_NDB_BINLOG */
      DBUG_PRINT("ndb_util_thread",
                 ("Fetching commit count for: %s", share->key));

      struct Ndb_statistics stat;
      uint lock;
      pthread_mutex_lock(&share->mutex);
      lock= share->commit_count_lock;
      pthread_mutex_unlock(&share->mutex);
      {
        /* Contact NDB to get commit count for table */
        Ndb* ndb= thd_ndb->ndb;
        if (ndb->setDatabaseName(share->db))
        {
          goto loop_next;
        }
        Ndb_table_guard ndbtab_g(ndb->getDictionary(), share->table_name);
        if (ndbtab_g.get_table() &&
            ndb_get_table_statistics(NULL, FALSE, ndb,
                                     ndbtab_g.get_table(), &stat) == 0)
        {
#ifndef DBUG_OFF
          char buff[22], buff2[22];
#endif
          DBUG_PRINT("info",
                     ("Table: %s  commit_count: %s  rows: %s",
                      share->key,
                      llstr(stat.commit_count, buff),
                      llstr(stat.row_count, buff2)));
        }
        else
        {
          DBUG_PRINT("ndb_util_thread",
                     ("Error: Could not get commit count for table %s",
                      share->key));
          stat.commit_count= 0;
        }
      }
  loop_next:
      pthread_mutex_lock(&share->mutex);
      if (share->commit_count_lock == lock)
        share->commit_count= stat.commit_count;
      pthread_mutex_unlock(&share->mutex);

      /* ndb_share reference temporary free */
      DBUG_PRINT("NDB_SHARE", ("%s temporary free  use_count: %u",
                               share->key, share->use_count));
      free_share(&share);
    }
next:
    /* Calculate new time to wake up */
    int secs= 0;
    int msecs= ndb_cache_check_time;

    struct timeval tick_time;
    gettimeofday(&tick_time, 0);
    abstime.tv_sec=  tick_time.tv_sec;
    abstime.tv_nsec= tick_time.tv_usec * 1000;

    if (msecs >= 1000){
      secs=  msecs / 1000;
      msecs= msecs % 1000;
    }

    abstime.tv_sec+=  secs;
    abstime.tv_nsec+= msecs * 1000000;
    if (abstime.tv_nsec >= 1000000000) {
      abstime.tv_sec+=  1;
      abstime.tv_nsec-= 1000000000;
    }
  }

  pthread_mutex_lock(&LOCK_ndb_util_thread);

ndb_util_thread_end:
  net_end(&thd->net);
ndb_util_thread_fail:
  if (share_list)
    delete [] share_list;
  thd->cleanup();
  delete thd;
  
  /* signal termination */
  ndb_util_thread_running= 0;
  pthread_cond_signal(&COND_ndb_util_ready);
  pthread_mutex_unlock(&LOCK_ndb_util_thread);
  DBUG_PRINT("exit", ("ndb_util_thread"));
  my_thread_end();
  pthread_exit(0);
  DBUG_RETURN(NULL);
}

/*
  Condition pushdown
*/
/**
  Push a condition to ndbcluster storage engine for evaluation 
  during table   and index scans. The conditions will be stored on a stack
  for possibly storing several conditions. The stack can be popped
  by calling cond_pop, handler::extra(HA_EXTRA_RESET) (handler::reset())
  will clear the stack.
  The current implementation supports arbitrary AND/OR nested conditions
  with comparisons between columns and constants (including constant
  expressions and function calls) and the following comparison operators:
  =, !=, >, >=, <, <=, "is null", and "is not null".
  
  @retval
    NULL The condition was supported and will be evaluated for each 
         row found during the scan
  @retval
    cond The condition was not supported and all rows will be returned from
         the scan for evaluation (and thus not saved on stack)
*/
const 
COND* 
ha_ndbcluster::cond_push(const COND *cond) 
{ 
  DBUG_ENTER("cond_push");
  if (!m_cond) 
    m_cond= new ha_ndbcluster_cond;
  if (!m_cond)
  {
    my_errno= HA_ERR_OUT_OF_MEM;
    DBUG_RETURN(NULL);
  }
  DBUG_EXECUTE("where",print_where((COND *)cond, m_tabname););
  DBUG_RETURN(m_cond->cond_push(cond, table, (NDBTAB *)m_table));
}

/**
  Pop the top condition from the condition stack of the handler instance.
*/
void 
ha_ndbcluster::cond_pop() 
{ 
  if (m_cond)
    m_cond->cond_pop();
}


/*
  Implements the SHOW NDB STATUS command.
*/
bool
ndbcluster_show_status(handlerton *hton, THD* thd, stat_print_fn *stat_print,
                       enum ha_stat_type stat_type)
{
  char buf[IO_SIZE];
  uint buflen;
  DBUG_ENTER("ndbcluster_show_status");
  
  if (stat_type != HA_ENGINE_STATUS)
  {
    DBUG_RETURN(FALSE);
  }

  Ndb* ndb= check_ndb_in_thd(thd);
  struct st_ndb_status ns;
  if (ndb)
    update_status_variables(&ns, get_thd_ndb(thd)->connection);
  else
    update_status_variables(&ns, g_ndb_cluster_connection);

  buflen=
    my_snprintf(buf, sizeof(buf),
                "cluster_node_id=%ld, "
                "connected_host=%s, "
                "connected_port=%ld, "
                "number_of_data_nodes=%ld, "
                "number_of_ready_data_nodes=%ld, "
                "connect_count=%ld",
                ns.cluster_node_id,
                ns.connected_host,
                ns.connected_port,
                ns.number_of_data_nodes,
                ns.number_of_ready_data_nodes,
                ns.connect_count);
  if (stat_print(thd, ndbcluster_hton_name, ndbcluster_hton_name_length,
                 STRING_WITH_LEN("connection"), buf, buflen))
    DBUG_RETURN(TRUE);

  if (ndb)
  {
    Ndb::Free_list_usage tmp;
    tmp.m_name= 0;
    while (ndb->get_free_list_usage(&tmp))
    {
      buflen=
        my_snprintf(buf, sizeof(buf),
                  "created=%u, free=%u, sizeof=%u",
                  tmp.m_created, tmp.m_free, tmp.m_sizeof);
      if (stat_print(thd, ndbcluster_hton_name, ndbcluster_hton_name_length,
                     tmp.m_name, strlen(tmp.m_name), buf, buflen))
        DBUG_RETURN(TRUE);
    }
  }
#ifdef HAVE_NDB_BINLOG
  ndbcluster_show_status_binlog(thd, stat_print, stat_type);
#endif

  DBUG_RETURN(FALSE);
}


/*
  Create a table in NDB Cluster
 */
static uint get_no_fragments(ulonglong max_rows)
{
#if MYSQL_VERSION_ID >= 50000
  uint acc_row_size= 25 + /*safety margin*/ 2;
#else
  uint acc_row_size= pk_length*4;
  /* add acc overhead */
  if (pk_length <= 8)  /* main page will set the limit */
    acc_row_size+= 25 + /*safety margin*/ 2;
  else                /* overflow page will set the limit */
    acc_row_size+= 4 + /*safety margin*/ 4;
#endif
  ulonglong acc_fragment_size= 512*1024*1024;
#if MYSQL_VERSION_ID >= 50100
  return (max_rows*acc_row_size)/acc_fragment_size+1;
#else
  return ((max_rows*acc_row_size)/acc_fragment_size+1
	  +1/*correct rounding*/)/2;
#endif
}


/*
  Routine to adjust default number of partitions to always be a multiple
  of number of nodes and never more than 4 times the number of nodes.

*/
static bool adjusted_frag_count(uint no_fragments, uint no_nodes,
                                uint &reported_frags)
{
  uint i= 0;
  reported_frags= no_nodes;
  while (reported_frags < no_fragments && ++i < 4 &&
         (reported_frags + no_nodes) < MAX_PARTITIONS) 
    reported_frags+= no_nodes;
  return (reported_frags < no_fragments);
}

int ha_ndbcluster::get_default_no_partitions(HA_CREATE_INFO *create_info)
{
  ha_rows max_rows, min_rows;
  if (create_info)
  {
    max_rows= create_info->max_rows;
    min_rows= create_info->min_rows;
  }
  else
  {
    max_rows= table_share->max_rows;
    min_rows= table_share->min_rows;
  }
  uint reported_frags;
  uint no_fragments=
    get_no_fragments(max_rows >= min_rows ? max_rows : min_rows);
  uint no_nodes= g_ndb_cluster_connection->no_db_nodes();
  if (adjusted_frag_count(no_fragments, no_nodes, reported_frags))
  {
    push_warning(current_thd,
                 MYSQL_ERROR::WARN_LEVEL_WARN, ER_UNKNOWN_ERROR,
    "Ndb might have problems storing the max amount of rows specified");
  }
  return (int)reported_frags;
}

uint32 ha_ndbcluster::calculate_key_hash_value(Field **field_array)
{
  Uint32 hash_value;
  struct Ndb::Key_part_ptr key_data[MAX_REF_PARTS];
  struct Ndb::Key_part_ptr *key_data_ptr= &key_data[0];
  Uint32 i= 0;
  int ret_val;
  Uint64 tmp[4096];
  void *buf= (void*)&tmp[0];
  Ndb *ndb= m_thd_ndb->ndb;
  DBUG_ENTER("ha_ndbcluster::calculate_key_hash_value");

  do
  {
    Field *field= *field_array;
    uint len= field->data_length();
    DBUG_ASSERT(!field->is_real_null());
    if (field->real_type() == MYSQL_TYPE_VARCHAR)
      len+= ((Field_varstring*)field)->length_bytes;
    key_data[i].ptr= field->ptr;
    key_data[i++].len= len;
  } while (*(++field_array));
  key_data[i].ptr= 0;
  if ((ret_val= ndb->computeHash(&hash_value, m_table,
                                 key_data_ptr, buf, sizeof(tmp))))
  {
    DBUG_PRINT("info", ("ret_val = %d", ret_val));
    DBUG_ASSERT(FALSE);
    abort();
  }
  DBUG_RETURN(hash_value);
}

/*
  Set-up auto-partitioning for NDB Cluster

  SYNOPSIS
    set_auto_partitions()
    part_info                  Partition info struct to set-up
 
  RETURN VALUE
    NONE

  DESCRIPTION
    Set-up auto partitioning scheme for tables that didn't define any
    partitioning. We'll use PARTITION BY KEY() in this case which
    translates into partition by primary key if a primary key exists
    and partition by hidden key otherwise.
*/

void ha_ndbcluster::set_auto_partitions(partition_info *part_info)
{
  DBUG_ENTER("ha_ndbcluster::set_auto_partitions");
  part_info->list_of_part_fields= TRUE;
  part_info->part_type= HASH_PARTITION;
  switch (opt_ndb_distribution_id)
  {
  case ND_KEYHASH:
    part_info->linear_hash_ind= FALSE;
    break;
  case ND_LINHASH:
    part_info->linear_hash_ind= TRUE;
    break;
  }
  DBUG_VOID_RETURN;
}


int ha_ndbcluster::set_range_data(void *tab_ref, partition_info *part_info)
{
  NDBTAB *tab= (NDBTAB*)tab_ref;
  int32 *range_data= (int32*)my_malloc(part_info->no_parts*sizeof(int32),
                                       MYF(0));
  uint i;
  int error= 0;
  bool unsigned_flag= part_info->part_expr->unsigned_flag;
  DBUG_ENTER("set_range_data");

  if (!range_data)
  {
    mem_alloc_error(part_info->no_parts*sizeof(int32));
    DBUG_RETURN(1);
  }
  for (i= 0; i < part_info->no_parts; i++)
  {
    longlong range_val= part_info->range_int_array[i];
    if (unsigned_flag)
      range_val-= 0x8000000000000000ULL;
    if (range_val < INT_MIN32 || range_val >= INT_MAX32)
    {
      if ((i != part_info->no_parts - 1) ||
          (range_val != LONGLONG_MAX))
      {
        my_error(ER_LIMITED_PART_RANGE, MYF(0), "NDB");
        error= 1;
        goto error;
      }
      range_val= INT_MAX32;
    }
    range_data[i]= (int32)range_val;
  }
  tab->setRangeListData(range_data, sizeof(int32)*part_info->no_parts);
error:
  my_free((char*)range_data, MYF(0));
  DBUG_RETURN(error);
}

int ha_ndbcluster::set_list_data(void *tab_ref, partition_info *part_info)
{
  NDBTAB *tab= (NDBTAB*)tab_ref;
  int32 *list_data= (int32*)my_malloc(part_info->no_list_values * 2
                                      * sizeof(int32), MYF(0));
  uint32 *part_id, i;
  int error= 0;
  bool unsigned_flag= part_info->part_expr->unsigned_flag;
  DBUG_ENTER("set_list_data");

  if (!list_data)
  {
    mem_alloc_error(part_info->no_list_values*2*sizeof(int32));
    DBUG_RETURN(1);
  }
  for (i= 0; i < part_info->no_list_values; i++)
  {
    LIST_PART_ENTRY *list_entry= &part_info->list_array[i];
    longlong list_val= list_entry->list_value;
    if (unsigned_flag)
      list_val-= 0x8000000000000000ULL;
    if (list_val < INT_MIN32 || list_val > INT_MAX32)
    {
      my_error(ER_LIMITED_PART_RANGE, MYF(0), "NDB");
      error= 1;
      goto error;
    }
    list_data[2*i]= (int32)list_val;
    part_id= (uint32*)&list_data[2*i+1];
    *part_id= list_entry->partition_id;
  }
  tab->setRangeListData(list_data, 2*sizeof(int32)*part_info->no_list_values);
error:
  my_free((char*)list_data, MYF(0));
  DBUG_RETURN(error);
}

/*
  User defined partitioning set-up. We need to check how many fragments the
  user wants defined and which node groups to put those into. Later we also
  want to attach those partitions to a tablespace.

  All the functionality of the partition function, partition limits and so
  forth are entirely handled by the MySQL Server. There is one exception to
  this rule for PARTITION BY KEY where NDB handles the hash function and
  this type can thus be handled transparently also by NDB API program.
  For RANGE, HASH and LIST and subpartitioning the NDB API programs must
  implement the function to map to a partition.
*/

uint ha_ndbcluster::set_up_partition_info(partition_info *part_info,
                                          TABLE *table,
                                          void *tab_par)
{
  uint16 frag_data[MAX_PARTITIONS];
  char *ts_names[MAX_PARTITIONS];
  ulong fd_index= 0, i, j;
  NDBTAB *tab= (NDBTAB*)tab_par;
  NDBTAB::FragmentType ftype= NDBTAB::UserDefined;
  partition_element *part_elem;
  bool first= TRUE;
  uint tot_ts_name_len;
  List_iterator<partition_element> part_it(part_info->partitions);
  int error;
  DBUG_ENTER("ha_ndbcluster::set_up_partition_info");

  if (part_info->part_type == HASH_PARTITION &&
      part_info->list_of_part_fields == TRUE)
  {
    Field **fields= part_info->part_field_array;

    if (part_info->linear_hash_ind)
      ftype= NDBTAB::DistrKeyLin;
    else
      ftype= NDBTAB::DistrKeyHash;

    for (i= 0; i < part_info->part_field_list.elements; i++)
    {
      NDBCOL *col= tab->getColumn(fields[i]->field_index);
      DBUG_PRINT("info",("setting dist key on %s", col->getName()));
      col->setPartitionKey(TRUE);
    }
  }
  else 
  {
    if (!current_thd->variables.new_mode)
    {
      push_warning_printf(current_thd, MYSQL_ERROR::WARN_LEVEL_ERROR,
                          ER_ILLEGAL_HA_CREATE_OPTION,
                          ER(ER_ILLEGAL_HA_CREATE_OPTION),
                          ndbcluster_hton_name,
                          "LIST, RANGE and HASH partition disabled by default,"
                          " use --new option to enable");
      DBUG_RETURN(HA_ERR_UNSUPPORTED);
    }
   /*
      Create a shadow field for those tables that have user defined
      partitioning. This field stores the value of the partition
      function such that NDB can handle reorganisations of the data
      even when the MySQL Server isn't available to assist with
      calculation of the partition function value.
    */
    NDBCOL col;
    DBUG_PRINT("info", ("Generating partition func value field"));
    col.setName("$PART_FUNC_VALUE");
    col.setType(NdbDictionary::Column::Int);
    col.setLength(1);
    col.setNullable(FALSE);
    col.setPrimaryKey(FALSE);
    col.setAutoIncrement(FALSE);
    tab->addColumn(col);
    if (part_info->part_type == RANGE_PARTITION)
    {
      if ((error= set_range_data((void*)tab, part_info)))
      {
        DBUG_RETURN(error);
      }
    }
    else if (part_info->part_type == LIST_PARTITION)
    {
      if ((error= set_list_data((void*)tab, part_info)))
      {
        DBUG_RETURN(error);
      }
    }
  }
  tab->setFragmentType(ftype);
  i= 0;
  tot_ts_name_len= 0;
  do
  {
    uint ng;
    part_elem= part_it++;
    if (!part_info->is_sub_partitioned())
    {
      ng= part_elem->nodegroup_id;
      if (first && ng == UNDEF_NODEGROUP)
        ng= 0;
      ts_names[fd_index]= part_elem->tablespace_name;
      frag_data[fd_index++]= ng;
    }
    else
    {
      List_iterator<partition_element> sub_it(part_elem->subpartitions);
      j= 0;
      do
      {
        part_elem= sub_it++;
        ng= part_elem->nodegroup_id;
        if (first && ng == UNDEF_NODEGROUP)
          ng= 0;
        ts_names[fd_index]= part_elem->tablespace_name;
        frag_data[fd_index++]= ng;
      } while (++j < part_info->no_subparts);
    }
    first= FALSE;
  } while (++i < part_info->no_parts);
  tab->setDefaultNoPartitionsFlag(part_info->use_default_no_partitions);
  tab->setLinearFlag(part_info->linear_hash_ind);
  {
    ha_rows max_rows= table_share->max_rows;
    ha_rows min_rows= table_share->min_rows;
    if (max_rows < min_rows)
      max_rows= min_rows;
    if (max_rows != (ha_rows)0) /* default setting, don't set fragmentation */
    {
      tab->setMaxRows(max_rows);
      tab->setMinRows(min_rows);
    }
  }
  tab->setTablespaceNames(ts_names, fd_index*sizeof(char*));
  tab->setFragmentCount(fd_index);
  tab->setFragmentData(&frag_data, fd_index*2);
  DBUG_RETURN(0);
}


HA_ALTER_FLAGS supported_alter_operations()
{
  HA_ALTER_FLAGS alter_flags;
  return alter_flags |
    HA_ADD_INDEX |
    HA_DROP_INDEX |
    HA_ADD_UNIQUE_INDEX |
    HA_DROP_UNIQUE_INDEX |
    HA_ADD_COLUMN |
    HA_COLUMN_STORAGE |
    HA_COLUMN_FORMAT;
}

int ha_ndbcluster::check_if_supported_alter(TABLE *altered_table,
                                            HA_CREATE_INFO *create_info,
                                            HA_ALTER_FLAGS *alter_flags,
                                            uint table_changes)
{
  THD *thd= current_thd;
  HA_ALTER_FLAGS not_supported= ~(supported_alter_operations());
  uint i;
  const NDBTAB *tab= (const NDBTAB *) m_table;
  NDBCOL new_col;
  int pk= 0;
  int ai= 0;
  HA_ALTER_FLAGS add_column;
  HA_ALTER_FLAGS adding;
  HA_ALTER_FLAGS dropping;

  DBUG_ENTER("ha_ndbcluster::check_if_supported_alter");
  add_column= add_column | HA_ADD_COLUMN;
  adding= adding | HA_ADD_INDEX | HA_ADD_UNIQUE_INDEX;
  dropping= dropping | HA_DROP_INDEX | HA_DROP_UNIQUE_INDEX;

  if (thd->variables.ndb_use_copying_alter_table)
  {
    DBUG_PRINT("info", ("On-line alter table disabled"));
    DBUG_RETURN(HA_ALTER_NOT_SUPPORTED);
  }
#ifndef DBUG_OFF
  {
    char dbug_string[HA_MAX_ALTER_FLAGS+1];
    alter_flags->print(dbug_string);
    DBUG_PRINT("info", ("Not supported %s", dbug_string));
  }
#endif
  if ((*alter_flags & not_supported).is_set())
  {
    DBUG_PRINT("info", ("Detected unsupported change"));
    DBUG_RETURN(HA_ALTER_NOT_SUPPORTED);
  }

  if (alter_flags->is_set(HA_ADD_COLUMN))
  {
     NDBCOL col;
     Ndb *ndb= get_ndb(thd);
     NDBDICT *dict= ndb->getDictionary();
     ndb->setDatabaseName(m_dbname);
     const NDBTAB *old_tab= m_table;
     NdbDictionary::Table new_tab= *old_tab;
     partition_info *part_info= table->part_info;

     /*
        Check that we are only adding columns
     */
     if ((*alter_flags & ~add_column).is_set())
     {
       DBUG_PRINT("info", ("Only add column exclusively can be performed on-line"));
       DBUG_RETURN(HA_ALTER_NOT_SUPPORTED);
     }
     /*
        Check for extra fields for hidden primary key
        or user defined partitioning
     */
     if (table_share->primary_key == MAX_KEY ||
	 part_info->part_type != HASH_PARTITION ||
	 !part_info->list_of_part_fields)
       DBUG_RETURN(HA_ALTER_NOT_SUPPORTED);

     /* Find the new fields */
     for (uint i= table->s->fields; i < altered_table->s->fields; i++)
     {
       Field *field= altered_table->field[i];
       DBUG_PRINT("info", ("Found new field %s", field->field_name));
       DBUG_PRINT("info", ("storage_type %i, column_format %i",
			   (uint) field->field_storage_type(),
			   (uint) field->column_format()));
       /* Create new field to check if it can be added */
       if ((my_errno= create_ndb_column(0, col, field, create_info,
                                        COLUMN_FORMAT_TYPE_DYNAMIC)))
       {
         DBUG_PRINT("info", ("create_ndb_column returned %u", my_errno));
         DBUG_RETURN(my_errno);
       }
       new_tab.addColumn(col);
     }
     if (dict->supportedAlterTable(*old_tab, new_tab))
     {
       DBUG_PRINT("info", ("Adding column(s) supported on-line"));
     }
     else
     {
       DBUG_PRINT("info",("Adding column not supported on-line"));
       DBUG_RETURN(HA_ALTER_NOT_SUPPORTED);
     }
  }

  /*
    Check that we are not adding multiple indexes
  */
  if ((*alter_flags & adding).is_set())
  {
    if (((altered_table->s->keys - table->s->keys) != 1) ||
        (*alter_flags & dropping).is_set())
    {
       DBUG_PRINT("info",("Only one index can be added on-line"));
       DBUG_RETURN(HA_ALTER_NOT_SUPPORTED);
    }
  }

  /*
    Check that we are not dropping multiple indexes
  */
  if ((*alter_flags & dropping).is_set())
  {
    if (((table->s->keys - altered_table->s->keys) != 1) ||
        (*alter_flags & adding).is_set())
    {
       DBUG_PRINT("info",("Only one index can be dropped on-line"));
       DBUG_RETURN(HA_ALTER_NOT_SUPPORTED);
    }
  }

  for (i= 0; i < table->s->fields; i++)
  {
    Field *field= table->field[i];
    const NDBCOL *col= tab->getColumn(i);

    create_ndb_column(0, new_col, field, create_info);
    if (col->getStorageType() != new_col.getStorageType())
    {
      DBUG_PRINT("info", ("Column storage media is changed"));
      DBUG_RETURN(HA_ALTER_NOT_SUPPORTED);
    }

    if (field->flags & FIELD_IS_RENAMED)
    {
      DBUG_PRINT("info", ("Field has been renamed, copy table"));
      DBUG_RETURN(HA_ALTER_NOT_SUPPORTED);
    }

    if ((field->flags & FIELD_IN_ADD_INDEX) &&
        (col->getStorageType() == NdbDictionary::Column::StorageTypeDisk))
    {
      DBUG_PRINT("info", ("add/drop index not supported for disk stored column"));
      DBUG_RETURN(HA_ALTER_NOT_SUPPORTED);
    }

    if (field->flags & PRI_KEY_FLAG)
      pk=1;
    if (field->flags & FIELD_IN_ADD_INDEX)
      ai=1;
  }

  /* Check that auto_increment value was not changed */
  if ((create_info->used_fields & HA_CREATE_USED_AUTO) &&
      create_info->auto_increment_value != 0)
  {
    DBUG_PRINT("info", ("Auto_increment value changed"));
    DBUG_RETURN(HA_ALTER_NOT_SUPPORTED);
  }

  /* Check that row format didn't change */
  if ((create_info->used_fields & HA_CREATE_USED_AUTO) &&
      get_row_type() != create_info->row_type)
  {
    DBUG_PRINT("info", ("Row format changed"));
    DBUG_RETURN(HA_ALTER_NOT_SUPPORTED);
  }

  DBUG_PRINT("info", ("Ndb supports ALTER on-line"));
  DBUG_RETURN(HA_ALTER_SUPPORTED_WAIT_LOCK);
}

int ha_ndbcluster::alter_table_phase1(THD *thd,
                                      TABLE *altered_table,
                                      HA_CREATE_INFO *create_info,
                                      HA_ALTER_INFO *alter_info,
                                      HA_ALTER_FLAGS *alter_flags)
{
  int error= 0;
  uint i;
  Ndb *ndb= get_ndb(thd);
  NDBDICT *dict= ndb->getDictionary();
  ndb->setDatabaseName(m_dbname);
  NDB_ALTER_DATA *alter_data;
  const NDBTAB *old_tab;
  NdbDictionary::Table *new_tab;
  HA_ALTER_FLAGS adding;
  HA_ALTER_FLAGS dropping;

  DBUG_ENTER("alter_table_phase1");
  adding=  adding | HA_ADD_INDEX | HA_ADD_UNIQUE_INDEX;
  dropping= dropping | HA_DROP_INDEX | HA_DROP_UNIQUE_INDEX;

  if (!(alter_data= new NDB_ALTER_DATA(dict, m_table)))
    DBUG_RETURN(HA_ERR_OUT_OF_MEM);
  old_tab= alter_data->old_table;
  new_tab= alter_data->new_table;
  alter_info->data= alter_data;
#ifndef DBUG_OFF
  {
    char dbug_string[HA_MAX_ALTER_FLAGS+1];
    alter_flags->print(dbug_string);
    DBUG_PRINT("info", ("altered_table %s, alter_flags %s",
                        altered_table->s->table_name.str,
                        (char *) dbug_string));
  }
#endif

  prepare_for_alter();

  if ((*alter_flags & adding).is_set())
  {
    KEY           *key_info;
    KEY           *key;
    uint          *idx_p;
    uint          *idx_end_p;
    KEY_PART_INFO *key_part;
    KEY_PART_INFO *part_end;
    DBUG_PRINT("info", ("Adding indexes"));
    key_info= (KEY*) thd->alloc(sizeof(KEY) * alter_info->index_add_count);
    key= key_info;
    for (idx_p=  alter_info->index_add_buffer,
	 idx_end_p= idx_p + alter_info->index_add_count;
	 idx_p < idx_end_p;
	 idx_p++, key++)
    {
      /* Copy the KEY struct. */
      *key= alter_info->key_info_buffer[*idx_p];
      /* Fix the key parts. */
      part_end= key->key_part + key->key_parts;
      for (key_part= key->key_part; key_part < part_end; key_part++)
	key_part->field= table->field[key_part->fieldnr];
    }
    if ((error= add_index_impl(thd, altered_table, key_info,
                               alter_info->index_add_count)))
    {
      /*
	Exchange the key_info for the error message. If we exchange
	key number by key name in the message later, we need correct info.
      */
      KEY *save_key_info= table->key_info;
      table->key_info= key_info;
      table->file->print_error(error, MYF(0));
      table->key_info= save_key_info;
      goto err;
    }
  }

  if ((*alter_flags & dropping).is_set())
  {
    uint          *key_numbers;
    uint          *keyno_p;
    uint          *idx_p;
    uint          *idx_end_p;
    DBUG_PRINT("info", ("Renumbering indexes"));
    /* The prepare_drop_index() method takes an array of key numbers. */
    key_numbers= (uint*) thd->alloc(sizeof(uint) * alter_info->index_drop_count);
    keyno_p= key_numbers;
    /* Get the number of each key. */
    for (idx_p= alter_info->index_drop_buffer,
	 idx_end_p= idx_p + alter_info->index_drop_count;
	 idx_p < idx_end_p;
	 idx_p++, keyno_p++)
      *keyno_p= *idx_p;
    /*
      Tell the handler to prepare for drop indexes.
      This re-numbers the indexes to get rid of gaps.
    */
    if ((error= prepare_drop_index(table, key_numbers,
				   alter_info->index_drop_count)))
    {
      table->file->print_error(error, MYF(0));
      goto err;
    }
  }

  if (alter_flags->is_set(HA_ADD_COLUMN))
  {
     NDBCOL col;

     /* Find the new fields */
     for (i= table->s->fields; i < altered_table->s->fields; i++)
     {
       Field *field= altered_table->field[i];
       DBUG_PRINT("info", ("Found new field %s", field->field_name));
       if ((my_errno= create_ndb_column(thd, col, field, create_info,
                                        COLUMN_FORMAT_TYPE_DYNAMIC)))
       {
         error= my_errno;
         goto err;
       }
       /*
	 If the user has not specified the field format
	 make it dynamic to enable on-line add attribute
       */
       if (field->column_format() == COLUMN_FORMAT_TYPE_DEFAULT &&
           create_info->row_type == ROW_TYPE_DEFAULT &&
           col.getDynamic())
       {
	 push_warning_printf(thd, MYSQL_ERROR::WARN_LEVEL_WARN,
                             ER_ILLEGAL_HA_CREATE_OPTION,
		             "Converted FIXED field to DYNAMIC "
			     "to enable on-line ADD COLUMN",
                             field->field_name);
	}
        new_tab->addColumn(col);
     }
  }

  DBUG_RETURN(0);
 err:
  set_ndb_share_state(m_share, NSS_INITIAL);
  /* ndb_share reference schema free */
  DBUG_PRINT("NDB_SHARE", ("%s binlog schema free  use_count: %u",
                           m_share->key, m_share->use_count));
  free_share(&m_share); // Decrease ref_count
  delete alter_data;
  DBUG_RETURN(error);
}

int ha_ndbcluster::alter_frm(THD *thd, const char *file, 
                             NDB_ALTER_DATA *alter_data)
{
  uchar *data= NULL, *pack_data= NULL;
  size_t length, pack_length;
  int error= 0;

  DBUG_ENTER("alter_frm");

  DBUG_PRINT("enter", ("file: %s", file));

  NDBDICT *dict= alter_data->dictionary;

  // TODO handle this
  DBUG_ASSERT(m_table != 0);

  DBUG_ASSERT(get_ndb_share_state(m_share) == NSS_ALTERED);
  if (readfrm(file, &data, &length) ||
      packfrm(data, length, &pack_data, &pack_length))
  {
    DBUG_PRINT("info", ("Missing frm for %s", m_tabname));
    my_free((char*)data, MYF(MY_ALLOW_ZERO_PTR));
    my_free((char*)pack_data, MYF(MY_ALLOW_ZERO_PTR));
    error= 1;
  }
  else
  {
    DBUG_PRINT("info", ("Table %s has changed, altering frm in ndb",
                        m_tabname));
    const NDBTAB *old_tab= alter_data->old_table;
    NdbDictionary::Table *new_tab= alter_data->new_table;

    new_tab->setFrm(pack_data, pack_length);
    if (dict->alterTableGlobal(*old_tab, *new_tab))
    {
      DBUG_PRINT("info", ("On-line alter of table %s failed", m_tabname));
      error= ndb_to_mysql_error(&dict->getNdbError());
    }
    my_free((char*)data, MYF(MY_ALLOW_ZERO_PTR));
    my_free((char*)pack_data, MYF(MY_ALLOW_ZERO_PTR));
  }

  /* ndb_share reference schema(?) free */
  DBUG_PRINT("NDB_SHARE", ("%s binlog schema(?) free  use_count: %u",
                           m_share->key, m_share->use_count));
  free_share(&m_share); // Decrease ref_count

  DBUG_RETURN(error);
}

int ha_ndbcluster::alter_table_phase2(THD *thd,
                                      TABLE *altered_table,
                                      HA_CREATE_INFO *create_info,
                                      HA_ALTER_INFO *alter_info,
                                      HA_ALTER_FLAGS *alter_flags)

{
  int error= 0;
  NDB_ALTER_DATA *alter_data= (NDB_ALTER_DATA *) alter_info->data;
  HA_ALTER_FLAGS dropping;

  DBUG_ENTER("alter_table_phase2");
  dropping= dropping  | HA_DROP_INDEX | HA_DROP_UNIQUE_INDEX;

  if ((*alter_flags & dropping).is_set())
  {
    /* Tell the handler to finally drop the indexes. */
    if ((error= final_drop_index(table)))
    {
      print_error(error, MYF(0));
      goto err;
    }
  }

  DBUG_PRINT("info", ("getting frm file %s", altered_table->s->path.str));

  DBUG_ASSERT(alter_data);
  error= alter_frm(thd, altered_table->s->path.str, alter_data);
 err:
  if (error)
  {
    set_ndb_share_state(m_share, NSS_INITIAL);
    /* ndb_share reference schema free */
    DBUG_PRINT("NDB_SHARE", ("%s binlog schema free  use_count: %u",
                             m_share->key, m_share->use_count));
    free_share(&m_share); // Decrease ref_count
  }
  delete alter_data;
  DBUG_RETURN(error);
}

int ha_ndbcluster::alter_table_phase3(THD *thd, TABLE *table)
{
  DBUG_ENTER("alter_table_phase3");

#ifdef HAVE_NDB_BINLOG
  const char *db= table->s->db.str;
  const char *name= table->s->table_name.str;
  /*
    all mysqld's will read frms from disk and setup new
    event operation for the table (new_op)
  */
  ndbcluster_log_schema_op(thd, thd->query, thd->query_length,
                           db, name,
                           0, 0,
                           SOT_ONLINE_ALTER_TABLE_PREPARE,
                           0, 0, 0);
  /*
    all mysqld's will switch to using the new_op, and delete the old
    event operation
  */
  ndbcluster_log_schema_op(thd, thd->query, thd->query_length,
                           db, name,
                           0, 0,
                           SOT_ONLINE_ALTER_TABLE_COMMIT,
                           0, 0, 0);
#endif

  DBUG_RETURN(0);
}


bool set_up_tablespace(st_alter_tablespace *alter_info,
                       NdbDictionary::Tablespace *ndb_ts)
{
  ndb_ts->setName(alter_info->tablespace_name);
  ndb_ts->setExtentSize(alter_info->extent_size);
  ndb_ts->setDefaultLogfileGroup(alter_info->logfile_group_name);
  return FALSE;
}

bool set_up_datafile(st_alter_tablespace *alter_info,
                     NdbDictionary::Datafile *ndb_df)
{
  if (alter_info->max_size > 0)
  {
    my_error(ER_TABLESPACE_AUTO_EXTEND_ERROR, MYF(0));
    return TRUE;
  }
  ndb_df->setPath(alter_info->data_file_name);
  ndb_df->setSize(alter_info->initial_size);
  ndb_df->setTablespace(alter_info->tablespace_name);
  return FALSE;
}

bool set_up_logfile_group(st_alter_tablespace *alter_info,
                          NdbDictionary::LogfileGroup *ndb_lg)
{
  ndb_lg->setName(alter_info->logfile_group_name);
  ndb_lg->setUndoBufferSize(alter_info->undo_buffer_size);
  return FALSE;
}

bool set_up_undofile(st_alter_tablespace *alter_info,
                     NdbDictionary::Undofile *ndb_uf)
{
  ndb_uf->setPath(alter_info->undo_file_name);
  ndb_uf->setSize(alter_info->initial_size);
  ndb_uf->setLogfileGroup(alter_info->logfile_group_name);
  return FALSE;
}

int ndbcluster_alter_tablespace(handlerton *hton,
                                THD* thd, st_alter_tablespace *alter_info)
{
  int is_tablespace= 0;
  NdbError err;
  NDBDICT *dict;
  int error;
  const char *errmsg;
  Ndb *ndb;
  DBUG_ENTER("ha_ndbcluster::alter_tablespace");
  LINT_INIT(errmsg);

  ndb= check_ndb_in_thd(thd);
  if (ndb == NULL)
  {
    DBUG_RETURN(HA_ERR_NO_CONNECTION);
  }
  dict= ndb->getDictionary();

  switch (alter_info->ts_cmd_type){
  case (CREATE_TABLESPACE):
  {
    error= ER_CREATE_FILEGROUP_FAILED;
    
    NdbDictionary::Tablespace ndb_ts;
    NdbDictionary::Datafile ndb_df;
    NdbDictionary::ObjectId objid;
    if (set_up_tablespace(alter_info, &ndb_ts))
    {
      DBUG_RETURN(1);
    }
    if (set_up_datafile(alter_info, &ndb_df))
    {
      DBUG_RETURN(1);
    }
    errmsg= "TABLESPACE";
    if (dict->createTablespace(ndb_ts, &objid))
    {
      DBUG_PRINT("error", ("createTablespace returned %d", error));
      goto ndberror;
    }
    DBUG_PRINT("alter_info", ("Successfully created Tablespace"));
    errmsg= "DATAFILE";
    if (dict->createDatafile(ndb_df))
    {
      err= dict->getNdbError();
      NdbDictionary::Tablespace tmp= dict->getTablespace(ndb_ts.getName());
      if (dict->getNdbError().code == 0 &&
	  tmp.getObjectId() == objid.getObjectId() &&
	  tmp.getObjectVersion() == objid.getObjectVersion())
      {
	dict->dropTablespace(tmp);
      }
      
      DBUG_PRINT("error", ("createDatafile returned %d", error));
      goto ndberror2;
    }
    is_tablespace= 1;
    break;
  }
  case (ALTER_TABLESPACE):
  {
    error= ER_ALTER_FILEGROUP_FAILED;
    if (alter_info->ts_alter_tablespace_type == ALTER_TABLESPACE_ADD_FILE)
    {
      NdbDictionary::Datafile ndb_df;
      if (set_up_datafile(alter_info, &ndb_df))
      {
	DBUG_RETURN(1);
      }
      errmsg= " CREATE DATAFILE";
      if (dict->createDatafile(ndb_df))
      {
	goto ndberror;
      }
    }
    else if(alter_info->ts_alter_tablespace_type == ALTER_TABLESPACE_DROP_FILE)
    {
      NdbDictionary::Tablespace ts= dict->getTablespace(alter_info->tablespace_name);
      NdbDictionary::Datafile df= dict->getDatafile(0, alter_info->data_file_name);
      NdbDictionary::ObjectId objid;
      df.getTablespaceId(&objid);
      if (ts.getObjectId() == objid.getObjectId() && 
	  strcmp(df.getPath(), alter_info->data_file_name) == 0)
      {
	errmsg= " DROP DATAFILE";
	if (dict->dropDatafile(df))
	{
	  goto ndberror;
	}
      }
      else
      {
	DBUG_PRINT("error", ("No such datafile"));
	my_error(ER_ALTER_FILEGROUP_FAILED, MYF(0), " NO SUCH FILE");
	DBUG_RETURN(1);
      }
    }
    else
    {
      DBUG_PRINT("error", ("Unsupported alter tablespace: %d", 
			   alter_info->ts_alter_tablespace_type));
      DBUG_RETURN(HA_ADMIN_NOT_IMPLEMENTED);
    }
    is_tablespace= 1;
    break;
  }
  case (CREATE_LOGFILE_GROUP):
  {
    error= ER_CREATE_FILEGROUP_FAILED;
    NdbDictionary::LogfileGroup ndb_lg;
    NdbDictionary::Undofile ndb_uf;
    NdbDictionary::ObjectId objid;
    if (alter_info->undo_file_name == NULL)
    {
      /*
	REDO files in LOGFILE GROUP not supported yet
      */
      DBUG_RETURN(HA_ADMIN_NOT_IMPLEMENTED);
    }
    if (set_up_logfile_group(alter_info, &ndb_lg))
    {
      DBUG_RETURN(1);
    }
    errmsg= "LOGFILE GROUP";
    if (dict->createLogfileGroup(ndb_lg, &objid))
    {
      goto ndberror;
    }
    DBUG_PRINT("alter_info", ("Successfully created Logfile Group"));
    if (set_up_undofile(alter_info, &ndb_uf))
    {
      DBUG_RETURN(1);
    }
    errmsg= "UNDOFILE";
    if (dict->createUndofile(ndb_uf))
    {
      err= dict->getNdbError();
      NdbDictionary::LogfileGroup tmp= dict->getLogfileGroup(ndb_lg.getName());
      if (dict->getNdbError().code == 0 &&
	  tmp.getObjectId() == objid.getObjectId() &&
	  tmp.getObjectVersion() == objid.getObjectVersion())
      {
	dict->dropLogfileGroup(tmp);
      }
      goto ndberror2;
    }
    break;
  }
  case (ALTER_LOGFILE_GROUP):
  {
    error= ER_ALTER_FILEGROUP_FAILED;
    if (alter_info->undo_file_name == NULL)
    {
      /*
	REDO files in LOGFILE GROUP not supported yet
      */
      DBUG_RETURN(HA_ADMIN_NOT_IMPLEMENTED);
    }
    NdbDictionary::Undofile ndb_uf;
    if (set_up_undofile(alter_info, &ndb_uf))
    {
      DBUG_RETURN(1);
    }
    errmsg= "CREATE UNDOFILE";
    if (dict->createUndofile(ndb_uf))
    {
      goto ndberror;
    }
    break;
  }
  case (DROP_TABLESPACE):
  {
    error= ER_DROP_FILEGROUP_FAILED;
    errmsg= "TABLESPACE";
    if (dict->dropTablespace(dict->getTablespace(alter_info->tablespace_name)))
    {
      goto ndberror;
    }
    is_tablespace= 1;
    break;
  }
  case (DROP_LOGFILE_GROUP):
  {
    error= ER_DROP_FILEGROUP_FAILED;
    errmsg= "LOGFILE GROUP";
    if (dict->dropLogfileGroup(dict->getLogfileGroup(alter_info->logfile_group_name)))
    {
      goto ndberror;
    }
    break;
  }
  case (CHANGE_FILE_TABLESPACE):
  {
    DBUG_RETURN(HA_ADMIN_NOT_IMPLEMENTED);
  }
  case (ALTER_ACCESS_MODE_TABLESPACE):
  {
    DBUG_RETURN(HA_ADMIN_NOT_IMPLEMENTED);
  }
  default:
  {
    DBUG_RETURN(HA_ADMIN_NOT_IMPLEMENTED);
  }
  }
#ifdef HAVE_NDB_BINLOG
  if (is_tablespace)
    ndbcluster_log_schema_op(thd,
                             thd->query, thd->query_length,
                             "", alter_info->tablespace_name,
                             0, 0,
                             SOT_TABLESPACE, 0, 0, 0);
  else
    ndbcluster_log_schema_op(thd,
                             thd->query, thd->query_length,
                             "", alter_info->logfile_group_name,
                             0, 0,
                             SOT_LOGFILE_GROUP, 0, 0, 0);
#endif
  DBUG_RETURN(FALSE);

ndberror:
  err= dict->getNdbError();
ndberror2:
  set_ndb_err(thd, err);
  ndb_to_mysql_error(&err);
  
  my_error(error, MYF(0), errmsg);
  DBUG_RETURN(1);
}


bool ha_ndbcluster::get_no_parts(const char *name, uint *no_parts)
{
  THD *thd= current_thd;
  Ndb *ndb;
  NDBDICT *dict;
  int err;
  DBUG_ENTER("ha_ndbcluster::get_no_parts");
  LINT_INIT(err);

  set_dbname(name);
  set_tabname(name);
  for (;;)
  {
    if (check_ndb_connection(thd))
    {
      err= HA_ERR_NO_CONNECTION;
      break;
    }
    ndb= get_ndb(thd);
    ndb->setDatabaseName(m_dbname);
    Ndb_table_guard ndbtab_g(dict= ndb->getDictionary(), m_tabname);
    if (!ndbtab_g.get_table())
      ERR_BREAK(dict->getNdbError(), err);
    *no_parts= ndbtab_g.get_table()->getFragmentCount();
    DBUG_RETURN(FALSE);
  }

  print_error(err, MYF(0));
  DBUG_RETURN(TRUE);
}

static int ndbcluster_fill_files_table(handlerton *hton, 
                                       THD *thd, 
                                       TABLE_LIST *tables,
                                       COND *cond)
{
  TABLE* table= tables->table;
  Ndb *ndb= check_ndb_in_thd(thd);
  NdbDictionary::Dictionary* dict= ndb->getDictionary();
  NdbDictionary::Dictionary::List dflist;
  NdbError ndberr;
  uint i;
  DBUG_ENTER("ndbcluster_fill_files_table");

  dict->listObjects(dflist, NdbDictionary::Object::Datafile);
  ndberr= dict->getNdbError();
  if (ndberr.classification != NdbError::NoError)
    ERR_RETURN(ndberr);

  for (i= 0; i < dflist.count; i++)
  {
    NdbDictionary::Dictionary::List::Element& elt = dflist.elements[i];
    Ndb_cluster_connection_node_iter iter;
    uint id;
    
    g_ndb_cluster_connection->init_get_next_node(iter);

    while ((id= g_ndb_cluster_connection->get_next_node(iter)))
    {
      init_fill_schema_files_row(table);
      NdbDictionary::Datafile df= dict->getDatafile(id, elt.name);
      ndberr= dict->getNdbError();
      if(ndberr.classification != NdbError::NoError)
      {
        if (ndberr.classification == NdbError::SchemaError)
          continue;

        if (ndberr.classification == NdbError::UnknownResultError)
          continue;

        ERR_RETURN(ndberr);
      }
      NdbDictionary::Tablespace ts= dict->getTablespace(df.getTablespace());
      ndberr= dict->getNdbError();
      if (ndberr.classification != NdbError::NoError)
      {
        if (ndberr.classification == NdbError::SchemaError)
          continue;
        ERR_RETURN(ndberr);
      }

      table->field[IS_FILES_FILE_NAME]->set_notnull();
      table->field[IS_FILES_FILE_NAME]->store(elt.name, strlen(elt.name),
                                              system_charset_info);
      table->field[IS_FILES_FILE_TYPE]->set_notnull();
      table->field[IS_FILES_FILE_TYPE]->store("DATAFILE",8,
                                              system_charset_info);
      table->field[IS_FILES_TABLESPACE_NAME]->set_notnull();
      table->field[IS_FILES_TABLESPACE_NAME]->store(df.getTablespace(),
                                                    strlen(df.getTablespace()),
                                                    system_charset_info);
      table->field[IS_FILES_LOGFILE_GROUP_NAME]->set_notnull();
      table->field[IS_FILES_LOGFILE_GROUP_NAME]->
        store(ts.getDefaultLogfileGroup(),
              strlen(ts.getDefaultLogfileGroup()),
              system_charset_info);
      table->field[IS_FILES_ENGINE]->set_notnull();
      table->field[IS_FILES_ENGINE]->store(ndbcluster_hton_name,
                                           ndbcluster_hton_name_length,
                                           system_charset_info);

      table->field[IS_FILES_FREE_EXTENTS]->set_notnull();
      table->field[IS_FILES_FREE_EXTENTS]->store(df.getFree()
                                                 / ts.getExtentSize());
      table->field[IS_FILES_TOTAL_EXTENTS]->set_notnull();
      table->field[IS_FILES_TOTAL_EXTENTS]->store(df.getSize()
                                                  / ts.getExtentSize());
      table->field[IS_FILES_EXTENT_SIZE]->set_notnull();
      table->field[IS_FILES_EXTENT_SIZE]->store(ts.getExtentSize());
      table->field[IS_FILES_INITIAL_SIZE]->set_notnull();
      table->field[IS_FILES_INITIAL_SIZE]->store(df.getSize());
      table->field[IS_FILES_MAXIMUM_SIZE]->set_notnull();
      table->field[IS_FILES_MAXIMUM_SIZE]->store(df.getSize());
      table->field[IS_FILES_VERSION]->set_notnull();
      table->field[IS_FILES_VERSION]->store(df.getObjectVersion());

      table->field[IS_FILES_ROW_FORMAT]->set_notnull();
      table->field[IS_FILES_ROW_FORMAT]->store("FIXED", 5, system_charset_info);

      char extra[30];
      int len= my_snprintf(extra, sizeof(extra), "CLUSTER_NODE=%u", id);
      table->field[IS_FILES_EXTRA]->set_notnull();
      table->field[IS_FILES_EXTRA]->store(extra, len, system_charset_info);
      schema_table_store_record(thd, table);
    }
  }

  NdbDictionary::Dictionary::List uflist;
  dict->listObjects(uflist, NdbDictionary::Object::Undofile);
  ndberr= dict->getNdbError();
  if (ndberr.classification != NdbError::NoError)
    ERR_RETURN(ndberr);

  for (i= 0; i < uflist.count; i++)
  {
    NdbDictionary::Dictionary::List::Element& elt= uflist.elements[i];
    Ndb_cluster_connection_node_iter iter;
    unsigned id;

    g_ndb_cluster_connection->init_get_next_node(iter);

    while ((id= g_ndb_cluster_connection->get_next_node(iter)))
    {
      NdbDictionary::Undofile uf= dict->getUndofile(id, elt.name);
      ndberr= dict->getNdbError();
      if (ndberr.classification != NdbError::NoError)
      {
        if (ndberr.classification == NdbError::SchemaError)
          continue;
        if (ndberr.classification == NdbError::UnknownResultError)
          continue;
        ERR_RETURN(ndberr);
      }
      NdbDictionary::LogfileGroup lfg=
        dict->getLogfileGroup(uf.getLogfileGroup());
      ndberr= dict->getNdbError();
      if (ndberr.classification != NdbError::NoError)
      {
        if (ndberr.classification == NdbError::SchemaError)
          continue;
        ERR_RETURN(ndberr);
      }

      init_fill_schema_files_row(table);
      table->field[IS_FILES_FILE_NAME]->set_notnull();
      table->field[IS_FILES_FILE_NAME]->store(elt.name, strlen(elt.name),
                                              system_charset_info);
      table->field[IS_FILES_FILE_TYPE]->set_notnull();
      table->field[IS_FILES_FILE_TYPE]->store("UNDO LOG", 8,
                                              system_charset_info);
      NdbDictionary::ObjectId objid;
      uf.getLogfileGroupId(&objid);
      table->field[IS_FILES_LOGFILE_GROUP_NAME]->set_notnull();
      table->field[IS_FILES_LOGFILE_GROUP_NAME]->store(uf.getLogfileGroup(),
                                                  strlen(uf.getLogfileGroup()),
                                                       system_charset_info);
      table->field[IS_FILES_LOGFILE_GROUP_NUMBER]->set_notnull();
      table->field[IS_FILES_LOGFILE_GROUP_NUMBER]->store(objid.getObjectId());
      table->field[IS_FILES_ENGINE]->set_notnull();
      table->field[IS_FILES_ENGINE]->store(ndbcluster_hton_name,
                                           ndbcluster_hton_name_length,
                                           system_charset_info);

      table->field[IS_FILES_TOTAL_EXTENTS]->set_notnull();
      table->field[IS_FILES_TOTAL_EXTENTS]->store(uf.getSize()/4);
      table->field[IS_FILES_EXTENT_SIZE]->set_notnull();
      table->field[IS_FILES_EXTENT_SIZE]->store(4);

      table->field[IS_FILES_INITIAL_SIZE]->set_notnull();
      table->field[IS_FILES_INITIAL_SIZE]->store(uf.getSize());
      table->field[IS_FILES_MAXIMUM_SIZE]->set_notnull();
      table->field[IS_FILES_MAXIMUM_SIZE]->store(uf.getSize());

      table->field[IS_FILES_VERSION]->set_notnull();
      table->field[IS_FILES_VERSION]->store(uf.getObjectVersion());

      char extra[100];
      int len= my_snprintf(extra,sizeof(extra),"CLUSTER_NODE=%u;UNDO_BUFFER_SIZE=%lu",
                           id, (ulong) lfg.getUndoBufferSize());
      table->field[IS_FILES_EXTRA]->set_notnull();
      table->field[IS_FILES_EXTRA]->store(extra, len, system_charset_info);
      schema_table_store_record(thd, table);
    }
  }

  // now for LFGs
  NdbDictionary::Dictionary::List lfglist;
  dict->listObjects(lfglist, NdbDictionary::Object::LogfileGroup);
  ndberr= dict->getNdbError();
  if (ndberr.classification != NdbError::NoError)
    ERR_RETURN(ndberr);

  for (i= 0; i < lfglist.count; i++)
  {
    NdbDictionary::Dictionary::List::Element& elt= lfglist.elements[i];

    NdbDictionary::LogfileGroup lfg= dict->getLogfileGroup(elt.name);
    ndberr= dict->getNdbError();
    if (ndberr.classification != NdbError::NoError)
    {
      if (ndberr.classification == NdbError::SchemaError)
        continue;
      ERR_RETURN(ndberr);
    }

    init_fill_schema_files_row(table);
    table->field[IS_FILES_FILE_TYPE]->set_notnull();
    table->field[IS_FILES_FILE_TYPE]->store("UNDO LOG", 8,
                                            system_charset_info);

    table->field[IS_FILES_LOGFILE_GROUP_NAME]->set_notnull();
    table->field[IS_FILES_LOGFILE_GROUP_NAME]->store(elt.name,
                                                     strlen(elt.name),
                                                     system_charset_info);
    table->field[IS_FILES_LOGFILE_GROUP_NUMBER]->set_notnull();
    table->field[IS_FILES_LOGFILE_GROUP_NUMBER]->store(lfg.getObjectId());
    table->field[IS_FILES_ENGINE]->set_notnull();
    table->field[IS_FILES_ENGINE]->store(ndbcluster_hton_name,
                                         ndbcluster_hton_name_length,
                                         system_charset_info);

    table->field[IS_FILES_FREE_EXTENTS]->set_notnull();
    table->field[IS_FILES_FREE_EXTENTS]->store(lfg.getUndoFreeWords());
    table->field[IS_FILES_EXTENT_SIZE]->set_notnull();
    table->field[IS_FILES_EXTENT_SIZE]->store(4);

    table->field[IS_FILES_VERSION]->set_notnull();
    table->field[IS_FILES_VERSION]->store(lfg.getObjectVersion());

    char extra[100];
    int len= my_snprintf(extra,sizeof(extra),
                         "UNDO_BUFFER_SIZE=%lu",
                         (ulong) lfg.getUndoBufferSize());
    table->field[IS_FILES_EXTRA]->set_notnull();
    table->field[IS_FILES_EXTRA]->store(extra, len, system_charset_info);
    schema_table_store_record(thd, table);
  }
  DBUG_RETURN(0);
}

SHOW_VAR ndb_status_variables_export[]= {
  {"Ndb",                      (char*) &ndb_status_variables,   SHOW_ARRAY},
  {NullS, NullS, SHOW_LONG}
};

struct st_mysql_storage_engine ndbcluster_storage_engine=
{ MYSQL_HANDLERTON_INTERFACE_VERSION };

mysql_declare_plugin(ndbcluster)
{
  MYSQL_STORAGE_ENGINE_PLUGIN,
  &ndbcluster_storage_engine,
  ndbcluster_hton_name,
  "MySQL AB",
  "Clustered, fault-tolerant tables",
  PLUGIN_LICENSE_GPL,
  ndbcluster_init, /* Plugin Init */
  NULL, /* Plugin Deinit */
  0x0100 /* 1.0 */,
  ndb_status_variables_export,/* status variables                */
  NULL,                       /* system variables                */
  NULL                        /* config options                  */
}
mysql_declare_plugin_end;

#endif<|MERGE_RESOLUTION|>--- conflicted
+++ resolved
@@ -271,11 +271,7 @@
 inline
 int execute_no_commit(ha_ndbcluster *h, NdbTransaction *trans)
 {
-<<<<<<< HEAD
-  h->release_completed_operations(trans, force_release);
-=======
   h->release_completed_operations(trans);
->>>>>>> ff848ca1
   if (h->m_ignore_no_key)
     return execute_no_commit_ignore_no_key(h,trans);
   else
@@ -312,16 +308,9 @@
 }
 
 inline
-<<<<<<< HEAD
-int execute_no_commit_ie(ha_ndbcluster *h, NdbTransaction *trans,
-			 bool force_release)
-{
-  h->release_completed_operations(trans, force_release);
-=======
 int execute_no_commit_ie(ha_ndbcluster *h, NdbTransaction *trans)
 {
   h->release_completed_operations(trans);
->>>>>>> ff848ca1
   int res= trans->execute(NdbTransaction::NoCommit,
                           NdbOperation::AO_IgnoreError,
                           h->m_force_send);
@@ -643,7 +632,6 @@
   DBUG_ASSERT(offset + 4 <= table->s->reclength + m_extra_reclength);
   memcpy(&row[offset], &func_value, 4);
 }
-<<<<<<< HEAD
 
 uint32
 ha_ndbcluster::get_partition_fragment(const uchar *row)
@@ -654,18 +642,6 @@
   return fragment;
 }
 
-=======
-
-uint32
-ha_ndbcluster::get_partition_fragment(const uchar *row)
-{
-  uint32 fragment;
-  uint32 offset= offset_user_partition_fragment();
-  memcpy(&fragment, &row[offset], 4);
-  return fragment;
-}
-
->>>>>>> ff848ca1
 void
 ha_ndbcluster::request_partition_function_value(uchar *mask)
 {
@@ -872,7 +848,6 @@
         field_blob->move_field_offset(-ptrdiff);
       }
       offset+= ((len64 + 7) & ~((Uint64)7));
-<<<<<<< HEAD
     }
     else if (ha->m_blob_destination_record)
     {
@@ -886,21 +861,6 @@
       field_blob->move_field_offset(-ptrdiff);
       DBUG_PRINT("info", ("[%u] isNull=%d", i, isNull));
     }
-=======
-    }
-    else if (ha->m_blob_destination_record)
-    {
-      /* Have to set length even in this case. */
-      my_ptrdiff_t ptrdiff=
-        ha->m_blob_destination_record - ha->table->record[0];
-      uchar *buf= ha->m_blobs_buffer + offset;
-      field_blob->move_field_offset(ptrdiff);
-      field_blob->set_ptr((uint32)0, buf);
-      field_blob->set_null();
-      field_blob->move_field_offset(-ptrdiff);
-      DBUG_PRINT("info", ("[%u] isNull=%d", i, isNull));
-    }
->>>>>>> ff848ca1
   }
 
   DBUG_RETURN(0);
@@ -948,7 +908,6 @@
 
   DBUG_RETURN(0);
 }
-<<<<<<< HEAD
 
 int
 ha_ndbcluster::set_blob_values(NdbOperation *ndb_op, my_ptrdiff_t row_offset,
@@ -964,23 +923,6 @@
   if (table_share->blob_fields == 0)
     DBUG_RETURN(0);
 
-=======
-
-int
-ha_ndbcluster::set_blob_values(NdbOperation *ndb_op, my_ptrdiff_t row_offset,
-                               const MY_BITMAP *bitmap, uint *set_count)
-{
-  uint field_no;
-  uint *blob_index, *blob_index_end;
-  int res= 0;
-  DBUG_ENTER("ha_ndbcluster::set_blob_values");
-
-  *set_count= 0;
-
-  if (table_share->blob_fields == 0)
-    DBUG_RETURN(0);
-
->>>>>>> ff848ca1
   blob_index= table_share->blob_field;
   blob_index_end= blob_index + table_share->blob_fields;
   do
@@ -2185,19 +2127,11 @@
   int error;
   NdbOperation *op;
   DBUG_ENTER("ndb_pk_update_row");
-<<<<<<< HEAD
 
   DBUG_PRINT("info", ("primary key update or partition change, "
                       "doing read+delete+insert"));
   // Get all old fields, since we optimize away fields not in query
 
-=======
-
-  DBUG_PRINT("info", ("primary key update or partition change, "
-                      "doing read+delete+insert"));
-  // Get all old fields, since we optimize away fields not in query
-
->>>>>>> ff848ca1
   const NdbRecord *key_rec;
   const uchar *key_row;
   if (table_share->primary_key != MAX_KEY)
@@ -2245,12 +2179,7 @@
 
   if (m_user_defined_partitioning)
     op->setPartitionId(old_part_id);
-<<<<<<< HEAD
-
-  if (execute_no_commit(this, trans, FALSE) != 0)
-=======
   if (execute_no_commit(this,trans) != 0) 
->>>>>>> ff848ca1
   {
     table->status= STATUS_NOT_FOUND;
     DBUG_RETURN(ndb_err(trans));
@@ -2525,11 +2454,7 @@
   if (!(op= pk_unique_index_read_key(active_index, key, row, lm)))
     ERR_RETURN(trans->getNdbError());
   
-<<<<<<< HEAD
-  if (execute_no_commit_ie(this,trans,FALSE) != 0 ||
-=======
   if (execute_no_commit_ie(this,trans) != 0 ||
->>>>>>> ff848ca1
       op->getNdbError().code) 
   {
     int err= ndb_err(trans);
@@ -3083,12 +3008,6 @@
       part_spec->start_part == part_spec->end_part)
     op->setPartitionId(part_spec->start_part);
   m_active_cursor= op;
-<<<<<<< HEAD
-
-  if (m_cond && m_cond->generate_scan_filter(op))
-    DBUG_RETURN(ndb_err(trans));
-=======
->>>>>>> ff848ca1
 
   if (m_cond && m_cond->generate_scan_filter(op))
     DBUG_RETURN(ndb_err(trans));
@@ -3468,7 +3387,6 @@
     }
     op= trans->writeTuple(key_rec, (const char *)key_row,
                           m_ndb_record, (char *)row, mask);
-<<<<<<< HEAD
   }
   else
   {
@@ -3476,15 +3394,6 @@
     user_cols_written_bitmap= NULL;
     op= trans->insertTuple(m_ndb_record, (char *)row);
   }
-=======
-  }
-  else
-  {
-    /* Using insert, we write all user visible columns */
-    user_cols_written_bitmap= NULL;
-    op= trans->insertTuple(m_ndb_record, (char *)row);
-  }
->>>>>>> ff848ca1
   if (!(op))
     ERR_RETURN(trans->getNdbError());
 
@@ -3722,7 +3631,6 @@
       key_len= table->s->reclength;
     }
     else
-<<<<<<< HEAD
     {
       /* Use hidden primary key previously read into m_ref. */
       key_rec= m_ndb_hidden_key_record;
@@ -3757,57 +3665,13 @@
     if (set_blob_values(op, row_offset, table->write_set, &blob_count) != 0)
       ERR_RETURN(op->getNdbError());
   }
-
   eventSetAnyValue(thd, op);
 
   m_rows_changed++;
 
   if (need_execute)
   {
-    if (execute_no_commit(this,trans,FALSE) != 0)
-=======
-    {
-      /* Use hidden primary key previously read into m_ref. */
-      key_rec= m_ndb_hidden_key_record;
-      key_row= (const uchar *)(&m_ref);
-      key_len= sizeof(m_ref);
-    }
-
-    if (!need_execute)
-    {
-      /*
-        Poor approx. let delete ~ tabsize / 4
-      */
-      uint delete_size= 12 + m_bytes_per_write >> 2;
-      key_row= batch_copy_key_to_buffer(thd_ndb, key_row, key_len,
-                                        delete_size, need_execute);
-      if (unlikely(!key_row))
-        DBUG_RETURN(ER_OUTOFMEMORY);
-    }
-
-    if (!(op= trans->updateTuple(key_rec, (const char *)key_row,
-                                 m_ndb_record, (const char*)row, mask)))
-      ERR_RETURN(trans->getNdbError());  
-  }
-
-  if (m_user_defined_partitioning)
-    op->setPartitionId(new_part_id);
-
-  uint blob_count= 0;
-  if (uses_blob_value(table->write_set))
-  {
-    int row_offset= new_data - table->record[0];
-    if (set_blob_values(op, row_offset, table->write_set, &blob_count) != 0)
-      ERR_RETURN(op->getNdbError());
-  }
-  eventSetAnyValue(thd, op);
-
-  m_rows_changed++;
-
-  if (need_execute)
-  {
     if (execute_no_commit(this,trans) != 0)
->>>>>>> ff848ca1
     {
       no_uncommitted_rows_execute_failure();
       DBUG_RETURN(ndb_err(trans));
@@ -4355,11 +4219,7 @@
     */
     DBUG_PRINT("info", ("thd_ndb->m_unsent_bytes: %ld",
                         (long) m_thd_ndb->m_unsent_bytes));    
-<<<<<<< HEAD
-    if (execute_no_commit(this,trans,FALSE) != 0) {
-=======
     if (execute_no_commit(this,trans) != 0) {
->>>>>>> ff848ca1
       no_uncommitted_rows_execute_failure();
       DBUG_RETURN(ndb_err(trans));
     }
@@ -4724,11 +4584,7 @@
   
   if (! (m_thd_ndb->trans_options & TNTO_TRANSACTIONS_OFF))
   {
-<<<<<<< HEAD
-    if (execute_no_commit(this,trans,FALSE) != 0)
-=======
     if (execute_no_commit(this,trans) != 0)
->>>>>>> ff848ca1
     {
       no_uncommitted_rows_execute_failure();
       DBUG_RETURN(ndb_err(trans));
@@ -5774,96 +5630,6 @@
     */
     break;
   default:
-<<<<<<< HEAD
-    DBUG_RETURN(HA_ERR_UNSUPPORTED);
-  }
-  // Set nullable and pk
-  col.setNullable(field->maybe_null());
-  col.setPrimaryKey(field->flags & PRI_KEY_FLAG);
-  // Set autoincrement
-  if (field->flags & AUTO_INCREMENT_FLAG) 
-  {
-#ifndef DBUG_OFF
-    char buff[22];
-#endif
-    col.setAutoIncrement(TRUE);
-    ulonglong value= create_info->auto_increment_value ?
-      create_info->auto_increment_value : (ulonglong) 1;
-    DBUG_PRINT("info", ("Autoincrement key, initial: %s", llstr(value, buff)));
-    col.setAutoIncrementInitialValue(value);
-  }
-  else
-    col.setAutoIncrement(FALSE);
- 
-  switch (field->field_storage_type()) {
-  case(HA_SM_DEFAULT):
-  default:
-    if (create_info->default_storage_media == HA_SM_DISK)
-      type= NDBCOL::StorageTypeDisk;
-    else
-      type= NDBCOL::StorageTypeMemory;
-    break;
-  case(HA_SM_DISK):
-    type= NDBCOL::StorageTypeDisk;
-    break;
-  case(HA_SM_MEMORY):
-    type= NDBCOL::StorageTypeMemory;
-    break;
-  }
-
-  switch (field->column_format()) {
-  case(COLUMN_FORMAT_TYPE_FIXED):
-    dynamic= FALSE;
-    break;
-  case(COLUMN_FORMAT_TYPE_DYNAMIC):
-    dynamic= TRUE;
-    break;
-  case(COLUMN_FORMAT_TYPE_DEFAULT):
-  default:
-    if (create_info->row_type == ROW_TYPE_DEFAULT)
-      dynamic= default_format;
-    else
-      dynamic= (create_info->row_type == ROW_TYPE_DYNAMIC);
-    break;
-  }
-  DBUG_PRINT("info", ("Column %s is declared %s", field->field_name,
-                      (dynamic) ? "dynamic" : "static"));
-  if (type == NDBCOL::StorageTypeDisk)
-  {
-    if (dynamic)
-    {
-      DBUG_PRINT("info", ("Dynamic disk stored column %s changed to static",
-                          field->field_name));
-      dynamic= false;
-    }
-    if (thd && field->column_format() == COLUMN_FORMAT_TYPE_DYNAMIC)
-    {
-      push_warning_printf(thd, MYSQL_ERROR::WARN_LEVEL_WARN,
-                          ER_ILLEGAL_HA_CREATE_OPTION,
-                          "DYNAMIC column %s with "
-                          "STORAGE DISK is not supported, "
-                          "column will become FIXED",
-                          field->field_name);
-    }
-  }
-
-  switch (create_info->row_type) {
-  case ROW_TYPE_FIXED:
-    if (thd && (dynamic || field_type_forces_var_part(field->type())))
-    {
-      push_warning_printf(thd, MYSQL_ERROR::WARN_LEVEL_WARN,
-                          ER_ILLEGAL_HA_CREATE_OPTION,
-                          "Row format FIXED incompatible with "
-                          "dynamic attribute %s",
-                          field->field_name);
-    }
-    break;
-  case ROW_TYPE_DYNAMIC:
-    /*
-      Future: make columns dynamic in this case
-    */
-    break;
-  default:
     break;
   }
 
@@ -5918,62 +5684,6 @@
        my_errno= ndb_to_mysql_error(&ndberr);
     }
   }
-=======
-    break;
-  }
-
-  DBUG_PRINT("info", ("Format %s, Storage %s", (dynamic)?"dynamic":"fixed",(type == NDBCOL::StorageTypeDisk)?"disk":"memory"));
-  col.setStorageType(type);
-  col.setDynamic(dynamic);
-
-  DBUG_RETURN(0);
-}
-
-void ha_ndbcluster::update_create_info(HA_CREATE_INFO *create_info)
-{
-  DBUG_ENTER("update_create_info");
-  TABLE_SHARE *share= table->s;
-  if (share->mysql_version < MYSQL_VERSION_TABLESPACE_IN_FRM)
-  {
-     DBUG_PRINT("info", ("Restored an old table %s, pre-frm_version 7", 
-	                 share->table_name.str));
-     if (!create_info->tablespace && !share->tablespace)
-     {
-       DBUG_PRINT("info", ("Checking for tablespace in ndb"));
-       THD *thd= current_thd;
-       Ndb *ndb= check_ndb_in_thd(thd);
-       NDBDICT *ndbdict= ndb->getDictionary();
-       NdbError ndberr;
-       Uint32 id;
-       ndb->setDatabaseName(m_dbname);
-       const NDBTAB *ndbtab= m_table;
-       DBUG_ASSERT(ndbtab != NULL);
-       if (!ndbtab->getTablespace(&id))
-       {
-         DBUG_VOID_RETURN;
-       }
-       {
-         NdbDictionary::Tablespace ts= ndbdict->getTablespace(id);
-         ndberr= ndbdict->getNdbError();
-         if(ndberr.classification != NdbError::NoError)
-           goto err;
-	 const char *tablespace= ts.getName();
-         DBUG_PRINT("info", ("Found tablespace '%s'", tablespace));
-         uint tablespace_len= strlen(tablespace);
-         if (tablespace_len != 0) 
-         {
-           share->tablespace= (char *) alloc_root(&share->mem_root,
-                                                  tablespace_len+1);
-           strxmov(share->tablespace, tablespace, NullS);
-	   create_info->tablespace= share->tablespace;
-         }
-         DBUG_VOID_RETURN;
-       }
-err:
-       my_errno= ndb_to_mysql_error(&ndberr);
-    }
-  }
->>>>>>> ff848ca1
 
   DBUG_VOID_RETURN;
 }
@@ -9568,20 +9278,7 @@
     */
     return;
   }
-<<<<<<< HEAD
-  if (!force_release)
-  {
-    if (m_thd_ndb->query_state & NDB_QUERY_MULTI_READ_RANGE)
-    {
-      /* We are batching reads and have not consumed all fetched
-	 rows yet, releasing operation records is unsafe 
-      */
-      return;
-    }
-  }
-=======
   
->>>>>>> ff848ca1
   trans->releaseCompletedOperations();
 }
 
@@ -9767,119 +9464,11 @@
           partition
         */
         r->range_flag|= SKIP_RANGE;
-<<<<<<< HEAD
-=======
         row_buf += reclength;
->>>>>>> ff848ca1
         continue;
       }
     }
     r->range_flag&= ~(uint)SKIP_RANGE;
-<<<<<<< HEAD
-
-    if (read_multi_needs_scan(cur_index_type, key_info, r))
-    {
-      /*
-        If we reach the limit of ranges allowed in a single scan: stop
-        here, send what we have so far, and continue when done with that.
-      */
-      if (i > NdbIndexScanOperation::MaxRangeNo)
-        break;
-
-      /* Include this range in the ordered index scan. */
-      r->range_flag&= ~(uint)UNIQUE_RANGE;
-      num_scan_ranges++;
-    }
-    else
-    {
-      /*
-        Convert to primary/unique key operation.
-
-        If there is not enough buffer for reading the row: stop here, send
-        what we have so far, and continue when done with that.
-      */
-      if (row_buf + reclength > end_of_buffer)
-        break;
-
-      r->range_flag|= UNIQUE_RANGE;
-
-      if (!(op= pk_unique_index_read_key(active_index,
-                                         r->start_key.key,
-                                         row_buf, lm)))
-        ERR_RETURN(m_thd_ndb->trans->getNdbError());
-
-      if (m_user_defined_partitioning &&
-          (cur_index_type == PRIMARY_KEY_ORDERED_INDEX ||
-           cur_index_type == PRIMARY_KEY_INDEX))
-        op->setPartitionId(part_spec.start_part);
-
-      row_buf+= reclength;
-    }
-  }
-  DBUG_ASSERT(i > 0 || i == range_count);       // Require progress
-  m_multi_range_defined_end= ranges + i;
-  if (num_scan_ranges > 0)
-  {
-    /* Do a multi-range index scan for ranges not done by primary/unique key. */
-    uchar *mask;
-
-    data.key_info= key_info;
-    data.first_range= ranges;
-    data.range= data.first_range;
-
-    Uint32 flags= NdbScanOperation::SF_ReadRangeNo;
-    if (lm == NdbOperation::LM_Read)
-      flags|= NdbScanOperation::SF_KeyInfo;
-    if (sorted)
-      flags|= NdbScanOperation::SF_OrderBy;
-
-    if (m_user_defined_partitioning || table_share->primary_key == MAX_KEY)
-    {
-      mask= copy_column_set(table->read_set);
-      if (table_share->primary_key == MAX_KEY)
-        request_hidden_key(mask);
-    }
-    else
-      mask= (uchar *)(table->read_set->bitmap);
-
-    NdbIndexScanOperation *scanOp= m_thd_ndb->trans->scanIndex
-      (m_index[active_index].ndb_record_key, read_multi_bounds_callback,
-       &data, num_scan_ranges, m_index[active_index].ndb_record_row, lm,
-       mask, flags, parallelism, 0);
-    if (!scanOp)
-      ERR_RETURN(m_thd_ndb->trans->getNdbError());
-    m_multi_cursor= scanOp;
-
-    /*
-      We do not get_blob_values() here, as when using blobs we always
-      fallback to non-batched multi range read (see if statement at
-      top of this function).
-    */
-
-    if (m_cond && m_cond->generate_scan_filter(scanOp))
-      ERR_RETURN(scanOp->getNdbError());
-
-    /* We set m_next_row=0 to say that no row was fetched from the scan yet. */
-    m_next_row= 0;
-  }
-  else
-  {
-    m_multi_cursor= 0;
-  }
-
-  buffer->end_of_used_area= row_buf;
-
-  /*
-   * Set first operation in multi range
-   */
-  m_current_multi_operation= 
-    lastOp ? lastOp->next() : m_thd_ndb->trans->getFirstDefinedOperation();
-  if (execute_no_commit_ie(this, m_thd_ndb->trans, true))
-    ERR_RETURN(m_thd_ndb->trans->getNdbError());
-
-  m_multi_range_result_ptr= buffer->buffer;
-
-=======
 
     if (read_multi_needs_scan(cur_index_type, key_info, r))
     {
@@ -10028,7 +9617,6 @@
   else
     ERR_RETURN(m_thd_ndb->trans->getNdbError());
 
->>>>>>> ff848ca1
   DBUG_RETURN(read_multi_range_next(found_range_p));
 }
 
@@ -10041,23 +9629,16 @@
     DBUG_RETURN(handler::read_multi_range_next(multi_range_found_p));
   }
 
-<<<<<<< HEAD
-=======
   const ulong reclength= table_share->reclength;
 
->>>>>>> ff848ca1
   while (multi_range_curr < m_multi_range_defined_end)
   {
     if (multi_range_curr->range_flag & SKIP_RANGE)
     {
-<<<<<<< HEAD
-      /* Nothing in this range, move to next one. */
-=======
       /* Nothing in this range, move to next one, skipping a buffer
        'slot'
       */
       m_multi_range_result_ptr += reclength;
->>>>>>> ff848ca1
       multi_range_curr++;
     }
     else if (multi_range_curr->range_flag & UNIQUE_RANGE)
@@ -10073,29 +9654,6 @@
         or pk operation.
       */
       m_active_cursor= NULL;
-<<<<<<< HEAD
-      const NdbOperation *op= m_current_multi_operation;
-      m_current_multi_operation= m_thd_ndb->trans->getNextCompletedOperation(op);
-      const uchar *src_row= m_multi_range_result_ptr;
-      m_multi_range_result_ptr= src_row + table_share->reclength;
-
-      const NdbError &error= op->getNdbError();
-      if (error.code == 0)
-      {
-        *multi_range_found_p= old_multi_range_curr;
-        memcpy(table->record[0], src_row, table_share->reclength);
-        if (table_share->primary_key == MAX_KEY)
-        {
-          m_ref= get_hidden_key(src_row);
-          if (m_user_defined_partitioning)
-            m_part_id= get_partition_fragment(src_row);
-        }
-        DBUG_RETURN(0);
-      }
-      else if (error.classification != NdbError::NoDataFound)
-      {
-        DBUG_RETURN(ndb_err(m_thd_ndb->trans));
-=======
       const uchar *src_row= m_multi_range_result_ptr;
       m_multi_range_result_ptr= src_row + table_share->reclength;
 
@@ -10110,7 +9668,6 @@
             m_part_id= get_partition_fragment(src_row);
         }
         DBUG_RETURN(0);
->>>>>>> ff848ca1
       }
 
       /* No row found, so fall through to try the next range. */
