/* Copyright (C) 2000-2003 MySQL AB

  This program is free software; you can redistribute it and/or modify
  it under the terms of the GNU General Public License as published by
  the Free Software Foundation; version 2 of the License.

  This program is distributed in the hope that it will be useful,
  but WITHOUT ANY WARRANTY; without even the implied warranty of
  MERCHANTABILITY or FITNESS FOR A PARTICULAR PURPOSE.  See the
  GNU General Public License for more details.

  You should have received a copy of the GNU General Public License
  along with this program; if not, write to the Free Software
  Foundation, Inc., 59 Temple Place, Suite 330, Boston, MA  02111-1307  USA
*/

/**
  @file

  @brief
  This file defines the NDB Cluster handler: the interface between
  MySQL and NDB Cluster
*/

#ifdef USE_PRAGMA_IMPLEMENTATION
#pragma implementation				// gcc: Class implementation
#endif

#include "mysql_priv.h"
#include "rpl_mi.h"

#include <my_dir.h>
#ifdef WITH_NDBCLUSTER_STORAGE_ENGINE
#include "ha_ndbcluster.h"
#include <ndbapi/NdbApi.hpp>
#include "ha_ndbcluster_cond.h"
#include <../util/Bitmask.hpp>
#include <ndbapi/NdbIndexStat.hpp>
#include <ndbapi/NdbInterpretedCode.hpp>

#include "ha_ndbcluster_binlog.h"
#include "ha_ndbcluster_tables.h"
#include "ha_ndbcluster_connection.h"

#include <mysql/plugin.h>

#ifdef ndb_dynamite
#undef assert
#define assert(x) do { if(x) break; ::printf("%s %d: assert failed: %s\n", __FILE__, __LINE__, #x); ::fflush(stdout); ::signal(SIGABRT,SIG_DFL); ::abort(); ::kill(::getpid(),6); ::kill(::getpid(),9); } while (0)
#endif

// options from from mysqld.cc
extern ulong opt_ndb_cache_check_time;

// ndb interface initialization/cleanup
#ifdef  __cplusplus
extern "C" {
#endif
extern void ndb_init_internal();
extern void ndb_end_internal();
#ifdef  __cplusplus
}
#endif

const char *ndb_distribution_names[]= {"KEYHASH", "LINHASH", NullS};
TYPELIB ndb_distribution_typelib= { array_elements(ndb_distribution_names)-1,
                                    "", ndb_distribution_names, NULL };
const char *opt_ndb_distribution= ndb_distribution_names[ND_KEYHASH];
enum ndb_distribution opt_ndb_distribution_id= ND_KEYHASH;

/*
  Provided for testing purposes to be able to run full test suite
  with --ndbcluster option without getting warnings about cluster
  not being connected
*/
my_bool ndbcluster_silent= 0;

// Default value for parallelism
static const int parallelism= 0;

/*
  Default value for max number of transactions createable against NDB from
  the handler. Should really be 2 but there is a transaction to much allocated
  when lock table is used, and one extra to used for global schema lock.
*/
static const int max_transactions= 4;

static uint ndbcluster_partition_flags();
static int ndbcluster_init(void *);
static int ndbcluster_end(handlerton *hton, ha_panic_function flag);
static bool ndbcluster_show_status(handlerton *hton, THD*,
                                   stat_print_fn *,
                                   enum ha_stat_type);
static int ndbcluster_alter_tablespace(handlerton *hton,
                                       THD* thd, 
                                       st_alter_tablespace *info);
static int ndbcluster_fill_files_table(handlerton *hton,
                                       THD *thd, 
                                       TABLE_LIST *tables, 
                                       COND *cond);

handlerton *ndbcluster_hton;

static handler *ndbcluster_create_handler(handlerton *hton,
                                          TABLE_SHARE *table,
                                          MEM_ROOT *mem_root)
{
  return new (mem_root) ha_ndbcluster(hton, table);
}

static uint ndbcluster_partition_flags()
{
  return (HA_CAN_PARTITION | HA_CAN_UPDATE_PARTITION_KEY |
          HA_CAN_PARTITION_UNIQUE | HA_USE_AUTO_PARTITION);
}

static uint ndbcluster_alter_partition_flags()
{
  return HA_PARTITION_FUNCTION_SUPPORTED;
}

#define NDB_AUTO_INCREMENT_RETRIES 100
#define BATCH_FLUSH_SIZE (32768)

static void set_ndb_err(THD *thd, const NdbError &err);

#define ERR_PRINT(err) \
  DBUG_PRINT("error", ("%d  message: %s", err.code, err.message))

#define ERR_RETURN(err)                  \
{                                        \
  const NdbError& tmp= err;              \
  set_ndb_err(current_thd, tmp);         \
  DBUG_RETURN(ndb_to_mysql_error(&tmp)); \
}

#define ERR_BREAK(err, code)             \
{                                        \
  const NdbError& tmp= err;              \
  set_ndb_err(current_thd, tmp);         \
  code= ndb_to_mysql_error(&tmp);        \
  break;                                 \
}

#define ERR_SET(err, code)               \
{                                        \
  const NdbError& tmp= err;              \
  set_ndb_err(current_thd, tmp);         \
  code= ndb_to_mysql_error(&tmp);        \
}

static int ndbcluster_inited= 0;
int ndbcluster_terminating= 0;

extern Ndb* g_ndb;

uchar g_node_id_map[max_ndb_nodes];

/// Handler synchronization
pthread_mutex_t ndbcluster_mutex;

/// Table lock handling
HASH ndbcluster_open_tables;

static uchar *ndbcluster_get_key(NDB_SHARE *share, size_t *length,
                                my_bool not_used __attribute__((unused)));

static int ndb_get_table_statistics(THD *thd, ha_ndbcluster*, bool, Ndb*,
                                    const NdbRecord *, struct Ndb_statistics *,
                                    bool have_lock= FALSE);

THD *injector_thd= 0;

// Util thread variables
pthread_t ndb_util_thread;
int ndb_util_thread_running= 0;
pthread_mutex_t LOCK_ndb_util_thread;
pthread_cond_t COND_ndb_util_thread;
pthread_cond_t COND_ndb_util_ready;
pthread_handler_t ndb_util_thread_func(void *arg);
ulong ndb_cache_check_time;

/* Status variables shown with 'show status like 'Ndb%' */

struct st_ndb_status {
  st_ndb_status() { bzero(this, sizeof(struct st_ndb_status)); }
  long cluster_node_id;
  const char * connected_host;
  long connected_port;
  long number_of_replicas;
  long number_of_data_nodes;
  long number_of_ready_data_nodes;
  long connect_count;
  long execute_count;
};

static struct st_ndb_status g_ndb_status;
static long g_ndb_status_conflict_fn_max= 0;
static long g_ndb_status_conflict_fn_old= 0;

static int update_status_variables(Thd_ndb *thd_ndb,
                                   st_ndb_status *ns,
                                   Ndb_cluster_connection *c)
{
  ns->connected_port= c->get_connected_port();
  ns->connected_host= c->get_connected_host();
  if (ns->cluster_node_id != (int) c->node_id())
  {
    ns->cluster_node_id= c->node_id();
    if (&g_ndb_status == ns && g_ndb_cluster_connection == c)
      sql_print_information("NDB: NodeID is %lu, management server '%s:%lu'",
                            ns->cluster_node_id, ns->connected_host,
                            ns->connected_port);
  }
  ns->number_of_replicas= 0;
  ns->number_of_ready_data_nodes= c->get_no_ready();
  ns->number_of_data_nodes= c->no_db_nodes();
  ns->connect_count= c->get_connect_count();
  if (thd_ndb)
  {
    ns->execute_count= thd_ndb->m_execute_count;
  }
  return 0;
}

SHOW_VAR ndb_status_variables_dynamic[]= {
  {"cluster_node_id",     (char*) &g_ndb_status.cluster_node_id,      SHOW_LONG},
  {"config_from_host",    (char*) &g_ndb_status.connected_host,       SHOW_CHAR_PTR},
  {"config_from_port",    (char*) &g_ndb_status.connected_port,       SHOW_LONG},
//{"number_of_replicas",  (char*) &g_ndb_status.number_of_replicas,   SHOW_LONG},
  {"number_of_data_nodes",(char*) &g_ndb_status.number_of_data_nodes, SHOW_LONG},
  {"number_of_ready_data_nodes",
   (char*) &g_ndb_status.number_of_ready_data_nodes,                  SHOW_LONG},
  {"connect_count",      (char*) &g_ndb_status.connect_count,         SHOW_LONG},
  {"execute_count",      (char*) &g_ndb_status.execute_count,         SHOW_LONG},
  {NullS, NullS, SHOW_LONG}
};

SHOW_VAR ndb_status_variables_fixed[]= {
  {"cluster_connection_pool",(char*) &opt_ndb_cluster_connection_pool, SHOW_LONG},
  {NullS, NullS, SHOW_LONG}
};

SHOW_VAR ndb_status_conflict_variables[]= {
  {"fn_max",     (char*) &g_ndb_status_conflict_fn_max, SHOW_LONG},
  {"fn_old",     (char*) &g_ndb_status_conflict_fn_old, SHOW_LONG},
  {NullS, NullS, SHOW_LONG}
};

/*
  Error handling functions
*/

/* Note for merge: old mapping table, moved to storage/ndb/ndberror.c */

static int ndb_to_mysql_error(const NdbError *ndberr)
{
  /* read the mysql mapped error code */
  int error= ndberr->mysql_code;

  switch (error)
  {
    /* errors for which we do not add warnings, just return mapped error code
    */
  case HA_ERR_NO_SUCH_TABLE:
  case HA_ERR_KEY_NOT_FOUND:
    return error;

    /* Mapping missing, go with the ndb error code*/
  case -1:
    error= ndberr->code;
    break;
    /* Mapping exists, go with the mapped code */
  default:
    break;
  }

  /*
    Push the NDB error message as warning
    - Used to be able to use SHOW WARNINGS toget more info on what the error is
    - Used by replication to see if the error was temporary
  */
  if (ndberr->status == NdbError::TemporaryError)
    push_warning_printf(current_thd, MYSQL_ERROR::WARN_LEVEL_ERROR,
			ER_GET_TEMPORARY_ERRMSG, ER(ER_GET_TEMPORARY_ERRMSG),
			ndberr->code, ndberr->message, "NDB");
  else
    push_warning_printf(current_thd, MYSQL_ERROR::WARN_LEVEL_ERROR,
			ER_GET_ERRMSG, ER(ER_GET_ERRMSG),
			ndberr->code, ndberr->message, "NDB");
  return error;
}

#ifdef HAVE_NDB_BINLOG
/* Write conflicting row to exceptions table. */
static int write_conflict_row(NDB_SHARE *share,
                              NdbTransaction *trans,
                              const uchar *row,
                              NdbError& err)
{
  DBUG_ENTER("write_conflict_row");

  /* get exceptions table */
  NDB_CONFLICT_FN_SHARE *cfn_share= share->m_cfn_share;
  const NDBTAB *ex_tab= cfn_share->m_ex_tab;
  DBUG_ASSERT(ex_tab != NULL);

  /* get insert op */
  NdbOperation *ex_op= trans->getNdbOperation(ex_tab);
  if (ex_op == NULL)
  {
    err= trans->getNdbError();
    DBUG_RETURN(-1);
  }
  if (ex_op->insertTuple() == -1)
  {
    err= ex_op->getNdbError();
    DBUG_RETURN(-1);
  }
  {
    uint32 server_id= (uint32)::server_id;
    uint32 master_server_id= (uint32)active_mi->master_server_id;
    uint64 master_epoch= (uint64)active_mi->master_epoch;
    uint32 count= (uint32)++(cfn_share->m_count);
    if (ex_op->setValue((Uint32)0, (const char *)&(server_id)) ||
        ex_op->setValue((Uint32)1, (const char *)&(master_server_id)) ||
        ex_op->setValue((Uint32)2, (const char *)&(master_epoch)) ||
        ex_op->setValue((Uint32)3, (const char *)&(count)))
    {
      err= ex_op->getNdbError();
      DBUG_RETURN(-1);
    }
  }
  /* copy primary keys */
  {
    const int fixed_cols= 4;
    int nkey= cfn_share->m_pk_cols;
    int k;
    for (k= 0; k < nkey; k++)
    {
      DBUG_ASSERT(row != NULL);
      const uchar* data= row + cfn_share->m_offset[k];
      if (ex_op->setValue((Uint32)(fixed_cols + k), (const char*)data) == -1)
      {
        err= ex_op->getNdbError();
        DBUG_RETURN(-1);
      }
    }
  }
  DBUG_RETURN(0);
}
#endif

inline int
check_completed_operations_pre_commit(Thd_ndb *thd_ndb, NdbTransaction *trans,
                                      const NdbOperation *first,
                                      uint *ignore_count)
{
  uint ignores= 0;
  DBUG_ENTER("check_completed_operations_pre_commit");
  /*
    Check that all errors are "accepted" errors
    or exceptions to report
  */
#ifdef HAVE_NDB_BINLOG
  uint conflict_rows_written= 0;
#endif
  while (first)
  {
    const NdbError &err= first->getNdbError();
    if (err.classification != NdbError::NoError &&
        err.classification != NdbError::ConstraintViolation &&
        err.classification != NdbError::NoDataFound)
    {
#ifdef HAVE_NDB_BINLOG
      DBUG_PRINT("info", ("ndb error: %d", err.code));
      if (err.code == (int) error_conflict_fn_max_violation)
      {
        thd_ndb->m_max_violation_count++;
      }
      else if (err.code == (int) error_conflict_fn_old_violation)
      {
        thd_ndb->m_old_violation_count++;
        const void* buffer= first->getCustomData();
        if (buffer != NULL)
        {
          Ndb_exceptions_data ex_data;
          memcpy(&ex_data, buffer, sizeof(ex_data));
          NDB_SHARE *share= ex_data.share;
          const uchar* row= ex_data.row;
          DBUG_ASSERT(share != NULL && row != NULL);

          NDB_CONFLICT_FN_SHARE* cfn_share= share->m_cfn_share;
          if (cfn_share && cfn_share->m_ex_tab)
          {
            NdbError ex_err;
            if (write_conflict_row(share, trans, row, ex_err))
            {
              char msg[FN_REFLEN];
              my_snprintf(msg, sizeof(msg), "table %s NDB error %d '%s'",
                          cfn_share->m_ex_tab->getName(),
                          ex_err.code, ex_err.message);

              NdbDictionary::Dictionary* dict= thd_ndb->ndb->getDictionary();

              if (ex_err.classification == NdbError::SchemaError)
              {
                dict->removeTableGlobal(*(cfn_share->m_ex_tab), false);
                cfn_share->m_ex_tab= NULL;
              }
              else if (ex_err.status == NdbError::TemporaryError)
              {
                /* Slave will roll back and retry entire transaction. */
                ERR_RETURN(ex_err);
              }
              else
              {
                push_warning_printf(current_thd, MYSQL_ERROR::WARN_LEVEL_ERROR,
                                    ER_EXCEPTIONS_WRITE_ERROR,
                                    ER(ER_EXCEPTIONS_WRITE_ERROR), msg);
                /* Slave will stop replication. */
                DBUG_RETURN(ER_EXCEPTIONS_WRITE_ERROR);
              }
            }
            else
            {
              conflict_rows_written++;
            }
          }
          else
          {
            DBUG_PRINT("info", ("missing %s", !cfn_share ? "cfn_share" : "ex_tab"));
          }
        }
        else
        {
          DBUG_PRINT("info", ("missing custom data"));
        }
      }
      else
#endif
        DBUG_RETURN(err.code);
    }
    if (err.classification != NdbError::NoError)
      ignores++;
    first= trans->getNextCompletedOperation(first);
  }
  if (ignore_count)
    *ignore_count= ignores;
#ifdef HAVE_NDB_BINLOG
  if (conflict_rows_written)
  {
    if (trans->execute(NdbTransaction::NoCommit,
                       NdbOperation::AO_IgnoreError,
                       thd_ndb->m_force_send))
    {
      abort();
      //err= trans->getNdbError();
    }
    if (trans->getNdbError().code)
    {
      sql_print_error("NDB slave: write conflict row error code %d", trans->getNdbError().code);
    }
  }
#endif
  DBUG_RETURN(0);
}

inline int
check_completed_operations(Thd_ndb *thd_ndb, NdbTransaction *trans,
                           const NdbOperation *first,
                           uint *ignore_count)
{
  uint ignores= 0;
  DBUG_ENTER("check_completed_operations");
  /*
    Check that all errors are "accepted" errors
  */
  while (first)
  {
    const NdbError &err= first->getNdbError();
    if (err.classification != NdbError::NoError &&
        err.classification != NdbError::ConstraintViolation &&
        err.classification != NdbError::NoDataFound)
    {
#ifdef HAVE_NDB_BINLOG
      DBUG_ASSERT(err.code != 9999 && err.code != 9998);
#endif
      DBUG_RETURN(err.code);
    }
    if (err.classification != NdbError::NoError)
      ignores++;
    first= trans->getNextCompletedOperation(first);
  }
  if (ignore_count)
    *ignore_count= ignores;
  DBUG_RETURN(0);
}

void
ha_ndbcluster::release_completed_operations(Thd_ndb *thd_ndb,
                                            NdbTransaction *trans)
{
  if (trans->hasBlobOperation())
  {
    /* We are reading/writing BLOB fields, 
       releasing operation records is unsafe
    */
    return;
  }

  trans->releaseCompletedOperations();
}

int execute_no_commit(Thd_ndb *thd_ndb, NdbTransaction *trans,
                      bool ignore_no_key,
                      uint *ignore_count= 0);
inline
int execute_no_commit(Thd_ndb *thd_ndb, NdbTransaction *trans,
                      bool ignore_no_key,
                      uint *ignore_count)
{
  DBUG_ENTER("execute_no_commit");
  ha_ndbcluster::release_completed_operations(thd_ndb, trans);
  const NdbOperation *first= trans->getFirstDefinedOperation();
  thd_ndb->m_execute_count++;
  DBUG_PRINT("info", ("execute_count: %u", thd_ndb->m_execute_count));
  if (trans->execute(NdbTransaction::NoCommit,
                     NdbOperation::AO_IgnoreError,
                     thd_ndb->m_force_send))
  {
    thd_ndb->m_unsent_bytes= 0;
    DBUG_RETURN(-1);
  }
  thd_ndb->m_unsent_bytes= 0;
  if (!ignore_no_key || trans->getNdbError().code == 0)
    DBUG_RETURN(trans->getNdbError().code);

  DBUG_RETURN(check_completed_operations_pre_commit(thd_ndb, trans, first,
                                                    ignore_count));
}

int execute_commit(Thd_ndb *thd_ndb, NdbTransaction *trans,
                   int force_send, int ignore_error, uint *ignore_count= 0);
inline
int execute_commit(Thd_ndb *thd_ndb, NdbTransaction *trans,
                   int force_send, int ignore_error, uint *ignore_count)
{
  DBUG_ENTER("execute_commit");
  NdbOperation::AbortOption ao= NdbOperation::AO_IgnoreError;
  if (thd_ndb->m_unsent_bytes && !ignore_error)
  {
    /*
      We have unsent bytes and cannot ignore error.  Calling execute
      with NdbOperation::AO_IgnoreError will result in possible commit
      of a transaction although there is an error.
    */
    ao= NdbOperation::AbortOnError;
  }
  const NdbOperation *first= trans->getFirstDefinedOperation();
  thd_ndb->m_execute_count++;
  DBUG_PRINT("info", ("execute_count: %u", thd_ndb->m_execute_count));
  if (trans->execute(NdbTransaction::Commit, ao, force_send))
  {
    thd_ndb->m_max_violation_count= 0;
    thd_ndb->m_old_violation_count= 0;
    thd_ndb->m_conflict_fn_usage_count= 0;
    thd_ndb->m_unsent_bytes= 0;
    DBUG_RETURN(-1);
  }
  g_ndb_status_conflict_fn_max+= thd_ndb->m_max_violation_count;
  g_ndb_status_conflict_fn_old+= thd_ndb->m_old_violation_count;
  thd_ndb->m_max_violation_count= 0;
  thd_ndb->m_old_violation_count= 0;
  thd_ndb->m_conflict_fn_usage_count= 0;
  thd_ndb->m_unsent_bytes= 0;
  if (!ignore_error || trans->getNdbError().code == 0)
    DBUG_RETURN(trans->getNdbError().code);
  DBUG_RETURN(check_completed_operations(thd_ndb, trans, first, ignore_count));
}

inline
int execute_no_commit_ie(Thd_ndb *thd_ndb, NdbTransaction *trans)
{
  DBUG_ENTER("execute_no_commit_ie");
  ha_ndbcluster::release_completed_operations(thd_ndb, trans);
  int res= trans->execute(NdbTransaction::NoCommit,
                          NdbOperation::AO_IgnoreError,
                          thd_ndb->m_force_send);
  thd_ndb->m_unsent_bytes= 0;
  thd_ndb->m_execute_count++;
  DBUG_PRINT("info", ("execute_count: %u", thd_ndb->m_execute_count));
  DBUG_RETURN(res);
}

/*
  Place holder for ha_ndbcluster thread specific data
*/
typedef struct st_thd_ndb_share {
  const void *key;
  struct Ndb_local_table_statistics stat;
} THD_NDB_SHARE;
static
uchar *thd_ndb_share_get_key(THD_NDB_SHARE *thd_ndb_share, size_t *length,
                            my_bool not_used __attribute__((unused)))
{
  *length= sizeof(thd_ndb_share->key);
  return (uchar*) &thd_ndb_share->key;
}

Thd_ndb::Thd_ndb()
{
  connection= ndb_get_cluster_connection();
  m_connect_count= connection->get_connect_count();
  ndb= new Ndb(connection, "");
  lock_count= 0;
  start_stmt_count= 0;
  save_point_count= 0;
  count= 0;
  trans= NULL;
  m_handler= NULL;
  m_error= FALSE;
  m_error_code= 0;
  query_state&= NDB_QUERY_NORMAL;
  options= 0;
  (void) hash_init(&open_tables, &my_charset_bin, 5, 0, 0,
                   (hash_get_key)thd_ndb_share_get_key, 0, 0);
  m_unsent_bytes= 0;
  m_execute_count= 0;
  m_max_violation_count= 0;
  m_old_violation_count= 0;
  m_conflict_fn_usage_count= 0;
  global_schema_lock_trans= NULL;
  global_schema_lock_count= 0;
  global_schema_lock_error= 0;
  init_alloc_root(&m_batch_mem_root, BATCH_FLUSH_SIZE/4, 0);
}

Thd_ndb::~Thd_ndb()
{
  if (ndb)
  {
    delete ndb;
    ndb= NULL;
  }
  changed_tables.empty();
  hash_free(&open_tables);
  free_root(&m_batch_mem_root, MYF(0));
}

void
Thd_ndb::init_open_tables()
{
  count= 0;
  m_error= FALSE;
  m_error_code= 0;
  my_hash_reset(&open_tables);
}

inline
Ndb *ha_ndbcluster::get_ndb(THD *thd)
{
  return get_thd_ndb(thd)->ndb;
}

/*
 * manage uncommitted insert/deletes during transactio to get records correct
 */

void ha_ndbcluster::set_rec_per_key()
{
  DBUG_ENTER("ha_ndbcluster::set_rec_per_key");
  for (uint i=0 ; i < table_share->keys ; i++)
  {
    table->key_info[i].rec_per_key[table->key_info[i].key_parts-1]= 1;
  }
  DBUG_VOID_RETURN;
}

ha_rows ha_ndbcluster::records()
{
  DBUG_ENTER("ha_ndbcluster::records");
  DBUG_PRINT("info", ("id=%d, no_uncommitted_rows_count=%d",
                      ((const NDBTAB *)m_table)->getTableId(),
                      m_table_info->no_uncommitted_rows_count));

  if (update_stats(table->in_use, 1) == 0)
  {
    DBUG_RETURN(stats.records);
  }
  else
  {
    DBUG_RETURN(HA_POS_ERROR);
  }
}

void ha_ndbcluster::no_uncommitted_rows_execute_failure()
{
  DBUG_ENTER("ha_ndbcluster::no_uncommitted_rows_execute_failure");
  get_thd_ndb(current_thd)->m_error= TRUE;
  get_thd_ndb(current_thd)->m_error_code= 0;
  DBUG_VOID_RETURN;
}

void ha_ndbcluster::no_uncommitted_rows_update(int c)
{
  DBUG_ENTER("ha_ndbcluster::no_uncommitted_rows_update");
  struct Ndb_local_table_statistics *local_info= m_table_info;
  local_info->no_uncommitted_rows_count+= c;
  DBUG_PRINT("info", ("id=%d, no_uncommitted_rows_count=%d",
                      ((const NDBTAB *)m_table)->getTableId(),
                      local_info->no_uncommitted_rows_count));
  DBUG_VOID_RETURN;
}

void ha_ndbcluster::no_uncommitted_rows_reset(THD *thd)
{
  DBUG_ENTER("ha_ndbcluster::no_uncommitted_rows_reset");
  Thd_ndb *thd_ndb= get_thd_ndb(thd);
  thd_ndb->count++;
  thd_ndb->m_error= FALSE;
  thd_ndb->m_unsent_bytes= 0;
  DBUG_VOID_RETURN;
}

/*
  Sets the latest ndb error code on the thd_ndb object such that it
  can be retrieved later to know which ndb error caused the handler
  error.
*/
static void set_ndb_err(THD *thd, const NdbError &err)
{
  DBUG_ENTER("set_ndb_err");
  ERR_PRINT(err);

  Thd_ndb *thd_ndb= get_thd_ndb(thd);
  if (thd_ndb == NULL)
    DBUG_VOID_RETURN;
#ifdef NOT_YET
  /*
    Check if error code is overwritten, in this case the original
    failure cause will be lost.  E.g. if 4350 error is given. So
    push a warning so that it can be detected which is the root
    error cause.
  */
  if (thd_ndb->m_query_id == thd->query_id &&
      thd_ndb->m_error_code != 0 &&
      thd_ndb->m_error_code != err.code)
  {
    char buf[FN_REFLEN];
    ndb_error_string(thd_ndb->m_error_code, buf, sizeof(buf));
    push_warning_printf(thd, MYSQL_ERROR::WARN_LEVEL_ERROR,
			ER_GET_ERRMSG, ER(ER_GET_ERRMSG),
			thd_ndb->m_error_code, buf, "NDB");
  }
#endif
  thd_ndb->m_query_id= thd->query_id;
  thd_ndb->m_error_code= err.code;
  DBUG_VOID_RETURN;
}

int ha_ndbcluster::ndb_err(NdbTransaction *trans,
                           bool have_lock)
{
  THD *thd= current_thd;
  int res;
  NdbError err= trans->getNdbError();
  DBUG_ENTER("ndb_err");
  
  set_ndb_err(thd, err);

  switch (err.classification) {
  case NdbError::SchemaError:
  {
    // TODO perhaps we need to do more here, invalidate also in the cache
    m_table->setStatusInvalid();
    /* Close other open handlers not used by any thread */
    TABLE_LIST table_list;
    bzero((char*) &table_list,sizeof(table_list));
    table_list.db= m_dbname;
    table_list.alias= table_list.table_name= m_tabname;
    close_cached_tables(thd, &table_list, have_lock, FALSE, FALSE);
    break;
  }
  default:
    break;
  }
  res= ndb_to_mysql_error(&err);
  DBUG_PRINT("info", ("transformed ndbcluster error %d to mysql error %d", 
                      err.code, res));
  if (res == HA_ERR_FOUND_DUPP_KEY)
  {
    char *error_data= err.details;
    uint dupkey= MAX_KEY;

    for (uint i= 0; i < MAX_KEY; i++)
    {
      if (m_index[i].type == UNIQUE_INDEX || 
          m_index[i].type == UNIQUE_ORDERED_INDEX)
      {
        const NDBINDEX *unique_index=
          (const NDBINDEX *) m_index[i].unique_index;
        if (unique_index &&
            (char *) unique_index->getObjectId() == error_data)
        {
          dupkey= i;
          break;
        }
      }
    }
    if (m_rows_to_insert == 1)
    {
      /*
	We can only distinguish between primary and non-primary
	violations here, so we need to return MAX_KEY for non-primary
	to signal that key is unknown
      */
      m_dupkey= err.code == 630 ? table_share->primary_key : dupkey; 
    }
    else
    {
      /* We are batching inserts, offending key is not available */
      m_dupkey= (uint) -1;
    }
  }
  DBUG_RETURN(res);
}


/**
  Override the default get_error_message in order to add the 
  error message of NDB .
*/

bool ha_ndbcluster::get_error_message(int error, 
                                      String *buf)
{
  DBUG_ENTER("ha_ndbcluster::get_error_message");
  DBUG_PRINT("enter", ("error: %d", error));

  Ndb *ndb= check_ndb_in_thd(current_thd);
  if (!ndb)
    DBUG_RETURN(FALSE);

  const NdbError err= ndb->getNdbError(error);
  bool temporary= err.status==NdbError::TemporaryError;
  buf->set(err.message, strlen(err.message), &my_charset_bin);
  DBUG_PRINT("exit", ("message: %s, temporary: %d", buf->ptr(), temporary));
  DBUG_RETURN(temporary);
}



/**
  Check if MySQL field type forces var part in ndb storage
*/
static bool field_type_forces_var_part(enum_field_types type)
{
  switch (type) {
  case MYSQL_TYPE_VAR_STRING:
  case MYSQL_TYPE_VARCHAR:
    return TRUE;
  case MYSQL_TYPE_TINY_BLOB:
  case MYSQL_TYPE_BLOB:
  case MYSQL_TYPE_MEDIUM_BLOB:
  case MYSQL_TYPE_LONG_BLOB:
  case MYSQL_TYPE_GEOMETRY:
    return FALSE;
  default:
    return FALSE;
  }
}

/*
 * This is used for every additional row operation, to update the guesstimate
 * of pending bytes to send, and to check if it is now time to flush a batch.
 */
bool
ha_ndbcluster::add_row_check_if_batch_full_size(Thd_ndb *thd_ndb, uint size)
{
  if (thd_ndb->m_unsent_bytes == 0)
    free_root(&(thd_ndb->m_batch_mem_root), MY_MARK_BLOCKS_FREE);

  uint unsent= thd_ndb->m_unsent_bytes;
  unsent+= size;
  thd_ndb->m_unsent_bytes= unsent;
  return unsent >= thd_ndb->m_batch_size;
}

/*
  Return a generic buffer that will remain valid until after next execute.

  The memory is freed by the first call to add_row_check_if_batch_full_size()
  following any execute() call. The intention is that the memory is associated
  with one batch of operations during batched slave updates.

  Note in particular that using get_buffer() / copy_row_to_buffer() separately
  from add_row_check_if_batch_full_size() could make meory usage grow without
  limit, and that this sequence:

    execute()
    get_buffer() / copy_row_to_buffer()
    add_row_check_if_batch_full_size()
    ...
    execute()

  will free the memory already at add_row_check_if_batch_full_size() time, it
  will not remain valid until the second execute().
*/
uchar *
ha_ndbcluster::get_buffer(Thd_ndb *thd_ndb, uint size)
{
  return (uchar*)alloc_root(&(thd_ndb->m_batch_mem_root), size);
}

uchar *
ha_ndbcluster::copy_row_to_buffer(Thd_ndb *thd_ndb, const uchar *record)
{
  uchar *row= get_buffer(thd_ndb, table->s->reclength);
  if (unlikely(!row))
    return NULL;
  memcpy(row, record, table->s->reclength);
  return row;
}

/**
 * findBlobError
 * This method attempts to find an error in the hierarchy of runtime
 * NDBAPI objects from Blob up to transaction.
 * It will return -1 if no error is found, 0 if an error is found.
 */
int findBlobError(NdbError& error, NdbBlob* pBlob)
{
  error= pBlob->getNdbError();
  if (error.code != 0)
    return 0;
  
  const NdbOperation* pOp= pBlob->getNdbOperation();
  error= pOp->getNdbError();
  if (error.code != 0)
    return 0;
  
  NdbTransaction* pTrans= pOp->getNdbTransaction();
  error= pTrans->getNdbError();
  if (error.code != 0)
    return 0;
  
  /* No error on any of the objects */
  return -1;
}


int g_get_ndb_blobs_value(NdbBlob *ndb_blob, void *arg)
{
  ha_ndbcluster *ha= (ha_ndbcluster *)arg;
  DBUG_ENTER("g_get_ndb_blobs_value");
  DBUG_PRINT("info", ("destination row: %p", ha->m_blob_destination_record));

  /* Count the total length needed for blob data. */
  int isNull;
  if (ndb_blob->getNull(isNull) != 0)
    ERR_RETURN(ndb_blob->getNdbError());
  if (isNull == 0) {
    Uint64 len64= 0;
    if (ndb_blob->getLength(len64) != 0)
      ERR_RETURN(ndb_blob->getNdbError());
    /* Align to Uint64. */
    ha->m_blob_total_size+= (len64 + 7) & ~((Uint64)7);
    if (ha->m_blob_total_size > 0xffffffff)
    {
      DBUG_ASSERT(FALSE);
      DBUG_RETURN(-1);
    }
  }
  ha->m_blob_counter++;

  /*
    Wait until all blobs are active with reading, so we can allocate
    and use a common buffer containing all.
  */
  if (ha->m_blob_counter < ha->m_blob_expected_count)
    DBUG_RETURN(0);
  ha->m_blob_counter= 0;

  /* Re-allocate bigger blob buffer if necessary. */
  if (ha->m_blob_total_size > ha->m_blobs_buffer_size)
  {
    my_free(ha->m_blobs_buffer, MYF(MY_ALLOW_ZERO_PTR));
    DBUG_PRINT("info", ("allocate blobs buffer size %u",
                        (uint32)(ha->m_blob_total_size)));
    ha->m_blobs_buffer=
      (uchar*) my_malloc(ha->m_blob_total_size, MYF(MY_WME));
    if (ha->m_blobs_buffer == NULL)
    {
      ha->m_blobs_buffer_size= 0;
      DBUG_RETURN(-1);
    }
    ha->m_blobs_buffer_size= ha->m_blob_total_size;
  }

  /*
    Now read all blob data.
    If we know the destination mysqld row, we also set the blob null bit and
    pointer/length (if not, it will be done instead in unpack_record()).
  */
  uint32 offset= 0;
  for (uint i= 0; i < ha->table->s->fields; i++)
  {
    Field *field= ha->table->field[i];
    if (! (field->flags & BLOB_FLAG))
      continue;
    NdbValue value= ha->m_value[i];
    if (value.blob == NULL)
    {
      DBUG_PRINT("info",("[%u] skipped", i));
      continue;
    }
    Field_blob *field_blob= (Field_blob *)field;
    NdbBlob *ndb_blob= value.blob;
    int isNull;
    if (ndb_blob->getNull(isNull) != 0)
      ERR_RETURN(ndb_blob->getNdbError());
    if (isNull == 0) {
      Uint64 len64= 0;
      if (ndb_blob->getLength(len64) != 0)
        ERR_RETURN(ndb_blob->getNdbError());
      DBUG_ASSERT(len64 < 0xffffffff);
      uchar *buf= ha->m_blobs_buffer + offset;
      uint32 len= ha->m_blobs_buffer_size - offset;
      if (ndb_blob->readData(buf, len) != 0)
      {
        NdbError err;
        if (findBlobError(err, ndb_blob) == 0)
        {
          ERR_RETURN(err);
        }
        else
        {
          /* Should always have some error code set */
          assert(err.code != 0);
          ERR_RETURN(err);
        }
      }   
      DBUG_PRINT("info", ("[%u] offset: %u  buf: 0x%lx  len=%u",
                          i, offset, (long) buf, len));
      DBUG_ASSERT(len == len64);
      if (ha->m_blob_destination_record)
      {
        my_ptrdiff_t ptrdiff=
          ha->m_blob_destination_record - ha->table->record[0];
        field_blob->move_field_offset(ptrdiff);
        field_blob->set_ptr(len, buf);
        field_blob->set_notnull();
        field_blob->move_field_offset(-ptrdiff);
      }
      offset+= ((len64 + 7) & ~((Uint64)7));
    }
    else if (ha->m_blob_destination_record)
    {
      /* Have to set length even in this case. */
      my_ptrdiff_t ptrdiff=
        ha->m_blob_destination_record - ha->table->record[0];
      uchar *buf= ha->m_blobs_buffer + offset;
      field_blob->move_field_offset(ptrdiff);
      field_blob->set_ptr((uint32)0, buf);
      field_blob->set_null();
      field_blob->move_field_offset(-ptrdiff);
      DBUG_PRINT("info", ("[%u] isNull=%d", i, isNull));
    }
  }

  DBUG_RETURN(0);
}

/*
  Request reading of blob values.

  If dst_record is specified, the blob null bit, pointer, and length will be
  set in that record. Otherwise they must be set later by calling
  unpack_record().
*/
int
ha_ndbcluster::get_blob_values(const NdbOperation *ndb_op, uchar *dst_record,
                               const MY_BITMAP *bitmap)
{
  uint i;
  DBUG_ENTER("ha_ndbcluster::get_blob_values");

  m_blob_counter= 0;
  m_blob_expected_count= 0;
  m_blob_destination_record= dst_record;
  m_blob_total_size= 0;

  for (i= 0; i < table_share->fields; i++) 
  {
    Field *field= table->field[i];
    if (!(field->flags & BLOB_FLAG))
      continue;

    DBUG_PRINT("info", ("fieldnr=%d", i));
    NdbBlob *ndb_blob;
    if (bitmap_is_set(bitmap, i))
    {
      if ((ndb_blob= ndb_op->getBlobHandle(i)) == NULL ||
          ndb_blob->setActiveHook(g_get_ndb_blobs_value, this) != 0)
        DBUG_RETURN(1);
      m_blob_expected_count++;
    }
    else
      ndb_blob= NULL;

    m_value[i].blob= ndb_blob;
  }

  DBUG_RETURN(0);
}

int
ha_ndbcluster::set_blob_values(const NdbOperation *ndb_op,
                               my_ptrdiff_t row_offset, const MY_BITMAP *bitmap,
                               uint *set_count, bool batch)
{
  uint field_no;
  uint *blob_index, *blob_index_end;
  int res= 0;
  DBUG_ENTER("ha_ndbcluster::set_blob_values");

  *set_count= 0;

  if (table_share->blob_fields == 0)
    DBUG_RETURN(0);

  blob_index= table_share->blob_field;
  blob_index_end= blob_index + table_share->blob_fields;
  do
  {
    field_no= *blob_index;
    /* A NULL bitmap sets all blobs. */
    if (bitmap && !bitmap_is_set(bitmap, field_no))
      continue;
    Field *field= table->field[field_no];

    NdbBlob *ndb_blob= ndb_op->getBlobHandle(field_no);
    if (ndb_blob == NULL)
      ERR_RETURN(ndb_op->getNdbError());
    if (field->is_null_in_record_with_offset(row_offset))
    {
      if (ndb_blob->setNull() != 0)
        ERR_RETURN(ndb_op->getNdbError());
    }
    else
    {
      Field_blob *field_blob= (Field_blob *)field;

      // Get length and pointer to data
      const uchar *field_ptr= field->ptr + row_offset;
      uint32 blob_len= field_blob->get_length(field_ptr);
      uchar* blob_ptr= NULL;
      field_blob->get_ptr(&blob_ptr);

      // Looks like NULL ptr signals length 0 blob
      if (blob_ptr == NULL) {
        DBUG_ASSERT(blob_len == 0);
        blob_ptr= (uchar*)"";
      }

      DBUG_PRINT("value", ("set blob ptr: 0x%lx  len: %u",
                           (long) blob_ptr, blob_len));
      DBUG_DUMP("value", blob_ptr, min(blob_len, 26));

      /*
        NdbBlob requires the data pointer to remain valid until execute() time.
        So when batching, we need to copy the value to a temporary buffer.
      */
      if (batch && blob_len > 0)
      {
        uchar *tmp_buf= get_buffer(m_thd_ndb, blob_len);
        if (!tmp_buf)
          DBUG_RETURN(HA_ERR_OUT_OF_MEM);
        memcpy(tmp_buf, blob_ptr, blob_len);
        blob_ptr= tmp_buf;
      }
      res= ndb_blob->setValue((char*)blob_ptr, blob_len);
      if (res != 0)
        ERR_RETURN(ndb_op->getNdbError());
    }

    ++(*set_count);
  } while (++blob_index != blob_index_end);

  DBUG_RETURN(res);
}

/*
  This routine is shared by injector.  There is no common blobs buffer
  so the buffer and length are passed by reference.  Injector also
  passes a record pointer diff.
 */
int get_ndb_blobs_value(TABLE* table, NdbValue* value_array,
                        uchar*& buffer, uint& buffer_size,
                        my_ptrdiff_t ptrdiff)
{
  DBUG_ENTER("get_ndb_blobs_value");

  // Field has no field number so cannot use TABLE blob_field
  // Loop twice, first only counting total buffer size
  for (int loop= 0; loop <= 1; loop++)
  {
    uint32 offset= 0;
    for (uint i= 0; i < table->s->fields; i++)
    {
      Field *field= table->field[i];
      NdbValue value= value_array[i];
      if (! (field->flags & BLOB_FLAG))
        continue;
      if (value.blob == NULL)
      {
        DBUG_PRINT("info",("[%u] skipped", i));
        continue;
      }
      Field_blob *field_blob= (Field_blob *)field;
      NdbBlob *ndb_blob= value.blob;
      int isNull;
      if (ndb_blob->getNull(isNull) != 0)
        ERR_RETURN(ndb_blob->getNdbError());
      if (isNull == 0) {
        Uint64 len64= 0;
        if (ndb_blob->getLength(len64) != 0)
          ERR_RETURN(ndb_blob->getNdbError());
        // Align to Uint64
        uint32 size= len64;
        if (size % 8 != 0)
          size+= 8 - size % 8;
        if (loop == 1)
        {
          uchar *buf= buffer + offset;
          uint32 len= 0xffffffff;  // Max uint32
          if (ndb_blob->readData(buf, len) != 0)
            ERR_RETURN(ndb_blob->getNdbError());
          DBUG_PRINT("info", ("[%u] offset: %u  buf: 0x%lx  len=%u  [ptrdiff=%d]",
                              i, offset, (long) buf, len, (int)ptrdiff));
          DBUG_ASSERT(len == len64);
          // Ugly hack assumes only ptr needs to be changed
          field_blob->set_ptr_offset(ptrdiff, len, buf);
        }
        offset+= size;
      }
      else if (loop == 1) // undefined or null
      {
        // have to set length even in this case
        uchar *buf= buffer + offset; // or maybe NULL
        uint32 len= 0;
	field_blob->set_ptr_offset(ptrdiff, len, buf);
        DBUG_PRINT("info", ("[%u] isNull=%d", i, isNull));
      }
    }
    if (loop == 0 && offset > buffer_size)
    {
      my_free(buffer, MYF(MY_ALLOW_ZERO_PTR));
      buffer_size= 0;
      DBUG_PRINT("info", ("allocate blobs buffer size %u", offset));
      buffer= (uchar*) my_malloc(offset, MYF(MY_WME));
      if (buffer == NULL)
      {
        sql_print_error("ha_ndbcluster::get_ndb_blobs_value: "
                        "my_malloc(%u) failed", offset);
        DBUG_RETURN(-1);
      }
      buffer_size= offset;
    }
  }
  DBUG_RETURN(0);
}


/**
  Check if any set or get of blob value in current query.
*/

bool ha_ndbcluster::uses_blob_value(const MY_BITMAP *bitmap)
{
  uint *blob_index, *blob_index_end;
  if (table_share->blob_fields == 0)
    return FALSE;

  blob_index=     table_share->blob_field;
  blob_index_end= blob_index + table_share->blob_fields;
  do
  {
    if (bitmap_is_set(bitmap, table->field[*blob_index]->field_index))
      return TRUE;
  } while (++blob_index != blob_index_end);
  return FALSE;
}


/**
  Get metadata for this table from NDB.

  Check that frm-file on disk is equal to frm-file
  of table accessed in NDB.

  @retval
    0    ok
  @retval
    -2   Meta data has changed; Re-read data and try again
*/

int cmp_frm(const NDBTAB *ndbtab, const void *pack_data,
            uint pack_length)
{
  DBUG_ENTER("cmp_frm");
  /*
    Compare FrmData in NDB with frm file from disk.
  */
  if ((pack_length != ndbtab->getFrmLength()) || 
      (memcmp(pack_data, ndbtab->getFrmData(), pack_length)))
    DBUG_RETURN(1);
  DBUG_RETURN(0);
}

int ha_ndbcluster::get_metadata(THD *thd, const char *path)
{
  Ndb *ndb= get_thd_ndb(thd)->ndb;
  NDBDICT *dict= ndb->getDictionary();
  const NDBTAB *tab;
  int error;
  DBUG_ENTER("get_metadata");
  DBUG_PRINT("enter", ("m_tabname: %s, path: %s", m_tabname, path));

  DBUG_ASSERT(m_table == NULL);
  DBUG_ASSERT(m_table_info == NULL);

  uchar *data= NULL, *pack_data= NULL;
  size_t length, pack_length;

  /*
    Compare FrmData in NDB with frm file from disk.
  */
  error= 0;
  if (readfrm(path, &data, &length) ||
      packfrm(data, length, &pack_data, &pack_length))
  {
    my_free(data, MYF(MY_ALLOW_ZERO_PTR));
    my_free(pack_data, MYF(MY_ALLOW_ZERO_PTR));
    DBUG_RETURN(1);
  }
    
  Ndb_table_guard ndbtab_g(dict, m_tabname);
  if (!(tab= ndbtab_g.get_table()))
    ERR_RETURN(dict->getNdbError());

  if (get_ndb_share_state(m_share) != NSS_ALTERED 
      && cmp_frm(tab, pack_data, pack_length))
  {
    DBUG_PRINT("error", 
               ("metadata, pack_length: %lu  getFrmLength: %d  memcmp: %d",
                (ulong) pack_length, tab->getFrmLength(),
                memcmp(pack_data, tab->getFrmData(), pack_length)));
    DBUG_DUMP("pack_data", (uchar*) pack_data, pack_length);
    DBUG_DUMP("frm", (uchar*) tab->getFrmData(), tab->getFrmLength());
    error= HA_ERR_TABLE_DEF_CHANGED;
  }
  my_free((char*)data, MYF(0));
  my_free((char*)pack_data, MYF(0));

  if (error)
    goto err;

  DBUG_PRINT("info", ("fetched table %s", tab->getName()));
  m_table= tab;

  if (bitmap_init(&m_bitmap, m_bitmap_buf, table_share->fields, 0))
  {
    error= HA_ERR_OUT_OF_MEM;
    goto err;
  }
  if (table_share->primary_key == MAX_KEY)
  {
    /* Hidden primary key. */
    if ((error= add_hidden_pk_ndb_record(dict)) != 0)
      goto err;
  }

  if ((error= add_table_ndb_record(dict)) != 0)
    goto err;

  /*
    Approx. write size in bytes over transporter
  */
  m_bytes_per_write= 12 + tab->getRowSizeInBytes() + 4 * tab->getNoOfColumns();
  if ((error= open_indexes(thd, ndb, table, FALSE)) == 0)
  {
    ndbtab_g.release();
#ifdef HAVE_NDB_BINLOG
    ndbcluster_read_binlog_replication(thd, ndb, m_share, m_table,
                                       ::server_id, table, FALSE);
#endif
    DBUG_RETURN(0);
  }

err:
  ndbtab_g.invalidate();
  m_table= NULL;
  DBUG_RETURN(error);
}

static int fix_unique_index_attr_order(NDB_INDEX_DATA &data,
                                       const NDBINDEX *index,
                                       KEY *key_info)
{
  DBUG_ENTER("fix_unique_index_attr_order");
  unsigned sz= index->getNoOfIndexColumns();

  if (data.unique_index_attrid_map)
    my_free((char*)data.unique_index_attrid_map, MYF(0));
  data.unique_index_attrid_map= (uchar*)my_malloc(sz,MYF(MY_WME));
  if (data.unique_index_attrid_map == 0)
  {
    sql_print_error("fix_unique_index_attr_order: my_malloc(%u) failure",
                    (unsigned int)sz);
    DBUG_RETURN(HA_ERR_OUT_OF_MEM);
  }

  KEY_PART_INFO* key_part= key_info->key_part;
  KEY_PART_INFO* end= key_part+key_info->key_parts;
  DBUG_ASSERT(key_info->key_parts == sz);
  for (unsigned i= 0; key_part != end; key_part++, i++) 
  {
    const char *field_name= key_part->field->field_name;
#ifndef DBUG_OFF
   data.unique_index_attrid_map[i]= 255;
#endif
    for (unsigned j= 0; j < sz; j++)
    {
      const NDBCOL *c= index->getColumn(j);
      if (strcmp(field_name, c->getName()) == 0)
      {
        data.unique_index_attrid_map[i]= j;
        break;
      }
    }
    DBUG_ASSERT(data.unique_index_attrid_map[i] != 255);
  }
  DBUG_RETURN(0);
}

/*
  Create all the indexes for a table.
  If any index should fail to be created,
  the error is returned immediately
*/
int ha_ndbcluster::create_indexes(THD *thd, Ndb *ndb, TABLE *tab)
{
  uint i;
  int error= 0;
  const char *index_name;
  KEY* key_info= tab->key_info;
  const char **key_name= tab->s->keynames.type_names;
  DBUG_ENTER("ha_ndbcluster::create_indexes");

  for (i= 0; i < tab->s->keys; i++, key_info++, key_name++)
  {
    index_name= *key_name;
    NDB_INDEX_TYPE idx_type= get_index_type_from_table(i);
    error= create_index(thd, index_name, key_info, idx_type, i);
    if (error)
    {
      DBUG_PRINT("error", ("Failed to create index %u", i));
      break;
    }
  }

  DBUG_RETURN(error);
}

static void ndb_init_index(NDB_INDEX_DATA &data)
{
  data.type= UNDEFINED_INDEX;
  data.status= UNDEFINED;
  data.unique_index= NULL;
  data.index= NULL;
  data.unique_index_attrid_map= NULL;
  data.index_stat=NULL;
  data.index_stat_cache_entries=0;
  data.index_stat_update_freq=0;
  data.index_stat_query_count=0;
  data.ndb_record_key= NULL;
  data.ndb_unique_record_key= NULL;
  data.ndb_unique_record_row= NULL;
}

static void ndb_clear_index(NDBDICT *dict, NDB_INDEX_DATA &data)
{
  if (data.unique_index_attrid_map)
  {
    my_free((char*)data.unique_index_attrid_map, MYF(0));
  }
  if (data.index_stat)
  {
    delete data.index_stat;
  }
  if (data.ndb_unique_record_key)
    dict->releaseRecord(data.ndb_unique_record_key);
  if (data.ndb_unique_record_row)
    dict->releaseRecord(data.ndb_unique_record_row);
  if (data.ndb_record_key)
    dict->releaseRecord(data.ndb_record_key);
  ndb_init_index(data);
}

/*
  Associate a direct reference to an index handle
  with an index (for faster access)
 */
int ha_ndbcluster::add_index_handle(THD *thd, NDBDICT *dict, KEY *key_info,
                                    const char *index_name, uint index_no)
{
  int error= 0;

  NDB_INDEX_TYPE idx_type= get_index_type_from_table(index_no);
  m_index[index_no].type= idx_type;
  DBUG_ENTER("ha_ndbcluster::add_index_handle");
  DBUG_PRINT("enter", ("table %s", m_tabname));

  if (idx_type != PRIMARY_KEY_INDEX && idx_type != UNIQUE_INDEX)
  {
    DBUG_PRINT("info", ("Get handle to index %s", index_name));
    const NDBINDEX *index;
    do
    {
      index= dict->getIndexGlobal(index_name, *m_table);
      if (!index)
        ERR_RETURN(dict->getNdbError());
      DBUG_PRINT("info", ("index: 0x%lx  id: %d  version: %d.%d  status: %d",
                          (long) index,
                          index->getObjectId(),
                          index->getObjectVersion() & 0xFFFFFF,
                          index->getObjectVersion() >> 24,
                          index->getObjectStatus()));
      DBUG_ASSERT(index->getObjectStatus() ==
                  NdbDictionary::Object::Retrieved);
      break;
    } while (1);
    m_index[index_no].index= index;
    // ordered index - add stats
    NDB_INDEX_DATA& d=m_index[index_no];
    delete d.index_stat;
    d.index_stat=NULL;
    if (thd->variables.ndb_index_stat_enable)
    {
      d.index_stat=new NdbIndexStat(index);
      d.index_stat_cache_entries=thd->variables.ndb_index_stat_cache_entries;
      d.index_stat_update_freq=thd->variables.ndb_index_stat_update_freq;
      d.index_stat_query_count=0;
      d.index_stat->alloc_cache(d.index_stat_cache_entries);
      DBUG_PRINT("info", ("index %s stat=on cache_entries=%u update_freq=%u",
                          index->getName(),
                          d.index_stat_cache_entries,
                          d.index_stat_update_freq));
    } else
    {
      DBUG_PRINT("info", ("index %s stat=off", index->getName()));
    }
  }
  if (idx_type == UNIQUE_ORDERED_INDEX || idx_type == UNIQUE_INDEX)
  {
    char unique_index_name[FN_LEN];
    static const char* unique_suffix= "$unique";
    m_has_unique_index= TRUE;
    strxnmov(unique_index_name, FN_LEN, index_name, unique_suffix, NullS);
    DBUG_PRINT("info", ("Get handle to unique_index %s", unique_index_name));
    const NDBINDEX *index;
    do
    {
      index= dict->getIndexGlobal(unique_index_name, *m_table);
      if (!index)
        ERR_RETURN(dict->getNdbError());
      DBUG_PRINT("info", ("index: 0x%lx  id: %d  version: %d.%d  status: %d",
                          (long) index,
                          index->getObjectId(),
                          index->getObjectVersion() & 0xFFFFFF,
                          index->getObjectVersion() >> 24,
                          index->getObjectStatus()));
      DBUG_ASSERT(index->getObjectStatus() ==
                  NdbDictionary::Object::Retrieved);
      break;
    } while (1);
    m_index[index_no].unique_index= index;
    error= fix_unique_index_attr_order(m_index[index_no], index, key_info);
  }

  if (!error)
    error= add_index_ndb_record(dict, key_info, index_no);

  if (!error)
    m_index[index_no].status= ACTIVE;
  
  DBUG_RETURN(error);
}

/*
  We use this function to convert null bit masks, as found in class Field,
  to bit numbers, as used in NdbRecord.
*/
static uint
null_bit_mask_to_bit_number(uchar bit_mask)
{
  switch (bit_mask)
  {
    case  0x1: return 0;
    case  0x2: return 1;
    case  0x4: return 2;
    case  0x8: return 3;
    case 0x10: return 4;
    case 0x20: return 5;
    case 0x40: return 6;
    case 0x80: return 7;
    default:
      DBUG_ASSERT(false);
      return 0;
  }
}

static void
ndb_set_record_specification(uint field_no,
                             NdbDictionary::RecordSpecification *spec,
                             const TABLE *table,
                             const NdbDictionary::Table *ndb_table)
{
  spec->column= ndb_table->getColumn(field_no);
  spec->offset= table->field[field_no]->ptr - table->record[0];
  if (table->field[field_no]->null_ptr)
  {
    spec->nullbit_byte_offset=
      table->field[field_no]->null_ptr - table->record[0];
    spec->nullbit_bit_in_byte=
      null_bit_mask_to_bit_number(table->field[field_no]->null_bit);
  }
  else if (table->field[field_no]->type() == MYSQL_TYPE_BIT)
  {
    /* We need to store the position of the overflow bits. */
    const Field_bit* field_bit= static_cast<Field_bit*>(table->field[field_no]);
    spec->nullbit_byte_offset=
      field_bit->bit_ptr - table->record[0];
    spec->nullbit_bit_in_byte= field_bit->bit_ofs;
  }
  else
  {
    spec->nullbit_byte_offset= 0;
    spec->nullbit_bit_in_byte= 0;
  }
}

int
ha_ndbcluster::add_table_ndb_record(NDBDICT *dict)
{
  DBUG_ENTER("ha_ndbcluster::add_table_ndb_record()");
  NdbDictionary::RecordSpecification spec[NDB_MAX_ATTRIBUTES_IN_TABLE + 2];
  NdbRecord *rec;
  uint i;

  for (i= 0; i < table_share->fields; i++)
  {
    ndb_set_record_specification(i, &spec[i], table, m_table);
  }

  rec= dict->createRecord(m_table, spec, i, sizeof(spec[0]),
                          NdbDictionary::RecMysqldBitfield);
  if (! rec)
    ERR_RETURN(dict->getNdbError());
  m_ndb_record= rec;

  DBUG_RETURN(0);
}

/* Create NdbRecord for setting hidden primary key from Uint64. */
int
ha_ndbcluster::add_hidden_pk_ndb_record(NDBDICT *dict)
{
  DBUG_ENTER("ha_ndbcluster::add_hidden_pk_ndb_record");
  NdbDictionary::RecordSpecification spec[1];
  NdbRecord *rec;

  spec[0].column= m_table->getColumn(table_share->fields);
  spec[0].offset= 0;
  spec[0].nullbit_byte_offset= 0;
  spec[0].nullbit_bit_in_byte= 0;

  rec= dict->createRecord(m_table, spec, 1, sizeof(spec[0]));
  if (! rec)
    ERR_RETURN(dict->getNdbError());
  m_ndb_hidden_key_record= rec;

  DBUG_RETURN(0);
}

int
ha_ndbcluster::add_index_ndb_record(NDBDICT *dict, KEY *key_info, uint index_no)
{
  DBUG_ENTER("ha_ndbcluster::add_index_ndb_record");
  NdbDictionary::RecordSpecification spec[NDB_MAX_ATTRIBUTES_IN_TABLE + 2];
  NdbRecord *rec;

  Uint32 offset= 0;
  for (uint i= 0; i < key_info->key_parts; i++)
  {
    KEY_PART_INFO *kp= &key_info->key_part[i];

    spec[i].column= m_table->getColumn(kp->fieldnr - 1);
    if (! spec[i].column)
      ERR_RETURN(dict->getNdbError());
    if (kp->null_bit)
    {
      /* Nullable column. */
      spec[i].offset= offset + 1;           // First byte is NULL flag
      spec[i].nullbit_byte_offset= offset;
      spec[i].nullbit_bit_in_byte= 0;
    }
    else
    {
      /* Not nullable column. */
      spec[i].offset= offset;
      spec[i].nullbit_byte_offset= 0;
      spec[i].nullbit_bit_in_byte= 0;
    }
    offset+= kp->store_length;
  }

  if (m_index[index_no].index)
  {
    /*
      Enable MysqldShrinkVarchar flag so that the two-byte length used by
      mysqld for short varchar keys is correctly converted into a one-byte
      length used by Ndb kernel.
    */
    rec= dict->createRecord(m_index[index_no].index, m_table,
                            spec, key_info->key_parts, sizeof(spec[0]),
                            ( NdbDictionary::RecMysqldShrinkVarchar |
                              NdbDictionary::RecMysqldBitfield ));
    if (! rec)
      ERR_RETURN(dict->getNdbError());
    m_index[index_no].ndb_record_key= rec;
  }
  else
    m_index[index_no].ndb_record_key= NULL;

  if (m_index[index_no].unique_index)
  {
    rec= dict->createRecord(m_index[index_no].unique_index, m_table,
                            spec, key_info->key_parts, sizeof(spec[0]),
                            ( NdbDictionary::RecMysqldShrinkVarchar |
                              NdbDictionary::RecMysqldBitfield ));
    if (! rec)
      ERR_RETURN(dict->getNdbError());
    m_index[index_no].ndb_unique_record_key= rec;
  }
  else if (index_no == table_share->primary_key)
  {
    /* The primary key is special, there is no explicit NDB index associated. */
    rec= dict->createRecord(m_table,
                            spec, key_info->key_parts, sizeof(spec[0]),
                            ( NdbDictionary::RecMysqldShrinkVarchar |
                              NdbDictionary::RecMysqldBitfield ));
    if (! rec)
      ERR_RETURN(dict->getNdbError());
    m_index[index_no].ndb_unique_record_key= rec;
  }
  else
    m_index[index_no].ndb_unique_record_key= NULL;

  /* Now do the same, but this time with offsets from Field, for row access. */
  for (uint i= 0; i < key_info->key_parts; i++)
  {
    const KEY_PART_INFO *kp= &key_info->key_part[i];

    spec[i].offset= kp->offset;
    if (kp->null_bit)
    {
      /* Nullable column. */
      spec[i].nullbit_byte_offset= kp->null_offset;
      spec[i].nullbit_bit_in_byte= null_bit_mask_to_bit_number(kp->null_bit);
    }
    else
    {
      /* Not nullable column. */
      spec[i].nullbit_byte_offset= 0;
      spec[i].nullbit_bit_in_byte= 0;
    }
  }

  if (m_index[index_no].unique_index)
  {
    rec= dict->createRecord(m_index[index_no].unique_index, m_table,
                            spec, key_info->key_parts, sizeof(spec[0]),
                            NdbDictionary::RecMysqldBitfield);
    if (! rec)
      ERR_RETURN(dict->getNdbError());
    m_index[index_no].ndb_unique_record_row= rec;
  }
  else if (index_no == table_share->primary_key)
  {
    rec= dict->createRecord(m_table,
                            spec, key_info->key_parts, sizeof(spec[0]),
                            NdbDictionary::RecMysqldBitfield);
    if (! rec)
      ERR_RETURN(dict->getNdbError());
    m_index[index_no].ndb_unique_record_row= rec;
  }
  else
    m_index[index_no].ndb_unique_record_row= NULL;

  DBUG_RETURN(0);
}

/*
  Associate index handles for each index of a table
*/
int ha_ndbcluster::open_indexes(THD *thd, Ndb *ndb, TABLE *tab,
                                bool ignore_error)
{
  uint i;
  int error= 0;
  NDBDICT *dict= ndb->getDictionary();
  KEY* key_info= tab->key_info;
  const char **key_name= tab->s->keynames.type_names;
  DBUG_ENTER("ha_ndbcluster::open_indexes");
  m_has_unique_index= FALSE;
  for (i= 0; i < tab->s->keys; i++, key_info++, key_name++)
  {
    if ((error= add_index_handle(thd, dict, key_info, *key_name, i)))
      if (ignore_error)
        m_index[i].index= m_index[i].unique_index= NULL;
      else
        break;
    m_index[i].null_in_unique_index= FALSE;
    if (check_index_fields_not_null(key_info))
      m_index[i].null_in_unique_index= TRUE;
  }

  if (error && !ignore_error)
  {
    while (i > 0)
    {
      i--;
      if (m_index[i].index)
      {
         dict->removeIndexGlobal(*m_index[i].index, 1);
         m_index[i].index= NULL;
      }
      if (m_index[i].unique_index)
      {
         dict->removeIndexGlobal(*m_index[i].unique_index, 1);
         m_index[i].unique_index= NULL;
      }
    }
  }

  DBUG_ASSERT(error == 0 || error == 4243);

  DBUG_RETURN(error);
}

/*
  Renumber indexes in index list by shifting out
  indexes that are to be dropped
 */
void ha_ndbcluster::renumber_indexes(Ndb *ndb, TABLE *tab)
{
  uint i;
  const char *index_name;
  KEY* key_info= tab->key_info;
  const char **key_name= tab->s->keynames.type_names;
  DBUG_ENTER("ha_ndbcluster::renumber_indexes");
  
  for (i= 0; i < tab->s->keys; i++, key_info++, key_name++)
  {
    index_name= *key_name;
    NDB_INDEX_TYPE idx_type= get_index_type_from_table(i);
    m_index[i].type= idx_type;
    if (m_index[i].status == TO_BE_DROPPED) 
    {
      DBUG_PRINT("info", ("Shifting index %s(%i) out of the list", 
                          index_name, i));
      NDB_INDEX_DATA tmp;
      uint j= i + 1;
      // Shift index out of list
      while(j != MAX_KEY && m_index[j].status != UNDEFINED)
      {
        tmp=  m_index[j - 1];
        m_index[j - 1]= m_index[j];
        m_index[j]= tmp;
        j++;
      }
    }
  }

  DBUG_VOID_RETURN;
}

/*
  Drop all indexes that are marked for deletion
*/
int ha_ndbcluster::drop_indexes(Ndb *ndb, TABLE *tab)
{
  uint i;
  int error= 0;
  const char *index_name;
  KEY* key_info= tab->key_info;
  NDBDICT *dict= ndb->getDictionary();
  DBUG_ENTER("ha_ndbcluster::drop_indexes");
  
  for (i= 0; i < tab->s->keys; i++, key_info++)
  {
    NDB_INDEX_TYPE idx_type= get_index_type_from_table(i);
    m_index[i].type= idx_type;
    if (m_index[i].status == TO_BE_DROPPED)
    {
      const NdbDictionary::Index *index= m_index[i].index;
      const NdbDictionary::Index *unique_index= m_index[i].unique_index;
      
      if (index)
      {
        index_name= index->getName();
        DBUG_PRINT("info", ("Dropping index %u: %s", i, index_name));  
        // Drop ordered index from ndb
        error= dict->dropIndexGlobal(*index);
        if (!error)
        {
          dict->removeIndexGlobal(*index, 1);
          m_index[i].index= NULL;
        }
      }
      if (!error && unique_index)
      {
        index_name= unique_index->getName();
        DBUG_PRINT("info", ("Dropping unique index %u: %s", i, index_name));
        // Drop unique index from ndb
        error= dict->dropIndexGlobal(*unique_index);
        if (!error)
        {
          dict->removeIndexGlobal(*unique_index, 1);
          m_index[i].unique_index= NULL;
        }
      }
      if (error)
        DBUG_RETURN(error);
      ndb_clear_index(dict, m_index[i]);
      continue;
    }
  }
  
  DBUG_RETURN(error);
}

/**
  Decode the type of an index from information 
  provided in table object.
*/
NDB_INDEX_TYPE ha_ndbcluster::get_index_type_from_table(uint inx) const
{
  return get_index_type_from_key(inx, table_share->key_info,
                                 inx == table_share->primary_key);
}

NDB_INDEX_TYPE ha_ndbcluster::get_index_type_from_key(uint inx,
                                                      KEY *key_info,
                                                      bool primary) const
{
  bool is_hash_index=  (key_info[inx].algorithm == 
                        HA_KEY_ALG_HASH);
  if (primary)
    return is_hash_index ? PRIMARY_KEY_INDEX : PRIMARY_KEY_ORDERED_INDEX;
  
  return ((key_info[inx].flags & HA_NOSAME) ? 
          (is_hash_index ? UNIQUE_INDEX : UNIQUE_ORDERED_INDEX) :
          ORDERED_INDEX);
} 

bool ha_ndbcluster::check_index_fields_not_null(KEY* key_info)
{
  KEY_PART_INFO* key_part= key_info->key_part;
  KEY_PART_INFO* end= key_part+key_info->key_parts;
  DBUG_ENTER("ha_ndbcluster::check_index_fields_not_null");
  
  for (; key_part != end; key_part++) 
    {
      Field* field= key_part->field;
      if (field->maybe_null())
	DBUG_RETURN(TRUE);
    }
  
  DBUG_RETURN(FALSE);
}

void ha_ndbcluster::release_metadata(THD *thd, Ndb *ndb)
{
  uint i;

  DBUG_ENTER("release_metadata");
  DBUG_PRINT("enter", ("m_tabname: %s", m_tabname));

  NDBDICT *dict= ndb->getDictionary();
  int invalidate_indexes= 0;
  if (thd && thd->lex && thd->lex->sql_command == SQLCOM_FLUSH)
  {
    invalidate_indexes = 1;
  }
  if (m_table != NULL)
  {
    if (m_ndb_record != NULL)
    {
      dict->releaseRecord(m_ndb_record);
      m_ndb_record= NULL;
    }
    if (m_ndb_hidden_key_record != NULL)
    {
      dict->releaseRecord(m_ndb_hidden_key_record);
      m_ndb_hidden_key_record= NULL;
    }
    if (m_table->getObjectStatus() == NdbDictionary::Object::Invalid)
      invalidate_indexes= 1;
    dict->removeTableGlobal(*m_table, invalidate_indexes);
  }
  // TODO investigate
  DBUG_ASSERT(m_table_info == NULL);
  m_table_info= NULL;

  // Release index list 
  for (i= 0; i < MAX_KEY; i++)
  {
    if (m_index[i].unique_index)
    {
      DBUG_ASSERT(m_table != NULL);
      dict->removeIndexGlobal(*m_index[i].unique_index, invalidate_indexes);
    }
    if (m_index[i].index)
    {
      DBUG_ASSERT(m_table != NULL);
      dict->removeIndexGlobal(*m_index[i].index, invalidate_indexes);
    }
    ndb_clear_index(dict, m_index[i]);
  }

  m_table= NULL;
  DBUG_VOID_RETURN;
}

int ha_ndbcluster::get_ndb_lock_type(enum thr_lock_type type,
                                     const MY_BITMAP *column_bitmap)
{
  if (type >= TL_WRITE_ALLOW_WRITE)
    return NdbOperation::LM_Exclusive;
  if (type ==  TL_READ_WITH_SHARED_LOCKS ||
      (column_bitmap != NULL && uses_blob_value(column_bitmap)))
    return NdbOperation::LM_Read;
  return NdbOperation::LM_CommittedRead;
}

static const ulong index_type_flags[]=
{
  /* UNDEFINED_INDEX */
  0,                         

  /* PRIMARY_KEY_INDEX */
  HA_ONLY_WHOLE_INDEX, 

  /* PRIMARY_KEY_ORDERED_INDEX */
  /* 
     Enable HA_KEYREAD_ONLY when "sorted" indexes are supported, 
     thus ORDERD BY clauses can be optimized by reading directly 
     through the index.
  */
  // HA_KEYREAD_ONLY | 
  HA_READ_NEXT |
  HA_READ_PREV |
  HA_READ_RANGE |
  HA_READ_ORDER,

  /* UNIQUE_INDEX */
  HA_ONLY_WHOLE_INDEX,

  /* UNIQUE_ORDERED_INDEX */
  HA_READ_NEXT |
  HA_READ_PREV |
  HA_READ_RANGE |
  HA_READ_ORDER,

  /* ORDERED_INDEX */
  HA_READ_NEXT |
  HA_READ_PREV |
  HA_READ_RANGE |
  HA_READ_ORDER
};

static const int index_flags_size= sizeof(index_type_flags)/sizeof(ulong);

inline NDB_INDEX_TYPE ha_ndbcluster::get_index_type(uint idx_no) const
{
  DBUG_ASSERT(idx_no < MAX_KEY);
  return m_index[idx_no].type;
}

inline bool ha_ndbcluster::has_null_in_unique_index(uint idx_no) const
{
  DBUG_ASSERT(idx_no < MAX_KEY);
  return m_index[idx_no].null_in_unique_index;
}


/**
  Get the flags for an index.

  @return
    flags depending on the type of the index.
*/

inline ulong ha_ndbcluster::index_flags(uint idx_no, uint part,
                                        bool all_parts) const 
{ 
  DBUG_ENTER("ha_ndbcluster::index_flags");
  DBUG_PRINT("enter", ("idx_no: %u", idx_no));
  DBUG_ASSERT(get_index_type_from_table(idx_no) < index_flags_size);
  DBUG_RETURN(index_type_flags[get_index_type_from_table(idx_no)] | 
              HA_KEY_SCAN_NOT_ROR);
}

bool ha_ndbcluster::check_index_fields_in_write_set(uint keyno)
{
  KEY* key_info= table->key_info + keyno;
  KEY_PART_INFO* key_part= key_info->key_part;
  KEY_PART_INFO* end= key_part+key_info->key_parts;
  uint i;
  DBUG_ENTER("check_index_fields_in_write_set");

  for (i= 0; key_part != end; key_part++, i++)
  {
    Field* field= key_part->field;
    if (!bitmap_is_set(table->write_set, field->field_index))
    {
      DBUG_RETURN(false);
    }
  }

  DBUG_RETURN(true);
}


/**
  Read one record from NDB using primary key.
*/

int ha_ndbcluster::pk_read(const uchar *key, uint key_len, uchar *buf,
                           uint32 part_id)
{
  NdbConnection *trans= m_thd_ndb->trans;
  const NdbOperation *op;
  int res;
  DBUG_ENTER("pk_read");
  DBUG_PRINT("enter", ("key_len: %u read_set=%x",
                       key_len, table->read_set->bitmap[0]));
  DBUG_DUMP("key", key, key_len);
  DBUG_ASSERT(trans);

  NdbOperation::LockMode lm=
    (NdbOperation::LockMode)get_ndb_lock_type(m_lock.type, table->read_set);
  
  if (!(op= pk_unique_index_read_key(table->s->primary_key, key, buf, lm,
                                     (m_user_defined_partitioning ?
                                      &part_id :
                                      NULL))))
    ERR_RETURN(trans->getNdbError());

  if ((res = execute_no_commit_ie(m_thd_ndb, trans)) != 0 ||
      op->getNdbError().code) 
  {
    table->status= STATUS_NOT_FOUND;
    DBUG_RETURN(ndb_err(trans));
  }

  table->status= 0;     
  DBUG_RETURN(0);
}

/**
  Update primary key or part id by doing delete insert.
*/

int ha_ndbcluster::ndb_pk_update_row(THD *thd,
                                     const uchar *old_data, uchar *new_data,
                                     uint32 old_part_id)
{
  NdbTransaction *trans= m_thd_ndb->trans;
  int error;
  const NdbOperation *op;
  DBUG_ENTER("ndb_pk_update_row");
  DBUG_ASSERT(trans);

  NdbOperation::OperationOptions *poptions = NULL;
  NdbOperation::OperationOptions options;
  options.optionsPresent=0;

  DBUG_PRINT("info", ("primary key update or partition change, "
                      "doing read+delete+insert"));
  // Get all old fields, since we optimize away fields not in query

  const NdbRecord *key_rec;
  const uchar *key_row;

  if (m_user_defined_partitioning)
  {
    options.optionsPresent |= NdbOperation::OperationOptions::OO_PARTITION_ID;
    options.partitionId=old_part_id;
    poptions=&options;
  }

  setup_key_ref_for_ndb_record(&key_rec, &key_row, old_data, FALSE);

  if (!bitmap_is_set_all(table->read_set))
  {
    /*
      Need to read rest of columns for later re-insert.

      Use mask only with columns that are not in write_set, not in
      read_set, and not part of the primary key.
    */

    bitmap_copy(&m_bitmap, table->read_set);
    bitmap_union(&m_bitmap, table->write_set);
    bitmap_invert(&m_bitmap);
    NdbOperation::LockMode lm=
      (NdbOperation::LockMode)get_ndb_lock_type(m_lock.type, &m_bitmap);
    if (!(op= trans->readTuple(key_rec, (const char *)key_row,
                               m_ndb_record, (char *)new_data, lm,
                               (const unsigned char *)(m_bitmap.bitmap),
                               poptions,
                               sizeof(NdbOperation::OperationOptions))))
      ERR_RETURN(trans->getNdbError());

    if (table_share->blob_fields > 0)
    {
      my_bitmap_map *old_map= dbug_tmp_use_all_columns(table, table->read_set);
      error= get_blob_values(op, new_data, &m_bitmap);
      dbug_tmp_restore_column_map(table->read_set, old_map);
      if (error != 0)
        ERR_RETURN(op->getNdbError());
    }
    if (execute_no_commit(m_thd_ndb, trans, m_ignore_no_key) != 0) 
    {
      table->status= STATUS_NOT_FOUND;
      DBUG_RETURN(ndb_err(trans));
    }
  }

  // Delete old row
  error= ndb_delete_row(old_data, TRUE);
  if (error)
  {
    DBUG_PRINT("info", ("delete failed"));
    DBUG_RETURN(error);
  }

  // Insert new row
  DBUG_PRINT("info", ("delete succeded"));
  bool batched_update= (m_active_cursor != 0);
  /*
    If we are updating a primary key with auto_increment
    then we need to update the auto_increment counter
  */
  if (table->found_next_number_field &&
      bitmap_is_set(table->write_set, 
                    table->found_next_number_field->field_index) &&
      (error= set_auto_inc(thd, table->found_next_number_field)))
  {
    DBUG_RETURN(error);
  }
  error= ndb_write_row(new_data, TRUE, batched_update);
  if (error)
  {
    DBUG_PRINT("info", ("insert failed"));
    if (trans->commitStatus() == NdbConnection::Started)
    {
      m_thd_ndb->m_max_violation_count= 0;
      m_thd_ndb->m_old_violation_count= 0;
      m_thd_ndb->m_conflict_fn_usage_count= 0;
      m_thd_ndb->m_unsent_bytes= 0;
      m_thd_ndb->m_execute_count++;
      DBUG_PRINT("info", ("execute_count: %u", m_thd_ndb->m_execute_count));
      trans->execute(NdbTransaction::Rollback);
#ifdef FIXED_OLD_DATA_TO_ACTUALLY_CONTAIN_GOOD_DATA
      int undo_res;
      // Undo delete_row(old_data)
      undo_res= ndb_write_row((uchar *)old_data, TRUE, batched_update);
      if (undo_res)
        push_warning(table->in_use,
                     MYSQL_ERROR::WARN_LEVEL_WARN,
                     undo_res,
                     "NDB failed undoing delete at primary key update");
#endif
    }
    DBUG_RETURN(error);
  }
  DBUG_PRINT("info", ("delete+insert succeeded"));

  DBUG_RETURN(0);
}

/**
  Check that all operations between first and last all
  have gotten the errcode
  If checking for HA_ERR_KEY_NOT_FOUND then update m_dupkey
  for all succeeding operations
*/
bool ha_ndbcluster::check_all_operations_for_error(NdbTransaction *trans,
                                                   const NdbOperation *first,
                                                   const NdbOperation *last,
                                                   uint errcode)
{
  const NdbOperation *op= first;
  DBUG_ENTER("ha_ndbcluster::check_all_operations_for_error");

  while(op)
  {
    NdbError err= op->getNdbError();
    if (err.status != NdbError::Success)
    {
      if (ndb_to_mysql_error(&err) != (int) errcode)
        DBUG_RETURN(FALSE);
      if (op == last) break;
      op= trans->getNextCompletedOperation(op);
    }
    else
    {
      // We found a duplicate
      if (op->getType() == NdbOperation::UniqueIndexAccess)
      {
        if (errcode == HA_ERR_KEY_NOT_FOUND)
        {
          NdbIndexOperation *iop= (NdbIndexOperation *) op;
          const NDBINDEX *index= iop->getIndex();
          // Find the key_no of the index
          for(uint i= 0; i<table->s->keys; i++)
          {
            if (m_index[i].unique_index == index)
            {
              m_dupkey= i;
              break;
            }
          }
        }
      }
      else
      {
        // Must have been primary key access
        DBUG_ASSERT(op->getType() == NdbOperation::PrimaryKeyAccess);
        if (errcode == HA_ERR_KEY_NOT_FOUND)
          m_dupkey= table->s->primary_key;
      }
      DBUG_RETURN(FALSE);      
    }
  }
  DBUG_RETURN(TRUE);
}


/**
 * Check if record contains any null valued columns that are part of a key
 */
static
int
check_null_in_record(const KEY* key_info, const uchar *record)
{
  KEY_PART_INFO *curr_part, *end_part;
  curr_part= key_info->key_part;
  end_part= curr_part + key_info->key_parts;

  while (curr_part != end_part)
  {
    if (curr_part->null_bit &&
        (record[curr_part->null_offset] & curr_part->null_bit))
      return 1;
    curr_part++;
  }
  return 0;
  /*
    We could instead pre-compute a bitmask in table_share with one bit for
    every null-bit in the key, and so check this just by OR'ing the bitmask
    with the null bitmap in the record.
    But not sure it's worth it.
  */
}

/* Empty mask and dummy row, for reading no attributes using NdbRecord. */
/* Mask will be initialized to all zeros by linker. */
static unsigned char empty_mask[(NDB_MAX_ATTRIBUTES_IN_TABLE+7)/8];
static char dummy_row[1];

/**
  Peek to check if any rows already exist with conflicting
  primary key or unique index values
*/

int ha_ndbcluster::peek_indexed_rows(const uchar *record, 
                                     NDB_WRITE_OP write_op)
{
  NdbTransaction *trans;
  const NdbOperation *op;
  const NdbOperation *first, *last;
  NdbOperation::OperationOptions options;
  NdbOperation::OperationOptions *poptions=NULL;
  options.optionsPresent = 0;
  uint i;
  int res, error;
  DBUG_ENTER("peek_indexed_rows");
  if (!(trans= get_transaction(error)))
  {
    DBUG_RETURN(error);
  }
  NdbOperation::LockMode lm=
      (NdbOperation::LockMode)get_ndb_lock_type(m_lock.type, NULL);
  first= NULL;
  if (write_op != NDB_UPDATE && table->s->primary_key != MAX_KEY)
  {
    /*
     * Fetch any row with colliding primary key
     */
    const NdbRecord *key_rec=
      m_index[table->s->primary_key].ndb_unique_record_row;

    if (m_user_defined_partitioning)
    {
      uint32 part_id;
      int error;
      longlong func_value;
      my_bitmap_map *old_map= dbug_tmp_use_all_columns(table, table->read_set);
      error= m_part_info->get_partition_id(m_part_info, &part_id, &func_value);
      dbug_tmp_restore_column_map(table->read_set, old_map);
      if (error)
      {
        m_part_info->err_value= func_value;
        DBUG_RETURN(error);
      }
      options.optionsPresent |= NdbOperation::OperationOptions::OO_PARTITION_ID;
      options.partitionId=part_id;
      poptions=&options;
    }    

    if (!(op= trans->readTuple(key_rec, (const char *)record,
                               m_ndb_record, dummy_row, lm, empty_mask,
                               poptions, 
                               sizeof(NdbOperation::OperationOptions))))
      ERR_RETURN(trans->getNdbError());
    
    first= op;
  }
  /*
   * Fetch any rows with colliding unique indexes
   */
  KEY* key_info;
  for (i= 0, key_info= table->key_info; i < table->s->keys; i++, key_info++)
  {
    if (i != table_share->primary_key &&
        key_info->flags & HA_NOSAME &&
        bitmap_is_overlapping(table->write_set, m_key_fields[i]))
    {
      /*
        A unique index is defined on table and it's being updated
        We cannot look up a NULL field value in a unique index. But since
        keys with NULLs are not indexed, such rows cannot conflict anyway, so
        we just skip the index in this case.
      */
      if (check_null_in_record(key_info, record))
      {
        DBUG_PRINT("info", ("skipping check for key with NULL"));
        continue;
      }
      if (write_op != NDB_INSERT && !check_index_fields_in_write_set(i))
      {
        DBUG_PRINT("info", ("skipping check for key %u not in write_set", i));
        continue;
      }

      const NdbOperation *iop;
      const NdbRecord *key_rec= m_index[i].ndb_unique_record_row;
      if (!(iop= trans->readTuple(key_rec, (const char *)record,
                                  m_ndb_record, dummy_row,
                                  lm, empty_mask)))
        ERR_RETURN(trans->getNdbError());

      if (!first)
        first= iop;
    }
  }
  last= trans->getLastDefinedOperation();
  if (first)
    res= execute_no_commit_ie(m_thd_ndb, trans);
  else
  {
    // Table has no keys
    table->status= STATUS_NOT_FOUND;
    DBUG_RETURN(HA_ERR_KEY_NOT_FOUND);
  }
  if (check_all_operations_for_error(trans, first, last, 
                                     HA_ERR_KEY_NOT_FOUND))
  {
    table->status= STATUS_NOT_FOUND;
    DBUG_RETURN(ndb_err(trans));
  } 
  else
  {
    DBUG_PRINT("info", ("m_dupkey %d", m_dupkey));
  }
  DBUG_RETURN(0);
}


/**
  Read one record from NDB using unique secondary index.
*/

int ha_ndbcluster::unique_index_read(const uchar *key,
                                     uint key_len, uchar *buf)
{
  NdbTransaction *trans= m_thd_ndb->trans;
  const NdbOperation *op;
  DBUG_ENTER("ha_ndbcluster::unique_index_read");
  DBUG_PRINT("enter", ("key_len: %u, index: %u", key_len, active_index));
  DBUG_DUMP("key", key, key_len);
  DBUG_ASSERT(trans);

  NdbOperation::LockMode lm=
    (NdbOperation::LockMode)get_ndb_lock_type(m_lock.type, table->read_set);
  if (!(op= pk_unique_index_read_key(active_index, key, buf, lm, NULL)))
    ERR_RETURN(trans->getNdbError());
  
  if (execute_no_commit_ie(m_thd_ndb, trans) != 0 ||
      op->getNdbError().code) 
  {
    int err= ndb_err(trans);
    if(err==HA_ERR_KEY_NOT_FOUND)
      table->status= STATUS_NOT_FOUND;
    else
      table->status= STATUS_GARBAGE;

    DBUG_RETURN(err);
  }

  table->status= 0;
  DBUG_RETURN(0);
}

int
ha_ndbcluster::scan_handle_lock_tuple(NdbScanOperation *scanOp,
                                      NdbTransaction *trans)
{
  DBUG_ENTER("ha_ndbcluster::scan_handle_lock_tuple");
  if (m_lock_tuple)
  {
    /*
      Lock level m_lock.type either TL_WRITE_ALLOW_WRITE
      (SELECT FOR UPDATE) or TL_READ_WITH_SHARED_LOCKS (SELECT
      LOCK WITH SHARE MODE) and row was not explictly unlocked 
      with unlock_row() call
    */
    const NdbOperation *op;
    // Lock row
    DBUG_PRINT("info", ("Keeping lock on scanned row"));
      
    if (!(op= scanOp->lockCurrentTuple(trans, m_ndb_record,
                                       dummy_row, empty_mask)))
    {
      /* purecov: begin inspected */
      m_lock_tuple= FALSE;
      ERR_RETURN(trans->getNdbError());
      /* purecov: end */    
    }
    m_thd_ndb->m_unsent_bytes+=12;
  }
  m_lock_tuple= FALSE;
  DBUG_RETURN(0);
}

inline int ha_ndbcluster::fetch_next(NdbScanOperation* cursor)
{
  DBUG_ENTER("fetch_next");
  int local_check;
  int error;
  NdbTransaction *trans= m_thd_ndb->trans;
  
  DBUG_ASSERT(trans);
  if ((error= scan_handle_lock_tuple(cursor, trans)) != 0)
    DBUG_RETURN(error);
  
  bool contact_ndb= m_lock.type < TL_WRITE_ALLOW_WRITE &&
                    m_lock.type != TL_READ_WITH_SHARED_LOCKS;
  do {
    DBUG_PRINT("info", ("Call nextResult, contact_ndb: %d", contact_ndb));
    /*
      We can only handle one tuple with blobs at a time.
    */
    if (m_thd_ndb->m_unsent_bytes && m_blobs_pending)
    {
      if (execute_no_commit(m_thd_ndb, trans, m_ignore_no_key) != 0)
        DBUG_RETURN(ndb_err(trans));
    }
    
    if ((local_check= cursor->nextResult(&_m_next_row,
                                         contact_ndb,
                                         m_thd_ndb->m_force_send)) == 0)
    {
      /*
	Explicitly lock tuple if "select for update" or
	"select lock in share mode"
      */
      m_lock_tuple= (m_lock.type == TL_WRITE_ALLOW_WRITE
		     || 
		     m_lock.type == TL_READ_WITH_SHARED_LOCKS);
      DBUG_RETURN(0);
    } 
    else if (local_check == 1 || local_check == 2)
    {
      // 1: No more records
      // 2: No more cached records
      
      /*
        Before fetching more rows and releasing lock(s),
        all pending update or delete operations should 
        be sent to NDB
      */
      DBUG_PRINT("info", ("thd_ndb->m_unsent_bytes: %ld",
                          (long) m_thd_ndb->m_unsent_bytes));
      if (m_thd_ndb->m_unsent_bytes)
      {
        if (flush_bulk_insert() != 0)
          DBUG_RETURN(-1);
      }
      contact_ndb= (local_check == 2);
    }
    else
    {
      DBUG_RETURN(ndb_err(trans));
    }
  } while (local_check == 2);

  DBUG_RETURN(1);
}

/**
  Get the next record of a started scan. Try to fetch
  it locally from NdbApi cached records if possible, 
  otherwise ask NDB for more.

  @note
    If this is a update/delete make sure to not contact
    NDB before any pending ops have been sent to NDB.
*/

inline int ha_ndbcluster::next_result(uchar *buf)
{  
  int res;
  DBUG_ENTER("next_result");
    
  if (!m_active_cursor)
    DBUG_RETURN(HA_ERR_END_OF_FILE);
  
  if ((res= fetch_next(m_active_cursor)) == 0)
  {
    DBUG_PRINT("info", ("One more record found"));    

    unpack_record(buf, m_next_row);
    table->status= 0;
    DBUG_RETURN(0);
  }
  else if (res == 1)
  {
    // No more records
    table->status= STATUS_NOT_FOUND;
    
    DBUG_PRINT("info", ("No more records"));
    DBUG_RETURN(HA_ERR_END_OF_FILE);
  }
  else
  {
    DBUG_RETURN(ndb_err(m_thd_ndb->trans));
  }
}

/**
  Do a primary key or unique key index read operation.
  The key value is taken from a buffer in mysqld key format.
*/
const NdbOperation *
ha_ndbcluster::pk_unique_index_read_key(uint idx, const uchar *key, uchar *buf,
                                        NdbOperation::LockMode lm,
                                        Uint32 *ppartition_id)
{
  const NdbOperation *op;
  const NdbRecord *key_rec;
  NdbOperation::OperationOptions options;
  NdbOperation::OperationOptions *poptions = NULL;
  options.optionsPresent= 0;
  NdbOperation::GetValueSpec gets[2];
  
  if (idx != MAX_KEY)
    key_rec= m_index[idx].ndb_unique_record_key;
  else
    key_rec= m_ndb_hidden_key_record;

  /* Initialize the null bitmap, setting unused null bits to 1. */
  memset(buf, 0xff, table->s->null_bytes);

  if (table_share->primary_key == MAX_KEY)
  {
    get_hidden_fields_keyop(&options, gets);
    poptions= &options;
  }

  if (ppartition_id != NULL)
  {
    options.optionsPresent|= NdbOperation::OperationOptions::OO_PARTITION_ID;
    options.partitionId= *ppartition_id;
    poptions= &options;
  }

  op= m_thd_ndb->trans->readTuple(key_rec, (const char *)key, m_ndb_record,
                                  (char *)buf, lm,
                                  (uchar *)(table->read_set->bitmap), poptions,
                                  sizeof(NdbOperation::OperationOptions));

  if (uses_blob_value(table->read_set) &&
      get_blob_values(op, buf, table->read_set) != 0)
    return NULL;

  return op;
}

/** Count number of columns in key part. */
static uint
count_key_columns(const KEY *key_info, const key_range *key)
{
  KEY_PART_INFO *first_key_part= key_info->key_part;
  KEY_PART_INFO *key_part_end= first_key_part + key_info->key_parts;
  KEY_PART_INFO *key_part;
  uint length= 0;
  for(key_part= first_key_part; key_part < key_part_end; key_part++)
  {
    if (length >= key->length)
      break;
    length+= key_part->store_length;
  }
  return key_part - first_key_part;
}

/* Helper method to compute NDB index bounds. Note: does not set range_no. */
static void
compute_index_bounds(NdbIndexScanOperation::IndexBound & bound,
                     const KEY *key_info,
                     const key_range *start_key, const key_range *end_key)
{
  if (start_key)
  {
    bound.low_key= (const char*)start_key->key;
    bound.low_key_count= count_key_columns(key_info, start_key);
    bound.low_inclusive=
      start_key->flag != HA_READ_AFTER_KEY &&
      start_key->flag != HA_READ_BEFORE_KEY;
  }
  else
  {
    bound.low_key= NULL;
    bound.low_key_count= 0;
  }

  if (start_key &&
      (start_key->flag == HA_READ_KEY_EXACT ||
       start_key->flag == HA_READ_PREFIX_LAST))
  {
    bound.high_key= bound.low_key;
    bound.high_key_count= bound.low_key_count;
    bound.high_inclusive= TRUE;
  }
  else if (end_key)
  {
    bound.high_key= (const char*)end_key->key;
    bound.high_key_count= count_key_columns(key_info, end_key);
    /*
      For some reason, 'where b >= 1 and b <= 3' uses HA_READ_AFTER_KEY for
      the end_key.
      So HA_READ_AFTER_KEY in end_key sets high_inclusive, even though in
      start_key it does not set low_inclusive.
    */
    bound.high_inclusive= end_key->flag != HA_READ_BEFORE_KEY;
    if (end_key->flag == HA_READ_KEY_EXACT ||
        end_key->flag == HA_READ_PREFIX_LAST)
    {
      bound.low_key= bound.high_key;
      bound.low_key_count= bound.high_key_count;
      bound.low_inclusive= TRUE;
    }
  }
  else
  {
    bound.high_key= NULL;
    bound.high_key_count= 0;
  }
}

/**
  Start ordered index scan in NDB
*/

int ha_ndbcluster::ordered_index_scan(const key_range *start_key,
                                      const key_range *end_key,
                                      bool sorted, bool descending,
                                      uchar* buf, part_id_range *part_spec)
{  
  NdbTransaction *trans;
  NdbIndexScanOperation *op;
  int error;

  DBUG_ENTER("ha_ndbcluster::ordered_index_scan");
  DBUG_PRINT("enter", ("index: %u, sorted: %d, descending: %d read_set=0x%x",
             active_index, sorted, descending, table->read_set->bitmap[0]));
  DBUG_PRINT("enter", ("Starting new ordered scan on %s", m_tabname));

  // Check that sorted seems to be initialised
  DBUG_ASSERT(sorted == 0 || sorted == 1);

  if (!(trans= get_transaction(error)))
  {
    DBUG_RETURN(error);
  }

  if (m_active_cursor && (error= close_scan()))
    DBUG_RETURN(error);

  if (m_active_cursor && (error= close_scan()))
    DBUG_RETURN(error);

  NdbOperation::LockMode lm=
    (NdbOperation::LockMode)get_ndb_lock_type(m_lock.type, table->read_set);

  NdbScanOperation::ScanOptions options;
  options.optionsPresent=NdbScanOperation::ScanOptions::SO_SCANFLAGS;
  options.scan_flags=0;

  NdbOperation::GetValueSpec gets[2];
  if (table_share->primary_key == MAX_KEY)
    get_hidden_fields_scan(&options, gets);

  if (lm == NdbOperation::LM_Read)
    options.scan_flags|= NdbScanOperation::SF_KeyInfo;
  if (sorted)
    options.scan_flags|= NdbScanOperation::SF_OrderBy;
  if (descending)
    options.scan_flags|= NdbScanOperation::SF_Descending;
  const NdbRecord *key_rec= m_index[active_index].ndb_record_key;
  const NdbRecord *row_rec= m_ndb_record;

  NdbIndexScanOperation::IndexBound bound;
  NdbIndexScanOperation::IndexBound *pbound = NULL;
  NdbInterpretedCode code(m_table);

  if (start_key != NULL || end_key != NULL)
  {
    /* 
       Compute bounds info, reversing range boundaries
       if descending
     */
    compute_index_bounds(bound, 
                         table->key_info + active_index,
                         (descending?
                          end_key : start_key),
                         (descending?
                          start_key : end_key));
    bound.range_no = 0;
    pbound = &bound;
  }

  /* Partition pruning */
  if (m_use_partition_pruning && part_spec != NULL &&
      part_spec->start_part == part_spec->end_part)
  {
    options.partitionId = part_spec->start_part;
    options.optionsPresent |= NdbScanOperation::ScanOptions::SO_PARTITION_ID;
  }

  if (m_cond && m_cond->generate_scan_filter(&code, &options))
    ERR_RETURN(code.getNdbError());

  if (!(op= trans->scanIndex(key_rec, row_rec, lm,
                             (uchar *)(table->read_set->bitmap),
                             pbound,
                             &options,
                             sizeof(NdbScanOperation::ScanOptions))))
    ERR_RETURN(trans->getNdbError());

  if (uses_blob_value(table->read_set) &&
      get_blob_values(op, NULL, table->read_set) != 0)
    ERR_RETURN(op->getNdbError());

  m_active_cursor= op;

  if (execute_no_commit(m_thd_ndb, trans, m_ignore_no_key) != 0)
    DBUG_RETURN(ndb_err(trans));
  
  DBUG_RETURN(next_result(buf));
}

static
int
guess_scan_flags(NdbOperation::LockMode lm, 
		 const NDBTAB* tab, const MY_BITMAP* readset)
{
  int flags= 0;
  flags|= (lm == NdbOperation::LM_Read) ? NdbScanOperation::SF_KeyInfo : 0;
  if (tab->checkColumns(0, 0) & 2)
  {
    int ret = tab->checkColumns(readset->bitmap, no_bytes_in_map(readset));
    
    if (ret & 2)
    { // If disk columns...use disk scan
      flags |= NdbScanOperation::SF_DiskScan;
    }
    else if ((ret & 4) == 0 && (lm == NdbOperation::LM_Exclusive))
    {
      // If no mem column is set and exclusive...guess disk scan
      flags |= NdbScanOperation::SF_DiskScan;
    }
  }
  return flags;
}

/*
  Start full table scan in NDB or unique index scan
 */

int ha_ndbcluster::full_table_scan(const KEY* key_info, 
                                   const uchar *key, 
                                   uint key_len,
                                   uchar *buf)
{
  int error;
  NdbScanOperation *op;
  NdbTransaction *trans;
  part_id_range part_spec;
  bool use_set_part_id= FALSE;
  NdbOperation::GetValueSpec gets[2];

  DBUG_ENTER("full_table_scan");  
  DBUG_PRINT("enter", ("Starting new scan on %s", m_tabname));

  if (m_use_partition_pruning)
  {
    part_spec.start_part= 0;
    part_spec.end_part= m_part_info->get_tot_partitions() - 1;
    prune_partition_set(table, &part_spec);
    DBUG_PRINT("info", ("part_spec.start_part: %u  part_spec.end_part: %u",
                        part_spec.start_part, part_spec.end_part));
    /*
      If partition pruning has found no partition in set
      we can return HA_ERR_END_OF_FILE
    */
    if (part_spec.start_part > part_spec.end_part)
    {
      DBUG_RETURN(HA_ERR_END_OF_FILE);
    }

    if (part_spec.start_part == part_spec.end_part)
    {
      /*
       * Only one partition is required to scan, if sorted is required
       * don't need it anymore since output from one ordered partitioned
       * index is always sorted.
       */
      use_set_part_id= TRUE;
      if (!(trans= get_transaction_part_id(part_spec.start_part, error)))
      {
        DBUG_RETURN(error);
      }
    }
    else
    {
      if (!(trans= get_transaction(error)))
      {
        DBUG_RETURN(error);
      }
    }
  }
  else
    trans= m_thd_ndb->trans;
  DBUG_ASSERT(trans);

  NdbOperation::LockMode lm=
    (NdbOperation::LockMode)get_ndb_lock_type(m_lock.type, table->read_set);
  NdbScanOperation::ScanOptions options;
  options.optionsPresent = (NdbScanOperation::ScanOptions::SO_SCANFLAGS |
                            NdbScanOperation::ScanOptions::SO_PARALLEL);
  options.scan_flags = guess_scan_flags(lm, m_table, table->read_set);
  options.parallel = parallelism;

  if (use_set_part_id) {
    options.optionsPresent|= NdbScanOperation::ScanOptions::SO_PARTITION_ID;
    options.partitionId = part_spec.start_part;
  };

  if (table_share->primary_key == MAX_KEY)
    get_hidden_fields_scan(&options, gets);

  {
    NdbInterpretedCode code(m_table);

    if (!key_info)
    {
      if (m_cond && m_cond->generate_scan_filter(&code, &options))
        ERR_RETURN(code.getNdbError());
    }
    else
    {
      /* Unique index scan in NDB (full table scan with scan filter) */
      DBUG_PRINT("info", ("Starting unique index scan"));
      if (!m_cond)
        m_cond= new ha_ndbcluster_cond;
      if (!m_cond)
      {
        my_errno= HA_ERR_OUT_OF_MEM;
        DBUG_RETURN(my_errno);
      }       
      if (m_cond->generate_scan_filter_from_key(&code, &options, key_info, key, key_len, buf))
        ERR_RETURN(code.getNdbError());
    }

    if (!(op= trans->scanTable(m_ndb_record, lm,
                               (uchar *)(table->read_set->bitmap),
                               &options, sizeof(NdbScanOperation::ScanOptions))))
      ERR_RETURN(trans->getNdbError());
  }
  
  m_active_cursor= op;

  if (uses_blob_value(table->read_set) &&
      get_blob_values(op, NULL, table->read_set) != 0)
    ERR_RETURN(op->getNdbError());

  if (execute_no_commit(m_thd_ndb, trans, m_ignore_no_key) != 0)
    DBUG_RETURN(ndb_err(trans));
  DBUG_PRINT("exit", ("Scan started successfully"));
  DBUG_RETURN(next_result(buf));
}

int
ha_ndbcluster::set_auto_inc(THD *thd, Field *field)
{
  DBUG_ENTER("ha_ndbcluster::set_auto_inc");
  Ndb *ndb= get_ndb(thd);
  bool read_bit= bitmap_is_set(table->read_set, field->field_index);
  bitmap_set_bit(table->read_set, field->field_index);
  Uint64 next_val= (Uint64) field->val_int() + 1;
  if (!read_bit)
    bitmap_clear_bit(table->read_set, field->field_index);
#ifndef DBUG_OFF
  char buff[22];
  DBUG_PRINT("info", 
             ("Trying to set next auto increment value to %s",
              llstr(next_val, buff)));
#endif
  if (ndb->checkUpdateAutoIncrementValue(m_share->tuple_id_range, next_val))
  {
    Ndb_tuple_id_range_guard g(m_share);
    if (ndb->setAutoIncrementValue(m_table, g.range, next_val, TRUE)
        == -1)
      ERR_RETURN(ndb->getNdbError());
  }
  DBUG_RETURN(0);
}

Uint32
ha_ndbcluster::setup_get_hidden_fields(NdbOperation::GetValueSpec gets[2])
{
  Uint32 num_gets= 0;
  /*
    We need to read the hidden primary key, and possibly the FRAGMENT
    pseudo-column.
  */
  gets[num_gets].column= get_hidden_key_column();
  gets[num_gets].appStorage= &m_ref;
  num_gets++;
  if (m_user_defined_partitioning)
  {
    /* Need to read partition id to support ORDER BY columns. */
    gets[num_gets].column= NdbDictionary::Column::FRAGMENT;
    gets[num_gets].appStorage= &m_part_id;
    num_gets++;
  }
  return num_gets;
}

void
ha_ndbcluster::get_hidden_fields_keyop(NdbOperation::OperationOptions *options,
                                       NdbOperation::GetValueSpec gets[2])
{
  Uint32 num_gets= setup_get_hidden_fields(gets);
  options->optionsPresent|= NdbOperation::OperationOptions::OO_GETVALUE;
  options->extraGetValues= gets;
  options->numExtraGetValues= num_gets;
}

void
ha_ndbcluster::get_hidden_fields_scan(NdbScanOperation::ScanOptions *options,
                                      NdbOperation::GetValueSpec gets[2])
{
  Uint32 num_gets= setup_get_hidden_fields(gets);
  options->optionsPresent|= NdbScanOperation::ScanOptions::SO_GETVALUE;
  options->extraGetValues= gets;
  options->numExtraGetValues= num_gets;
}

inline void
ha_ndbcluster::eventSetAnyValue(THD *thd, 
                                NdbOperation::OperationOptions *options)
{
  if (unlikely(m_slow_path))
  {
    /*
      Ignore TNTO_NO_LOGGING for slave thd.  It is used to indicate
      log-slave-updates option.  This is instead handled in the
      injector thread, by looking explicitly at the
      opt_log_slave_updates flag.
    */
    Thd_ndb *thd_ndb= get_thd_ndb(thd);
    if (thd->slave_thread)
    {
      options->optionsPresent |= NdbOperation::OperationOptions::OO_ANYVALUE;
      options->anyValue=thd->server_id;
    }
    else if (thd_ndb->trans_options & TNTO_NO_LOGGING)
    {
      options->optionsPresent |= NdbOperation::OperationOptions::OO_ANYVALUE;
      options->anyValue=NDB_ANYVALUE_FOR_NOLOGGING;
    }
  }
}

int ha_ndbcluster::write_row(uchar *record)
{
  DBUG_ENTER("ha_ndbcluster::write_row");
#ifdef HAVE_NDB_BINLOG
  if (m_share == ndb_apply_status_share && table->in_use->slave_thread)
  {
    uint32 sid, master_server_id= active_mi->master_server_id;
    memcpy(&sid, table->field[0]->ptr + (record - table->record[0]), sizeof(sid));
    if (sid == master_server_id)
    {
      uint64 master_epoch;
      memcpy(&master_epoch, table->field[1]->ptr + (record - table->record[0]),
             sizeof(master_epoch));
      active_mi->master_epoch= master_epoch;
    }
  }
#endif /* HAVE_NDB_BINLOG */
  DBUG_RETURN(ndb_write_row(record, FALSE, FALSE));
}

/**
  Insert one record into NDB
*/
int ha_ndbcluster::ndb_write_row(uchar *record,
                                 bool primary_key_update,
                                 bool batched_update)
{
  bool has_auto_increment;
  const NdbOperation *op;
  THD *thd= table->in_use;
  Thd_ndb *thd_ndb= m_thd_ndb;
  NdbTransaction *trans;
  uint32 part_id;
  int error;
  NdbOperation::SetValueSpec sets[2];
  Uint32 num_sets= 0;
  DBUG_ENTER("ha_ndbcluster::ndb_write_row");

  has_auto_increment= (table->next_number_field && record == table->record[0]);

  if (has_auto_increment && table_share->primary_key != MAX_KEY) 
  {
    /*
     * Increase any auto_incremented primary key
     */
    m_skip_auto_increment= FALSE;
    if ((error= update_auto_increment()))
      DBUG_RETURN(error);
    m_skip_auto_increment= (insert_id_for_cur_row == 0);
  }

  /*
   * If IGNORE the ignore constraint violations on primary and unique keys
   */
  if (!m_use_write && m_ignore_dup_key)
  {
    /*
      compare if expression with that in start_bulk_insert()
      start_bulk_insert will set parameters to ensure that each
      write_row is committed individually
    */
    int peek_res= peek_indexed_rows(record, NDB_INSERT);
    
    if (!peek_res) 
    {
      DBUG_RETURN(HA_ERR_FOUND_DUPP_KEY);
    }
    if (peek_res != HA_ERR_KEY_NOT_FOUND)
      DBUG_RETURN(peek_res);
  }

  bool uses_blobs= uses_blob_value(table->write_set);

  Uint64 auto_value;
  if (table_share->primary_key == MAX_KEY)
  {
    /* Table has hidden primary key. */
    Ndb *ndb= get_ndb(thd);
    uint retries= NDB_AUTO_INCREMENT_RETRIES;
    int retry_sleep= 30; /* 30 milliseconds, transaction */
    for (;;)
    {
      Ndb_tuple_id_range_guard g(m_share);
      if (ndb->getAutoIncrementValue(m_table, g.range, auto_value, 1000) == -1)
      {
	if (--retries && !thd->killed &&
	    ndb->getNdbError().status == NdbError::TemporaryError)
	{
	  do_retry_sleep(retry_sleep);
	  continue;
	}
	ERR_RETURN(ndb->getNdbError());
      }
      break;
    }
    sets[num_sets].column= get_hidden_key_column();
    sets[num_sets].value= &auto_value;
    num_sets++;
  } 

  trans= thd_ndb->trans;
  if (m_user_defined_partitioning || !trans)
  {
    DBUG_ASSERT(m_use_partition_pruning);
    longlong func_value= 0;
    my_bitmap_map *old_map= dbug_tmp_use_all_columns(table, table->read_set);
    error= m_part_info->get_partition_id(m_part_info, &part_id, &func_value);
    dbug_tmp_restore_column_map(table->read_set, old_map);
    if (unlikely(error))
    {
      m_part_info->err_value= func_value;
      DBUG_RETURN(error);
    }
    if (m_user_defined_partitioning)
    {
      /*
        We need to set the value of the partition function value in
        NDB since the NDB kernel doesn't have easy access to the function
        to calculate the value.
      */
      if (func_value >= INT_MAX32)
        func_value= INT_MAX32;
      sets[num_sets].column= get_partition_id_column();
      sets[num_sets].value= &func_value;
      num_sets++;
    }
    if (!trans)
    {
      if (!(trans= start_transaction_part_id(part_id, error)))
      {
        DBUG_RETURN(error);
      }
    }
  }
  DBUG_ASSERT(trans);

  ha_statistic_increment(&SSV::ha_write_count);
  if (table->timestamp_field_type & TIMESTAMP_AUTO_SET_ON_INSERT)
    table->timestamp_field->set_time();

  /*
     Setup OperationOptions
   */
  NdbOperation::OperationOptions options;
  NdbOperation::OperationOptions *poptions = NULL;
  options.optionsPresent=0;
  
  eventSetAnyValue(thd, &options); 

  if (m_user_defined_partitioning)
  {
    options.optionsPresent |= NdbOperation::OperationOptions::OO_PARTITION_ID;
    options.partitionId= part_id;
  }
  if (num_sets)
  {
    options.optionsPresent |= NdbOperation::OperationOptions::OO_SETVALUE;
    options.extraSetValues= sets;
    options.numExtraSetValues= num_sets;
  }
  if (options.optionsPresent != 0)
    poptions=&options;

  const NdbRecord *key_rec;
  const uchar *key_row;
  if (table_share->primary_key == MAX_KEY)
  {
    key_rec= m_ndb_hidden_key_record;
    key_row= (const uchar *)&auto_value;
  }
  else
  {
    key_rec= m_index[table_share->primary_key].ndb_unique_record_row;
    key_row= record;
  }

  const MY_BITMAP *user_cols_written_bitmap;
  
  if (m_use_write)
  {
    uchar *mask;

#ifdef HAVE_NDB_BINLOG
    /*
      The use of table->write_set is tricky here. This is done as a temporary
      workaround for BUG#22045.

      There is some confusion on the precise meaning of write_set in write_row,
      with REPLACE INTO and replication SQL thread having different opinions.
      There is work on the way to sort that out, but until then we need to
      implement different semantics depending on whether we are in the slave
      SQL thread or not.

        SQL thread -> use the write_set for writeTuple().
        otherwise (REPLACE INTO) -> do not use write_set.
    */
    if (thd->slave_thread)
    {
      user_cols_written_bitmap= table->write_set;
      mask= (uchar *)(user_cols_written_bitmap->bitmap);
    }
    else
#endif
    {
      user_cols_written_bitmap= NULL;
      mask= NULL;
    }

    op= trans->writeTuple(key_rec, (const char *)key_row, m_ndb_record,
                          (char *)record, mask,
                          poptions, sizeof(NdbOperation::OperationOptions));
  }
  else
  {
    /* Using insert, we write all user visible columns */
    user_cols_written_bitmap= NULL;
    op= trans->insertTuple(key_rec, (const char *)key_row, m_ndb_record,
                           (char *)record, NULL, // No mask
                           poptions, sizeof(NdbOperation::OperationOptions));
  }
  if (!(op))
    ERR_RETURN(trans->getNdbError());

  bool need_flush= add_row_check_if_batch_full(thd_ndb);
  bool do_batch= !need_flush &&
    (batched_update || (thd->options & OPTION_ALLOW_BATCH));
  uint blob_count= 0;
  if (table_share->blob_fields > 0)
  {
    my_bitmap_map *old_map= dbug_tmp_use_all_columns(table, table->read_set);
    /* Set Blob values for all columns updated by the operation */
    int res= set_blob_values(op, record - table->record[0],
                             user_cols_written_bitmap, &blob_count, do_batch);
    dbug_tmp_restore_column_map(table->read_set, old_map);
    if (res != 0)
      DBUG_RETURN(res);
  }

  m_rows_changed++;

  /*
    Execute write operation
    NOTE When doing inserts with many values in 
    each INSERT statement it should not be necessary
    to NoCommit the transaction between each row.
    Find out how this is detected!
  */
  m_rows_inserted++;
  no_uncommitted_rows_update(1);
  if (( (m_rows_to_insert == 1 || uses_blobs) && !do_batch ) ||
      primary_key_update ||
      need_flush)
  {
    int res= flush_bulk_insert();
    if (res != 0)
    {
      m_skip_auto_increment= TRUE;
      DBUG_RETURN(res);
    }
  }
  if ((has_auto_increment) && (m_skip_auto_increment))
  {
    int ret_val;
    if ((ret_val= set_auto_inc(thd, table->next_number_field)))
    {
      DBUG_RETURN(ret_val);
    }
  }
  m_skip_auto_increment= TRUE;

  DBUG_PRINT("exit",("ok"));
  DBUG_RETURN(0);
}


/* Compare if an update changes the primary key in a row. */
int ha_ndbcluster::primary_key_cmp(const uchar * old_row, const uchar * new_row)
{
  uint keynr= table_share->primary_key;
  KEY_PART_INFO *key_part=table->key_info[keynr].key_part;
  KEY_PART_INFO *end=key_part+table->key_info[keynr].key_parts;

  for (; key_part != end ; key_part++)
  {
    if (!bitmap_is_set(table->write_set, key_part->fieldnr - 1))
      continue;

    /* The primary key does not allow NULLs. */
    DBUG_ASSERT(!key_part->null_bit);

    if (key_part->key_part_flag & (HA_BLOB_PART | HA_VAR_LENGTH_PART))
    {

      if (key_part->field->cmp_binary((old_row + key_part->offset),
                                      (new_row + key_part->offset),
                                      (ulong) key_part->length))
        return 1;
    }
    else
    {
      if (memcmp(old_row+key_part->offset, new_row+key_part->offset,
                 key_part->length))
        return 1;
    }
  }
  /*
    potentially not needed call to this function
  */
  DBUG_ASSERT(!table->in_use->slave_thread || (m_ignore_no_key == FALSE));
  return 0;
}

#ifdef HAVE_NDB_BINLOG

/**
  CFT_NDB_NEW

  To perform conflict resolution, an interpreted program is used to read
  the timestamp stored locally and compare to what is going to be applied.
  If timestamp is lower, an error for this operation (9999) will be raised,
  and new row will not be applied. The error codes for the operations will
  be checked on return.  For this to work is is vital that the operation
  is run with ignore error option.
*/

int
ha_ndbcluster::update_row_conflict_fn_max(const uchar *old_data,
                                          uchar *new_data,
                                          NdbInterpretedCode *code)
{
  uint32 resolve_column= m_share->m_cfn_share->m_resolve_column;
  uint32 resolve_size= m_share->m_cfn_share->m_resolve_size;

  DBUG_PRINT("info", ("interpreted update pre equal on column %u",
                      resolve_column));

  DBUG_ASSERT(resolve_size == 4 || resolve_size == 8);

  if (!bitmap_is_set(table->write_set, resolve_column))
  {
    sql_print_information("NDB Slave: missing data for NDB_MAX");
    return 0;
  }

  const uint label_0= 0;
  const Uint32 RegNewValue= 1, RegCurrentValue= 2;
  int r;
  Field *field= table->field[resolve_column];
  DBUG_PRINT("info", ("interpreted update post equal"));
  /*
   * read new value from record
   */
  union {
    uint32 new_value_32;
    uint64 new_value_64;
  };
  {
    const uchar *field_ptr= field->ptr + (new_data - table->record[0]);
    if (resolve_size == 4)
    {
      memcpy(&new_value_32, field_ptr, resolve_size);
      DBUG_PRINT("info", ("new_value_32: %u", new_value_32));
    }
    else
    {
      memcpy(&new_value_64, field_ptr, resolve_size);
      DBUG_PRINT("info", ("new_value_64: %llu",
                          (unsigned long long) new_value_64));
    }
  }
  /*
   * Load registers RegNewValue and RegCurrentValue
   */
  if (resolve_size == 4)
    r= code->load_const_u32(RegNewValue, new_value_32);
  else
    r= code->load_const_u64(RegNewValue, new_value_64);
  DBUG_ASSERT(r == 0);
  r= code->read_attr(RegCurrentValue, resolve_column);
  DBUG_ASSERT(r == 0);
  /*
   * if RegNewValue > RegCurrentValue goto label_0
   * else raise error for this row
   */
  r= code->branch_gt(RegNewValue, RegCurrentValue, label_0);
  DBUG_ASSERT(r == 0);
  r= code->interpret_exit_nok(error_conflict_fn_max_violation);
  DBUG_ASSERT(r == 0);
  r= code->def_label(label_0);
  DBUG_ASSERT(r == 0);
  r= code->interpret_exit_ok();
  DBUG_ASSERT(r == 0);
  r= code->finalise();
  DBUG_ASSERT(r == 0);
  return r;
}

/**
  CFT_NDB_OLD

  To perform conflict detection, an interpreted program is used to read
  the timestamp stored locally and compare to what was on the master.
  If timestamp is not equal, an error for this operation (9998) will be raised,
  and new row will not be applied. The error codes for the operations will
  be checked on return.  For this to work is is vital that the operation
  is run with ignore error option.

  As an independent feature, phase 2 also saves the
  conflicts into the table's exceptions table.
*/

int
ha_ndbcluster::update_row_conflict_fn_old(const uchar *old_data,
                                          uchar *new_data,
                                          NdbInterpretedCode *code)
{
  uint32 resolve_column= m_share->m_cfn_share->m_resolve_column;
  uint32 resolve_size= m_share->m_cfn_share->m_resolve_size;

  DBUG_PRINT("info", ("interpreted update pre equal on column %u",
                      resolve_column));

  DBUG_ASSERT(resolve_size == 4 || resolve_size == 8);

  if (!bitmap_is_set(table->write_set, resolve_column))
  {
    sql_print_information("NDB Slave: missing data for NDB_OLD");
    return 0;
  }

  const uint label_0= 0;
  const Uint32 RegOldValue= 1, RegCurrentValue= 2;
  int r;
  Field *field= table->field[resolve_column];
  DBUG_PRINT("info", ("interpreted update post equal"));
  /*
   * read old value from record
   */
  union {
    uint32 old_value_32;
    uint64 old_value_64;
  };
  {
    const uchar *field_ptr= field->ptr + (old_data - table->record[0]);
    if (resolve_size == 4)
    {
      memcpy(&old_value_32, field_ptr, resolve_size);
      DBUG_PRINT("info", ("old_value_32: %u", old_value_32));
    }
    else
    {
      memcpy(&old_value_64, field_ptr, resolve_size);
      DBUG_PRINT("info", ("old_value_64: %llu",
                          (unsigned long long) old_value_64));
    }
  }
  /*
   * Load registers RegOldValue and RegCurrentValue
   */
  if (resolve_size == 4)
    r= code->load_const_u32(RegOldValue, old_value_32);
  else
    r= code->load_const_u64(RegOldValue, old_value_64);
  DBUG_ASSERT(r == 0);
  r= code->read_attr(RegCurrentValue, resolve_column);
  DBUG_ASSERT(r == 0);
  /*
   * if RegOldValue == RegCurrentValue goto label_0
   * else raise error for this row
   */
  r= code->branch_eq(RegOldValue, RegCurrentValue, label_0);
  DBUG_ASSERT(r == 0);
  r= code->interpret_exit_nok(error_conflict_fn_old_violation);
  DBUG_ASSERT(r == 0);
  r= code->def_label(label_0);
  DBUG_ASSERT(r == 0);
  r= code->interpret_exit_ok();
  DBUG_ASSERT(r == 0);
  r= code->finalise();
  DBUG_ASSERT(r == 0);
  return r;
}

int
ha_ndbcluster::update_row_conflict_fn(enum_conflict_fn_type cft,
                                      const uchar *old_data,
                                      uchar *new_data,
                                      NdbInterpretedCode *code)
{
  DBUG_ASSERT(cft == CFT_NDB_MAX || cft == CFT_NDB_OLD);
  switch (cft) {
  case CFT_NDB_MAX:
    return update_row_conflict_fn_max(old_data, new_data, code);
  case CFT_NDB_OLD:
    return update_row_conflict_fn_old(old_data, new_data, code);
  case CFT_NDB_UNDEF:
    abort();
  }
  return 0;
}
#endif /* HAVE_NDB_BINLOG */

/**
  Update one record in NDB using primary key.
*/

bool ha_ndbcluster::start_bulk_update()
{
  DBUG_ENTER("ha_ndbcluster::start_bulk_update");
  DBUG_RETURN(FALSE);
}

int ha_ndbcluster::bulk_update_row(const uchar *old_data, uchar *new_data,
                                   uint *dup_key_found)
{
  DBUG_ENTER("ha_ndbcluster::bulk_update_row");
  *dup_key_found= 0;
  DBUG_RETURN(ndb_update_row(old_data, new_data, 1));
}

int ha_ndbcluster::exec_bulk_update(uint *dup_key_found)
{
  DBUG_ENTER("ha_ndbcluster::exec_bulk_update");
  *dup_key_found= 0;
  if (m_thd_ndb->m_unsent_bytes &&
      !(table->in_use->options & OPTION_ALLOW_BATCH) &&
      (!m_thd_ndb->m_handler ||
       m_blobs_pending))
  {
    uint ignore_count= 0;
    if (execute_no_commit(m_thd_ndb, m_thd_ndb->trans,
                          m_ignore_no_key || m_read_before_write_removal_used,
                          &ignore_count) != 0)
    {
      no_uncommitted_rows_execute_failure();
      DBUG_RETURN(ndb_err(m_thd_ndb->trans));
    }
    m_rows_changed-= ignore_count;
    m_rows_updated-= ignore_count;
  }
  DBUG_RETURN(0);
}

void ha_ndbcluster::end_bulk_update()
{
  DBUG_ENTER("ha_ndbcluster::end_bulk_update");
  DBUG_VOID_RETURN;
}

int ha_ndbcluster::update_row(const uchar *old_data, uchar *new_data)
{
  return ndb_update_row(old_data, new_data, 0);
}

void
ha_ndbcluster::setup_key_ref_for_ndb_record(const NdbRecord **key_rec,
                                            const uchar **key_row,
                                            const uchar *record,
                                            bool use_active_index)
{
  DBUG_ENTER("setup_key_ref_for_ndb_record");
  if (use_active_index)
  {
    /* Use unique key to access table */
    DBUG_PRINT("info", ("Using unique index (%u)", active_index));
    *key_rec= m_index[active_index].ndb_unique_record_row;
    *key_row= record;
  }
  else if (table_share->primary_key != MAX_KEY)
  {
    /* Use primary key to access table */
    DBUG_PRINT("info", ("Using primary key"));
    *key_rec= m_index[table_share->primary_key].ndb_unique_record_row;
    *key_row= record;
  }
  else
  {
    /* Use hidden primary key previously read into m_ref. */
    DBUG_PRINT("info", ("Using hidden primary key (%llu)", m_ref));
    /* Can't use hidden pk if we didn't read it first */
    DBUG_ASSERT(m_read_before_write_removal_used == false);
    *key_rec= m_ndb_hidden_key_record;
    *key_row= (const uchar *)(&m_ref);
  }
  DBUG_VOID_RETURN;
}


/*
  Update one record in NDB using primary key
*/

int ha_ndbcluster::ndb_update_row(const uchar *old_data, uchar *new_data,
                                  int is_bulk_update)
{
  THD *thd= table->in_use;
  Thd_ndb *thd_ndb= m_thd_ndb;
  NdbTransaction *trans= thd_ndb->trans;
  NdbScanOperation* cursor= m_active_cursor;
  const NdbOperation *op;
  uint32 old_part_id= 0, new_part_id= 0;
  int error;
  longlong func_value;
  Uint32 func_value_uint32;
  bool have_pk= (table_share->primary_key != MAX_KEY);
  bool pk_update= (!m_read_before_write_removal_possible &&
                   have_pk &&
                   bitmap_is_overlapping(table->write_set, m_pk_bitmap_p) &&
                   primary_key_cmp(old_data, new_data));
  bool batch_allowed= is_bulk_update || (thd->options & OPTION_ALLOW_BATCH);
  NdbOperation::SetValueSpec sets[1];

  DBUG_ENTER("ndb_update_row");
  DBUG_ASSERT(trans); 
  /*
   * If IGNORE the ignore constraint violations on primary and unique keys,
   * but check that it is not part of INSERT ... ON DUPLICATE KEY UPDATE
   */
  if (m_ignore_dup_key && (thd->lex->sql_command == SQLCOM_UPDATE ||
                           thd->lex->sql_command == SQLCOM_UPDATE_MULTI))
  {
    NDB_WRITE_OP write_op= (pk_update) ? NDB_PK_UPDATE : NDB_UPDATE;
    int peek_res= peek_indexed_rows(new_data, write_op);
    
    if (!peek_res) 
    {
      DBUG_RETURN(HA_ERR_FOUND_DUPP_KEY);
    }
    if (peek_res != HA_ERR_KEY_NOT_FOUND)
      DBUG_RETURN(peek_res);
  }

  ha_statistic_increment(&SSV::ha_update_count);
  if (table->timestamp_field_type & TIMESTAMP_AUTO_SET_ON_UPDATE)
  {
    table->timestamp_field->set_time();
    bitmap_set_bit(table->write_set, table->timestamp_field->field_index);
  }

  if (m_use_partition_pruning &&
      (error= get_parts_for_update(old_data, new_data, table->record[0],
                                   m_part_info, &old_part_id, &new_part_id,
                                   &func_value)))
  {
    m_part_info->err_value= func_value;
    DBUG_RETURN(error);
  }

  /*
   * Check for update of primary key or partition change
   * for special handling
   */  
  if (pk_update || old_part_id != new_part_id)
  {
    DBUG_RETURN(ndb_pk_update_row(thd, old_data, new_data, old_part_id));
  }
  /*
    If we are updating a unique key with auto_increment
    then we need to update the auto_increment counter
   */
  if (table->found_next_number_field &&
      bitmap_is_set(table->write_set, 
		    table->found_next_number_field->field_index) &&
      (error= set_auto_inc(thd, table->found_next_number_field)))
  {
    DBUG_RETURN(error);
  }
  /*
    Set only non-primary-key attributes.
    We already checked that any primary key attribute in write_set has no
    real changes.
  */
  bitmap_copy(&m_bitmap, table->write_set);
  bitmap_subtract(&m_bitmap, m_pk_bitmap_p);
  uchar *mask= (uchar *)(m_bitmap.bitmap);
  DBUG_ASSERT(!pk_update);

  NdbOperation::OperationOptions *poptions = NULL;
  NdbOperation::OperationOptions options;
  options.optionsPresent=0;

  /* Need to set the value of any user-defined partitioning function. */
  if (m_user_defined_partitioning)
  {
    if (func_value >= INT_MAX32)
      func_value_uint32= INT_MAX32;
    else
      func_value_uint32= (uint32)func_value;
    sets[0].column= get_partition_id_column();
    sets[0].value= &func_value_uint32;
    options.optionsPresent|= NdbOperation::OperationOptions::OO_SETVALUE;
    options.extraSetValues= sets;
    options.numExtraSetValues= 1;

    if (!cursor)
    {
      options.optionsPresent|= NdbOperation::OperationOptions::OO_PARTITION_ID;
      options.partitionId= new_part_id;
    }
  }
  
  eventSetAnyValue(thd, &options);
  
  bool need_flush= add_row_check_if_batch_full(thd_ndb);

  if (cursor)
  {
    /*
      We are scanning records and want to update the record
      that was just found, call updateCurrentTuple on the cursor 
      to take over the lock to a new update operation
      And thus setting the primary key of the record from 
      the active record in cursor
    */
    DBUG_PRINT("info", ("Calling updateTuple on cursor, write_set=0x%x",
                        table->write_set->bitmap[0]));

    if (options.optionsPresent != 0)
      poptions = &options;

    if (!(op= cursor->updateCurrentTuple(trans, m_ndb_record,
                                         (const char*)new_data, mask,
                                         poptions,
                                         sizeof(NdbOperation::OperationOptions))))
      ERR_RETURN(trans->getNdbError());

    m_lock_tuple= FALSE;
    thd_ndb->m_unsent_bytes+= 12;
  }
  else
  {  
    const NdbRecord *key_rec;
    const uchar *key_row;
    setup_key_ref_for_ndb_record(&key_rec, &key_row, new_data,
				 m_read_before_write_removal_used);

#ifdef HAVE_NDB_BINLOG
    uchar* ex_data_buffer= NULL;
    if (thd->slave_thread && m_share->m_cfn_share &&
        (m_share->m_cfn_share->m_resolve_cft != CFT_NDB_UNDEF))
    {
      /* Conflict resolution in slave thread. */

      /*
        Room for 10 instruction words, two labels (@ 2words/label)
        + 2 extra words for the case of resolve_size == 8
      */
      Uint32 buffer[16];
      NdbInterpretedCode code(m_table, buffer,
                              sizeof(buffer)/sizeof(buffer[0]));
      enum_conflict_fn_type cft= m_share->m_cfn_share->m_resolve_cft;
      if (update_row_conflict_fn(cft, old_data, new_data, &code))
      {
        /* ToDo error handling */
        abort();
      }
      options.optionsPresent|=NdbOperation::OperationOptions::OO_INTERPRETED;
      options.interpretedCode= &code;

      thd_ndb->m_conflict_fn_usage_count++;

      Ndb_exceptions_data ex_data;
      ex_data.share= m_share;
      /*
        We need to save the row data for possible conflict resolution after
        execute().
      */
      ex_data.row= copy_row_to_buffer(thd_ndb, new_data);
      ex_data_buffer= get_buffer(thd_ndb, sizeof(ex_data));
      if (ex_data.row == NULL || ex_data_buffer == NULL)
      {
        DBUG_RETURN(HA_ERR_OUT_OF_MEM);
      }
      memcpy(ex_data_buffer, &ex_data, sizeof(ex_data));

      options.optionsPresent|= NdbOperation::OperationOptions::OO_CUSTOMDATA;
      options.customData= (void*)ex_data_buffer;
    }
#endif /* HAVE_NDB_BINLOG */
    if (options.optionsPresent !=0)
      poptions= &options;

    if (!(op= trans->updateTuple(key_rec, (const char *)key_row,
                                 m_ndb_record, (const char*)new_data, mask,
                                 poptions,
                                 sizeof(NdbOperation::OperationOptions))))
      ERR_RETURN(trans->getNdbError());  
  }

  uint blob_count= 0;
  if (uses_blob_value(table->write_set))
  {
    int row_offset= new_data - table->record[0];
    int res= set_blob_values(op, row_offset, table->write_set, &blob_count,
                             (batch_allowed && !need_flush));
    if (res != 0)
      DBUG_RETURN(res);
  }
  uint ignore_count= 0;
  /*
    Batch update operation if we are doing a scan for update, unless
    there exist UPDATE AFTER triggers
  */
  if (m_update_cannot_batch ||
      !(cursor || (batch_allowed && have_pk)) ||
      need_flush)
  {
    if (execute_no_commit(m_thd_ndb, trans,
                          m_ignore_no_key || m_read_before_write_removal_used,
                          &ignore_count) != 0)
    {
      no_uncommitted_rows_execute_failure();
      DBUG_RETURN(ndb_err(trans));
    }
  }
  else if (blob_count > 0)
    m_blobs_pending= TRUE;
  
  m_rows_changed+= 1 - ignore_count;
  m_rows_updated+= 1 - ignore_count;

  DBUG_RETURN(0);
}


/*
  handler delete interface
*/

int ha_ndbcluster::delete_row(const uchar *record)
{
  return ndb_delete_row(record, FALSE);
}

bool ha_ndbcluster::start_bulk_delete()
{
  DBUG_ENTER("start_bulk_delete");
  DBUG_RETURN(FALSE);
}

int ha_ndbcluster::bulk_delete_row(const uchar *record)
{
  DBUG_ENTER("bulk_delete_row");
  DBUG_RETURN(ndb_delete_row(record, FALSE, TRUE));
}

int ha_ndbcluster::end_bulk_delete()
{
  DBUG_ENTER("end_bulk_delete");
  if (m_thd_ndb->m_unsent_bytes &&
      !(table->in_use->options & OPTION_ALLOW_BATCH) &&
      !m_thd_ndb->m_handler)
  {
    uint ignore_count= 0;
    if (execute_no_commit(m_thd_ndb, m_thd_ndb->trans,
                          m_ignore_no_key || m_read_before_write_removal_used,
                          &ignore_count) != 0)
    {
      no_uncommitted_rows_execute_failure();
      DBUG_RETURN(ndb_err(m_thd_ndb->trans));
    }
    m_rows_deleted-= ignore_count;
  }
  DBUG_RETURN(0);
}


/**
  Delete one record from NDB, using primary key .
*/

int ha_ndbcluster::ndb_delete_row(const uchar *record,
                                  bool primary_key_update,
                                  bool is_bulk_delete)
{
  THD *thd= table->in_use;
  Thd_ndb *thd_ndb= get_thd_ndb(thd);
  NdbTransaction *trans= m_thd_ndb->trans;
  NdbScanOperation* cursor= m_active_cursor;
  const NdbOperation *op;
  uint32 part_id;
  int error;
  bool allow_batch= is_bulk_delete || (thd->options & OPTION_ALLOW_BATCH);
  DBUG_ENTER("ndb_delete_row");
  DBUG_ASSERT(trans);

  ha_statistic_increment(&SSV::ha_delete_count);
  m_rows_changed++;

  if (m_use_partition_pruning &&
      (error= get_part_for_delete(record, table->record[0], m_part_info,
                                  &part_id)))
  {
    DBUG_RETURN(error);
  }

  NdbOperation::OperationOptions options;
  NdbOperation::OperationOptions *poptions = NULL;
  options.optionsPresent=0;

  eventSetAnyValue(thd, &options);

  if (cursor)
  {
    if (options.optionsPresent != 0)
      poptions = &options;

    /*
      We are scanning records and want to delete the record
      that was just found, call deleteTuple on the cursor 
      to take over the lock to a new delete operation
      And thus setting the primary key of the record from 
      the active record in cursor
    */
    DBUG_PRINT("info", ("Calling deleteTuple on cursor"));
    if ((op = cursor->deleteCurrentTuple(trans, m_ndb_record,
                                         NULL, // result_row
                                         NULL, // result_mask
                                         poptions, 
                                         sizeof(NdbOperation::OperationOptions))) == 0)
      ERR_RETURN(trans->getNdbError());     
    m_lock_tuple= FALSE;
    thd_ndb->m_unsent_bytes+= 12;

    no_uncommitted_rows_update(-1);

    if (!(primary_key_update || m_delete_cannot_batch))
    {
      // If deleting from cursor, NoCommit will be handled in next_result
      m_rows_deleted++;
      DBUG_RETURN(0);
    }
  }
  else
  {
    const NdbRecord *key_rec;
    const uchar *key_row;

    if (m_user_defined_partitioning)
    {
      options.optionsPresent|= NdbOperation::OperationOptions::OO_PARTITION_ID;
      options.partitionId= part_id;
    }

    if (options.optionsPresent != 0)
      poptions= &options;

    setup_key_ref_for_ndb_record(&key_rec, &key_row, record,
				 m_read_before_write_removal_used);
    if (!(op=trans->deleteTuple(key_rec, (const char *)key_row,
                                m_ndb_record,
                                NULL, // row
                                NULL, // mask
                                poptions,
                                sizeof(NdbOperation::OperationOptions))))
      ERR_RETURN(trans->getNdbError());

    no_uncommitted_rows_update(-1);

    /*
      Check if we can batch the delete.

      We don't batch deletes as part of primary key updates.
      We do not batch deletes on tables with no primary key. For such tables,
      replication uses full table scan to locate the row to delete. The
      problem is the following scenario when deleting 2 (or more) rows:

       1. Table scan to locate the first row.
       2. Delete the row, batched so no execute.
       3. Table scan to locate the second row is executed, along with the
          batched delete operation from step 2.
       4. The first row is returned from nextResult() (not deleted yet).
       5. The kernel deletes the row (operation from step 2).
       6. lockCurrentTuple() is called on the row returned in step 4. However,
          as that row is now deleted, the operation fails and the transaction
          is aborted.
       7. The delete of the second tuple now fails, as the transaction has
          been aborted.
    */

    /*
      Poor approx. let delete ~ tabsize / 4
    */
    uint delete_size= 12 + (m_bytes_per_write >> 2);
    bool need_flush= add_row_check_if_batch_full_size(thd_ndb, delete_size);
    if ( allow_batch &&
	 table_share->primary_key != MAX_KEY &&
	 !primary_key_update &&
	 !need_flush)
    {
      m_rows_deleted++;
      DBUG_RETURN(0);
    }
  }

  // Execute delete operation
  uint ignore_count= 0;
  if (execute_no_commit(m_thd_ndb, trans,
                        m_ignore_no_key || m_read_before_write_removal_used,
                        &ignore_count) != 0)
  {
    no_uncommitted_rows_execute_failure();
    DBUG_RETURN(ndb_err(trans));
  }
  if (!primary_key_update)
    m_rows_deleted+= 1 - ignore_count;
  DBUG_RETURN(0);
}
  
/**
  Unpack a record returned from a scan.
  We copy field-for-field to
   1. Avoid unnecessary copying for sparse rows.
   2. Properly initialize not used null bits.
  Note that we do not unpack all returned rows; some primary/unique key
  operations can read directly into the destination row.
*/
void ha_ndbcluster::unpack_record(uchar *dst_row, const uchar *src_row)
{
  int res;
  DBUG_ASSERT(src_row != NULL);

  my_ptrdiff_t dst_offset= dst_row - table->record[0];
  my_ptrdiff_t src_offset= src_row - table->record[0];

  /* Initialize the NULL bitmap. */
  memset(dst_row, 0xff, table->s->null_bytes);

  uchar *blob_ptr= m_blobs_buffer;

  for (uint i= 0; i < table_share->fields; i++) 
  {
    Field *field= table->field[i];
    if (bitmap_is_set(table->read_set, i))
    {
      if (field->type() == MYSQL_TYPE_BIT)
      {
        Field_bit *field_bit= static_cast<Field_bit*>(field);
        if (!field->is_null_in_record_with_offset(src_offset))
        {
          field->move_field_offset(src_offset);
          longlong value= field_bit->val_int();
          field->move_field_offset(dst_offset-src_offset);
          field_bit->set_notnull();
          /* Field_bit in DBUG requires the bit set in write_set for store(). */
          my_bitmap_map *old_map=
            dbug_tmp_use_all_columns(table, table->write_set);
          IF_DBUG(int res=) field_bit->store(value, true);
          dbug_tmp_restore_column_map(table->write_set, old_map);
          DBUG_ASSERT(res == 0);
          field->move_field_offset(-dst_offset);
        }
      }
      else if (field->flags & BLOB_FLAG)
      {
        Field_blob *field_blob= (Field_blob *)field;
        NdbBlob *ndb_blob= m_value[i].blob;
        DBUG_ASSERT(ndb_blob != 0);
        int isNull;
        res= ndb_blob->getNull(isNull);
        DBUG_ASSERT(res == 0);                  // Already succeeded once
        Uint64 len64= 0;
        field_blob->move_field_offset(dst_offset);
        if (!isNull)
        {
          res= ndb_blob->getLength(len64);
          DBUG_ASSERT(res == 0 && len64 <= (Uint64)0xffffffff);
          field->set_notnull();
        }
        /* Need not set_null(), as we initialized null bits to 1 above. */
        field_blob->set_ptr((uint32)len64, blob_ptr);
        field_blob->move_field_offset(-dst_offset);
        blob_ptr+= (len64 + 7) & ~((Uint64)7);
      }
      else
      {
        field->move_field_offset(src_offset);
        /* Normal field (not blob or bit type). */
        if (!field->is_null())
        {
          /* Only copy actually used bytes of varstrings. */
          uint32 actual_length= field->used_length();
          uchar *src_ptr= field->ptr;
          field->move_field_offset(dst_offset - src_offset);
          field->set_notnull();
          memcpy(field->ptr, src_ptr, actual_length);
#ifdef HAVE_purify
          /*
            We get Valgrind warnings on uninitialised padding bytes in
            varstrings, for example when writing rows to temporary tables.
            So for valgrind builds we pad with zeros, not needed for
            production code.
          */
          if (actual_length < field->pack_length())
            bzero(field->ptr + actual_length,
                  field->pack_length() - actual_length);
#endif
          field->move_field_offset(-dst_offset);
        }
        else
          field->move_field_offset(-src_offset);
        /* No action needed for a NULL field. */
      }
    }
  }
}

/*
    DBUG_EXECUTE("value", print_results(););
*/

void ha_ndbcluster::print_results()
{
  DBUG_ENTER("print_results");

#ifndef DBUG_OFF

  char buf_type[MAX_FIELD_WIDTH], buf_val[MAX_FIELD_WIDTH];
  String type(buf_type, sizeof(buf_type), &my_charset_bin);
  String val(buf_val, sizeof(buf_val), &my_charset_bin);
  for (uint f= 0; f < table_share->fields; f++)
  {
    /* Use DBUG_PRINT since DBUG_FILE cannot be filtered out */
    char buf[2000];
    Field *field;
    void* ptr;
    NdbValue value;

    buf[0]= 0;
    field= table->field[f];
    if (!(value= m_value[f]).ptr)
    {
      strmov(buf, "not read");
      goto print_value;
    }

    ptr= field->ptr;

    if (! (field->flags & BLOB_FLAG))
    {
      if (value.rec->isNULL())
      {
        strmov(buf, "NULL");
        goto print_value;
      }
      type.length(0);
      val.length(0);
      field->sql_type(type);
      field->val_str(&val);
      my_snprintf(buf, sizeof(buf), "%s %s", type.c_ptr(), val.c_ptr());
    }
    else
    {
      NdbBlob *ndb_blob= value.blob;
      bool isNull= TRUE;
      ndb_blob->getNull(isNull);
      if (isNull)
        strmov(buf, "NULL");
    }

print_value:
    DBUG_PRINT("value", ("%u,%s: %s", f, field->field_name, buf));
  }
#endif
  DBUG_VOID_RETURN;
}


int ha_ndbcluster::index_init(uint index, bool sorted)
{
  DBUG_ENTER("ha_ndbcluster::index_init");
  DBUG_PRINT("enter", ("index: %u  sorted: %d", index, sorted));
  active_index= index;
  m_sorted= sorted;
  /*
    Locks are are explicitly released in scan
    unless m_lock.type == TL_READ_HIGH_PRIORITY
    and no sub-sequent call to unlock_row()
  */
  m_lock_tuple= FALSE;
  if (table_share->primary_key == MAX_KEY &&
      m_use_partition_pruning)
    include_partition_fields_in_used_fields(
      m_part_info->full_part_field_array,
      table->read_set);
  DBUG_RETURN(0);
}


int ha_ndbcluster::index_end()
{
  DBUG_ENTER("ha_ndbcluster::index_end");
  DBUG_RETURN(close_scan());
}

/**
  Check if key contains null.
*/
static
int
check_null_in_key(const KEY* key_info, const uchar *key, uint key_len)
{
  KEY_PART_INFO *curr_part, *end_part;
  const uchar* end_ptr= key + key_len;
  curr_part= key_info->key_part;
  end_part= curr_part + key_info->key_parts;

  for (; curr_part != end_part && key < end_ptr; curr_part++)
  {
    if (curr_part->null_bit && *key)
      return 1;

    key += curr_part->store_length;
  }
  return 0;
}

int ha_ndbcluster::index_read(uchar *buf,
                              const uchar *key, uint key_len, 
                              enum ha_rkey_function find_flag)
{
  key_range start_key;
  bool descending= FALSE;
  DBUG_ENTER("ha_ndbcluster::index_read");
  DBUG_PRINT("enter", ("active_index: %u, key_len: %u, find_flag: %d", 
                       active_index, key_len, find_flag));

  start_key.key= key;
  start_key.length= key_len;
  start_key.flag= find_flag;
  descending= FALSE;
  switch (find_flag) {
  case HA_READ_KEY_OR_PREV:
  case HA_READ_BEFORE_KEY:
  case HA_READ_PREFIX_LAST:
  case HA_READ_PREFIX_LAST_OR_PREV:
    descending= TRUE;
    break;
  default:
    break;
  }
  DBUG_RETURN(read_range_first_to_buf(&start_key, 0, descending,
                                      m_sorted, buf));
}


int ha_ndbcluster::index_next(uchar *buf)
{
  DBUG_ENTER("ha_ndbcluster::index_next");
  ha_statistic_increment(&SSV::ha_read_next_count);
  DBUG_RETURN(next_result(buf));
}


int ha_ndbcluster::index_prev(uchar *buf)
{
  DBUG_ENTER("ha_ndbcluster::index_prev");
  ha_statistic_increment(&SSV::ha_read_prev_count);
  DBUG_RETURN(next_result(buf));
}


int ha_ndbcluster::index_first(uchar *buf)
{
  DBUG_ENTER("ha_ndbcluster::index_first");
  ha_statistic_increment(&SSV::ha_read_first_count);
  // Start the ordered index scan and fetch the first row

  // Only HA_READ_ORDER indexes get called by index_first
  DBUG_RETURN(ordered_index_scan(0, 0, TRUE, FALSE, buf, NULL));
}


int ha_ndbcluster::index_last(uchar *buf)
{
  DBUG_ENTER("ha_ndbcluster::index_last");
  ha_statistic_increment(&SSV::ha_read_last_count);
  DBUG_RETURN(ordered_index_scan(0, 0, TRUE, TRUE, buf, NULL));
}

int ha_ndbcluster::index_read_last(uchar * buf, const uchar * key, uint key_len)
{
  DBUG_ENTER("ha_ndbcluster::index_read_last");
  DBUG_RETURN(index_read(buf, key, key_len, HA_READ_PREFIX_LAST));
}

int ha_ndbcluster::read_range_first_to_buf(const key_range *start_key,
                                           const key_range *end_key,
                                           bool desc, bool sorted,
                                           uchar* buf)
{
  part_id_range part_spec;
  ndb_index_type type= get_index_type(active_index);
  const KEY* key_info= table->key_info+active_index;
  int error; 
  DBUG_ENTER("ha_ndbcluster::read_range_first_to_buf");
  DBUG_PRINT("info", ("desc: %d, sorted: %d", desc, sorted));

  if (m_use_partition_pruning)
  {
    get_partition_set(table, buf, active_index, start_key, &part_spec);
    DBUG_PRINT("info", ("part_spec.start_part: %u  part_spec.end_part: %u",
                        part_spec.start_part, part_spec.end_part));
    /*
      If partition pruning has found no partition in set
      we can return HA_ERR_END_OF_FILE
      If partition pruning has found exactly one partition in set
      we can optimize scan to run towards that partition only.
    */
    if (part_spec.start_part > part_spec.end_part)
    {
      DBUG_RETURN(HA_ERR_END_OF_FILE);
    }

    if (part_spec.start_part == part_spec.end_part)
    {
      /*
        Only one partition is required to scan, if sorted is required we
        don't need it any more since output from one ordered partitioned
        index is always sorted.
      */
      sorted= FALSE;
      if (unlikely(get_transaction_part_id(part_spec.start_part, error) == NULL))
      {
        DBUG_RETURN(error);
      }
    }
    else
    {
      if (unlikely(get_transaction(error) == NULL))
      {
        DBUG_RETURN(error);
      }
    }
  }

  switch (type){
  case PRIMARY_KEY_ORDERED_INDEX:
  case PRIMARY_KEY_INDEX:
    if (start_key && 
        start_key->length == key_info->key_length &&
        start_key->flag == HA_READ_KEY_EXACT)
    {
      if (m_active_cursor && (error= close_scan()))
        DBUG_RETURN(error);
      error= pk_read(start_key->key, start_key->length, buf,
		     part_spec.start_part);
      DBUG_RETURN(error == HA_ERR_KEY_NOT_FOUND ? HA_ERR_END_OF_FILE : error);
    }
    break;
  case UNIQUE_ORDERED_INDEX:
  case UNIQUE_INDEX:
    if (start_key && start_key->length == key_info->key_length &&
        start_key->flag == HA_READ_KEY_EXACT && 
        !check_null_in_key(key_info, start_key->key, start_key->length))
    {
      if (m_active_cursor && (error= close_scan()))
        DBUG_RETURN(error);

      error= unique_index_read(start_key->key, start_key->length, buf);
      DBUG_RETURN(error == HA_ERR_KEY_NOT_FOUND ? HA_ERR_END_OF_FILE : error);
    }
    else if (type == UNIQUE_INDEX)
      DBUG_RETURN(full_table_scan(key_info, 
                                  start_key->key, 
                                  start_key->length, 
                                  buf));
    break;
  default:
    break;
  }
  // Start the ordered index scan and fetch the first row
  DBUG_RETURN(ordered_index_scan(start_key, end_key, sorted, desc, buf,
                                 &part_spec));
}

int ha_ndbcluster::read_range_first(const key_range *start_key,
                                    const key_range *end_key,
                                    bool eq_r, bool sorted)
{
  uchar* buf= table->record[0];
  DBUG_ENTER("ha_ndbcluster::read_range_first");
  DBUG_RETURN(read_range_first_to_buf(start_key, end_key, FALSE,
                                      sorted, buf));
}

int ha_ndbcluster::read_range_next()
{
  DBUG_ENTER("ha_ndbcluster::read_range_next");
  DBUG_RETURN(next_result(table->record[0]));
}


int ha_ndbcluster::rnd_init(bool scan)
{
  int error;
  DBUG_ENTER("rnd_init");
  DBUG_PRINT("enter", ("scan: %d", scan));

  if (m_active_cursor && (error= close_scan()))
    DBUG_RETURN(error);
  index_init(table_share->primary_key, 0);
  DBUG_RETURN(0);
}

int ha_ndbcluster::close_scan()
{
  /*
    workaround for bug #39872 - explain causes segv
    - rnd_end/close_scan is called on unlocked table
    - should be fixed in server code, but this will
    not be done until 6.0 as it is too intrusive
  */
  if (m_thd_ndb == NULL)
    return 0;
  NdbTransaction *trans= m_thd_ndb->trans;
  int error;
  DBUG_ENTER("close_scan");

  NdbScanOperation *cursor= m_active_cursor;
  
  if (!cursor)
  {
    cursor = m_multi_cursor;
    if (!cursor)
      DBUG_RETURN(0);
  }

  if ((error= scan_handle_lock_tuple(cursor, trans)) != 0)
    DBUG_RETURN(error);

  if (m_thd_ndb->m_unsent_bytes)
  {
    /*
      Take over any pending transactions to the 
      deleteing/updating transaction before closing the scan    
    */
    DBUG_PRINT("info", ("thd_ndb->m_unsent_bytes: %ld",
                        (long) m_thd_ndb->m_unsent_bytes));    
    if (execute_no_commit(m_thd_ndb, trans, m_ignore_no_key) != 0)
    {
      no_uncommitted_rows_execute_failure();
      DBUG_RETURN(ndb_err(trans));
    }
  }
  
  cursor->close(m_thd_ndb->m_force_send, TRUE);
  m_active_cursor= NULL;
  m_multi_cursor= NULL;
  DBUG_RETURN(0);
}

int ha_ndbcluster::rnd_end()
{
  DBUG_ENTER("rnd_end");
  DBUG_RETURN(close_scan());
}


int ha_ndbcluster::rnd_next(uchar *buf)
{
  DBUG_ENTER("rnd_next");
  ha_statistic_increment(&SSV::ha_read_rnd_next_count);

  if (!m_active_cursor)
    DBUG_RETURN(full_table_scan(NULL, NULL, 0, buf));
  DBUG_RETURN(next_result(buf));
}


/**
  An "interesting" record has been found and it's pk 
  retrieved by calling position. Now it's time to read
  the record from db once again.
*/

int ha_ndbcluster::rnd_pos(uchar *buf, uchar *pos)
{
  DBUG_ENTER("rnd_pos");
  ha_statistic_increment(&SSV::ha_read_rnd_count);
  // The primary key for the record is stored in pos
  // Perform a pk_read using primary key "index"
  {
    part_id_range part_spec;
    uint key_length= ref_length;
    if (m_user_defined_partitioning)
    {
      if (table_share->primary_key == MAX_KEY)
      {
        /*
          The partition id has been fetched from ndb
          and has been stored directly after the hidden key
        */
        DBUG_DUMP("key+part", pos, key_length);
        key_length= ref_length - sizeof(m_part_id);
        part_spec.start_part= part_spec.end_part= *(uint32 *)(pos + key_length);
      }
      else
      {
        key_range key_spec;
        KEY *key_info= table->key_info + table_share->primary_key;
        key_spec.key= pos;
        key_spec.length= key_length;
        key_spec.flag= HA_READ_KEY_EXACT;
        get_full_part_id_from_key(table, buf, key_info, 
                                  &key_spec, &part_spec);
        DBUG_ASSERT(part_spec.start_part == part_spec.end_part);
      }
      DBUG_PRINT("info", ("partition id %u", part_spec.start_part));
    }
    DBUG_DUMP("key", pos, key_length);
    DBUG_RETURN(pk_read(pos, key_length, buf, part_spec.start_part));
  }
}


/**
  Store the primary key of this record in ref 
  variable, so that the row can be retrieved again later
  using "reference" in rnd_pos.
*/

void ha_ndbcluster::position(const uchar *record)
{
  KEY *key_info;
  KEY_PART_INFO *key_part;
  KEY_PART_INFO *end;
  uchar *buff;
  uint key_length;

  DBUG_ENTER("position");

  if (table_share->primary_key != MAX_KEY) 
  {
    key_length= ref_length;
    key_info= table->key_info + table_share->primary_key;
    key_part= key_info->key_part;
    end= key_part + key_info->key_parts;
    buff= ref;
    
    for (; key_part != end; key_part++) 
    {
      if (key_part->null_bit) {
        /* Store 0 if the key part is a NULL part */      
        if (record[key_part->null_offset]
            & key_part->null_bit) {
          *buff++= 1;
          continue;
        }      
        *buff++= 0;
      }

      size_t len = key_part->length;
      const uchar * ptr = record + key_part->offset;
      Field *field = key_part->field;
      if (field->type() ==  MYSQL_TYPE_VARCHAR)
      {
        if (((Field_varstring*)field)->length_bytes == 1)
        {
          /**
           * Keys always use 2 bytes length
           */
          buff[0] = ptr[0];
          buff[1] = 0;
          memcpy(buff+2, ptr + 1, len);
        }
        else
        {
          memcpy(buff, ptr, len + 2);
        }
        len += 2;
      }
      else
      {
        memcpy(buff, ptr, len);
      }
      buff += len;
    }
  } 
  else 
  {
    // No primary key, get hidden key
    DBUG_PRINT("info", ("Getting hidden key"));
    // If table has user defined partition save the partition id as well
    if (m_user_defined_partitioning)
    {
      DBUG_PRINT("info", ("Saving partition id %u", m_part_id));
      key_length= ref_length - sizeof(m_part_id);
      memcpy(ref+key_length, (void *)&m_part_id, sizeof(m_part_id));
    }
    else
      key_length= ref_length;
#ifndef DBUG_OFF
    int hidden_no= table->s->fields;
    const NDBTAB *tab= m_table;  
    const NDBCOL *hidden_col= tab->getColumn(hidden_no);
    DBUG_ASSERT(hidden_col->getPrimaryKey() && 
                hidden_col->getAutoIncrement() &&
                key_length == NDB_HIDDEN_PRIMARY_KEY_LENGTH);
#endif
    memcpy(ref, &m_ref, key_length);
  }
#ifndef DBUG_OFF
  if (table_share->primary_key == MAX_KEY && m_user_defined_partitioning) 
    DBUG_DUMP("key+part", ref, key_length+sizeof(m_part_id));
#endif
  DBUG_DUMP("ref", ref, key_length);
  DBUG_VOID_RETURN;
}


int ha_ndbcluster::info(uint flag)
{
  THD *thd= table->in_use;
  int result= 0;
  DBUG_ENTER("info");
  DBUG_PRINT("enter", ("flag: %d", flag));
  
  if (flag & HA_STATUS_POS)
    DBUG_PRINT("info", ("HA_STATUS_POS"));
  if (flag & HA_STATUS_TIME)
    DBUG_PRINT("info", ("HA_STATUS_TIME"));
  while (flag & HA_STATUS_VARIABLE)
  {
    if (!thd)
      thd= current_thd;
    DBUG_PRINT("info", ("HA_STATUS_VARIABLE"));
    if ((flag & HA_STATUS_NO_LOCK) &&
        !thd->variables.ndb_use_exact_count)
    {
      if (thd->lex->sql_command != SQLCOM_SHOW_TABLE_STATUS &&
          thd->lex->sql_command != SQLCOM_SHOW_KEYS)
      {
        /*
          just use whatever stats we have however,
          optimizer behaves strangely if we return few rows
        */
        if (stats.records < 2)
          stats.records= 2;
        break;
      }
    }
    if (!m_table_info)
    {
      if ((my_errno= check_ndb_connection(thd)))
        DBUG_RETURN(my_errno);
    }
    result= update_stats(thd, 1);
    break;
  }
  if (flag & HA_STATUS_CONST)
  {
    DBUG_PRINT("info", ("HA_STATUS_CONST"));
    set_rec_per_key();
  }
  if (flag & HA_STATUS_ERRKEY)
  {
    DBUG_PRINT("info", ("HA_STATUS_ERRKEY"));
    errkey= m_dupkey;
  }
  if (flag & HA_STATUS_AUTO)
  {
    DBUG_PRINT("info", ("HA_STATUS_AUTO"));
    if (m_table && table->found_next_number_field)
    {
      if (!thd)
        thd= current_thd;
      if ((my_errno= check_ndb_connection(thd)))
        DBUG_RETURN(my_errno);
      Ndb *ndb= get_ndb(thd);
      Ndb_tuple_id_range_guard g(m_share);
      
      Uint64 auto_increment_value64;
      if (ndb->readAutoIncrementValue(m_table, g.range,
                                      auto_increment_value64) == -1)
      {
        const NdbError err= ndb->getNdbError();
        sql_print_error("Error %lu in readAutoIncrementValue(): %s",
                        (ulong) err.code, err.message);
        stats.auto_increment_value= ~(ulonglong)0;
      }
      else
        stats.auto_increment_value= (ulonglong)auto_increment_value64;
    }
  }
  if (flag & HA_STATUS_WRITTEN_ROWS)
  {
    stats.rows_updated= m_rows_updated;
    stats.rows_deleted= m_rows_deleted;
  }

  if(result == -1)
    result= HA_ERR_NO_CONNECTION;

  DBUG_RETURN(result);
}


void ha_ndbcluster::get_dynamic_partition_info(PARTITION_INFO *stat_info,
                                               uint part_id)
{
  /* 
     This functions should be fixed. Suggested fix: to
     implement ndb function which retrives the statistics
     about ndb partitions.
  */
  bzero((char*) stat_info, sizeof(PARTITION_INFO));
  return;
}


int ha_ndbcluster::extra(enum ha_extra_function operation)
{
  DBUG_ENTER("extra");
  switch (operation) {
  case HA_EXTRA_IGNORE_DUP_KEY:       /* Dup keys don't rollback everything*/
    DBUG_PRINT("info", ("HA_EXTRA_IGNORE_DUP_KEY"));
    DBUG_PRINT("info", ("Ignoring duplicate key"));
    m_ignore_dup_key= TRUE;
    break;
  case HA_EXTRA_NO_IGNORE_DUP_KEY:
    DBUG_PRINT("info", ("HA_EXTRA_NO_IGNORE_DUP_KEY"));
    m_ignore_dup_key= FALSE;
    break;
  case HA_EXTRA_IGNORE_NO_KEY:
    DBUG_PRINT("info", ("HA_EXTRA_IGNORE_NO_KEY"));
    DBUG_PRINT("info", ("Turning on AO_IgnoreError at Commit/NoCommit"));
    m_ignore_no_key= TRUE;
    break;
  case HA_EXTRA_NO_IGNORE_NO_KEY:
    DBUG_PRINT("info", ("HA_EXTRA_NO_IGNORE_NO_KEY"));
    DBUG_PRINT("info", ("Turning on AO_IgnoreError at Commit/NoCommit"));
    m_ignore_no_key= FALSE;
    break;
  case HA_EXTRA_WRITE_CAN_REPLACE:
    DBUG_PRINT("info", ("HA_EXTRA_WRITE_CAN_REPLACE"));
    if (!m_has_unique_index ||
        current_thd->slave_thread) /* always set if slave, quick fix for bug 27378 */
    {
      DBUG_PRINT("info", ("Turning ON use of write instead of insert"));
      m_use_write= TRUE;
    }
    break;
  case HA_EXTRA_WRITE_CANNOT_REPLACE:
    DBUG_PRINT("info", ("HA_EXTRA_WRITE_CANNOT_REPLACE"));
    DBUG_PRINT("info", ("Turning OFF use of write instead of insert"));
    m_use_write= FALSE;
    break;
  case HA_EXTRA_DELETE_CANNOT_BATCH:
    DBUG_PRINT("info", ("HA_EXTRA_DELETE_CANNOT_BATCH"));
    m_delete_cannot_batch= TRUE;
    break;
  case HA_EXTRA_UPDATE_CANNOT_BATCH:
    DBUG_PRINT("info", ("HA_EXTRA_UPDATE_CANNOT_BATCH"));
    m_update_cannot_batch= TRUE;
    break;
  default:
    break;
  }
  
  DBUG_RETURN(0);
}


bool ha_ndbcluster::read_before_write_removal_possible(List<Item> *fields,
                                                       List<Item> *values)
{
  THD *thd= table->in_use;
  DBUG_ENTER("read_before_write_removal_possible");
  /*
    We need to verify a large number of things before accepting to remove
    the read before the update. We cannot avoid read before when primary
    key is updated, when a unique key is updated, when a BLOB is updated,
    for deletes on tables with BLOB's it is also not possible to avoid
    the read before the update and finally it is necessary that the
    update expressions only contain constant expressions.
  */
  if (uses_blob_value(table->write_set) ||
      (thd->lex->sql_command == SQLCOM_DELETE &&
       table_share->blob_fields) ||
      (values && !check_constant_expressions(values)) ||
      (table_share->primary_key != MAX_KEY &&
       bitmap_is_overlapping(table->write_set, m_pk_bitmap_p)))
  {
    DBUG_RETURN(FALSE);
  }
  if (m_has_unique_index)
  {
    KEY *key;
    uint i;
    for (i= 0; i < table_share->keys; i++)
    {
      key= table->key_info + i;
      if ((key->flags & HA_NOSAME) &&
          bitmap_is_overlapping(table->write_set,
                                m_key_fields[key - table->key_info]))
      {
        DBUG_RETURN(FALSE);
      }
    }
  }
  DBUG_PRINT("info", ("read_before_write_removal_possible TRUE"));
  m_read_before_write_removal_possible= TRUE;
  DBUG_RETURN(TRUE);
}


int ha_ndbcluster::reset()
{
  DBUG_ENTER("ha_ndbcluster::reset");
  if (m_cond)
  {
    m_cond->cond_clear();
  }

  /*
    Regular partition pruning will set the bitmap appropriately.
    Some queries like ALTER TABLE doesn't use partition pruning and
    thus the 'used_partitions' bitmap needs to be initialized
  */
  if (m_part_info)
    bitmap_set_all(&m_part_info->used_partitions);

  /* reset flags set by extra calls */
  m_read_before_write_removal_possible= FALSE;
  m_read_before_write_removal_used= FALSE;
  m_rows_updated= m_rows_deleted= 0;
  m_ignore_dup_key= FALSE;
  m_use_write= FALSE;
  m_ignore_no_key= FALSE;
  m_delete_cannot_batch= FALSE;
  m_update_cannot_batch= FALSE;

  DBUG_RETURN(0);
}


/**
  Start of an insert, remember number of rows to be inserted, it will
  be used in write_row and get_autoincrement to send an optimal number
  of rows in each roundtrip to the server.

  @param
   rows     number of rows to insert, 0 if unknown
*/

int
ha_ndbcluster::flush_bulk_insert(bool allow_batch)
{
  NdbTransaction *trans= m_thd_ndb->trans;
  DBUG_ENTER("ha_ndbcluster::flush_bulk_insert");
  DBUG_PRINT("info", ("Sending inserts to NDB, rows_inserted: %d", 
                      (int)m_rows_inserted));
  DBUG_ASSERT(trans);

  
  if (! (m_thd_ndb->trans_options & TNTO_TRANSACTIONS_OFF))
  {
    if (!allow_batch &&
        execute_no_commit(m_thd_ndb, trans, m_ignore_no_key) != 0)
    {
      no_uncommitted_rows_execute_failure();
      DBUG_RETURN(ndb_err(trans));
    }
  }
  else
  {
    /*
      signal that transaction has been broken up and hence cannot
      be rolled back
    */
    THD *thd= table->in_use;
    thd->transaction.all.modified_non_trans_table=
      thd->transaction.stmt.modified_non_trans_table= TRUE;
    if (execute_commit(m_thd_ndb, trans, m_thd_ndb->m_force_send,
                       m_ignore_no_key) != 0)
    {
      no_uncommitted_rows_execute_failure();
      DBUG_RETURN(ndb_err(trans));
    }
    if (trans->restart() != 0)
    {
      DBUG_ASSERT(0);
      DBUG_RETURN(-1);
    }
  }
  DBUG_RETURN(0);
}

void ha_ndbcluster::start_bulk_insert(ha_rows rows)
{
  DBUG_ENTER("start_bulk_insert");
  DBUG_PRINT("enter", ("rows: %d", (int)rows));
  
  m_rows_inserted= (ha_rows) 0;
  if (!m_use_write && m_ignore_dup_key)
  {
    /*
      compare if expression with that in write_row
      we have a situation where peek_indexed_rows() will be called
      so we cannot batch
    */
    DBUG_PRINT("info", ("Batching turned off as duplicate key is "
                        "ignored by using peek_row"));
    m_rows_to_insert= 1;
    DBUG_VOID_RETURN;
  }
  if (rows == (ha_rows) 0)
  {
    /* We don't know how many will be inserted, guess */
    m_rows_to_insert= m_autoincrement_prefetch;
  }
  else
    m_rows_to_insert= rows; 

  DBUG_VOID_RETURN;
}

/**
  End of an insert.
*/
int ha_ndbcluster::end_bulk_insert()
{
  int error= 0;

  DBUG_ENTER("end_bulk_insert");
  // Check if last inserts need to be flushed

  THD *thd= table->in_use;
  Thd_ndb *thd_ndb= m_thd_ndb;
  
  if ((thd->options & OPTION_ALLOW_BATCH) == 0 && thd_ndb->m_unsent_bytes)
  {
    bool allow_batch= (thd_ndb->m_handler != 0);
    error= flush_bulk_insert(allow_batch);
    if (error != 0)
      my_errno= error;
  }

  m_rows_inserted= (ha_rows) 0;
  m_rows_to_insert= (ha_rows) 1;
  DBUG_RETURN(error);
}


int ha_ndbcluster::extra_opt(enum ha_extra_function operation, ulong cache_size)
{
  DBUG_ENTER("extra_opt");
  DBUG_PRINT("enter", ("cache_size: %lu", cache_size));
  DBUG_RETURN(extra(operation));
}

static const char *ha_ndbcluster_exts[] = {
 ha_ndb_ext,
 NullS
};

const char** ha_ndbcluster::bas_ext() const
{
  return ha_ndbcluster_exts;
}

/**
  How many seeks it will take to read through the table.

  This is to be comparable to the number returned by records_in_range so
  that we can decide if we should scan the table or use keys.
*/

double ha_ndbcluster::scan_time()
{
  DBUG_ENTER("ha_ndbcluster::scan_time()");
  double res= rows2double(stats.records*1000);
  DBUG_PRINT("exit", ("table: %s value: %f", 
                      m_tabname, res));
  DBUG_RETURN(res);
}

/*
  Convert MySQL table locks into locks supported by Ndb Cluster.
  Note that MySQL Cluster does currently not support distributed
  table locks, so to be safe one should set cluster in Single
  User Mode, before relying on table locks when updating tables
  from several MySQL servers
*/

THR_LOCK_DATA **ha_ndbcluster::store_lock(THD *thd,
                                          THR_LOCK_DATA **to,
                                          enum thr_lock_type lock_type)
{
  DBUG_ENTER("store_lock");
  if (lock_type != TL_IGNORE && m_lock.type == TL_UNLOCK) 
  {

    /* If we are not doing a LOCK TABLE, then allow multiple
       writers */
    
    /* Since NDB does not currently have table locks
       this is treated as a ordinary lock */

    if ((lock_type >= TL_WRITE_CONCURRENT_INSERT &&
         lock_type <= TL_WRITE) && !thd->in_lock_tables)      
      lock_type= TL_WRITE_ALLOW_WRITE;
    
    /* In queries of type INSERT INTO t1 SELECT ... FROM t2 ...
       MySQL would use the lock TL_READ_NO_INSERT on t2, and that
       would conflict with TL_WRITE_ALLOW_WRITE, blocking all inserts
       to t2. Convert the lock to a normal read lock to allow
       concurrent inserts to t2. */
    
    if (lock_type == TL_READ_NO_INSERT && !thd->in_lock_tables)
      lock_type= TL_READ;
    
    m_lock.type=lock_type;
  }
  *to++= &m_lock;

  DBUG_PRINT("exit", ("lock_type: %d", lock_type));
  
  DBUG_RETURN(to);
}

#ifndef DBUG_OFF
#define PRINT_OPTION_FLAGS(t) { \
      if (t->options & OPTION_NOT_AUTOCOMMIT) \
        DBUG_PRINT("thd->options", ("OPTION_NOT_AUTOCOMMIT")); \
      if (t->options & OPTION_BEGIN) \
        DBUG_PRINT("thd->options", ("OPTION_BEGIN")); \
      if (t->options & OPTION_TABLE_LOCK) \
        DBUG_PRINT("thd->options", ("OPTION_TABLE_LOCK")); \
}
#else
#define PRINT_OPTION_FLAGS(t)
#endif


/*
  As MySQL will execute an external lock for every new table it uses
  we can use this to start the transactions.
  If we are in auto_commit mode we just need to start a transaction
  for the statement, this will be stored in thd_ndb.stmt.
  If not, we have to start a master transaction if there doesn't exist
  one from before, this will be stored in thd_ndb.all
 
  When a table lock is held one transaction will be started which holds
  the table lock and for each statement a hupp transaction will be started  
  If we are locking the table then:
  - save the NdbDictionary::Table for easy access
  - save reference to table statistics
  - refresh list of the indexes for the table if needed (if altered)
 */

#ifdef HAVE_NDB_BINLOG
extern Master_info *active_mi;
static int ndbcluster_update_apply_status(THD *thd, int do_update)
{
  Thd_ndb *thd_ndb= get_thd_ndb(thd);
  Ndb *ndb= thd_ndb->ndb;
  NDBDICT *dict= ndb->getDictionary();
  const NDBTAB *ndbtab;
  NdbTransaction *trans= thd_ndb->trans;
  ndb->setDatabaseName(NDB_REP_DB);
  Ndb_table_guard ndbtab_g(dict, NDB_APPLY_TABLE);
  if (!(ndbtab= ndbtab_g.get_table()))
  {
    return -1;
  }
  NdbOperation *op= 0;
  int r= 0;
  r|= (op= trans->getNdbOperation(ndbtab)) == 0;
  DBUG_ASSERT(r == 0);
  if (do_update)
    r|= op->updateTuple();
  else
    r|= op->writeTuple();
  DBUG_ASSERT(r == 0);
  // server_id
  r|= op->equal(0u, (Uint32)thd->server_id);
  DBUG_ASSERT(r == 0);
  if (!do_update)
  {
    // epoch
    r|= op->setValue(1u, (Uint64)0);
    DBUG_ASSERT(r == 0);
  }
  // log_name
  char tmp_buf[FN_REFLEN];
  ndb_pack_varchar(ndbtab->getColumn(2u), tmp_buf,
                   active_mi->rli.group_master_log_name,
                   strlen(active_mi->rli.group_master_log_name));
  r|= op->setValue(2u, tmp_buf);
  DBUG_ASSERT(r == 0);
  // start_pos
  r|= op->setValue(3u, (Uint64)active_mi->rli.group_master_log_pos);
  DBUG_ASSERT(r == 0);
  // end_pos
  r|= op->setValue(4u, (Uint64)active_mi->rli.group_master_log_pos + 
                   ((Uint64)active_mi->rli.future_event_relay_log_pos -
                    (Uint64)active_mi->rli.group_relay_log_pos));
  DBUG_ASSERT(r == 0);
  return 0;
}
#endif /* HAVE_NDB_BINLOG */

static void transaction_checks(THD *thd, Thd_ndb *thd_ndb)
{
  if (thd->lex->sql_command == SQLCOM_LOAD)
    thd_ndb->trans_options|= TNTO_TRANSACTIONS_OFF;
  else if (!thd->transaction.on)
    thd_ndb->trans_options|= TNTO_TRANSACTIONS_OFF;
  else if (!thd->variables.ndb_use_transactions)
    thd_ndb->trans_options|= TNTO_TRANSACTIONS_OFF;
  thd_ndb->m_force_send= thd->variables.ndb_force_send;
  if (!thd->slave_thread)
    thd_ndb->m_batch_size= thd->variables.ndb_batch_size;
  else
    thd_ndb->m_batch_size= global_system_variables.ndb_batch_size;
}

int ha_ndbcluster::start_statement(THD *thd,
                                   Thd_ndb *thd_ndb,
                                   uint table_count)
{
  NdbTransaction *trans= thd_ndb->trans;
  int error;
  DBUG_ENTER("ha_ndbcluster::start_statement");

  m_thd_ndb= thd_ndb;
  transaction_checks(thd, m_thd_ndb);

  if (table_count == 0)
  {
    PRINT_OPTION_FLAGS(thd);
    trans_register_ha(thd, FALSE, ndbcluster_hton);
    if (thd->options & (OPTION_NOT_AUTOCOMMIT | OPTION_BEGIN))
    {
      if (!trans)
        trans_register_ha(thd, TRUE, ndbcluster_hton);
      thd_ndb->m_handler= NULL;
    }
    else
    {
      /*
        this is an autocommit, we may keep a reference to the
        handler to be used in the commit phase for optimization
        reasons, defering execute
      */
      thd_ndb->m_handler= this;
    }
  }
  else
  {
    /*
      there is more than one handler involved, execute deferal
      not possible
    */
    thd_ndb->m_handler= NULL;
  }
  if (!trans)
  {
    DBUG_ASSERT(thd_ndb->changed_tables.is_empty() == TRUE);
    thd_ndb->trans_options= 0;

    DBUG_PRINT("trans",("Possibly starting transaction"));
    DBUG_ASSERT(!table_count || table_count == 1);
    /*
      table_count == 0 indicates first table
      table_count == 1 indicates join in which case we do not defer start transaction
      m_use_partition_pruning == false will not defer start transaction
    */
    DBUG_PRINT("enter", ("optimized_node_selection: %lu"
                         "  table_count: %d"
                         "  m_use_partition_pruning: %d"
                         "  thd->slave_thread: %d"
                         "  thd->lex->sql_command: %d",
                         thd->variables.ndb_optimized_node_selection,
                         table_count, m_use_partition_pruning,
                         thd->slave_thread,
                         thd->lex->sql_command));
    if (table_count ||
        !m_use_partition_pruning ||
        thd->slave_thread ||
        !(thd->variables.ndb_optimized_node_selection & 2) ||
        !(thd->lex->sql_command == SQLCOM_SELECT ||
          thd->lex->sql_command == SQLCOM_UPDATE ||
          thd->lex->sql_command == SQLCOM_INSERT ||
          thd->lex->sql_command == SQLCOM_DELETE ||
          thd->lex->sql_command == SQLCOM_REPLACE))
    {
      if (unlikely(start_transaction(error) == NULL))
      {
        DBUG_RETURN(error);
      }
    }

    thd_ndb->init_open_tables();
    thd_ndb->query_state&= NDB_QUERY_NORMAL;
    thd_ndb->m_slow_path= FALSE;
    if (!(thd->options & OPTION_BIN_LOG) ||
        thd->variables.binlog_format == BINLOG_FORMAT_STMT)
    {
      thd_ndb->trans_options|= TNTO_NO_LOGGING;
      thd_ndb->m_slow_path= TRUE;
    }
    else if (thd->slave_thread)
      thd_ndb->m_slow_path= TRUE;
  }
  /*
    If this is the start of a LOCK TABLE, a table look 
    should be taken on the table in NDB
       
    Check if it should be read or write lock
  */
  if (thd->options & (OPTION_TABLE_LOCK))
  {
    /* This is currently dead code in wait for implementation in NDB */
    /* lockThisTable(); */
    DBUG_PRINT("info", ("Locking the table..." ));
#ifdef NOT_YET
    push_warning_printf(current_thd, MYSQL_ERROR::WARN_LEVEL_ERROR,
                        ER_GET_ERRMSG, ER(ER_GET_ERRMSG), 0,
                        "Table only locked locally in this mysqld", "NDB");
#endif
  }
  DBUG_RETURN(0);
}

int ha_ndbcluster::init_handler_for_statement(THD *thd)
{
  /*
    This is the place to make sure this handler instance
    has a started transaction.
     
    The transaction is started by the first handler on which 
    MySQL Server calls external lock
   
    Other handlers in the same stmt or transaction should use 
    the same NDB transaction. This is done by setting up the m_thd_ndb
    pointer to point to the NDB transaction object. 
   */

  DBUG_ENTER("ha_ndbcluster::init_handler_for_statement");
  Thd_ndb *thd_ndb= m_thd_ndb;
  DBUG_ASSERT(thd_ndb);

  // store thread specific data first to set the right context
  m_autoincrement_prefetch=
    (thd->variables.ndb_autoincrement_prefetch_sz > 
     NDB_DEFAULT_AUTO_PREFETCH) ?
    (ha_rows) thd->variables.ndb_autoincrement_prefetch_sz
    : (ha_rows) NDB_DEFAULT_AUTO_PREFETCH;
  // Start of transaction
  m_rows_changed= 0;
  m_blobs_pending= FALSE;
  m_slow_path= m_thd_ndb->m_slow_path;
#ifdef HAVE_NDB_BINLOG
  if (unlikely(m_slow_path))
  {
    if (m_share == ndb_apply_status_share && thd->slave_thread)
        m_thd_ndb->trans_options|= TNTO_INJECTED_APPLY_STATUS;
  }
#endif

  if (thd->options & (OPTION_NOT_AUTOCOMMIT | OPTION_BEGIN))
  {
    const void *key= m_table;
    HASH_SEARCH_STATE state;
    THD_NDB_SHARE *thd_ndb_share=
      (THD_NDB_SHARE*)hash_first(&thd_ndb->open_tables, (uchar *)&key, sizeof(key), &state);
    while (thd_ndb_share && thd_ndb_share->key != key)
      thd_ndb_share= (THD_NDB_SHARE*)hash_next(&thd_ndb->open_tables, (uchar *)&key, sizeof(key), &state);
    if (thd_ndb_share == 0)
    {
      thd_ndb_share= (THD_NDB_SHARE *) alloc_root(&thd->transaction.mem_root,
                                                  sizeof(THD_NDB_SHARE));
      if (!thd_ndb_share)
      {
        mem_alloc_error(sizeof(THD_NDB_SHARE));
        DBUG_RETURN(1);
      }
      thd_ndb_share->key= key;
      thd_ndb_share->stat.last_count= thd_ndb->count;
      thd_ndb_share->stat.no_uncommitted_rows_count= 0;
      thd_ndb_share->stat.records= ~(ha_rows)0;
      my_hash_insert(&thd_ndb->open_tables, (uchar *)thd_ndb_share);
    }
    else if (thd_ndb_share->stat.last_count != thd_ndb->count)
    {
      thd_ndb_share->stat.last_count= thd_ndb->count;
      thd_ndb_share->stat.no_uncommitted_rows_count= 0;
      thd_ndb_share->stat.records= ~(ha_rows)0;
    }
    DBUG_PRINT("exit", ("thd_ndb_share: 0x%lx  key: 0x%lx",
                        (long) thd_ndb_share, (long) key));
    m_table_info= &thd_ndb_share->stat;
  }
  else
  {
    struct Ndb_local_table_statistics &stat= m_table_info_instance;
    stat.last_count= thd_ndb->count;
    stat.no_uncommitted_rows_count= 0;
    stat.records= ~(ha_rows)0;
    m_table_info= &stat;
  }
  DBUG_RETURN(0);
}

int ha_ndbcluster::external_lock(THD *thd, int lock_type)
{
  DBUG_ENTER("external_lock");
  if (lock_type != F_UNLCK)
  {
    int error;
    /*
      Check that this handler instance has a connection
      set up to the Ndb object of thd
    */
    if (check_ndb_connection(thd))
      DBUG_RETURN(1);
    Thd_ndb *thd_ndb= get_thd_ndb(thd);

    DBUG_PRINT("enter", ("lock_type != F_UNLCK "
                         "this: 0x%lx  thd: 0x%lx  thd_ndb: %lx  "
                         "thd_ndb->lock_count: %d",
                         (long) this, (long) thd, (long) thd_ndb,
                         thd_ndb->lock_count));

    if ((error= start_statement(thd, thd_ndb,
                                thd_ndb->lock_count++)))
    {
      thd_ndb->lock_count--;
      DBUG_RETURN(error);
    }
    if ((error= init_handler_for_statement(thd)))
    {
      thd_ndb->lock_count--;
      DBUG_RETURN(error);
    }
    DBUG_RETURN(0);
  }
  else
  {
    Thd_ndb *thd_ndb= m_thd_ndb;
    DBUG_ASSERT(thd_ndb);

    DBUG_PRINT("enter", ("lock_type == F_UNLCK "
                         "this: 0x%lx  thd: 0x%lx  thd_ndb: %lx  "
                         "thd_ndb->lock_count: %d",
                         (long) this, (long) thd, (long) thd_ndb,
                         thd_ndb->lock_count));

    if (m_rows_changed && global_system_variables.query_cache_type)
    {
      DBUG_PRINT("info", ("Rows has changed"));

      if (thd_ndb->trans &&
          thd->options & (OPTION_NOT_AUTOCOMMIT | OPTION_BEGIN))
      {
        DBUG_PRINT("info", ("Add share to list of changed tables, %p",
                            m_share));
        /* NOTE push_back allocates memory using transactions mem_root! */
        thd_ndb->changed_tables.push_back(get_share(m_share),
                                          &thd->transaction.mem_root);
      }

      if (ndb_cache_check_time)
      {
        pthread_mutex_lock(&m_share->mutex);
        DBUG_PRINT("info", ("Invalidating commit_count"));
        m_share->commit_count= 0;
        m_share->commit_count_lock++;
        pthread_mutex_unlock(&m_share->mutex);
      }
    }

    if (!--thd_ndb->lock_count)
    {
      DBUG_PRINT("trans", ("Last external_lock"));
      PRINT_OPTION_FLAGS(thd);

      if ((!(thd->options & (OPTION_NOT_AUTOCOMMIT | OPTION_BEGIN))) &&
          thd_ndb->trans)
      {
        if (thd_ndb->trans)
        {
          /*
            Unlock is done without a transaction commit / rollback.
            This happens if the thread didn't update any rows
            We must in this case close the transaction to release resources
          */
          DBUG_PRINT("trans",("ending non-updating transaction"));
          thd_ndb->ndb->closeTransaction(thd_ndb->trans);
          thd_ndb->trans= NULL;
          thd_ndb->m_handler= NULL;
        }
      }
    }
    m_table_info= NULL;

    /*
      This is the place to make sure this handler instance
      no longer are connected to the active transaction.

      And since the handler is no longer part of the transaction 
      it can't have open cursors, ops or blobs pending.
    */
    m_thd_ndb= NULL;    

    if (m_active_cursor)
      DBUG_PRINT("warning", ("m_active_cursor != NULL"));
    m_active_cursor= NULL;

    if (m_multi_cursor)
      DBUG_PRINT("warning", ("m_multi_cursor != NULL"));
    m_multi_cursor= NULL;

    if (m_blobs_pending)
      DBUG_PRINT("warning", ("blobs_pending != 0"));
    m_blobs_pending= 0;
    
    DBUG_RETURN(0);
  }
}

/**
  Unlock the last row read in an open scan.
  Rows are unlocked by default in ndb, but
  for SELECT FOR UPDATE and SELECT LOCK WIT SHARE MODE
  locks are kept if unlock_row() is not called.
*/

void ha_ndbcluster::unlock_row() 
{
  DBUG_ENTER("unlock_row");

  DBUG_PRINT("info", ("Unlocking row"));
  m_lock_tuple= FALSE;
  DBUG_VOID_RETURN;
}

/**
  Start statement, used when one of the tables are locked and also when
  a stored function is executed.

  start_stmt()
    thd                    Thd object
    lock_type              Lock type on table

  RETURN VALUE
    0                      Success
    >0                     Error code

  DESCRIPTION
    This call indicates the start of a statement when one of the tables in
    the statement are locked. In this case we cannot call external_lock.
    It also implies that external_lock is not called at end of statement.
    Rather the handlerton call commit (ndbcluster_commit) is called to
    indicate end of transaction. There are cases thus when the commit call
    actually doesn't refer to a commit but only to and end of statement.

    In the case of stored functions, one stored function is treated as one
    statement and the call to commit comes at the end of the stored function.
*/

int ha_ndbcluster::start_stmt(THD *thd, thr_lock_type lock_type)
{
  int error=0;
  Thd_ndb *thd_ndb;
  DBUG_ENTER("start_stmt");
  DBUG_ASSERT(thd == table->in_use);

  thd_ndb= get_thd_ndb(thd);
  if ((error= start_statement(thd, thd_ndb, thd_ndb->start_stmt_count++)))
    goto error;
  if ((error= init_handler_for_statement(thd)))
    goto error;
  DBUG_RETURN(0);
error:
  thd_ndb->start_stmt_count--;
  DBUG_RETURN(error);
}

NdbTransaction *
ha_ndbcluster::start_transaction(int &error)
{
  NdbTransaction *trans;
  DBUG_ENTER("ha_ndbcluster::start_transaction");

  DBUG_ASSERT(m_thd_ndb);
  DBUG_ASSERT(m_thd_ndb->trans == NULL);

  transaction_checks(table->in_use, m_thd_ndb);
  m_thd_ndb->connection->set_optimized_node_selection
    (table->in_use->variables.ndb_optimized_node_selection & 1);
  if ((trans= m_thd_ndb->ndb->startTransaction()))
  {
    DBUG_PRINT("info", ("Delayed allocation of TC"));
    DBUG_RETURN(m_thd_ndb->trans= trans);
  }

  ERR_SET(m_thd_ndb->ndb->getNdbError(), error);
  DBUG_RETURN(NULL);
}
   
NdbTransaction *
ha_ndbcluster::start_transaction_part_id(Uint32 part_id, int &error)
{
  NdbTransaction *trans;
  DBUG_ENTER("ha_ndbcluster::start_transaction_part_id");

  DBUG_ASSERT(m_thd_ndb);
  DBUG_ASSERT(m_thd_ndb->trans == NULL);

  transaction_checks(table->in_use, m_thd_ndb);
  if ((trans= m_thd_ndb->ndb->startTransaction(m_table, part_id)))
  {
    DBUG_PRINT("info", ("Delayed allocation of TC"));
    DBUG_RETURN(m_thd_ndb->trans= trans);
  }

  ERR_SET(m_thd_ndb->ndb->getNdbError(), error);
  DBUG_RETURN(NULL);
}
   

/**
  Commit a transaction started in NDB.
*/

int ndbcluster_commit(handlerton *hton, THD *thd, bool all)
{
  int res= 0;
  Thd_ndb *thd_ndb= get_thd_ndb(thd);
  Ndb *ndb= thd_ndb->ndb;
  NdbTransaction *trans= thd_ndb->trans;

  DBUG_ENTER("ndbcluster_commit");
  DBUG_ASSERT(ndb);
  PRINT_OPTION_FLAGS(thd);
  DBUG_PRINT("enter", ("Commit %s", (all ? "all" : "stmt")));
  thd_ndb->start_stmt_count= 0;
  if (trans == NULL)
  {
    DBUG_PRINT("info", ("trans == NULL"));
    DBUG_RETURN(0);
  }
  if (!all && (thd->options & (OPTION_NOT_AUTOCOMMIT | OPTION_BEGIN)))
  {
    /*
      An odditity in the handler interface is that commit on handlerton
      is called to indicate end of statement only in cases where 
      autocommit isn't used and the all flag isn't set.
   
      We also leave quickly when a transaction haven't even been started,
      in this case we are safe that no clean up is needed. In this case
      the MySQL Server could handle the query without contacting the
      NDB kernel.
    */
    thd_ndb->save_point_count++;
    DBUG_PRINT("info", ("Commit before start or end-of-statement only"));
    DBUG_RETURN(0);
  }
  thd_ndb->save_point_count= 0;

#ifdef HAVE_NDB_BINLOG
  if (unlikely(thd_ndb->m_slow_path))
  {
    if (thd->slave_thread)
      ndbcluster_update_apply_status
        (thd, thd_ndb->trans_options & TNTO_INJECTED_APPLY_STATUS);
  }
#endif /* HAVE_NDB_BINLOG */

  if (thd->slave_thread)
  {
    if (!thd_ndb->m_conflict_fn_usage_count || !thd_ndb->m_unsent_bytes ||
        !(res= execute_no_commit(thd_ndb, trans, TRUE)))
      res= execute_commit(thd_ndb, trans, 1, TRUE);
  }
  else
  {
    if (thd_ndb->m_handler &&
        thd_ndb->m_handler->m_read_before_write_removal_possible)
    {
      /* Autocommit with read-before-write removal
       * Some operations in this autocommitted statement have not
       * yet been executed
       * They will be executed here as part of commit, and the results
       * (rowcount, message) sent back to the client will then be modified 
       * according to how the execution went.
       * This saves a single roundtrip in the autocommit case
       */
      uint ignore_count= 0;
      res= execute_commit(thd_ndb, trans, thd->variables.ndb_force_send,
                          TRUE, &ignore_count);
      if (!res && ignore_count)
      {
        DBUG_PRINT("info", ("AutoCommit + RBW removal, ignore_count=%u",
                            ignore_count));
        /* We have some rows to ignore, modify recorded results,
         * regenerate result message as required.
         */
        thd->row_count_func-= ignore_count;

        ha_rows affected= 0;
        char buff[ STRING_BUFFER_USUAL_SIZE ];
        const char* msg= NULL;
        if (thd->lex->sql_command == SQLCOM_DELETE)
          affected= (thd_ndb->m_handler->m_rows_deleted-= ignore_count);
        else
        {
          DBUG_PRINT("info", ("Update : message was %s", 
                              thd->main_da.message()));
          affected= (thd_ndb->m_handler->m_rows_updated-= ignore_count);
          /* For update in this scenario, we set found and changed to be 
           * the same as affected
           * Regenerate the update message
           */
          sprintf(buff, ER(ER_UPDATE_INFO), (ulong)affected, (ulong)affected,
                  (ulong) thd->cuted_fields);
          msg= buff;
          DBUG_PRINT("info", ("Update : message changed to %s",
                              msg));
        }

        /* Modify execution result + optionally message */
        thd->main_da.modify_affected_rows(affected, msg);
      }
    }
    else
      res= execute_commit(thd_ndb, trans, thd->variables.ndb_force_send, FALSE);
  }

  if (res != 0)
  {
    const NdbError err= trans->getNdbError();
    const NdbOperation *error_op= trans->getNdbErrorOperation();
    set_ndb_err(thd, err);
    res= ndb_to_mysql_error(&err);
    if (res != -1)
      ndbcluster_print_error(res, error_op);
  }
  ndb->closeTransaction(trans);
  thd_ndb->trans= NULL;
  thd_ndb->m_handler= NULL;

  /* Clear commit_count for tables changed by transaction */
  NDB_SHARE* share;
  List_iterator_fast<NDB_SHARE> it(thd_ndb->changed_tables);
  while ((share= it++))
  {
    DBUG_PRINT("info", ("Remove share to list of changed tables, %p",
                        share));
    pthread_mutex_lock(&share->mutex);
    DBUG_PRINT("info", ("Invalidate commit_count for %s, share->commit_count: %lu",
                        share->table_name, (ulong) share->commit_count));
    share->commit_count= 0;
    share->commit_count_lock++;
    pthread_mutex_unlock(&share->mutex);
    free_share(&share);
  }
  thd_ndb->changed_tables.empty();

  DBUG_RETURN(res);
}


/**
  Rollback a transaction started in NDB.
*/

static int ndbcluster_rollback(handlerton *hton, THD *thd, bool all)
{
  int res= 0;
  Thd_ndb *thd_ndb= get_thd_ndb(thd);
  Ndb *ndb= thd_ndb->ndb;
  NdbTransaction *trans= thd_ndb->trans;

  DBUG_ENTER("ndbcluster_rollback");
  DBUG_PRINT("enter", ("all: %d  thd_ndb->save_point_count: %d",
                       all, thd_ndb->save_point_count));
  PRINT_OPTION_FLAGS(thd);
  DBUG_ASSERT(ndb);
  thd_ndb->start_stmt_count= 0;
  if (trans == NULL)
  {
    /* Ignore end-of-statement until real rollback or commit is called */
    DBUG_PRINT("info", ("trans == NULL"));
    DBUG_RETURN(0);
  }
  if (!all && (thd->options & (OPTION_NOT_AUTOCOMMIT | OPTION_BEGIN)) &&
      (thd_ndb->save_point_count > 0))
  {
    /*
      Ignore end-of-statement until real rollback or commit is called
      as ndb does not support rollback statement
      - mark that rollback was unsuccessful, this will cause full rollback
      of the transaction
    */
    DBUG_PRINT("info", ("Rollback before start or end-of-statement only"));
    mark_transaction_to_rollback(thd, 1);
    my_error(ER_WARN_ENGINE_TRANSACTION_ROLLBACK, MYF(0), "NDB");
    DBUG_RETURN(0);
  }
  thd_ndb->save_point_count= 0;
  thd_ndb->m_max_violation_count= 0;
  thd_ndb->m_old_violation_count= 0;
  thd_ndb->m_conflict_fn_usage_count= 0;
  thd_ndb->m_unsent_bytes= 0;
  thd_ndb->m_execute_count++;
  DBUG_PRINT("info", ("execute_count: %u", thd_ndb->m_execute_count));
  if (trans->execute(NdbTransaction::Rollback) != 0)
  {
    const NdbError err= trans->getNdbError();
    const NdbOperation *error_op= trans->getNdbErrorOperation();
    set_ndb_err(thd, err);
    res= ndb_to_mysql_error(&err);
    if (res != -1) 
      ndbcluster_print_error(res, error_op);
  }
  ndb->closeTransaction(trans);
  thd_ndb->trans= NULL;
  thd_ndb->m_handler= NULL;

  /* Clear list of tables changed by transaction */
  NDB_SHARE* share;
  List_iterator_fast<NDB_SHARE> it(thd_ndb->changed_tables);
  while ((share= it++))
  {
    DBUG_PRINT("info", ("Remove share to list of changed tables, %p",
                        share));
    free_share(&share);
  }
  thd_ndb->changed_tables.empty();

  DBUG_RETURN(res);
}


/**
  Define NDB column based on Field.

  Not member of ha_ndbcluster because NDBCOL cannot be declared.

  MySQL text types with character set "binary" are mapped to true
  NDB binary types without a character set.

  Blobs are V2 and striping from mysql level is not supported
  due to lack of syntax and lack of support for partitioning.

  @return
    Returns 0 or mysql error code.
*/

static bool
ndb_blob_striping()
{
#ifndef DBUG_OFF
  const char* p= getenv("NDB_BLOB_STRIPING");
  if (p != 0 && *p != 0 && *p != '0' && *p != 'n' && *p != 'N')
    return true;
#endif
  return false;
}

static int create_ndb_column(THD *thd,
                             NDBCOL &col,
                             Field *field,
                             HA_CREATE_INFO *create_info,
                             column_format_type
                               default_format= COLUMN_FORMAT_TYPE_DEFAULT)
{
  NDBCOL::StorageType type= NDBCOL::StorageTypeMemory;
  bool dynamic= FALSE;

  DBUG_ENTER("create_ndb_column");
  // Set name
  if (col.setName(field->field_name))
  {
    DBUG_RETURN(my_errno= errno);
  }
  // Get char set
  CHARSET_INFO *cs= field->charset();
  // Set type and sizes
  const enum enum_field_types mysql_type= field->real_type();
  switch (mysql_type) {
  // Numeric types
  case MYSQL_TYPE_TINY:        
    if (field->flags & UNSIGNED_FLAG)
      col.setType(NDBCOL::Tinyunsigned);
    else
      col.setType(NDBCOL::Tinyint);
    col.setLength(1);
    break;
  case MYSQL_TYPE_SHORT:
    if (field->flags & UNSIGNED_FLAG)
      col.setType(NDBCOL::Smallunsigned);
    else
      col.setType(NDBCOL::Smallint);
    col.setLength(1);
    break;
  case MYSQL_TYPE_LONG:
    if (field->flags & UNSIGNED_FLAG)
      col.setType(NDBCOL::Unsigned);
    else
      col.setType(NDBCOL::Int);
    col.setLength(1);
    break;
  case MYSQL_TYPE_INT24:       
    if (field->flags & UNSIGNED_FLAG)
      col.setType(NDBCOL::Mediumunsigned);
    else
      col.setType(NDBCOL::Mediumint);
    col.setLength(1);
    break;
  case MYSQL_TYPE_LONGLONG:
    if (field->flags & UNSIGNED_FLAG)
      col.setType(NDBCOL::Bigunsigned);
    else
      col.setType(NDBCOL::Bigint);
    col.setLength(1);
    break;
  case MYSQL_TYPE_FLOAT:
    col.setType(NDBCOL::Float);
    col.setLength(1);
    break;
  case MYSQL_TYPE_DOUBLE:
    col.setType(NDBCOL::Double);
    col.setLength(1);
    break;
  case MYSQL_TYPE_DECIMAL:    
    {
      Field_decimal *f= (Field_decimal*)field;
      uint precision= f->pack_length();
      uint scale= f->decimals();
      if (field->flags & UNSIGNED_FLAG)
      {
        col.setType(NDBCOL::Olddecimalunsigned);
        precision-= (scale > 0);
      }
      else
      {
        col.setType(NDBCOL::Olddecimal);
        precision-= 1 + (scale > 0);
      }
      col.setPrecision(precision);
      col.setScale(scale);
      col.setLength(1);
    }
    break;
  case MYSQL_TYPE_NEWDECIMAL:    
    {
      Field_new_decimal *f= (Field_new_decimal*)field;
      uint precision= f->precision;
      uint scale= f->decimals();
      if (field->flags & UNSIGNED_FLAG)
      {
        col.setType(NDBCOL::Decimalunsigned);
      }
      else
      {
        col.setType(NDBCOL::Decimal);
      }
      col.setPrecision(precision);
      col.setScale(scale);
      col.setLength(1);
    }
    break;
  // Date types
  case MYSQL_TYPE_DATETIME:    
    col.setType(NDBCOL::Datetime);
    col.setLength(1);
    break;
  case MYSQL_TYPE_DATE: // ?
    col.setType(NDBCOL::Char);
    col.setLength(field->pack_length());
    break;
  case MYSQL_TYPE_NEWDATE:
    col.setType(NDBCOL::Date);
    col.setLength(1);
    break;
  case MYSQL_TYPE_TIME:        
    col.setType(NDBCOL::Time);
    col.setLength(1);
    break;
  case MYSQL_TYPE_YEAR:
    col.setType(NDBCOL::Year);
    col.setLength(1);
    break;
  case MYSQL_TYPE_TIMESTAMP:
    col.setType(NDBCOL::Timestamp);
    col.setLength(1);
    break;
  // Char types
  case MYSQL_TYPE_STRING:      
    if (field->pack_length() == 0)
    {
      col.setType(NDBCOL::Bit);
      col.setLength(1);
    }
    else if ((field->flags & BINARY_FLAG) && cs == &my_charset_bin)
    {
      col.setType(NDBCOL::Binary);
      col.setLength(field->pack_length());
    }
    else
    {
      col.setType(NDBCOL::Char);
      col.setCharset(cs);
      col.setLength(field->pack_length());
    }
    break;
  case MYSQL_TYPE_VAR_STRING: // ?
  case MYSQL_TYPE_VARCHAR:
    {
      Field_varstring* f= (Field_varstring*)field;
      if (f->length_bytes == 1)
      {
        if ((field->flags & BINARY_FLAG) && cs == &my_charset_bin)
          col.setType(NDBCOL::Varbinary);
        else {
          col.setType(NDBCOL::Varchar);
          col.setCharset(cs);
        }
      }
      else if (f->length_bytes == 2)
      {
        if ((field->flags & BINARY_FLAG) && cs == &my_charset_bin)
          col.setType(NDBCOL::Longvarbinary);
        else {
          col.setType(NDBCOL::Longvarchar);
          col.setCharset(cs);
        }
      }
      else
      {
        DBUG_RETURN(HA_ERR_UNSUPPORTED);
      }
      col.setLength(field->field_length);
    }
    break;
  // Blob types (all come in as MYSQL_TYPE_BLOB)
  mysql_type_tiny_blob:
  case MYSQL_TYPE_TINY_BLOB:
    if ((field->flags & BINARY_FLAG) && cs == &my_charset_bin)
      col.setType(NDBCOL::Blob);
    else {
      col.setType(NDBCOL::Text);
      col.setCharset(cs);
    }
    col.setInlineSize(256);
    // No parts
    col.setPartSize(0);
    col.setStripeSize(ndb_blob_striping() ? 0 : 0);
    break;
  //mysql_type_blob:
  case MYSQL_TYPE_GEOMETRY:
  case MYSQL_TYPE_BLOB:    
    if ((field->flags & BINARY_FLAG) && cs == &my_charset_bin)
      col.setType(NDBCOL::Blob);
    else {
      col.setType(NDBCOL::Text);
      col.setCharset(cs);
    }
    {
      Field_blob *field_blob= (Field_blob *)field;
      /*
       * max_data_length is 2^8-1, 2^16-1, 2^24-1 for tiny, blob, medium.
       * Tinyblob gets no blob parts.  The other cases are just a crude
       * way to control part size and striping.
       *
       * In mysql blob(256) is promoted to blob(65535) so it does not
       * in fact fit "inline" in NDB.
       */
      if (field_blob->max_data_length() < (1 << 8))
        goto mysql_type_tiny_blob;
      else if (field_blob->max_data_length() < (1 << 16))
      {
        col.setInlineSize(256);
        col.setPartSize(2000);
        col.setStripeSize(ndb_blob_striping() ? 16 : 0);
      }
      else if (field_blob->max_data_length() < (1 << 24))
        goto mysql_type_medium_blob;
      else
        goto mysql_type_long_blob;
    }
    break;
  mysql_type_medium_blob:
  case MYSQL_TYPE_MEDIUM_BLOB:   
    if ((field->flags & BINARY_FLAG) && cs == &my_charset_bin)
      col.setType(NDBCOL::Blob);
    else {
      col.setType(NDBCOL::Text);
      col.setCharset(cs);
    }
    col.setInlineSize(256);
    col.setPartSize(4000);
    col.setStripeSize(ndb_blob_striping() ? 8 : 0);
    break;
  mysql_type_long_blob:
  case MYSQL_TYPE_LONG_BLOB:  
    if ((field->flags & BINARY_FLAG) && cs == &my_charset_bin)
      col.setType(NDBCOL::Blob);
    else {
      col.setType(NDBCOL::Text);
      col.setCharset(cs);
    }
    col.setInlineSize(256);
    col.setPartSize(8000);
    col.setStripeSize(ndb_blob_striping() ? 4 : 0);
    break;
  // Other types
  case MYSQL_TYPE_ENUM:
    col.setType(NDBCOL::Char);
    col.setLength(field->pack_length());
    break;
  case MYSQL_TYPE_SET:         
    col.setType(NDBCOL::Char);
    col.setLength(field->pack_length());
    break;
  case MYSQL_TYPE_BIT:
  {
    int no_of_bits= field->field_length;
    col.setType(NDBCOL::Bit);
    if (!no_of_bits)
      col.setLength(1);
      else
        col.setLength(no_of_bits);
    break;
  }
  case MYSQL_TYPE_NULL:        
    goto mysql_type_unsupported;
  mysql_type_unsupported:
  default:
    DBUG_RETURN(HA_ERR_UNSUPPORTED);
  }
  // Set nullable and pk
  col.setNullable(field->maybe_null());
  col.setPrimaryKey(field->flags & PRI_KEY_FLAG);
  // Set autoincrement
  if (field->flags & AUTO_INCREMENT_FLAG) 
  {
#ifndef DBUG_OFF
    char buff[22];
#endif
    col.setAutoIncrement(TRUE);
    ulonglong value= create_info->auto_increment_value ?
      create_info->auto_increment_value : (ulonglong) 1;
    DBUG_PRINT("info", ("Autoincrement key, initial: %s", llstr(value, buff)));
    col.setAutoIncrementInitialValue(value);
  }
  else
    col.setAutoIncrement(FALSE);
 
  switch (field->field_storage_type()) {
  case(HA_SM_DEFAULT):
  default:
    if (create_info->default_storage_media == HA_SM_DISK)
      type= NDBCOL::StorageTypeDisk;
    else
      type= NDBCOL::StorageTypeMemory;
    break;
  case(HA_SM_DISK):
    type= NDBCOL::StorageTypeDisk;
    break;
  case(HA_SM_MEMORY):
    type= NDBCOL::StorageTypeMemory;
    break;
  }

  switch (field->column_format()) {
  case(COLUMN_FORMAT_TYPE_FIXED):
    dynamic= FALSE;
    break;
  case(COLUMN_FORMAT_TYPE_DYNAMIC):
    dynamic= TRUE;
    break;
  case(COLUMN_FORMAT_TYPE_DEFAULT):
  default:
    if (create_info->row_type == ROW_TYPE_DEFAULT)
      dynamic= default_format;
    else
      dynamic= (create_info->row_type == ROW_TYPE_DYNAMIC);
    break;
  }
  DBUG_PRINT("info", ("Column %s is declared %s", field->field_name,
                      (dynamic) ? "dynamic" : "static"));
  if (type == NDBCOL::StorageTypeDisk)
  {
    if (dynamic)
    {
      DBUG_PRINT("info", ("Dynamic disk stored column %s changed to static",
                          field->field_name));
      dynamic= false;
    }
    if (thd && field->column_format() == COLUMN_FORMAT_TYPE_DYNAMIC)
    {
      push_warning_printf(thd, MYSQL_ERROR::WARN_LEVEL_WARN,
                          ER_ILLEGAL_HA_CREATE_OPTION,
                          "DYNAMIC column %s with "
                          "STORAGE DISK is not supported, "
                          "column will become FIXED",
                          field->field_name);
    }
  }

  switch (create_info->row_type) {
  case ROW_TYPE_FIXED:
    if (thd && (dynamic || field_type_forces_var_part(field->type())))
    {
      push_warning_printf(thd, MYSQL_ERROR::WARN_LEVEL_WARN,
                          ER_ILLEGAL_HA_CREATE_OPTION,
                          "Row format FIXED incompatible with "
                          "dynamic attribute %s",
                          field->field_name);
    }
    break;
  case ROW_TYPE_DYNAMIC:
    /*
      Future: make columns dynamic in this case
    */
    break;
  default:
    break;
  }

  DBUG_PRINT("info", ("Format %s, Storage %s", (dynamic)?"dynamic":"fixed",(type == NDBCOL::StorageTypeDisk)?"disk":"memory"));
  col.setStorageType(type);
  col.setDynamic(dynamic);

  DBUG_RETURN(0);
}

void ha_ndbcluster::update_create_info(HA_CREATE_INFO *create_info)
{
  DBUG_ENTER("update_create_info");
  TABLE_SHARE *share= table->s;
  if (share->mysql_version < MYSQL_VERSION_TABLESPACE_IN_FRM)
  {
     DBUG_PRINT("info", ("Restored an old table %s, pre-frm_version 7", 
	                 share->table_name.str));
     if (!create_info->tablespace && !share->tablespace)
     {
       DBUG_PRINT("info", ("Checking for tablespace in ndb"));
       THD *thd= current_thd;
       Ndb *ndb= check_ndb_in_thd(thd);
       NDBDICT *ndbdict= ndb->getDictionary();
       NdbError ndberr;
       Uint32 id;
       ndb->setDatabaseName(m_dbname);
       const NDBTAB *ndbtab= m_table;
       DBUG_ASSERT(ndbtab != NULL);
       if (!ndbtab->getTablespace(&id))
       {
         DBUG_VOID_RETURN;
       }
       {
         NdbDictionary::Tablespace ts= ndbdict->getTablespace(id);
         ndberr= ndbdict->getNdbError();
         if(ndberr.classification != NdbError::NoError)
           goto err;
	 const char *tablespace= ts.getName();
         DBUG_PRINT("info", ("Found tablespace '%s'", tablespace));
         uint tablespace_len= strlen(tablespace);
         if (tablespace_len != 0) 
         {
           share->tablespace= (char *) alloc_root(&share->mem_root,
                                                  tablespace_len+1);
           strxmov(share->tablespace, tablespace, NullS);
	   create_info->tablespace= share->tablespace;
         }
         DBUG_VOID_RETURN;
       }
err:
       my_errno= ndb_to_mysql_error(&ndberr);
    }
  }

  DBUG_VOID_RETURN;
}

/**
  Create a table in NDB Cluster
*/

int ha_ndbcluster::create(const char *name, 
                          TABLE *form, 
                          HA_CREATE_INFO *create_info)
{
  THD *thd= current_thd;
  NDBTAB tab;
  NDBCOL col;
  size_t pack_length, length;
  uint i, pk_length= 0;
  uchar *data= NULL, *pack_data= NULL;
  bool create_from_engine= (create_info->table_options & HA_OPTION_CREATE_FROM_ENGINE);
  bool is_truncate= (thd->lex->sql_command == SQLCOM_TRUNCATE);
  const char *tablespace= create_info->tablespace;
  bool use_disk= FALSE;
  NdbDictionary::Table::SingleUserMode single_user_mode= NdbDictionary::Table::SingleUserModeLocked;
  bool ndb_sys_table= FALSE;

  DBUG_ENTER("ha_ndbcluster::create");
  DBUG_PRINT("enter", ("name: %s", name));

  DBUG_ASSERT(*fn_rext((char*)name) == 0);
  set_dbname(name);
  set_tabname(name);

  if ((my_errno= check_ndb_connection(thd)))
    DBUG_RETURN(my_errno);
  
  Ndb *ndb= get_ndb(thd);
  NDBDICT *dict= ndb->getDictionary();

  DBUG_PRINT("info", ("Tablespace %s,%s", form->s->tablespace, create_info->tablespace));
  table= form;
  if (create_from_engine)
  {
    /*
      Table already exists in NDB and frm file has been created by 
      caller.
      Do Ndb specific stuff, such as create a .ndb file
    */
    if ((my_errno= write_ndb_file(name)))
      DBUG_RETURN(my_errno);
    ndbcluster_create_binlog_setup(thd, get_ndb(thd), name, strlen(name),
                                   m_dbname, m_tabname, FALSE);
    DBUG_RETURN(my_errno);
  }

  Thd_ndb *thd_ndb= get_thd_ndb(thd);

  if (!((thd_ndb->options & TNO_NO_LOCK_SCHEMA_OP) ||
        ndbcluster_has_global_schema_lock(thd_ndb)))
    DBUG_RETURN(ndbcluster_no_global_schema_lock_abort
                (thd, "ha_ndbcluster::create"));
  /*
    Don't allow table creation unless
    schema distribution table is setup
    ( unless it is a creation of the schema dist table itself )
  */
  if (!ndb_schema_share)
  {
    if (!(strcmp(m_dbname, NDB_REP_DB) == 0 &&
          strcmp(m_tabname, NDB_SCHEMA_TABLE) == 0))
    {
      DBUG_PRINT("info", ("Schema distribution table not setup"));
      DBUG_RETURN(HA_ERR_NO_CONNECTION);
    }
    single_user_mode = NdbDictionary::Table::SingleUserModeReadWrite;
    ndb_sys_table= TRUE;
  }
  if (!ndb_apply_status_share)
  {
    if ((strcmp(m_dbname, NDB_REP_DB) == 0 &&
         strcmp(m_tabname, NDB_APPLY_TABLE) == 0))
    {
      ndb_sys_table= TRUE;
    }
  }

  if (is_truncate)
  {
    {
      Ndb_table_guard ndbtab_g(dict, m_tabname);
      if (!(m_table= ndbtab_g.get_table()))
	ERR_RETURN(dict->getNdbError());
      m_table= NULL;
    }
    DBUG_PRINT("info", ("Dropping and re-creating table for TRUNCATE"));
    if ((my_errno= delete_table(name)))
      DBUG_RETURN(my_errno);
  }

  DBUG_PRINT("table", ("name: %s", m_tabname));  
  if (tab.setName(m_tabname))
  {
    DBUG_RETURN(my_errno= errno);
  }
  if (!ndb_sys_table)
  {
    if (thd->variables.ndb_table_temporary)
    {
      tab.setTemporary(TRUE);
      tab.setLogging(FALSE);
    }
    else if (thd->variables.ndb_table_no_logging)
    {
      tab.setLogging(FALSE);
    }
  }
  tab.setSingleUserMode(single_user_mode);

  // Save frm data for this table
  if (readfrm(name, &data, &length))
    DBUG_RETURN(1);
  if (packfrm(data, length, &pack_data, &pack_length))
  {
    my_free((char*)data, MYF(0));
    DBUG_RETURN(2);
  }
  DBUG_PRINT("info",
             ("setFrm data: 0x%lx  len: %lu", (long) pack_data,
              (ulong) pack_length));
  tab.setFrm(pack_data, pack_length);      
  my_free((char*)data, MYF(0));
  my_free((char*)pack_data, MYF(0));
  
  /*
    Handle table row type

    Default is to let table rows have var part reference so that online 
    add column can be performed in the future.  Explicitly setting row 
    type to fixed will omit var part reference, which will save data 
    memory in ndb, but at the cost of not being able to online add 
    column to this table
  */
  switch (create_info->row_type) {
  case ROW_TYPE_FIXED:
    tab.setForceVarPart(FALSE);
    break;
  case ROW_TYPE_DYNAMIC:
    /* fall through, treat as default */
  default:
    /* fall through, treat as default */
  case ROW_TYPE_DEFAULT:
    tab.setForceVarPart(TRUE);
    break;
  }

  /*
    Setup columns
  */
  for (i= 0; i < form->s->fields; i++) 
  {
    Field *field= form->field[i];
    DBUG_PRINT("info", ("name: %s  type: %u  storage: %u  format: %u  "
                        "pack_length: %d", 
                        field->field_name, field->real_type(),
                        field->field_storage_type(),
                        field->column_format(),
                        field->pack_length()));
    if ((my_errno= create_ndb_column(thd, col, field, create_info)))
      DBUG_RETURN(my_errno);

    if (!use_disk &&
        col.getStorageType() == NDBCOL::StorageTypeDisk)
      use_disk= TRUE;

    if (tab.addColumn(col))
    {
      DBUG_RETURN(my_errno= errno);
    }
    if (col.getPrimaryKey())
      pk_length += (field->pack_length() + 3) / 4;
  }

  if (use_disk)
  { 
    tab.setLogging(TRUE);
    tab.setTemporary(FALSE);
    if (tablespace)
      tab.setTablespaceName(tablespace);
    else
      tab.setTablespaceName("DEFAULT-TS");
  }
  else if (create_info->tablespace && 
           create_info->default_storage_media == HA_SM_MEMORY)
  {
    push_warning_printf(thd, MYSQL_ERROR::WARN_LEVEL_ERROR,
                        ER_ILLEGAL_HA_CREATE_OPTION,
                        ER(ER_ILLEGAL_HA_CREATE_OPTION),
                        ndbcluster_hton_name,
                        "TABLESPACE currently only supported for "
                        "STORAGE DISK"); 
    DBUG_RETURN(HA_ERR_UNSUPPORTED);
  }

  DBUG_PRINT("info", ("Table %s is %s stored with tablespace %s",
                      m_tabname,
                      (use_disk) ? "disk" : "memory",
                      (use_disk) ? tab.getTablespaceName() : "N/A"));
 
  KEY* key_info;
  for (i= 0, key_info= form->key_info; i < form->s->keys; i++, key_info++)
  {
    KEY_PART_INFO *key_part= key_info->key_part;
    KEY_PART_INFO *end= key_part + key_info->key_parts;
    for (; key_part != end; key_part++)
    {
      if (key_part->field->field_storage_type() == HA_SM_DISK)
      {
        push_warning_printf(thd, MYSQL_ERROR::WARN_LEVEL_ERROR,
                            ER_ILLEGAL_HA_CREATE_OPTION,
                            ER(ER_ILLEGAL_HA_CREATE_OPTION),
                            ndbcluster_hton_name,
                            "Index on field "
                            "declared with "
                            "STORAGE DISK is not supported");
        DBUG_RETURN(HA_ERR_UNSUPPORTED);
      }
      tab.getColumn(key_part->fieldnr-1)->setStorageType(
                             NdbDictionary::Column::StorageTypeMemory);
    }
  }

  // No primary key, create shadow key as 64 bit, auto increment  
  if (form->s->primary_key == MAX_KEY) 
  {
    DBUG_PRINT("info", ("Generating shadow key"));
    if (col.setName("$PK"))
    {
      DBUG_RETURN(my_errno= errno);
    }
    col.setType(NdbDictionary::Column::Bigunsigned);
    col.setLength(1);
    col.setNullable(FALSE);
    col.setPrimaryKey(TRUE);
    col.setAutoIncrement(TRUE);
    if (tab.addColumn(col))
    {
      DBUG_RETURN(my_errno= errno);
    }
    pk_length += 2;
  }
 
  // Make sure that blob tables don't have too big part size
  for (i= 0; i < form->s->fields; i++) 
  {
    /**
     * The extra +7 concists
     * 2 - words from pk in blob table
     * 5 - from extra words added by tup/dict??
     */
    switch (form->field[i]->real_type()) {
    case MYSQL_TYPE_GEOMETRY:
    case MYSQL_TYPE_BLOB:    
    case MYSQL_TYPE_MEDIUM_BLOB:   
    case MYSQL_TYPE_LONG_BLOB: 
    {
      NdbDictionary::Column * column= tab.getColumn(i);
      int size= pk_length + (column->getPartSize()+3)/4 + 7;
      if (size > NDB_MAX_TUPLE_SIZE_IN_WORDS && 
         (pk_length+7) < NDB_MAX_TUPLE_SIZE_IN_WORDS)
      {
        size= NDB_MAX_TUPLE_SIZE_IN_WORDS - pk_length - 7;
        column->setPartSize(4*size);
      }
      /**
       * If size > NDB_MAX and pk_length+7 >= NDB_MAX
       *   then the table can't be created anyway, so skip
       *   changing part size, and have error later
       */ 
    }
    default:
      break;
    }
  }

  // Check partition info
  partition_info *part_info= form->part_info;
  if ((my_errno= set_up_partition_info(part_info, form, (void*)&tab)))
  {
    DBUG_RETURN(my_errno);
  }

  // Create the table in NDB     
  if (dict->createTable(tab) != 0) 
  {
    const NdbError err= dict->getNdbError();
    set_ndb_err(thd, err);
    my_errno= ndb_to_mysql_error(&err);
    DBUG_RETURN(my_errno);
  }

  Ndb_table_guard ndbtab_g(dict, m_tabname);
  // temporary set m_table during create
  // reset at return
  m_table= ndbtab_g.get_table();
  // TODO check also that we have the same frm...
  if (!m_table)
  {
    /* purecov: begin deadcode */
    const NdbError err= dict->getNdbError();
    set_ndb_err(thd, err);
    my_errno= ndb_to_mysql_error(&err);
    DBUG_RETURN(my_errno);
    /* purecov: end */
  }

  DBUG_PRINT("info", ("Table %s/%s created successfully", 
                      m_dbname, m_tabname));

  // Create secondary indexes
  my_errno= create_indexes(thd, ndb, form);

  if (!my_errno)
    my_errno= write_ndb_file(name);
  else
  {
    /*
      Failed to create an index,
      drop the table (and all it's indexes)
    */
    while (dict->dropTableGlobal(*m_table))
    {
      switch (dict->getNdbError().status)
      {
        case NdbError::TemporaryError:
          if (!thd->killed) 
            continue; // retry indefinitly
          break;
        default:
          break;
      }
      break;
    }
    m_table = 0;
    DBUG_RETURN(my_errno);
  }

  if (!my_errno)
  {
    NDB_SHARE *share= 0;
    pthread_mutex_lock(&ndbcluster_mutex);
    /*
      First make sure we get a "fresh" share here, not an old trailing one...
    */
    {
      uint length= (uint) strlen(name);
      if ((share= (NDB_SHARE*) hash_search(&ndbcluster_open_tables,
                                           (uchar*) name, length)))
        handle_trailing_share(thd, share);
    }
    /*
      get a new share
    */

    /* ndb_share reference create */
    if (!(share= get_share(name, form, TRUE, TRUE)))
    {
      sql_print_error("NDB: allocating table share for %s failed", name);
      /* my_errno is set */
    }
    else
    {
      DBUG_PRINT("NDB_SHARE", ("%s binlog create  use_count: %u",
                               share->key, share->use_count));
    }
    pthread_mutex_unlock(&ndbcluster_mutex);

    while (!IS_TMP_PREFIX(m_tabname))
    {
#ifdef HAVE_NDB_BINLOG
      if (share)
        ndbcluster_read_binlog_replication(thd, ndb, share, m_table,
                                           ::server_id, form, TRUE);
#endif
      String event_name(INJECTOR_EVENT_LEN);
      ndb_rep_event_name(&event_name, m_dbname, m_tabname,
                         get_binlog_full(share));
      int do_event_op= ndb_binlog_running;

      if (!ndb_schema_share &&
          strcmp(share->db, NDB_REP_DB) == 0 &&
          strcmp(share->table_name, NDB_SCHEMA_TABLE) == 0)
        do_event_op= 1;

      /*
        Always create an event for the table, as other mysql servers
        expect it to be there.
      */
      if (!ndbcluster_create_event(thd, ndb, m_table, event_name.c_ptr(), share,
                                   share && do_event_op ? 2 : 1/* push warning */))
      {
        if (ndb_extra_logging)
          sql_print_information("NDB Binlog: CREATE TABLE Event: %s",
                                event_name.c_ptr());
        if (share && 
            ndbcluster_create_event_ops(thd, share,
                                        m_table, event_name.c_ptr()))
        {
          sql_print_error("NDB Binlog: FAILED CREATE TABLE event operations."
                          " Event: %s", name);
          /* a warning has been issued to the client */
        }
      }
      /*
        warning has been issued if ndbcluster_create_event failed
        and (share && do_event_op)
      */
      if (share && !do_event_op)
        set_binlog_nologging(share);
      ndbcluster_log_schema_op(thd,
                               thd->query, thd->query_length,
                               share->db, share->table_name,
                               m_table->getObjectId(),
                               m_table->getObjectVersion(),
                               (is_truncate) ?
			       SOT_TRUNCATE_TABLE : SOT_CREATE_TABLE, 
			       0, 0, 1);
      break;
    }
  }

  m_table= 0;
  DBUG_RETURN(my_errno);
}


int ha_ndbcluster::create_index(THD *thd, const char *name, KEY *key_info, 
                                NDB_INDEX_TYPE idx_type, uint idx_no)
{
  int error= 0;
  char unique_name[FN_LEN];
  static const char* unique_suffix= "$unique";
  DBUG_ENTER("ha_ndbcluster::create_ordered_index");
  DBUG_PRINT("info", ("Creating index %u: %s", idx_no, name));  

  if (idx_type == UNIQUE_ORDERED_INDEX || idx_type == UNIQUE_INDEX)
  {
    strxnmov(unique_name, FN_LEN, name, unique_suffix, NullS);
    DBUG_PRINT("info", ("Created unique index name \'%s\' for index %d",
                        unique_name, idx_no));
  }
    
  switch (idx_type){
  case PRIMARY_KEY_INDEX:
    // Do nothing, already created
    break;
  case PRIMARY_KEY_ORDERED_INDEX:
    error= create_ordered_index(thd, name, key_info);
    break;
  case UNIQUE_ORDERED_INDEX:
    if (!(error= create_ordered_index(thd, name, key_info)))
      error= create_unique_index(thd, unique_name, key_info);
    break;
  case UNIQUE_INDEX:
    if (check_index_fields_not_null(key_info))
    {
      push_warning_printf(thd, MYSQL_ERROR::WARN_LEVEL_WARN,
			  ER_NULL_COLUMN_IN_INDEX,
			  "Ndb does not support unique index on NULL valued attributes, index access with NULL value will become full table scan");
    }
    error= create_unique_index(thd, unique_name, key_info);
    break;
  case ORDERED_INDEX:
    if (key_info->algorithm == HA_KEY_ALG_HASH)
    {
      push_warning_printf(thd, MYSQL_ERROR::WARN_LEVEL_ERROR,
			  ER_ILLEGAL_HA_CREATE_OPTION,
			  ER(ER_ILLEGAL_HA_CREATE_OPTION),
			  ndbcluster_hton_name,
			  "Ndb does not support non-unique "
			  "hash based indexes");
      error= HA_ERR_UNSUPPORTED;
      break;
    }
    error= create_ordered_index(thd, name, key_info);
    break;
  default:
    DBUG_ASSERT(FALSE);
    break;
  }
  
  DBUG_RETURN(error);
}

int ha_ndbcluster::create_ordered_index(THD *thd, const char *name, 
                                        KEY *key_info)
{
  DBUG_ENTER("ha_ndbcluster::create_ordered_index");
  DBUG_RETURN(create_ndb_index(thd, name, key_info, FALSE));
}

int ha_ndbcluster::create_unique_index(THD *thd, const char *name, 
                                       KEY *key_info)
{

  DBUG_ENTER("ha_ndbcluster::create_unique_index");
  DBUG_RETURN(create_ndb_index(thd, name, key_info, TRUE));
}


/**
  Create an index in NDB Cluster.

  @todo
    Only temporary ordered indexes supported
*/

int ha_ndbcluster::create_ndb_index(THD *thd, const char *name, 
                                    KEY *key_info,
                                    bool unique)
{
  Ndb *ndb= get_ndb(thd);
  NdbDictionary::Dictionary *dict= ndb->getDictionary();
  KEY_PART_INFO *key_part= key_info->key_part;
  KEY_PART_INFO *end= key_part + key_info->key_parts;
  
  DBUG_ENTER("ha_ndbcluster::create_index");
  DBUG_PRINT("enter", ("name: %s ", name));

  NdbDictionary::Index ndb_index(name);
  if (unique)
    ndb_index.setType(NdbDictionary::Index::UniqueHashIndex);
  else 
  {
    ndb_index.setType(NdbDictionary::Index::OrderedIndex);
    // TODO Only temporary ordered indexes supported
    ndb_index.setLogging(FALSE); 
  }
  if (!m_table->getLogging())
    ndb_index.setLogging(FALSE); 
  if (((NDBTAB*)m_table)->getTemporary())
    ndb_index.setTemporary(TRUE); 
  if (ndb_index.setTable(m_tabname))
  {
    DBUG_RETURN(my_errno= errno);
  }

  for (; key_part != end; key_part++) 
  {
    Field *field= key_part->field;
    if (field->field_storage_type() == HA_SM_DISK)
    {
      push_warning_printf(thd, MYSQL_ERROR::WARN_LEVEL_ERROR,
                          ER_ILLEGAL_HA_CREATE_OPTION,
                          ER(ER_ILLEGAL_HA_CREATE_OPTION),
                          ndbcluster_hton_name,
                          "Index on field "
                          "declared with "
                          "STORAGE DISK is not supported");
      DBUG_RETURN(HA_ERR_UNSUPPORTED);
    }
    DBUG_PRINT("info", ("attr: %s", field->field_name));
    if (ndb_index.addColumnName(field->field_name))
    {
      DBUG_RETURN(my_errno= errno);
    }
  }
  
  if (dict->createIndex(ndb_index, *m_table))
    ERR_RETURN(dict->getNdbError());

  // Success
  DBUG_PRINT("info", ("Created index %s", name));
  DBUG_RETURN(0);  
}

/*
 Prepare for an on-line alter table
*/ 
void ha_ndbcluster::prepare_for_alter()
{
  /* ndb_share reference schema */
  ndbcluster_get_share(m_share); // Increase ref_count
  DBUG_PRINT("NDB_SHARE", ("%s binlog schema  use_count: %u",
                           m_share->key, m_share->use_count));
  set_ndb_share_state(m_share, NSS_ALTERED);
}

/*
  Add an index on-line to a table
*/
int ha_ndbcluster::add_index(TABLE *table_arg, 
                             KEY *key_info, uint num_of_keys)
{
  return add_index_impl(current_thd, table_arg, key_info, num_of_keys);
}

int ha_ndbcluster::add_index_impl(THD *thd, TABLE *table_arg, 
                                  KEY *key_info, uint num_of_keys)
{
  int error= 0;
  uint idx;
  DBUG_ENTER("ha_ndbcluster::add_index");
  DBUG_PRINT("enter", ("table %s", table_arg->s->table_name.str));
  DBUG_ASSERT(m_share->state == NSS_ALTERED);

  for (idx= 0; idx < num_of_keys; idx++)
  {
    KEY *key= key_info + idx;
    KEY_PART_INFO *key_part= key->key_part;
    KEY_PART_INFO *end= key_part + key->key_parts;
    NDB_INDEX_TYPE idx_type= get_index_type_from_key(idx, key_info, false);
    DBUG_PRINT("info", ("Adding index: '%s'", key_info[idx].name));
    // Add fields to key_part struct
    for (; key_part != end; key_part++)
      key_part->field= table->field[key_part->fieldnr];
    // Check index type
    // Create index in ndb
    if((error= create_index(thd, key_info[idx].name, key, idx_type, idx)))
      break;
  }
  DBUG_RETURN(error);  
}

/*
  Mark one or several indexes for deletion. and
  renumber the remaining indexes
*/
int ha_ndbcluster::prepare_drop_index(TABLE *table_arg, 
                                      uint *key_num, uint num_of_keys)
{
  DBUG_ENTER("ha_ndbcluster::prepare_drop_index");
  DBUG_ASSERT(m_share->state == NSS_ALTERED);
  // Mark indexes for deletion
  uint idx;
  for (idx= 0; idx < num_of_keys; idx++)
  {
    DBUG_PRINT("info", ("ha_ndbcluster::prepare_drop_index %u", *key_num));
    m_index[*key_num++].status= TO_BE_DROPPED;
  }
  // Renumber indexes
  THD *thd= current_thd;
  Thd_ndb *thd_ndb= get_thd_ndb(thd);
  Ndb *ndb= thd_ndb->ndb;
  renumber_indexes(ndb, table_arg);
  DBUG_RETURN(0);
}
 
/*
  Really drop all indexes marked for deletion
*/
int ha_ndbcluster::final_drop_index(TABLE *table_arg)
{
  int error;
  DBUG_ENTER("ha_ndbcluster::final_drop_index");
  DBUG_PRINT("info", ("ha_ndbcluster::final_drop_index"));
  // Really drop indexes
  THD *thd= current_thd;
  Thd_ndb *thd_ndb= get_thd_ndb(thd);
  Ndb *ndb= thd_ndb->ndb;
  error= drop_indexes(ndb, table_arg);
  DBUG_RETURN(error);
}

/*
  Find the base name in the format "<database>/<table>"
*/
static const char *get_base_name(const char *ptr)
{
  ptr+= strlen(ptr);
  while (*(--ptr) != '/');
  while (*(--ptr) != '/');
  return ptr+1;
}

/**
  Rename a table in NDB Cluster.
*/

int ha_ndbcluster::rename_table(const char *from, const char *to)
{
  THD *thd= current_thd;
  NDBDICT *dict;
  char old_dbname[FN_HEADLEN];
  char new_dbname[FN_HEADLEN];
  char new_tabname[FN_HEADLEN];
  const NDBTAB *orig_tab;
  int result;
  bool recreate_indexes= FALSE;
  NDBDICT::List index_list;

  DBUG_ENTER("ha_ndbcluster::rename_table");
  DBUG_PRINT("info", ("Renaming %s to %s", from, to));

  if (thd == injector_thd)
  {
    /*
      Table was renamed remotely is already
      renamed inside ndb.
      Just rename .ndb file.
     */
    DBUG_RETURN(handler::rename_table(from, to));
  }

  set_dbname(from, old_dbname);
  set_dbname(to, new_dbname);
  set_tabname(from);
  set_tabname(to, new_tabname);

  if (check_ndb_connection(thd))
    DBUG_RETURN(my_errno= HA_ERR_NO_CONNECTION);

  if (!ndbcluster_has_global_schema_lock(get_thd_ndb(thd)))
    DBUG_RETURN(ndbcluster_no_global_schema_lock_abort
                (thd, "ha_ndbcluster::rename_table"));

  Ndb *ndb= get_ndb(thd);
  ndb->setDatabaseName(old_dbname);
  dict= ndb->getDictionary();
  Ndb_table_guard ndbtab_g(dict, m_tabname);
  if (!(orig_tab= ndbtab_g.get_table()))
    ERR_RETURN(dict->getNdbError());

  if (my_strcasecmp(system_charset_info, new_dbname, old_dbname))
  {
    dict->listIndexes(index_list, *orig_tab);    
    recreate_indexes= TRUE;
  }
  // Change current database to that of target table
  set_dbname(to);
  if (ndb->setDatabaseName(m_dbname))
  {
    ERR_RETURN(ndb->getNdbError());
  }

  int ndb_table_id= orig_tab->getObjectId();
  int ndb_table_version= orig_tab->getObjectVersion();
  /* ndb_share reference temporary */
  NDB_SHARE *share= get_share(from, 0, FALSE);
  int is_old_table_tmpfile= IS_TMP_PREFIX(m_tabname);
  int is_new_table_tmpfile= IS_TMP_PREFIX(new_tabname);
  if (!is_new_table_tmpfile && !is_old_table_tmpfile)
  {
    /*
      this is a "real" rename table, i.e. not tied to an offline alter table
      - send new name == "to" in query field
    */
    ndbcluster_log_schema_op(thd, to, strlen(to),
                             old_dbname, m_tabname,
                             ndb_table_id, ndb_table_version,
                             SOT_RENAME_TABLE_PREPARE,
                             m_dbname, new_tabname, 1);
  }
  if (share)
  {
    DBUG_PRINT("NDB_SHARE", ("%s temporary  use_count: %u",
                             share->key, share->use_count));
    ndbcluster_prepare_rename_share(share, to);
    IF_DBUG(int r=) ndbcluster_rename_share(thd, share);
    DBUG_ASSERT(r == 0);
  }

  NdbDictionary::Table new_tab= *orig_tab;
  new_tab.setName(new_tabname);
  if (dict->alterTableGlobal(*orig_tab, new_tab) != 0)
  {
    NdbError ndb_error= dict->getNdbError();
    if (share)
    {
      IF_DBUG(int ret=) ndbcluster_undo_rename_share(thd, share);
      DBUG_ASSERT(ret == 0);
      /* ndb_share reference temporary free */
      DBUG_PRINT("NDB_SHARE", ("%s temporary free  use_count: %u",
                               share->key, share->use_count));
      free_share(&share);
    }
    ERR_RETURN(ndb_error);
  }

  // Rename .ndb file
  if ((result= handler::rename_table(from, to)))
  {
    // ToDo in 4.1 should rollback alter table...
    if (share)
    {
      /* ndb_share reference temporary free */
      DBUG_PRINT("NDB_SHARE", ("%s temporary  use_count: %u",
                               share->key, share->use_count));
      free_share(&share);
    }
    DBUG_RETURN(result);
  }

  /* handle old table */
  if (!is_old_table_tmpfile)
  {
    const char *ptr= get_base_name(from);
    ndbcluster_drop_event(thd, ndb, share, "rename table", ptr);
  }

  if (!result && !is_new_table_tmpfile)
  {
    Ndb_table_guard ndbtab_g2(dict, new_tabname);
    const NDBTAB *ndbtab= ndbtab_g2.get_table();
#ifdef HAVE_NDB_BINLOG
    if (share)
      ndbcluster_read_binlog_replication(thd, ndb, share, ndbtab,
                                         ::server_id, NULL, TRUE);
#endif
    /* always create an event for the table */
    String event_name(INJECTOR_EVENT_LEN);
    const char *ptr= get_base_name(to);
    ndb_rep_event_name(&event_name, ptr, 0, get_binlog_full(share));

    if (!ndbcluster_create_event(thd, ndb, ndbtab, event_name.c_ptr(), share,
                                 share && ndb_binlog_running ? 2 : 1/* push warning */))
    {
      if (ndb_extra_logging)
        sql_print_information("NDB Binlog: RENAME Event: %s",
                              event_name.c_ptr());
      if (share && (share->op == 0) &&
          ndbcluster_create_event_ops(thd, share, ndbtab, event_name.c_ptr()))
      {
        sql_print_error("NDB Binlog: FAILED create event operations "
                        "during RENAME. Event %s", event_name.c_ptr());
        /* a warning has been issued to the client */
      }
    }
    /*
      warning has been issued if ndbcluster_create_event failed
      and (share && ndb_binlog_running)
    */
    if (!is_old_table_tmpfile)
    {
      /* "real" rename table */
      ndbcluster_log_schema_op(thd, thd->query, thd->query_length,
                               old_dbname, m_tabname,
                               ndb_table_id, ndb_table_version,
                               SOT_RENAME_TABLE,
                               m_dbname, new_tabname, 1);
    }
    else
    {
      /* final phase of offline alter table */
      ndbcluster_log_schema_op(thd, thd->query, thd->query_length,
                               m_dbname, new_tabname,
                               ndb_table_id, ndb_table_version,
                               SOT_ALTER_TABLE_COMMIT,
                               0, 0, 1);

    }
  }

  // If we are moving tables between databases, we need to recreate
  // indexes
  if (recreate_indexes)
  {
    for (unsigned i = 0; i < index_list.count; i++) 
    {
        NDBDICT::List::Element& index_el = index_list.elements[i];
	// Recreate any indexes not stored in the system database
	if (my_strcasecmp(system_charset_info, 
			  index_el.database, NDB_SYSTEM_DATABASE))
	{
	  set_dbname(from);
	  ndb->setDatabaseName(m_dbname);
	  const NDBINDEX * index= dict->getIndexGlobal(index_el.name,  new_tab);
	  DBUG_PRINT("info", ("Creating index %s/%s",
			      index_el.database, index->getName()));
	  dict->createIndex(*index, new_tab);
	  DBUG_PRINT("info", ("Dropping index %s/%s",
			      index_el.database, index->getName()));
	  set_dbname(from);
	  ndb->setDatabaseName(m_dbname);
	  dict->dropIndexGlobal(*index);
	}
    }
  }
  if (share)
  {
    /* ndb_share reference temporary free */
    DBUG_PRINT("NDB_SHARE", ("%s temporary free  use_count: %u",
                             share->key, share->use_count));
    free_share(&share);
  }

  DBUG_RETURN(result);
}


/**
  Delete table from NDB Cluster.
*/

/* static version which does not need a handler */

int
ha_ndbcluster::delete_table(THD *thd, ha_ndbcluster *h, Ndb *ndb,
                            const char *path,
                            const char *db,
                            const char *table_name)
{
  DBUG_ENTER("ha_ndbcluster::ndbcluster_delete_table");
  NDBDICT *dict= ndb->getDictionary();
  int ndb_table_id= 0;
  int ndb_table_version= 0;
  /*
    Don't allow drop table unless
    schema distribution table is setup
  */
  if (!ndb_schema_share)
  {
    DBUG_PRINT("info", ("Schema distribution table not setup"));
    DBUG_ASSERT(ndb_schema_share);
    DBUG_RETURN(HA_ERR_NO_CONNECTION);
  }
  /* ndb_share reference temporary */
  NDB_SHARE *share= get_share(path, 0, FALSE);
  if (share)
  {
    DBUG_PRINT("NDB_SHARE", ("%s temporary  use_count: %u",
                             share->key, share->use_count));
  }

  /* Drop the table from NDB */
  
  int res= 0;
  if (h && h->m_table)
  {
retry_temporary_error1:
    if (dict->dropTableGlobal(*h->m_table) == 0)
    {
      ndb_table_id= h->m_table->getObjectId();
      ndb_table_version= h->m_table->getObjectVersion();
      DBUG_PRINT("info", ("success 1"));
    }
    else
    {
      switch (dict->getNdbError().status)
      {
        case NdbError::TemporaryError:
          if (!thd->killed) 
            goto retry_temporary_error1; // retry indefinitly
          break;
        default:
          break;
      }
      set_ndb_err(thd, dict->getNdbError());
      res= ndb_to_mysql_error(&dict->getNdbError());
      DBUG_PRINT("info", ("error(1) %u", res));
    }
    h->release_metadata(thd, ndb);
  }
  else
  {
    ndb->setDatabaseName(db);
    while (1)
    {
      Ndb_table_guard ndbtab_g(dict, table_name);
      if (ndbtab_g.get_table())
      {
    retry_temporary_error2:
        if (dict->dropTableGlobal(*ndbtab_g.get_table()) == 0)
        {
          ndb_table_id= ndbtab_g.get_table()->getObjectId();
          ndb_table_version= ndbtab_g.get_table()->getObjectVersion();
          DBUG_PRINT("info", ("success 2"));
          break;
        }
        else
        {
          switch (dict->getNdbError().status)
          {
            case NdbError::TemporaryError:
              if (!thd->killed) 
                goto retry_temporary_error2; // retry indefinitly
              break;
            default:
              if (dict->getNdbError().code == NDB_INVALID_SCHEMA_OBJECT)
              {
                ndbtab_g.invalidate();
                continue;
              }
              break;
          }
        }
      }
      set_ndb_err(thd, dict->getNdbError());
      res= ndb_to_mysql_error(&dict->getNdbError());
      DBUG_PRINT("info", ("error(2) %u", res));
      break;
    }
  }

  if (res)
  {
    /* the drop table failed for some reason, drop the share anyways */
    if (share)
    {
      pthread_mutex_lock(&ndbcluster_mutex);
      if (share->state != NSS_DROPPED)
      {
        /*
          The share kept by the server has not been freed, free it
        */
        share->state= NSS_DROPPED;
        /* ndb_share reference create free */
        DBUG_PRINT("NDB_SHARE", ("%s create free  use_count: %u",
                                 share->key, share->use_count));
        free_share(&share, TRUE);
      }
      /* ndb_share reference temporary free */
      DBUG_PRINT("NDB_SHARE", ("%s temporary free  use_count: %u",
                               share->key, share->use_count));
      free_share(&share, TRUE);
      pthread_mutex_unlock(&ndbcluster_mutex);
    }
    DBUG_RETURN(res);
  }

  /* stop the logging of the dropped table, and cleanup */

  /*
    drop table is successful even if table does not exist in ndb
    and in case table was actually not dropped, there is no need
    to force a gcp, and setting the event_name to null will indicate
    that there is no event to be dropped
  */
  int table_dropped= dict->getNdbError().code != 709;

  {
    const char *ptr= get_base_name(path);
    ndbcluster_handle_drop_table(thd, ndb, share, "delete table",
                                 table_dropped ? ptr : 0);
  }

  if (!IS_TMP_PREFIX(table_name) && share &&
      thd->lex->sql_command != SQLCOM_TRUNCATE)
  {
    ndbcluster_log_schema_op(thd,
                             thd->query, thd->query_length,
                             share->db, share->table_name,
                             ndb_table_id, ndb_table_version,
                             SOT_DROP_TABLE, 0, 0, 1);
  }

  if (share)
  {
    pthread_mutex_lock(&ndbcluster_mutex);
    if (share->state != NSS_DROPPED)
    {
      /*
        The share kept by the server has not been freed, free it
      */
      share->state= NSS_DROPPED;
      /* ndb_share reference create free */
      DBUG_PRINT("NDB_SHARE", ("%s create free  use_count: %u",
                               share->key, share->use_count));
      free_share(&share, TRUE);
    }
    /* ndb_share reference temporary free */
    DBUG_PRINT("NDB_SHARE", ("%s temporary free  use_count: %u",
                             share->key, share->use_count));
    free_share(&share, TRUE);
    pthread_mutex_unlock(&ndbcluster_mutex);
  }
  DBUG_RETURN(0);
}

int ha_ndbcluster::delete_table(const char *name)
{
  THD *thd= current_thd;
  Thd_ndb *thd_ndb= get_thd_ndb(thd);
  Ndb *ndb;
  int error= 0;
  DBUG_ENTER("ha_ndbcluster::delete_table");
  DBUG_PRINT("enter", ("name: %s", name));

  if ((thd == injector_thd) ||
      (thd_ndb->options & TNO_NO_NDB_DROP_TABLE))
  {
    /*
      Table was dropped remotely is already
      dropped inside ndb.
      Just drop local files.
    */
    DBUG_RETURN(handler::delete_table(name));
  }

  set_dbname(name);
  set_tabname(name);

  /*
    Don't allow drop table unless
    schema distribution table is setup
  */
  if (!ndb_schema_share)
  {
    DBUG_PRINT("info", ("Schema distribution table not setup"));
    error= HA_ERR_NO_CONNECTION;
    goto err;
  }

  if (check_ndb_connection(thd))
  {
    error= HA_ERR_NO_CONNECTION;
    goto err;
  }

  ndb= thd_ndb->ndb;

<<<<<<< HEAD
  if (!ndbcluster_has_global_schema_lock(get_thd_ndb(thd)))
=======
#ifdef HAVE_NDB_BINLOG
  if (!ndbcluster_has_global_schema_lock(thd_ndb))
>>>>>>> 2956ca59
    DBUG_RETURN(ndbcluster_no_global_schema_lock_abort
                (thd, "ha_ndbcluster::delete_table"));

  /*
    Drop table in ndb.
    If it was already gone it might have been dropped
    remotely, give a warning and then drop .ndb file.
   */
  if (!(error= delete_table(thd, this, ndb, name,
                            m_dbname, m_tabname)) ||
      error == HA_ERR_NO_SUCH_TABLE)
  {
    /* Call ancestor function to delete .ndb file */
    int error1= handler::delete_table(name);
    if (!error)
      error= error1;
  }

err:
  DBUG_RETURN(error);
}


void ha_ndbcluster::get_auto_increment(ulonglong offset, ulonglong increment,
                                       ulonglong nb_desired_values,
                                       ulonglong *first_value,
                                       ulonglong *nb_reserved_values)
{
  uint cache_size;
  Uint64 auto_value;
  THD *thd= current_thd;
  DBUG_ENTER("get_auto_increment");
  DBUG_PRINT("enter", ("m_tabname: %s", m_tabname));
  Ndb *ndb= get_ndb(table->in_use);
   
  if (m_rows_inserted > m_rows_to_insert)
  {
    /* We guessed too low */
    m_rows_to_insert+= m_autoincrement_prefetch;
  }
  uint remaining= m_rows_to_insert - m_rows_inserted;
  uint min_prefetch= 
    (remaining < thd->variables.ndb_autoincrement_prefetch_sz) ?
    thd->variables.ndb_autoincrement_prefetch_sz
    : remaining;
  cache_size= ((remaining < m_autoincrement_prefetch) ?
	       min_prefetch
	       : remaining);
  uint retries= NDB_AUTO_INCREMENT_RETRIES;
  int retry_sleep= 30; /* 30 milliseconds, transaction */
  for (;;)
  {
    Ndb_tuple_id_range_guard g(m_share);
    if (m_skip_auto_increment &&
        ndb->readAutoIncrementValue(m_table, g.range, auto_value) ||
        ndb->getAutoIncrementValue(m_table, g.range, auto_value, cache_size, increment, offset))
    {
      if (--retries && !thd->killed &&
          ndb->getNdbError().status == NdbError::TemporaryError)
      {
        do_retry_sleep(retry_sleep);
        continue;
      }
      const NdbError err= ndb->getNdbError();
      sql_print_error("Error %lu in ::get_auto_increment(): %s",
                      (ulong) err.code, err.message);
      *first_value= ~(ulonglong) 0;
      DBUG_VOID_RETURN;
    }
    break;
  }
  *first_value= (longlong)auto_value;
  /* From the point of view of MySQL, NDB reserves one row at a time */
  *nb_reserved_values= 1;
  DBUG_VOID_RETURN;
}


/**
  Constructor for the NDB Cluster table handler .
*/

/*
  Normal flags for binlogging is that ndb has HA_HAS_OWN_BINLOGGING
  and preferes HA_BINLOG_ROW_CAPABLE
  Other flags are set under certain circumstaces in table_flags()
*/
#define HA_NDBCLUSTER_TABLE_FLAGS \
                HA_REC_NOT_IN_SEQ | \
                HA_NULL_IN_KEY | \
                HA_AUTO_PART_KEY | \
                HA_NO_PREFIX_CHAR_KEYS | \
                HA_NEED_READ_RANGE_BUFFER | \
                HA_CAN_GEOMETRY | \
                HA_CAN_BIT_FIELD | \
                HA_PRIMARY_KEY_REQUIRED_FOR_POSITION | \
                HA_PRIMARY_KEY_REQUIRED_FOR_DELETE | \
                HA_PARTIAL_COLUMN_READ | \
                HA_HAS_OWN_BINLOGGING | \
                HA_BINLOG_ROW_CAPABLE | \
                HA_HAS_RECORDS | \
                HA_ONLINE_ALTER


ha_ndbcluster::ha_ndbcluster(handlerton *hton, TABLE_SHARE *table_arg):
  handler(hton, table_arg),
  m_thd_ndb(NULL),
  m_active_cursor(NULL),
  m_table(NULL),
  m_ndb_record(0),
  m_ndb_hidden_key_record(0),
  m_table_info(NULL),
  m_table_flags(HA_NDBCLUSTER_TABLE_FLAGS),
  m_share(0),
  m_key_fields(NULL),
  m_part_info(NULL),
  m_user_defined_partitioning(FALSE),
  m_use_partition_pruning(FALSE),
  m_sorted(FALSE),
  m_use_write(FALSE),
  m_ignore_dup_key(FALSE),
  m_has_unique_index(FALSE),
  m_ignore_no_key(FALSE),
  m_read_before_write_removal_possible(FALSE),
  m_read_before_write_removal_used(FALSE),
  m_rows_updated(0),
  m_rows_deleted(0),
  m_rows_to_insert((ha_rows) 1),
  m_rows_inserted((ha_rows) 0),
  m_rows_changed((ha_rows) 0),
  m_delete_cannot_batch(FALSE),
  m_update_cannot_batch(FALSE),
  m_skip_auto_increment(TRUE),
  m_blobs_pending(0),
  m_blobs_buffer(0),
  m_blobs_buffer_size(0),
  m_dupkey((uint) -1),
  m_autoincrement_prefetch((ha_rows) NDB_DEFAULT_AUTO_PREFETCH),
  m_cond(NULL),
  m_multi_cursor(NULL)
{
  int i;
 
  DBUG_ENTER("ha_ndbcluster");

  m_tabname[0]= '\0';
  m_dbname[0]= '\0';

  stats.records= ~(ha_rows)0; // uninitialized
  stats.block_size= 1024;

  for (i= 0; i < MAX_KEY; i++)
    ndb_init_index(m_index[i]);

  DBUG_VOID_RETURN;
}


int ha_ndbcluster::ha_initialise()
{
  DBUG_ENTER("ha_ndbcluster::ha_initialise");
  if (check_ndb_in_thd(current_thd))
  {
    DBUG_RETURN(FALSE);
  }
  DBUG_RETURN(TRUE);
}

/**
  Destructor for NDB Cluster table handler.
*/

ha_ndbcluster::~ha_ndbcluster() 
{
  THD *thd= current_thd;
  Ndb *ndb= thd ? check_ndb_in_thd(thd) : g_ndb;
  DBUG_ENTER("~ha_ndbcluster");

  if (m_share)
  {
    /* ndb_share reference handler free */
    DBUG_PRINT("NDB_SHARE", ("%s handler free  use_count: %u",
                             m_share->key, m_share->use_count));
    free_share(&m_share);
  }
  release_metadata(thd, ndb);
  my_free(m_blobs_buffer, MYF(MY_ALLOW_ZERO_PTR));
  m_blobs_buffer= 0;

  // Check for open cursor/transaction
  DBUG_ASSERT(m_active_cursor == NULL);
  DBUG_ASSERT(m_thd_ndb == NULL);

  // Discard any generated condition
  DBUG_PRINT("info", ("Deleting generated condition"));
  if (m_cond)
  {
    delete m_cond;
    m_cond= NULL;
  }

  DBUG_VOID_RETURN;
}



void
ha_ndbcluster::column_bitmaps_signal(uint sig_type)
{
  THD *thd= table->in_use;
  bool write_query= (thd->lex->sql_command == SQLCOM_UPDATE ||
                     thd->lex->sql_command == SQLCOM_DELETE);
  DBUG_ENTER("column_bitmaps_signal");
  DBUG_PRINT("enter", ("read_set: 0x%lx  write_set: 0x%lx",
             (long) table->read_set->bitmap[0],
             (long) table->write_set->bitmap[0]));
  if (sig_type & HA_COMPLETE_TABLE_READ_BITMAP)
    bitmap_copy(&m_save_read_set, table->read_set);
  if (!write_query || (sig_type & HA_COMPLETE_TABLE_READ_BITMAP))
  {
    /*
      We need to make sure we always read all of the primary key.
      Otherwise we cannot support position() and rnd_pos().
  
      Alternatively, we could just set a flag, and in the reader methods set
      the extra bits as required if the flag is set, followed by clearing the
      flag.  This to save doing the work of setting bits twice or more.
      On the other hand this is quite fast in itself.
    */
    bitmap_union(table->read_set, m_pk_bitmap_p);
  }
  DBUG_VOID_RETURN;
}

/**
  Open a table for further use
  - fetch metadata for this table from NDB
  - check that table exists

  @retval
    0    ok
  @retval
    < 0  Table has changed
*/

int ha_ndbcluster::open(const char *name, int mode, uint test_if_locked)
{
  THD *thd= current_thd;
  int res;
  KEY *key;
  KEY_PART_INFO *key_part_info;
  uint key_parts, i, j;
  DBUG_ENTER("ha_ndbcluster::open");
  DBUG_PRINT("enter", ("name: %s  mode: %d  test_if_locked: %d",
                       name, mode, test_if_locked));
  
  /*
    Setup ref_length to make room for the whole 
    primary key to be written in the ref variable
  */
  
  if (bitmap_init(&m_save_read_set, NULL, table_share->fields, FALSE))
  {
    DBUG_RETURN(1);
  }
  if (table_share->primary_key != MAX_KEY) 
  {
    key= table->key_info+table_share->primary_key;
    ref_length= key->key_length;
  }
  else // (table_share->primary_key == MAX_KEY) 
  {
    if (m_user_defined_partitioning)
    {
      ref_length+= sizeof(m_part_id);
    }
  }

  DBUG_PRINT("info", ("ref_length: %d", ref_length));
  {
    char* bitmap_array;
    uint extra_hidden_keys= table_share->primary_key != MAX_KEY ? 0 : 1;
    uint n_keys= table_share->keys + extra_hidden_keys;
    uint ptr_size= sizeof(MY_BITMAP*) * (n_keys + 1 /* null termination */);
    uint map_size= sizeof(MY_BITMAP) * n_keys;
    m_key_fields= (MY_BITMAP**)my_malloc(ptr_size + map_size,
                                         MYF(MY_WME + MY_ZEROFILL));
    if (!m_key_fields)
    {
      local_close(thd, FALSE);
      DBUG_RETURN(1);
    } 
    bitmap_array= ((char*)m_key_fields) + ptr_size;
    for (i= 0; i < n_keys; i++)
    {
      my_bitmap_map *bitbuf= NULL;
      bool is_hidden_key= (i == table_share->keys);
      m_key_fields[i]= (MY_BITMAP*)bitmap_array;
      if (is_hidden_key || (i == table_share->primary_key))
      {
        m_pk_bitmap_p= m_key_fields[i];
        bitbuf= m_pk_bitmap_buf;
      }
      if (bitmap_init(m_key_fields[i], bitbuf,
                      table_share->fields, FALSE))
      {
        m_key_fields[i]= NULL;
        local_close(thd, FALSE);
        DBUG_RETURN(1);
      }
      if (!is_hidden_key)
      {
        key= table->key_info + i;
        key_part_info= key->key_part;
        key_parts= key->key_parts;
        for (j= 0; j < key_parts; j++, key_part_info++)
          bitmap_set_bit(m_key_fields[i], key_part_info->fieldnr-1);
      }
      else
      {
        uint field_no= table_share->fields;
        ((uchar *)m_pk_bitmap_buf)[field_no>>3]|= (1 << (field_no & 7));
      }
      bitmap_array+= sizeof(MY_BITMAP);
    }
    m_key_fields[i]= NULL;
  }

  // Init table lock structure 
  /* ndb_share reference handler */
  if (!(m_share=get_share(name, table)))
  {
    local_close(thd, FALSE);
    DBUG_RETURN(1);
  }
  DBUG_PRINT("NDB_SHARE", ("%s handler  use_count: %u",
                           m_share->key, m_share->use_count));
  thr_lock_data_init(&m_share->lock,&m_lock,(void*) 0);
  
  set_dbname(name);
  set_tabname(name);
  
  if ((res= check_ndb_connection(thd)) ||
      (res= get_metadata(thd, name)))
  {
    local_close(thd, FALSE);
    DBUG_RETURN(res);
  }
  if ((res= update_stats(thd, 1, true)) ||
      (res= info(HA_STATUS_CONST)))
  {
    local_close(thd, TRUE);
    DBUG_RETURN(res);
  }
  if (!ndb_binlog_tables_inited ||
      (ndb_binlog_running && !ndb_binlog_is_ready))
  {
    table->db_stat|= HA_READ_ONLY;
    sql_print_information("table '%s' opened read only", name);
  }
  DBUG_RETURN(0);
}

/*
 * Support for OPTIMIZE TABLE
 * reclaims unused space of deleted rows
 * and updates index statistics
 */
int ha_ndbcluster::optimize(THD* thd, HA_CHECK_OPT* check_opt)
{
  ulong error, stats_error= 0;
  uint delay= (uint) thd->variables.ndb_optimization_delay;

  error= ndb_optimize_table(thd, delay);
  stats_error= update_stats(thd, 1);
  return (error) ? error : stats_error;
}

int ha_ndbcluster::ndb_optimize_table(THD* thd, uint delay)
{
  Thd_ndb *thd_ndb= get_thd_ndb(thd);
  Ndb *ndb= thd_ndb->ndb;
  NDBDICT *dict= ndb->getDictionary();
  int result=0, error= 0;
  uint i;
  NdbDictionary::OptimizeTableHandle th;
  NdbDictionary::OptimizeIndexHandle ih;

  DBUG_ENTER("ndb_optimize_table");
  if ((error= dict->optimizeTable(*m_table, th)))
  {
    DBUG_PRINT("info",
               ("Optimze table %s returned %d", m_tabname, error));
    ERR_RETURN(ndb->getNdbError());
  }
  while((result= th.next()) == 1)
  {
    if (thd->killed)
      DBUG_RETURN(-1);
    my_sleep(1000*delay);
  }
  if (result == -1 || th.close() == -1)
  {
    DBUG_PRINT("info",
               ("Optimize table %s did not complete", m_tabname));
    ERR_RETURN(ndb->getNdbError());
  };
  for (i= 0; i < MAX_KEY; i++)
  {
    if (thd->killed)
      DBUG_RETURN(-1);
    if (m_index[i].status == ACTIVE)
    {
      const NdbDictionary::Index *index= m_index[i].index;
      const NdbDictionary::Index *unique_index= m_index[i].unique_index;
      
      if (index)
      {
        if ((error= dict->optimizeIndex(*index, ih)))
        {
          DBUG_PRINT("info",
                     ("Optimze index %s returned %d", 
                      index->getName(), error));
          ERR_RETURN(ndb->getNdbError());
          
        }
        while((result= ih.next()) == 1)
        {
          if (thd->killed)
            DBUG_RETURN(-1);
          my_sleep(1000*delay);        
        }
        if (result == -1 || ih.close() == -1)
        {
          DBUG_PRINT("info",
                     ("Optimize index %s did not complete", index->getName()));
          ERR_RETURN(ndb->getNdbError());
        }          
      }
      if (unique_index)
      {
        if ((error= dict->optimizeIndex(*unique_index, ih)))
        {
          DBUG_PRINT("info",
                     ("Optimze unique index %s returned %d", 
                      unique_index->getName(), error));
          ERR_RETURN(ndb->getNdbError());
        } 
        while((result= ih.next()) == 1)
        {
          if (thd->killed)
            DBUG_RETURN(-1);
          my_sleep(1000*delay);
        }
        if (result == -1 || ih.close() == -1)
        {
          DBUG_PRINT("info",
                     ("Optimize index %s did not complete", index->getName()));
          ERR_RETURN(ndb->getNdbError());
        }
      }
    }
  }
  DBUG_RETURN(0);
}

int ha_ndbcluster::analyze(THD* thd, HA_CHECK_OPT* check_opt)
{
  return update_stats(thd, 1);
}

/*
  Set partition info

  SYNOPSIS
    set_part_info()
    part_info

  RETURN VALUE
    NONE

  DESCRIPTION
    Set up partition info when handler object created
*/

void ha_ndbcluster::set_part_info(partition_info *part_info, bool early)
{
  DBUG_ENTER("ha_ndbcluster::set_part_info");
  m_part_info= part_info;
  if (!early)
  {
    m_use_partition_pruning= TRUE;
    if (!(m_part_info->part_type == HASH_PARTITION &&
          m_part_info->list_of_part_fields &&
          !m_part_info->is_sub_partitioned()))
    {
      /*
        PARTITION BY HASH, RANGE and LIST plus all subpartitioning variants
        all use MySQL defined partitioning. PARTITION BY KEY uses NDB native
        partitioning scheme.
      */
      m_user_defined_partitioning= TRUE;
    }
    if (m_part_info->part_type == HASH_PARTITION &&
        m_part_info->list_of_part_fields &&
        m_part_info->no_full_part_fields == 0)
    {
      /*
        CREATE TABLE t (....) ENGINE NDB PARTITON BY KEY();
        where no primary key is defined uses a hidden key as partition field
        and this makes it impossible to use any partition pruning. Partition
        pruning requires partitioning based on real fields, also the lack of
        a primary key means that all accesses to tables are based on either
        full table scans or index scans and they can never be pruned those
        scans given that the hidden key is unknown. In write_row, update_row,
        and delete_row the normal hidden key handling will fix things.
      */
      m_use_partition_pruning= FALSE;
    }
    DBUG_PRINT("info", ("m_use_partition_pruning = %d",
                         m_use_partition_pruning));
  }
  DBUG_VOID_RETURN;
}

/**
  Close the table
  - release resources setup by open()
 */

void ha_ndbcluster::local_close(THD *thd, bool release_metadata_flag)
{
  Ndb *ndb;
  DBUG_ENTER("ha_ndbcluster::local_close");
  if (m_key_fields)
  {
    MY_BITMAP **inx_bitmap;
    for (inx_bitmap= m_key_fields;
         (inx_bitmap != NULL) && ((*inx_bitmap) != NULL);
         inx_bitmap++)
      if ((*inx_bitmap)->bitmap != m_pk_bitmap_buf)
        bitmap_free(*inx_bitmap);
    my_free((char*)m_key_fields, MYF(0));
    m_key_fields= NULL;
  }
  bitmap_free(&m_save_read_set);
  if (m_share)
  {
    /* ndb_share reference handler free */
    DBUG_PRINT("NDB_SHARE", ("%s handler free  use_count: %u",
                             m_share->key, m_share->use_count));
    free_share(&m_share);
  }
  m_share= 0;
  if (release_metadata_flag)
  {
    ndb= thd ? check_ndb_in_thd(thd) : g_ndb;
    release_metadata(thd, ndb);
  }
  DBUG_VOID_RETURN;
}

int ha_ndbcluster::close(void)
{
  DBUG_ENTER("close");
  THD *thd= table->in_use;
  local_close(thd, TRUE);
  DBUG_RETURN(0);
}


/**
  @todo
  - Alt.1 If init fails because to many allocated Ndb 
  wait on condition for a Ndb object to be released.
  - Alt.2 Seize/release from pool, wait until next release 
*/
Thd_ndb* ha_ndbcluster::seize_thd_ndb()
{
  Thd_ndb *thd_ndb;
  DBUG_ENTER("seize_thd_ndb");

  thd_ndb= new Thd_ndb();
  if (thd_ndb == NULL)
  {
    my_errno= HA_ERR_OUT_OF_MEM;
    return NULL;
  }
  if (thd_ndb->ndb->init(max_transactions) != 0)
  {
    ERR_PRINT(thd_ndb->ndb->getNdbError());
    /*
      TODO 
      Alt.1 If init fails because to many allocated Ndb 
      wait on condition for a Ndb object to be released.
      Alt.2 Seize/release from pool, wait until next release 
    */
    delete thd_ndb;
    thd_ndb= NULL;
  }
  DBUG_RETURN(thd_ndb);
}


void ha_ndbcluster::release_thd_ndb(Thd_ndb* thd_ndb)
{
  DBUG_ENTER("release_thd_ndb");
  delete thd_ndb;
  DBUG_VOID_RETURN;
}


bool Thd_ndb::recycle_ndb(THD* thd)
{
  DBUG_ENTER("recycle_ndb");
  DBUG_PRINT("enter", ("ndb: 0x%lx", (long)ndb));

  DBUG_ASSERT(global_schema_lock_trans == NULL);
  DBUG_ASSERT(trans == NULL);

  delete ndb;
  if ((ndb= new Ndb(connection, "")) == NULL)
  {
    DBUG_PRINT("error",("failed to allocate Ndb object"));
    DBUG_RETURN(false);
  }

  if (ndb->init(max_transactions) != 0)
  {
    delete ndb;
    ndb= NULL;
    DBUG_PRINT("error", ("Ndb::init failed, %d  message: %s",
                         ndb->getNdbError().code,
                         ndb->getNdbError().message));
    DBUG_RETURN(false);
  }

  DBUG_RETURN(true);
}


bool
Thd_ndb::valid_ndb(void)
{
  // The ndb object should be valid as long as a
  // global schema lock transaction is ongoing
  if (global_schema_lock_trans)
    return true;

  // The ndb object should be valid as long as a
  // transaction is ongoing
  if (trans)
    return true;

  if (unlikely(m_connect_count != connection->get_connect_count()))
    return false;

  return true;
}



/**
  If this thread already has a Thd_ndb object allocated
  in current THD, reuse it. Otherwise
  seize a Thd_ndb object, assign it to current THD and use it.
 
*/

Ndb* check_ndb_in_thd(THD* thd, bool validate_ndb)
{
  Thd_ndb *thd_ndb= get_thd_ndb(thd);
  if (!thd_ndb)
  {
    if (!(thd_ndb= ha_ndbcluster::seize_thd_ndb()))
      return NULL;
    set_thd_ndb(thd, thd_ndb);
  }

  else if (validate_ndb && !thd_ndb->valid_ndb())
  {
    if (!thd_ndb->recycle_ndb(thd))
      return NULL;
  }

  return thd_ndb->ndb;
}



int ha_ndbcluster::check_ndb_connection(THD* thd)
{
  Ndb *ndb;
  DBUG_ENTER("check_ndb_connection");
  
  if (!(ndb= check_ndb_in_thd(thd, true)))
    DBUG_RETURN(HA_ERR_NO_CONNECTION);
  if (ndb->setDatabaseName(m_dbname))
  {
    ERR_RETURN(ndb->getNdbError());
  }
  DBUG_RETURN(0);
}


static int ndbcluster_close_connection(handlerton *hton, THD *thd)
{
  Thd_ndb *thd_ndb= get_thd_ndb(thd);
  DBUG_ENTER("ndbcluster_close_connection");
  if (thd_ndb)
  {
    ha_ndbcluster::release_thd_ndb(thd_ndb);
    set_thd_ndb(thd, NULL); // not strictly required but does not hurt either
  }
  DBUG_RETURN(0);
}


/**
  Try to discover one table from NDB.
*/

int ndbcluster_discover(handlerton *hton, THD* thd, const char *db, 
                        const char *name,
                        uchar **frmblob, 
                        size_t *frmlen)
{
  int error= 0;
  NdbError ndb_error;
  size_t len;
  uchar* data= NULL;
  Ndb* ndb;
  char key[FN_REFLEN];
  DBUG_ENTER("ndbcluster_discover");
  DBUG_PRINT("enter", ("db: %s, name: %s", db, name)); 

  if (!(ndb= check_ndb_in_thd(thd)))
    DBUG_RETURN(HA_ERR_NO_CONNECTION);  
  if (ndb->setDatabaseName(db))
  {
    ERR_RETURN(ndb->getNdbError());
  }
  NDBDICT* dict= ndb->getDictionary();
  build_table_filename(key, sizeof(key), db, name, "", 0);
  /* ndb_share reference temporary */
  NDB_SHARE *share= get_share(key, 0, FALSE);
  if (share)
  {
    DBUG_PRINT("NDB_SHARE", ("%s temporary  use_count: %u",
                             share->key, share->use_count));
  }
  if (share && get_ndb_share_state(share) == NSS_ALTERED)
  {
    // Frm has been altered on disk, but not yet written to ndb
    if (readfrm(key, &data, &len))
    {
      DBUG_PRINT("error", ("Could not read frm"));
      error= 1;
      goto err;
    }
  }
  else
  {
    Ndb_table_guard ndbtab_g(dict, name);
    const NDBTAB *tab= ndbtab_g.get_table();
    if (!tab)
    {
      const NdbError err= dict->getNdbError();
      if (err.code == 709 || err.code == 723)
      {
        error= -1;
        DBUG_PRINT("info", ("ndb_error.code: %u", ndb_error.code));
      }
      else
      {
        error= -1;
        ndb_error= err;
        DBUG_PRINT("info", ("ndb_error.code: %u", ndb_error.code));
      }
      goto err;
    }
    DBUG_PRINT("info", ("Found table %s", tab->getName()));
    
    len= tab->getFrmLength();  
    if (len == 0 || tab->getFrmData() == NULL)
    {
      DBUG_PRINT("error", ("No frm data found."));
      error= 1;
      goto err;
    }
    
    if (unpackfrm(&data, &len, (uchar*) tab->getFrmData()))
    {
      DBUG_PRINT("error", ("Could not unpack table"));
      error= 1;
      goto err;
    }
  }

  *frmlen= len;
  *frmblob= data;
  
  if (share)
  {
    /* ndb_share reference temporary free */
    DBUG_PRINT("NDB_SHARE", ("%s temporary free  use_count: %u",
                             share->key, share->use_count));
    free_share(&share);
  }

  DBUG_RETURN(0);
err:
  my_free((char*)data, MYF(MY_ALLOW_ZERO_PTR));
  if (share)
  {
    /* ndb_share reference temporary free */
    DBUG_PRINT("NDB_SHARE", ("%s temporary free  use_count: %u",
                             share->key, share->use_count));
    free_share(&share);
  }
  /*
    ndbcluster_silent - avoid "cluster disconnected error"
  */
  if (ndb_error.code && (!ndbcluster_silent || ndb_error.code != 4009))
  {
    ERR_RETURN(ndb_error);
  }
  DBUG_RETURN(error);
}

/**
  Check if a table exists in NDB.
*/

int ndbcluster_table_exists_in_engine(handlerton *hton, THD* thd, 
                                      const char *db,
                                      const char *name)
{
  Ndb* ndb;
  DBUG_ENTER("ndbcluster_table_exists_in_engine");
  DBUG_PRINT("enter", ("db: %s  name: %s", db, name));

  if (!(ndb= check_ndb_in_thd(thd)))
    DBUG_RETURN(HA_ERR_NO_CONNECTION);
  NDBDICT* dict= ndb->getDictionary();
  NdbDictionary::Dictionary::List list;
  if (dict->listObjects(list, NdbDictionary::Object::UserTable) != 0)
  {
    /*
      ndbcluster_silent
      - avoid "cluster failure" warning if cluster is not connected
    */
    if (ndbcluster_silent && dict->getNdbError().code == 4009)
      DBUG_RETURN(HA_ERR_NO_SUCH_TABLE);
    ERR_RETURN(dict->getNdbError());
  }
  for (uint i= 0 ; i < list.count ; i++)
  {
    NdbDictionary::Dictionary::List::Element& elmt= list.elements[i];
    if (my_strcasecmp(system_charset_info, elmt.database, db))
      continue;
    if (my_strcasecmp(system_charset_info, elmt.name, name))
      continue;
    DBUG_PRINT("info", ("Found table"));
    DBUG_RETURN(HA_ERR_TABLE_EXIST);
  }
  DBUG_RETURN(HA_ERR_NO_SUCH_TABLE);
}



extern "C" uchar* tables_get_key(const char *entry, size_t *length,
                                my_bool not_used __attribute__((unused)))
{
  *length= strlen(entry);
  return (uchar*) entry;
}


/**
  Drop a database in NDB Cluster

  @note
    add a dummy void function, since stupid handlerton is returning void instead of int...
*/
int ndbcluster_drop_database_impl(THD *thd, const char *path)
{
  DBUG_ENTER("ndbcluster_drop_database");
  char dbname[FN_HEADLEN];
  Ndb* ndb;
  NdbDictionary::Dictionary::List list;
  uint i;
  char *tabname;
  List<char> drop_list;
  int ret= 0;
  ha_ndbcluster::set_dbname(path, (char *)&dbname);
  DBUG_PRINT("enter", ("db: %s", dbname));
  
  if (!(ndb= check_ndb_in_thd(thd)))
    DBUG_RETURN(-1);
  
  // List tables in NDB
  NDBDICT *dict= ndb->getDictionary();
  if (dict->listObjects(list, 
                        NdbDictionary::Object::UserTable) != 0)
    DBUG_RETURN(-1);
  for (i= 0 ; i < list.count ; i++)
  {
    NdbDictionary::Dictionary::List::Element& elmt= list.elements[i];
    DBUG_PRINT("info", ("Found %s/%s in NDB", elmt.database, elmt.name));     
    
    // Add only tables that belongs to db
    if (my_strcasecmp(system_charset_info, elmt.database, dbname))
      continue;
    DBUG_PRINT("info", ("%s must be dropped", elmt.name));     
    drop_list.push_back(thd->strdup(elmt.name));
  }
  // Drop any tables belonging to database
  char full_path[FN_REFLEN];
  char *tmp= full_path +
    build_table_filename(full_path, sizeof(full_path), dbname, "", "", 0);
  if (ndb->setDatabaseName(dbname))
  {
    ERR_RETURN(ndb->getNdbError());
  }
  List_iterator_fast<char> it(drop_list);
  while ((tabname=it++))
  {
    tablename_to_filename(tabname, tmp, FN_REFLEN - (tmp - full_path)-1);
    VOID(pthread_mutex_lock(&LOCK_open));
    if (ha_ndbcluster::delete_table(thd, 0, ndb, full_path, dbname, tabname))
    {
      const NdbError err= dict->getNdbError();
      if (err.code != 709 && err.code != 723)
      {
        set_ndb_err(thd, err);
        ret= ndb_to_mysql_error(&err);
      }
    }
    VOID(pthread_mutex_unlock(&LOCK_open));
  }
  DBUG_RETURN(ret);      
}

static void ndbcluster_drop_database(handlerton *hton, char *path)
{
  THD *thd= current_thd;
  DBUG_ENTER("ndbcluster_drop_database");
  /*
    Don't allow drop database unless
    schema distribution table is setup
  */
  if (!ndb_schema_share)
  {
    DBUG_PRINT("info", ("Schema distribution table not setup"));
    DBUG_VOID_RETURN;
  }
  ndbcluster_drop_database_impl(thd, path);
  char db[FN_REFLEN];
  ha_ndbcluster::set_dbname(path, db);
  ndbcluster_log_schema_op(thd,
                           thd->query, thd->query_length,
                           db, "", 0, 0, SOT_DROP_DB, 0, 0, 0);
  DBUG_VOID_RETURN;
}

int ndb_create_table_from_engine(THD *thd, const char *db,
                                 const char *table_name)
{
  LEX *old_lex= thd->lex, newlex;
  thd->lex= &newlex;
  newlex.current_select= NULL;
  lex_start(thd);
  int res= ha_create_table_from_engine(thd, db, table_name);
  thd->lex= old_lex;
  return res;
}

/*
  find all tables in ndb and discover those needed
*/
int ndbcluster_find_all_files(THD *thd)
{
  Ndb* ndb;
  char key[FN_REFLEN];
  NDBDICT *dict;
  int unhandled, retries= 5, skipped;
  DBUG_ENTER("ndbcluster_find_all_files");

  if (!(ndb= check_ndb_in_thd(thd)))
    DBUG_RETURN(HA_ERR_NO_CONNECTION);

  dict= ndb->getDictionary();

  LINT_INIT(unhandled);
  LINT_INIT(skipped);
  do
  {
    NdbDictionary::Dictionary::List list;
    if (dict->listObjects(list, NdbDictionary::Object::UserTable) != 0)
      ERR_RETURN(dict->getNdbError());
    unhandled= 0;
    skipped= 0;
    retries--;
    for (uint i= 0 ; i < list.count ; i++)
    {
      NDBDICT::List::Element& elmt= list.elements[i];
      if (IS_TMP_PREFIX(elmt.name) || IS_NDB_BLOB_PREFIX(elmt.name))
      {
        DBUG_PRINT("info", ("Skipping %s.%s in NDB", elmt.database, elmt.name));
        continue;
      }
      DBUG_PRINT("info", ("Found %s.%s in NDB", elmt.database, elmt.name));
      if (elmt.state != NDBOBJ::StateOnline &&
          elmt.state != NDBOBJ::StateBackup &&
          elmt.state != NDBOBJ::StateBuilding)
      {
        sql_print_information("NDB: skipping setup table %s.%s, in state %d",
                              elmt.database, elmt.name, elmt.state);
        skipped++;
        continue;
      }

      ndb->setDatabaseName(elmt.database);
      Ndb_table_guard ndbtab_g(dict, elmt.name);
      const NDBTAB *ndbtab= ndbtab_g.get_table();
      if (!ndbtab)
      {
        if (retries == 0)
          sql_print_error("NDB: failed to setup table %s.%s, error: %d, %s",
                          elmt.database, elmt.name,
                          dict->getNdbError().code,
                          dict->getNdbError().message);
        unhandled++;
        continue;
      }

      if (ndbtab->getFrmLength() == 0)
        continue;
    
      /* check if database exists */
      char *end= key +
        build_table_filename(key, sizeof(key), elmt.database, "", "", 0);
      if (my_access(key, F_OK))
      {
        /* no such database defined, skip table */
        continue;
      }
      /* finalize construction of path */
      end+= tablename_to_filename(elmt.name, end,
                                  sizeof(key)-(end-key));
      uchar *data= 0, *pack_data= 0;
      size_t length, pack_length;
      int discover= 0;
      if (readfrm(key, &data, &length) ||
          packfrm(data, length, &pack_data, &pack_length))
      {
        discover= 1;
        sql_print_information("NDB: missing frm for %s.%s, discovering...",
                              elmt.database, elmt.name);
      }
      else if (cmp_frm(ndbtab, pack_data, pack_length))
      {
        /* ndb_share reference temporary */
        NDB_SHARE *share= get_share(key, 0, FALSE);
        if (share)
        {
          DBUG_PRINT("NDB_SHARE", ("%s temporary  use_count: %u",
                                   share->key, share->use_count));
        }
        if (!share || get_ndb_share_state(share) != NSS_ALTERED)
        {
          discover= 1;
          sql_print_information("NDB: mismatch in frm for %s.%s, discovering...",
                                elmt.database, elmt.name);
        }
        if (share)
        {
          /* ndb_share reference temporary free */
          DBUG_PRINT("NDB_SHARE", ("%s temporary free  use_count: %u",
                                   share->key, share->use_count));
          free_share(&share);
        }
      }
      my_free((char*) data, MYF(MY_ALLOW_ZERO_PTR));
      my_free((char*) pack_data, MYF(MY_ALLOW_ZERO_PTR));

      pthread_mutex_lock(&LOCK_open);
      if (discover)
      {
        /* ToDo 4.1 database needs to be created if missing */
        if (ndb_create_table_from_engine(thd, elmt.database, elmt.name))
        {
          /* ToDo 4.1 handle error */
        }
      }
      else
      {
        /* set up replication for this table */
        ndbcluster_create_binlog_setup(thd, ndb, key, end-key,
                                       elmt.database, elmt.name,
                                       TRUE);
      }
      pthread_mutex_unlock(&LOCK_open);
    }
  }
  while (unhandled && retries);

  DBUG_RETURN(-(skipped + unhandled));
}

int ndbcluster_find_files(handlerton *hton, THD *thd,
                          const char *db,
                          const char *path,
                          const char *wild, bool dir, List<LEX_STRING> *files)
{
  DBUG_ENTER("ndbcluster_find_files");
  DBUG_PRINT("enter", ("db: %s", db));
  { // extra bracket to avoid gcc 2.95.3 warning
  uint i;
  Thd_ndb *thd_ndb;
  Ndb* ndb;
  char name[FN_REFLEN];
  HASH ndb_tables, ok_tables;
  NDBDICT::List list;

  if (!(ndb= check_ndb_in_thd(thd)))
    DBUG_RETURN(HA_ERR_NO_CONNECTION);
  thd_ndb= get_thd_ndb(thd);

  if (dir)
    DBUG_RETURN(0); // Discover of databases not yet supported

  Ndbcluster_global_schema_lock_guard ndbcluster_global_schema_lock_guard(thd);
  if (ndbcluster_global_schema_lock_guard.lock())
    DBUG_RETURN(HA_ERR_NO_CONNECTION);

  // List tables in NDB
  NDBDICT *dict= ndb->getDictionary();
  if (dict->listObjects(list, 
                        NdbDictionary::Object::UserTable) != 0)
    ERR_RETURN(dict->getNdbError());

  if (hash_init(&ndb_tables, system_charset_info,list.count,0,0,
                (hash_get_key)tables_get_key,0,0))
  {
    DBUG_PRINT("error", ("Failed to init HASH ndb_tables"));
    DBUG_RETURN(-1);
  }

  if (hash_init(&ok_tables, system_charset_info,32,0,0,
                (hash_get_key)tables_get_key,0,0))
  {
    DBUG_PRINT("error", ("Failed to init HASH ok_tables"));
    hash_free(&ndb_tables);
    DBUG_RETURN(-1);
  }  

  for (i= 0 ; i < list.count ; i++)
  {
    NDBDICT::List::Element& elmt= list.elements[i];
    if (IS_TMP_PREFIX(elmt.name) || IS_NDB_BLOB_PREFIX(elmt.name))
    {
      DBUG_PRINT("info", ("Skipping %s.%s in NDB", elmt.database, elmt.name));
      continue;
    }
    DBUG_PRINT("info", ("Found %s/%s in NDB", elmt.database, elmt.name));

    // Add only tables that belongs to db
    if (my_strcasecmp(system_charset_info, elmt.database, db))
      continue;

    // Apply wildcard to list of tables in NDB
    if (wild)
    {
      if (lower_case_table_names)
      {
        if (wild_case_compare(files_charset_info, elmt.name, wild))
          continue;
      }
      else if (wild_compare(elmt.name,wild,0))
        continue;
    }
    DBUG_PRINT("info", ("Inserting %s into ndb_tables hash", elmt.name));     
    my_hash_insert(&ndb_tables, (uchar*)thd->strdup(elmt.name));
  }

  LEX_STRING *file_name;
  List_iterator<LEX_STRING> it(*files);
  List<char> delete_list;
  char *file_name_str;
  while ((file_name=it++))
  {
    bool file_on_disk= FALSE;
    DBUG_PRINT("info", ("%s", file_name->str));
    if (hash_search(&ndb_tables, (uchar*) file_name->str, file_name->length))
    {
      build_table_filename(name, sizeof(name), db, file_name->str, reg_ext, 0);
      if (my_access(name, F_OK))
      {
        pthread_mutex_lock(&LOCK_open);
        DBUG_PRINT("info", ("Table %s listed and need discovery",
                            file_name->str));
        if (ndb_create_table_from_engine(thd, db, file_name->str))
        {
          pthread_mutex_unlock(&LOCK_open);
          push_warning_printf(thd, MYSQL_ERROR::WARN_LEVEL_WARN,
                              ER_TABLE_EXISTS_ERROR,
                              "Discover of table %s.%s failed",
                              db, file_name->str);
          continue;
        }
        pthread_mutex_unlock(&LOCK_open);
      }
      DBUG_PRINT("info", ("%s existed in NDB _and_ on disk ", file_name->str));
      file_on_disk= TRUE;
    }
    
    // Check for .ndb file with this name
    build_table_filename(name, sizeof(name), db, file_name->str, ha_ndb_ext, 0);
    DBUG_PRINT("info", ("Check access for %s", name));
    if (my_access(name, F_OK))
    {
      DBUG_PRINT("info", ("%s did not exist on disk", name));     
      // .ndb file did not exist on disk, another table type
      if (file_on_disk)
      {
	// Ignore this ndb table 
 	uchar *record= hash_search(&ndb_tables, (uchar*) file_name->str,
                                   file_name->length);
	DBUG_ASSERT(record);
	hash_delete(&ndb_tables, record);
	push_warning_printf(thd, MYSQL_ERROR::WARN_LEVEL_WARN,
			    ER_TABLE_EXISTS_ERROR,
			    "Local table %s.%s shadows ndb table",
			    db, file_name->str);
      }
      continue;
    }
    if (file_on_disk) 
    {
      // File existed in NDB and as frm file, put in ok_tables list
      my_hash_insert(&ok_tables, (uchar*) file_name->str);
      continue;
    }
    DBUG_PRINT("info", ("%s existed on disk", name));     
    // The .ndb file exists on disk, but it's not in list of tables in ndb
    // Verify that handler agrees table is gone.
    if (ndbcluster_table_exists_in_engine(hton, thd, db, file_name->str) ==
        HA_ERR_NO_SUCH_TABLE)
    {
      DBUG_PRINT("info", ("NDB says %s does not exists", file_name->str));
      it.remove();
      // Put in list of tables to remove from disk
      delete_list.push_back(thd->strdup(file_name->str));
    }
  }

  /* setup logging to binlog for all discovered tables */
  {
    char *end, *end1= name +
      build_table_filename(name, sizeof(name), db, "", "", 0);
    for (i= 0; i < ok_tables.records; i++)
    {
      file_name_str= (char*)hash_element(&ok_tables, i);
      end= end1 +
        tablename_to_filename(file_name_str, end1, sizeof(name) - (end1 - name));
      pthread_mutex_lock(&LOCK_open);
      ndbcluster_create_binlog_setup(thd, ndb, name, end-name,
                                     db, file_name_str, TRUE);
      pthread_mutex_unlock(&LOCK_open);
    }
  }

  // Check for new files to discover
  DBUG_PRINT("info", ("Checking for new files to discover"));       
  List<char> create_list;
  for (i= 0 ; i < ndb_tables.records ; i++)
  {
    file_name_str= (char*) hash_element(&ndb_tables, i);
    if (!hash_search(&ok_tables, (uchar*) file_name_str, strlen(file_name_str)))
    {
      build_table_filename(name, sizeof(name), db, file_name_str, reg_ext, 0);
      if (my_access(name, F_OK))
      {
        DBUG_PRINT("info", ("%s must be discovered", file_name_str));
        // File is in list of ndb tables and not in ok_tables
        // This table need to be created
        create_list.push_back(thd->strdup(file_name_str));
      }
    }
  }

  if (!global_read_lock)
  {
    // Delete old files
    List_iterator_fast<char> it3(delete_list);
    while ((file_name_str= it3++))
    {
      DBUG_PRINT("info", ("Remove table %s/%s", db, file_name_str));
      // Delete the table and all related files
      TABLE_LIST table_list;
      bzero((char*) &table_list,sizeof(table_list));
      table_list.db= (char*) db;
      table_list.alias= table_list.table_name= (char*)file_name_str;
      /*
        set TNO_NO_NDB_DROP_TABLE flag to not drop ndb table.
        it should not exist anyways
      */
      thd_ndb->options|= TNO_NO_NDB_DROP_TABLE;
      (void)mysql_rm_table_part2(thd, &table_list,
                                 FALSE,   /* if_exists */
                                 FALSE,   /* drop_temporary */ 
                                 FALSE,   /* drop_view */
                                 TRUE     /* dont_log_query*/);
      thd_ndb->options&= ~TNO_NO_NDB_DROP_TABLE;
      /* Clear error message that is returned when table is deleted */
      thd->clear_error();
    }
  }

  pthread_mutex_lock(&LOCK_open);
  // Create new files
  List_iterator_fast<char> it2(create_list);
  while ((file_name_str=it2++))
  {  
    DBUG_PRINT("info", ("Table %s need discovery", file_name_str));
    if (ndb_create_table_from_engine(thd, db, file_name_str) == 0)
    {
      LEX_STRING *tmp_file_name= 0;
      tmp_file_name= thd->make_lex_string(tmp_file_name, file_name_str,
                                          strlen(file_name_str), TRUE);
      files->push_back(tmp_file_name); 
    }
  }

  pthread_mutex_unlock(&LOCK_open);

  hash_free(&ok_tables);
  hash_free(&ndb_tables);

  // Delete schema file from files
  if (!strcmp(db, NDB_REP_DB))
  {
    uint count = 0;
    while (count++ < files->elements)
    {
      file_name = (LEX_STRING *)files->pop();
      if (!strcmp(file_name->str, NDB_SCHEMA_TABLE))
      {
        DBUG_PRINT("info", ("skip %s.%s table, it should be hidden to user",
                   NDB_REP_DB, NDB_SCHEMA_TABLE));
        continue;
      }
      files->push_back(file_name); 
    }
  }
  } // extra bracket to avoid gcc 2.95.3 warning
  DBUG_RETURN(0);    
}


/*
  Initialise all gloal variables before creating 
  a NDB Cluster table handler
 */

/* Call back after cluster connect */
static int connect_callback()
{
  pthread_mutex_lock(&LOCK_ndb_util_thread);
  update_status_variables(NULL, &g_ndb_status,
                          g_ndb_cluster_connection);

  uint node_id, i= 0;
  Ndb_cluster_connection_node_iter node_iter;
  memset((void *)g_node_id_map, 0xFFFF, sizeof(g_node_id_map));
  while ((node_id= g_ndb_cluster_connection->get_next_node(node_iter)))
    g_node_id_map[node_id]= i++;

  pthread_cond_signal(&COND_ndb_util_thread);
  pthread_mutex_unlock(&LOCK_ndb_util_thread);
  return 0;
}

extern int ndb_dictionary_is_mysqld;
extern pthread_mutex_t LOCK_plugin;

static int ndbcluster_init(void *p)
{
  DBUG_ENTER("ndbcluster_init");

  if (ndbcluster_inited)
    DBUG_RETURN(FALSE);

  /*
    Below we create new THD's. They'll need LOCK_plugin, but it's taken now by
    plugin initialization code. Release it to avoid deadlocks.  It's safe, as
    there're no threads that may concurrently access plugin control structures.
  */
  pthread_mutex_unlock(&LOCK_plugin);

  pthread_mutex_init(&ndbcluster_mutex,MY_MUTEX_INIT_FAST);
  pthread_mutex_init(&LOCK_ndb_util_thread, MY_MUTEX_INIT_FAST);
  pthread_cond_init(&COND_ndb_util_thread, NULL);
  pthread_cond_init(&COND_ndb_util_ready, NULL);
  ndb_util_thread_running= -1;
  ndbcluster_terminating= 0;
  ndb_dictionary_is_mysqld= 1;
  ndbcluster_hton= (handlerton *)p;
  ndbcluster_global_schema_lock_init();

  {
    handlerton *h= ndbcluster_hton;
    h->state=            SHOW_OPTION_YES;
    h->db_type=          DB_TYPE_NDBCLUSTER;
    h->close_connection= ndbcluster_close_connection;
    h->commit=           ndbcluster_commit;
    h->rollback=         ndbcluster_rollback;
    h->create=           ndbcluster_create_handler; /* Create a new handler */
    h->drop_database=    ndbcluster_drop_database;  /* Drop a database */
    h->panic=            ndbcluster_end;            /* Panic call */
    h->show_status=      ndbcluster_show_status;    /* Show status */
    h->alter_tablespace= ndbcluster_alter_tablespace;    /* Show status */
    h->partition_flags=  ndbcluster_partition_flags; /* Partition flags */
    h->alter_partition_flags=
      ndbcluster_alter_partition_flags;             /* Alter table flags */
    h->fill_files_table= ndbcluster_fill_files_table;
    ndbcluster_binlog_init_handlerton();
    h->flags=            HTON_CAN_RECREATE | HTON_TEMPORARY_NOT_SUPPORTED;
    h->discover=         ndbcluster_discover;
    h->find_files= ndbcluster_find_files;
    h->table_exists_in_engine= ndbcluster_table_exists_in_engine;
  }

  // Initialize ndb interface
  ndb_init_internal();

  /* allocate connection resources and connect to cluster */
  if (ndbcluster_connect(connect_callback))
  {
    DBUG_PRINT("error", ("Could not initiate connection to cluster"));
    goto ndbcluster_init_error;
  }

  (void) hash_init(&ndbcluster_open_tables,system_charset_info,32,0,0,
                   (hash_get_key) ndbcluster_get_key,0,0);
  /* start the ndb injector thread */
  if (ndbcluster_binlog_start())
  {
    DBUG_PRINT("error", ("Could start the injector thread"));
    goto ndbcluster_init_error;
  }

  ndb_cache_check_time = opt_ndb_cache_check_time;
  // Create utility thread
  pthread_t tmp;
  if (pthread_create(&tmp, &connection_attrib, ndb_util_thread_func, 0))
  {
    DBUG_PRINT("error", ("Could not create ndb utility thread"));
    hash_free(&ndbcluster_open_tables);
    pthread_mutex_destroy(&ndbcluster_mutex);
    pthread_mutex_destroy(&LOCK_ndb_util_thread);
    pthread_cond_destroy(&COND_ndb_util_thread);
    pthread_cond_destroy(&COND_ndb_util_ready);
    ndbcluster_global_schema_lock_deinit();
    goto ndbcluster_init_error;
  }

  /* Wait for the util thread to start */
  pthread_mutex_lock(&LOCK_ndb_util_thread);
  while (ndb_util_thread_running < 0)
    pthread_cond_wait(&COND_ndb_util_ready, &LOCK_ndb_util_thread);
  pthread_mutex_unlock(&LOCK_ndb_util_thread);
  
  if (!ndb_util_thread_running)
  {
    DBUG_PRINT("error", ("ndb utility thread exited prematurely"));
    hash_free(&ndbcluster_open_tables);
    pthread_mutex_destroy(&ndbcluster_mutex);
    pthread_mutex_destroy(&LOCK_ndb_util_thread);
    pthread_cond_destroy(&COND_ndb_util_thread);
    pthread_cond_destroy(&COND_ndb_util_ready);
    ndbcluster_global_schema_lock_deinit();
    goto ndbcluster_init_error;
  }

  pthread_mutex_lock(&LOCK_plugin);

  ndbcluster_inited= 1;
  DBUG_RETURN(FALSE);

ndbcluster_init_error:
  /* disconnect from cluster and free connection resources */
  ndbcluster_disconnect();
  ndbcluster_hton->state= SHOW_OPTION_DISABLED;               // If we couldn't use handler

  pthread_mutex_lock(&LOCK_plugin);

  DBUG_RETURN(TRUE);
}

int ndbcluster_binlog_end(THD *thd);

static int ndbcluster_end(handlerton *hton, ha_panic_function type)
{
  DBUG_ENTER("ndbcluster_end");

  if (!ndbcluster_inited)
    DBUG_RETURN(0);
  ndbcluster_inited= 0;

  /* wait for util and binlog thread to finish */
  ndbcluster_binlog_end(NULL);

  {
    pthread_mutex_lock(&ndbcluster_mutex);
    while (ndbcluster_open_tables.records)
    {
      NDB_SHARE *share=
        (NDB_SHARE*) hash_element(&ndbcluster_open_tables, 0);
#ifndef DBUG_OFF
      fprintf(stderr, "NDB: table share %s with use_count %d not freed\n",
              share->key, share->use_count);
#endif
      ndbcluster_real_free_share(&share);
    }
    pthread_mutex_unlock(&ndbcluster_mutex);
  }
  hash_free(&ndbcluster_open_tables);

  ndbcluster_disconnect();

  // cleanup ndb interface
  ndb_end_internal();

  pthread_mutex_destroy(&ndbcluster_mutex);
  pthread_mutex_destroy(&LOCK_ndb_util_thread);
  pthread_cond_destroy(&COND_ndb_util_thread);
  pthread_cond_destroy(&COND_ndb_util_ready);
  ndbcluster_global_schema_lock_deinit();
  DBUG_RETURN(0);
}

void ha_ndbcluster::print_error(int error, myf errflag)
{
  DBUG_ENTER("ha_ndbcluster::print_error");
  DBUG_PRINT("enter", ("error: %d", error));

  if (error == HA_ERR_NO_PARTITION_FOUND)
    m_part_info->print_no_partition_found(table);
  else
    handler::print_error(error, errflag);
  DBUG_VOID_RETURN;
}


/**
  Static error print function called from static handler method
  ndbcluster_commit and ndbcluster_rollback.
*/

void ndbcluster_print_error(int error, const NdbOperation *error_op)
{
  DBUG_ENTER("ndbcluster_print_error");
  TABLE_SHARE share;
  const char *tab_name= (error_op) ? error_op->getTableName() : "";
  share.db.str= (char*) "";
  share.db.length= 0;
  share.table_name.str= (char *) tab_name;
  share.table_name.length= strlen(tab_name);
  ha_ndbcluster error_handler(ndbcluster_hton, &share);
  error_handler.print_error(error, MYF(0));
  DBUG_VOID_RETURN;
}

/**
  Set a given location from full pathname to database name.
*/

void ha_ndbcluster::set_dbname(const char *path_name, char *dbname)
{
  char *end, *ptr, *tmp_name;
  char tmp_buff[FN_REFLEN];
 
  tmp_name= tmp_buff;
  /* Scan name from the end */
  ptr= strend(path_name)-1;
  while (ptr >= path_name && *ptr != '\\' && *ptr != '/') {
    ptr--;
  }
  ptr--;
  end= ptr;
  while (ptr >= path_name && *ptr != '\\' && *ptr != '/') {
    ptr--;
  }
  uint name_len= end - ptr;
  memcpy(tmp_name, ptr + 1, name_len);
  tmp_name[name_len]= '\0';
#ifdef __WIN__
  /* Put to lower case */
  
  ptr= tmp_name;
  
  while (*ptr != '\0') {
    *ptr= tolower(*ptr);
    ptr++;
  }
#endif
  filename_to_tablename(tmp_name, dbname, FN_REFLEN);
}

/**
  Set m_dbname from full pathname to table file.
*/

void ha_ndbcluster::set_dbname(const char *path_name)
{
  set_dbname(path_name, m_dbname);
}

/**
  Set a given location from full pathname to table file.
*/

void
ha_ndbcluster::set_tabname(const char *path_name, char * tabname)
{
  char *end, *ptr, *tmp_name;
  char tmp_buff[FN_REFLEN];

  tmp_name= tmp_buff;
  /* Scan name from the end */
  end= strend(path_name)-1;
  ptr= end;
  while (ptr >= path_name && *ptr != '\\' && *ptr != '/') {
    ptr--;
  }
  uint name_len= end - ptr;
  memcpy(tmp_name, ptr + 1, end - ptr);
  tmp_name[name_len]= '\0';
#ifdef __WIN__
  /* Put to lower case */
  ptr= tmp_name;
  
  while (*ptr != '\0') {
    *ptr= tolower(*ptr);
    ptr++;
  }
#endif
  filename_to_tablename(tmp_name, tabname, FN_REFLEN);
}

/**
  Set m_tabname from full pathname to table file.
*/

void ha_ndbcluster::set_tabname(const char *path_name)
{
  set_tabname(path_name, m_tabname);
}


/* Determine roughly how many records are in the range specified */
ha_rows 
ha_ndbcluster::records_in_range(uint inx, key_range *min_key,
                                key_range *max_key)
{
  KEY *key_info= table->key_info + inx;
  uint key_length= key_info->key_length;
  NDB_INDEX_TYPE idx_type= get_index_type(inx);  

  DBUG_ENTER("records_in_range");
  // Prevent partial read of hash indexes by returning HA_POS_ERROR
  if ((idx_type == UNIQUE_INDEX || idx_type == PRIMARY_KEY_INDEX) &&
      ((min_key && min_key->length < key_length) ||
       (max_key && max_key->length < key_length)))
    DBUG_RETURN(HA_POS_ERROR);
  
  // Read from hash index with full key
  // This is a "const" table which returns only one record!      
  if ((idx_type != ORDERED_INDEX) &&
      ((min_key && min_key->length == key_length) || 
       (max_key && max_key->length == key_length)))
    DBUG_RETURN(1);
  
  if ((idx_type == PRIMARY_KEY_ORDERED_INDEX ||
       idx_type == UNIQUE_ORDERED_INDEX ||
       idx_type == ORDERED_INDEX) &&
      m_index[inx].index_stat != NULL) // --ndb-index-stat-enable=1
  {
    THD *thd= current_thd;
    NDB_INDEX_DATA& d=m_index[inx];
    const NDBINDEX* index= d.index;
    Ndb *ndb= get_ndb(thd);
    NdbTransaction* active_trans= m_thd_ndb ? m_thd_ndb->trans : 0;
    NdbTransaction* trans=NULL;
    int res=0;
    Uint64 rows;

    do
    {
      // We must provide approx table rows
      Uint64 table_rows=0;
      if (stats.records != ~(ha_rows)0 && stats.records != 0)
      {
        table_rows = stats.records;
        DBUG_PRINT("info", ("use info->records: %lu", (ulong) table_rows));
      }
      else
      {
        if (update_stats(thd, 1))
          break;
        table_rows= stats.records;
        DBUG_PRINT("info", ("use db row_count: %lu", (ulong) table_rows));
        if (table_rows == 0) {
          // Problem if autocommit=0
#ifdef ndb_get_table_statistics_uses_active_trans
          rows=0;
          break;
#endif
        }
      }

      /*
        Query the index statistics for our range.
      */
      if ((trans=active_trans) == NULL || 
	  trans->commitStatus() != NdbTransaction::Started)
      {
        DBUG_PRINT("info", ("no active trans"));
        if (! (trans=ndb->startTransaction()))
          ERR_BREAK(ndb->getNdbError(), res);
      }
      
      /* Create an IndexBound struct for the keys */
      NdbIndexScanOperation::IndexBound ib;
      compute_index_bounds(ib,
                           key_info,
                           min_key, 
                           max_key);

      ib.range_no= 0;

      // Decide if db should be contacted
      int flags=0;
      if (d.index_stat_query_count < d.index_stat_cache_entries ||
          (d.index_stat_update_freq != 0 &&
           d.index_stat_query_count % d.index_stat_update_freq == 0))
      {
        DBUG_PRINT("info", ("force stat from db"));
        flags|=NdbIndexStat::RR_UseDb;
      }
      if (d.index_stat->records_in_range(index, 
                                         trans, 
                                         d.ndb_record_key,
                                         m_ndb_record,
                                         &ib, 
                                         table_rows, 
                                         &rows, 
                                         flags) == -1)
        ERR_BREAK(d.index_stat->getNdbError(), res);
      d.index_stat_query_count++;
    } while (0);

    if (trans != active_trans && rows == 0)
      rows = 1;
    if (trans != active_trans && trans != NULL)
      ndb->closeTransaction(trans);
    if (res != 0)
      DBUG_RETURN(HA_POS_ERROR);
    DBUG_RETURN(rows);
  }

  DBUG_RETURN(10); /* Good guess when you don't know anything */
}

ulonglong ha_ndbcluster::table_flags(void) const
{
  THD *thd= current_thd;
  ulonglong f= m_table_flags;
  /*
    To allow for logging of ndb tables during stmt based logging;
    flag cabablity, but also turn off flag for OWN_BINLOGGING
  */
  if (thd->variables.binlog_format == BINLOG_FORMAT_STMT)
    f= (f | HA_BINLOG_STMT_CAPABLE) & ~HA_HAS_OWN_BINLOGGING;
  return f;
}
const char * ha_ndbcluster::table_type() const 
{
  return("NDBCLUSTER");
}
uint ha_ndbcluster::max_supported_record_length() const
{ 
  return NDB_MAX_TUPLE_SIZE;
}
uint ha_ndbcluster::max_supported_keys() const
{
  return MAX_KEY;
}
uint ha_ndbcluster::max_supported_key_parts() const 
{
  return NDB_MAX_NO_OF_ATTRIBUTES_IN_KEY;
}
uint ha_ndbcluster::max_supported_key_length() const
{
  return NDB_MAX_KEY_SIZE;
}
uint ha_ndbcluster::max_supported_key_part_length() const
{
  return NDB_MAX_KEY_SIZE;
}
bool ha_ndbcluster::low_byte_first() const
{ 
#ifdef WORDS_BIGENDIAN
  return FALSE;
#else
  return TRUE;
#endif
}
const char* ha_ndbcluster::index_type(uint key_number)
{
  switch (get_index_type(key_number)) {
  case ORDERED_INDEX:
  case UNIQUE_ORDERED_INDEX:
  case PRIMARY_KEY_ORDERED_INDEX:
    return "BTREE";
  case UNIQUE_INDEX:
  case PRIMARY_KEY_INDEX:
  default:
    return "HASH";
  }
}

uint8 ha_ndbcluster::table_cache_type()
{
  DBUG_ENTER("ha_ndbcluster::table_cache_type=HA_CACHE_TBL_ASKTRANSACT");
  DBUG_RETURN(HA_CACHE_TBL_ASKTRANSACT);
}


uint ndb_get_commitcount(THD *thd, char *dbname, char *tabname,
                         Uint64 *commit_count)
{
  char name[FN_REFLEN];
  NDB_SHARE *share;
  DBUG_ENTER("ndb_get_commitcount");

  build_table_filename(name, sizeof(name), dbname, tabname, "", 0);
  DBUG_PRINT("enter", ("name: %s", name));
  pthread_mutex_lock(&ndbcluster_mutex);
  if (!(share=(NDB_SHARE*) hash_search(&ndbcluster_open_tables,
                                       (uchar*) name,
                                       strlen(name))))
  {
    pthread_mutex_unlock(&ndbcluster_mutex);
    DBUG_PRINT("info", ("Table %s not found in ndbcluster_open_tables", name));
    DBUG_RETURN(1);
  }
  /* ndb_share reference temporary, free below */
  share->use_count++;
  DBUG_PRINT("NDB_SHARE", ("%s temporary  use_count: %u",
                           share->key, share->use_count));
  pthread_mutex_unlock(&ndbcluster_mutex);

  pthread_mutex_lock(&share->mutex);
  if (ndb_cache_check_time > 0)
  {
    if (share->commit_count != 0)
    {
      *commit_count= share->commit_count;
#ifndef DBUG_OFF
      char buff[22];
#endif
      DBUG_PRINT("info", ("Getting commit_count: %s from share",
                          llstr(share->commit_count, buff)));
      pthread_mutex_unlock(&share->mutex);
      /* ndb_share reference temporary free */
      DBUG_PRINT("NDB_SHARE", ("%s temporary free  use_count: %u",
                               share->key, share->use_count));
      free_share(&share);
      DBUG_RETURN(0);
    }
  }
  DBUG_PRINT("info", ("Get commit_count from NDB"));
  Ndb *ndb;
  if (!(ndb= check_ndb_in_thd(thd)))
    DBUG_RETURN(1);
  if (ndb->setDatabaseName(dbname))
  {
    ERR_RETURN(ndb->getNdbError());
  }
  uint lock= share->commit_count_lock;
  pthread_mutex_unlock(&share->mutex);

  struct Ndb_statistics stat;
  {
    Ndb_table_guard ndbtab_g(ndb->getDictionary(), tabname);
    if (ndbtab_g.get_table() == 0
        || ndb_get_table_statistics(thd, NULL, 
                                    FALSE, 
                                    ndb, 
                                    ndbtab_g.get_table()->getDefaultRecord(),
                                    &stat))
    {
      /* ndb_share reference temporary free */
      DBUG_PRINT("NDB_SHARE", ("%s temporary free  use_count: %u",
                               share->key, share->use_count));
      free_share(&share);
      DBUG_RETURN(1);
    }
  }

  pthread_mutex_lock(&share->mutex);
  if (share->commit_count_lock == lock)
  {
#ifndef DBUG_OFF
    char buff[22];
#endif
    DBUG_PRINT("info", ("Setting commit_count to %s",
                        llstr(stat.commit_count, buff)));
    share->commit_count= stat.commit_count;
    *commit_count= stat.commit_count;
  }
  else
  {
    DBUG_PRINT("info", ("Discarding commit_count, comit_count_lock changed"));
    *commit_count= 0;
  }
  pthread_mutex_unlock(&share->mutex);
  /* ndb_share reference temporary free */
  DBUG_PRINT("NDB_SHARE", ("%s temporary free  use_count: %u",
                           share->key, share->use_count));
  free_share(&share);
  DBUG_RETURN(0);
}


/**
  Check if a cached query can be used.

  This is done by comparing the supplied engine_data to commit_count of
  the table.

  The commit_count is either retrieved from the share for the table, where
  it has been cached by the util thread. If the util thread is not started,
  NDB has to be contacetd to retrieve the commit_count, this will introduce
  a small delay while waiting for NDB to answer.


  @param thd            thread handle
  @param full_name      concatenation of database name,
                        the null character '\\0', and the table name
  @param full_name_len  length of the full name,
                        i.e. len(dbname) + len(tablename) + 1
  @param engine_data    parameter retrieved when query was first inserted into
                        the cache. If the value of engine_data is changed,
                        all queries for this table should be invalidated.

  @retval
    TRUE  Yes, use the query from cache
  @retval
    FALSE No, don't use the cached query, and if engine_data
          has changed, all queries for this table should be invalidated

*/

static my_bool
ndbcluster_cache_retrieval_allowed(THD *thd,
                                   char *full_name, uint full_name_len,
                                   ulonglong *engine_data)
{
  Uint64 commit_count;
  char *dbname= full_name;
  char *tabname= dbname+strlen(dbname)+1;
#ifndef DBUG_OFF
  char buff[22], buff2[22];
#endif
  DBUG_ENTER("ndbcluster_cache_retrieval_allowed");
  DBUG_PRINT("enter", ("dbname: %s, tabname: %s",
                       dbname, tabname));

  if (thd->options & (OPTION_NOT_AUTOCOMMIT | OPTION_BEGIN))
  {
    /* Don't allow qc to be used if table has been previously
       modified in transaction */
    Thd_ndb *thd_ndb= get_thd_ndb(thd);
    if (!thd_ndb->changed_tables.is_empty())
    {
      NDB_SHARE* share;
      List_iterator_fast<NDB_SHARE> it(thd_ndb->changed_tables);
      while ((share= it++))
      {
        if (strcmp(share->table_name, tabname) == 0 &&
            strcmp(share->db, dbname) == 0)
        {
          DBUG_PRINT("exit", ("No, transaction has changed table"));
          DBUG_RETURN(FALSE);
        }
      }
    }
  }

  if (ndb_get_commitcount(thd, dbname, tabname, &commit_count))
  {
    *engine_data= 0; /* invalidate */
    DBUG_PRINT("exit", ("No, could not retrieve commit_count"));
    DBUG_RETURN(FALSE);
  }
  DBUG_PRINT("info", ("*engine_data: %s, commit_count: %s",
                      llstr(*engine_data, buff), llstr(commit_count, buff2)));
  if (commit_count == 0)
  {
    *engine_data= 0; /* invalidate */
    DBUG_PRINT("exit", ("No, local commit has been performed"));
    DBUG_RETURN(FALSE);
  }
  else if (*engine_data != commit_count)
  {
    *engine_data= commit_count; /* invalidate */
     DBUG_PRINT("exit", ("No, commit_count has changed"));
     DBUG_RETURN(FALSE);
   }

  DBUG_PRINT("exit", ("OK to use cache, engine_data: %s",
                      llstr(*engine_data, buff)));
  DBUG_RETURN(TRUE);
}


/**
  Register a table for use in the query cache.

  Fetch the commit_count for the table and return it in engine_data,
  this will later be used to check if the table has changed, before
  the cached query is reused.

  @param thd            thread handle
  @param full_name      concatenation of database name,
                        the null character '\\0', and the table name
  @param full_name_len  length of the full name,
                        i.e. len(dbname) + len(tablename) + 1
  @param engine_callback  function to be called before using cache on
                          this table
  @param[out] engine_data    commit_count for this table

  @retval
    TRUE  Yes, it's ok to cahce this query
  @retval
    FALSE No, don't cach the query
*/

my_bool
ha_ndbcluster::register_query_cache_table(THD *thd,
                                          char *full_name, uint full_name_len,
                                          qc_engine_callback *engine_callback,
                                          ulonglong *engine_data)
{
  Uint64 commit_count;
#ifndef DBUG_OFF
  char buff[22];
#endif
  DBUG_ENTER("ha_ndbcluster::register_query_cache_table");
  DBUG_PRINT("enter",("dbname: %s, tabname: %s",
		      m_dbname, m_tabname));

  if (thd->options & (OPTION_NOT_AUTOCOMMIT | OPTION_BEGIN))
  {
    /* Don't allow qc to be used if table has been previously
       modified in transaction */
    Thd_ndb *thd_ndb= get_thd_ndb(thd);
    if (!thd_ndb->changed_tables.is_empty())
    {
      DBUG_ASSERT(m_share);
      NDB_SHARE* share;
      List_iterator_fast<NDB_SHARE> it(thd_ndb->changed_tables);
      while ((share= it++))
      {
        if (m_share == share)
        {
          DBUG_PRINT("exit", ("No, transaction has changed table"));
          DBUG_RETURN(FALSE);
        }
      }
    }
  }

  if (ndb_get_commitcount(thd, m_dbname, m_tabname, &commit_count))
  {
    *engine_data= 0;
    DBUG_PRINT("exit", ("Error, could not get commitcount"));
    DBUG_RETURN(FALSE);
  }
  *engine_data= commit_count;
  *engine_callback= ndbcluster_cache_retrieval_allowed;
  DBUG_PRINT("exit", ("commit_count: %s", llstr(commit_count, buff)));
  DBUG_RETURN(commit_count > 0);
}


/**
  Handling the shared NDB_SHARE structure that is needed to
  provide table locking.

  It's also used for sharing data with other NDB handlers
  in the same MySQL Server. There is currently not much
  data we want to or can share.
*/

static uchar *ndbcluster_get_key(NDB_SHARE *share, size_t *length,
                                my_bool not_used __attribute__((unused)))
{
  *length= share->key_length;
  return (uchar*) share->key;
}


#ifndef DBUG_OFF

static void print_share(const char* where, NDB_SHARE* share)
{
  fprintf(DBUG_FILE,
          "%s %s.%s: use_count: %u, commit_count: %lu\n",
          where, share->db, share->table_name, share->use_count,
          (ulong) share->commit_count);
  fprintf(DBUG_FILE,
          "  - key: %s, key_length: %d\n",
          share->key, share->key_length);

  Ndb_event_data *event_data= 0;
  if (share->event_data)
    event_data= share->event_data;
  else if (share->op)
    event_data= (Ndb_event_data *) share->op->getCustomData();
  if (event_data)
  {
    fprintf(DBUG_FILE,
            "  - event_data->table: %p %s.%s\n",
            event_data->table, event_data->table->s->db.str,
            event_data->table->s->table_name.str);
  }
}


static void print_ndbcluster_open_tables()
{
  DBUG_LOCK_FILE;
  fprintf(DBUG_FILE, ">ndbcluster_open_tables\n");
  for (uint i= 0; i < ndbcluster_open_tables.records; i++)
    print_share("",
                (NDB_SHARE*)hash_element(&ndbcluster_open_tables, i));
  fprintf(DBUG_FILE, "<ndbcluster_open_tables\n");
  DBUG_UNLOCK_FILE;
}

#endif


#define dbug_print_open_tables()                \
  DBUG_EXECUTE("info",                          \
               print_ndbcluster_open_tables(););

#define dbug_print_share(t, s)                  \
  DBUG_LOCK_FILE;                               \
  DBUG_EXECUTE("info",                          \
               print_share((t), (s)););         \
  DBUG_UNLOCK_FILE;


/*
  For some reason a share is still around, try to salvage the situation
  by closing all cached tables. If the share still exists, there is an
  error somewhere but only report this to the error log.  Keep this
  "trailing share" but rename it since there are still references to it
  to avoid segmentation faults.  There is a risk that the memory for
  this trailing share leaks.
  
  Must be called with previous pthread_mutex_lock(&ndbcluster_mutex)
*/
int handle_trailing_share(THD *thd, NDB_SHARE *share, int have_lock_open)
{
  static ulong trailing_share_id= 0;
  DBUG_ENTER("handle_trailing_share");

  /* ndb_share reference temporary, free below */
  ++share->use_count;
  if (ndb_extra_logging > 9)
    sql_print_information ("handle_trailing_share: %s use_count: %u", share->key, share->use_count);
  DBUG_PRINT("NDB_SHARE", ("%s temporary  use_count: %u",
                           share->key, share->use_count));
  pthread_mutex_unlock(&ndbcluster_mutex);

  TABLE_LIST table_list;
  bzero((char*) &table_list,sizeof(table_list));
  table_list.db= share->db;
  table_list.alias= table_list.table_name= share->table_name;
  if (have_lock_open)
    safe_mutex_assert_owner(&LOCK_open);
  else
    VOID(pthread_mutex_lock(&LOCK_open));    
  close_cached_tables(thd, &table_list, TRUE, FALSE, FALSE);
  if (!have_lock_open)
    VOID(pthread_mutex_unlock(&LOCK_open));    

  pthread_mutex_lock(&ndbcluster_mutex);
  /* ndb_share reference temporary free */
  DBUG_PRINT("NDB_SHARE", ("%s temporary free  use_count: %u",
                           share->key, share->use_count));
  if (!--share->use_count)
  {
    if (ndb_extra_logging > 9)
      sql_print_information ("handle_trailing_share: %s use_count: %u", share->key, share->use_count);
    if (ndb_extra_logging)
      sql_print_information("NDB_SHARE: trailing share "
                            "%s(connect_count: %u) "
                            "released by close_cached_tables at "
                            "connect_count: %u",
                            share->key,
                            share->connect_count,
                            g_ndb_cluster_connection->get_connect_count());
    ndbcluster_real_free_share(&share);
    DBUG_RETURN(0);
  }
  if (ndb_extra_logging > 9)
    sql_print_information ("handle_trailing_share: %s use_count: %u", share->key, share->use_count);

  /*
    share still exists, if share has not been dropped by server
    release that share
  */
  if (share->state != NSS_DROPPED)
  {
    share->state= NSS_DROPPED;
    /* ndb_share reference create free */
    DBUG_PRINT("NDB_SHARE", ("%s create free  use_count: %u",
                             share->key, share->use_count));
    --share->use_count;
    if (ndb_extra_logging > 9)
      sql_print_information ("handle_trailing_share: %s use_count: %u", share->key, share->use_count);

    if (share->use_count == 0)
    {
      if (ndb_extra_logging)
        sql_print_information("NDB_SHARE: trailing share "
                              "%s(connect_count: %u) "
                              "released after NSS_DROPPED check "
                              "at connect_count: %u",
                              share->key,
                              share->connect_count,
                              g_ndb_cluster_connection->get_connect_count());
      ndbcluster_real_free_share(&share);
      DBUG_RETURN(0);
    }
  }

  DBUG_PRINT("info", ("NDB_SHARE: %s already exists use_count=%d, op=0x%lx.",
                      share->key, share->use_count, (long) share->op));
  /* 
     Ignore table shares only opened by util thread
   */
  if (!((share->use_count == 1) && share->util_thread))
  {
    sql_print_warning("NDB_SHARE: %s already exists use_count=%d."
                      " Moving away for safety, but possible memleak.",
                      share->key, share->use_count);
  }
  dbug_print_open_tables();

  /*
    Ndb share has not been released as it should
  */
#ifdef NOT_YET
  DBUG_ASSERT(FALSE);
#endif

  /*
    This is probably an error.  We can however save the situation
    at the cost of a possible mem leak, by "renaming" the share
    - First remove from hash
  */
  hash_delete(&ndbcluster_open_tables, (uchar*) share);

  /*
    now give it a new name, just a running number
    if space is not enough allocate some more
  */
  {
    const uint min_key_length= 10;
    if (share->key_length < min_key_length)
    {
      share->key= (char*) alloc_root(&share->mem_root, min_key_length + 1);
      share->key_length= min_key_length;
    }
    share->key_length=
      my_snprintf(share->key, min_key_length + 1, "#leak%lu",
                  trailing_share_id++);
  }
  /* Keep it for possible the future trailing free */
  my_hash_insert(&ndbcluster_open_tables, (uchar*) share);

  DBUG_RETURN(0);
}

/*
  Rename share is used during rename table.
*/
int ndbcluster_prepare_rename_share(NDB_SHARE *share, const char *new_key)
{
  /*
    allocate and set the new key, db etc
    enough space for key, db, and table_name
  */
  uint new_length= (uint) strlen(new_key);
  share->new_key= (char*) alloc_root(&share->mem_root, 2 * (new_length + 1));
  strmov(share->new_key, new_key);
  return 0;
}

int ndbcluster_undo_rename_share(THD *thd, NDB_SHARE *share)
{
  share->new_key= share->old_names;
  ndbcluster_rename_share(thd, share);
  return 0;
}

int ndbcluster_rename_share(THD *thd, NDB_SHARE *share, int have_lock_open)
{
  NDB_SHARE *tmp;
  pthread_mutex_lock(&ndbcluster_mutex);
  uint new_length= (uint) strlen(share->new_key);
  DBUG_PRINT("ndbcluster_rename_share", ("old_key: %s  old__length: %d",
                              share->key, share->key_length));
  if ((tmp= (NDB_SHARE*) hash_search(&ndbcluster_open_tables,
                                     (uchar*) share->new_key, new_length)))
    handle_trailing_share(thd, tmp, have_lock_open);

  /* remove the share from hash */
  hash_delete(&ndbcluster_open_tables, (uchar*) share);
  dbug_print_open_tables();

  /* save old stuff if insert should fail */
  uint old_length= share->key_length;
  char *old_key= share->key;

  share->key= share->new_key;
  share->key_length= new_length;

  if (my_hash_insert(&ndbcluster_open_tables, (uchar*) share))
  {
    // ToDo free the allocated stuff above?
    DBUG_PRINT("error", ("ndbcluster_rename_share: my_hash_insert %s failed",
                         share->key));
    share->key= old_key;
    share->key_length= old_length;
    if (my_hash_insert(&ndbcluster_open_tables, (uchar*) share))
    {
      sql_print_error("ndbcluster_rename_share: failed to recover %s", share->key);
      DBUG_PRINT("error", ("ndbcluster_rename_share: my_hash_insert %s failed",
                           share->key));
    }
    dbug_print_open_tables();
    pthread_mutex_unlock(&ndbcluster_mutex);
    return -1;
  }
  dbug_print_open_tables();

  share->db= share->key + new_length + 1;
  ha_ndbcluster::set_dbname(share->new_key, share->db);
  share->table_name= share->db + strlen(share->db) + 1;
  ha_ndbcluster::set_tabname(share->new_key, share->table_name);

  dbug_print_share("ndbcluster_rename_share:", share);
  Ndb_event_data *event_data= 0;
  if (share->event_data)
    event_data= share->event_data;
  else if (share->op)
    event_data= (Ndb_event_data *) share->op->getCustomData();
  if (event_data && event_data->table)
  {
    event_data->table->s->db.str= share->db;
    event_data->table->s->db.length= strlen(share->db);
    event_data->table->s->table_name.str= share->table_name;
    event_data->table->s->table_name.length= strlen(share->table_name);
  }
  /* else rename will be handled when the ALTER event comes */
  share->old_names= old_key;
  // ToDo free old_names after ALTER EVENT

  if (ndb_extra_logging > 9)
    sql_print_information ("ndbcluster_rename_share: %s-%s use_count: %u", old_key, share->key, share->use_count);

  pthread_mutex_unlock(&ndbcluster_mutex);
  return 0;
}

/*
  Increase refcount on existing share.
  Always returns share and cannot fail.
*/
NDB_SHARE *ndbcluster_get_share(NDB_SHARE *share)
{
  pthread_mutex_lock(&ndbcluster_mutex);
  share->use_count++;

  dbug_print_open_tables();
  dbug_print_share("ndbcluster_get_share:", share);
  if (ndb_extra_logging > 9)
    sql_print_information ("ndbcluster_get_share: %s use_count: %u", share->key, share->use_count);
  pthread_mutex_unlock(&ndbcluster_mutex);
  return share;
}


/*
  Get a share object for key

  Returns share for key, and increases the refcount on the share.

  create_if_not_exists == TRUE:
    creates share if it does not alreade exist
    returns 0 only due to out of memory, and then sets my_error

  create_if_not_exists == FALSE:
    returns 0 if share does not exist

  have_lock == TRUE, pthread_mutex_lock(&ndbcluster_mutex) already taken
*/

NDB_SHARE *ndbcluster_get_share(const char *key, TABLE *table,
                                bool create_if_not_exists,
                                bool have_lock)
{
  NDB_SHARE *share;
  uint length= (uint) strlen(key);
  DBUG_ENTER("ndbcluster_get_share");
  DBUG_PRINT("enter", ("key: '%s'", key));

  if (!have_lock)
    pthread_mutex_lock(&ndbcluster_mutex);
  if (!(share= (NDB_SHARE*) hash_search(&ndbcluster_open_tables,
                                        (uchar*) key,
                                        length)))
  {
    if (!create_if_not_exists)
    {
      DBUG_PRINT("error", ("get_share: %s does not exist", key));
      if (!have_lock)
        pthread_mutex_unlock(&ndbcluster_mutex);
      DBUG_RETURN(0);
    }
    if ((share= (NDB_SHARE*) my_malloc(sizeof(*share),
                                       MYF(MY_WME | MY_ZEROFILL))))
    {
      MEM_ROOT **root_ptr=
        my_pthread_getspecific_ptr(MEM_ROOT**, THR_MALLOC);
      MEM_ROOT *old_root= *root_ptr;
      init_sql_alloc(&share->mem_root, 1024, 0);
      *root_ptr= &share->mem_root; // remember to reset before return
      share->state= NSS_INITIAL;
      /* enough space for key, db, and table_name */
      share->key= (char*) alloc_root(*root_ptr, 2 * (length + 1));
      share->key_length= length;
      strmov(share->key, key);
      if (my_hash_insert(&ndbcluster_open_tables, (uchar*) share))
      {
        free_root(&share->mem_root, MYF(0));
        my_free((uchar*) share, 0);
        *root_ptr= old_root;
        if (!have_lock)
          pthread_mutex_unlock(&ndbcluster_mutex);
        DBUG_RETURN(0);
      }
      thr_lock_init(&share->lock);
      pthread_mutex_init(&share->mutex, MY_MUTEX_INIT_FAST);
      share->commit_count= 0;
      share->commit_count_lock= 0;
      share->db= share->key + length + 1;
      ha_ndbcluster::set_dbname(key, share->db);
      share->table_name= share->db + strlen(share->db) + 1;
      ha_ndbcluster::set_tabname(key, share->table_name);
      if (ndbcluster_binlog_init_share(current_thd, share, table))
      {
        DBUG_PRINT("error", ("get_share: %s could not init share", key));
        ndbcluster_real_free_share(&share);
        *root_ptr= old_root;
        if (!have_lock)
          pthread_mutex_unlock(&ndbcluster_mutex);
        DBUG_RETURN(0);
      }
      *root_ptr= old_root;
    }
    else
    {
      DBUG_PRINT("error", ("get_share: failed to alloc share"));
      if (!have_lock)
        pthread_mutex_unlock(&ndbcluster_mutex);
      my_error(ER_OUTOFMEMORY, MYF(0), sizeof(*share));
      DBUG_RETURN(0);
    }
  }
  share->use_count++;
  if (ndb_extra_logging > 9)
    sql_print_information ("ndbcluster_get_share: %s use_count: %u", share->key, share->use_count);

  dbug_print_open_tables();
  dbug_print_share("ndbcluster_get_share:", share);
  if (!have_lock)
    pthread_mutex_unlock(&ndbcluster_mutex);
  DBUG_RETURN(share);
}


void ndbcluster_real_free_share(NDB_SHARE **share)
{
  DBUG_ENTER("ndbcluster_real_free_share");
  dbug_print_share("ndbcluster_real_free_share:", *share);

  if (ndb_extra_logging > 9)
    sql_print_information ("ndbcluster_real_free_share: %s use_count: %u", (*share)->key, (*share)->use_count);

  hash_delete(&ndbcluster_open_tables, (uchar*) *share);
  thr_lock_delete(&(*share)->lock);
  pthread_mutex_destroy(&(*share)->mutex);

#ifdef HAVE_NDB_BINLOG
  if ((*share)->m_cfn_share && (*share)->m_cfn_share->m_ex_tab && g_ndb)
  {
    NDBDICT *dict= g_ndb->getDictionary();
    dict->removeTableGlobal(*(*share)->m_cfn_share->m_ex_tab, 0);
    (*share)->m_cfn_share->m_ex_tab= 0;
  }
#endif
  (*share)->new_op= 0;
  if ((*share)->event_data)
  {
    delete (*share)->event_data;
    (*share)->event_data= 0;
  }
  free_root(&(*share)->mem_root, MYF(0));
  my_free((uchar*) *share, MYF(0));
  *share= 0;

  dbug_print_open_tables();
  DBUG_VOID_RETURN;
}


void ndbcluster_free_share(NDB_SHARE **share, bool have_lock)
{
  if (!have_lock)
    pthread_mutex_lock(&ndbcluster_mutex);
  if (!--(*share)->use_count)
  {
    if (ndb_extra_logging > 9)
      sql_print_information ("ndbcluster_free_share: %s use_count: %u", (*share)->key, (*share)->use_count);
    ndbcluster_real_free_share(share);
  }
  else
  {
    if (ndb_extra_logging > 9)
      sql_print_information ("ndbcluster_free_share: %s use_count: %u", (*share)->key, (*share)->use_count);
    dbug_print_open_tables();
    dbug_print_share("ndbcluster_free_share:", *share);
  }
  if (!have_lock)
    pthread_mutex_unlock(&ndbcluster_mutex);
}


struct ndb_table_statistics_row {
  Uint64 rows;
  Uint64 commits;
  Uint32 size;
  Uint64 fixed_mem;
  Uint64 var_mem;
};

int ha_ndbcluster::update_stats(THD *thd,
                                bool do_read_stat,
                                bool have_lock)
{
  struct Ndb_statistics stat;
  Thd_ndb *thd_ndb= get_thd_ndb(thd);
  DBUG_ENTER("ha_ndbcluster::update_stats");
  if (do_read_stat || !m_share)
  {
    Ndb *ndb= thd_ndb->ndb;
    if (ndb->setDatabaseName(m_dbname))
    {
      DBUG_RETURN(my_errno= HA_ERR_OUT_OF_MEM);
    }
    if (int err= ndb_get_table_statistics(thd, this, TRUE, ndb,
                                          m_ndb_record, &stat,
                                          have_lock))
    {
      DBUG_RETURN(err);
    }
    if (m_share)
    {
      pthread_mutex_lock(&m_share->mutex);
      m_share->stat= stat;
      pthread_mutex_unlock(&m_share->mutex);
    }
  }
  else
  {
    pthread_mutex_lock(&m_share->mutex);
    stat= m_share->stat;
    pthread_mutex_unlock(&m_share->mutex);
  }
  struct Ndb_local_table_statistics *local_info= m_table_info;
  int no_uncommitted_rows_count;
  if (thd_ndb->m_error || !local_info)
    no_uncommitted_rows_count= 0;
  else
    no_uncommitted_rows_count= local_info->no_uncommitted_rows_count;
  stats.mean_rec_length= stat.row_size;
  stats.data_file_length= stat.fragment_memory;
  stats.records= stat.row_count + no_uncommitted_rows_count;
  DBUG_PRINT("exit", ("stats.records: %d  "
                      "stat->row_count: %d  "
                      "no_uncommitted_rows_count: %d",
                      (int)stats.records,
                      (int)stat.row_count,
                      (int)no_uncommitted_rows_count));
  DBUG_RETURN(0);
}

static 
int
ndb_get_table_statistics(THD *thd, ha_ndbcluster* file, bool report_error, Ndb* ndb,
                         const NdbRecord *record,
                         struct Ndb_statistics * ndbstat,
                         bool have_lock)
{
  Thd_ndb *thd_ndb= get_thd_ndb(current_thd);
  NdbTransaction* pTrans;
  NdbError error;
  int retries= 100;
  int reterr= 0;
  int retry_sleep= 30; /* 30 milliseconds */
  const char *dummyRowPtr;
  const Uint32 extraCols= 5;
  NdbOperation::GetValueSpec extraGets[extraCols];
  Uint64 rows, commits, fixed_mem, var_mem;
  Uint32 size;
#ifndef DBUG_OFF
  char buff[22], buff2[22], buff3[22], buff4[22];
#endif
  DBUG_ENTER("ndb_get_table_statistics");

  DBUG_ASSERT(record != 0);
  
  /* We use the passed in NdbRecord just to get access to the
     table, we mask out any/all columns it may have and add
     our reads as extraGets.  This is necessary as they are
     all pseudo-columns
  */
  extraGets[0].column= NdbDictionary::Column::ROW_COUNT;
  extraGets[0].appStorage= &rows;
  extraGets[1].column= NdbDictionary::Column::COMMIT_COUNT;
  extraGets[1].appStorage= &commits;
  extraGets[2].column= NdbDictionary::Column::ROW_SIZE;
  extraGets[2].appStorage= &size;
  extraGets[3].column= NdbDictionary::Column::FRAGMENT_FIXED_MEMORY;
  extraGets[3].appStorage= &fixed_mem;
  extraGets[4].column= NdbDictionary::Column::FRAGMENT_VARSIZED_MEMORY;
  extraGets[4].appStorage= &var_mem;

  const Uint32 codeWords= 1;
  Uint32 codeSpace[ codeWords ];
  NdbInterpretedCode code(NULL, // Table is irrelevant
                          &codeSpace[0],
                          codeWords);
  if ((code.interpret_exit_last_row() != 0) ||
      (code.finalise() != 0))
  {
    reterr= code.getNdbError().code;
    DBUG_PRINT("exit", ("failed, reterr: %u, NdbError %u(%s)", reterr,
                        error.code, error.message));
    DBUG_RETURN(reterr);
  }

  do
  {
    Uint32 count= 0;
    Uint64 sum_rows= 0;
    Uint64 sum_commits= 0;
    Uint64 sum_row_size= 0;
    Uint64 sum_mem= 0;
    NdbScanOperation*pOp;
    int check;

    if ((pTrans= ndb->startTransaction()) == NULL)
    {
      error= ndb->getNdbError();
      goto retry;
    }

    NdbScanOperation::ScanOptions options;
    options.optionsPresent= NdbScanOperation::ScanOptions::SO_BATCH |
                            NdbScanOperation::ScanOptions::SO_GETVALUE |
                            NdbScanOperation::ScanOptions::SO_INTERPRETED;
    /* Set batch_size=1, as we need only one row per fragment. */
    options.batch= 1;
    options.extraGetValues= &extraGets[0];
    options.numExtraGetValues= extraCols;
    options.interpretedCode= &code;

    if ((pOp= pTrans->scanTable(record, NdbOperation::LM_CommittedRead,
                                empty_mask,
                                &options,
                                sizeof(NdbScanOperation::ScanOptions))) == NULL)
    {
      error= pTrans->getNdbError();
      goto retry;
    }
    
    thd_ndb->m_execute_count++;
    DBUG_PRINT("info", ("execute_count: %u", thd_ndb->m_execute_count));
    if (pTrans->execute(NdbTransaction::NoCommit,
                        NdbOperation::AbortOnError,
                        TRUE) == -1)
    {
      error= pTrans->getNdbError();
      goto retry;
    }
    
    while ((check= pOp->nextResult(&dummyRowPtr, TRUE, TRUE)) == 0)
    {
      DBUG_PRINT("info", ("nextResult rows: %d  commits: %d",
                          (int)rows, (int)commits));
      sum_rows+= rows;
      sum_commits+= commits;
      if (sum_row_size < size)
        sum_row_size= size;
      sum_mem+= fixed_mem + var_mem;
      count++;
    }
    
    if (check == -1)
    {
      error= pOp->getNdbError();
      goto retry;
    }

    pOp->close(TRUE);

    ndb->closeTransaction(pTrans);

    ndbstat->row_count= sum_rows;
    ndbstat->commit_count= sum_commits;
    ndbstat->row_size= sum_row_size;
    ndbstat->fragment_memory= sum_mem;

    DBUG_PRINT("exit", ("records: %s  commits: %s "
                        "row_size: %s  mem: %s count: %u",
			llstr(sum_rows, buff),
                        llstr(sum_commits, buff2),
                        llstr(sum_row_size, buff3),
                        llstr(sum_mem, buff4),
                        count));

    DBUG_RETURN(0);
retry:
    if(report_error)
    {
      if (file && pTrans)
      {
        reterr= file->ndb_err(pTrans, have_lock);
      }
      else
      {
        const NdbError& tmp= error;
        ERR_PRINT(tmp);
        reterr= ndb_to_mysql_error(&tmp);
      }
    }
    else
      reterr= error.code;

    if (pTrans)
    {
      ndb->closeTransaction(pTrans);
      pTrans= NULL;
    }
    if (error.status == NdbError::TemporaryError &&
        retries-- && !thd->killed)
    {
      do_retry_sleep(retry_sleep);
      continue;
    }
    break;
  } while(1);
  DBUG_PRINT("exit", ("failed, reterr: %u, NdbError %u(%s)", reterr,
                      error.code, error.message));
  DBUG_RETURN(reterr);
}

/**
  Create a .ndb file to serve as a placeholder indicating 
  that the table with this name is a ndb table.
*/

int ha_ndbcluster::write_ndb_file(const char *name)
{
  File file;
  bool error=1;
  char path[FN_REFLEN];
  
  DBUG_ENTER("write_ndb_file");
  DBUG_PRINT("enter", ("name: %s", name));

#ifndef EMBEDDED_LIBRARY
  (void)strxnmov(path, FN_REFLEN-1, 
                 mysql_data_home,"/",name,ha_ndb_ext,NullS);
#else
  (void)strxnmov(path, FN_REFLEN-1, name,ha_ndb_ext, NullS);
#endif

  if ((file=my_create(path, CREATE_MODE,O_RDWR | O_TRUNC,MYF(MY_WME))) >= 0)
  {
    // It's an empty file
    error=0;
    my_close(file,MYF(0));
  }
  DBUG_RETURN(error);
}


bool 
ha_ndbcluster::null_value_index_search(KEY_MULTI_RANGE *ranges,
				       KEY_MULTI_RANGE *end_range,
				       HANDLER_BUFFER *buffer)
{
  DBUG_ENTER("null_value_index_search");
  KEY* key_info= table->key_info + active_index;
  KEY_MULTI_RANGE *range= ranges;
  ulong reclength= table->s->reclength;
  uchar *curr= (uchar*)buffer->buffer;
  uchar *end_of_buffer= (uchar*)buffer->buffer_end;

  /* All passed ranges whose results could fit into the 
   * buffer are examined, although some may later be
   * marked for skipping, wasting buffer space.
   */
  assert(!(range->range_flag & SKIP_RANGE));
  
  for (; range<end_range && curr+reclength <= end_of_buffer; 
       range++)
  {
    const uchar *key= range->start_key.key;
    uint key_len= range->start_key.length;
    if (check_null_in_key(key_info, key, key_len))
      DBUG_RETURN(TRUE);
    curr += reclength;
  }
  DBUG_RETURN(FALSE);
}

void ha_ndbcluster::check_read_before_write_removal()
{
  bool use_removal= TRUE;
  DBUG_ENTER("check_read_before_write_removal");
  DBUG_ASSERT(m_read_before_write_removal_possible);
  /*
    We are doing an update or delete and it is possible that we
    can ignore the read before the update or delete. This is
    possible here since we are not updating the primary key and
    if the index used is unique or primary and if the WHERE clause
    only involves fields from this index we are ok to go. At this
    moment we can only updates where all SET expressions are
    constants. Thus no read set will come from SET expressions.
  */
  if (table_share->primary_key == active_index)
  {
    if (!bitmap_cmp(&m_save_read_set, m_pk_bitmap_p))
      use_removal= FALSE;
  }
  else
  {
    KEY *key= table->key_info + active_index;
    if (!(key->flags & HA_NOSAME))
    {
      /* Optimisation not applicable on non-unique indexes */
      use_removal= FALSE;
    }
    else if (!bitmap_cmp(&m_save_read_set,
                         m_key_fields[active_index]))
    {
      use_removal= FALSE;
    }
  }
  m_read_before_write_removal_used= use_removal;
  DBUG_PRINT("info", ("m_read_before_write_removal_used: %d",
                      m_read_before_write_removal_used));
  DBUG_VOID_RETURN;
}


/*
  This is used to check if an ordered index scan is needed for a range in
  a multi range read.
  If a scan is not needed, we use a faster primary/unique key operation
  instead.
*/
static my_bool
read_multi_needs_scan(NDB_INDEX_TYPE cur_index_type, const KEY *key_info,
                      const KEY_MULTI_RANGE *r)
{
  if (cur_index_type == ORDERED_INDEX)
    return TRUE;
  if (cur_index_type == PRIMARY_KEY_INDEX ||
      cur_index_type == UNIQUE_INDEX)
    return FALSE;
  DBUG_ASSERT(cur_index_type == PRIMARY_KEY_ORDERED_INDEX ||
              cur_index_type == UNIQUE_ORDERED_INDEX);
  if (r->start_key.length != key_info->key_length ||
      r->start_key.flag != HA_READ_KEY_EXACT)
    return TRUE;                                // Not exact match, need scan
  if (cur_index_type == UNIQUE_ORDERED_INDEX &&
      check_null_in_key(key_info, r->start_key.key,r->start_key.length))
    return TRUE;                                // Can't use for NULL values
  return FALSE;
}

int
ha_ndbcluster::read_multi_range_first(KEY_MULTI_RANGE **found_range_p,
                                      KEY_MULTI_RANGE *ranges, 
                                      uint range_count,
                                      bool sorted, 
                                      HANDLER_BUFFER *buffer)
{
  KEY* key_info= table->key_info + active_index;
  NDB_INDEX_TYPE cur_index_type= get_index_type(active_index);
  ulong reclength= table_share->reclength;
  const NdbOperation* op;
  Thd_ndb *thd_ndb= m_thd_ndb;
  NdbTransaction *trans= m_thd_ndb->trans;

  DBUG_ENTER("ha_ndbcluster::read_multi_range_first");
  DBUG_PRINT("info", ("blob fields=%d read_set=0x%x", table_share->blob_fields, table->read_set->bitmap[0]));

  /**
   * blobs and unique hash index with NULL can't be batched currently
   */
  if (uses_blob_value(table->read_set) ||
      (cur_index_type ==  UNIQUE_INDEX &&
       has_null_in_unique_index(active_index) &&
       null_value_index_search(ranges, ranges+range_count, buffer))
      || m_delete_cannot_batch || m_update_cannot_batch)
  {
    DBUG_PRINT("info", ("read_multi_range not possible, falling back to default handler implementation"));
    m_disable_multi_read= TRUE;
    DBUG_RETURN(handler::read_multi_range_first(found_range_p, 
                                                ranges, 
                                                range_count,
                                                sorted, 
                                                buffer));
  }
  thd_ndb->query_state|= NDB_QUERY_MULTI_READ_RANGE;
  m_disable_multi_read= FALSE;

  /*
   * Copy arguments into member variables
   */
  m_multi_ranges= ranges;
  multi_range_curr= ranges;
  multi_range_end= ranges+range_count;
  multi_range_sorted= sorted;
  multi_range_buffer= buffer;

  /*
   * read multi range will read ranges as follows (if not ordered)
   *
   * input    read order
   * ======   ==========
   * pk-op 1  pk-op 1
   * pk-op 2  pk-op 2
   * range 3  range (3,5) NOTE result rows will be intermixed
   * pk-op 4  pk-op 4
   * range 5
   * pk-op 6  pk-op 6
   */   

  /*
    We first loop over all ranges, converting into primary/unique key
    operations if possible, and counting ranges that require an
    ordered index scan. If the supplied HANDLER_BUFFER is too small, we
    may also need to do only part of the multi read at once.

    Afterwards, we create the ordered index scan cursor (if needed).
  */

  DBUG_ASSERT(cur_index_type != UNDEFINED_INDEX);

  m_multi_cursor= 0;
  const NdbOperation* lastOp= trans ? trans->getLastDefinedOperation() : 0;
  NdbOperation::LockMode lm= 
    (NdbOperation::LockMode)get_ndb_lock_type(m_lock.type, table->read_set);
  uchar *row_buf= (uchar *)buffer->buffer;
  const uchar *end_of_buffer= buffer->buffer_end;
  uint num_scan_ranges= 0;
  uint i;
  int error;
  bool any_real_read= FALSE;

  if (m_read_before_write_removal_possible)
    check_read_before_write_removal();
  for (i= 0; i < range_count; i++)
  {
    KEY_MULTI_RANGE *r= &ranges[i];

    part_id_range part_spec;
    if (m_use_partition_pruning)
    {
      get_partition_set(table, table->record[0], active_index, &r->start_key,
                        &part_spec);
      DBUG_PRINT("info", ("part_spec.start_part: %u  part_spec.end_part: %u",
                          part_spec.start_part, part_spec.end_part));
      /*
        If partition pruning has found no partition in set
        we can skip this scan
      */
      if (part_spec.start_part > part_spec.end_part)
      {
        /*
          We can skip this partition since the key won't fit into any
          partition
        */
        r->range_flag|= SKIP_RANGE;
        row_buf += reclength;
        continue;
      }
      if (!trans)
      {
        if (part_spec.start_part == part_spec.end_part)
        {
          if (unlikely((trans= start_transaction_part_id(part_spec.start_part, error)) == NULL))
          {
            DBUG_RETURN(error);
          }
        }
        else if (unlikely((trans= start_transaction(error)) == NULL))
        {
          DBUG_RETURN(error);
        }
      }
    }
    else if (!trans)
    {
      if (unlikely((trans= start_transaction(error)) == NULL))
      {
        DBUG_RETURN(error);
      }
    }
    r->range_flag&= ~(uint)SKIP_RANGE;

    if (read_multi_needs_scan(cur_index_type, key_info, r))
    {
      any_real_read= TRUE;
      /*
        If we reach the limit of ranges allowed in a single scan: stop
        here, send what we have so far, and continue when done with that.
      */
      DBUG_PRINT("info", ("Reached the limit of ranges allowed in a single"
                          "scan, any_real_read= TRUE"));
      if (i > NdbIndexScanOperation::MaxRangeNo)
        break;

      /* Create the scan operation for the first scan range. */
      if (!m_multi_cursor)
      {
        /* Do a multi-range index scan for ranges not done by primary/unique key. */
        NdbScanOperation::ScanOptions options;
        NdbInterpretedCode code(m_table);

        options.optionsPresent=
          NdbScanOperation::ScanOptions::SO_SCANFLAGS |
          NdbScanOperation::ScanOptions::SO_PARALLEL;

        options.scan_flags= 
          NdbScanOperation::SF_ReadRangeNo |
          NdbScanOperation::SF_MultiRange;

        if (lm == NdbOperation::LM_Read)
          options.scan_flags|= NdbScanOperation::SF_KeyInfo;
        if (sorted)
          options.scan_flags|= NdbScanOperation::SF_OrderBy;

        options.parallel=parallelism;

        NdbOperation::GetValueSpec gets[2];
        if (table_share->primary_key == MAX_KEY)
          get_hidden_fields_scan(&options, gets);

        if (m_cond && m_cond->generate_scan_filter(&code, &options))
          ERR_RETURN(code.getNdbError());

        /* Define scan */
        NdbIndexScanOperation *scanOp= trans->scanIndex
          (m_index[active_index].ndb_record_key,
           m_ndb_record, 
           lm,
           (uchar *)(table->read_set->bitmap),
           NULL, /* All bounds specified below */
           &options,
           sizeof(NdbScanOperation::ScanOptions));

        if (!scanOp)
          ERR_RETURN(trans->getNdbError());

        m_multi_cursor= scanOp;

        /*
          We do not get_blob_values() here, as when using blobs we always
          fallback to non-batched multi range read (see if statement at
          top of this function).
        */

        /* We set m_next_row=0 to say that no row was fetched from the scan yet. */
        m_next_row= 0;
      }

      /* Include this range in the ordered index scan. */
      NdbIndexScanOperation::IndexBound bound;
      compute_index_bounds(bound, key_info, &r->start_key, &r->end_key);
      bound.range_no= i;

      if (m_multi_cursor->setBound(m_index[active_index].ndb_record_key,
                                   bound))
      {
        ERR_RETURN(trans->getNdbError());
      }

      r->range_flag&= ~(uint)UNIQUE_RANGE;
      num_scan_ranges++;
    }
    else
    {
      /*
        Convert to primary/unique key operation.

        If there is not enough buffer for reading the row: stop here, send
        what we have so far, and continue when done with that.
      */
      if (row_buf + reclength > end_of_buffer)
        break;

      if (m_read_before_write_removal_used)
      {
        r->range_flag|= READ_KEY_FROM_RANGE;
        continue;
      }
      else
      {
        any_real_read= TRUE;
        DBUG_PRINT("info", ("m_read_before_write_removal_used == FALSE, "
                            "any_real_read= TRUE"));
      }
      r->range_flag|= UNIQUE_RANGE;

      Uint32 partitionId;
      Uint32* ppartitionId = NULL;

      if (m_user_defined_partitioning &&
          (cur_index_type == PRIMARY_KEY_ORDERED_INDEX ||
           cur_index_type == PRIMARY_KEY_INDEX))
      {
        partitionId=part_spec.start_part;
        ppartitionId=&partitionId;
      }

      DBUG_PRINT("info", ("Generating Pk/Unique key read for range %u",
                          i));
      if (!(op= pk_unique_index_read_key(active_index,
                                         r->start_key.key,
                                         row_buf, lm,
                                         ppartitionId)))
        ERR_RETURN(trans->getNdbError());

      row_buf+= reclength;
    }
  }
  DBUG_ASSERT(i > 0 || i == range_count);       // Require progress
  m_multi_range_defined_end= ranges + i;

  buffer->end_of_used_area= row_buf;

  if (any_real_read)
  {
    /* Get pointer to first range key operation (not scans) */
    const NdbOperation* rangeOp= lastOp ? lastOp->next() : 
      trans->getFirstDefinedOperation();
    
    DBUG_PRINT("info", ("Executing reads"));

    if (execute_no_commit_ie(m_thd_ndb, trans) == 0)
    {
      m_multi_range_result_ptr= buffer->buffer;
      
      /* We must check the result of any primary or unique key
       * ranges now, as these operations may be invalidated by 
       * further execute+releaseOperations calls on this transaction by 
       * different handler objects.
       */
      KEY_MULTI_RANGE* rangeInfo= multi_range_curr;
      
      for (;rangeInfo < m_multi_range_defined_end; rangeInfo++)
      {
        DBUG_PRINT("info", ("range flag is %u", rangeInfo->range_flag));
        if (rangeInfo->range_flag & SKIP_RANGE)
          continue; 
        
        if ((rangeInfo->range_flag & UNIQUE_RANGE) &&
            (!(rangeInfo->range_flag & READ_KEY_FROM_RANGE)))
        {
          assert(rangeOp != NULL);
          if (rangeOp->getNdbError().code == 0)
          {
            /* Successful read, results are in buffer.
             */
            rangeInfo->range_flag &= ~(uint)EMPTY_RANGE;
            
            DBUG_PRINT("info", ("Unique range op has result"));
          }
          else
          {
            NdbError err= rangeOp->getNdbError();
            
            if (err.classification !=
                NdbError::NoDataFound)
              DBUG_RETURN(ndb_err(trans));
            
            DBUG_PRINT("info", ("Unique range op has no result"));
            /* Indicate to read_multi_range_next that this
             * result is empty
             */
            rangeInfo->range_flag |= EMPTY_RANGE;
          }
          
          /* Move to next completed operation */
          rangeOp= trans->getNextCompletedOperation(rangeOp);
        }
        
        /* For scan ranges, do nothing here */
      }
    }
    else
      ERR_RETURN(trans->getNdbError());
  }
  
  DBUG_RETURN(read_multi_range_next(found_range_p));
}

int
ha_ndbcluster::read_multi_range_next(KEY_MULTI_RANGE ** multi_range_found_p)
{
  DBUG_ENTER("ha_ndbcluster::read_multi_range_next");
  if (m_disable_multi_read)
  {
    DBUG_RETURN(handler::read_multi_range_next(multi_range_found_p));
  }

  const ulong reclength= table_share->reclength;

  while (multi_range_curr < m_multi_range_defined_end)
  {
    if (multi_range_curr->range_flag & SKIP_RANGE)
    {
      /* Nothing in this range, move to next one, skipping a buffer
       'slot'
      */
      m_multi_range_result_ptr += reclength;
      multi_range_curr++;
    }
    else if (multi_range_curr->range_flag & READ_KEY_FROM_RANGE)
    {
      DBUG_PRINT("info", ("using read before write removal optimisation"));
      KEY* key_info= table->key_info + active_index;
      key_restore(table->record[0], (uchar*)multi_range_curr->start_key.key,
                  key_info, key_info->key_length);
      table->status= 0;
      multi_range_curr++;
      DBUG_RETURN(0);
    }
    else if (multi_range_curr->range_flag & UNIQUE_RANGE)
    {
      /*
        Move to next range; we can have at most one record from a unique range.
      */
      KEY_MULTI_RANGE *old_multi_range_curr= multi_range_curr;
      multi_range_curr= old_multi_range_curr + 1;
      /*
        Clear m_active_cursor; it is used as a flag in update_row() /
        delete_row() to know whether the current tuple is from a scan
        or pk operation.
      */
      m_active_cursor= NULL;
      const uchar *src_row= m_multi_range_result_ptr;
      m_multi_range_result_ptr= src_row + table_share->reclength;

      if (!(old_multi_range_curr->range_flag & EMPTY_RANGE))
      {
        *multi_range_found_p= old_multi_range_curr;
        memcpy(table->record[0], src_row, table_share->reclength);
        DBUG_RETURN(0);
      }

      /* No row found, so fall through to try the next range. */
    }
    else
    {
      /* An index scan range. */
      {
        int res;
        if ((res= read_multi_range_fetch_next()) != 0)
          DBUG_RETURN(res);
      }
      if (!m_next_row)
      {
        /*
          The whole scan is done, and the cursor has been closed.
          So nothing more for this range. Move to next.
        */
        multi_range_curr++;
      }
      else
      {
        int current_range_no= m_current_range_no;
        int expected_range_no;
        /*
          For a sorted index scan, we will receive rows in increasing range_no
          order, so we can return ranges in order, pausing when range_no
          indicate that the currently processed range (multi_range_curr) is
          done.

          But for unsorted scan, we may receive a high range_no from one
          fragment followed by a low range_no from another fragment. So we
          need to process all index scan ranges together.
        */
        if (!multi_range_sorted ||
            (expected_range_no= multi_range_curr - m_multi_ranges)
                == current_range_no)
        {
          *multi_range_found_p= m_multi_ranges + current_range_no;
          /* Copy out data from the new row. */
          unpack_record(table->record[0], m_next_row);
          /*
            Mark that we have used this row, so we need to fetch a new
            one on the next call.
          */
          m_next_row= 0;
          /*
            Set m_active_cursor; it is used as a flag in update_row() /
            delete_row() to know whether the current tuple is from a scan or
            pk operation.
          */
          m_active_cursor= m_multi_cursor;

          DBUG_RETURN(0);
        }
        else if (current_range_no > expected_range_no)
        {
          /* Nothing more in scan for this range. Move to next. */
          multi_range_curr++;
        }
        else
        {
          /*
            Should not happen. Ranges should be returned from NDB API in
            the order we requested them.
          */
          DBUG_ASSERT(0);
          multi_range_curr++;                     // Attempt to carry on
        }
      }
    }
  }

  if (multi_range_curr == multi_range_end)
  {
    m_thd_ndb->query_state&= NDB_QUERY_NORMAL;
    DBUG_RETURN(HA_ERR_END_OF_FILE);
  }

  /*
    Read remaining ranges
  */
  DBUG_RETURN(read_multi_range_first(multi_range_found_p, 
                                     multi_range_curr,
                                     multi_range_end - multi_range_curr, 
                                     multi_range_sorted,
                                     multi_range_buffer));
}

/*
  Fetch next row from the ordered index cursor in multi range scan.

  We keep the next row in m_next_row, and the range_no of the
  next row in m_current_range_no. This is used in sorted index scan
  to correctly interleave rows from primary/unique key operations with
  rows from the scan.
*/
int
ha_ndbcluster::read_multi_range_fetch_next()
{
  NdbIndexScanOperation *cursor= (NdbIndexScanOperation *)m_multi_cursor;

  if (!cursor)
    return 0;                                   // Scan already done.

  if (!m_next_row)
  {
    int res= fetch_next(cursor);
    if (res == 0)
    {
      m_current_range_no= cursor->get_range_no();
    }
    else if (res == 1)
    {
      /* We have fetched the last row from the scan. */
      cursor->close(FALSE, TRUE);
      m_active_cursor= 0;
      m_multi_cursor= 0;
      m_next_row= 0;
      return 0;
    }
    else
    {
      /* An error. */
      return res;
    }
  }
  return 0;
}

/**
  @param[in] comment  table comment defined by user

  @return
    table comment + additional
*/
char*
ha_ndbcluster::update_table_comment(
                                /* out: table comment + additional */
        const char*     comment)/* in:  table comment defined by user */
{
  THD *thd= current_thd;
  uint length= strlen(comment);
  if (length > 64000 - 3)
  {
    return((char*)comment); /* string too long */
  }

  Ndb* ndb;
  if (!(ndb= get_ndb(thd)))
  {
    return((char*)comment);
  }

  if (ndb->setDatabaseName(m_dbname))
  {
    return((char*)comment);
  }
  const NDBTAB* tab= m_table;
  DBUG_ASSERT(tab != NULL);

  char *str;
  const char *fmt="%s%snumber_of_replicas: %d";
  const unsigned fmt_len_plus_extra= length + strlen(fmt);
  if ((str= (char*) my_malloc(fmt_len_plus_extra, MYF(0))) == NULL)
  {
    sql_print_error("ha_ndbcluster::update_table_comment: "
                    "my_malloc(%u) failed", (unsigned int)fmt_len_plus_extra);
    return (char*)comment;
  }

  my_snprintf(str,fmt_len_plus_extra,fmt,comment,
              length > 0 ? " ":"",
              tab->getReplicaCount());
  return str;
}


/**
  Utility thread main loop.
*/
pthread_handler_t ndb_util_thread_func(void *arg __attribute__((unused)))
{
  THD *thd; /* needs to be first for thread_stack */
  struct timespec abstime;
  Thd_ndb *thd_ndb= NULL;
  uint share_list_size= 0;
  NDB_SHARE **share_list= NULL;

  my_thread_init();
  DBUG_ENTER("ndb_util_thread");
  DBUG_PRINT("enter", ("ndb_cache_check_time: %lu", ndb_cache_check_time));
 
   pthread_mutex_lock(&LOCK_ndb_util_thread);

  thd= new THD; /* note that contructor of THD uses DBUG_ */
  if (thd == NULL)
  {
    my_errno= HA_ERR_OUT_OF_MEM;
    DBUG_RETURN(NULL);
  }
  THD_CHECK_SENTRY(thd);
  pthread_detach_this_thread();
  ndb_util_thread= pthread_self();

  thd->thread_stack= (char*)&thd; /* remember where our stack is */
  if (thd->store_globals())
    goto ndb_util_thread_fail;
  lex_start(thd);
  thd->init_for_queries();
  thd->version=refresh_version;
  thd->main_security_ctx.host_or_ip= "";
  thd->client_capabilities = 0;
  my_net_init(&thd->net, 0);
  thd->main_security_ctx.master_access= ~0;
  thd->main_security_ctx.priv_user = 0;

  CHARSET_INFO *charset_connection;
  charset_connection= get_charset_by_csname("utf8",
                                            MY_CS_PRIMARY, MYF(MY_WME));
  thd->variables.character_set_client= charset_connection;
  thd->variables.character_set_results= charset_connection;
  thd->variables.collation_connection= charset_connection;
  thd->update_charset();

  /* Signal successful initialization */
  ndb_util_thread_running= 1;
  pthread_cond_signal(&COND_ndb_util_ready);
  pthread_mutex_unlock(&LOCK_ndb_util_thread);

  /*
    wait for mysql server to start
  */
  pthread_mutex_lock(&LOCK_server_started);
  while (!mysqld_server_started)
  {
    set_timespec(abstime, 1);
    pthread_cond_timedwait(&COND_server_started, &LOCK_server_started,
	                       &abstime);
    if (ndbcluster_terminating)
    {
      pthread_mutex_unlock(&LOCK_server_started);
      pthread_mutex_lock(&LOCK_ndb_util_thread);
      goto ndb_util_thread_end;
    }
  }
  pthread_mutex_unlock(&LOCK_server_started);

  /*
    Wait for cluster to start
  */
  pthread_mutex_lock(&LOCK_ndb_util_thread);
  while (!g_ndb_status.cluster_node_id && (ndbcluster_hton->slot != ~(uint)0))
  {
    /* ndb not connected yet */
    pthread_cond_wait(&COND_ndb_util_thread, &LOCK_ndb_util_thread);
    if (ndbcluster_terminating)
      goto ndb_util_thread_end;
  }
  pthread_mutex_unlock(&LOCK_ndb_util_thread);

  /* Get thd_ndb for this thread */
  if (!(thd_ndb= ha_ndbcluster::seize_thd_ndb()))
  {
    sql_print_error("Could not allocate Thd_ndb object");
    pthread_mutex_lock(&LOCK_ndb_util_thread);
    goto ndb_util_thread_end;
  }
  set_thd_ndb(thd, thd_ndb);
  thd_ndb->options|= TNO_NO_LOG_SCHEMA_OP;

  if (ndb_extra_logging && ndb_binlog_running)
    sql_print_information("NDB Binlog: Ndb tables initially read only.");
  /* create tables needed by the replication */
  ndbcluster_setup_binlog_table_shares(thd);

  set_timespec(abstime, 0);
  for (;;)
  {
    pthread_mutex_lock(&LOCK_ndb_util_thread);
    if (!ndbcluster_terminating)
      pthread_cond_timedwait(&COND_ndb_util_thread,
                             &LOCK_ndb_util_thread,
                             &abstime);
    if (ndbcluster_terminating) /* Shutting down server */
      goto ndb_util_thread_end;
    pthread_mutex_unlock(&LOCK_ndb_util_thread);
#ifdef NDB_EXTRA_DEBUG_UTIL_THREAD
    DBUG_PRINT("ndb_util_thread", ("Started, ndb_cache_check_time: %lu",
                                   ndb_cache_check_time));
#endif

    /*
      Check that the ndb_apply_status_share and ndb_schema_share 
      have been created.
      If not try to create it
    */
    if (!check_ndb_in_thd(thd, false))
    {
      set_timespec(abstime, 1);
      continue;
    }
    if (!ndb_binlog_tables_inited)
      ndbcluster_setup_binlog_table_shares(thd);

    if (ndb_cache_check_time == 0)
    {
      /* Wake up in 1 second to check if value has changed */
      set_timespec(abstime, 1);
      continue;
    }

    /* Lock mutex and fill list with pointers to all open tables */
    NDB_SHARE *share;
    pthread_mutex_lock(&ndbcluster_mutex);
    uint i, open_count, record_count= ndbcluster_open_tables.records;
    if (share_list_size < record_count)
    {
      NDB_SHARE ** new_share_list= new NDB_SHARE * [record_count];
      if (!new_share_list)
      {
        sql_print_warning("ndb util thread: malloc failure, "
                          "query cache not maintained properly");
        pthread_mutex_unlock(&ndbcluster_mutex);
        goto next;                               // At least do not crash
      }
      delete [] share_list;
      share_list_size= record_count;
      share_list= new_share_list;
    }
    for (i= 0, open_count= 0; i < record_count; i++)
    {
      share= (NDB_SHARE *)hash_element(&ndbcluster_open_tables, i);
      if ((share->use_count - (int) (share->op != 0) - (int) (share->op != 0))
          <= 0)
        continue; // injector thread is the only user, skip statistics
      /* ndb_share reference temporary, free below */
      share->use_count++; /* Make sure the table can't be closed */
      share->util_thread= true;
      DBUG_PRINT("NDB_SHARE", ("%s temporary  use_count: %u",
                               share->key, share->use_count));
      DBUG_PRINT("ndb_util_thread",
                 ("Found open table[%d]: %s, use_count: %d",
                  i, share->table_name, share->use_count));

      /* Store pointer to table */
      share_list[open_count++]= share;
    }
    pthread_mutex_unlock(&ndbcluster_mutex);

    /* Iterate through the open files list */
    for (i= 0; i < open_count; i++)
    {
      share= share_list[i];
      if ((share->use_count - (int) (share->op != 0) - (int) (share->op != 0))
          <= 1)
      {
        /*
          Util thread and injector thread is the only user, skip statistics
	*/
        /* ndb_share reference temporary free */
        DBUG_PRINT("NDB_SHARE", ("%s temporary free  use_count: %u",
                                 share->key, share->use_count));
        
        pthread_mutex_lock(&ndbcluster_mutex);
        share->util_thread= false;
        free_share(&share, true);
        pthread_mutex_unlock(&ndbcluster_mutex);
        continue;
      }
      DBUG_PRINT("ndb_util_thread",
                 ("Fetching commit count for: %s", share->key));

      struct Ndb_statistics stat;
      uint lock;
      pthread_mutex_lock(&share->mutex);
      lock= share->commit_count_lock;
      pthread_mutex_unlock(&share->mutex);
      {
        /* Contact NDB to get commit count for table */
        Ndb* ndb= thd_ndb->ndb;
        if (ndb->setDatabaseName(share->db))
        {
          goto loop_next;
        }
        Ndb_table_guard ndbtab_g(ndb->getDictionary(), share->table_name);
        if (ndbtab_g.get_table() &&
            ndb_get_table_statistics(thd, NULL, FALSE, ndb,
                                     ndbtab_g.get_table()->getDefaultRecord(), 
                                     &stat) == 0)
        {
#ifndef DBUG_OFF
          char buff[22], buff2[22];
#endif
          DBUG_PRINT("info",
                     ("Table: %s  commit_count: %s  rows: %s",
                      share->key,
                      llstr(stat.commit_count, buff),
                      llstr(stat.row_count, buff2)));
        }
        else
        {
          DBUG_PRINT("ndb_util_thread",
                     ("Error: Could not get commit count for table %s",
                      share->key));
          stat.commit_count= 0;
        }
      }
  loop_next:
      pthread_mutex_lock(&share->mutex);
      if (share->commit_count_lock == lock)
        share->commit_count= stat.commit_count;
      pthread_mutex_unlock(&share->mutex);

      /* ndb_share reference temporary free */
      DBUG_PRINT("NDB_SHARE", ("%s temporary free  use_count: %u",
                               share->key, share->use_count));
      pthread_mutex_lock(&ndbcluster_mutex);
      share->util_thread= false;
      free_share(&share, true);
      pthread_mutex_unlock(&ndbcluster_mutex);
    }
next:
    /* Calculate new time to wake up */
    int secs= 0;
    int msecs= ndb_cache_check_time;

    struct timeval tick_time;
    gettimeofday(&tick_time, 0);
    abstime.tv_sec=  tick_time.tv_sec;
    abstime.tv_nsec= tick_time.tv_usec * 1000;

    if (msecs >= 1000){
      secs=  msecs / 1000;
      msecs= msecs % 1000;
    }

    abstime.tv_sec+=  secs;
    abstime.tv_nsec+= msecs * 1000000;
    if (abstime.tv_nsec >= 1000000000) {
      abstime.tv_sec+=  1;
      abstime.tv_nsec-= 1000000000;
    }
  }

  pthread_mutex_lock(&LOCK_ndb_util_thread);

ndb_util_thread_end:
  net_end(&thd->net);
ndb_util_thread_fail:
  if (share_list)
    delete [] share_list;
  if (thd_ndb)
  {
    ha_ndbcluster::release_thd_ndb(thd_ndb);
    set_thd_ndb(thd, NULL);
  }
  thd->cleanup();
  delete thd;
  
  /* signal termination */
  ndb_util_thread_running= 0;
  pthread_cond_signal(&COND_ndb_util_ready);
  pthread_mutex_unlock(&LOCK_ndb_util_thread);
  DBUG_PRINT("exit", ("ndb_util_thread"));
  my_thread_end();
  pthread_exit(0);
  DBUG_RETURN(NULL);
}

/*
  Condition pushdown
*/
/**
  Push a condition to ndbcluster storage engine for evaluation 
  during table   and index scans. The conditions will be stored on a stack
  for possibly storing several conditions. The stack can be popped
  by calling cond_pop, handler::extra(HA_EXTRA_RESET) (handler::reset())
  will clear the stack.
  The current implementation supports arbitrary AND/OR nested conditions
  with comparisons between columns and constants (including constant
  expressions and function calls) and the following comparison operators:
  =, !=, >, >=, <, <=, "is null", and "is not null".
  
  @retval
    NULL The condition was supported and will be evaluated for each 
         row found during the scan
  @retval
    cond The condition was not supported and all rows will be returned from
         the scan for evaluation (and thus not saved on stack)
*/
const 
COND* 
ha_ndbcluster::cond_push(const COND *cond) 
{ 
  DBUG_ENTER("cond_push");
  if (!m_cond) 
    m_cond= new ha_ndbcluster_cond;
  if (!m_cond)
  {
    my_errno= HA_ERR_OUT_OF_MEM;
    DBUG_RETURN(NULL);
  }
  DBUG_EXECUTE("where",print_where((COND *)cond, m_tabname, QT_ORDINARY););
  DBUG_RETURN(m_cond->cond_push(cond, table, (NDBTAB *)m_table));
}

/**
  Pop the top condition from the condition stack of the handler instance.
*/
void 
ha_ndbcluster::cond_pop() 
{ 
  if (m_cond)
    m_cond->cond_pop();
}


/*
  Implements the SHOW NDB STATUS command.
*/
bool
ndbcluster_show_status(handlerton *hton, THD* thd, stat_print_fn *stat_print,
                       enum ha_stat_type stat_type)
{
  char buf[IO_SIZE];
  uint buflen;
  DBUG_ENTER("ndbcluster_show_status");
  
  if (stat_type != HA_ENGINE_STATUS)
  {
    DBUG_RETURN(FALSE);
  }

  Ndb* ndb= check_ndb_in_thd(thd);
  Thd_ndb *thd_ndb= get_thd_ndb(thd);
  struct st_ndb_status ns;
  if (ndb)
    update_status_variables(thd_ndb, &ns, thd_ndb->connection);
  else
    update_status_variables(NULL, &ns, g_ndb_cluster_connection);

  buflen=
    my_snprintf(buf, sizeof(buf),
                "cluster_node_id=%ld, "
                "connected_host=%s, "
                "connected_port=%ld, "
                "number_of_data_nodes=%ld, "
                "number_of_ready_data_nodes=%ld, "
                "connect_count=%ld",
                ns.cluster_node_id,
                ns.connected_host,
                ns.connected_port,
                ns.number_of_data_nodes,
                ns.number_of_ready_data_nodes,
                ns.connect_count);
  if (stat_print(thd, ndbcluster_hton_name, ndbcluster_hton_name_length,
                 STRING_WITH_LEN("connection"), buf, buflen))
    DBUG_RETURN(TRUE);

  if (ndb)
  {
    Ndb::Free_list_usage tmp;
    tmp.m_name= 0;
    while (ndb->get_free_list_usage(&tmp))
    {
      buflen=
        my_snprintf(buf, sizeof(buf),
                  "created=%u, free=%u, sizeof=%u",
                  tmp.m_created, tmp.m_free, tmp.m_sizeof);
      if (stat_print(thd, ndbcluster_hton_name, ndbcluster_hton_name_length,
                     tmp.m_name, strlen(tmp.m_name), buf, buflen))
        DBUG_RETURN(TRUE);
    }
  }
  ndbcluster_show_status_binlog(thd, stat_print, stat_type);

  DBUG_RETURN(FALSE);
}


/*
  Create a table in NDB Cluster
 */
static uint get_no_fragments(ulonglong max_rows)
{
#if MYSQL_VERSION_ID >= 50000
  uint acc_row_size= 25 + /*safety margin*/ 2;
#else
  uint acc_row_size= pk_length*4;
  /* add acc overhead */
  if (pk_length <= 8)  /* main page will set the limit */
    acc_row_size+= 25 + /*safety margin*/ 2;
  else                /* overflow page will set the limit */
    acc_row_size+= 4 + /*safety margin*/ 4;
#endif
  ulonglong acc_fragment_size= 512*1024*1024;
#if MYSQL_VERSION_ID >= 50100
  return (max_rows*acc_row_size)/acc_fragment_size+1;
#else
  return ((max_rows*acc_row_size)/acc_fragment_size+1
	  +1/*correct rounding*/)/2;
#endif
}


/*
  Routine to adjust default number of partitions to always be a multiple
  of number of nodes and never more than 4 times the number of nodes.

*/
static bool adjusted_frag_count(uint no_fragments, uint no_nodes,
                                uint &reported_frags)
{
  uint i= 0;
  reported_frags= no_nodes;
  while (reported_frags < no_fragments && ++i < 4 &&
         (reported_frags + no_nodes) < MAX_PARTITIONS) 
    reported_frags+= no_nodes;
  return (reported_frags < no_fragments);
}

int ha_ndbcluster::get_default_no_partitions(HA_CREATE_INFO *create_info)
{
  ha_rows max_rows, min_rows;
  if (create_info)
  {
    max_rows= create_info->max_rows;
    min_rows= create_info->min_rows;
  }
  else
  {
    max_rows= table_share->max_rows;
    min_rows= table_share->min_rows;
  }
  uint reported_frags;
  uint no_fragments=
    get_no_fragments(max_rows >= min_rows ? max_rows : min_rows);
  uint no_nodes= g_ndb_cluster_connection->no_db_nodes();
  if (adjusted_frag_count(no_fragments, no_nodes, reported_frags))
  {
    push_warning(current_thd,
                 MYSQL_ERROR::WARN_LEVEL_WARN, ER_UNKNOWN_ERROR,
    "Ndb might have problems storing the max amount of rows specified");
  }
  return (int)reported_frags;
}

uint32 ha_ndbcluster::calculate_key_hash_value(Field **field_array)
{
  Uint32 hash_value;
  struct Ndb::Key_part_ptr key_data[MAX_REF_PARTS];
  struct Ndb::Key_part_ptr *key_data_ptr= &key_data[0];
  Uint32 i= 0;
  int ret_val;
  Uint64 tmp[4096];
  void *buf= (void*)&tmp[0];
  Ndb *ndb= m_thd_ndb->ndb;
  DBUG_ENTER("ha_ndbcluster::calculate_key_hash_value");

  do
  {
    Field *field= *field_array;
    uint len= field->data_length();
    DBUG_ASSERT(!field->is_real_null());
    if (field->real_type() == MYSQL_TYPE_VARCHAR)
      len+= ((Field_varstring*)field)->length_bytes;
    key_data[i].ptr= field->ptr;
    key_data[i++].len= len;
  } while (*(++field_array));
  key_data[i].ptr= 0;
  if ((ret_val= ndb->computeHash(&hash_value, m_table,
                                 key_data_ptr, buf, sizeof(tmp))))
  {
    DBUG_PRINT("info", ("ret_val = %d", ret_val));
    DBUG_ASSERT(FALSE);
    abort();
  }
  DBUG_RETURN(hash_value);
}

/*
  Set-up auto-partitioning for NDB Cluster

  SYNOPSIS
    set_auto_partitions()
    part_info                  Partition info struct to set-up
 
  RETURN VALUE
    NONE

  DESCRIPTION
    Set-up auto partitioning scheme for tables that didn't define any
    partitioning. We'll use PARTITION BY KEY() in this case which
    translates into partition by primary key if a primary key exists
    and partition by hidden key otherwise.
*/

void ha_ndbcluster::set_auto_partitions(partition_info *part_info)
{
  DBUG_ENTER("ha_ndbcluster::set_auto_partitions");
  part_info->list_of_part_fields= TRUE;
  part_info->part_type= HASH_PARTITION;
  switch (opt_ndb_distribution_id)
  {
  case ND_KEYHASH:
    part_info->linear_hash_ind= FALSE;
    break;
  case ND_LINHASH:
    part_info->linear_hash_ind= TRUE;
    break;
  }
  DBUG_VOID_RETURN;
}


int ha_ndbcluster::set_range_data(void *tab_ref, partition_info *part_info)
{
  NDBTAB *tab= (NDBTAB*)tab_ref;
  int32 *range_data= (int32*)my_malloc(part_info->no_parts*sizeof(int32),
                                       MYF(0));
  uint i;
  int error= 0;
  bool unsigned_flag= part_info->part_expr->unsigned_flag;
  DBUG_ENTER("set_range_data");

  if (!range_data)
  {
    mem_alloc_error(part_info->no_parts*sizeof(int32));
    DBUG_RETURN(1);
  }
  for (i= 0; i < part_info->no_parts; i++)
  {
    longlong range_val= part_info->range_int_array[i];
    if (unsigned_flag)
      range_val-= 0x8000000000000000ULL;
    if (range_val < INT_MIN32 || range_val >= INT_MAX32)
    {
      if ((i != part_info->no_parts - 1) ||
          (range_val != LONGLONG_MAX))
      {
        my_error(ER_LIMITED_PART_RANGE, MYF(0), "NDB");
        error= 1;
        goto error;
      }
      range_val= INT_MAX32;
    }
    range_data[i]= (int32)range_val;
  }
  tab->setRangeListData(range_data, sizeof(int32)*part_info->no_parts);
error:
  my_free((char*)range_data, MYF(0));
  DBUG_RETURN(error);
}

int ha_ndbcluster::set_list_data(void *tab_ref, partition_info *part_info)
{
  NDBTAB *tab= (NDBTAB*)tab_ref;
  int32 *list_data= (int32*)my_malloc(part_info->no_list_values * 2
                                      * sizeof(int32), MYF(0));
  uint32 *part_id, i;
  int error= 0;
  bool unsigned_flag= part_info->part_expr->unsigned_flag;
  DBUG_ENTER("set_list_data");

  if (!list_data)
  {
    mem_alloc_error(part_info->no_list_values*2*sizeof(int32));
    DBUG_RETURN(1);
  }
  for (i= 0; i < part_info->no_list_values; i++)
  {
    LIST_PART_ENTRY *list_entry= &part_info->list_array[i];
    longlong list_val= list_entry->list_value;
    if (unsigned_flag)
      list_val-= 0x8000000000000000ULL;
    if (list_val < INT_MIN32 || list_val > INT_MAX32)
    {
      my_error(ER_LIMITED_PART_RANGE, MYF(0), "NDB");
      error= 1;
      goto error;
    }
    list_data[2*i]= (int32)list_val;
    part_id= (uint32*)&list_data[2*i+1];
    *part_id= list_entry->partition_id;
  }
  tab->setRangeListData(list_data, 2*sizeof(int32)*part_info->no_list_values);
error:
  my_free((char*)list_data, MYF(0));
  DBUG_RETURN(error);
}

/*
  User defined partitioning set-up. We need to check how many fragments the
  user wants defined and which node groups to put those into. Later we also
  want to attach those partitions to a tablespace.

  All the functionality of the partition function, partition limits and so
  forth are entirely handled by the MySQL Server. There is one exception to
  this rule for PARTITION BY KEY where NDB handles the hash function and
  this type can thus be handled transparently also by NDB API program.
  For RANGE, HASH and LIST and subpartitioning the NDB API programs must
  implement the function to map to a partition.
*/

uint ha_ndbcluster::set_up_partition_info(partition_info *part_info,
                                          TABLE *table,
                                          void *tab_par)
{
  uint16 frag_data[MAX_PARTITIONS];
  char *ts_names[MAX_PARTITIONS];
  ulong fd_index= 0, i, j;
  NDBTAB *tab= (NDBTAB*)tab_par;
  NDBTAB::FragmentType ftype= NDBTAB::UserDefined;
  partition_element *part_elem;
  bool first= TRUE;
  uint tot_ts_name_len;
  List_iterator<partition_element> part_it(part_info->partitions);
  int error;
  DBUG_ENTER("ha_ndbcluster::set_up_partition_info");

  if (part_info->part_type == HASH_PARTITION &&
      part_info->list_of_part_fields == TRUE)
  {
    Field **fields= part_info->part_field_array;

    if (part_info->linear_hash_ind)
      ftype= NDBTAB::DistrKeyLin;
    else
      ftype= NDBTAB::DistrKeyHash;

    for (i= 0; i < part_info->part_field_list.elements; i++)
    {
      NDBCOL *col= tab->getColumn(fields[i]->field_index);
      DBUG_PRINT("info",("setting dist key on %s", col->getName()));
      col->setPartitionKey(TRUE);
    }
  }
  else 
  {
    if (!current_thd->variables.new_mode)
    {
      push_warning_printf(current_thd, MYSQL_ERROR::WARN_LEVEL_ERROR,
                          ER_ILLEGAL_HA_CREATE_OPTION,
                          ER(ER_ILLEGAL_HA_CREATE_OPTION),
                          ndbcluster_hton_name,
                          "LIST, RANGE and HASH partition disabled by default,"
                          " use --new option to enable");
      DBUG_RETURN(HA_ERR_UNSUPPORTED);
    }
   /*
      Create a shadow field for those tables that have user defined
      partitioning. This field stores the value of the partition
      function such that NDB can handle reorganisations of the data
      even when the MySQL Server isn't available to assist with
      calculation of the partition function value.
    */
    NDBCOL col;
    DBUG_PRINT("info", ("Generating partition func value field"));
    col.setName("$PART_FUNC_VALUE");
    col.setType(NdbDictionary::Column::Int);
    col.setLength(1);
    col.setNullable(FALSE);
    col.setPrimaryKey(FALSE);
    col.setAutoIncrement(FALSE);
    tab->addColumn(col);
    if (part_info->part_type == RANGE_PARTITION)
    {
      if ((error= set_range_data((void*)tab, part_info)))
      {
        DBUG_RETURN(error);
      }
    }
    else if (part_info->part_type == LIST_PARTITION)
    {
      if ((error= set_list_data((void*)tab, part_info)))
      {
        DBUG_RETURN(error);
      }
    }
  }
  tab->setFragmentType(ftype);
  i= 0;
  tot_ts_name_len= 0;
  do
  {
    uint ng;
    part_elem= part_it++;
    if (!part_info->is_sub_partitioned())
    {
      ng= part_elem->nodegroup_id;
      if (first && ng == UNDEF_NODEGROUP)
        ng= 0;
      ts_names[fd_index]= part_elem->tablespace_name;
      frag_data[fd_index++]= ng;
    }
    else
    {
      List_iterator<partition_element> sub_it(part_elem->subpartitions);
      j= 0;
      do
      {
        part_elem= sub_it++;
        ng= part_elem->nodegroup_id;
        if (first && ng == UNDEF_NODEGROUP)
          ng= 0;
        ts_names[fd_index]= part_elem->tablespace_name;
        frag_data[fd_index++]= ng;
      } while (++j < part_info->no_subparts);
    }
    first= FALSE;
  } while (++i < part_info->no_parts);
  tab->setDefaultNoPartitionsFlag(part_info->use_default_no_partitions);
  tab->setLinearFlag(part_info->linear_hash_ind);
  {
    ha_rows max_rows= table_share->max_rows;
    ha_rows min_rows= table_share->min_rows;
    if (max_rows < min_rows)
      max_rows= min_rows;
    if (max_rows != (ha_rows)0) /* default setting, don't set fragmentation */
    {
      tab->setMaxRows(max_rows);
      tab->setMinRows(min_rows);
    }
  }
  tab->setTablespaceNames(ts_names, fd_index*sizeof(char*));
  tab->setFragmentCount(fd_index);
  tab->setFragmentData(&frag_data, fd_index*2);
  DBUG_RETURN(0);
}


HA_ALTER_FLAGS supported_alter_operations()
{
  HA_ALTER_FLAGS alter_flags;
  return alter_flags |
    HA_ADD_INDEX |
    HA_DROP_INDEX |
    HA_ADD_UNIQUE_INDEX |
    HA_DROP_UNIQUE_INDEX |
    HA_ADD_COLUMN |
    HA_COLUMN_STORAGE |
    HA_COLUMN_FORMAT;
}

int ha_ndbcluster::check_if_supported_alter(TABLE *altered_table,
                                            HA_CREATE_INFO *create_info,
                                            HA_ALTER_FLAGS *alter_flags,
                                            uint table_changes)
{
  THD *thd= current_thd;
  HA_ALTER_FLAGS not_supported= ~(supported_alter_operations());
  uint i;
  const NDBTAB *tab= (const NDBTAB *) m_table;
  NDBCOL new_col;
  int pk= 0;
  int ai= 0;
  HA_ALTER_FLAGS add_column;
  HA_ALTER_FLAGS adding;
  HA_ALTER_FLAGS dropping;

  DBUG_ENTER("ha_ndbcluster::check_if_supported_alter");
  add_column= add_column | HA_ADD_COLUMN;
  adding= adding | HA_ADD_INDEX | HA_ADD_UNIQUE_INDEX;
  dropping= dropping | HA_DROP_INDEX | HA_DROP_UNIQUE_INDEX;

  if (thd->variables.ndb_use_copying_alter_table)
  {
    DBUG_PRINT("info", ("On-line alter table disabled"));
    DBUG_RETURN(HA_ALTER_NOT_SUPPORTED);
  }
#ifndef DBUG_OFF
  {
    char dbug_string[HA_MAX_ALTER_FLAGS+1];
    alter_flags->print(dbug_string);
    DBUG_PRINT("info", ("Not supported %s", dbug_string));
  }
#endif
  if ((*alter_flags & not_supported).is_set())
  {
    DBUG_PRINT("info", ("Detected unsupported change"));
    DBUG_RETURN(HA_ALTER_NOT_SUPPORTED);
  }

  if (alter_flags->is_set(HA_ADD_COLUMN))
  {
     NDBCOL col;
     Ndb *ndb= get_ndb(thd);
     NDBDICT *dict= ndb->getDictionary();
     ndb->setDatabaseName(m_dbname);
     const NDBTAB *old_tab= m_table;
     NdbDictionary::Table new_tab= *old_tab;
     partition_info *part_info= table->part_info;

     /*
        Check that we are only adding columns
     */
     if ((*alter_flags & ~add_column).is_set())
     {
       DBUG_PRINT("info", ("Only add column exclusively can be performed on-line"));
       DBUG_RETURN(HA_ALTER_NOT_SUPPORTED);
     }
     /*
        Check for extra fields for hidden primary key
        or user defined partitioning
     */
     if (table_share->primary_key == MAX_KEY ||
	 part_info->part_type != HASH_PARTITION ||
	 !part_info->list_of_part_fields)
       DBUG_RETURN(HA_ALTER_NOT_SUPPORTED);

     /* Find the new fields */
     for (uint i= table->s->fields; i < altered_table->s->fields; i++)
     {
       Field *field= altered_table->field[i];
       DBUG_PRINT("info", ("Found new field %s", field->field_name));
       DBUG_PRINT("info", ("storage_type %i, column_format %i",
			   (uint) field->field_storage_type(),
			   (uint) field->column_format()));
       /* Create new field to check if it can be added */
       if ((my_errno= create_ndb_column(0, col, field, create_info,
                                        COLUMN_FORMAT_TYPE_DYNAMIC)))
       {
         DBUG_PRINT("info", ("create_ndb_column returned %u", my_errno));
         DBUG_RETURN(my_errno);
       }
       new_tab.addColumn(col);
     }
     if (dict->supportedAlterTable(*old_tab, new_tab))
     {
       DBUG_PRINT("info", ("Adding column(s) supported on-line"));
     }
     else
     {
       DBUG_PRINT("info",("Adding column not supported on-line"));
       DBUG_RETURN(HA_ALTER_NOT_SUPPORTED);
     }
  }

  /*
    Check that we are not adding multiple indexes
  */
  if ((*alter_flags & adding).is_set())
  {
    if (((altered_table->s->keys - table->s->keys) != 1) ||
        (*alter_flags & dropping).is_set())
    {
       DBUG_PRINT("info",("Only one index can be added on-line"));
       DBUG_RETURN(HA_ALTER_NOT_SUPPORTED);
    }
  }

  /*
    Check that we are not dropping multiple indexes
  */
  if ((*alter_flags & dropping).is_set())
  {
    if (((table->s->keys - altered_table->s->keys) != 1) ||
        (*alter_flags & adding).is_set())
    {
       DBUG_PRINT("info",("Only one index can be dropped on-line"));
       DBUG_RETURN(HA_ALTER_NOT_SUPPORTED);
    }
  }

  for (i= 0; i < table->s->fields; i++)
  {
    Field *field= table->field[i];
    const NDBCOL *col= tab->getColumn(i);

    create_ndb_column(0, new_col, field, create_info);
    if (col->getStorageType() != new_col.getStorageType())
    {
      DBUG_PRINT("info", ("Column storage media is changed"));
      DBUG_RETURN(HA_ALTER_NOT_SUPPORTED);
    }

    if (field->flags & FIELD_IS_RENAMED)
    {
      DBUG_PRINT("info", ("Field has been renamed, copy table"));
      DBUG_RETURN(HA_ALTER_NOT_SUPPORTED);
    }

    if ((field->flags & FIELD_IN_ADD_INDEX) &&
        (col->getStorageType() == NdbDictionary::Column::StorageTypeDisk))
    {
      DBUG_PRINT("info", ("add/drop index not supported for disk stored column"));
      DBUG_RETURN(HA_ALTER_NOT_SUPPORTED);
    }

    if (field->flags & PRI_KEY_FLAG)
      pk=1;
    if (field->flags & FIELD_IN_ADD_INDEX)
      ai=1;
  }

  /* Check that auto_increment value was not changed */
  if ((create_info->used_fields & HA_CREATE_USED_AUTO) &&
      create_info->auto_increment_value != 0)
  {
    DBUG_PRINT("info", ("Auto_increment value changed"));
    DBUG_RETURN(HA_ALTER_NOT_SUPPORTED);
  }

  /* Check that row format didn't change */
  if ((create_info->used_fields & HA_CREATE_USED_AUTO) &&
      get_row_type() != create_info->row_type)
  {
    DBUG_PRINT("info", ("Row format changed"));
    DBUG_RETURN(HA_ALTER_NOT_SUPPORTED);
  }

  DBUG_PRINT("info", ("Ndb supports ALTER on-line"));
  DBUG_RETURN(HA_ALTER_SUPPORTED_WAIT_LOCK);
}

int ha_ndbcluster::alter_table_phase1(THD *thd,
                                      TABLE *altered_table,
                                      HA_CREATE_INFO *create_info,
                                      HA_ALTER_INFO *alter_info,
                                      HA_ALTER_FLAGS *alter_flags)
{
  int error= 0;
  uint i;
  Ndb *ndb= get_ndb(thd);
  NDBDICT *dict= ndb->getDictionary();
  ndb->setDatabaseName(m_dbname);
  NDB_ALTER_DATA *alter_data;
  const NDBTAB *old_tab;
  NdbDictionary::Table *new_tab;
  HA_ALTER_FLAGS adding;
  HA_ALTER_FLAGS dropping;

  DBUG_ENTER("alter_table_phase1");
  adding=  adding | HA_ADD_INDEX | HA_ADD_UNIQUE_INDEX;
  dropping= dropping | HA_DROP_INDEX | HA_DROP_UNIQUE_INDEX;

  if (!ndbcluster_has_global_schema_lock(get_thd_ndb(thd)))
    DBUG_RETURN(ndbcluster_no_global_schema_lock_abort
                (thd, "ha_ndbcluster::alter_table_phase1"));

  if (!(alter_data= new NDB_ALTER_DATA(dict, m_table)))
    DBUG_RETURN(HA_ERR_OUT_OF_MEM);
  old_tab= alter_data->old_table;
  new_tab= alter_data->new_table;
  alter_info->data= alter_data;
#ifndef DBUG_OFF
  {
    char dbug_string[HA_MAX_ALTER_FLAGS+1];
    alter_flags->print(dbug_string);
    DBUG_PRINT("info", ("altered_table %s, alter_flags %s",
                        altered_table->s->table_name.str,
                        (char *) dbug_string));
  }
#endif

  prepare_for_alter();

  if ((*alter_flags & adding).is_set())
  {
    KEY           *key_info;
    KEY           *key;
    uint          *idx_p;
    uint          *idx_end_p;
    KEY_PART_INFO *key_part;
    KEY_PART_INFO *part_end;
    DBUG_PRINT("info", ("Adding indexes"));
    key_info= (KEY*) thd->alloc(sizeof(KEY) * alter_info->index_add_count);
    key= key_info;
    for (idx_p=  alter_info->index_add_buffer,
	 idx_end_p= idx_p + alter_info->index_add_count;
	 idx_p < idx_end_p;
	 idx_p++, key++)
    {
      /* Copy the KEY struct. */
      *key= alter_info->key_info_buffer[*idx_p];
      /* Fix the key parts. */
      part_end= key->key_part + key->key_parts;
      for (key_part= key->key_part; key_part < part_end; key_part++)
	key_part->field= table->field[key_part->fieldnr];
    }
    if ((error= add_index_impl(thd, altered_table, key_info,
                               alter_info->index_add_count)))
    {
      /*
	Exchange the key_info for the error message. If we exchange
	key number by key name in the message later, we need correct info.
      */
      KEY *save_key_info= table->key_info;
      table->key_info= key_info;
      table->file->print_error(error, MYF(0));
      table->key_info= save_key_info;
      goto err;
    }
  }

  if ((*alter_flags & dropping).is_set())
  {
    uint          *key_numbers;
    uint          *keyno_p;
    uint          *idx_p;
    uint          *idx_end_p;
    DBUG_PRINT("info", ("Renumbering indexes"));
    /* The prepare_drop_index() method takes an array of key numbers. */
    key_numbers= (uint*) thd->alloc(sizeof(uint) * alter_info->index_drop_count);
    keyno_p= key_numbers;
    /* Get the number of each key. */
    for (idx_p= alter_info->index_drop_buffer,
	 idx_end_p= idx_p + alter_info->index_drop_count;
	 idx_p < idx_end_p;
	 idx_p++, keyno_p++)
      *keyno_p= *idx_p;
    /*
      Tell the handler to prepare for drop indexes.
      This re-numbers the indexes to get rid of gaps.
    */
    if ((error= prepare_drop_index(table, key_numbers,
				   alter_info->index_drop_count)))
    {
      table->file->print_error(error, MYF(0));
      goto err;
    }
  }

  if (alter_flags->is_set(HA_ADD_COLUMN))
  {
     NDBCOL col;

     /* Find the new fields */
     for (i= table->s->fields; i < altered_table->s->fields; i++)
     {
       Field *field= altered_table->field[i];
       DBUG_PRINT("info", ("Found new field %s", field->field_name));
       if ((my_errno= create_ndb_column(thd, col, field, create_info,
                                        COLUMN_FORMAT_TYPE_DYNAMIC)))
       {
         error= my_errno;
         goto err;
       }
       /*
	 If the user has not specified the field format
	 make it dynamic to enable on-line add attribute
       */
       if (field->column_format() == COLUMN_FORMAT_TYPE_DEFAULT &&
           create_info->row_type == ROW_TYPE_DEFAULT &&
           col.getDynamic())
       {
	 push_warning_printf(thd, MYSQL_ERROR::WARN_LEVEL_WARN,
                             ER_ILLEGAL_HA_CREATE_OPTION,
		             "Converted FIXED field to DYNAMIC "
			     "to enable on-line ADD COLUMN",
                             field->field_name);
	}
        new_tab->addColumn(col);
     }
  }

  DBUG_RETURN(0);
 err:
  set_ndb_share_state(m_share, NSS_INITIAL);
  /* ndb_share reference schema free */
  DBUG_PRINT("NDB_SHARE", ("%s binlog schema free  use_count: %u",
                           m_share->key, m_share->use_count));
  free_share(&m_share); // Decrease ref_count
  delete alter_data;
  DBUG_RETURN(error);
}

int ha_ndbcluster::alter_frm(THD *thd, const char *file, 
                             NDB_ALTER_DATA *alter_data)
{
  uchar *data= NULL, *pack_data= NULL;
  size_t length, pack_length;
  int error= 0;

  DBUG_ENTER("alter_frm");

  DBUG_PRINT("enter", ("file: %s", file));

  NDBDICT *dict= alter_data->dictionary;

  // TODO handle this
  DBUG_ASSERT(m_table != 0);

  DBUG_ASSERT(get_ndb_share_state(m_share) == NSS_ALTERED);
  if (readfrm(file, &data, &length) ||
      packfrm(data, length, &pack_data, &pack_length))
  {
    DBUG_PRINT("info", ("Missing frm for %s", m_tabname));
    my_free((char*)data, MYF(MY_ALLOW_ZERO_PTR));
    my_free((char*)pack_data, MYF(MY_ALLOW_ZERO_PTR));
    error= 1;
  }
  else
  {
    DBUG_PRINT("info", ("Table %s has changed, altering frm in ndb",
                        m_tabname));
    const NDBTAB *old_tab= alter_data->old_table;
    NdbDictionary::Table *new_tab= alter_data->new_table;

    new_tab->setFrm(pack_data, pack_length);
    if (dict->alterTableGlobal(*old_tab, *new_tab))
    {
      DBUG_PRINT("info", ("On-line alter of table %s failed", m_tabname));
      error= ndb_to_mysql_error(&dict->getNdbError());
    }
    my_free((char*)data, MYF(MY_ALLOW_ZERO_PTR));
    my_free((char*)pack_data, MYF(MY_ALLOW_ZERO_PTR));
  }

  /* ndb_share reference schema(?) free */
  DBUG_PRINT("NDB_SHARE", ("%s binlog schema(?) free  use_count: %u",
                           m_share->key, m_share->use_count));

  DBUG_RETURN(error);
}

int ha_ndbcluster::alter_table_phase2(THD *thd,
                                      TABLE *altered_table,
                                      HA_CREATE_INFO *create_info,
                                      HA_ALTER_INFO *alter_info,
                                      HA_ALTER_FLAGS *alter_flags)

{
  int error= 0;
  NDB_ALTER_DATA *alter_data= (NDB_ALTER_DATA *) alter_info->data;
  HA_ALTER_FLAGS dropping;

  DBUG_ENTER("alter_table_phase2");
  dropping= dropping  | HA_DROP_INDEX | HA_DROP_UNIQUE_INDEX;

  if (!ndbcluster_has_global_schema_lock(get_thd_ndb(thd)))
    DBUG_RETURN(ndbcluster_no_global_schema_lock_abort
                (thd, "ha_ndbcluster::alter_table_phase2"));

  if ((*alter_flags & dropping).is_set())
  {
    /* Tell the handler to finally drop the indexes. */
    if ((error= final_drop_index(table)))
    {
      print_error(error, MYF(0));
      goto err;
    }
  }

  DBUG_PRINT("info", ("getting frm file %s", altered_table->s->path.str));

  DBUG_ASSERT(alter_data);
  error= alter_frm(thd, altered_table->s->path.str, alter_data);
 err:
  if (error)
  {
    set_ndb_share_state(m_share, NSS_INITIAL);
    /* ndb_share reference schema free */
    DBUG_PRINT("NDB_SHARE", ("%s binlog schema free  use_count: %u",
                             m_share->key, m_share->use_count));
  }
  free_share(&m_share); // Decrease ref_count
  delete alter_data;
  DBUG_RETURN(error);
}

int ha_ndbcluster::alter_table_phase3(THD *thd, TABLE *table)
{
  DBUG_ENTER("alter_table_phase3");

  if (!ndbcluster_has_global_schema_lock(get_thd_ndb(thd)))
    DBUG_RETURN(ndbcluster_no_global_schema_lock_abort
                (thd, "ha_ndbcluster::alter_table_phase3"));

  const char *db= table->s->db.str;
  const char *name= table->s->table_name.str;
  /*
    all mysqld's will read frms from disk and setup new
    event operation for the table (new_op)
  */
  ndbcluster_log_schema_op(thd, thd->query, thd->query_length,
                           db, name,
                           0, 0,
                           SOT_ONLINE_ALTER_TABLE_PREPARE,
                           0, 0, 0);
  /*
    all mysqld's will switch to using the new_op, and delete the old
    event operation
  */
  ndbcluster_log_schema_op(thd, thd->query, thd->query_length,
                           db, name,
                           0, 0,
                           SOT_ONLINE_ALTER_TABLE_COMMIT,
                           0, 0, 0);

  DBUG_RETURN(0);
}


bool set_up_tablespace(st_alter_tablespace *alter_info,
                       NdbDictionary::Tablespace *ndb_ts)
{
  ndb_ts->setName(alter_info->tablespace_name);
  ndb_ts->setExtentSize(alter_info->extent_size);
  ndb_ts->setDefaultLogfileGroup(alter_info->logfile_group_name);
  return FALSE;
}

bool set_up_datafile(st_alter_tablespace *alter_info,
                     NdbDictionary::Datafile *ndb_df)
{
  if (alter_info->max_size > 0)
  {
    my_error(ER_TABLESPACE_AUTO_EXTEND_ERROR, MYF(0));
    return TRUE;
  }
  ndb_df->setPath(alter_info->data_file_name);
  ndb_df->setSize(alter_info->initial_size);
  ndb_df->setTablespace(alter_info->tablespace_name);
  return FALSE;
}

bool set_up_logfile_group(st_alter_tablespace *alter_info,
                          NdbDictionary::LogfileGroup *ndb_lg)
{
  ndb_lg->setName(alter_info->logfile_group_name);
  ndb_lg->setUndoBufferSize(alter_info->undo_buffer_size);
  return FALSE;
}

bool set_up_undofile(st_alter_tablespace *alter_info,
                     NdbDictionary::Undofile *ndb_uf)
{
  ndb_uf->setPath(alter_info->undo_file_name);
  ndb_uf->setSize(alter_info->initial_size);
  ndb_uf->setLogfileGroup(alter_info->logfile_group_name);
  return FALSE;
}

int ndbcluster_alter_tablespace(handlerton *hton,
                                THD* thd, st_alter_tablespace *alter_info)
{
  int is_tablespace= 0;
  NdbError err;
  NDBDICT *dict;
  int error;
  const char *errmsg;
  Ndb *ndb;
  DBUG_ENTER("ha_ndbcluster::alter_tablespace");
  LINT_INIT(errmsg);

  ndb= check_ndb_in_thd(thd);
  if (ndb == NULL)
  {
    DBUG_RETURN(HA_ERR_NO_CONNECTION);
  }
  dict= ndb->getDictionary();

  switch (alter_info->ts_cmd_type){
  case (CREATE_TABLESPACE):
  {
    error= ER_CREATE_FILEGROUP_FAILED;
    
    NdbDictionary::Tablespace ndb_ts;
    NdbDictionary::Datafile ndb_df;
    NdbDictionary::ObjectId objid;
    if (set_up_tablespace(alter_info, &ndb_ts))
    {
      DBUG_RETURN(1);
    }
    if (set_up_datafile(alter_info, &ndb_df))
    {
      DBUG_RETURN(1);
    }
    errmsg= "TABLESPACE";
    if (dict->createTablespace(ndb_ts, &objid))
    {
      DBUG_PRINT("error", ("createTablespace returned %d", error));
      goto ndberror;
    }
    DBUG_PRINT("alter_info", ("Successfully created Tablespace"));
    errmsg= "DATAFILE";
    if (dict->createDatafile(ndb_df))
    {
      err= dict->getNdbError();
      NdbDictionary::Tablespace tmp= dict->getTablespace(ndb_ts.getName());
      if (dict->getNdbError().code == 0 &&
	  tmp.getObjectId() == objid.getObjectId() &&
	  tmp.getObjectVersion() == objid.getObjectVersion())
      {
	dict->dropTablespace(tmp);
      }
      
      DBUG_PRINT("error", ("createDatafile returned %d", error));
      goto ndberror2;
    }
    is_tablespace= 1;
    break;
  }
  case (ALTER_TABLESPACE):
  {
    error= ER_ALTER_FILEGROUP_FAILED;
    if (alter_info->ts_alter_tablespace_type == ALTER_TABLESPACE_ADD_FILE)
    {
      NdbDictionary::Datafile ndb_df;
      if (set_up_datafile(alter_info, &ndb_df))
      {
	DBUG_RETURN(1);
      }
      errmsg= " CREATE DATAFILE";
      if (dict->createDatafile(ndb_df))
      {
	goto ndberror;
      }
    }
    else if(alter_info->ts_alter_tablespace_type == ALTER_TABLESPACE_DROP_FILE)
    {
      NdbDictionary::Tablespace ts= dict->getTablespace(alter_info->tablespace_name);
      NdbDictionary::Datafile df= dict->getDatafile(0, alter_info->data_file_name);
      NdbDictionary::ObjectId objid;
      df.getTablespaceId(&objid);
      if (ts.getObjectId() == objid.getObjectId() && 
	  strcmp(df.getPath(), alter_info->data_file_name) == 0)
      {
	errmsg= " DROP DATAFILE";
	if (dict->dropDatafile(df))
	{
	  goto ndberror;
	}
      }
      else
      {
	DBUG_PRINT("error", ("No such datafile"));
	my_error(ER_ALTER_FILEGROUP_FAILED, MYF(0), " NO SUCH FILE");
	DBUG_RETURN(1);
      }
    }
    else
    {
      DBUG_PRINT("error", ("Unsupported alter tablespace: %d", 
			   alter_info->ts_alter_tablespace_type));
      DBUG_RETURN(HA_ADMIN_NOT_IMPLEMENTED);
    }
    is_tablespace= 1;
    break;
  }
  case (CREATE_LOGFILE_GROUP):
  {
    error= ER_CREATE_FILEGROUP_FAILED;
    NdbDictionary::LogfileGroup ndb_lg;
    NdbDictionary::Undofile ndb_uf;
    NdbDictionary::ObjectId objid;
    if (alter_info->undo_file_name == NULL)
    {
      /*
	REDO files in LOGFILE GROUP not supported yet
      */
      DBUG_RETURN(HA_ADMIN_NOT_IMPLEMENTED);
    }
    if (set_up_logfile_group(alter_info, &ndb_lg))
    {
      DBUG_RETURN(1);
    }
    errmsg= "LOGFILE GROUP";
    if (dict->createLogfileGroup(ndb_lg, &objid))
    {
      goto ndberror;
    }
    DBUG_PRINT("alter_info", ("Successfully created Logfile Group"));
    if (set_up_undofile(alter_info, &ndb_uf))
    {
      DBUG_RETURN(1);
    }
    errmsg= "UNDOFILE";
    if (dict->createUndofile(ndb_uf))
    {
      err= dict->getNdbError();
      NdbDictionary::LogfileGroup tmp= dict->getLogfileGroup(ndb_lg.getName());
      if (dict->getNdbError().code == 0 &&
	  tmp.getObjectId() == objid.getObjectId() &&
	  tmp.getObjectVersion() == objid.getObjectVersion())
      {
	dict->dropLogfileGroup(tmp);
      }
      goto ndberror2;
    }
    break;
  }
  case (ALTER_LOGFILE_GROUP):
  {
    error= ER_ALTER_FILEGROUP_FAILED;
    if (alter_info->undo_file_name == NULL)
    {
      /*
	REDO files in LOGFILE GROUP not supported yet
      */
      DBUG_RETURN(HA_ADMIN_NOT_IMPLEMENTED);
    }
    NdbDictionary::Undofile ndb_uf;
    if (set_up_undofile(alter_info, &ndb_uf))
    {
      DBUG_RETURN(1);
    }
    errmsg= "CREATE UNDOFILE";
    if (dict->createUndofile(ndb_uf))
    {
      goto ndberror;
    }
    break;
  }
  case (DROP_TABLESPACE):
  {
    error= ER_DROP_FILEGROUP_FAILED;
    errmsg= "TABLESPACE";
    if (dict->dropTablespace(dict->getTablespace(alter_info->tablespace_name)))
    {
      goto ndberror;
    }
    is_tablespace= 1;
    break;
  }
  case (DROP_LOGFILE_GROUP):
  {
    error= ER_DROP_FILEGROUP_FAILED;
    errmsg= "LOGFILE GROUP";
    if (dict->dropLogfileGroup(dict->getLogfileGroup(alter_info->logfile_group_name)))
    {
      goto ndberror;
    }
    break;
  }
  case (CHANGE_FILE_TABLESPACE):
  {
    DBUG_RETURN(HA_ADMIN_NOT_IMPLEMENTED);
  }
  case (ALTER_ACCESS_MODE_TABLESPACE):
  {
    DBUG_RETURN(HA_ADMIN_NOT_IMPLEMENTED);
  }
  default:
  {
    DBUG_RETURN(HA_ADMIN_NOT_IMPLEMENTED);
  }
  }
  if (is_tablespace)
    ndbcluster_log_schema_op(thd,
                             thd->query, thd->query_length,
                             "", alter_info->tablespace_name,
                             0, 0,
                             SOT_TABLESPACE, 0, 0, 0);
  else
    ndbcluster_log_schema_op(thd,
                             thd->query, thd->query_length,
                             "", alter_info->logfile_group_name,
                             0, 0,
                             SOT_LOGFILE_GROUP, 0, 0, 0);
  DBUG_RETURN(FALSE);

ndberror:
  err= dict->getNdbError();
ndberror2:
  set_ndb_err(thd, err);
  ndb_to_mysql_error(&err);
  
  my_error(error, MYF(0), errmsg);
  DBUG_RETURN(1);
}


bool ha_ndbcluster::get_no_parts(const char *name, uint *no_parts)
{
  THD *thd= current_thd;
  Ndb *ndb;
  NDBDICT *dict;
  int err;
  DBUG_ENTER("ha_ndbcluster::get_no_parts");
  LINT_INIT(err);

  set_dbname(name);
  set_tabname(name);
  for (;;)
  {
    if (check_ndb_connection(thd))
    {
      err= HA_ERR_NO_CONNECTION;
      break;
    }
    ndb= get_ndb(thd);
    ndb->setDatabaseName(m_dbname);
    Ndb_table_guard ndbtab_g(dict= ndb->getDictionary(), m_tabname);
    if (!ndbtab_g.get_table())
      ERR_BREAK(dict->getNdbError(), err);
    *no_parts= ndbtab_g.get_table()->getFragmentCount();
    DBUG_RETURN(FALSE);
  }

  print_error(err, MYF(0));
  DBUG_RETURN(TRUE);
}

static int ndbcluster_fill_files_table(handlerton *hton, 
                                       THD *thd, 
                                       TABLE_LIST *tables,
                                       COND *cond)
{
  TABLE* table= tables->table;
  Ndb *ndb= check_ndb_in_thd(thd);
  NdbDictionary::Dictionary* dict= ndb->getDictionary();
  NdbDictionary::Dictionary::List dflist;
  NdbError ndberr;
  uint i;
  DBUG_ENTER("ndbcluster_fill_files_table");

  dict->listObjects(dflist, NdbDictionary::Object::Datafile);
  ndberr= dict->getNdbError();
  if (ndberr.classification != NdbError::NoError)
    ERR_RETURN(ndberr);

  for (i= 0; i < dflist.count; i++)
  {
    NdbDictionary::Dictionary::List::Element& elt = dflist.elements[i];
    Ndb_cluster_connection_node_iter iter;
    uint id;
    
    g_ndb_cluster_connection->init_get_next_node(iter);

    while ((id= g_ndb_cluster_connection->get_next_node(iter)))
    {
      init_fill_schema_files_row(table);
      NdbDictionary::Datafile df= dict->getDatafile(id, elt.name);
      ndberr= dict->getNdbError();
      if(ndberr.classification != NdbError::NoError)
      {
        if (ndberr.classification == NdbError::SchemaError)
          continue;

        if (ndberr.classification == NdbError::UnknownResultError)
          continue;

        ERR_RETURN(ndberr);
      }
      NdbDictionary::Tablespace ts= dict->getTablespace(df.getTablespace());
      ndberr= dict->getNdbError();
      if (ndberr.classification != NdbError::NoError)
      {
        if (ndberr.classification == NdbError::SchemaError)
          continue;
        ERR_RETURN(ndberr);
      }

      table->field[IS_FILES_FILE_NAME]->set_notnull();
      table->field[IS_FILES_FILE_NAME]->store(elt.name, strlen(elt.name),
                                              system_charset_info);
      table->field[IS_FILES_FILE_TYPE]->set_notnull();
      table->field[IS_FILES_FILE_TYPE]->store("DATAFILE",8,
                                              system_charset_info);
      table->field[IS_FILES_TABLESPACE_NAME]->set_notnull();
      table->field[IS_FILES_TABLESPACE_NAME]->store(df.getTablespace(),
                                                    strlen(df.getTablespace()),
                                                    system_charset_info);
      table->field[IS_FILES_LOGFILE_GROUP_NAME]->set_notnull();
      table->field[IS_FILES_LOGFILE_GROUP_NAME]->
        store(ts.getDefaultLogfileGroup(),
              strlen(ts.getDefaultLogfileGroup()),
              system_charset_info);
      table->field[IS_FILES_ENGINE]->set_notnull();
      table->field[IS_FILES_ENGINE]->store(ndbcluster_hton_name,
                                           ndbcluster_hton_name_length,
                                           system_charset_info);

      table->field[IS_FILES_FREE_EXTENTS]->set_notnull();
      table->field[IS_FILES_FREE_EXTENTS]->store(df.getFree()
                                                 / ts.getExtentSize());
      table->field[IS_FILES_TOTAL_EXTENTS]->set_notnull();
      table->field[IS_FILES_TOTAL_EXTENTS]->store(df.getSize()
                                                  / ts.getExtentSize());
      table->field[IS_FILES_EXTENT_SIZE]->set_notnull();
      table->field[IS_FILES_EXTENT_SIZE]->store(ts.getExtentSize());
      table->field[IS_FILES_INITIAL_SIZE]->set_notnull();
      table->field[IS_FILES_INITIAL_SIZE]->store(df.getSize());
      table->field[IS_FILES_MAXIMUM_SIZE]->set_notnull();
      table->field[IS_FILES_MAXIMUM_SIZE]->store(df.getSize());
      table->field[IS_FILES_VERSION]->set_notnull();
      table->field[IS_FILES_VERSION]->store(df.getObjectVersion());

      table->field[IS_FILES_ROW_FORMAT]->set_notnull();
      table->field[IS_FILES_ROW_FORMAT]->store("FIXED", 5, system_charset_info);

      char extra[30];
      int len= my_snprintf(extra, sizeof(extra), "CLUSTER_NODE=%u", id);
      table->field[IS_FILES_EXTRA]->set_notnull();
      table->field[IS_FILES_EXTRA]->store(extra, len, system_charset_info);
      schema_table_store_record(thd, table);
    }
  }

  NdbDictionary::Dictionary::List uflist;
  dict->listObjects(uflist, NdbDictionary::Object::Undofile);
  ndberr= dict->getNdbError();
  if (ndberr.classification != NdbError::NoError)
    ERR_RETURN(ndberr);

  for (i= 0; i < uflist.count; i++)
  {
    NdbDictionary::Dictionary::List::Element& elt= uflist.elements[i];
    Ndb_cluster_connection_node_iter iter;
    unsigned id;

    g_ndb_cluster_connection->init_get_next_node(iter);

    while ((id= g_ndb_cluster_connection->get_next_node(iter)))
    {
      NdbDictionary::Undofile uf= dict->getUndofile(id, elt.name);
      ndberr= dict->getNdbError();
      if (ndberr.classification != NdbError::NoError)
      {
        if (ndberr.classification == NdbError::SchemaError)
          continue;
        if (ndberr.classification == NdbError::UnknownResultError)
          continue;
        ERR_RETURN(ndberr);
      }
      NdbDictionary::LogfileGroup lfg=
        dict->getLogfileGroup(uf.getLogfileGroup());
      ndberr= dict->getNdbError();
      if (ndberr.classification != NdbError::NoError)
      {
        if (ndberr.classification == NdbError::SchemaError)
          continue;
        ERR_RETURN(ndberr);
      }

      init_fill_schema_files_row(table);
      table->field[IS_FILES_FILE_NAME]->set_notnull();
      table->field[IS_FILES_FILE_NAME]->store(elt.name, strlen(elt.name),
                                              system_charset_info);
      table->field[IS_FILES_FILE_TYPE]->set_notnull();
      table->field[IS_FILES_FILE_TYPE]->store("UNDO LOG", 8,
                                              system_charset_info);
      NdbDictionary::ObjectId objid;
      uf.getLogfileGroupId(&objid);
      table->field[IS_FILES_LOGFILE_GROUP_NAME]->set_notnull();
      table->field[IS_FILES_LOGFILE_GROUP_NAME]->store(uf.getLogfileGroup(),
                                                  strlen(uf.getLogfileGroup()),
                                                       system_charset_info);
      table->field[IS_FILES_LOGFILE_GROUP_NUMBER]->set_notnull();
      table->field[IS_FILES_LOGFILE_GROUP_NUMBER]->store(objid.getObjectId());
      table->field[IS_FILES_ENGINE]->set_notnull();
      table->field[IS_FILES_ENGINE]->store(ndbcluster_hton_name,
                                           ndbcluster_hton_name_length,
                                           system_charset_info);

      table->field[IS_FILES_TOTAL_EXTENTS]->set_notnull();
      table->field[IS_FILES_TOTAL_EXTENTS]->store(uf.getSize()/4);
      table->field[IS_FILES_EXTENT_SIZE]->set_notnull();
      table->field[IS_FILES_EXTENT_SIZE]->store(4);

      table->field[IS_FILES_INITIAL_SIZE]->set_notnull();
      table->field[IS_FILES_INITIAL_SIZE]->store(uf.getSize());
      table->field[IS_FILES_MAXIMUM_SIZE]->set_notnull();
      table->field[IS_FILES_MAXIMUM_SIZE]->store(uf.getSize());

      table->field[IS_FILES_VERSION]->set_notnull();
      table->field[IS_FILES_VERSION]->store(uf.getObjectVersion());

      char extra[100];
      int len= my_snprintf(extra,sizeof(extra),"CLUSTER_NODE=%u;UNDO_BUFFER_SIZE=%lu",
                           id, (ulong) lfg.getUndoBufferSize());
      table->field[IS_FILES_EXTRA]->set_notnull();
      table->field[IS_FILES_EXTRA]->store(extra, len, system_charset_info);
      schema_table_store_record(thd, table);
    }
  }

  // now for LFGs
  NdbDictionary::Dictionary::List lfglist;
  dict->listObjects(lfglist, NdbDictionary::Object::LogfileGroup);
  ndberr= dict->getNdbError();
  if (ndberr.classification != NdbError::NoError)
    ERR_RETURN(ndberr);

  for (i= 0; i < lfglist.count; i++)
  {
    NdbDictionary::Dictionary::List::Element& elt= lfglist.elements[i];

    NdbDictionary::LogfileGroup lfg= dict->getLogfileGroup(elt.name);
    ndberr= dict->getNdbError();
    if (ndberr.classification != NdbError::NoError)
    {
      if (ndberr.classification == NdbError::SchemaError)
        continue;
      ERR_RETURN(ndberr);
    }

    init_fill_schema_files_row(table);
    table->field[IS_FILES_FILE_TYPE]->set_notnull();
    table->field[IS_FILES_FILE_TYPE]->store("UNDO LOG", 8,
                                            system_charset_info);

    table->field[IS_FILES_LOGFILE_GROUP_NAME]->set_notnull();
    table->field[IS_FILES_LOGFILE_GROUP_NAME]->store(elt.name,
                                                     strlen(elt.name),
                                                     system_charset_info);
    table->field[IS_FILES_LOGFILE_GROUP_NUMBER]->set_notnull();
    table->field[IS_FILES_LOGFILE_GROUP_NUMBER]->store(lfg.getObjectId());
    table->field[IS_FILES_ENGINE]->set_notnull();
    table->field[IS_FILES_ENGINE]->store(ndbcluster_hton_name,
                                         ndbcluster_hton_name_length,
                                         system_charset_info);

    table->field[IS_FILES_FREE_EXTENTS]->set_notnull();
    table->field[IS_FILES_FREE_EXTENTS]->store(lfg.getUndoFreeWords());
    table->field[IS_FILES_EXTENT_SIZE]->set_notnull();
    table->field[IS_FILES_EXTENT_SIZE]->store(4);

    table->field[IS_FILES_VERSION]->set_notnull();
    table->field[IS_FILES_VERSION]->store(lfg.getObjectVersion());

    char extra[100];
    int len= my_snprintf(extra,sizeof(extra),
                         "UNDO_BUFFER_SIZE=%lu",
                         (ulong) lfg.getUndoBufferSize());
    table->field[IS_FILES_EXTRA]->set_notnull();
    table->field[IS_FILES_EXTRA]->store(extra, len, system_charset_info);
    schema_table_store_record(thd, table);
  }
  DBUG_RETURN(0);
}

static int show_ndb_vars(THD *thd, SHOW_VAR *var, char *buff)
{
  if (!check_ndb_in_thd(thd))
    return -1;
  struct st_ndb_status *st;
  SHOW_VAR *st_var;
  {
    char *mem= (char*)sql_alloc(sizeof(struct st_ndb_status) +
                                sizeof(ndb_status_variables_dynamic));
    st= new (mem) st_ndb_status;
    st_var= (SHOW_VAR*)(mem + sizeof(struct st_ndb_status));
    memcpy(st_var, &ndb_status_variables_dynamic, sizeof(ndb_status_variables_dynamic));
    int i= 0;
    SHOW_VAR *tmp= &(ndb_status_variables_dynamic[0]);
    for (; tmp->value; tmp++, i++)
      st_var[i].value= mem + (tmp->value - (char*)&g_ndb_status);
  }
  {
    Thd_ndb *thd_ndb= get_thd_ndb(thd);
    Ndb_cluster_connection *c= thd_ndb->connection;
    update_status_variables(thd_ndb, st, c);
  }
  var->type= SHOW_ARRAY;
  var->value= (char *) st_var;
  return 0;
}

SHOW_VAR ndb_status_variables_export[]= {
  {"Ndb",          (char*) &show_ndb_vars,                 SHOW_FUNC},
  {"Ndb",          (char*) &ndb_status_variables_fixed,    SHOW_ARRAY},
  {"Ndb_conflict", (char*) &ndb_status_conflict_variables, SHOW_ARRAY},
  {NullS, NullS, SHOW_LONG}
};

struct st_mysql_storage_engine ndbcluster_storage_engine=
{ MYSQL_HANDLERTON_INTERFACE_VERSION };

mysql_declare_plugin(ndbcluster)
{
  MYSQL_STORAGE_ENGINE_PLUGIN,
  &ndbcluster_storage_engine,
  ndbcluster_hton_name,
  "MySQL AB",
  "Clustered, fault-tolerant tables",
  PLUGIN_LICENSE_GPL,
  ndbcluster_init, /* Plugin Init */
  NULL, /* Plugin Deinit */
  0x0100 /* 1.0 */,
  ndb_status_variables_export,/* status variables                */
  NULL,                       /* system variables                */
  NULL                        /* config options                  */
}
mysql_declare_plugin_end;

#endif<|MERGE_RESOLUTION|>--- conflicted
+++ resolved
@@ -7428,12 +7428,7 @@
 
   ndb= thd_ndb->ndb;
 
-<<<<<<< HEAD
-  if (!ndbcluster_has_global_schema_lock(get_thd_ndb(thd)))
-=======
-#ifdef HAVE_NDB_BINLOG
   if (!ndbcluster_has_global_schema_lock(thd_ndb))
->>>>>>> 2956ca59
     DBUG_RETURN(ndbcluster_no_global_schema_lock_abort
                 (thd, "ha_ndbcluster::delete_table"));
 
