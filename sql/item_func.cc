/* Copyright (c) 2000, 2018, Oracle and/or its affiliates. All rights reserved.

   This program is free software; you can redistribute it and/or modify
   it under the terms of the GNU General Public License, version 2.0,
   as published by the Free Software Foundation.

   This program is also distributed with certain software (including
   but not limited to OpenSSL) that is licensed under separate terms,
   as designated in a particular file or component or in included license
   documentation.  The authors of MySQL hereby grant you an additional
   permission to link the program and your derivative works with the
   separately licensed software that they have included with MySQL.

   This program is distributed in the hope that it will be useful,
   but WITHOUT ANY WARRANTY; without even the implied warranty of
   MERCHANTABILITY or FITNESS FOR A PARTICULAR PURPOSE.  See the
   GNU General Public License, version 2.0, for more details.

   You should have received a copy of the GNU General Public License
   along with this program; if not, write to the Free Software
   Foundation, Inc., 51 Franklin St, Fifth Floor, Boston, MA 02110-1301  USA */

/**
  @file

  @brief
  This file defines all numerical functions
*/

#include "sql/item_func.h"

#include <string.h>
#include <time.h>
#include <algorithm>
#include <atomic>
#include <cfloat>  // DBL_DIG
#include <cmath>   // std::log2
#include <iosfwd>
#include <memory>
#include <new>
#include <string>
#include <unordered_map>
#include <utility>

#include "m_string.h"
#include "map_helpers.h"
#include "mutex_lock.h"  // MUTEX_LOCK
#include "my_bit.h"      // my_count_bits
#include "my_bitmap.h"
#include "my_byteorder.h"
#include "my_dbug.h"
#include "my_macros.h"
#include "my_psi_config.h"
#include "my_sqlcommand.h"
#include "my_systime.h"
#include "my_thread.h"
#include "my_user.h"  // parse_user
#include "mysql/components/services/log_shared.h"
#include "mysql/components/services/mysql_cond_bits.h"
#include "mysql/components/services/mysql_mutex_bits.h"
#include "mysql/components/services/psi_mutex_bits.h"
#include "mysql/plugin_audit.h"
#include "mysql/psi/mysql_cond.h"
#include "mysql/psi/mysql_mutex.h"
#include "mysql/psi/psi_base.h"
#include "mysql/service_mysql_password_policy.h"
#include "mysql/service_thd_wait.h"
#include "mysql/status_var.h"
#include "prealloced_array.h"
#include "sql/auth/auth_acls.h"
#include "sql/auth/auth_common.h"  // check_password_strength
#include "sql/auth/sql_security_ctx.h"
#include "sql/binlog.h"  // mysql_bin_log
#include "sql/check_stack.h"
#include "sql/current_thd.h"                 // current_thd
#include "sql/dd/info_schema/table_stats.h"  // dd::info_schema::Table_stati...
#include "sql/dd/info_schema/tablespace_stats.h"  // dd::info_schema::Tablesp...
#include "sql/dd/object_id.h"
#include "sql/dd/properties.h"  // dd::Properties
#include "sql/dd/types/abstract_table.h"
#include "sql/dd/types/index.h"  // Index::enum_index_type
#include "sql/dd_sql_view.h"     // push_view_warning_or_error
#include "sql/dd_table_share.h"  // dd_get_old_field_type
#include "sql/debug_sync.h"      // DEBUG_SYNC
#include "sql/derror.h"          // ER_THD
#include "sql/error_handler.h"   // Internal_error_handler
#include "sql/item_cmpfunc.h"    // get_datetime_value
#include "sql/item_strfunc.h"    // Item_func_concat_ws
#include "sql/json_dom.h"        // Json_wrapper
#include "sql/key.h"
#include "sql/mdl.h"
#include "sql/mysqld.h"              // log_10 stage_user_sleep
#include "sql/parse_tree_helpers.h"  // PT_item_list
#include "sql/psi_memory_key.h"
#include "sql/resourcegroups/resource_group.h"
#include "sql/resourcegroups/resource_group_basic_types.h"
#include "sql/resourcegroups/resource_group_mgr.h"
#include "sql/rpl_gtid.h"
#include "sql/rpl_mi.h"     // Master_info
#include "sql/rpl_msr.h"    // channel_map
#include "sql/rpl_rli.h"    // Relay_log_info
#include "sql/sp.h"         // sp_setup_routine
#include "sql/sp_head.h"    // sp_name
#include "sql/sql_audit.h"  // audit_global_variable
#include "sql/sql_base.h"   // Internal_error_handler_holder
#include "sql/sql_bitmap.h"
#include "sql/sql_class.h"  // THD
#include "sql/sql_cmd.h"
#include "sql/sql_error.h"
#include "sql/sql_exchange.h"  // sql_exchange
#include "sql/sql_lex.h"
#include "sql/sql_list.h"
#include "sql/sql_load.h"       // Sql_cmd_load_table
#include "sql/sql_optimizer.h"  // JOIN
#include "sql/sql_parse.h"      // check_stack_overrun
#include "sql/sql_show.h"       // append_identifier
#include "sql/sql_time.h"       // TIME_from_longlong_packed
#include "sql/strfunc.h"        // find_type
#include "sql/system_variables.h"
#include "sql/val_int_compare.h"  // Integer_value
#include "template_utils.h"
#include "thr_mutex.h"

class Protocol;
class sp_rcontext;

using std::max;
using std::min;

static void free_user_var(user_var_entry *entry) { entry->destroy(); }

bool check_reserved_words(LEX_STRING *name) {
  if (!my_strcasecmp(system_charset_info, name->str, "GLOBAL") ||
      !my_strcasecmp(system_charset_info, name->str, "LOCAL") ||
      !my_strcasecmp(system_charset_info, name->str, "SESSION"))
    return true;
  return false;
}

/**
  Evaluate a constant condition, represented by an Item tree

  @param      thd   Thread handler
  @param      cond  The constant condition to evaluate
  @param[out] value Returned value, either true or false

  @returns false if evaluation is successful, true otherwise
*/

bool eval_const_cond(THD *thd, Item *cond, bool *value) {
  // Function may be used both during resolving and during optimization:
  DBUG_ASSERT(cond->may_evaluate_const(thd));
  *value = cond->val_int();
  return thd->is_error();
}

/**
   Test if the sum of arguments overflows the ulonglong range.
*/
static inline bool test_if_sum_overflows_ull(ulonglong arg1, ulonglong arg2) {
  return ULLONG_MAX - arg1 < arg2;
}

void Item_func::set_arguments(List<Item> &list, bool context_free) {
  allowed_arg_cols = 1;
  arg_count = list.elements;
  args = tmp_arg;  // If 2 arguments
  if (arg_count <= 2 ||
      (args = (Item **)sql_alloc(sizeof(Item *) * arg_count))) {
    List_iterator_fast<Item> li(list);
    Item *item;
    Item **save_args = args;

    while ((item = li++)) {
      *(save_args++) = item;
      if (!context_free) add_accum_properties(item);
    }
  } else
    arg_count = 0;  // OOM
  list.empty();     // Fields are used
}

Item_func::Item_func(const POS &pos, PT_item_list *opt_list)
    : super(pos), allowed_arg_cols(1) {
  if (opt_list == NULL) {
    args = tmp_arg;
    arg_count = 0;
  } else
    set_arguments(opt_list->value, true);
}

Item_func::Item_func(THD *thd, Item_func *item)
    : Item_result_field(thd, item),
      null_on_null(item->null_on_null),
      allowed_arg_cols(item->allowed_arg_cols),
      used_tables_cache(item->used_tables_cache),
      not_null_tables_cache(item->not_null_tables_cache),
      arg_count(item->arg_count) {
  if (arg_count) {
    if (arg_count <= 2)
      args = tmp_arg;
    else {
      if (!(args = (Item **)thd->alloc(sizeof(Item *) * arg_count))) return;
    }
    memcpy((char *)args, (char *)item->args, sizeof(Item *) * arg_count);
  }
}

bool Item_func::itemize(Parse_context *pc, Item **res) {
  if (skip_itemize(res)) return false;
  if (super::itemize(pc, res)) return true;
  const bool no_named_params = !may_have_named_parameters();
  for (size_t i = 0; i < arg_count; i++) {
    add_accum_properties(args[i]);
    if (args[i]->itemize(pc, &args[i])) return true;
    if (no_named_params && !args[i]->item_name.is_autogenerated()) {
      my_error(functype() == FUNC_SP ? ER_WRONG_PARAMETERS_TO_STORED_FCT
                                     : ER_WRONG_PARAMETERS_TO_NATIVE_FCT,
               MYF(0), func_name());
      return true;
    }
  }
  return false;
}

/*
  Resolve references to table column for a function and its argument

  SYNOPSIS:
  fix_fields()
  thd		Thread object

  DESCRIPTION
    Call fix_fields() for all arguments to the function.  The main intention
    is to allow all Item_field() objects to setup pointers to the table fields.

    Sets as a side effect the following class variables:
      maybe_null	Set if any argument may return NULL
      used_tables_cache Set to union of the tables used by arguments

      str_value.charset If this is a string function, set this to the
                        character set for the first argument.
                        If any argument is binary, this is set to binary

   If for any item any of the defaults are wrong, then this can
   be fixed in the resolve_type() function that is called after this one or
   by writing a specialized fix_fields() for the item.

  RETURN VALUES
  false	ok
  true	Got error.  Stored with my_error().
*/

bool Item_func::fix_fields(THD *thd, Item **) {
  DBUG_ASSERT(fixed == 0 || basic_const_item());

  Item **arg, **arg_end;
  uchar buff[STACK_BUFF_ALLOC];  // Max argument in function

  /*
    Semi-join flattening should only be performed for top-level
    predicates. Disable it for predicates that live under an
    Item_func.
  */
  Disable_semijoin_flattening DSF(thd->lex->current_select(), true);

  used_tables_cache = get_initial_pseudo_tables();
  not_null_tables_cache = 0;

  /*
    Use stack limit of STACK_MIN_SIZE * 2 since
    on some platforms a recursive call to fix_fields
    requires more than STACK_MIN_SIZE bytes (e.g. for
    MIPS, it takes about 22kB to make one recursive
    call to Item_func::fix_fields())
  */
  if (check_stack_overrun(thd, STACK_MIN_SIZE * 2, buff))
    return true;    // Fatal error if flag is set!
  if (arg_count) {  // Print purify happy
    for (arg = args, arg_end = args + arg_count; arg != arg_end; arg++) {
      if (fix_func_arg(thd, arg)) return true;
    }
  }

  if (resolve_type(thd) || thd->is_error())  // Some impls still not error-safe
    return true;
  fixed = true;
  return false;
}

bool Item_func::fix_func_arg(THD *thd, Item **arg) {
  if ((!(*arg)->fixed && (*arg)->fix_fields(thd, arg)))
    return true; /* purecov: inspected */
  Item *item = *arg;

  if (allowed_arg_cols) {
    if (item->check_cols(allowed_arg_cols)) return true;
  } else {
    /*  we have to fetch allowed_arg_cols from first argument */
    DBUG_ASSERT(arg == args);  // it is first argument
    allowed_arg_cols = item->cols();
    DBUG_ASSERT(allowed_arg_cols);  // Can't be 0 any more
  }

  maybe_null |= item->maybe_null;
  used_tables_cache |= item->used_tables();
  if (null_on_null) not_null_tables_cache |= item->not_null_tables();
  add_accum_properties(item);

  return false;
}

void Item_func::fix_after_pullout(SELECT_LEX *parent_select,
                                  SELECT_LEX *removed_select) {
  if (const_item()) {
    /*
      Pulling out a const item changes nothing to it. Moreover, some items may
      have decided that they're const by some other logic than the generic
      one below, and we must preserve that decision.
    */
    return;
  }

  Item **arg, **arg_end;

  used_tables_cache = get_initial_pseudo_tables();
  not_null_tables_cache = 0;

  if (arg_count) {
    for (arg = args, arg_end = args + arg_count; arg != arg_end; arg++) {
      Item *const item = *arg;
      item->fix_after_pullout(parent_select, removed_select);
      used_tables_cache |= item->used_tables();
      if (null_on_null) not_null_tables_cache |= item->not_null_tables();
    }
  }
}

bool Item_func::walk(Item_processor processor, enum_walk walk,
                     uchar *argument) {
  if ((walk & WALK_PREFIX) && (this->*processor)(argument)) return true;

  Item **arg, **arg_end;
  for (arg = args, arg_end = args + arg_count; arg != arg_end; arg++) {
    if ((*arg)->walk(processor, walk, argument)) return true;
  }
  return (walk & WALK_POSTFIX) && (this->*processor)(argument);
}

void Item_func::traverse_cond(Cond_traverser traverser, void *argument,
                              traverse_order order) {
  if (arg_count) {
    Item **arg, **arg_end;

    switch (order) {
      case (PREFIX):
        (*traverser)(this, argument);
        for (arg = args, arg_end = args + arg_count; arg != arg_end; arg++) {
          (*arg)->traverse_cond(traverser, argument, order);
        }
        break;
      case (POSTFIX):
        for (arg = args, arg_end = args + arg_count; arg != arg_end; arg++) {
          (*arg)->traverse_cond(traverser, argument, order);
        }
        (*traverser)(this, argument);
    }
  } else
    (*traverser)(this, argument);
}

/**
  Transform an Item_func object with a transformer callback function.

    The function recursively applies the transform method to each
    argument of the Item_func node.
    If the call of the method for an argument item returns a new item
    the old item is substituted for a new one.
    After this the transformer is applied to the root node
    of the Item_func object.
*/

Item *Item_func::transform(Item_transformer transformer, uchar *argument) {
  if (arg_count) {
    Item **arg, **arg_end;
    for (arg = args, arg_end = args + arg_count; arg != arg_end; arg++) {
      Item *new_item = (*arg)->transform(transformer, argument);
      if (new_item == NULL) return NULL; /* purecov: inspected */

      /*
        THD::change_item_tree() should be called only if the tree was
        really transformed, i.e. when a new item has been created.
        Otherwise we'll be allocating a lot of unnecessary memory for
        change records at each execution.
      */
      if (*arg != new_item) current_thd->change_item_tree(arg, new_item);
    }
  }
  return (this->*transformer)(argument);
}

/**
  Compile Item_func object with a processor and a transformer
  callback functions.

    First the function applies the analyzer to the root node of
    the Item_func object. Then if the analyzer succeeeds (returns true)
    the function recursively applies the compile method to each argument
    of the Item_func node.
    If the call of the method for an argument item returns a new item
    the old item is substituted for a new one.
    After this the transformer is applied to the root node
    of the Item_func object.
*/

Item *Item_func::compile(Item_analyzer analyzer, uchar **arg_p,
                         Item_transformer transformer, uchar *arg_t) {
  if (!(this->*analyzer)(arg_p)) return this;
  if (arg_count) {
    Item **arg, **arg_end;
    for (arg = args, arg_end = args + arg_count; arg != arg_end; arg++) {
      /*
        The same parameter value of arg_p must be passed
        to analyze any argument of the condition formula.
      */
      uchar *arg_v = *arg_p;
      Item *new_item = (*arg)->compile(analyzer, &arg_v, transformer, arg_t);
      if (new_item == NULL) return NULL;
      if (*arg != new_item) current_thd->change_item_tree(arg, new_item);
    }
  }
  return (this->*transformer)(arg_t);
}

/**
  See comments in Item_cmp_func::split_sum_func()
*/

void Item_func::split_sum_func(THD *thd, Ref_item_array ref_item_array,
                               List<Item> &fields) {
  Item **arg, **arg_end;
  for (arg = args, arg_end = args + arg_count; arg != arg_end; arg++)
    (*arg)->split_sum_func2(thd, ref_item_array, fields, arg, true);
}

void Item_func::update_used_tables() {
  used_tables_cache = get_initial_pseudo_tables();
  m_accum_properties = 0;

  for (uint i = 0; i < arg_count; i++) {
    args[i]->update_used_tables();
    used_tables_cache |= args[i]->used_tables();
    add_accum_properties(args[i]);
  }
}

void Item_func::print(String *str, enum_query_type query_type) {
  str->append(func_name());
  str->append('(');
  print_args(str, 0, query_type);
  str->append(')');
}

void Item_func::print_args(String *str, uint from, enum_query_type query_type) {
  for (uint i = from; i < arg_count; i++) {
    if (i != from) str->append(',');
    args[i]->print(str, query_type);
  }
}

void Item_func::print_op(String *str, enum_query_type query_type) {
  str->append('(');
  for (uint i = 0; i < arg_count - 1; i++) {
    args[i]->print(str, query_type);
    str->append(' ');
    str->append(func_name());
    str->append(' ');
  }
  args[arg_count - 1]->print(str, query_type);
  str->append(')');
}

/// @note Please keep in sync with Item_sum::eq().
bool Item_func::eq(const Item *item, bool binary_cmp) const {
  /* Assume we don't have rtti */
  if (this == item) return 1;
  if (item->type() != FUNC_ITEM) return 0;
  Item_func *item_func = (Item_func *)item;
  Item_func::Functype func_type;
  if ((func_type = functype()) != item_func->functype() ||
      arg_count != item_func->arg_count ||
      (func_type != Item_func::FUNC_SP &&
       strcmp(func_name(), item_func->func_name()) != 0) ||
      (func_type == Item_func::FUNC_SP &&
       my_strcasecmp(system_charset_info, func_name(), item_func->func_name())))
    return 0;
  for (uint i = 0; i < arg_count; i++)
    if (!args[i]->eq(item_func->args[i], binary_cmp)) return 0;
  return 1;
}

Field *Item_func::tmp_table_field(TABLE *table) {
  Field *field = NULL;

  switch (result_type()) {
    case INT_RESULT:
      if (max_length > MY_INT32_NUM_DECIMAL_DIGITS)
        field = new (*THR_MALLOC) Field_longlong(
            max_length, maybe_null, item_name.ptr(), unsigned_flag);
      else
        field = new (*THR_MALLOC)
            Field_long(max_length, maybe_null, item_name.ptr(), unsigned_flag);
      break;
    case REAL_RESULT:
      field = new (*THR_MALLOC) Field_double(max_char_length(), maybe_null,
                                             item_name.ptr(), decimals);
      break;
    case STRING_RESULT:
      return make_string_field(table);
      break;
    case DECIMAL_RESULT:
      field = Field_new_decimal::create_from_item(this);
      break;
    case ROW_RESULT:
    default:
      // This case should never be chosen
      DBUG_ASSERT(0);
      field = 0;
      break;
  }
  if (field) field->init(table);
  return field;
}

my_decimal *Item_func::val_decimal(my_decimal *decimal_value) {
  DBUG_ASSERT(fixed);
  longlong nr = val_int();
  if (null_value) return 0; /* purecov: inspected */
  int2my_decimal(E_DEC_FATAL_ERROR, nr, unsigned_flag, decimal_value);
  return decimal_value;
}

type_conversion_status Item_func::save_possibly_as_json(Field *field,
                                                        bool no_conversions) {
  if (data_type() == MYSQL_TYPE_JSON && field->type() == MYSQL_TYPE_JSON) {
    // Store the value in the JSON binary format.
    Field_json *f = down_cast<Field_json *>(field);
    Json_wrapper wr;
    if (val_json(&wr)) return TYPE_ERR_BAD_VALUE;

    if (null_value) return set_field_to_null(field);

    field->set_notnull();
    return f->store_json(&wr);
  }

  return Item_func::save_in_field_inner(field, no_conversions);
}

String *Item_real_func::val_str(String *str) {
  DBUG_ASSERT(fixed == 1);
  double nr = val_real();
  if (null_value) return 0; /* purecov: inspected */
  str->set_real(nr, decimals, collation.collation);
  return str;
}

my_decimal *Item_real_func::val_decimal(my_decimal *decimal_value) {
  DBUG_ASSERT(fixed);
  double nr = val_real();
  if (null_value) return 0; /* purecov: inspected */
  double2my_decimal(E_DEC_FATAL_ERROR, nr, decimal_value);
  return decimal_value;
}

void Item_func::fix_num_length_and_dec() {
  uint fl_length = 0;
  decimals = 0;
  for (uint i = 0; i < arg_count; i++) {
    set_if_bigger(decimals, args[i]->decimals);
    set_if_bigger(fl_length, args[i]->max_length);
  }
  max_length = float_length(decimals);
  if (fl_length > max_length) {
    decimals = NOT_FIXED_DEC;
    max_length = float_length(NOT_FIXED_DEC);
  }
}

void Item_func_numhybrid::fix_num_length_and_dec() {}

void Item_func::signal_divide_by_null() {
  THD *thd = current_thd;
  if (thd->variables.sql_mode & MODE_ERROR_FOR_DIVISION_BY_ZERO)
    push_warning(thd, Sql_condition::SL_WARNING, ER_DIVISION_BY_ZERO,
                 ER_THD(thd, ER_DIVISION_BY_ZERO));
  null_value = 1;
}

void Item_func::signal_invalid_argument_for_log() {
  THD *thd = current_thd;
  push_warning(thd, Sql_condition::SL_WARNING,
               ER_INVALID_ARGUMENT_FOR_LOGARITHM,
               ER_THD(thd, ER_INVALID_ARGUMENT_FOR_LOGARITHM));
  null_value = true;
}

Item *Item_func::get_tmp_table_item(THD *thd) {
  DBUG_ENTER("Item_func::get_tmp_table_item");

  /*
    For items with aggregate functions, return the copy
    of the function.
    For constant items, return the same object as fields
    are not created in temp tables for them.
    For items with windowing functions, return the same
    object (temp table fields are not created for windowing
    functions if they are not evaluated at this stage).
  */
  if (!has_aggregation() && !const_item() && !has_wf()) {
    Item *result = new Item_field(result_field);
    DBUG_RETURN(result);
  }
  Item *result = copy_or_same(thd);
  DBUG_RETURN(result);
}

const Item_field *Item_func::contributes_to_filter(
    table_map read_tables, table_map filter_for_table,
    const MY_BITMAP *fields_to_ignore) const {
  DBUG_ASSERT((read_tables & filter_for_table) == 0);
  /*
    Multiple equality (Item_equal) should not call this function
    because it would reject valid comparisons.
  */
  DBUG_ASSERT(functype() != MULT_EQUAL_FUNC);

  /*
    To contribute to filering effect, the condition must refer to
    exactly one unread table: the table filtering is currently
    calculated for.
  */
  if ((used_tables() & ~read_tables) != filter_for_table) return NULL;

  /*
    Whether or not this Item_func has an operand that is a field in
    'filter_for_table' that is not in 'fields_to_ignore'.
  */
  Item_field *usable_field = NULL;

  /*
    Whether or not this Item_func has an operand that can be used as
    available value. arg_count==1 for Items with implicit values like
    "field IS NULL".
  */
  bool found_comparable = (arg_count == 1);

  for (uint i = 0; i < arg_count; i++) {
    const Item::Type arg_type = args[i]->real_item()->type();

    if (arg_type == Item::SUBSELECT_ITEM) {
      if (args[i]->const_for_execution()) {
        // Constant subquery, i.e., not a dependent subquery.
        found_comparable = true;
        continue;
      }

      /*
        This is either "fld OP <dependent_subquery>" or "fld BETWEEN X
        and Y" where either X or Y is a dependent subquery. Filtering
        effect should not be calculated for this item because the cost
        of evaluating the dependent subquery is currently not
        calculated and its accompanying filtering effect is too
        uncertain. See WL#7384.
      */
      return NULL;
    }  // ... if subquery.

    const table_map used_tabs = args[i]->used_tables();

    if (arg_type == Item::FIELD_ITEM && (used_tabs == filter_for_table)) {
      /*
        The qualifying table of args[i] is filter_for_table. args[i]
        may be a field or a reference to a field, e.g. through a
        view.
      */
      Item_field *fld = static_cast<Item_field *>(args[i]->real_item());

      /*
        Use args[i] as value if
        1) this field shall be ignored, or
        2) a usable field has already been found (meaning that
        this is "filter_for_table.colX OP filter_for_table.colY").
      */
      if (bitmap_is_set(fields_to_ignore, fld->field->field_index) ||  // 1)
          usable_field)                                                // 2)
      {
        found_comparable = true;
        continue;
      }

      /*
        This field shall contribute to filtering effect if a
        value is found for it
      */
      usable_field = fld;
    }  // if field.
    else {
      /*
        It's not a subquery. May be a function, a constant, an outer
        reference, a field of another table...

        Already checked that this predicate does not refer to tables
        later in the join sequence. Verify it:
      */
      DBUG_ASSERT(!(used_tabs & (~read_tables & ~filter_for_table)));
      found_comparable = true;
    }
  }
  return (found_comparable ? usable_field : NULL);
}

/**
  Return new Item_field if given expression matches GC

  @see substitute_gc()

  @param func           Expression to be replaced
  @param fld            GCs field
  @param type           Result type to match with Field

  @returns
    item new Item_field for matched GC
    NULL otherwise
*/

Item_field *get_gc_for_expr(Item_func **func, Field *fld, Item_result type) {
  Item_func *expr = down_cast<Item_func *>(fld->gcol_info->expr_item);

  /*
    In the case where the generated column expression returns JSON and
    the predicate compares the values as strings, it is not safe to
    replace the expression with the generated column, since the
    indexed string values will be double-quoted. The generated column
    expression should use the JSON_UNQUOTE function to strip off the
    double-quotes in order to get a usable index for looking up
    strings. See also the comment below.
  */
  if (type == STRING_RESULT && expr->data_type() == MYSQL_TYPE_JSON)
    return NULL;

  /*
    Skip unquoting function. This is needed to address JSON string
    comparison issue. All JSON_* functions return quoted strings. In
    order to create usable index, GC column expression has to include
    JSON_UNQUOTE function, e.g JSON_UNQUOTE(JSON_EXTRACT(..)).
    Hence, the unquoting function in column expression have to be
    skipped in order to correctly match GC expr to expr in
    WHERE condition.  The exception is if user has explicitly used
    JSON_UNQUOTE in WHERE condition.
  */
  if (!strcmp(expr->func_name(), "json_unquote") &&
      strcmp((*func)->func_name(), "json_unquote")) {
    if (!expr->arguments()[0]->can_be_substituted_for_gc()) return NULL;
    expr = down_cast<Item_func *>(expr->arguments()[0]);
  }
  DBUG_ASSERT(expr->can_be_substituted_for_gc());

  if (type == fld->result_type() && (*func)->eq(expr, false)) {
    Item_field *field = new Item_field(fld);
    // Mark field for read
    fld->table->mark_column_used(fld->table->in_use, fld, MARK_COLUMNS_READ);
    return field;
  }
  return NULL;
}

/**
  Attempt to substitute an expression with an equivalent generated
  column in a predicate.

  @param expr      the expression that should be substituted
  @param gc_fields list of indexed generated columns to check for
                   equivalence with the expression
  @param type      the acceptable type of the generated column that
                   replaces the expression
  @param predicate the predicate in which the substitution is done

  @return true on error, false on success
*/
static bool substitute_gc_expression(Item_func **expr, List<Field> *gc_fields,
                                     Item_result type, Item_func *predicate) {
  List_iterator<Field> li(*gc_fields);
  Item_field *item_field = nullptr;
  while (Field *field = li++) {
    // Check whether the field has usable keys.
    Key_map tkm = field->part_of_key;
    tkm.merge(field->part_of_prefixkey);  // Include prefix keys.
    tkm.intersect(field->table->keys_in_use_for_query);

    if (!tkm.is_clear_all()) {
      item_field = get_gc_for_expr(expr, field, type);
      if (item_field != nullptr) break;
    }
  }

  if (item_field == nullptr) return false;

  // A matching expression is found. Substitute the expression with
  // the matching generated column.
  THD *thd = item_field->field->table->in_use;
  thd->change_item_tree(pointer_cast<Item **>(expr), item_field);

  // Adjust the predicate.
  if (predicate->functype() == Item_func::IN_FUNC)
    down_cast<Item_func_in *>(predicate)->cleanup_arrays();
  return predicate->resolve_type(thd);
}

/**
  Transformer function for GC substitution.

  @param arg  List of indexed GC field

  @return this item

  @details This function transforms the WHERE condition. It doesn't change
  'this' item but rather changes its arguments. It takes list of GC fields
  and checks whether arguments of 'this' item matches them and index over
  the GC field isn't disabled with hints. If so, it replaces
  the argument with newly created Item_field which uses the matched GC
  field. Following functions' arguments could be transformed:
  - EQ_FUNC, LT_FUNC, LE_FUNC, GE_FUNC, GT_FUNC
    - Left _or_ right argument if the opposite argument is a constant.
  - IN_FUNC, BETWEEN
    - Left argument if all other arguments are constant and of the same type.

  After transformation comparators are updated to take into account the new
  field.
*/

Item *Item_func::gc_subst_transformer(uchar *arg) {
  List<Field> *gc_fields = pointer_cast<List<Field> *>(arg);

  switch (functype()) {
    case EQ_FUNC:
    case LT_FUNC:
    case LE_FUNC:
    case GE_FUNC:
    case GT_FUNC: {
      Item_func **func = nullptr;
      Item *val = nullptr;

      // Check if we can substitute a function with a GC. The
      // predicate must be on the form <expr> OP <constant> or
      // <constant> OP <expr>.
      if (args[0]->can_be_substituted_for_gc() && args[1]->const_item()) {
        func = pointer_cast<Item_func **>(args);
        val = args[1];
      } else if (args[1]->can_be_substituted_for_gc() &&
                 args[0]->const_item()) {
        func = pointer_cast<Item_func **>(args + 1);
        val = args[0];
      } else {
        break;
      }

      if (substitute_gc_expression(func, gc_fields, val->result_type(), this))
        return nullptr; /* purecov: inspected */
      break;
    }
    case BETWEEN:
    case IN_FUNC: {
      if (!args[0]->can_be_substituted_for_gc()) break;

      // Can only substitute if all the operands on the right-hand
      // side are constants of the same type.
      Item_result type = args[1]->result_type();
      if (!std::all_of(args + 1, args + arg_count, [type](const Item *arg) {
            return arg->const_item() && arg->result_type() == type;
          })) {
        break;
      }

      if (substitute_gc_expression(pointer_cast<Item_func **>(args), gc_fields,
                                   type, this))
        return nullptr; /* purecov: inspected */
      break;
    }
    default:
      break;
  }
  return this;
}

void Item_func::replace_argument(THD *thd, Item **oldpp, Item *newp) {
  thd->change_item_tree(oldpp, newp);
}

double Item_int_func::val_real() {
  DBUG_ASSERT(fixed == 1);

  return unsigned_flag ? (double)((ulonglong)val_int()) : (double)val_int();
}

String *Item_int_func::val_str(String *str) {
  DBUG_ASSERT(fixed == 1);
  longlong nr = val_int();
  if (null_value) return 0;
  str->set_int(nr, unsigned_flag, collation.collation);
  return str;
}

bool Item_func_connection_id::itemize(Parse_context *pc, Item **res) {
  if (skip_itemize(res)) return false;
  if (super::itemize(pc, res)) return true;
  pc->thd->lex->safe_to_cache_query = false;
  return false;
}

bool Item_func_connection_id::resolve_type(THD *thd) {
  if (Item_int_func::resolve_type(thd)) return true;
  unsigned_flag = true;
  return false;
}

bool Item_func_connection_id::fix_fields(THD *thd, Item **ref) {
  if (Item_int_func::fix_fields(thd, ref)) return true;
  thd->thread_specific_used = true;
  value = thd->variables.pseudo_thread_id;
  return false;
}

/**
  Check arguments to determine the data type for a numeric
  function of two arguments.
*/

void Item_num_op::set_numeric_type(void) {
  DBUG_ENTER("Item_num_op::set_numeric_type");
  DBUG_PRINT("info", ("name %s", func_name()));
  DBUG_ASSERT(arg_count == 2);
  Item_result r0 = args[0]->numeric_context_result_type();
  Item_result r1 = args[1]->numeric_context_result_type();

  DBUG_ASSERT(r0 != STRING_RESULT && r1 != STRING_RESULT);

  if (r0 == REAL_RESULT || r1 == REAL_RESULT) {
    /*
      Since DATE/TIME/DATETIME data types return INT_RESULT/DECIMAL_RESULT
      type codes, we should never get to here when both fields are temporal.
    */
    DBUG_ASSERT(!args[0]->is_temporal() || !args[1]->is_temporal());
    set_data_type(MYSQL_TYPE_DOUBLE);
    hybrid_type = REAL_RESULT;
    aggregate_float_properties(args, arg_count);
    max_length = float_length(decimals);
  } else if (r0 == DECIMAL_RESULT || r1 == DECIMAL_RESULT) {
    set_data_type(MYSQL_TYPE_NEWDECIMAL);
    hybrid_type = DECIMAL_RESULT;
    result_precision();
  } else {
    DBUG_ASSERT(r0 == INT_RESULT && r1 == INT_RESULT);
    set_data_type(MYSQL_TYPE_LONGLONG);
    decimals = 0;
    hybrid_type = INT_RESULT;
    result_precision();
  }
  DBUG_PRINT("info", ("Type: %s", (hybrid_type == REAL_RESULT
                                       ? "REAL_RESULT"
                                       : hybrid_type == DECIMAL_RESULT
                                             ? "DECIMAL_RESULT"
                                             : hybrid_type == INT_RESULT
                                                   ? "INT_RESULT"
                                                   : "--ILLEGAL!!!--")));
  DBUG_VOID_RETURN;
}

/**
  Set data type for a numeric function with one argument
  (can be also used by a numeric function with many arguments, if the result
  type depends only on the first argument)
*/

void Item_func_num1::set_numeric_type() {
  DBUG_ENTER("Item_func_num1::set_numeric_type");
  DBUG_PRINT("info", ("name %s", func_name()));
  switch (hybrid_type = args[0]->result_type()) {
    case INT_RESULT:
      set_data_type(MYSQL_TYPE_LONGLONG);
      unsigned_flag = args[0]->unsigned_flag;
      break;
    case STRING_RESULT:
    case REAL_RESULT:
      set_data_type(MYSQL_TYPE_DOUBLE);
      hybrid_type = REAL_RESULT;
      max_length = float_length(decimals);
      break;
    case DECIMAL_RESULT:
      set_data_type(MYSQL_TYPE_NEWDECIMAL);
      unsigned_flag = args[0]->unsigned_flag;
      break;
    default:
      DBUG_ASSERT(0);
  }
  DBUG_PRINT("info", ("Type: %s", (hybrid_type == REAL_RESULT
                                       ? "REAL_RESULT"
                                       : hybrid_type == DECIMAL_RESULT
                                             ? "DECIMAL_RESULT"
                                             : hybrid_type == INT_RESULT
                                                   ? "INT_RESULT"
                                                   : "--ILLEGAL!!!--")));
  DBUG_VOID_RETURN;
}

void Item_func_num1::fix_num_length_and_dec() {
  decimals = args[0]->decimals;
  max_length = args[0]->max_length;
}

/*
  Reject geometry arguments, should be called in resolve_type() for
  SQL functions/operators where geometries are not suitable as operands.
 */
bool reject_geometry_args(uint arg_count, Item **args, Item_result_field *me) {
  /*
    We want to make sure the operands are not GEOMETRY strings because
    it's meaningless for them to participate in arithmetic and/or numerical
    calculations.

    When a variable holds a MySQL Geometry byte string, it is regarded as a
    string rather than a MYSQL_TYPE_GEOMETRY, so here we can't catch an illegal
    variable argument which was assigned with a geometry.

    Item::data_type() requires the item not be of ROW_RESULT, since a row
    isn't a field.
  */
  for (uint i = 0; i < arg_count; i++) {
    if (args[i]->result_type() != ROW_RESULT &&
        args[i]->data_type() == MYSQL_TYPE_GEOMETRY) {
      my_error(ER_WRONG_ARGUMENTS, MYF(0), me->func_name());
      return true;
    }
  }

  return false;
}

/**
  Go through the arguments of a function and check if any of them are
  JSON. If a JSON argument is found, raise a warning saying that this
  operation is not supported yet. This function is used to notify
  users that they are comparing JSON values using a mechanism that has
  not yet been updated to use the JSON comparator. JSON values are
  typically handled as strings in that case.

  @param arg_count  the number of arguments
  @param args       the arguments to go through looking for JSON values
  @param msg        the message that explains what is not supported
*/
void unsupported_json_comparison(size_t arg_count, Item **args,
                                 const char *msg) {
  for (size_t i = 0; i < arg_count; ++i) {
    if (args[i]->result_type() == STRING_RESULT &&
        args[i]->data_type() == MYSQL_TYPE_JSON) {
      push_warning_printf(current_thd, Sql_condition::SL_WARNING,
                          ER_NOT_SUPPORTED_YET,
                          ER_THD(current_thd, ER_NOT_SUPPORTED_YET), msg);
      break;
    }
  }
}

bool Item_func_numhybrid::resolve_type(THD *) {
  fix_num_length_and_dec();
  set_numeric_type();
  return reject_geometry_args(arg_count, args, this);
}

String *Item_func_numhybrid::val_str(String *str) {
  DBUG_ASSERT(fixed == 1);
  switch (hybrid_type) {
    case DECIMAL_RESULT: {
      my_decimal decimal_value, *val;
      if (!(val = decimal_op(&decimal_value))) return 0;  // null is set
      my_decimal_round(E_DEC_FATAL_ERROR, val, decimals, false, val);
      str->set_charset(collation.collation);
      my_decimal2string(E_DEC_FATAL_ERROR, val, 0, 0, 0, str);
      break;
    }
    case INT_RESULT: {
      longlong nr = int_op();
      if (null_value) return 0; /* purecov: inspected */
      str->set_int(nr, unsigned_flag, collation.collation);
      break;
    }
    case REAL_RESULT: {
      double nr = real_op();
      if (null_value) return 0; /* purecov: inspected */
      str->set_real(nr, decimals, collation.collation);
      break;
    }
    case STRING_RESULT:
      switch (data_type()) {
        case MYSQL_TYPE_DATETIME:
        case MYSQL_TYPE_TIMESTAMP:
          return val_string_from_datetime(str);
        case MYSQL_TYPE_DATE:
          return val_string_from_date(str);
        case MYSQL_TYPE_TIME:
          return val_string_from_time(str);
        default:
          break;
      }
      return str_op(&str_value);
    default:
      DBUG_ASSERT(0);
  }
  return str;
}

double Item_func_numhybrid::val_real() {
  DBUG_ASSERT(fixed == 1);
  switch (hybrid_type) {
    case DECIMAL_RESULT: {
      my_decimal decimal_value, *val;
      double result;
      if (!(val = decimal_op(&decimal_value))) return 0.0;  // null is set
      my_decimal2double(E_DEC_FATAL_ERROR, val, &result);
      return result;
    }
    case INT_RESULT: {
      longlong result = int_op();
      return unsigned_flag ? (double)((ulonglong)result) : (double)result;
    }
    case REAL_RESULT:
      return real_op();
    case STRING_RESULT: {
      switch (data_type()) {
        case MYSQL_TYPE_TIME:
        case MYSQL_TYPE_DATE:
        case MYSQL_TYPE_DATETIME:
        case MYSQL_TYPE_TIMESTAMP:
          return val_real_from_decimal();
        default:
          break;
      }
      char *end_not_used;
      int err_not_used;
      String *res = str_op(&str_value);
      return (res ? my_strntod(res->charset(), (char *)res->ptr(),
                               res->length(), &end_not_used, &err_not_used)
                  : 0.0);
    }
    default:
      DBUG_ASSERT(0);
  }
  return 0.0;
}

longlong Item_func_numhybrid::val_int() {
  DBUG_ASSERT(fixed == 1);
  switch (hybrid_type) {
    case DECIMAL_RESULT: {
      my_decimal decimal_value, *val;
      if (!(val = decimal_op(&decimal_value))) return 0;  // null is set
      longlong result;
      my_decimal2int(E_DEC_FATAL_ERROR, val, unsigned_flag, &result);
      return result;
    }
    case INT_RESULT:
      return int_op();
    case REAL_RESULT:
      return (longlong)rint(real_op());
    case STRING_RESULT: {
      switch (data_type()) {
        case MYSQL_TYPE_DATE:
          return val_int_from_date();
        case MYSQL_TYPE_DATETIME:
        case MYSQL_TYPE_TIMESTAMP:
          return val_int_from_datetime();
        case MYSQL_TYPE_TIME:
          return val_int_from_time();
        default:
          break;
      }
      int err_not_used;
      String *res;
      if (!(res = str_op(&str_value))) return 0;

      char *end = (char *)res->ptr() + res->length();
      const CHARSET_INFO *cs = res->charset();
      return (*(cs->cset->strtoll10))(cs, res->ptr(), &end, &err_not_used);
    }
    default:
      DBUG_ASSERT(0);
  }
  return 0;
}

my_decimal *Item_func_numhybrid::val_decimal(my_decimal *decimal_value) {
  my_decimal *val = decimal_value;
  DBUG_ASSERT(fixed == 1);
  switch (hybrid_type) {
    case DECIMAL_RESULT:
      val = decimal_op(decimal_value);
      break;
    case INT_RESULT: {
      longlong result = int_op();
      int2my_decimal(E_DEC_FATAL_ERROR, result, unsigned_flag, decimal_value);
      break;
    }
    case REAL_RESULT: {
      double result = real_op();
      double2my_decimal(E_DEC_FATAL_ERROR, result, decimal_value);
      break;
    }
    case STRING_RESULT: {
      switch (data_type()) {
        case MYSQL_TYPE_DATE:
        case MYSQL_TYPE_DATETIME:
        case MYSQL_TYPE_TIMESTAMP:
          return val_decimal_from_date(decimal_value);
        case MYSQL_TYPE_TIME:
          return val_decimal_from_time(decimal_value);
        default:
          break;
      }
      String *res;
      if (!(res = str_op(&str_value))) return NULL;

      str2my_decimal(E_DEC_FATAL_ERROR, (char *)res->ptr(), res->length(),
                     res->charset(), decimal_value);
      break;
    }
    case ROW_RESULT:
    default:
      DBUG_ASSERT(0);
  }
  return val;
}

bool Item_func_numhybrid::get_date(MYSQL_TIME *ltime,
                                   my_time_flags_t fuzzydate) {
  DBUG_ASSERT(fixed == 1);
  switch (data_type()) {
    case MYSQL_TYPE_DATE:
    case MYSQL_TYPE_DATETIME:
    case MYSQL_TYPE_TIMESTAMP:
      return date_op(ltime, fuzzydate);
    case MYSQL_TYPE_TIME:
      return get_date_from_time(ltime);
    default:
      return Item::get_date_from_non_temporal(ltime, fuzzydate);
  }
}

bool Item_func_numhybrid::get_time(MYSQL_TIME *ltime) {
  DBUG_ASSERT(fixed == 1);
  switch (data_type()) {
    case MYSQL_TYPE_TIME:
      return time_op(ltime);
    case MYSQL_TYPE_DATE:
      return get_time_from_date(ltime);
    case MYSQL_TYPE_DATETIME:
    case MYSQL_TYPE_TIMESTAMP:
      return get_time_from_datetime(ltime);
    default:
      return Item::get_time_from_non_temporal(ltime);
  }
}

void Item_func_signed::print(String *str, enum_query_type query_type) {
  str->append(STRING_WITH_LEN("cast("));
  args[0]->print(str, query_type);
  str->append(STRING_WITH_LEN(" as signed)"));
}

bool Item_func_signed::resolve_type(THD *) {
  fix_char_length(std::min<uint32>(args[0]->max_char_length(),
                                   MY_INT64_NUM_DECIMAL_DIGITS));
  return reject_geometry_args(arg_count, args, this);
}

longlong Item_func_signed::val_int_from_str(int *error) {
  char buff[MAX_FIELD_WIDTH], *end, *start;
  size_t length;
  String tmp(buff, sizeof(buff), &my_charset_bin), *res;
  longlong value;
  const CHARSET_INFO *cs;

  /*
    For a string result, we must first get the string and then convert it
    to a longlong
  */

  if (!(res = args[0]->val_str(&tmp))) {
    null_value = 1;
    *error = 0;
    return 0;
  }
  null_value = 0;
  start = (char *)res->ptr();
  length = res->length();
  cs = res->charset();

  end = start + length;
  value = cs->cset->strtoll10(cs, start, &end, error);
  if (*error > 0 || end != start + length) {
    ErrConvString err(res);
    push_warning_printf(
        current_thd, Sql_condition::SL_WARNING, ER_TRUNCATED_WRONG_VALUE,
        ER_THD(current_thd, ER_TRUNCATED_WRONG_VALUE), "INTEGER", err.ptr());
  }
  return value;
}

longlong Item_func_signed::val_int() {
  longlong value;
  int error;

  if (args[0]->cast_to_int_type() != STRING_RESULT || args[0]->is_temporal()) {
    value = args[0]->val_int();
    null_value = args[0]->null_value;
    return value;
  }

  value = val_int_from_str(&error);
  if (value < 0 && error == 0) {
    push_warning(current_thd, Sql_condition::SL_WARNING, ER_UNKNOWN_ERROR,
                 "Cast to signed converted positive out-of-range integer to "
                 "it's negative complement");
  }
  return value;
}

void Item_func_unsigned::print(String *str, enum_query_type query_type) {
  str->append(STRING_WITH_LEN("cast("));
  args[0]->print(str, query_type);
  str->append(STRING_WITH_LEN(" as unsigned)"));
}

longlong Item_func_unsigned::val_int() {
  longlong value;
  int error;

  if (args[0]->cast_to_int_type() == DECIMAL_RESULT) {
    my_decimal tmp, *dec = args[0]->val_decimal(&tmp);
    if (!(null_value = args[0]->null_value))
      my_decimal2int(E_DEC_FATAL_ERROR, dec, 1, &value);
    else
      value = 0;
    return value;
  } else if (args[0]->cast_to_int_type() != STRING_RESULT ||
             args[0]->is_temporal()) {
    value = args[0]->val_int();
    null_value = args[0]->null_value;
    return value;
  }

  value = val_int_from_str(&error);
  if (error < 0)
    push_warning(current_thd, Sql_condition::SL_WARNING, ER_UNKNOWN_ERROR,
                 "Cast to unsigned converted negative integer to it's "
                 "positive complement");
  return value;
}

String *Item_decimal_typecast::val_str(String *str) {
  my_decimal tmp_buf, *tmp = val_decimal(&tmp_buf);
  if (null_value) return NULL;
  my_decimal2string(E_DEC_FATAL_ERROR, tmp, 0, 0, 0, str);
  return str;
}

double Item_decimal_typecast::val_real() {
  my_decimal tmp_buf, *tmp = val_decimal(&tmp_buf);
  double res;
  if (null_value) return 0.0;
  my_decimal2double(E_DEC_FATAL_ERROR, tmp, &res);
  return res;
}

longlong Item_decimal_typecast::val_int() {
  my_decimal tmp_buf, *tmp = val_decimal(&tmp_buf);
  longlong res;
  if (null_value) return 0;
  my_decimal2int(E_DEC_FATAL_ERROR, tmp, unsigned_flag, &res);
  return res;
}

my_decimal *Item_decimal_typecast::val_decimal(my_decimal *dec) {
  my_decimal tmp_buf, *tmp = args[0]->val_decimal(&tmp_buf);
  bool sign;
  uint precision;

  if ((null_value = args[0]->null_value)) return NULL;
  my_decimal_round(E_DEC_FATAL_ERROR, tmp, decimals, false, dec);
  sign = dec->sign();
  if (unsigned_flag) {
    if (sign) {
      my_decimal_set_zero(dec);
      goto err;
    }
  }
  precision =
      my_decimal_length_to_precision(max_length, decimals, unsigned_flag);
  if (precision - decimals < (uint)my_decimal_intg(dec)) {
    max_my_decimal(dec, precision, decimals);
    dec->sign(sign);
    goto err;
  }
  return dec;

err:
  push_warning_printf(
      current_thd, Sql_condition::SL_WARNING, ER_WARN_DATA_OUT_OF_RANGE,
      ER_THD(current_thd, ER_WARN_DATA_OUT_OF_RANGE), item_name.ptr(), 1L);
  return dec;
}

void Item_decimal_typecast::print(String *str, enum_query_type query_type) {
  char len_buf[20 * 3 + 1];
  char *end;

  uint precision =
      my_decimal_length_to_precision(max_length, decimals, unsigned_flag);
  str->append(STRING_WITH_LEN("cast("));
  args[0]->print(str, query_type);
  str->append(STRING_WITH_LEN(" as decimal("));

  end = int10_to_str(precision, len_buf, 10);
  str->append(len_buf, (uint32)(end - len_buf));

  str->append(',');

  end = int10_to_str(decimals, len_buf, 10);
  str->append(len_buf, (uint32)(end - len_buf));

  str->append(')');
  str->append(')');
}

double Item_func_plus::real_op() {
  double value = args[0]->val_real() + args[1]->val_real();
  if ((null_value = args[0]->null_value || args[1]->null_value)) return 0.0;
  return check_float_overflow(value);
}

longlong Item_func_plus::int_op() {
  longlong val0 = args[0]->val_int();
  longlong val1 = args[1]->val_int();
  longlong res = val0 + val1;
  bool res_unsigned = false;

  if ((null_value = args[0]->null_value || args[1]->null_value)) return 0;

  /*
    First check whether the result can be represented as a
    (bool unsigned_flag, longlong value) pair, then check if it is compatible
    with this Item's unsigned_flag by calling check_integer_overflow().
  */
  if (args[0]->unsigned_flag) {
    if (args[1]->unsigned_flag || val1 >= 0) {
      if (test_if_sum_overflows_ull((ulonglong)val0, (ulonglong)val1)) goto err;
      res_unsigned = true;
    } else {
      /* val1 is negative */
      if ((ulonglong)val0 > (ulonglong)LLONG_MAX) res_unsigned = true;
    }
  } else {
    if (args[1]->unsigned_flag) {
      if (val0 >= 0) {
        if (test_if_sum_overflows_ull((ulonglong)val0, (ulonglong)val1))
          goto err;
        res_unsigned = true;
      } else {
        if ((ulonglong)val1 > (ulonglong)LLONG_MAX) res_unsigned = true;
      }
    } else {
      if (val0 >= 0 && val1 >= 0)
        res_unsigned = true;
      else if (val0 < 0 && val1 < 0 && res >= 0)
        goto err;
    }
  }
  return check_integer_overflow(res, res_unsigned);

err:
  return raise_integer_overflow();
}

/**
  Calculate plus of two decimals.

  @param decimal_value	Buffer that can be used to store result

  @return Value of operation as a decimal
  @retval
    0  Value was NULL;  In this case null_value is set
*/

my_decimal *Item_func_plus::decimal_op(my_decimal *decimal_value) {
  my_decimal value1, *val1;
  my_decimal value2, *val2;
  val1 = args[0]->val_decimal(&value1);
  if ((null_value = args[0]->null_value)) return 0;
  val2 = args[1]->val_decimal(&value2);
  if (!(null_value =
            (args[1]->null_value || check_decimal_overflow(my_decimal_add(
                                        E_DEC_FATAL_ERROR & ~E_DEC_OVERFLOW,
                                        decimal_value, val1, val2)) > 3)))
    return decimal_value;
  return 0;
}

/**
  Set precision of results for additive operations (+ and -)
*/
void Item_func_additive_op::result_precision() {
  decimals = max(args[0]->decimals, args[1]->decimals);
  int arg1_int = args[0]->decimal_precision() - args[0]->decimals;
  int arg2_int = args[1]->decimal_precision() - args[1]->decimals;
  int precision = max(arg1_int, arg2_int) + 1 + decimals;

  /* Integer operations keep unsigned_flag if one of arguments is unsigned */
  if (result_type() == INT_RESULT)
    unsigned_flag = args[0]->unsigned_flag | args[1]->unsigned_flag;
  else
    unsigned_flag = args[0]->unsigned_flag & args[1]->unsigned_flag;
  max_length = my_decimal_precision_to_length_no_truncation(precision, decimals,
                                                            unsigned_flag);
}

/**
  The following function is here to allow the user to force
  subtraction of UNSIGNED BIGINT/DECIMAL to return negative values.
*/

bool Item_func_minus::resolve_type(THD *thd) {
  if (Item_num_op::resolve_type(thd)) return true;
  if (unsigned_flag && (thd->variables.sql_mode & MODE_NO_UNSIGNED_SUBTRACTION))
    unsigned_flag = false;
  return false;
}

double Item_func_minus::real_op() {
  double value = args[0]->val_real() - args[1]->val_real();
  if ((null_value = args[0]->null_value || args[1]->null_value)) return 0.0;
  return check_float_overflow(value);
}

longlong Item_func_minus::int_op() {
  longlong val0 = args[0]->val_int();
  longlong val1 = args[1]->val_int();
  longlong res = val0 - val1;
  bool res_unsigned = false;

  if ((null_value = args[0]->null_value || args[1]->null_value)) return 0;

  /*
    First check whether the result can be represented as a
    (bool unsigned_flag, longlong value) pair, then check if it is compatible
    with this Item's unsigned_flag by calling check_integer_overflow().
  */
  if (args[0]->unsigned_flag) {
    if (args[1]->unsigned_flag) {
      if ((ulonglong)val0 < (ulonglong)val1) {
        if (res >= 0) goto err;
      } else
        res_unsigned = true;
    } else {
      if (val1 >= 0) {
        if ((ulonglong)val0 > (ulonglong)val1) res_unsigned = true;
      } else {
        if (test_if_sum_overflows_ull((ulonglong)val0, (ulonglong)-val1))
          goto err;
        res_unsigned = true;
      }
    }
  } else {
    if (args[1]->unsigned_flag) {
      if ((ulonglong)(val0 - LLONG_MIN) < (ulonglong)val1) goto err;
    } else {
      if (val0 > 0 && val1 < 0)
        res_unsigned = true;
      else if (val0 < 0 && val1 > 0 && res >= 0)
        goto err;
    }
  }
  return check_integer_overflow(res, res_unsigned);

err:
  return raise_integer_overflow();
}

/**
  See Item_func_plus::decimal_op for comments.
*/

my_decimal *Item_func_minus::decimal_op(my_decimal *decimal_value) {
  my_decimal value1, *val1;
  my_decimal value2, *val2;

  val1 = args[0]->val_decimal(&value1);
  if ((null_value = args[0]->null_value)) return NULL;

  val2 = args[1]->val_decimal(&value2);
  if ((null_value = args[1]->null_value)) return NULL;

  if ((null_value = check_decimal_overflow(
                        my_decimal_sub(E_DEC_FATAL_ERROR & ~E_DEC_OVERFLOW,
                                       decimal_value, val1, val2)) > 3)) {
    /*
      Do not return a NULL pointer, as the result may be used in subsequent
      arithmetic operations.
     */
    my_decimal_set_zero(decimal_value);
    return decimal_value;
  }
  /*
   Allow sign mismatch only if sql_mode includes MODE_NO_UNSIGNED_SUBTRACTION
   See Item_func_minus::resolve_type().
  */
  if (unsigned_flag && decimal_value->sign()) {
    /*
      Do not return a NULL pointer, as the result may be used in subsequent
      arithmetic operations.
     */
    my_decimal_set_zero(decimal_value);
    null_value = maybe_null;
    raise_decimal_overflow();
    return decimal_value;
  }
  return decimal_value;
}

double Item_func_mul::real_op() {
  DBUG_ASSERT(fixed == 1);
  double value = args[0]->val_real() * args[1]->val_real();
  if ((null_value = args[0]->null_value || args[1]->null_value)) return 0.0;
  return check_float_overflow(value);
}

longlong Item_func_mul::int_op() {
  DBUG_ASSERT(fixed == 1);
  longlong a = args[0]->val_int();
  longlong b = args[1]->val_int();
  longlong res;
  ulonglong res0, res1;
  ulong a0, a1, b0, b1;
  bool res_unsigned = false;
  bool a_negative = false, b_negative = false;

  if ((null_value = args[0]->null_value || args[1]->null_value)) return 0;

  /*
    First check whether the result can be represented as a
    (bool unsigned_flag, longlong value) pair, then check if it is compatible
    with this Item's unsigned_flag by calling check_integer_overflow().

    Let a = a1 * 2^32 + a0 and b = b1 * 2^32 + b0. Then
    a * b = (a1 * 2^32 + a0) * (b1 * 2^32 + b0) = a1 * b1 * 2^64 +
            + (a1 * b0 + a0 * b1) * 2^32 + a0 * b0;
    We can determine if the above sum overflows the ulonglong range by
    sequentially checking the following conditions:
    1. If both a1 and b1 are non-zero.
    2. Otherwise, if (a1 * b0 + a0 * b1) is greater than ULONG_MAX.
    3. Otherwise, if (a1 * b0 + a0 * b1) * 2^32 + a0 * b0 is greater than
    ULLONG_MAX.

    Since we also have to take the unsigned_flag for a and b into account,
    it is easier to first work with absolute values and set the
    correct sign later.
  */
  if (!args[0]->unsigned_flag && a < 0) {
    a_negative = true;
    a = -a;
  }
  if (!args[1]->unsigned_flag && b < 0) {
    b_negative = true;
    b = -b;
  }

  a0 = 0xFFFFFFFFUL & a;
  a1 = ((ulonglong)a) >> 32;
  b0 = 0xFFFFFFFFUL & b;
  b1 = ((ulonglong)b) >> 32;

  if (a1 && b1) goto err;

  res1 = (ulonglong)a1 * b0 + (ulonglong)a0 * b1;
  if (res1 > 0xFFFFFFFFUL) goto err;

  res1 = res1 << 32;
  res0 = (ulonglong)a0 * b0;

  if (test_if_sum_overflows_ull(res1, res0)) goto err;
  res = res1 + res0;

  if (a_negative != b_negative) {
    if ((ulonglong)res > (ulonglong)LLONG_MIN + 1) goto err;
    res = -res;
  } else
    res_unsigned = true;

  return check_integer_overflow(res, res_unsigned);

err:
  return raise_integer_overflow();
}

/** See Item_func_plus::decimal_op for comments. */

my_decimal *Item_func_mul::decimal_op(my_decimal *decimal_value) {
  my_decimal value1, *val1;
  my_decimal value2, *val2;
  val1 = args[0]->val_decimal(&value1);
  if ((null_value = args[0]->null_value)) return 0;
  val2 = args[1]->val_decimal(&value2);
  if (!(null_value =
            (args[1]->null_value || (check_decimal_overflow(my_decimal_mul(
                                         E_DEC_FATAL_ERROR & ~E_DEC_OVERFLOW,
                                         decimal_value, val1, val2)) > 3))))
    return decimal_value;
  return 0;
}

void Item_func_mul::result_precision() {
  /* Integer operations keep unsigned_flag if one of arguments is unsigned */
  if (result_type() == INT_RESULT)
    unsigned_flag = args[0]->unsigned_flag | args[1]->unsigned_flag;
  else
    unsigned_flag = args[0]->unsigned_flag & args[1]->unsigned_flag;
  decimals = min(args[0]->decimals + args[1]->decimals, DECIMAL_MAX_SCALE);
  uint est_prec = args[0]->decimal_precision() + args[1]->decimal_precision();
  uint precision = min<uint>(est_prec, DECIMAL_MAX_PRECISION);
  max_length = my_decimal_precision_to_length_no_truncation(precision, decimals,
                                                            unsigned_flag);
}

double Item_func_div::real_op() {
  DBUG_ASSERT(fixed == 1);
  double value = args[0]->val_real();
  double val2 = args[1]->val_real();
  if ((null_value = args[0]->null_value || args[1]->null_value)) return 0.0;
  if (val2 == 0.0) {
    signal_divide_by_null();
    return 0.0;
  }
  return check_float_overflow(value / val2);
}

my_decimal *Item_func_div::decimal_op(my_decimal *decimal_value) {
  my_decimal value1, *val1;
  my_decimal value2, *val2;
  int err;

  val1 = args[0]->val_decimal(&value1);
  if ((null_value = args[0]->null_value)) return 0;
  val2 = args[1]->val_decimal(&value2);
  if ((null_value = args[1]->null_value)) return 0;
  if ((err = check_decimal_overflow(
           my_decimal_div(E_DEC_FATAL_ERROR & ~E_DEC_OVERFLOW & ~E_DEC_DIV_ZERO,
                          decimal_value, val1, val2, prec_increment))) > 3) {
    if (err == E_DEC_DIV_ZERO) signal_divide_by_null();
    null_value = 1;
    return 0;
  }
  return decimal_value;
}

void Item_func_div::result_precision() {
  uint precision = min<uint>(
      args[0]->decimal_precision() + args[1]->decimals + prec_increment,
      DECIMAL_MAX_PRECISION);

  if (result_type() == DECIMAL_RESULT) DBUG_ASSERT(precision > 0);

  /* Integer operations keep unsigned_flag if one of arguments is unsigned */
  if (result_type() == INT_RESULT)
    unsigned_flag = args[0]->unsigned_flag | args[1]->unsigned_flag;
  else
    unsigned_flag = args[0]->unsigned_flag & args[1]->unsigned_flag;
  decimals = min<uint>(args[0]->decimals + prec_increment, DECIMAL_MAX_SCALE);
  max_length = my_decimal_precision_to_length_no_truncation(precision, decimals,
                                                            unsigned_flag);
}

bool Item_func_div::resolve_type(THD *thd) {
  DBUG_ENTER("Item_func_div::resolve_type");
  prec_increment = thd->variables.div_precincrement;
  if (Item_num_op::resolve_type(thd)) DBUG_RETURN(true);

  switch (hybrid_type) {
    case REAL_RESULT: {
      decimals = max(args[0]->decimals, args[1]->decimals) + prec_increment;
      set_if_smaller(decimals, NOT_FIXED_DEC);
      uint tmp = float_length(decimals);
      if (decimals == NOT_FIXED_DEC)
        max_length = tmp;
      else {
        max_length = args[0]->max_length - args[0]->decimals + decimals;
        set_if_smaller(max_length, tmp);
      }
      break;
    }
    case INT_RESULT:
      set_data_type(MYSQL_TYPE_NEWDECIMAL);
      hybrid_type = DECIMAL_RESULT;
      DBUG_PRINT("info", ("Type changed: DECIMAL_RESULT"));
      result_precision();
      break;
    case DECIMAL_RESULT:
      result_precision();
      break;
    default:
      DBUG_ASSERT(0);
  }
  maybe_null = true;  // division by zero
  DBUG_RETURN(false);
}

/* Integer division */
longlong Item_func_int_div::val_int() {
  DBUG_ASSERT(fixed == 1);

  /*
    Perform division using DECIMAL math if either of the operands has a
    non-integer type
  */
  if (args[0]->result_type() != INT_RESULT ||
      args[1]->result_type() != INT_RESULT) {
    my_decimal tmp;
    my_decimal *val0p = args[0]->val_decimal(&tmp);
    if ((null_value = args[0]->null_value)) return 0;
    my_decimal val0 = *val0p;

    my_decimal *val1p = args[1]->val_decimal(&tmp);
    if ((null_value = args[1]->null_value)) return 0;
    my_decimal val1 = *val1p;

    int err;
    if ((err = my_decimal_div(E_DEC_FATAL_ERROR & ~E_DEC_DIV_ZERO, &tmp, &val0,
                              &val1, 0)) > 3) {
      if (err == E_DEC_DIV_ZERO) signal_divide_by_null();
      return 0;
    }

    my_decimal truncated;
    const bool do_truncate = true;
    if (my_decimal_round(E_DEC_FATAL_ERROR, &tmp, 0, do_truncate, &truncated))
      DBUG_ASSERT(false);

    longlong res;
    if (my_decimal2int(E_DEC_FATAL_ERROR, &truncated, unsigned_flag, &res) &
        E_DEC_OVERFLOW)
      raise_integer_overflow();
    return res;
  }

  longlong val0 = args[0]->val_int();
  longlong val1 = args[1]->val_int();
  bool val0_negative, val1_negative, res_negative;
  ulonglong uval0, uval1, res;
  if ((null_value = (args[0]->null_value || args[1]->null_value))) return 0;
  if (val1 == 0) {
    signal_divide_by_null();
    return 0;
  }

  val0_negative = !args[0]->unsigned_flag && val0 < 0;
  val1_negative = !args[1]->unsigned_flag && val1 < 0;
  res_negative = val0_negative != val1_negative;
  uval0 = (ulonglong)(val0_negative && val0 != LLONG_MIN ? -val0 : val0);
  uval1 = (ulonglong)(val1_negative && val1 != LLONG_MIN ? -val1 : val1);
  res = uval0 / uval1;
  if (res_negative) {
    if (res > (ulonglong)LLONG_MAX) return raise_integer_overflow();
    res = (ulonglong)(-(longlong)res);
  }
  return check_integer_overflow(res, !res_negative);
}

bool Item_func_int_div::resolve_type(THD *) {
  Item_result argtype = args[0]->result_type();
  /* use precision ony for the data type it is applicable for and valid */
  uint32 char_length =
      args[0]->max_char_length() -
      (argtype == DECIMAL_RESULT || argtype == INT_RESULT ? args[0]->decimals
                                                          : 0);
  fix_char_length(char_length > MY_INT64_NUM_DECIMAL_DIGITS
                      ? MY_INT64_NUM_DECIMAL_DIGITS
                      : char_length);
  maybe_null = true;
  unsigned_flag = args[0]->unsigned_flag | args[1]->unsigned_flag;
  return reject_geometry_args(arg_count, args, this);
}

longlong Item_func_mod::int_op() {
  DBUG_ASSERT(fixed == 1);
  longlong val0 = args[0]->val_int();
  longlong val1 = args[1]->val_int();
  bool val0_negative, val1_negative;
  ulonglong uval0, uval1;
  ulonglong res;

  if ((null_value = args[0]->null_value || args[1]->null_value))
    return 0; /* purecov: inspected */
  if (val1 == 0) {
    signal_divide_by_null();
    return 0;
  }

  /*
    '%' is calculated by integer division internally. Since dividing
    LLONG_MIN by -1 generates SIGFPE, we calculate using unsigned values and
    then adjust the sign appropriately.
  */
  val0_negative = !args[0]->unsigned_flag && val0 < 0;
  val1_negative = !args[1]->unsigned_flag && val1 < 0;
  uval0 = (ulonglong)(val0_negative && val0 != LLONG_MIN ? -val0 : val0);
  uval1 = (ulonglong)(val1_negative && val1 != LLONG_MIN ? -val1 : val1);
  res = uval0 % uval1;
  return check_integer_overflow(val0_negative ? -res : res, !val0_negative);
}

double Item_func_mod::real_op() {
  DBUG_ASSERT(fixed == 1);
  double value = args[0]->val_real();
  double val2 = args[1]->val_real();
  if ((null_value = args[0]->null_value || args[1]->null_value))
    return 0.0; /* purecov: inspected */
  if (val2 == 0.0) {
    signal_divide_by_null();
    return 0.0;
  }
  return fmod(value, val2);
}

my_decimal *Item_func_mod::decimal_op(my_decimal *decimal_value) {
  my_decimal value1, *val1;
  my_decimal value2, *val2;

  val1 = args[0]->val_decimal(&value1);
  if ((null_value = args[0]->null_value)) return 0;
  val2 = args[1]->val_decimal(&value2);
  if ((null_value = args[1]->null_value)) return 0;
  switch (my_decimal_mod(E_DEC_FATAL_ERROR & ~E_DEC_DIV_ZERO, decimal_value,
                         val1, val2)) {
    case E_DEC_TRUNCATED:
    case E_DEC_OK:
      return decimal_value;
    case E_DEC_DIV_ZERO:
      signal_divide_by_null();
      // Fall through.
    default:
      null_value = 1;
      return 0;
  }
}

void Item_func_mod::result_precision() {
  decimals = max(args[0]->decimals, args[1]->decimals);
  max_length = max(args[0]->max_length, args[1]->max_length);
  // Increase max_length if we have: signed % unsigned(precision == scale)
  if (!args[0]->unsigned_flag && args[1]->unsigned_flag &&
      args[0]->max_length <= args[1]->max_length &&
      args[1]->decimals == args[1]->decimal_precision()) {
    max_length += 1;
  }
}

bool Item_func_mod::resolve_type(THD *thd) {
  if (Item_num_op::resolve_type(thd)) return true;
  maybe_null = true;
  unsigned_flag = args[0]->unsigned_flag;
  return false;
}

double Item_func_neg::real_op() {
  double value = args[0]->val_real();
  null_value = args[0]->null_value;
  return -value;
}

longlong Item_func_neg::int_op() {
  longlong value = args[0]->val_int();
  if ((null_value = args[0]->null_value)) return 0;
  if (args[0]->unsigned_flag && (ulonglong)value > (ulonglong)LLONG_MAX + 1ULL)
    return raise_integer_overflow();
  // For some platforms we need special handling of LLONG_MIN to
  // guarantee overflow.
  if (value == LLONG_MIN && !args[0]->unsigned_flag && !unsigned_flag)
    return raise_integer_overflow();
  // Avoid doing '-value' below, it is undefined.
  if (value == LLONG_MIN && args[0]->unsigned_flag && !unsigned_flag)
    return LLONG_MIN;
  return check_integer_overflow(-value, !args[0]->unsigned_flag && value < 0);
}

my_decimal *Item_func_neg::decimal_op(my_decimal *decimal_value) {
  my_decimal val, *value = args[0]->val_decimal(&val);
  if (!(null_value = args[0]->null_value)) {
    my_decimal2decimal(value, decimal_value);
    my_decimal_neg(decimal_value);
    return decimal_value;
  }
  return 0;
}

void Item_func_neg::fix_num_length_and_dec() {
  decimals = args[0]->decimals;
  /* 1 add because sign can appear */
  max_length = args[0]->max_length + 1;
}

bool Item_func_neg::resolve_type(THD *thd) {
  DBUG_ENTER("Item_func_neg::resolve_type");
  if (Item_func_num1::resolve_type(thd)) DBUG_RETURN(true);
  /*
    If this is in integer context keep the context as integer if possible
    (This is how multiplication and other integer functions works)
    Use val() to get value as arg_type doesn't mean that item is
    Item_int or Item_real due to existence of Item_param.
  */
  if (hybrid_type == INT_RESULT && args[0]->const_item()) {
    longlong val = args[0]->val_int();
    if ((ulonglong)val >= (ulonglong)LLONG_MIN &&
        ((ulonglong)val != (ulonglong)LLONG_MIN ||
         args[0]->type() != INT_ITEM)) {
      /*
        Ensure that result is converted to DECIMAL, as longlong can't hold
        the negated number
      */
      set_data_type(MYSQL_TYPE_NEWDECIMAL);
      hybrid_type = DECIMAL_RESULT;
      DBUG_PRINT("info", ("Type changed: DECIMAL_RESULT"));
    }
  }
  unsigned_flag = false;
  DBUG_RETURN(false);
}

double Item_func_abs::real_op() {
  double value = args[0]->val_real();
  null_value = args[0]->null_value;
  return fabs(value);
}

longlong Item_func_abs::int_op() {
  longlong value = args[0]->val_int();
  if ((null_value = args[0]->null_value)) return 0;
  if (unsigned_flag) return value;
  /* -LLONG_MIN = LLONG_MAX + 1 => outside of signed longlong range */
  if (value == LLONG_MIN) return raise_integer_overflow();
  return (value >= 0) ? value : -value;
}

my_decimal *Item_func_abs::decimal_op(my_decimal *decimal_value) {
  my_decimal val, *value = args[0]->val_decimal(&val);
  if (!(null_value = args[0]->null_value)) {
    my_decimal2decimal(value, decimal_value);
    if (decimal_value->sign()) my_decimal_neg(decimal_value);
    return decimal_value;
  }
  return 0;
}

bool Item_func_abs::resolve_type(THD *thd) {
  if (Item_func_num1::resolve_type(thd)) return true;
  unsigned_flag = args[0]->unsigned_flag;
  return false;
}

bool Item_dec_func::resolve_type(THD *) {
  decimals = NOT_FIXED_DEC;
  max_length = float_length(decimals);
  maybe_null = true;
  return reject_geometry_args(arg_count, args, this);
}

/** Gateway to natural LOG function. */
double Item_func_ln::val_real() {
  DBUG_ASSERT(fixed == 1);
  double value = args[0]->val_real();
  if ((null_value = args[0]->null_value)) return 0.0;
  if (value <= 0.0) {
    signal_invalid_argument_for_log();
    return 0.0;
  }
  return log(value);
}

/**
  Extended but so slower LOG function.

  We have to check if all values are > zero and first one is not one
  as these are the cases then result is not a number.
*/
double Item_func_log::val_real() {
  DBUG_ASSERT(fixed == 1);
  double value = args[0]->val_real();
  if ((null_value = args[0]->null_value)) return 0.0;
  if (value <= 0.0) {
    signal_invalid_argument_for_log();
    return 0.0;
  }
  if (arg_count == 2) {
    double value2 = args[1]->val_real();
    if ((null_value = args[1]->null_value)) return 0.0;
    if (value2 <= 0.0 || value == 1.0) {
      signal_invalid_argument_for_log();
      return 0.0;
    }
    return log(value2) / log(value);
  }
  return log(value);
}

double Item_func_log2::val_real() {
  DBUG_ASSERT(fixed == 1);
  double value = args[0]->val_real();

  if ((null_value = args[0]->null_value)) return 0.0;
  if (value <= 0.0) {
    signal_invalid_argument_for_log();
    return 0.0;
  }
  return std::log2(value);
}

double Item_func_log10::val_real() {
  DBUG_ASSERT(fixed == 1);
  double value = args[0]->val_real();
  if ((null_value = args[0]->null_value)) return 0.0;
  if (value <= 0.0) {
    signal_invalid_argument_for_log();
    return 0.0;
  }
  return log10(value);
}

double Item_func_exp::val_real() {
  DBUG_ASSERT(fixed == 1);
  double value = args[0]->val_real();
  if ((null_value = args[0]->null_value)) return 0.0; /* purecov: inspected */
  return check_float_overflow(exp(value));
}

double Item_func_sqrt::val_real() {
  DBUG_ASSERT(fixed == 1);
  double value = args[0]->val_real();
  if ((null_value = (args[0]->null_value || value < 0)))
    return 0.0; /* purecov: inspected */
  return sqrt(value);
}

double Item_func_pow::val_real() {
  DBUG_ASSERT(fixed == 1);
  double value = args[0]->val_real();
  double val2 = args[1]->val_real();
  if ((null_value = (args[0]->null_value || args[1]->null_value)))
    return 0.0; /* purecov: inspected */
  return check_float_overflow(pow(value, val2));
}

// Trigonometric functions

double Item_func_acos::val_real() {
  DBUG_ASSERT(fixed == 1);
  /* One can use this to defer SELECT processing. */
  DEBUG_SYNC(current_thd, "before_acos_function");
  // the volatile's for BUG #2338 to calm optimizer down (because of gcc's bug)
  volatile double value = args[0]->val_real();
  if ((null_value = (args[0]->null_value || (value < -1.0 || value > 1.0))))
    return 0.0;
  return acos(value);
}

double Item_func_asin::val_real() {
  DBUG_ASSERT(fixed == 1);
  // the volatile's for BUG #2338 to calm optimizer down (because of gcc's bug)
  volatile double value = args[0]->val_real();
  if ((null_value = (args[0]->null_value || (value < -1.0 || value > 1.0))))
    return 0.0;
  return asin(value);
}

double Item_func_atan::val_real() {
  DBUG_ASSERT(fixed == 1);
  double value = args[0]->val_real();
  if ((null_value = args[0]->null_value)) return 0.0;
  if (arg_count == 2) {
    double val2 = args[1]->val_real();
    if ((null_value = args[1]->null_value)) return 0.0;
    return check_float_overflow(atan2(value, val2));
  }
  return atan(value);
}

double Item_func_cos::val_real() {
  DBUG_ASSERT(fixed == 1);
  double value = args[0]->val_real();
  if ((null_value = args[0]->null_value)) return 0.0;
  return cos(value);
}

double Item_func_sin::val_real() {
  DBUG_ASSERT(fixed == 1);
  double value = args[0]->val_real();
  if ((null_value = args[0]->null_value)) return 0.0;
  return sin(value);
}

double Item_func_tan::val_real() {
  DBUG_ASSERT(fixed == 1);
  double value = args[0]->val_real();
  if ((null_value = args[0]->null_value)) return 0.0;
  return check_float_overflow(tan(value));
}

double Item_func_cot::val_real() {
  DBUG_ASSERT(fixed == 1);
  double value = args[0]->val_real();
  if ((null_value = args[0]->null_value)) return 0.0;
  return check_float_overflow(1.0 / tan(value));
}

// Bitwise functions

bool Item_func_bit::resolve_type(THD *) {
  if (bit_func_returns_binary(
          args[0],
          binary_result_requires_binary_second_arg() ? args[1] : nullptr)) {
    hybrid_type = STRING_RESULT;
    set_data_type_string(max<uint32>(args[0]->max_length,
                                     binary_result_requires_binary_second_arg()
                                         ? args[1]->max_length
                                         : 0U),
                         &my_charset_bin);
  } else {
    hybrid_type = INT_RESULT;
    set_data_type_longlong();
    unsigned_flag = true;
  }
  return reject_geometry_args(arg_count, args, this);
}

longlong Item_func_bit::val_int() {
  DBUG_ASSERT(fixed);
  if (hybrid_type == INT_RESULT)
    return int_op();
  else {
    String *res;
    if (!(res = str_op(&str_value))) return 0;

    int ovf_error;
    char *from = const_cast<char *>(res->ptr());
    size_t len = res->length();
    char *end = from + len;
    return my_strtoll10(from, &end, &ovf_error);
  }
}

double Item_func_bit::val_real() {
  DBUG_ASSERT(fixed);
  if (hybrid_type == INT_RESULT)
    return static_cast<ulonglong>(int_op());
  else {
    String *res;
    if (!(res = str_op(&str_value))) return 0.0;

    int ovf_error;
    char *from = const_cast<char *>(res->ptr());
    size_t len = res->length();
    char *end = from + len;
    return my_strtod(from, &end, &ovf_error);
  }
}

my_decimal *Item_func_bit::val_decimal(my_decimal *decimal_value) {
  DBUG_ASSERT(fixed);
  if (hybrid_type == INT_RESULT)
    return val_decimal_from_int(decimal_value);
  else
    return val_decimal_from_string(decimal_value);
}

String *Item_func_bit::val_str(String *str) {
  DBUG_ASSERT(fixed);
  if (hybrid_type == INT_RESULT) {
    longlong nr = int_op();
    if (null_value) return nullptr;
    str->set_int(nr, unsigned_flag, collation.collation);
    return str;
  } else
    return str_op(str);
}

// Shift-functions, same as << and >> in C/C++

/**
  Template function that evaluates the bitwise shift operation over integer
  arguments.
  @tparam to_left True if left-shift, false if right-shift
*/
template <bool to_left>
longlong Item_func_shift::eval_int_op() {
  DBUG_ASSERT(fixed);
  ulonglong res = args[0]->val_uint();
  if (args[0]->null_value) return error_int();

  ulonglong shift = args[1]->val_uint();
  if (args[1]->null_value) return error_int();

  null_value = false;
  if (shift < sizeof(longlong) * 8)
    return to_left ? (res << shift) : (res >> shift);
  return 0;
}

/// Instantiations of the above
template longlong Item_func_shift::eval_int_op<true>();
template longlong Item_func_shift::eval_int_op<false>();

/**
  Template function that evaluates the bitwise shift operation over binary
  string arguments.
  @tparam to_left True if left-shift, false if right-shift
*/
template <bool to_left>
String *Item_func_shift::eval_str_op(String *) {
  DBUG_ASSERT(fixed);

  String tmp_str;
  String *arg = args[0]->val_str(&tmp_str);
  if (!arg || args[0]->null_value) return error_str();

  ssize_t arg_length = arg->length();
  size_t shift =
      min(args[1]->val_uint(), static_cast<ulonglong>(arg_length) * 8);
  if (args[1]->null_value) return error_str();

  if (tmp_value.alloc(arg->length())) return error_str();

  tmp_value.length(arg_length);
  tmp_value.set_charset(&my_charset_bin);
  /*
    Example with left-shift-by-21-bits:
    |........|........|........|........|
      byte i  byte i+1 byte i+2 byte i+3
    First (leftmost) bit has number 1.
    21 = 2*8 + 5.
    Bits of number 1-3 of byte 'i' receive bits 22-24 i.e. the last 3 bits of
    byte 'i+2'. So, take byte 'i+2', shift it left by 5 bits, that puts the
    last 3 bits of byte 'i+2' in bits 1-3, and 0s elsewhere.
    Bits of number 4-8 of byte 'i' receive bits 25-39 i.e. the first 5 bits of
    byte 'i+3'. So, take byte 'i+3', shift it right by 3 bits, that puts the
    first 5 bits of byte 'i+3' in bits 4-8, and 0s elsewhere.
    In total, do OR of both results.
  */
  size_t mod = shift % 8;
  size_t mod_complement = 8 - mod;
  ssize_t entire_bytes = shift / 8;

  const unsigned char *from_c = pointer_cast<const unsigned char *>(arg->ptr());
  unsigned char *to_c = pointer_cast<unsigned char *>(tmp_value.c_ptr_quick());

  if (to_left) {
    // Bytes of lower index are overwritten by bytes of higher index
    for (ssize_t i = 0; i < arg_length; i++)
      if (i + entire_bytes + 1 < arg_length)
        to_c[i] = (from_c[i + entire_bytes] << mod) |
                  (from_c[i + entire_bytes + 1] >> mod_complement);
      else if (i + entire_bytes + 1 == arg_length)
        to_c[i] = from_c[i + entire_bytes] << mod;
      else
        to_c[i] = 0;
  } else {
    // Bytes of higher index are overwritten by bytes of lower index
    for (ssize_t i = arg_length - 1; i >= 0; i--)
      if (i > entire_bytes)
        to_c[i] = (from_c[i - entire_bytes] >> mod) |
                  (from_c[i - entire_bytes - 1] << mod_complement);
      else if (i == entire_bytes)
        to_c[i] = from_c[i - entire_bytes] >> mod;
      else
        to_c[i] = 0;
  }

  null_value = false;
  return &tmp_value;
}

/// Instantiations of the above
template String *Item_func_shift::eval_str_op<true>(String *);
template String *Item_func_shift::eval_str_op<false>(String *);

// Bit negation ('~')

longlong Item_func_bit_neg::int_op() {
  DBUG_ASSERT(fixed);
  ulonglong res = (ulonglong)args[0]->val_int();
  if (args[0]->null_value) return error_int();
  null_value = false;
  return ~res;
}

String *Item_func_bit_neg::str_op(String *str) {
  DBUG_ASSERT(fixed);
  String *res = args[0]->val_str(str);
  if (args[0]->null_value || !res) return error_str();

  if (tmp_value.alloc(res->length())) return error_str();

  size_t arg_length = res->length();
  tmp_value.length(arg_length);
  tmp_value.set_charset(&my_charset_bin);
  const unsigned char *from_c = pointer_cast<const unsigned char *>(res->ptr());
  unsigned char *to_c = pointer_cast<unsigned char *>(tmp_value.c_ptr_quick());
  size_t i = 0;
  while (i + sizeof(longlong) <= arg_length) {
    int8store(&to_c[i], ~(uint8korr(&from_c[i])));
    i += sizeof(longlong);
  }
  while (i < arg_length) {
    to_c[i] = ~from_c[i];
    i++;
  }

  null_value = false;
  return &tmp_value;
}

/**
  Template function used to evaluate the bitwise operation over int arguments.

  @param int_func  The bitwise function.
*/
template <class Int_func>
longlong Item_func_bit_two_param::eval_int_op(Int_func int_func) {
  DBUG_ASSERT(fixed);
  ulonglong arg0 = args[0]->val_uint();
  if (args[0]->null_value) return error_int();
  ulonglong arg1 = args[1]->val_uint();
  if (args[1]->null_value) return error_int();
  null_value = false;
  return (longlong)int_func(arg0, arg1);
}

/// Instantiations of the above
template longlong Item_func_bit_two_param::eval_int_op<std::bit_or<ulonglong>>(
    std::bit_or<ulonglong>);
template longlong Item_func_bit_two_param::eval_int_op<std::bit_and<ulonglong>>(
    std::bit_and<ulonglong>);
template longlong Item_func_bit_two_param::eval_int_op<std::bit_xor<ulonglong>>(
    std::bit_xor<ulonglong>);

/**
  Template function that evaluates the bitwise operation over binary arguments.
  Checks that both arguments have same length and applies the bitwise operation

   @param char_func  The Bitwise function used to evaluate unsigned chars.
   @param int_func   The Bitwise function used to evaluate unsigned long longs.
*/
template <class Char_func, class Int_func>
String *Item_func_bit_two_param::eval_str_op(String *, Char_func char_func,
                                             Int_func int_func) {
  DBUG_ASSERT(fixed);
  String arg0_buff;
  String *s1 = args[0]->val_str(&arg0_buff);

  if (args[0]->null_value || !s1) return error_str();

  String arg1_buff;
  String *s2 = args[1]->val_str(&arg1_buff);

  if (args[1]->null_value || !s2) return error_str();

  size_t arg_length = s1->length();
  if (arg_length != s2->length()) {
    my_error(ER_INVALID_BITWISE_OPERANDS_SIZE, MYF(0), func_name());
    return error_str();
  }

  if (tmp_value.alloc(arg_length)) return error_str();

  tmp_value.length(arg_length);
  tmp_value.set_charset(&my_charset_bin);

  const uchar *s1_c_p = pointer_cast<const uchar *>(s1->ptr());
  const uchar *s2_c_p = pointer_cast<const uchar *>(s2->ptr());
  char *res = const_cast<char *>(tmp_value.ptr());
  size_t i = 0;
  while (i + sizeof(longlong) <= arg_length) {
    int8store(&res[i], int_func(uint8korr(&s1_c_p[i]), uint8korr(&s2_c_p[i])));
    i += sizeof(longlong);
  }
  while (i < arg_length) {
    res[i] = char_func(s1_c_p[i], s2_c_p[i]);
    i++;
  }

  null_value = false;
  return &tmp_value;
}

/// Instantiations of the above
template String *
Item_func_bit_two_param::eval_str_op<std::bit_or<char>, std::bit_or<ulonglong>>(
    String *, std::bit_or<char>, std::bit_or<ulonglong>);
template String *Item_func_bit_two_param::eval_str_op<
    std::bit_and<char>, std::bit_and<ulonglong>>(String *, std::bit_and<char>,
                                                 std::bit_and<ulonglong>);
template String *Item_func_bit_two_param::eval_str_op<
    std::bit_xor<char>, std::bit_xor<ulonglong>>(String *, std::bit_xor<char>,
                                                 std::bit_xor<ulonglong>);

bool Item::bit_func_returns_binary(const Item *a, const Item *b) {
  /*
    Checks if the bitwise function should return binary data.
    The conditions to return true are the following:

    1. If there's only one argument(so b is nullptr),
    then a must be a [VAR]BINARY Item, different from the hex/bit/NULL literal.

    2. If there are two arguments, both should be [VAR]BINARY
    and at least one of them should be different from the hex/bit/NULL literal
  */
  // Check if a is [VAR]BINARY Item
  bool a_is_binary = a->result_type() == STRING_RESULT &&
                     a->collation.collation == &my_charset_bin;
  // Check if b is not null and is [VAR]BINARY Item
  bool b_is_binary = b && b->result_type() == STRING_RESULT &&
                     b->collation.collation == &my_charset_bin;

  return a_is_binary && (!b || b_is_binary) &&
         ((a->type() != Item::VARBIN_ITEM && a->type() != Item::NULL_ITEM) ||
          (b && b->type() != Item::VARBIN_ITEM &&
           b->type() != Item::NULL_ITEM));
}

// Conversion functions

bool Item_func_integer::resolve_type(THD *) {
  max_length = args[0]->max_length - args[0]->decimals + 1;
  uint tmp = float_length(decimals);
  set_if_smaller(max_length, tmp);
  return reject_geometry_args(arg_count, args, this);
}

void Item_func_int_val::fix_num_length_and_dec() {
  ulonglong tmp_max_length = (ulonglong)args[0]->max_length -
                             (args[0]->decimals ? args[0]->decimals + 1 : 0) +
                             2;
  max_length = static_cast<uint32>(std::min(4294967295ULL, tmp_max_length));
  /*
    Avoid setting hybrid_type to INT_RESULT when we are in DECIMAL context.
    See Item_func_int_val::find_num_type()
  */
  if (args[0]->result_type() != DECIMAL_RESULT) {
    uint tmp = float_length(decimals);
    set_if_smaller(max_length, tmp);
  }
  decimals = 0;
}

void Item_func_int_val::set_numeric_type() {
  DBUG_ENTER("Item_func_int_val::set_numeric_type");
  DBUG_PRINT("info", ("name %s", func_name()));
  switch (hybrid_type = args[0]->result_type()) {
    case STRING_RESULT:
    case REAL_RESULT:
      set_data_type(MYSQL_TYPE_DOUBLE);
      hybrid_type = REAL_RESULT;
      max_length = float_length(decimals);
      break;
    case INT_RESULT:
    case DECIMAL_RESULT:
      /*
        -2 because in most high position can't be used any digit for longlong
        and one position for increasing value during operation
      */
      if ((args[0]->max_length - args[0]->decimals) >=
          (DECIMAL_LONGLONG_DIGITS - 2)) {
        unsigned_flag = args[0]->unsigned_flag;
        set_data_type(MYSQL_TYPE_NEWDECIMAL);
        hybrid_type = DECIMAL_RESULT;
      } else {
        unsigned_flag = args[0]->unsigned_flag;
        set_data_type(MYSQL_TYPE_LONGLONG);
        hybrid_type = INT_RESULT;
      }
      break;
    default:
      DBUG_ASSERT(0);
  }
  DBUG_PRINT("info", ("Type: %s", (hybrid_type == REAL_RESULT
                                       ? "REAL_RESULT"
                                       : hybrid_type == DECIMAL_RESULT
                                             ? "DECIMAL_RESULT"
                                             : hybrid_type == INT_RESULT
                                                   ? "INT_RESULT"
                                                   : "--ILLEGAL!!!--")));

  DBUG_VOID_RETURN;
}

longlong Item_func_ceiling::int_op() {
  longlong result;
  switch (args[0]->result_type()) {
    case INT_RESULT:
      result = args[0]->val_int();
      null_value = args[0]->null_value;
      break;
    case DECIMAL_RESULT: {
      my_decimal dec_buf, *dec;
      if ((dec = Item_func_ceiling::decimal_op(&dec_buf)))
        my_decimal2int(E_DEC_FATAL_ERROR, dec, unsigned_flag, &result);
      else
        result = 0;
      break;
    }
    default:
      result = (longlong)Item_func_ceiling::real_op();
  };
  return result;
}

double Item_func_ceiling::real_op() {
  /*
    the volatile's for BUG #3051 to calm optimizer down (because of gcc's
    bug)
  */
  volatile double value = args[0]->val_real();
  null_value = args[0]->null_value;
  return ceil(value);
}

my_decimal *Item_func_ceiling::decimal_op(my_decimal *decimal_value) {
  my_decimal val, *value = args[0]->val_decimal(&val);
  if (!(null_value =
            (args[0]->null_value ||
             my_decimal_ceiling(E_DEC_FATAL_ERROR, value, decimal_value) > 1)))
    return decimal_value;
  return 0;
}

longlong Item_func_floor::int_op() {
  longlong result;
  switch (args[0]->result_type()) {
    case INT_RESULT:
      result = args[0]->val_int();
      null_value = args[0]->null_value;
      break;
    case DECIMAL_RESULT: {
      my_decimal dec_buf, *dec;
      if ((dec = Item_func_floor::decimal_op(&dec_buf)))
        my_decimal2int(E_DEC_FATAL_ERROR, dec, unsigned_flag, &result);
      else
        result = 0;
      break;
    }
    default:
      result = (longlong)Item_func_floor::real_op();
  };
  return result;
}

double Item_func_floor::real_op() {
  /*
    the volatile's for BUG #3051 to calm optimizer down (because of gcc's
    bug)
  */
  volatile double value = args[0]->val_real();
  null_value = args[0]->null_value;
  return floor(value);
}

my_decimal *Item_func_floor::decimal_op(my_decimal *decimal_value) {
  my_decimal val, *value = args[0]->val_decimal(&val);
  if (!(null_value =
            (args[0]->null_value ||
             my_decimal_floor(E_DEC_FATAL_ERROR, value, decimal_value) > 1)))
    return decimal_value;
  return 0;
}

bool Item_func_round::resolve_type(THD *) {
  int decimals_to_set;
  longlong val1;
  bool val1_unsigned;

  unsigned_flag = args[0]->unsigned_flag;
  if (reject_geometry_args(arg_count, args, this)) return true;

  if (!args[1]->const_item()) {
    decimals = args[0]->decimals;
    max_length = float_length(decimals);
    if (args[0]->result_type() == DECIMAL_RESULT) {
      max_length++;
      set_data_type(MYSQL_TYPE_NEWDECIMAL);
      hybrid_type = DECIMAL_RESULT;
    } else {
      set_data_type(MYSQL_TYPE_DOUBLE);
      hybrid_type = REAL_RESULT;
    }
    return false;
  }

  val1 = args[1]->val_int();
  if ((null_value = args[1]->is_null())) {
    // Set a data type - we do not provide excessive is_null() checks
    if (is_numeric_type(args[0]->data_type())) {
      set_data_type_from_item(args[0]);
      hybrid_type = args[0]->result_type();
    } else {
      set_data_type(MYSQL_TYPE_DOUBLE);
      hybrid_type = REAL_RESULT;
    }
    return false;
  }

  val1_unsigned = args[1]->unsigned_flag;
  if (val1 < 0)
    decimals_to_set = val1_unsigned ? INT_MAX : 0;
  else
    decimals_to_set = (val1 > INT_MAX) ? INT_MAX : (int)val1;

  if (args[0]->decimals == NOT_FIXED_DEC) {
    decimals = min(decimals_to_set, NOT_FIXED_DEC);
    max_length = float_length(decimals);
    set_data_type(MYSQL_TYPE_DOUBLE);
    hybrid_type = REAL_RESULT;
    return false;
  }

  switch (args[0]->result_type()) {
    case REAL_RESULT:
    case STRING_RESULT:
      set_data_type(MYSQL_TYPE_DOUBLE);
      hybrid_type = REAL_RESULT;
      decimals = min(decimals_to_set, NOT_FIXED_DEC);
      max_length = float_length(decimals);
      break;
    case INT_RESULT:
      if ((!decimals_to_set && truncate) ||
          (args[0]->decimal_precision() < DECIMAL_LONGLONG_DIGITS)) {
        bool length_can_increase = (!truncate && (val1 < 0) && !val1_unsigned);
        max_length = args[0]->max_length + length_can_increase;
        /* Here we can keep INT_RESULT */
        set_data_type(MYSQL_TYPE_LONGLONG);
        hybrid_type = INT_RESULT;
        break;
      }
      /* fall through */
    case DECIMAL_RESULT: {
      set_data_type(MYSQL_TYPE_NEWDECIMAL);
      hybrid_type = DECIMAL_RESULT;
      decimals_to_set = min(DECIMAL_MAX_SCALE, decimals_to_set);
      int decimals_delta = args[0]->decimals - decimals_to_set;
      int precision = args[0]->decimal_precision();
      int length_increase = ((decimals_delta <= 0) || truncate) ? 0 : 1;

      precision -= decimals_delta - length_increase;
      decimals = min(decimals_to_set, DECIMAL_MAX_SCALE);
      max_length = my_decimal_precision_to_length_no_truncation(
          precision, decimals, unsigned_flag);
      break;
    }
    default:
      DBUG_ASSERT(0); /* This result type isn't handled */
  }
  return false;
}

double my_double_round(double value, longlong dec, bool dec_unsigned,
                       bool truncate) {
  double tmp;
  bool dec_negative = (dec < 0) && !dec_unsigned;
  int log_10_size = array_elements(log_10);  // 309
  if (dec_negative && dec <= -log_10_size) return 0.0;

  ulonglong abs_dec = dec_negative ? -dec : dec;
  /*
    tmp2 is here to avoid return the value with 80 bit precision
    This will fix that the test round(0.1,1) = round(0.1,1) is true
    Tagging with volatile is no guarantee, it may still be optimized away...
  */
  volatile double tmp2 = 0.0;

  tmp = (abs_dec < array_elements(log_10) ? log_10[abs_dec]
                                          : pow(10.0, (double)abs_dec));

  // Pre-compute these, to avoid optimizing away e.g. 'floor(v/tmp) * tmp'.
  volatile double value_div_tmp = value / tmp;
  volatile double value_mul_tmp = value * tmp;

  if (!dec_negative && !std::isfinite(value_mul_tmp))
    tmp2 = value;
  else if (truncate) {
    if (value >= 0.0)
      tmp2 = dec < 0 ? floor(value_div_tmp) * tmp : floor(value_mul_tmp) / tmp;
    else
      tmp2 = dec < 0 ? ceil(value_div_tmp) * tmp : ceil(value_mul_tmp) / tmp;
  } else
    tmp2 = dec < 0 ? rint(value_div_tmp) * tmp : rint(value_mul_tmp) / tmp;

  return tmp2;
}

double Item_func_round::real_op() {
  const double value = args[0]->val_real();
  const longlong decimal_places = args[1]->val_int();

  if (!(null_value = args[0]->null_value || args[1]->null_value))
    return my_double_round(value, decimal_places, args[1]->unsigned_flag,
                           truncate);

  return 0.0;
}

/*
  Rounds a given value to a power of 10 specified as the 'to' argument,
  avoiding overflows when the value is close to the ulonglong range boundary.
*/

static inline ulonglong my_unsigned_round(ulonglong value, ulonglong to) {
  ulonglong tmp = value / to * to;
  return (value - tmp < (to >> 1)) ? tmp : tmp + to;
}

longlong Item_func_round::int_op() {
  longlong value = args[0]->val_int();
  longlong dec = args[1]->val_int();
  decimals = 0;
  ulonglong abs_dec;
  if ((null_value = args[0]->null_value || args[1]->null_value)) return 0;
  if ((dec >= 0) || args[1]->unsigned_flag)
    return value;  // integer have not digits after point

  abs_dec = -static_cast<ulonglong>(dec);
  longlong tmp;

  if (abs_dec >= array_elements(log_10_int)) return 0;

  tmp = log_10_int[abs_dec];

  if (truncate)
    value =
        (unsigned_flag) ? ((ulonglong)value / tmp) * tmp : (value / tmp) * tmp;
  else
    value = (unsigned_flag || value >= 0)
                ? my_unsigned_round((ulonglong)value, tmp)
                : -(longlong)my_unsigned_round((ulonglong)-value, tmp);
  return value;
}

my_decimal *Item_func_round::decimal_op(my_decimal *decimal_value) {
  my_decimal val, *value = args[0]->val_decimal(&val);
  longlong dec = args[1]->val_int();
  if (dec >= 0 || args[1]->unsigned_flag)
    dec = min<ulonglong>(dec, decimals);
  else if (dec < INT_MIN)
    dec = INT_MIN;

  if (!(null_value = (args[0]->null_value || args[1]->null_value ||
                      my_decimal_round(E_DEC_FATAL_ERROR, value, (int)dec,
                                       truncate, decimal_value) > 1)))
    return decimal_value;
  return 0;
}

bool Item_func_rand::itemize(Parse_context *pc, Item **res) {
  if (skip_itemize(res)) return false;
  if (super::itemize(pc, res)) return true;
  /*
    When RAND() is binlogged, the seed is binlogged too.  So the
    sequence of random numbers is the same on a replication slave as
    on the master.  However, if several RAND() values are inserted
    into a table, the order in which the rows are modified may differ
    between master and slave, because the order is undefined.  Hence,
    the statement is unsafe to log in statement format.
  */
  pc->thd->lex->set_stmt_unsafe(LEX::BINLOG_STMT_UNSAFE_SYSTEM_FUNCTION);

  pc->thd->lex->set_uncacheable(pc->select, UNCACHEABLE_RAND);
  return false;
}

void Item_func_rand::seed_random(Item *arg) {
  /*
    TODO: do not do reinit 'rand' for every execute of PS/SP if
    args[0] is a constant.
  */
  uint32 tmp = (uint32)arg->val_int();
  randominit(rand, (uint32)(tmp * 0x10001L + 55555555L),
             (uint32)(tmp * 0x10000001L));
}

bool Item_func_rand::resolve_type(THD *thd) {
  if (Item_real_func::resolve_type(thd)) return true;
  return reject_geometry_args(arg_count, args, this);
}

bool Item_func_rand::fix_fields(THD *thd, Item **ref) {
  if (Item_real_func::fix_fields(thd, ref)) return true;

  if (arg_count) {  // Only use argument once in query
    /*
      Allocate rand structure once: we must use thd->stmt_arena
      to create rand in proper mem_root if it's a prepared statement or
      stored procedure.

      No need to send a Rand log event if seed was given eg: RAND(seed),
      as it will be replicated in the query as such.
    */
    if (!rand &&
        !(rand = (struct rand_struct *)thd->stmt_arena->alloc(sizeof(*rand))))
      return true;
  } else {
    /*
      Save the seed only the first time RAND() is used in the query
      Once events are forwarded rather than recreated,
      the following can be skipped if inside the slave thread
    */
    if (!thd->rand_used) {
      thd->rand_used = 1;
      thd->rand_saved_seed1 = thd->rand.seed1;
      thd->rand_saved_seed2 = thd->rand.seed2;
    }
    rand = &thd->rand;
  }
  return false;
}

double Item_func_rand::val_real() {
  DBUG_ASSERT(fixed == 1);
  if (arg_count) {
    if (!args[0]->const_for_execution())
      seed_random(args[0]);
    else if (first_eval) {
      /*
        Constantness of args[0] may be set during JOIN::optimize(), if arg[0]
        is a field item of "constant" table. Thus, we have to evaluate
        seed_random() for constant arg there but not at the fix_fields method.
      */
      first_eval = false;
      seed_random(args[0]);
    }
  }
  return my_rnd(rand);
}

bool Item_func_sign::resolve_type(THD *thd) {
  if (Item_int_func::resolve_type(thd)) return true;
  return reject_geometry_args(arg_count, args, this);
}

longlong Item_func_sign::val_int() {
  DBUG_ASSERT(fixed == 1);
  double value = args[0]->val_real();
  null_value = args[0]->null_value;
  return value < 0.0 ? -1 : (value > 0 ? 1 : 0);
}

bool Item_func_units::resolve_type(THD *) {
  decimals = NOT_FIXED_DEC;
  max_length = float_length(decimals);
  return reject_geometry_args(arg_count, args, this);
}

double Item_func_units::val_real() {
  DBUG_ASSERT(fixed == 1);
  double value = args[0]->val_real();
  if ((null_value = args[0]->null_value)) return 0;
  return check_float_overflow(value * mul + add);
}

bool Item_func_min_max::resolve_type(THD *) {
  aggregate_type(make_array(args, arg_count));
  hybrid_type = Field::result_merge_type(data_type());
  if (hybrid_type == STRING_RESULT) {
    /*
      If one or more of the arguments have a temporal data type, temporal_item
      must be set for correct conversion from temporal values to various result
      types.
    */
    for (uint i = 0; i < arg_count; i++) {
      if (args[i]->is_temporal()) {
        /*
          If one of the arguments is DATETIME, overwrite any existing
          temporal_item since DATETIME contains both date and time and is the
          most general and detailed data type to which other temporal types can
          be converted without loss of information.
        */
        if (!temporal_item || args[i]->data_type() == MYSQL_TYPE_DATETIME)
          temporal_item = args[i];
      }
    }
    /*
      If one or more, but not all, of the arguments have a temporal data type,
      the data type of this item must be set temporarily to ensure that the
      various aggregate functions derive the correct properties.
    */
    enum_field_types tmp_data_type = (!is_temporal() && has_temporal_arg())
                                         ? temporal_item->data_type()
                                         : data_type();
    enum_field_types aggregated_data_type = data_type();
    set_data_type(tmp_data_type);
    if (aggregate_string_properties(func_name(), args, arg_count)) return true;
    set_data_type(aggregated_data_type);
  } else
    aggregate_num_type(hybrid_type, args, arg_count);

  /*
  LEAST and GREATEST convert JSON values to strings before they are
  compared, so their JSON nature is lost. Raise a warning to
  indicate to the users that the values are not compared using the
  JSON comparator, as they might expect. Also update the field type
  of the result to reflect that the result is a string.
*/
  unsupported_json_comparison(arg_count, args,
                              "comparison of JSON in the "
                              "LEAST and GREATEST operators");
  if (data_type() == MYSQL_TYPE_JSON) set_data_type(MYSQL_TYPE_VARCHAR);

  return reject_geometry_args(arg_count, args, this);
}

bool Item_func_min_max::cmp_datetimes(longlong *value) {
  THD *thd = current_thd;
  longlong res = 0;
  for (uint i = 0; i < arg_count; i++) {
    Item **arg = args + i;
    bool is_null;
    longlong tmp = get_datetime_value(thd, &arg, 0, temporal_item, &is_null);

    // Check if we need to stop (because of error or KILL)  and stop the loop
    if ((null_value = thd->is_error())) return true;
    if ((null_value = args[i]->null_value)) return true;
    if (i == 0 || (tmp < res) == m_is_least_func) res = tmp;
  }
  *value = res;
  return false;
}

bool Item_func_min_max::cmp_times(longlong *value) {
  longlong res = 0;
  for (uint i = 0; i < arg_count; i++) {
    longlong tmp = args[i]->val_time_temporal();
    if ((null_value = args[i]->null_value)) return true;
    if (i == 0 || (tmp < res) == m_is_least_func) res = tmp;
  }
  *value = res;
  return false;
}

String *Item_func_min_max::str_op(String *str) {
  DBUG_ASSERT(fixed);
  null_value = false;
  if (compare_as_dates()) {
    longlong result = 0;
    if (cmp_datetimes(&result)) return nullptr;

    /*
      If result is greater than 0, the winning argument was successfully
      converted to a time value and should be converted to a string
      formatted in accordance with the data type in temporal_item. Otherwise,
      the arguments should be compared based on their raw string value.
    */
    if (result > 0) {
      MYSQL_TIME ltime;
      enum_field_types field_type = temporal_item->data_type();
      TIME_from_longlong_packed(&ltime, field_type, result);
      return (null_value = my_TIME_to_str(&ltime, str, decimals)) ? nullptr
                                                                  : str;
    }
  }

  // Find the least/greatest argument based on string value.
  String *res = nullptr;
  bool res_in_str = false;
  for (uint i = 0; i < arg_count; i++) {
    /*
      Because val_str() may reallocate the underlying buffer of its String
      parameter, it is paramount the passed String argument do not share an
      underlying buffer with the currently stored result against which it will
      be compared to ensure that String comparison operates on two
      non-overlapping buffers.
    */
    String *val_buf = res_in_str ? &m_string_buf : str;
    DBUG_ASSERT(!res ||
                (res != val_buf && !res->uses_buffer_owned_by(val_buf)));
    String *val = args[i]->val_str(val_buf);
    if ((null_value = args[i]->null_value)) return nullptr;
    if (i == 0 ||
        (sortcmp(val, res, collation.collation) < 0) == m_is_least_func) {
      res = val;
      res_in_str = !res_in_str;
    }
  }
  res->set_charset(collation.collation);
  return res;
}

bool Item_func_min_max::date_op(MYSQL_TIME *ltime, my_time_flags_t fuzzydate) {
  DBUG_ASSERT(fixed == 1);
  longlong result = 0;
  if (cmp_datetimes(&result)) return true;
  TIME_from_longlong_packed(ltime, data_type(), result);
  int warnings;
  return check_date(ltime, non_zero_date(ltime), fuzzydate, &warnings);
}

bool Item_func_min_max::time_op(MYSQL_TIME *ltime) {
  DBUG_ASSERT(fixed == 1);
  longlong result = 0;
  if (compare_as_dates()) {
    if (cmp_datetimes(&result)) return true;
    TIME_from_longlong_packed(ltime, data_type(), result);
    datetime_to_time(ltime);
    return false;
  }

  if (cmp_times(&result)) return true;
  TIME_from_longlong_time_packed(ltime, result);
  return false;
}

double Item_func_min_max::real_op() {
  DBUG_ASSERT(fixed == 1);
  null_value = 0;
  if (compare_as_dates()) {
    longlong result = 0;
    if (cmp_datetimes(&result)) return 0;
    return double_from_datetime_packed(temporal_item->data_type(), result);
  }

  // Find the least/greatest argument based on double value.
  double result = 0;
  for (uint i = 0; i < arg_count; i++) {
    const double tmp = args[i]->val_real();
    if ((null_value = args[i]->null_value)) break;
    if (i == 0 || (tmp < result) == m_is_least_func) result = tmp;
  }
  return result;
}

longlong Item_func_min_max::int_op() {
  DBUG_ASSERT(fixed);
  null_value = false;
  longlong res = 0;
  if (compare_as_dates()) {
    if (cmp_datetimes(&res)) return 0;
    return longlong_from_datetime_packed(temporal_item->data_type(), res);
  }

  // Find the least/greatest argument based on integer value.
  for (uint i = 0; i < arg_count; i++) {
    DBUG_ASSERT(!unsigned_flag || (unsigned_flag && args[i]->unsigned_flag));
    const longlong val = args[i]->val_int();
    if ((null_value = args[i]->null_value)) return 0;
    const bool val_is_smaller = unsigned_flag ? static_cast<ulonglong>(val) <
                                                    static_cast<ulonglong>(res)
                                              : val < res;
    if (i == 0 || val_is_smaller == m_is_least_func) res = val;
  }
  return res;
}

my_decimal *Item_func_min_max::decimal_op(my_decimal *dec) {
  DBUG_ASSERT(fixed == 1);
  null_value = 0;
  if (compare_as_dates()) {
    longlong result = 0;
    if (cmp_datetimes(&result)) return nullptr;
    return my_decimal_from_datetime_packed(dec, temporal_item->data_type(),
                                           result);
  }

  // Find the least/greatest argument based on decimal value.
  my_decimal tmp_buf, *res = args[0]->val_decimal(dec);
  for (uint i = 0; i < arg_count; i++) {
    my_decimal *tmp = args[i]->val_decimal(res == dec ? &tmp_buf : dec);
    if ((null_value = args[i]->null_value)) return nullptr;
    if (i == 0 || (my_decimal_cmp(tmp, res) < 0) == m_is_least_func) res = tmp;
  }
  //  Result must me copied from temporary buffer to remain valid after return.
  if (res == &tmp_buf) {
    my_decimal2decimal(res, dec);
    res = dec;
  }
  return res;
}

double Item_func_min_max::val_real() {
  DBUG_ASSERT(fixed == 1);
  if (has_temporal_arg() && data_type() == MYSQL_TYPE_VARCHAR)
    return real_op();  // For correct conversion from temporal value to string.
  return Item_func_numhybrid::val_real();
}

longlong Item_func_min_max::val_int() {
  DBUG_ASSERT(fixed == 1);
  if (has_temporal_arg() && data_type() == MYSQL_TYPE_VARCHAR)
    return int_op();  // For correct conversion from temporal value to int.
  return Item_func_numhybrid::val_int();
}

my_decimal *Item_func_min_max::val_decimal(my_decimal *dec) {
  DBUG_ASSERT(fixed == 1);
  if (has_temporal_arg() && data_type() == MYSQL_TYPE_VARCHAR)
    return decimal_op(
        dec);  // For correct conversion from temporal value to dec
  return Item_func_numhybrid::val_decimal(dec);
}

double Item_func_rollup_const::val_real() {
  DBUG_ASSERT(fixed == 1);
  double res = args[0]->val_real();
  if ((null_value = args[0]->null_value)) return 0.0;
  return res;
}

longlong Item_func_rollup_const::val_int() {
  DBUG_ASSERT(fixed == 1);
  longlong res = args[0]->val_int();
  if ((null_value = args[0]->null_value)) return 0;
  return res;
}

String *Item_func_rollup_const::val_str(String *str) {
  DBUG_ASSERT(fixed == 1);
  String *res = args[0]->val_str(str);
  if ((null_value = args[0]->null_value)) return 0;
  return res;
}

my_decimal *Item_func_rollup_const::val_decimal(my_decimal *dec) {
  DBUG_ASSERT(fixed == 1);
  my_decimal *res = args[0]->val_decimal(dec);
  if ((null_value = args[0]->null_value)) return 0;
  return res;
}

bool Item_func_rollup_const::val_json(Json_wrapper *result) {
  DBUG_ASSERT(fixed == 1);
  bool res = args[0]->val_json(result);
  null_value = args[0]->null_value;
  return res;
}

longlong Item_func_length::val_int() {
  DBUG_ASSERT(fixed == 1);
  String *res = args[0]->val_str(&value);
  if (!res) {
    null_value = 1;
    return 0; /* purecov: inspected */
  }
  null_value = 0;
  return (longlong)res->length();
}

longlong Item_func_char_length::val_int() {
  DBUG_ASSERT(fixed == 1);
  String *res = args[0]->val_str(&value);
  if (!res) {
    null_value = 1;
    return 0; /* purecov: inspected */
  }
  null_value = 0;
  return (longlong)res->numchars();
}

longlong Item_func_coercibility::val_int() {
  DBUG_ASSERT(fixed == 1);
  null_value = 0;
  return (longlong)args[0]->collation.derivation;
}

bool Item_func_locate::resolve_type(THD *) {
  max_length = MY_INT32_NUM_DECIMAL_DIGITS;
  return agg_arg_charsets_for_comparison(cmp_collation, args, 2);
}

longlong Item_func_locate::val_int() {
  DBUG_ASSERT(fixed == 1);
  String *a = args[0]->val_str(&value1);
  String *b = args[1]->val_str(&value2);
  if (!a || !b) {
    null_value = 1;
    return 0; /* purecov: inspected */
  }
  null_value = 0;
  /* must be longlong to avoid truncation */
  longlong start = 0;
  longlong start0 = 0;
  my_match_t match;

  if (arg_count == 3) {
    const longlong tmp = args[2]->val_int();
    if ((null_value = args[2]->null_value) || tmp <= 0) return 0;
    start0 = start = tmp - 1;

    if (start > static_cast<longlong>(a->length())) return 0;

    /* start is now sufficiently valid to pass to charpos function */
    start = a->charpos((int)start);

    if (start + b->length() > a->length()) return 0;
  }

  if (!b->length())  // Found empty string at start
    return start + 1;

  if (!cmp_collation.collation->coll->strstr(
          cmp_collation.collation, a->ptr() + start,
          (uint)(a->length() - start), b->ptr(), b->length(), &match, 1))
    return 0;
  return (longlong)match.mb_len + start0 + 1;
}

void Item_func_locate::print(String *str, enum_query_type query_type) {
  str->append(STRING_WITH_LEN("locate("));
  args[1]->print(str, query_type);
  str->append(',');
  args[0]->print(str, query_type);
  if (arg_count == 3) {
    str->append(',');
    args[2]->print(str, query_type);
  }
  str->append(')');
}

longlong Item_func_validate_password_strength::val_int() {
  char buff[STRING_BUFFER_USUAL_SIZE];
  String value(buff, sizeof(buff), system_charset_info);
  String *field = args[0]->val_str(&value);
  if ((null_value = args[0]->null_value) || field->length() == 0) return 0;
  return (my_calculate_password_strength(field->ptr(), field->length()));
}

longlong Item_func_field::val_int() {
  DBUG_ASSERT(fixed == 1);

  if (cmp_type == STRING_RESULT) {
    String *field;
    if (!(field = args[0]->val_str(&value))) return 0;
    for (uint i = 1; i < arg_count; i++) {
      String *tmp_value = args[i]->val_str(&tmp);
      if (tmp_value && !sortcmp(field, tmp_value, cmp_collation.collation))
        return (longlong)(i);
    }
  } else if (cmp_type == INT_RESULT) {
    longlong val = args[0]->val_int();
    if (args[0]->null_value) return 0;
    for (uint i = 1; i < arg_count; i++) {
      if (val == args[i]->val_int() && !args[i]->null_value)
        return (longlong)(i);
    }
  } else if (cmp_type == DECIMAL_RESULT) {
    my_decimal dec_arg_buf, *dec_arg, dec_buf,
        *dec = args[0]->val_decimal(&dec_buf);
    if (args[0]->null_value) return 0;
    for (uint i = 1; i < arg_count; i++) {
      dec_arg = args[i]->val_decimal(&dec_arg_buf);
      if (!args[i]->null_value && !my_decimal_cmp(dec_arg, dec))
        return (longlong)(i);
    }
  } else {
    double val = args[0]->val_real();
    if (args[0]->null_value) return 0;
    for (uint i = 1; i < arg_count; i++) {
      if (val == args[i]->val_real() && !args[i]->null_value)
        return (longlong)(i);
    }
  }
  return 0;
}

bool Item_func_field::resolve_type(THD *) {
  maybe_null = false;
  max_length = 3;
  cmp_type = args[0]->result_type();
  for (uint i = 1; i < arg_count; i++)
    cmp_type = item_cmp_type(cmp_type, args[i]->result_type());
  if (cmp_type == STRING_RESULT)
    return agg_arg_charsets_for_comparison(cmp_collation, args, arg_count);
  return false;
}

longlong Item_func_ascii::val_int() {
  DBUG_ASSERT(fixed == 1);
  String *res = args[0]->val_str(&value);
  if (!res) {
    null_value = 1;
    return 0;
  }
  null_value = 0;
  return (longlong)(res->length() ? (uchar)(*res)[0] : (uchar)0);
}

longlong Item_func_ord::val_int() {
  DBUG_ASSERT(fixed == 1);
  String *res = args[0]->val_str(&value);
  if (!res) {
    null_value = 1;
    return 0;
  }
  null_value = 0;
  if (!res->length()) return 0;
  if (use_mb(res->charset())) {
    const char *str = res->ptr();
    uint32 n = 0, l = my_ismbchar(res->charset(), str, str + res->length());
    if (!l) return (longlong)((uchar)*str);
    while (l--) n = (n << 8) | (uint32)((uchar)*str++);
    return (longlong)n;
  }
  return (longlong)((uchar)(*res)[0]);
}

/* Search after a string in a string of strings separated by ',' */
/* Returns number of found type >= 1 or 0 if not found */
/* This optimizes searching in enums to bit testing! */

bool Item_func_find_in_set::resolve_type(THD *) {
  max_length = 3;  // 1-999

  if (args[0]->const_item() && args[1]->type() == FIELD_ITEM) {
    Field *field = ((Item_field *)args[1])->field;
    if (field->real_type() == MYSQL_TYPE_SET) {
      String *find = args[0]->val_str(&value);
      if (find) {
        // find is not NULL pointer so args[0] is not a null-value
        DBUG_ASSERT(!args[0]->null_value);
        enum_value = find_type(((Field_enum *)field)->typelib, find->ptr(),
                               find->length(), 0);
        enum_bit = 0;
        if (enum_value) enum_bit = 1LL << (enum_value - 1);
      }
    }
  }
  return agg_arg_charsets_for_comparison(cmp_collation, args, 2);
}

static const char separator = ',';

longlong Item_func_find_in_set::val_int() {
  DBUG_ASSERT(fixed == 1);
  if (enum_value) {
    // enum_value is set iff args[0]->const_item() in resolve_type().
    DBUG_ASSERT(args[0]->const_item());

    ulonglong tmp = (ulonglong)args[1]->val_int();
    null_value = args[1]->null_value;
    /*
      No need to check args[0]->null_value since enum_value is set iff
      args[0] is a non-null const item. Note: no DBUG_ASSERT on
      args[0]->null_value here because args[0] may have been replaced
      by an Item_cache on which val_int() has not been called. See
      BUG#11766317
    */
    if (!null_value) {
      if (tmp & enum_bit) return enum_value;
    }
    return 0L;
  }

  String *find = args[0]->val_str(&value);
  String *buffer = args[1]->val_str(&value2);
  if (!find || !buffer) {
    null_value = 1;
    return 0; /* purecov: inspected */
  }
  null_value = 0;

  if (buffer->length() >= find->length()) {
    my_wc_t wc = 0;
    const CHARSET_INFO *cs = cmp_collation.collation;
    const char *str_begin = buffer->ptr();
    const char *str_end = buffer->ptr();
    const char *real_end = str_end + buffer->length();
    const uchar *find_str = (const uchar *)find->ptr();
    size_t find_str_len = find->length();
    int position = 0;
    while (1) {
      int symbol_len;
      if ((symbol_len = cs->cset->mb_wc(cs, &wc, (uchar *)str_end,
                                        (uchar *)real_end)) > 0) {
        const char *substr_end = str_end + symbol_len;
        bool is_last_item = (substr_end == real_end);
        bool is_separator = (wc == (my_wc_t)separator);
        if (is_separator || is_last_item) {
          position++;
          if (is_last_item && !is_separator) str_end = substr_end;
          if (!my_strnncoll(cs, (const uchar *)str_begin,
                            (uint)(str_end - str_begin), find_str,
                            find_str_len))
            return (longlong)position;
          else
            str_begin = substr_end;
        }
        str_end = substr_end;
      } else if (str_end - str_begin == 0 && find_str_len == 0 &&
                 wc == (my_wc_t)separator)
        return (longlong)++position;
      else
        return 0LL;
    }
  }
  return 0;
}

longlong Item_func_bit_count::val_int() {
  DBUG_ASSERT(fixed);
  if (bit_func_returns_binary(args[0], NULL)) {
    String *s = args[0]->val_str(&str_value);
    if (args[0]->null_value || !s) return error_int();

    char *val = const_cast<char *>(s->ptr());

    longlong len = 0;
    size_t i = 0;
    size_t arg_length = s->length();
    while (i + sizeof(longlong) <= arg_length) {
      len += my_count_bits(uint8korr(&val[i]));
      i += sizeof(longlong);
    }
    while (i < arg_length) {
      len += _my_bits_nbits[(uchar)val[i]];
      i++;
    }

    null_value = false;
    return len;
  }

  ulonglong value = (ulonglong)args[0]->val_int();
  if (args[0]->null_value) return error_int(); /* purecov: inspected */

  null_value = false;
  return (longlong)my_count_bits(value);
}

/****************************************************************************
** Functions to handle dynamic loadable functions
** Original source by: Alexis Mikhailov <root@medinf.chuvashia.su>
** Rewritten by monty.
****************************************************************************/

void udf_handler::cleanup() {
  if (!not_original) {
    if (initialized) {
      if (u_d->func_deinit != NULL) {
        Udf_func_deinit deinit = u_d->func_deinit;
        (*deinit)(&initid);
      }
      DEBUG_SYNC(current_thd, "udf_handler_cleanup_sync");
      free_udf(u_d);
      initialized = false;
    }
    if (buffers)  // Because of bug in ecc
      delete[] buffers;
    buffers = 0;
  }
}

bool udf_handler::fix_fields(THD *thd, Item_result_field *func, uint arg_count,
                             Item **arguments) {
  uchar buff[STACK_BUFF_ALLOC];  // Max argument in function
  DBUG_ENTER("Item_udf_func::fix_fields");

  if (check_stack_overrun(thd, STACK_MIN_SIZE, buff))
    DBUG_RETURN(true);  // Fatal error flag is set!

  udf_func *tmp_udf = find_udf(u_d->name.str, (uint)u_d->name.length, 1);

  if (!tmp_udf) {
    my_error(ER_CANT_FIND_UDF, MYF(0), u_d->name.str);
    DBUG_RETURN(true);
  }
  u_d = tmp_udf;
  args = arguments;

  /* Fix all arguments */
  func->maybe_null = 0;
  used_tables_cache = 0;

  if ((f_args.arg_count = arg_count)) {
    if (!(f_args.arg_type =
              (Item_result *)sql_alloc(f_args.arg_count * sizeof(Item_result))))

    {
      free_udf(u_d);
      DBUG_RETURN(true);
    }
    uint i;
    Item **arg, **arg_end;
    for (i = 0, arg = arguments, arg_end = arguments + arg_count;
         arg != arg_end; arg++, i++) {
      if (!(*arg)->fixed && (*arg)->fix_fields(thd, arg)) {
        free_udf(u_d);
        DBUG_RETURN(true);
      }
      // we can't assign 'item' before, because fix_fields() can change arg
      Item *item = *arg;
      if (item->check_cols(1)) {
        free_udf(u_d);
        DBUG_RETURN(true);
      }
      /*
        TODO: We should think about this. It is not always
        right way just to set an UDF result to return my_charset_bin
        if one argument has binary sorting order.
        The result collation should be calculated according to arguments
        derivations in some cases and should not in other cases.
        Moreover, some arguments can represent a numeric input
        which doesn't effect the result character set and collation.
        There is no a general rule for UDF. Everything depends on
        the particular user defined function.
      */
      if (item->collation.collation->state & MY_CS_BINSORT)
        func->collation.set(&my_charset_bin);
      func->maybe_null |= item->maybe_null;
      func->add_accum_properties(item);
      used_tables_cache |= item->used_tables();
      f_args.arg_type[i] = item->result_type();
    }
    // TODO: why all following memory is not allocated with 1 call of sql_alloc?
    if (!(buffers = new String[arg_count]) ||
        !(f_args.args = (char **)sql_alloc(arg_count * sizeof(char *))) ||
        !(f_args.lengths = (ulong *)sql_alloc(arg_count * sizeof(long))) ||
        !(f_args.maybe_null = (char *)sql_alloc(arg_count * sizeof(char))) ||
        !(num_buffer =
              (char *)sql_alloc(arg_count * ALIGN_SIZE(sizeof(double)))) ||
        !(f_args.attributes = (char **)sql_alloc(arg_count * sizeof(char *))) ||
        !(f_args.attribute_lengths =
              (ulong *)sql_alloc(arg_count * sizeof(long)))) {
      free_udf(u_d);
      DBUG_RETURN(true);
    }
  }
  if (func->resolve_type(thd)) {
    free_udf(u_d);
    DBUG_RETURN(true);
  }
  initid.max_length = func->max_length;
  initid.maybe_null = func->maybe_null;
  initid.const_item = used_tables_cache == 0;
  initid.decimals = func->decimals;
  initid.ptr = 0;

  if (u_d->func_init) {
    char init_msg_buff[MYSQL_ERRMSG_SIZE];
    char *to = num_buffer;
    for (uint i = 0; i < arg_count; i++) {
      /*
       For a constant argument i, args->args[i] points to the argument value.
       For non-constant, args->args[i] is NULL.
      */
      f_args.args[i] = NULL; /* Non-const unless updated below. */

      f_args.lengths[i] = arguments[i]->max_length;
      f_args.maybe_null[i] = arguments[i]->maybe_null;
      f_args.attributes[i] = (char *)arguments[i]->item_name.ptr();
      f_args.attribute_lengths[i] = arguments[i]->item_name.length();

      if (arguments[i]->may_evaluate_const(thd)) {
        switch (arguments[i]->result_type()) {
          case STRING_RESULT:
          case DECIMAL_RESULT: {
            String *res = arguments[i]->val_str(&buffers[i]);
            if (arguments[i]->null_value) continue;
            f_args.args[i] = res->c_ptr_safe();
            f_args.lengths[i] = res->length();
            break;
          }
          case INT_RESULT:
            *((longlong *)to) = arguments[i]->val_int();
            if (arguments[i]->null_value) continue;
            f_args.args[i] = to;
            to += ALIGN_SIZE(sizeof(longlong));
            break;
          case REAL_RESULT:
            *((double *)to) = arguments[i]->val_real();
            if (arguments[i]->null_value) continue;
            f_args.args[i] = to;
            to += ALIGN_SIZE(sizeof(double));
            break;
          case ROW_RESULT:
          default:
            // This case should never be chosen
            DBUG_ASSERT(0);
            break;
        }
      }
    }
    Udf_func_init init = u_d->func_init;
    if ((error = (uchar)init(&initid, &f_args, init_msg_buff))) {
      my_error(ER_CANT_INITIALIZE_UDF, MYF(0), u_d->name.str, init_msg_buff);
      free_udf(u_d);
      DBUG_RETURN(true);
    }
    func->max_length = min<uint32>(initid.max_length, MAX_BLOB_WIDTH);
    func->maybe_null = initid.maybe_null;
    if (!initid.const_item && used_tables_cache == 0)
      used_tables_cache = RAND_TABLE_BIT;
    func->decimals = min<uint>(initid.decimals, NOT_FIXED_DEC);
  }
  initialized = 1;
  if (error) {
    my_error(ER_CANT_INITIALIZE_UDF, MYF(0), u_d->name.str,
             ER_THD(thd, ER_UNKNOWN_ERROR));
    free_udf(u_d);
    DBUG_RETURN(true);
  }
  DBUG_RETURN(false);
}

bool udf_handler::get_arguments() {
  if (error) return 1;  // Got an error earlier
  char *to = num_buffer;
  uint str_count = 0;
  for (uint i = 0; i < f_args.arg_count; i++) {
    f_args.args[i] = 0;
    switch (f_args.arg_type[i]) {
      case STRING_RESULT:
      case DECIMAL_RESULT: {
        String *res = args[i]->val_str(&buffers[str_count++]);
        if (!(args[i]->null_value)) {
          f_args.args[i] = res->c_ptr_safe();
          f_args.lengths[i] = res->length();
        } else {
          f_args.lengths[i] = 0;
        }
        break;
      }
      case INT_RESULT:
        *((longlong *)to) = args[i]->val_int();
        if (!args[i]->null_value) {
          f_args.args[i] = to;
          to += ALIGN_SIZE(sizeof(longlong));
        }
        break;
      case REAL_RESULT:
        *((double *)to) = args[i]->val_real();
        if (!args[i]->null_value) {
          f_args.args[i] = to;
          to += ALIGN_SIZE(sizeof(double));
        }
        break;
      case ROW_RESULT:
      default:
        // This case should never be chosen
        DBUG_ASSERT(0);
        break;
    }
  }
  return 0;
}

/**
  @return
    (String*)NULL in case of NULL values
*/
String *udf_handler::val_str(String *str, String *save_str) {
  uchar is_null_tmp = 0;
  ulong res_length;
  DBUG_ENTER("udf_handler::val_str");

  if (get_arguments()) DBUG_RETURN(0);
  char *(*func)(UDF_INIT *, UDF_ARGS *, char *, ulong *, uchar *, uchar *) =
      (char *(*)(UDF_INIT *, UDF_ARGS *, char *, ulong *, uchar *,
                 uchar *))u_d->func;

  if ((res_length = str->alloced_length()) <
      MAX_FIELD_WIDTH) {  // This happens VERY seldom
    if (str->alloc(MAX_FIELD_WIDTH)) {
      error = 1;
      DBUG_RETURN(0);
    }
  }
  char *res = func(&initid, &f_args, (char *)str->ptr(), &res_length,
                   &is_null_tmp, &error);
  DBUG_PRINT("info", ("udf func returned, res_length: %lu", res_length));
  if (is_null_tmp || !res || error)  // The !res is for safety
  {
    DBUG_PRINT("info", ("Null or error"));
    DBUG_RETURN(0);
  }
  if (res == str->ptr()) {
    str->length(res_length);
    DBUG_PRINT("exit", ("str: %*.s", (int)str->length(), str->ptr()));
    DBUG_RETURN(str);
  }
  save_str->set(res, res_length, str->charset());
  DBUG_PRINT("exit", ("save_str: %s", save_str->ptr()));
  DBUG_RETURN(save_str);
}

/*
  For the moment, UDF functions are returning DECIMAL values as strings
*/

my_decimal *udf_handler::val_decimal(bool *null_value, my_decimal *dec_buf) {
  char buf[DECIMAL_MAX_STR_LENGTH + 1], *end;
  ulong res_length = DECIMAL_MAX_STR_LENGTH;

  if (get_arguments()) {
    *null_value = 1;
    return 0;
  }
  char *(*func)(UDF_INIT *, UDF_ARGS *, char *, ulong *, uchar *, uchar *) =
      (char *(*)(UDF_INIT *, UDF_ARGS *, char *, ulong *, uchar *,
                 uchar *))u_d->func;

  char *res = func(&initid, &f_args, buf, &res_length, &is_null, &error);
  if (is_null || error) {
    *null_value = 1;
    return 0;
  }
  end = res + res_length;
  str2my_decimal(E_DEC_FATAL_ERROR, res, dec_buf, &end);
  return dec_buf;
}

bool Item_udf_func::itemize(Parse_context *pc, Item **res) {
  if (skip_itemize(res)) return false;
  if (super::itemize(pc, res)) return true;
  pc->thd->lex->set_stmt_unsafe(LEX::BINLOG_STMT_UNSAFE_UDF);
  pc->thd->lex->safe_to_cache_query = false;
  return false;
}

void Item_udf_func::cleanup() {
  udf.cleanup();
  Item_func::cleanup();
}

void Item_udf_func::print(String *str, enum_query_type query_type) {
  str->append(func_name());
  str->append('(');
  for (uint i = 0; i < arg_count; i++) {
    if (i != 0) str->append(',');
    args[i]->print_item_w_name(str, query_type);
  }
  str->append(')');
}

double Item_func_udf_float::val_real() {
  DBUG_ASSERT(fixed == 1);
  DBUG_ENTER("Item_func_udf_float::val");
  DBUG_PRINT("info", ("result_type: %d  arg_count: %d", args[0]->result_type(),
                      arg_count));
  DBUG_RETURN(udf.val(&null_value));
}

String *Item_func_udf_float::val_str(String *str) {
  DBUG_ASSERT(fixed == 1);
  double nr = val_real();
  if (null_value) return 0; /* purecov: inspected */
  str->set_real(nr, decimals, &my_charset_bin);
  return str;
}

longlong Item_func_udf_int::val_int() {
  DBUG_ASSERT(fixed == 1);
  DBUG_ENTER("Item_func_udf_int::val_int");
  DBUG_RETURN(udf.val_int(&null_value));
}

String *Item_func_udf_int::val_str(String *str) {
  DBUG_ASSERT(fixed == 1);
  longlong nr = val_int();
  if (null_value) return 0;
  str->set_int(nr, unsigned_flag, &my_charset_bin);
  return str;
}

longlong Item_func_udf_decimal::val_int() {
  my_decimal dec_buf, *dec = udf.val_decimal(&null_value, &dec_buf);
  longlong result;
  if (null_value) return 0;
  my_decimal2int(E_DEC_FATAL_ERROR, dec, unsigned_flag, &result);
  return result;
}

double Item_func_udf_decimal::val_real() {
  my_decimal dec_buf, *dec = udf.val_decimal(&null_value, &dec_buf);
  double result;
  if (null_value) return 0.0;
  my_decimal2double(E_DEC_FATAL_ERROR, dec, &result);
  return result;
}

my_decimal *Item_func_udf_decimal::val_decimal(my_decimal *dec_buf) {
  DBUG_ASSERT(fixed == 1);
  DBUG_ENTER("Item_func_udf_decimal::val_decimal");
  DBUG_PRINT("info", ("result_type: %d  arg_count: %d", args[0]->result_type(),
                      arg_count));

  DBUG_RETURN(udf.val_decimal(&null_value, dec_buf));
}

String *Item_func_udf_decimal::val_str(String *str) {
  my_decimal dec_buf, *dec = udf.val_decimal(&null_value, &dec_buf);
  if (null_value) return 0;
  if (str->length() < DECIMAL_MAX_STR_LENGTH)
    str->length(DECIMAL_MAX_STR_LENGTH);
  my_decimal_round(E_DEC_FATAL_ERROR, dec, decimals, false, &dec_buf);
  my_decimal2string(E_DEC_FATAL_ERROR, &dec_buf, 0, 0, '0', str);
  return str;
}

bool Item_func_udf_decimal::resolve_type(THD *) {
  set_data_type(MYSQL_TYPE_NEWDECIMAL);
  fix_num_length_and_dec();
  return false;
}

/* Default max_length is max argument length */

bool Item_func_udf_str::resolve_type(THD *) {
  set_data_type(MYSQL_TYPE_VARCHAR);
  for (uint i = 0; i < arg_count; i++)
    set_if_bigger(max_length, args[i]->max_length);
  return false;
}

String *Item_func_udf_str::val_str(String *str) {
  DBUG_ASSERT(fixed == 1);
  String *res = udf.val_str(str, &str_value);
  null_value = !res;
  return res;
}

udf_handler::~udf_handler() {
  /* Everything should be properly cleaned up by this moment. */
  DBUG_ASSERT(not_original || !(initialized || buffers));
}

bool Item_master_pos_wait::itemize(Parse_context *pc, Item **res) {
  if (skip_itemize(res)) return false;
  if (super::itemize(pc, res)) return true;
  pc->thd->lex->set_stmt_unsafe(LEX::BINLOG_STMT_UNSAFE_SYSTEM_FUNCTION);
  pc->thd->lex->safe_to_cache_query = false;
  return false;
}

/**
  Wait until we are at or past the given position in the master binlog
  on the slave.
*/

longlong Item_master_pos_wait::val_int() {
  DBUG_ASSERT(fixed == 1);
  THD *thd = current_thd;
  String *log_name = args[0]->val_str(&value);
  int event_count = 0;

  null_value = 0;
  if (thd->slave_thread || !log_name || !log_name->length()) {
    null_value = 1;
    return 0;
  }
  Master_info *mi;
  longlong pos = (ulong)args[1]->val_int();
  double timeout = (arg_count >= 3) ? args[2]->val_real() : 0;
  if (timeout < 0) {
    if (thd->is_strict_mode()) {
      my_error(ER_WRONG_ARGUMENTS, MYF(0), "MASTER_POS_WAIT.");
    } else {
      push_warning_printf(thd, Sql_condition::SL_WARNING, ER_WRONG_ARGUMENTS,
                          ER_THD(thd, ER_WRONG_ARGUMENTS), "MASTER_POS_WAIT.");
      null_value = 1;
    }
    return 0;
  }

  channel_map.rdlock();

  if (arg_count == 4) {
    String *channel_str;
    if (!(channel_str = args[3]->val_str(&value))) {
      null_value = 1;
      return 0;
    }

    mi = channel_map.get_mi(channel_str->ptr());

  } else {
    if (channel_map.get_num_instances() > 1) {
      mi = NULL;
      my_error(ER_SLAVE_MULTIPLE_CHANNELS_CMD, MYF(0));
    } else
      mi = channel_map.get_default_channel_mi();
  }

  if (mi != NULL) mi->inc_reference();

  channel_map.unlock();

  if (mi == NULL || (event_count = mi->rli->wait_for_pos(thd, log_name, pos,
                                                         timeout)) == -2) {
    null_value = 1;
    event_count = 0;
  }

  if (mi != NULL) mi->dec_reference();
  return event_count;
}

bool Item_wait_for_executed_gtid_set::itemize(Parse_context *pc, Item **res) {
  if (skip_itemize(res)) return false;
  if (super::itemize(pc, res)) return true;
  /*
    It is unsafe because the return value depends on timing. If the timeout
    happens, the return value is different from the one in which the function
    returns with success.
  */
  pc->thd->lex->set_stmt_unsafe(LEX::BINLOG_STMT_UNSAFE_SYSTEM_FUNCTION);
  pc->thd->lex->safe_to_cache_query = false;
  return false;
}

/**
  Wait until the given gtid_set is found in the executed gtid_set independent
  of the slave threads.
*/
longlong Item_wait_for_executed_gtid_set::val_int() {
  DBUG_ENTER("Item_wait_for_executed_gtid_set::val_int");
  DBUG_ASSERT(fixed == 1);
  THD *thd = current_thd;
  String *gtid_text = args[0]->val_str(&value);

  null_value = 0;

  if (gtid_text == NULL) {
    my_error(ER_MALFORMED_GTID_SET_SPECIFICATION, MYF(0), "NULL");
    DBUG_RETURN(0);
  }

  // Waiting for a GTID in a slave thread could cause the slave to
  // hang/deadlock.
  if (thd->slave_thread) {
    null_value = 1;
    DBUG_RETURN(0);
  }

  Gtid_set wait_for_gtid_set(global_sid_map, NULL);

  global_sid_lock->rdlock();
  if (get_gtid_mode(GTID_MODE_LOCK_SID) == GTID_MODE_OFF) {
    global_sid_lock->unlock();
    my_error(ER_GTID_MODE_OFF, MYF(0), "use WAIT_FOR_EXECUTED_GTID_SET");
    null_value = 1;
    DBUG_RETURN(0);
  }

  if (wait_for_gtid_set.add_gtid_text(gtid_text->c_ptr_safe()) !=
      RETURN_STATUS_OK) {
    global_sid_lock->unlock();
    // Error has already been generated.
    DBUG_RETURN(1);
  }

  // Cannot wait for a GTID that the thread owns since that would
  // immediately deadlock.
  if (thd->owned_gtid.sidno > 0 &&
      wait_for_gtid_set.contains_gtid(thd->owned_gtid)) {
    char buf[Gtid::MAX_TEXT_LENGTH + 1];
    thd->owned_gtid.to_string(global_sid_map, buf);
    global_sid_lock->unlock();
    my_error(ER_CANT_WAIT_FOR_EXECUTED_GTID_SET_WHILE_OWNING_A_GTID, MYF(0),
             buf);
    DBUG_RETURN(0);
  }

  gtid_state->begin_gtid_wait(GTID_MODE_LOCK_SID);

  double timeout = (arg_count == 2) ? args[1]->val_real() : 0;
  if (timeout < 0) {
    if (thd->is_strict_mode()) {
      my_error(ER_WRONG_ARGUMENTS, MYF(0), "WAIT_FOR_EXECUTED_GTID_SET.");
    } else {
      push_warning_printf(thd, Sql_condition::SL_WARNING, ER_WRONG_ARGUMENTS,
                          ER_THD(thd, ER_WRONG_ARGUMENTS),
                          "WAIT_FOR_EXECUTED_GTID_SET.");
      null_value = 1;
    }
    gtid_state->end_gtid_wait();
    global_sid_lock->unlock();
    DBUG_RETURN(0);
  }

  bool result = gtid_state->wait_for_gtid_set(thd, &wait_for_gtid_set, timeout);
  global_sid_lock->unlock();
  gtid_state->end_gtid_wait();

  DBUG_RETURN(result);
}

bool Item_master_gtid_set_wait::itemize(Parse_context *pc, Item **res) {
  if (skip_itemize(res)) return false;
  if (super::itemize(pc, res)) return true;
  pc->thd->lex->set_stmt_unsafe(LEX::BINLOG_STMT_UNSAFE_SYSTEM_FUNCTION);
  pc->thd->lex->safe_to_cache_query = false;
  return false;
}

longlong Item_master_gtid_set_wait::val_int() {
  DBUG_ASSERT(fixed == 1);
  DBUG_ENTER("Item_master_gtid_set_wait::val_int");
  int event_count = 0;

  null_value = 0;

  String *gtid = args[0]->val_str(&value);
  THD *thd = current_thd;
  Master_info *mi = NULL;
  double timeout = (arg_count >= 2) ? args[1]->val_real() : 0;
  if (timeout < 0) {
    if (thd->is_strict_mode()) {
      my_error(ER_WRONG_ARGUMENTS, MYF(0),
               "WAIT_UNTIL_SQL_THREAD_AFTER_GTIDS.");
    } else {
      push_warning_printf(thd, Sql_condition::SL_WARNING, ER_WRONG_ARGUMENTS,
                          ER_THD(thd, ER_WRONG_ARGUMENTS),
                          "WAIT_UNTIL_SQL_THREAD_AFTER_GTIDS.");
      null_value = 1;
    }
    DBUG_RETURN(0);
  }

  if (thd->slave_thread || !gtid) {
    null_value = 1;
    DBUG_RETURN(0);
  }

  channel_map.rdlock();

  /* If replication channel is mentioned */
  if (arg_count == 3) {
    String *channel_str;
    if (!(channel_str = args[2]->val_str(&value))) {
      channel_map.unlock();
      null_value = 1;
      DBUG_RETURN(0);
    }
    mi = channel_map.get_mi(channel_str->ptr());
  } else {
    if (channel_map.get_num_instances() > 1) {
      channel_map.unlock();
      mi = NULL;
      my_error(ER_SLAVE_MULTIPLE_CHANNELS_CMD, MYF(0));
      DBUG_RETURN(0);
    } else
      mi = channel_map.get_default_channel_mi();
  }

  if (get_gtid_mode(GTID_MODE_LOCK_CHANNEL_MAP) == GTID_MODE_OFF) {
    null_value = 1;
    channel_map.unlock();
    DBUG_RETURN(0);
  }
  gtid_state->begin_gtid_wait(GTID_MODE_LOCK_CHANNEL_MAP);

  if (mi) mi->inc_reference();

  channel_map.unlock();

  if (mi && mi->rli) {
    event_count = mi->rli->wait_for_gtid_set(thd, gtid, timeout);
    if (event_count == -2) {
      null_value = 1;
      event_count = 0;
    }
  } else
    /*
      Replication has not been set up, we should return NULL;
     */
    null_value = 1;

  if (mi != NULL) mi->dec_reference();

  gtid_state->end_gtid_wait();

  DBUG_RETURN(event_count);
}

/**
  Return 1 if both arguments are Gtid_sets and the first is a subset
  of the second.  Generate an error if any of the arguments is not a
  Gtid_set.
*/
longlong Item_func_gtid_subset::val_int() {
  DBUG_ENTER("Item_func_gtid_subset::val_int()");
  if (args[0]->null_value || args[1]->null_value) {
    null_value = true;
    DBUG_RETURN(0);
  }
  String *string1, *string2;
  const char *charp1, *charp2;
  int ret = 1;
  enum_return_status status;
  // get strings without lock
  if ((string1 = args[0]->val_str(&buf1)) != NULL &&
      (charp1 = string1->c_ptr_safe()) != NULL &&
      (string2 = args[1]->val_str(&buf2)) != NULL &&
      (charp2 = string2->c_ptr_safe()) != NULL) {
    Sid_map sid_map(NULL /*no rwlock*/);
    // compute sets while holding locks
    const Gtid_set sub_set(&sid_map, charp1, &status);
    if (status == RETURN_STATUS_OK) {
      const Gtid_set super_set(&sid_map, charp2, &status);
      if (status == RETURN_STATUS_OK)
        ret = sub_set.is_subset(&super_set) ? 1 : 0;
    }
  }
  DBUG_RETURN(ret);
}

/**
  Enables a session to wait on a condition until a timeout or a network
  disconnect occurs.

  @remark The connection is polled every m_interrupt_interval nanoseconds.
*/

class Interruptible_wait {
  THD *m_thd;
  struct timespec m_abs_timeout;
  static const ulonglong m_interrupt_interval;

 public:
  Interruptible_wait(THD *thd) : m_thd(thd) {}

  ~Interruptible_wait() {}

 public:
  /**
    Set the absolute timeout.

    @param timeout The amount of time in nanoseconds to wait
  */
  void set_timeout(ulonglong timeout) {
    /*
      Calculate the absolute system time at the start so it can
      be controlled in slices. It relies on the fact that once
      the absolute time passes, the timed wait call will fail
      automatically with a timeout error.
    */
    set_timespec_nsec(&m_abs_timeout, timeout);
  }

  /** The timed wait. */
  int wait(mysql_cond_t *, mysql_mutex_t *);
};

/** Time to wait before polling the connection status. */
const ulonglong Interruptible_wait::m_interrupt_interval = 5 * 1000000000ULL;

/**
  Wait for a given condition to be signaled.

  @param cond   The condition variable to wait on.
  @param mutex  The associated mutex.

  @remark The absolute timeout is preserved across calls.

  @retval return value from mysql_cond_timedwait
*/

int Interruptible_wait::wait(mysql_cond_t *cond, mysql_mutex_t *mutex) {
  int error;
  struct timespec timeout;

  while (1) {
    /* Wait for a fixed interval. */
    set_timespec_nsec(&timeout, m_interrupt_interval);

    /* But only if not past the absolute timeout. */
    if (cmp_timespec(&timeout, &m_abs_timeout) > 0) timeout = m_abs_timeout;

    error = mysql_cond_timedwait(cond, mutex, &timeout);
    if (is_timeout(error)) {
      /* Return error if timed out or connection is broken. */
      if (!cmp_timespec(&timeout, &m_abs_timeout) || !m_thd->is_connected())
        break;
    }
    /* Otherwise, propagate status to the caller. */
    else
      break;
  }

  return error;
}

/*
  User-level locks implementation.
*/

/**
  For locks with EXPLICIT duration, MDL returns a new ticket
  every time a lock is granted. This allows to implement recursive
  locks without extra allocation or additional data structures, such
  as below. However, if there are too many tickets in the same
  MDL_context, MDL_context::find_ticket() is getting too slow,
  since it's using a linear search.
  This is why a separate structure is allocated for a user
  level lock held by connection, and before requesting a new lock from MDL,
  GET_LOCK() checks thd->ull_hash if such lock is already granted,
  and if so, simply increments a reference counter.
*/

struct User_level_lock {
  MDL_ticket *ticket;
  uint refs;
};

/**
  Release all user level locks for this THD.
*/

void mysql_ull_cleanup(THD *thd) {
  DBUG_ENTER("mysql_ull_cleanup");

  for (const auto &key_and_value : thd->ull_hash) {
    User_level_lock *ull = key_and_value.second;
    thd->mdl_context.release_lock(ull->ticket);
    my_free(ull);
  }

  thd->ull_hash.clear();

  DBUG_VOID_RETURN;
}

/**
  Set explicit duration for metadata locks corresponding to
  user level locks to protect them from being released at the end
  of transaction.
*/

void mysql_ull_set_explicit_lock_duration(THD *thd) {
  DBUG_ENTER("mysql_ull_set_explicit_lock_duration");

  for (const auto &key_and_value : thd->ull_hash) {
    User_level_lock *ull = key_and_value.second;
    thd->mdl_context.set_lock_duration(ull->ticket, MDL_EXPLICIT);
  }
  DBUG_VOID_RETURN;
}

/**
  When MDL detects a lock wait timeout, it pushes an error into the statement
  diagnostics area. For GET_LOCK(), lock wait timeout is not an error, but a
  special return value (0). NULL is returned in case of error. Capture and
  suppress lock wait timeout.
  We also convert ER_LOCK_DEADLOCK error to ER_USER_LOCK_DEADLOCK error.
  The former means that implicit rollback of transaction has occurred
  which doesn't (and should not) happen when we get deadlock while waiting
  for user-level lock.
*/

class User_level_lock_wait_error_handler : public Internal_error_handler {
 public:
  User_level_lock_wait_error_handler() : m_lock_wait_timeout(false) {}

  bool got_timeout() const { return m_lock_wait_timeout; }

  virtual bool handle_condition(THD *, uint sql_errno, const char *,
                                Sql_condition::enum_severity_level *,
                                const char *) {
    if (sql_errno == ER_LOCK_WAIT_TIMEOUT) {
      m_lock_wait_timeout = true;
      return true;
    } else if (sql_errno == ER_LOCK_DEADLOCK) {
      my_error(ER_USER_LOCK_DEADLOCK, MYF(0));
      return true;
    }

    return false;
  }

 private:
  bool m_lock_wait_timeout;
};

class MDL_lock_get_owner_thread_id_visitor : public MDL_context_visitor {
 public:
  MDL_lock_get_owner_thread_id_visitor() : m_owner_id(0) {}

  void visit_context(const MDL_context *ctx) {
    m_owner_id = ctx->get_owner()->get_thd()->thread_id();
  }

  my_thread_id get_owner_id() const { return m_owner_id; }

 private:
  my_thread_id m_owner_id;
};

/**
  Helper function which checks if user-level lock name is acceptable
  and converts it to system charset (utf8). Error is emitted if name
  is not acceptable. Name is also lowercased to ensure that user-level
  lock names are treated in case-insensitive fashion even though MDL
  subsystem which used by implementation does binary comparison of keys.

  @param buff      Buffer for lowercased name in system charset of
                   NAME_LEN + 1 bytes length.
  @param org_name  Original string passed as name parameter to
                   user-level lock function.

  @return True in case of error, false on success.
*/

static bool check_and_convert_ull_name(char *buff, const String *org_name) {
  if (!org_name || !org_name->length()) {
    my_error(ER_USER_LOCK_WRONG_NAME, MYF(0), (org_name ? "" : "NULL"));
    return true;
  }

  const char *well_formed_error_pos;
  const char *cannot_convert_error_pos;
  const char *from_end_pos;
  size_t bytes_copied;

  bytes_copied = well_formed_copy_nchars(
      system_charset_info, buff, NAME_LEN, org_name->charset(), org_name->ptr(),
      org_name->length(), NAME_CHAR_LEN, &well_formed_error_pos,
      &cannot_convert_error_pos, &from_end_pos);

  if (well_formed_error_pos || cannot_convert_error_pos ||
      from_end_pos < org_name->ptr() + org_name->length()) {
    ErrConvString err(org_name);
    my_error(ER_USER_LOCK_WRONG_NAME, MYF(0), err.ptr());
    return true;
  }

  buff[bytes_copied] = '\0';

  my_casedn_str(system_charset_info, buff);

  return false;
}

bool Item_func_get_lock::itemize(Parse_context *pc, Item **res) {
  if (skip_itemize(res)) return false;
  if (super::itemize(pc, res)) return true;
  pc->thd->lex->set_stmt_unsafe(LEX::BINLOG_STMT_UNSAFE_SYSTEM_FUNCTION);
  pc->thd->lex->set_uncacheable(pc->select, UNCACHEABLE_SIDEEFFECT);
  return false;
}

/**
  Get a user level lock.

  @note Sets null_value to true on error.

  @note This means that SQL-function GET_LOCK() returns:
        1    - if lock was acquired.
        0    - if lock was not acquired due to timeout.
        NULL - in case of error such as bad lock name, deadlock,
               thread being killed (also error is emitted).

  @retval
    1    : Got lock
  @retval
    0    : Timeout, error.
*/

longlong Item_func_get_lock::val_int() {
  DBUG_ASSERT(fixed == 1);
  String *res = args[0]->val_str(&value);
  ulonglong timeout = args[1]->val_int();
  char name[NAME_LEN + 1];
  THD *thd = current_thd;
  DBUG_ENTER("Item_func_get_lock::val_int");

  null_value = true;
  /*
    In slave thread no need to get locks, everything is serialized. Anyway
    there is no way to make GET_LOCK() work on slave like it did on master
    (i.e. make it return exactly the same value) because we don't have the
    same other concurrent threads environment. No matter what we return here,
    it's not guaranteed to be same as on master. So we always return 1.
  */
  if (thd->slave_thread) {
    null_value = false;
    DBUG_RETURN(1);
  }

  if (check_and_convert_ull_name(name, res)) DBUG_RETURN(0);

  DBUG_PRINT("info", ("lock %s, thd=%lu", name, (ulong)thd->real_id));

  /*
    Convert too big and negative timeout values to INT_MAX32.
    This gives robust, "infinite" wait on all platforms.
  */
  if (timeout > INT_MAX32) timeout = INT_MAX32;

  MDL_request ull_request;
  MDL_REQUEST_INIT(&ull_request, MDL_key::USER_LEVEL_LOCK, "", name,
                   MDL_EXCLUSIVE, MDL_EXPLICIT);
  std::string ull_key(pointer_cast<const char *>(ull_request.key.ptr()),
                      ull_request.key.length());

  const auto it = thd->ull_hash.find(ull_key);
  if (it != thd->ull_hash.end()) {
    /* Recursive lock. */
    it->second->refs++;
    null_value = false;
    DBUG_RETURN(1);
  }

  User_level_lock_wait_error_handler error_handler;

  thd->push_internal_handler(&error_handler);
  bool error =
      thd->mdl_context.acquire_lock(&ull_request, static_cast<ulong>(timeout));
  (void)thd->pop_internal_handler();

  if (error) {
    /*
      Return 0 in case of timeout and NULL in case of deadlock/other
      errors. In the latter case error (e.g. ER_USER_LOCK_DEADLOCK)
      will be reported as well.
    */
    if (error_handler.got_timeout()) null_value = false;
    DBUG_RETURN(0);
  }

  User_level_lock *ull = nullptr;
  ull = reinterpret_cast<User_level_lock *>(
      my_malloc(key_memory_User_level_lock, sizeof(User_level_lock), MYF(0)));

  if (ull == NULL) {
    thd->mdl_context.release_lock(ull_request.ticket);
    DBUG_RETURN(0);
  }

  ull->ticket = ull_request.ticket;
  ull->refs = 1;

  thd->ull_hash.emplace(ull_key, ull);
  null_value = false;

  DBUG_RETURN(1);
}

bool Item_func_release_lock::itemize(Parse_context *pc, Item **res) {
  if (skip_itemize(res)) return false;
  if (super::itemize(pc, res)) return true;
  pc->thd->lex->set_stmt_unsafe(LEX::BINLOG_STMT_UNSAFE_SYSTEM_FUNCTION);
  pc->thd->lex->set_uncacheable(pc->select, UNCACHEABLE_SIDEEFFECT);
  return false;
}

/**
  Release a user level lock.

  @note Sets null_value to true on error/if no connection holds such lock.

  @note This means that SQL-function RELEASE_LOCK() returns:
        1    - if lock was held by this connection and was released.
        0    - if lock was held by some other connection (and was not released).
        NULL - if name of lock is bad or if it was not held by any connection
               (in the former case also error will be emitted),

  @return
    - 1 if lock released
    - 0 if lock wasn't held/error.
*/

longlong Item_func_release_lock::val_int() {
  DBUG_ASSERT(fixed == 1);
  String *res = args[0]->val_str(&value);
  char name[NAME_LEN + 1];
  THD *thd = current_thd;
  DBUG_ENTER("Item_func_release_lock::val_int");

  null_value = true;

  if (check_and_convert_ull_name(name, res)) DBUG_RETURN(0);

  DBUG_PRINT("info", ("lock %s", name));

  MDL_key ull_key;
  ull_key.mdl_key_init(MDL_key::USER_LEVEL_LOCK, "", name);

  const auto it = thd->ull_hash.find(
      std::string(pointer_cast<const char *>(ull_key.ptr()), ull_key.length()));
  if (it == thd->ull_hash.end()) {
    /*
      When RELEASE_LOCK() is called for lock which is not owned by the
      connection it should return 0 or NULL depending on whether lock
      is owned by any other connection or not.
    */
    MDL_lock_get_owner_thread_id_visitor get_owner_visitor;

    if (thd->mdl_context.find_lock_owner(&ull_key, &get_owner_visitor))
      DBUG_RETURN(0);

    null_value = get_owner_visitor.get_owner_id() == 0;

    DBUG_RETURN(0);
  }
  User_level_lock *ull = it->second;

  null_value = false;
  if (--ull->refs == 0) {
    thd->ull_hash.erase(it);
    thd->mdl_context.release_lock(ull->ticket);
    my_free(ull);
  }
  DBUG_RETURN(1);
}

bool Item_func_release_all_locks::itemize(Parse_context *pc, Item **res) {
  if (skip_itemize(res)) return false;
  if (super::itemize(pc, res)) return true;
  pc->thd->lex->set_stmt_unsafe(LEX::BINLOG_STMT_UNSAFE_SYSTEM_FUNCTION);
  pc->thd->lex->set_uncacheable(pc->select, UNCACHEABLE_SIDEEFFECT);
  return false;
}

/**
  Release all user level lock held by connection.

  @return Number of locks released including recursive lock count.
*/

longlong Item_func_release_all_locks::val_int() {
  DBUG_ASSERT(fixed == 1);
  THD *thd = current_thd;
  uint result = 0;
  DBUG_ENTER("Item_func_release_all_locks::val_int");

  for (const auto &key_and_value : thd->ull_hash) {
    User_level_lock *ull = key_and_value.second;
    thd->mdl_context.release_lock(ull->ticket);
    result += ull->refs;
    my_free(ull);
  }
  thd->ull_hash.clear();

  DBUG_RETURN(result);
}

bool Item_func_is_free_lock::itemize(Parse_context *pc, Item **res) {
  if (skip_itemize(res)) return false;
  if (super::itemize(pc, res)) return true;
  pc->thd->lex->set_stmt_unsafe(LEX::BINLOG_STMT_UNSAFE_SYSTEM_FUNCTION);
  pc->thd->lex->set_uncacheable(pc->select, UNCACHEABLE_SIDEEFFECT);
  return false;
}

/**
  Check if user level lock is free.

  @note Sets null_value=true on error.

  @note As result SQL-function IS_FREE_LOCK() returns:
        1    - if lock is free,
        0    - if lock is in use
        NULL - if lock name is bad or OOM (also error is emitted).

  @retval
    1		Available
  @retval
    0		Already taken, or error
*/

longlong Item_func_is_free_lock::val_int() {
  DBUG_ASSERT(fixed == 1);
  String *res = args[0]->val_str(&value);
  char name[NAME_LEN + 1];
  THD *thd = current_thd;

  null_value = true;

  if (check_and_convert_ull_name(name, res)) return 0;

  MDL_key ull_key;
  ull_key.mdl_key_init(MDL_key::USER_LEVEL_LOCK, "", name);

  MDL_lock_get_owner_thread_id_visitor get_owner_visitor;

  if (thd->mdl_context.find_lock_owner(&ull_key, &get_owner_visitor)) return 0;

  null_value = false;
  return (get_owner_visitor.get_owner_id() == 0);
}

bool Item_func_is_used_lock::itemize(Parse_context *pc, Item **res) {
  if (skip_itemize(res)) return false;
  if (super::itemize(pc, res)) return true;
  pc->thd->lex->set_stmt_unsafe(LEX::BINLOG_STMT_UNSAFE_SYSTEM_FUNCTION);
  pc->thd->lex->set_uncacheable(pc->select, UNCACHEABLE_SIDEEFFECT);
  return false;
}

/**
  Check if user level lock is used and return connection id of owner.

  @note Sets null_value=true if lock is free/on error.

  @note SQL-function IS_USED_LOCK() returns:
        #    - connection id of lock owner if lock is acquired.
        NULL - if lock is free or on error (in the latter case
               also error is emitted).

  @return Connection id of lock owner, 0 if lock is free/on error.
*/

longlong Item_func_is_used_lock::val_int() {
  DBUG_ASSERT(fixed == 1);
  String *res = args[0]->val_str(&value);
  char name[NAME_LEN + 1];
  THD *thd = current_thd;

  null_value = true;

  if (check_and_convert_ull_name(name, res)) return 0;

  MDL_key ull_key;
  ull_key.mdl_key_init(MDL_key::USER_LEVEL_LOCK, "", name);

  MDL_lock_get_owner_thread_id_visitor get_owner_visitor;

  if (thd->mdl_context.find_lock_owner(&ull_key, &get_owner_visitor)) return 0;

  my_thread_id thread_id = get_owner_visitor.get_owner_id();
  if (thread_id == 0) return 0;

  null_value = false;
  return thread_id;
}

bool Item_func_last_insert_id::itemize(Parse_context *pc, Item **res) {
  if (skip_itemize(res)) return false;
  if (super::itemize(pc, res)) return true;
  pc->thd->lex->safe_to_cache_query = false;
  pc->thd->lex->set_uncacheable(pc->select, UNCACHEABLE_SIDEEFFECT);
  return false;
}

longlong Item_func_last_insert_id::val_int() {
  THD *thd = current_thd;
  DBUG_ASSERT(fixed == 1);
  if (arg_count) {
    longlong value = args[0]->val_int();
    null_value = args[0]->null_value;
    /*
      LAST_INSERT_ID(X) must affect the client's mysql_insert_id() as
      documented in the manual. We don't want to touch
      first_successful_insert_id_in_cur_stmt because it would make
      LAST_INSERT_ID(X) take precedence over an generated auto_increment
      value for this row.
    */
    thd->arg_of_last_insert_id_function = true;
    thd->first_successful_insert_id_in_prev_stmt = value;
    return value;
  }
  return static_cast<longlong>(
      thd->read_first_successful_insert_id_in_prev_stmt());
}

bool Item_func_benchmark::itemize(Parse_context *pc, Item **res) {
  if (skip_itemize(res)) return false;
  if (super::itemize(pc, res)) return true;
  pc->thd->lex->set_uncacheable(pc->select, UNCACHEABLE_SIDEEFFECT);
  return false;
}

/* This function is just used to test speed of different functions */

longlong Item_func_benchmark::val_int() {
  DBUG_ASSERT(fixed == 1);
  char buff[MAX_FIELD_WIDTH];
  String tmp(buff, sizeof(buff), &my_charset_bin);
  my_decimal tmp_decimal;
  THD *thd = current_thd;
  ulonglong loop_count;

  loop_count = (ulonglong)args[0]->val_int();

  if (args[0]->null_value ||
      (!args[0]->unsigned_flag && (((longlong)loop_count) < 0))) {
    if (!args[0]->null_value) {
      char buff[22];
      llstr(((longlong)loop_count), buff);
      push_warning_printf(current_thd, Sql_condition::SL_WARNING,
                          ER_WRONG_VALUE_FOR_TYPE,
                          ER_THD(current_thd, ER_WRONG_VALUE_FOR_TYPE), "count",
                          buff, "benchmark");
    }

    null_value = 1;
    return 0;
  }

  null_value = 0;
  for (ulonglong loop = 0; loop < loop_count && !thd->killed; loop++) {
    switch (args[1]->result_type()) {
      case REAL_RESULT:
        (void)args[1]->val_real();
        break;
      case INT_RESULT:
        (void)args[1]->val_int();
        break;
      case STRING_RESULT:
        (void)args[1]->val_str(&tmp);
        break;
      case DECIMAL_RESULT:
        (void)args[1]->val_decimal(&tmp_decimal);
        break;
      case ROW_RESULT:
      default:
        // This case should never be chosen
        DBUG_ASSERT(0);
        return 0;
    }
  }
  return 0;
}

void Item_func_benchmark::print(String *str, enum_query_type query_type) {
  str->append(STRING_WITH_LEN("benchmark("));
  args[0]->print(str, query_type);
  str->append(',');
  args[1]->print(str, query_type);
  str->append(')');
}

/**
  Lock which is used to implement interruptible wait for SLEEP() function.
*/

mysql_mutex_t LOCK_item_func_sleep;

#ifdef HAVE_PSI_INTERFACE
static PSI_mutex_key key_LOCK_item_func_sleep;

static PSI_mutex_info item_func_sleep_mutexes[] = {
    {&key_LOCK_item_func_sleep, "LOCK_item_func_sleep", PSI_FLAG_SINGLETON, 0,
     PSI_DOCUMENT_ME}};

static void init_item_func_sleep_psi_keys() {
  int count;

  count = static_cast<int>(array_elements(item_func_sleep_mutexes));
  mysql_mutex_register("sql", item_func_sleep_mutexes, count);
}
#endif

static bool item_func_sleep_inited = false;

void item_func_sleep_init() {
#ifdef HAVE_PSI_INTERFACE
  init_item_func_sleep_psi_keys();
#endif

  mysql_mutex_init(key_LOCK_item_func_sleep, &LOCK_item_func_sleep,
                   MY_MUTEX_INIT_SLOW);
  item_func_sleep_inited = true;
}

void item_func_sleep_free() {
  if (item_func_sleep_inited) {
    item_func_sleep_inited = false;
    mysql_mutex_destroy(&LOCK_item_func_sleep);
  }
}

bool Item_func_sleep::itemize(Parse_context *pc, Item **res) {
  if (skip_itemize(res)) return false;
  if (super::itemize(pc, res)) return true;
  pc->thd->lex->set_stmt_unsafe(LEX::BINLOG_STMT_UNSAFE_SYSTEM_FUNCTION);
  pc->thd->lex->set_uncacheable(pc->select, UNCACHEABLE_SIDEEFFECT);
  return false;
}

/** This function is just used to create tests with time gaps. */

longlong Item_func_sleep::val_int() {
  THD *thd = current_thd;
  Interruptible_wait timed_cond(thd);
  mysql_cond_t cond;
  double timeout;
  int error;

  DBUG_ASSERT(fixed == 1);

  timeout = args[0]->val_real();

  /*
    Report error or warning depending on the value of SQL_MODE.
    If SQL is STRICT then report error, else report warning and continue
    execution.
  */

  if (args[0]->null_value || timeout < 0) {
    if (!thd->lex->is_ignore() && thd->is_strict_mode()) {
      my_error(ER_WRONG_ARGUMENTS, MYF(0), "sleep.");
      return 0;
    } else
      push_warning_printf(thd, Sql_condition::SL_WARNING, ER_WRONG_ARGUMENTS,
                          ER_THD(thd, ER_WRONG_ARGUMENTS), "sleep.");
  }
  /*
    On 64-bit OSX mysql_cond_timedwait() waits forever
    if passed abstime time has already been exceeded by
    the system time.
    When given a very short timeout (< 10 mcs) just return
    immediately.
    We assume that the lines between this test and the call
    to mysql_cond_timedwait() will be executed in less than 0.00001 sec.
  */
  if (timeout < 0.00001) return 0;

  timed_cond.set_timeout((ulonglong)(timeout * 1000000000.0));

  mysql_cond_init(key_item_func_sleep_cond, &cond);
  mysql_mutex_lock(&LOCK_item_func_sleep);

  thd->ENTER_COND(&cond, &LOCK_item_func_sleep, &stage_user_sleep, NULL);

<<<<<<< HEAD
  error = 0;
=======
  DEBUG_SYNC(current_thd, "func_sleep_before_sleep");

  error= 0;
>>>>>>> 333b4508
  thd_wait_begin(thd, THD_WAIT_SLEEP);
  while (!thd->killed) {
    error = timed_cond.wait(&cond, &LOCK_item_func_sleep);
    if (is_timeout(error)) break;
    error = 0;
  }
  thd_wait_end(thd);
  mysql_mutex_unlock(&LOCK_item_func_sleep);
  thd->EXIT_COND(NULL);

  mysql_cond_destroy(&cond);

  return (error == 0);  // Return 1 killed
}

/*
  @param cs  character set; IF we are creating the user_var_entry,
             we give it this character set.
*/
static user_var_entry *get_variable(THD *thd, const Name_string &name,
                                    const CHARSET_INFO *cs) {
  const std::string key(name.ptr(), name.length());

  /* Protects thd->user_vars. */
  mysql_mutex_assert_owner(&thd->LOCK_thd_data);

  user_var_entry *entry = find_or_nullptr(thd->user_vars, key);
  if (entry == nullptr && cs != nullptr) {
    entry = user_var_entry::create(thd, name, cs);
    if (entry == nullptr) return 0;
    thd->user_vars.emplace(
        key, unique_ptr_with_deleter<user_var_entry>(entry, &free_user_var));
  }
  return entry;
}

void Item_func_set_user_var::cleanup() {
  Item_func::cleanup();
  entry = NULL;
}

bool Item_func_set_user_var::set_entry(THD *thd, bool create_if_not_exists) {
  if (entry && thd->thread_id() == entry_thread_id) {
  }  // update entry->update_query_id for PS
  else {
    const CHARSET_INFO *cs =
        create_if_not_exists
            ? (args[0]->collation.derivation == DERIVATION_NUMERIC
                   ? default_charset()
                   : args[0]->collation.collation)
            : NULL;

    /* Protects thd->user_vars. */
    mysql_mutex_lock(&thd->LOCK_thd_data);
    entry = get_variable(thd, name, cs);
    mysql_mutex_unlock(&thd->LOCK_thd_data);

    if (entry == NULL) {
      entry_thread_id = 0;
      return true;
    }
    entry_thread_id = thd->thread_id();
  }
  /*
    Remember the last query which updated it, this way a query can later know
    if this variable is a constant item in the query (it is if update_query_id
    is different from query_id).

    If this object has delayed setting of non-constness, we delay this
    until Item_func_set-user_var::save_item_result().
  */
  if (!delayed_non_constness) entry->update_query_id = thd->query_id;
  return false;
}

/*
  When a user variable is updated (in a SET command or a query like
  SELECT @a:= ).
*/

bool Item_func_set_user_var::fix_fields(THD *thd, Item **ref) {
  DBUG_ASSERT(fixed == 0);
  // fix_fields will call Item_func_set_user_var::resolve_type()
  if (Item_func::fix_fields(thd, ref) || set_entry(thd, true)) return true;

  null_item = (args[0]->type() == NULL_ITEM);

  cached_result_type = args[0]->result_type();
  return false;
}

bool Item_func_set_user_var::resolve_type(THD *) {
  maybe_null = args[0]->maybe_null;
  decimals = args[0]->decimals;
  collation.set(DERIVATION_IMPLICIT);
  /*
     this sets the character set of the item immediately; rules for the
     character set of the variable ("entry" object) are different: if "entry"
     did not exist previously, set_entry () has created it and has set its
     character set; but if it existed previously, it keeps its previous
     character set, which may change only when we are sure that the assignment
     is to be executed, i.e. in user_var_entry::store ().
  */
  if (args[0]->collation.derivation == DERIVATION_NUMERIC)
    collation.collation = default_charset();
  else
    collation.collation = args[0]->collation.collation;

  enum_field_types data_type = Item::type_for_variable(args[0]->data_type());
  switch (data_type) {
    case MYSQL_TYPE_LONGLONG:
      set_data_type_longlong();
      max_length =
          args[0]->max_length;  // Preserves "length" of integer constants
      break;
    case MYSQL_TYPE_NEWDECIMAL:
      set_data_type_decimal(args[0]->decimal_precision(), args[0]->decimals);
      break;
    case MYSQL_TYPE_DOUBLE:
      set_data_type_double();
      break;
    case MYSQL_TYPE_VARCHAR:
      set_data_type_string(args[0]->max_char_length());
      break;
    case MYSQL_TYPE_NULL:
    default:
      DBUG_ASSERT(false);
      set_data_type(MYSQL_TYPE_NULL);
      break;
  }

  unsigned_flag = args[0]->unsigned_flag;

  return false;
}

// static
user_var_entry *user_var_entry::create(THD *thd, const Name_string &name,
                                       const CHARSET_INFO *cs) {
  if (check_column_name(name.ptr())) {
    my_error(ER_ILLEGAL_USER_VAR, MYF(0), name.ptr());
    return NULL;
  }

  user_var_entry *entry;
  size_t size =
      ALIGN_SIZE(sizeof(user_var_entry)) + (name.length() + 1) + extra_size;
  if (!(entry = (user_var_entry *)my_malloc(key_memory_user_var_entry, size,
                                            MYF(MY_WME | ME_FATALERROR))))
    return NULL;
  entry->init(thd, name, cs);
  return entry;
}

bool user_var_entry::mem_realloc(size_t length) {
  if (length <= extra_size) {
    /* Enough space to store value in value struct */
    free_value();
    m_ptr = internal_buffer_ptr();
  } else {
    /* Allocate an external buffer */
    if (m_length != length) {
      if (m_ptr == internal_buffer_ptr()) m_ptr = 0;
      if (!(m_ptr = (char *)my_realloc(
                key_memory_user_var_entry_value, m_ptr, length,
                MYF(MY_ALLOW_ZERO_PTR | MY_WME | ME_FATALERROR))))
        return true;
    }
  }
  return false;
}

void user_var_entry::init(THD *thd, const Simple_cstring &name,
                          const CHARSET_INFO *cs) {
  DBUG_ASSERT(thd != NULL);
  m_owner = thd;
  copy_name(name);
  reset_value();
  update_query_id = 0;
  collation.set(cs, DERIVATION_IMPLICIT, 0);
  unsigned_flag = 0;
  /*
    If we are here, we were called from a SET or a query which sets a
    variable. Imagine it is this:
    INSERT INTO t SELECT @a:=10, @a:=@a+1.
    Then when we have a Item_func_get_user_var (because of the @a+1) so we
    think we have to write the value of @a to the binlog. But before that,
    we have a Item_func_set_user_var to create @a (@a:=10), in this we mark
    the variable as "already logged" (line below) so that it won't be logged
    by Item_func_get_user_var (because that's not necessary).
  */
  used_query_id = thd->query_id;
  m_type = STRING_RESULT;
}

/**
  Set value to user variable.
  @param from           pointer to buffer with new value
  @param length         length of new value
  @param type           type of new value

  @retval  false   on success
  @retval  true    on allocation error

*/
bool user_var_entry::store(const void *from, size_t length, Item_result type) {
  assert_locked();

  // Store strings with end \0
  if (mem_realloc(length + (type == STRING_RESULT))) return true;
  if (type == STRING_RESULT) m_ptr[length] = 0;  // Store end \0

  // Avoid memcpy of a my_decimal object, use copy CTOR instead.
  if (type == DECIMAL_RESULT) {
    DBUG_ASSERT(length == sizeof(my_decimal));
    const my_decimal *dec = static_cast<const my_decimal *>(from);
    dec->sanity_check();
    new (m_ptr) my_decimal(*dec);
  } else
    memcpy(m_ptr, from, length);

  m_length = length;
  m_type = type;
  return false;
}

void user_var_entry::assert_locked() const {
  mysql_mutex_assert_owner(&m_owner->LOCK_thd_data);
}

/**
  Set value to user variable.

  @param ptr            pointer to buffer with new value
  @param length         length of new value
  @param type           type of new value
  @param cs             charset info for new value
  @param dv             derivation for new value
  @param unsigned_arg   indiates if a value of type INT_RESULT is unsigned

  @note Sets error and fatal error if allocation fails.

  @retval
    false   success
  @retval
    true    failure
*/

bool user_var_entry::store(const void *ptr, size_t length, Item_result type,
                           const CHARSET_INFO *cs, Derivation dv,
                           bool unsigned_arg) {
  assert_locked();

  if (store(ptr, length, type)) return true;
  collation.set(cs, dv);
  unsigned_flag = unsigned_arg;
  return false;
}

void user_var_entry::lock() {
  DBUG_ASSERT(m_owner != NULL);
  mysql_mutex_lock(&m_owner->LOCK_thd_data);
}

void user_var_entry::unlock() {
  DBUG_ASSERT(m_owner != NULL);
  mysql_mutex_unlock(&m_owner->LOCK_thd_data);
}

bool Item_func_set_user_var::update_hash(const void *ptr, uint length,
                                         Item_result res_type,
                                         const CHARSET_INFO *cs, Derivation dv,
                                         bool unsigned_arg) {
  entry->lock();

  /*
    If we set a variable explicitely to NULL then keep the old
    result type of the variable
  */
  // args[0]->null_value could be outdated
  if (args[0]->type() == Item::FIELD_ITEM)
    null_value = ((Item_field *)args[0])->field->is_null();
  else
    null_value = args[0]->null_value;

  if (ptr == NULL) {
    DBUG_ASSERT(length == 0);
    null_value = true;
  }

  if (null_value && null_item)
    res_type = entry->type();  // Don't change type of item

  if (null_value)
    entry->set_null_value(res_type);
  else if (entry->store(ptr, length, res_type, cs, dv, unsigned_arg)) {
    entry->unlock();
    null_value = 1;
    return 1;
  }
  entry->unlock();
  return 0;
}

/** Get the value of a variable as a double. */

double user_var_entry::val_real(bool *null_value) const {
  if ((*null_value = (m_ptr == 0))) return 0.0;

  switch (m_type) {
    case REAL_RESULT:
      return *(double *)m_ptr;
    case INT_RESULT:
      return (double)*(longlong *)m_ptr;
    case DECIMAL_RESULT: {
      double result;
      my_decimal2double(E_DEC_FATAL_ERROR, (my_decimal *)m_ptr, &result);
      return result;
    }
    case STRING_RESULT:
      return my_atof(m_ptr);  // This is null terminated
    case ROW_RESULT:
    case INVALID_RESULT:
      DBUG_ASSERT(false);  // Impossible
      break;
  }
  return 0.0;  // Impossible
}

/** Get the value of a variable as an integer. */

longlong user_var_entry::val_int(bool *null_value) const {
  if ((*null_value = (m_ptr == 0))) return 0LL;

  switch (m_type) {
    case REAL_RESULT:
      return (longlong) * (double *)m_ptr;
    case INT_RESULT:
      return *(longlong *)m_ptr;
    case DECIMAL_RESULT: {
      longlong result;
      my_decimal2int(E_DEC_FATAL_ERROR, (my_decimal *)m_ptr, 0, &result);
      return result;
    }
    case STRING_RESULT: {
      int error;
      return my_strtoll10(m_ptr, (char **)0,
                          &error);  // String is null terminated
    }
    case ROW_RESULT:
    case INVALID_RESULT:
      DBUG_ASSERT(false);  // Impossible
      break;
  }
  return 0LL;  // Impossible
}

/** Get the value of a variable as a string. */

String *user_var_entry::val_str(bool *null_value, String *str,
                                uint decimals) const {
  if ((*null_value = (m_ptr == 0))) return (String *)0;

  switch (m_type) {
    case REAL_RESULT:
      str->set_real(*(double *)m_ptr, decimals, collation.collation);
      break;
    case INT_RESULT:
      if (!unsigned_flag)
        str->set(*(longlong *)m_ptr, collation.collation);
      else
        str->set(*(ulonglong *)m_ptr, collation.collation);
      break;
    case DECIMAL_RESULT:
      str_set_decimal((my_decimal *)m_ptr, str, collation.collation);
      break;
    case STRING_RESULT:
      if (str->copy(m_ptr, m_length, collation.collation))
        str = 0;  // EOM error
      break;
    case ROW_RESULT:
    case INVALID_RESULT:
      DBUG_ASSERT(false);  // Impossible
      break;
  }
  return (str);
}

/** Get the value of a variable as a decimal. */

my_decimal *user_var_entry::val_decimal(bool *null_value,
                                        my_decimal *val) const {
  if ((*null_value = (m_ptr == 0))) return 0;

  switch (m_type) {
    case REAL_RESULT:
      double2my_decimal(E_DEC_FATAL_ERROR, *(double *)m_ptr, val);
      break;
    case INT_RESULT:
      int2my_decimal(E_DEC_FATAL_ERROR, *(longlong *)m_ptr, 0, val);
      break;
    case DECIMAL_RESULT:
      my_decimal2decimal((my_decimal *)m_ptr, val);
      break;
    case STRING_RESULT:
      str2my_decimal(E_DEC_FATAL_ERROR, m_ptr, m_length, collation.collation,
                     val);
      break;
    case ROW_RESULT:
    case INVALID_RESULT:
      DBUG_ASSERT(false);  // Impossible
      break;
  }
  return (val);
}

/**
  This functions is invoked on SET \@variable or
  \@variable:= expression.

  Evaluate (and check expression), store results.

  @note
    For now it always return OK. All problem with value evaluating
    will be caught by thd->is_error() check in sql_set_variables().

  @retval
    false OK.
*/

bool Item_func_set_user_var::check(bool use_result_field) {
  DBUG_ENTER("Item_func_set_user_var::check");
  if (use_result_field && !result_field) use_result_field = false;

  switch (cached_result_type) {
    case REAL_RESULT: {
      save_result.vreal =
          use_result_field ? result_field->val_real() : args[0]->val_real();
      break;
    }
    case INT_RESULT: {
      save_result.vint =
          use_result_field ? result_field->val_int() : args[0]->val_int();
      unsigned_flag = use_result_field
                          ? ((Field_num *)result_field)->unsigned_flag
                          : args[0]->unsigned_flag;
      break;
    }
    case STRING_RESULT: {
      save_result.vstr = use_result_field ? result_field->val_str(&value)
                                          : args[0]->val_str(&value);
      break;
    }
    case DECIMAL_RESULT: {
      save_result.vdec = use_result_field
                             ? result_field->val_decimal(&decimal_buff)
                             : args[0]->val_decimal(&decimal_buff);
      break;
    }
    case ROW_RESULT:
    default:
      // This case should never be chosen
      DBUG_ASSERT(0);
      break;
  }
  DBUG_RETURN(false);
}

/**
  @brief Evaluate and store item's result.
  This function is invoked on "SELECT ... INTO @var ...".

  @param    item    An item to get value from.
*/

void Item_func_set_user_var::save_item_result(Item *item) {
  DBUG_ENTER("Item_func_set_user_var::save_item_result");

  switch (cached_result_type) {
    case REAL_RESULT:
      save_result.vreal = item->val_real();
      break;
    case INT_RESULT:
      save_result.vint = item->val_int();
      unsigned_flag = item->unsigned_flag;
      break;
    case STRING_RESULT:
      save_result.vstr = item->val_str(&value);
      break;
    case DECIMAL_RESULT:
      save_result.vdec = item->val_decimal(&decimal_buff);
      break;
    case ROW_RESULT:
    default:
      // Should never happen
      DBUG_ASSERT(0);
      break;
  }
  /*
    Set the ID of the query that last updated this variable. This is
    usually set by Item_func_set_user_var::set_entry(), but if this
    item has delayed setting of non-constness, we must do it now.
   */
  if (delayed_non_constness) entry->update_query_id = current_thd->query_id;
  DBUG_VOID_RETURN;
}

/**
  This functions is invoked on
  SET \@variable or \@variable:= expression.

  @note
    We have to store the expression as such in the variable, independent of
    the value method used by the user

  @retval
    0	OK
  @retval
    1	EOM Error

*/

bool Item_func_set_user_var::update() {
  bool res = 0;
  DBUG_ENTER("Item_func_set_user_var::update");

  switch (cached_result_type) {
    case REAL_RESULT: {
      res = update_hash(&save_result.vreal, sizeof(save_result.vreal),
                        REAL_RESULT, default_charset(), DERIVATION_IMPLICIT, 0);
      break;
    }
    case INT_RESULT: {
      res = update_hash(&save_result.vint, sizeof(save_result.vint), INT_RESULT,
                        default_charset(), DERIVATION_IMPLICIT, unsigned_flag);
      break;
    }
    case STRING_RESULT: {
      if (!save_result.vstr)  // Null value
        res = update_hash(NULL, 0, STRING_RESULT, &my_charset_bin,
                          DERIVATION_IMPLICIT, 0);
      else
        res = update_hash(save_result.vstr->ptr(), save_result.vstr->length(),
                          STRING_RESULT, save_result.vstr->charset(),
                          DERIVATION_IMPLICIT, 0);
      break;
    }
    case DECIMAL_RESULT: {
      if (!save_result.vdec)  // Null value
        res = update_hash(NULL, 0, DECIMAL_RESULT, &my_charset_bin,
                          DERIVATION_IMPLICIT, false);
      else
        res = update_hash(save_result.vdec, sizeof(my_decimal), DECIMAL_RESULT,
                          default_charset(), DERIVATION_IMPLICIT, 0);
      break;
    }
    case ROW_RESULT:
    default:
      // This case should never be chosen
      DBUG_ASSERT(0);
      break;
  }
  DBUG_RETURN(res);
}

double Item_func_set_user_var::val_real() {
  DBUG_ASSERT(fixed == 1);
  check(0);
  update();  // Store expression
  return entry->val_real(&null_value);
}

longlong Item_func_set_user_var::val_int() {
  DBUG_ASSERT(fixed == 1);
  check(0);
  update();  // Store expression
  return entry->val_int(&null_value);
}

String *Item_func_set_user_var::val_str(String *str) {
  DBUG_ASSERT(fixed == 1);
  check(0);
  update();  // Store expression
  return entry->val_str(&null_value, str, decimals);
}

my_decimal *Item_func_set_user_var::val_decimal(my_decimal *val) {
  DBUG_ASSERT(fixed == 1);
  check(0);
  update();  // Store expression
  return entry->val_decimal(&null_value, val);
}

// just the assignment, for use in "SET @a:=5" type self-prints
void Item_func_set_user_var::print_assignment(String *str,
                                              enum_query_type query_type) {
  str->append(STRING_WITH_LEN("@"));
  str->append(name);
  str->append(STRING_WITH_LEN(":="));
  args[0]->print(str, query_type);
}

// parenthesize assignment for use in "EXPLAIN EXTENDED SELECT (@e:=80)+5"
void Item_func_set_user_var::print(String *str, enum_query_type query_type) {
  str->append(STRING_WITH_LEN("("));
  print_assignment(str, query_type);
  str->append(STRING_WITH_LEN(")"));
}

bool Item_func_set_user_var::send(Protocol *protocol, String *str_arg) {
  if (result_field) {
    check(1);
    update();
    /*
      Workaround for metadata check in Protocol_text. Legacy Protocol_text
      is so well designed that it sends fields in text format, and functions'
      results in binary format. When this func tries to send its data as a
      field it breaks metadata asserts in the P_text.
      TODO This func have to be changed to avoid sending data as a field.
    */
    return result_field->send_binary(protocol);
  }
  return Item::send(protocol, str_arg);
}

void Item_func_set_user_var::make_field(Send_field *tmp_field) {
  if (result_field) {
    result_field->make_field(tmp_field);
    DBUG_ASSERT(tmp_field->table_name != 0);
    if (Item::item_name.is_set())
      tmp_field->col_name = Item::item_name.ptr();  // Use user supplied name
  } else
    Item::make_field(tmp_field);
}

/*
  Save the value of a user variable into a field

  SYNOPSIS
    save_in_field()
      field           target field to save the value to
      no_conversion   flag indicating whether conversions are allowed

  DESCRIPTION
    Save the function value into a field and update the user variable
    accordingly. If a result field is defined and the target field doesn't
    coincide with it then the value from the result field will be used as
    the new value of the user variable.

    The reason to have this method rather than simply using the result
    field in the val_xxx() methods is that the value from the result field
    not always can be used when the result field is defined.
    Let's consider the following cases:
    1) when filling a tmp table the result field is defined but the value of it
    is undefined because it has to be produced yet. Thus we can't use it.
    2) on execution of an INSERT ... SELECT statement the save_in_field()
    function will be called to fill the data in the new record. If the SELECT
    part uses a tmp table then the result field is defined and should be
    used in order to get the correct result.

    The difference between the SET_USER_VAR function and regular functions
    like CONCAT is that the Item_func objects for the regular functions are
    replaced by Item_field objects after the values of these functions have
    been stored in a tmp table. Yet an object of the Item_field class cannot
    be used to update a user variable.
    Due to this we have to handle the result field in a special way here and
    in the Item_func_set_user_var::send() function.

  RETURN VALUES
    TYPE_OK            Ok
    Everything else    Error
*/

type_conversion_status Item_func_set_user_var::save_in_field(
    Field *field, bool no_conversions, bool can_use_result_field) {
  bool use_result_field =
      (!can_use_result_field ? 0 : (result_field && result_field != field));
  type_conversion_status error;

  /* Update the value of the user variable */
  check(use_result_field);
  update();

  if (result_type() == STRING_RESULT ||
      (result_type() == REAL_RESULT && field->result_type() == STRING_RESULT)) {
    String *result;
    const CHARSET_INFO *cs = collation.collation;
    char buff[MAX_FIELD_WIDTH];  // Alloc buffer for small columns
    str_value.set_quick(buff, sizeof(buff), cs);
    result = entry->val_str(&null_value, &str_value, decimals);

    if (null_value) {
      str_value.set_quick(0, 0, cs);
      return set_field_to_null_with_conversions(field, no_conversions);
    }

    /* NOTE: If null_value == false, "result" must be not NULL.  */

    field->set_notnull();
    error = field->store(result->ptr(), result->length(), cs);
    str_value.set_quick(0, 0, cs);
  } else if (result_type() == REAL_RESULT) {
    double nr = entry->val_real(&null_value);
    if (null_value) return set_field_to_null(field);
    field->set_notnull();
    error = field->store(nr);
  } else if (result_type() == DECIMAL_RESULT) {
    my_decimal decimal_value;
    my_decimal *val = entry->val_decimal(&null_value, &decimal_value);
    if (null_value) return set_field_to_null(field);
    field->set_notnull();
    error = field->store_decimal(val);
  } else {
    longlong nr = entry->val_int(&null_value);
    if (null_value)
      return set_field_to_null_with_conversions(field, no_conversions);
    field->set_notnull();
    error = field->store(nr, unsigned_flag);
  }
  return error;
}

String *Item_func_get_user_var::val_str(String *str) {
  DBUG_ASSERT(fixed == 1);
  DBUG_ENTER("Item_func_get_user_var::val_str");
  if (!var_entry) DBUG_RETURN((String *)0);  // No such variable
  String *res = var_entry->val_str(&null_value, str, decimals);
  DBUG_RETURN(res);
}

double Item_func_get_user_var::val_real() {
  DBUG_ASSERT(fixed == 1);
  if (!var_entry) return 0.0;  // No such variable
  return (var_entry->val_real(&null_value));
}

my_decimal *Item_func_get_user_var::val_decimal(my_decimal *dec) {
  DBUG_ASSERT(fixed == 1);
  if (!var_entry) return 0;
  return var_entry->val_decimal(&null_value, dec);
}

longlong Item_func_get_user_var::val_int() {
  DBUG_ASSERT(fixed == 1);
  if (!var_entry) return 0LL;  // No such variable
  return (var_entry->val_int(&null_value));
}

/**
  Get variable by name and, if necessary, put the record of variable
  use into the binary log.

  When a user variable is invoked from an update query (INSERT, UPDATE etc),
  stores this variable and its value in thd->user_var_events, so that it can be
  written to the binlog (will be written just before the query is written, see
  log.cc).

  @param      thd         Current session.
  @param      sql_command The command the variable participates in.
  @param      name        Variable name
  @param[out] out_entry  variable structure or NULL. The pointer is set
                         regardless of whether function succeeded or not.

  @retval
    0  OK
  @retval
    1  Failed to put appropriate record into binary log

*/

static int get_var_with_binlog(THD *thd, enum_sql_command sql_command,
                               Name_string &name, user_var_entry **out_entry) {
  Binlog_user_var_event *user_var_event;
  user_var_entry *var_entry;

  /* Protects thd->user_vars. */
  mysql_mutex_lock(&thd->LOCK_thd_data);
  var_entry = get_variable(thd, name, NULL);
  mysql_mutex_unlock(&thd->LOCK_thd_data);

  /*
    Any reference to user-defined variable which is done from stored
    function or trigger affects their execution and the execution of the
    calling statement. We must log all such variables even if they are
    not involved in table-updating statements.
  */
  if (!(opt_bin_log && (is_update_query(sql_command) || thd->in_sub_stmt))) {
    *out_entry = var_entry;
    return 0;
  }

  if (!var_entry) {
    /*
      If the variable does not exist, it's NULL, but we want to create it so
      that it gets into the binlog (if it didn't, the slave could be
      influenced by a variable of the same name previously set by another
      thread).
      We create it like if it had been explicitly set with SET before.
      The 'new' mimics what sql_yacc.yy does when 'SET @a=10;'.
      sql_set_variables() is what is called from 'case SQLCOM_SET_OPTION'
      in dispatch_command()). Instead of building a one-element list to pass to
      sql_set_variables(), we could instead manually call check() and update();
      this would save memory and time; but calling sql_set_variables() makes
      one unique place to maintain (sql_set_variables()).

      Manipulation with lex is necessary since free_underlaid_joins
      is going to release memory belonging to the main query.
    */

    List<set_var_base> tmp_var_list;
    LEX *sav_lex = thd->lex, lex_tmp;
    thd->lex = &lex_tmp;
    lex_start(thd);
    tmp_var_list.push_back(new (*THR_MALLOC) set_var_user(
        new Item_func_set_user_var(name, new Item_null(), false)));
    /* Create the variable */
    if (sql_set_variables(thd, &tmp_var_list, false)) {
      thd->lex = sav_lex;
      goto err;
    }
    thd->lex = sav_lex;
    mysql_mutex_lock(&thd->LOCK_thd_data);
    var_entry = get_variable(thd, name, NULL);
    mysql_mutex_unlock(&thd->LOCK_thd_data);

    if (var_entry == NULL) goto err;
  } else if (var_entry->used_query_id == thd->query_id ||
             mysql_bin_log.is_query_in_union(thd, var_entry->used_query_id)) {
    /*
       If this variable was already stored in user_var_events by this query
       (because it's used in more than one place in the query), don't store
       it.
    */
    *out_entry = var_entry;
    return 0;
  }

  size_t size;
  /*
    First we need to store value of var_entry, when the next situation
    appears:
    > set @a:=1;
    > insert into t1 values (@a), (@a:=@a+1), (@a:=@a+1);
    We have to write to binlog value @a= 1.

    We allocate the user_var_event on user_var_events_alloc pool, not on
    the this-statement-execution pool because in SPs user_var_event objects
    may need to be valid after current [SP] statement execution pool is
    destroyed.
  */
  size = ALIGN_SIZE(sizeof(Binlog_user_var_event)) + var_entry->length();
  if (!(user_var_event = (Binlog_user_var_event *)alloc_root(
            thd->user_var_events_alloc, size)))
    goto err;

  user_var_event->value =
      (char *)user_var_event + ALIGN_SIZE(sizeof(Binlog_user_var_event));
  user_var_event->user_var_event = var_entry;
  user_var_event->type = var_entry->type();
  user_var_event->charset_number = var_entry->collation.collation->number;
  user_var_event->unsigned_flag = var_entry->unsigned_flag;
  if (!var_entry->ptr()) {
    /* NULL value*/
    user_var_event->length = 0;
    user_var_event->value = 0;
  } else {
    // Avoid memcpy of a my_decimal object, use copy CTOR instead.
    user_var_event->length = var_entry->length();
    if (user_var_event->type == DECIMAL_RESULT) {
      DBUG_ASSERT(var_entry->length() == sizeof(my_decimal));
      const my_decimal *dec = static_cast<const my_decimal *>(
          static_cast<const void *>(var_entry->ptr()));
      dec->sanity_check();
      new (user_var_event->value) my_decimal(*dec);
    } else
      memcpy(user_var_event->value, var_entry->ptr(), var_entry->length());
  }
  /* Mark that this variable has been used by this query */
  var_entry->used_query_id = thd->query_id;
  if (thd->user_var_events.push_back(user_var_event)) goto err;

  *out_entry = var_entry;
  return 0;

err:
  *out_entry = var_entry;
  return 1;
}

bool Item_func_get_user_var::resolve_type(THD *thd) {
  maybe_null = true;
  decimals = NOT_FIXED_DEC;
  max_length = MAX_BLOB_WIDTH;

  used_tables_cache =
      thd->lex->locate_var_assignment(name) ? RAND_TABLE_BIT : 0;

  if (get_var_with_binlog(thd, thd->lex->sql_command, name, &var_entry))
    return true;

  /*
    If the variable didn't exist it has been created as a STRING-type.
    'var_entry' is NULL only if there occurred an error during the call to
    get_var_with_binlog.
  */
  if (var_entry) {
    m_cached_result_type = var_entry->type();
    unsigned_flag = var_entry->unsigned_flag;
    max_length = var_entry->length();

    collation.set(var_entry->collation);
    switch (m_cached_result_type) {
      case REAL_RESULT:
        set_data_type(MYSQL_TYPE_DOUBLE);
        max_length = DBL_DIG + 8;
        break;
      case INT_RESULT:
        set_data_type(MYSQL_TYPE_LONGLONG);
        max_length = MAX_BIGINT_WIDTH;
        decimals = 0;
        break;
      case STRING_RESULT:
        set_data_type_string(uint32(MAX_BLOB_WIDTH - 1));
        DBUG_ASSERT(data_type() != MYSQL_TYPE_VAR_STRING);
        if (data_type() == MYSQL_TYPE_VAR_STRING)
          set_data_type(MYSQL_TYPE_VARCHAR);
        break;
      case DECIMAL_RESULT:
        set_data_type(MYSQL_TYPE_NEWDECIMAL);
        max_length = DECIMAL_MAX_STR_LENGTH;
        decimals = DECIMAL_MAX_SCALE;
        break;
      case ROW_RESULT:  // Keep compiler happy
      default:
        DBUG_ASSERT(0);
        break;
    }
  } else {
    collation.set(&my_charset_bin, DERIVATION_IMPLICIT);
    null_value = true;
    m_cached_result_type = STRING_RESULT;
    set_data_type_string(uint32(MAX_BLOB_WIDTH));
    DBUG_ASSERT(data_type() != MYSQL_TYPE_VAR_STRING);
    if (data_type() == MYSQL_TYPE_VAR_STRING) set_data_type(MYSQL_TYPE_VARCHAR);
  }

  return false;
}

enum Item_result Item_func_get_user_var::result_type() const {
  return m_cached_result_type;
}

void Item_func_get_user_var::print(String *str, enum_query_type) {
  str->append(STRING_WITH_LEN("(@"));
  append_identifier(current_thd, str, name);
  str->append(')');
}

bool Item_func_get_user_var::eq(const Item *item, bool) const {
  /* Assume we don't have rtti */
  if (this == item) return 1;  // Same item is same.
  /* Check if other type is also a get_user_var() object */
  if (item->type() != FUNC_ITEM ||
      ((Item_func *)item)->functype() != functype())
    return 0;
  Item_func_get_user_var *other = (Item_func_get_user_var *)item;
  return name.eq_bin(other->name);
}

bool Item_func_get_user_var::set_value(THD *thd, sp_rcontext * /*ctx*/,
                                       Item **it) {
  Item_func_set_user_var *suv = new Item_func_set_user_var(name, *it, false);
  /*
    Item_func_set_user_var is not fixed after construction, call
    fix_fields().
  */
  return (!suv || suv->fix_fields(thd, it) || suv->check(0) || suv->update());
}

bool Item_user_var_as_out_param::fix_fields(THD *thd, Item **ref) {
  DBUG_ASSERT(fixed == 0);

  DBUG_ASSERT(thd->lex->sql_command == SQLCOM_LOAD);
  auto exchange_cs =
      down_cast<Sql_cmd_load_table *>(thd->lex->m_sql_cmd)->m_exchange.cs;
  /*
    Let us set the same collation which is used for loading
    of fields in LOAD DATA INFILE.
    (Since Item_user_var_as_out_param is used only there).
  */
  const CHARSET_INFO *cs =
      exchange_cs ? exchange_cs : thd->variables.collation_database;

  if (Item::fix_fields(thd, ref)) return true;

  /* Protects thd->user_vars. */
  mysql_mutex_lock(&thd->LOCK_thd_data);
  entry = get_variable(thd, name, cs);
  if (entry != NULL) {
    entry->set_type(STRING_RESULT);
    entry->update_query_id = thd->query_id;
  }
  mysql_mutex_unlock(&thd->LOCK_thd_data);

  if (entry == NULL) return true;

  return false;
}

void Item_user_var_as_out_param::set_null_value(const CHARSET_INFO *) {
  entry->lock();
  entry->set_null_value(STRING_RESULT);
  entry->unlock();
}

void Item_user_var_as_out_param::set_value(const char *str, size_t length,
                                           const CHARSET_INFO *cs) {
  entry->lock();
  entry->store((void *)str, length, STRING_RESULT, cs, DERIVATION_IMPLICIT,
               0 /* unsigned_arg */);
  entry->unlock();
}

double Item_user_var_as_out_param::val_real() {
  DBUG_ASSERT(0);
  return 0.0;
}

longlong Item_user_var_as_out_param::val_int() {
  DBUG_ASSERT(0);
  return 0;
}

String *Item_user_var_as_out_param::val_str(String *) {
  DBUG_ASSERT(0);
  return 0;
}

my_decimal *Item_user_var_as_out_param::val_decimal(my_decimal *) {
  DBUG_ASSERT(0);
  return 0;
}

void Item_user_var_as_out_param::print(String *str, enum_query_type) {
  str->append('@');
  append_identifier(current_thd, str, name);
}

Item_func_get_system_var::Item_func_get_system_var(sys_var *var_arg,
                                                   enum_var_type var_type_arg,
                                                   LEX_STRING *component_arg,
                                                   const char *name_arg,
                                                   size_t name_len_arg)
    : var(var_arg),
      var_type(var_type_arg),
      orig_var_type(var_type_arg),
      component(*component_arg),
      cache_present(0) {
  /* copy() will allocate the name */
  item_name.copy(name_arg, (uint)name_len_arg);
}

bool Item_func_get_system_var::is_written_to_binlog() {
  return var->is_written_to_binlog(var_type);
}

bool Item_func_get_system_var::resolve_type(THD *thd) {
  char *cptr;
  maybe_null = true;

  if (!var->check_scope(var_type)) {
    if (var_type != OPT_DEFAULT) {
      my_error(ER_INCORRECT_GLOBAL_LOCAL_VAR, MYF(0), var->name.str,
               var_type == OPT_GLOBAL ? "SESSION" : "GLOBAL");
      return true;
    }
    /* As there was no local variable, return the global value */
    var_type = OPT_GLOBAL;
  }

  switch (var->show_type()) {
    case SHOW_LONG:
    case SHOW_INT:
    case SHOW_HA_ROWS:
    case SHOW_LONGLONG:
      collation.set_numeric();
      set_data_type(MYSQL_TYPE_LONGLONG);
      max_length = MY_INT64_NUM_DECIMAL_DIGITS;
      unsigned_flag = true;
      break;
    case SHOW_SIGNED_INT:
    case SHOW_SIGNED_LONG:
<<<<<<< HEAD
=======
    case SHOW_SIGNED_LONGLONG:
      unsigned_flag= FALSE;
>>>>>>> 333b4508
      collation.set_numeric();
      set_data_type(MYSQL_TYPE_LONGLONG);
      max_length = MY_INT64_NUM_DECIMAL_DIGITS;
      unsigned_flag = false;
      break;
    case SHOW_CHAR:
    case SHOW_CHAR_PTR:
      set_data_type(MYSQL_TYPE_VARCHAR);
      mysql_mutex_lock(&LOCK_global_system_variables);
      cptr =
          var->show_type() == SHOW_CHAR
              ? pointer_cast<char *>(var->value_ptr(thd, var_type, &component))
              : *pointer_cast<char **>(
                    var->value_ptr(thd, var_type, &component));
      if (cptr)
        max_length = system_charset_info->cset->numchars(
            system_charset_info, cptr, cptr + strlen(cptr));
      mysql_mutex_unlock(&LOCK_global_system_variables);
      collation.set(system_charset_info, DERIVATION_SYSCONST);
      max_length *= system_charset_info->mbmaxlen;
      decimals = NOT_FIXED_DEC;
      break;
    case SHOW_LEX_STRING: {
      set_data_type(MYSQL_TYPE_VARCHAR);
      mysql_mutex_lock(&LOCK_global_system_variables);
      LEX_STRING *ls =
          pointer_cast<LEX_STRING *>(var->value_ptr(thd, var_type, &component));
      max_length = system_charset_info->cset->numchars(
          system_charset_info, ls->str, ls->str + ls->length);
      mysql_mutex_unlock(&LOCK_global_system_variables);
      collation.set(system_charset_info, DERIVATION_SYSCONST);
      max_length *= system_charset_info->mbmaxlen;
      decimals = NOT_FIXED_DEC;
    } break;
    case SHOW_BOOL:
    case SHOW_MY_BOOL:
      collation.set_numeric();
      set_data_type(MYSQL_TYPE_LONGLONG);
      unsigned_flag = false;
      max_length = 1;
      break;
    case SHOW_DOUBLE:
      collation.set_numeric();
      set_data_type(MYSQL_TYPE_DOUBLE);
      unsigned_flag = false;
      decimals = 6;
      max_length = DBL_DIG + 6;
      break;
    default:
      my_error(ER_VAR_CANT_BE_READ, MYF(0), var->name.str);
      return true;
  }
  return false;
}

void Item_func_get_system_var::print(String *str, enum_query_type) {
  str->append(item_name);
}

enum Item_result Item_func_get_system_var::result_type() const {
  switch (var->show_type()) {
    case SHOW_BOOL:
    case SHOW_MY_BOOL:
    case SHOW_INT:
    case SHOW_SIGNED_INT:
    case SHOW_LONG:
    case SHOW_SIGNED_LONG:
    case SHOW_LONGLONG:
    case SHOW_SIGNED_LONGLONG:
    case SHOW_HA_ROWS:
      return INT_RESULT;
    case SHOW_CHAR:
    case SHOW_CHAR_PTR:
    case SHOW_LEX_STRING:
      return STRING_RESULT;
    case SHOW_DOUBLE:
      return REAL_RESULT;
    default:
      my_error(ER_VAR_CANT_BE_READ, MYF(0), var->name.str);
      return STRING_RESULT;  // keep the compiler happy
  }
}

Audit_global_variable_get_event::Audit_global_variable_get_event(
    THD *thd, Item_func_get_system_var *item, uchar cache_type)
    : m_thd(thd), m_item(item), m_val_type(cache_type) {
  // Variable is of GLOBAL scope.
  bool is_global_var =
      (m_item->var_type == OPT_GLOBAL && m_item->var->check_scope(OPT_GLOBAL));

<<<<<<< HEAD
  // Event is already audited for the same query.
  bool event_is_audited =
      m_item->cache_present != 0 && m_item->used_query_id == m_thd->query_id;
=======
enum_field_types Item_func_get_system_var::field_type() const
{
  switch (var->show_type())
  {
    case SHOW_BOOL:
    case SHOW_MY_BOOL:
    case SHOW_INT:
    case SHOW_SIGNED_INT:
    case SHOW_LONG:
    case SHOW_SIGNED_LONG:
    case SHOW_LONGLONG:
    case SHOW_SIGNED_LONGLONG:
    case SHOW_HA_ROWS:
      return MYSQL_TYPE_LONGLONG;
    case SHOW_CHAR: 
    case SHOW_CHAR_PTR: 
    case SHOW_LEX_STRING:
      return MYSQL_TYPE_VARCHAR;
    case SHOW_DOUBLE:
      return MYSQL_TYPE_DOUBLE;
    default:
      my_error(ER_VAR_CANT_BE_READ, MYF(0), var->name.str);
      return MYSQL_TYPE_VARCHAR;              // keep the compiler happy
  }
}
>>>>>>> 333b4508

  m_audit_event = (is_global_var && !event_is_audited);
}

Audit_global_variable_get_event::~Audit_global_variable_get_event() {
  /*
    While converting value to string, integer or real type, if the value is
    cached for the types other then m_val_type for intermediate type
    conversions then event is already notified.
  */
  bool event_already_notified = (m_item->cache_present & (~m_val_type));

  if (m_audit_event && !event_already_notified) {
    String str;
    String *outStr = nullptr;

    if (!m_item->cached_null_value || !m_thd->is_error()) {
      outStr = &str;

      DBUG_ASSERT(m_item->cache_present != 0 &&
                  m_item->used_query_id == m_thd->query_id);

      if (m_item->cache_present & GET_SYS_VAR_CACHE_STRING)
        outStr = &m_item->cached_strval;
      else if (m_item->cache_present & GET_SYS_VAR_CACHE_LONG)
        str.set(m_item->cached_llval, m_item->collation.collation);
      else if (m_item->cache_present & GET_SYS_VAR_CACHE_DOUBLE)
        str.set_real(m_item->cached_dval, m_item->decimals,
                     m_item->collation.collation);
    }

    mysql_audit_notify(m_thd, AUDIT_EVENT(MYSQL_AUDIT_GLOBAL_VARIABLE_GET),
                       m_item->var->name.str, outStr ? outStr->ptr() : nullptr,
                       outStr ? outStr->length() : 0);
  }
}

template <typename T>
longlong Item_func_get_system_var::get_sys_var_safe(THD *thd) {
  T value;
  {
    MUTEX_LOCK(lock, &LOCK_global_system_variables);
    value = *pointer_cast<T *>(var->value_ptr(thd, var_type, &component));
  }
  cache_present |= GET_SYS_VAR_CACHE_LONG;
  used_query_id = thd->query_id;
  cached_llval = null_value ? 0LL : static_cast<longlong>(value);
  cached_null_value = null_value;
  return cached_llval;
}

longlong Item_func_get_system_var::val_int() {
  THD *thd = current_thd;
  Audit_global_variable_get_event audit_sys_var(thd, this,
                                                GET_SYS_VAR_CACHE_LONG);
  DBUG_ASSERT(fixed);

  if (cache_present && thd->query_id == used_query_id) {
    if (cache_present & GET_SYS_VAR_CACHE_LONG) {
      null_value = cached_null_value;
      return cached_llval;
    } else if (cache_present & GET_SYS_VAR_CACHE_DOUBLE) {
      null_value = cached_null_value;
      cached_llval = (longlong)cached_dval;
      cache_present |= GET_SYS_VAR_CACHE_LONG;
      return cached_llval;
    } else if (cache_present & GET_SYS_VAR_CACHE_STRING) {
      null_value = cached_null_value;
      if (!null_value)
        cached_llval = longlong_from_string_with_check(
            cached_strval.charset(), cached_strval.c_ptr(),
            cached_strval.c_ptr() + cached_strval.length());
      else
        cached_llval = 0;
      cache_present |= GET_SYS_VAR_CACHE_LONG;
      return cached_llval;
    }
  }

<<<<<<< HEAD
  switch (var->show_type()) {
    case SHOW_INT:
      return get_sys_var_safe<uint>(thd);
    case SHOW_LONG:
      return get_sys_var_safe<ulong>(thd);
    case SHOW_SIGNED_LONG:
      return get_sys_var_safe<long>(thd);
    case SHOW_LONGLONG:
      return get_sys_var_safe<ulonglong>(thd);
    case SHOW_HA_ROWS:
      return get_sys_var_safe<ha_rows>(thd);
    case SHOW_BOOL:
      return get_sys_var_safe<bool>(thd);
    case SHOW_MY_BOOL:
      return get_sys_var_safe<bool>(thd);
    case SHOW_DOUBLE: {
      double dval = val_real();
=======
  switch (var->show_type())
  {
    case SHOW_INT:      get_sys_var_safe (uint);
    case SHOW_SIGNED_INT: get_sys_var_safe (int);
    case SHOW_LONG:     get_sys_var_safe (ulong);
    case SHOW_SIGNED_LONG: get_sys_var_safe (long);
    case SHOW_LONGLONG: get_sys_var_safe (ulonglong);
    case SHOW_SIGNED_LONGLONG: get_sys_var_safe (longlong);
    case SHOW_HA_ROWS:  get_sys_var_safe (ha_rows);
    case SHOW_BOOL:     get_sys_var_safe (bool);
    case SHOW_MY_BOOL:  get_sys_var_safe (my_bool);
    case SHOW_DOUBLE:
      {
        double dval= val_real();
>>>>>>> 333b4508

      used_query_id = thd->query_id;
      cached_llval = (longlong)dval;
      cache_present |= GET_SYS_VAR_CACHE_LONG;
      return cached_llval;
    }
    case SHOW_CHAR:
    case SHOW_CHAR_PTR:
    case SHOW_LEX_STRING: {
      String *str_val = val_str(NULL);
      // Treat empty strings as NULL, like val_real() does.
      if (str_val && str_val->length())
        cached_llval = longlong_from_string_with_check(
            system_charset_info, str_val->c_ptr(),
            str_val->c_ptr() + str_val->length());
      else {
        null_value = true;
        cached_llval = 0;
      }

      cache_present |= GET_SYS_VAR_CACHE_LONG;
      return cached_llval;
    }

    default:
      my_error(ER_VAR_CANT_BE_READ, MYF(0), var->name.str);
      return 0;  // keep the compiler happy
  }
}

String *Item_func_get_system_var::val_str(String *str) {
  THD *thd = current_thd;
  Audit_global_variable_get_event audit_sys_var(thd, this,
                                                GET_SYS_VAR_CACHE_STRING);
  DBUG_ASSERT(fixed);

  if (cache_present && thd->query_id == used_query_id) {
    if (cache_present & GET_SYS_VAR_CACHE_STRING) {
      null_value = cached_null_value;
      return null_value ? NULL : &cached_strval;
    } else if (cache_present & GET_SYS_VAR_CACHE_LONG) {
      null_value = cached_null_value;
      if (!null_value) cached_strval.set(cached_llval, collation.collation);
      cache_present |= GET_SYS_VAR_CACHE_STRING;
      return null_value ? NULL : &cached_strval;
    } else if (cache_present & GET_SYS_VAR_CACHE_DOUBLE) {
      null_value = cached_null_value;
      if (!null_value)
        cached_strval.set_real(cached_dval, decimals, collation.collation);
      cache_present |= GET_SYS_VAR_CACHE_STRING;
      return null_value ? NULL : &cached_strval;
    }
  }

  str = &cached_strval;
  null_value = false;
  switch (var->show_type()) {
    case SHOW_CHAR:
    case SHOW_CHAR_PTR:
    case SHOW_LEX_STRING: {
      mysql_mutex_lock(&LOCK_global_system_variables);
      char *cptr = var->show_type() == SHOW_CHAR
                       ? (char *)var->value_ptr(thd, var_type, &component)
                       : *(char **)var->value_ptr(thd, var_type, &component);
      if (cptr) {
        size_t len =
            var->show_type() == SHOW_LEX_STRING
                ? ((LEX_STRING *)(var->value_ptr(thd, var_type, &component)))
                      ->length
                : strlen(cptr);
        if (str->copy(cptr, len, collation.collation)) {
          null_value = true;
          str = NULL;
        }
      } else {
        null_value = true;
        str = NULL;
      }
      mysql_mutex_unlock(&LOCK_global_system_variables);
      break;
    }

    case SHOW_INT:
    case SHOW_SIGNED_INT:
    case SHOW_LONG:
    case SHOW_SIGNED_LONG:
    case SHOW_LONGLONG:
    case SHOW_SIGNED_LONGLONG:
    case SHOW_HA_ROWS:
    case SHOW_BOOL:
    case SHOW_MY_BOOL:
      if (unsigned_flag)
        str->set((ulonglong)val_int(), collation.collation);
      else
        str->set(val_int(), collation.collation);
      break;
    case SHOW_DOUBLE:
      str->set_real(val_real(), decimals, collation.collation);
      break;

    default:
      my_error(ER_VAR_CANT_BE_READ, MYF(0), var->name.str);
      str = error_str();
      break;
  }

  cache_present |= GET_SYS_VAR_CACHE_STRING;
  used_query_id = thd->query_id;
  cached_null_value = null_value;
  return str;
}

double Item_func_get_system_var::val_real() {
  THD *thd = current_thd;
  Audit_global_variable_get_event audit_sys_var(thd, this,
                                                GET_SYS_VAR_CACHE_DOUBLE);
  DBUG_ASSERT(fixed);

  if (cache_present && thd->query_id == used_query_id) {
    if (cache_present & GET_SYS_VAR_CACHE_DOUBLE) {
      null_value = cached_null_value;
      return cached_dval;
    } else if (cache_present & GET_SYS_VAR_CACHE_LONG) {
      null_value = cached_null_value;
      cached_dval = (double)cached_llval;
      cache_present |= GET_SYS_VAR_CACHE_DOUBLE;
      return cached_dval;
    } else if (cache_present & GET_SYS_VAR_CACHE_STRING) {
      null_value = cached_null_value;
      if (!null_value)
        cached_dval = double_from_string_with_check(
            cached_strval.charset(), cached_strval.c_ptr(),
            cached_strval.c_ptr() + cached_strval.length());
      else
        cached_dval = 0;
      cache_present |= GET_SYS_VAR_CACHE_DOUBLE;
      return cached_dval;
    }
  }

  switch (var->show_type()) {
    case SHOW_DOUBLE:
      mysql_mutex_lock(&LOCK_global_system_variables);
      cached_dval = *(double *)var->value_ptr(thd, var_type, &component);
      mysql_mutex_unlock(&LOCK_global_system_variables);
      used_query_id = thd->query_id;
      cached_null_value = null_value;
      if (null_value) cached_dval = 0;
      cache_present |= GET_SYS_VAR_CACHE_DOUBLE;
      return cached_dval;
    case SHOW_CHAR:
    case SHOW_LEX_STRING:
    case SHOW_CHAR_PTR: {
      mysql_mutex_lock(&LOCK_global_system_variables);
      char *cptr = var->show_type() == SHOW_CHAR
                       ? (char *)var->value_ptr(thd, var_type, &component)
                       : *(char **)var->value_ptr(thd, var_type, &component);
      // Treat empty strings as NULL, like val_int() does.
      if (cptr && *cptr)
        cached_dval = double_from_string_with_check(system_charset_info, cptr,
                                                    cptr + strlen(cptr));
      else {
        null_value = true;
        cached_dval = 0;
      }
      mysql_mutex_unlock(&LOCK_global_system_variables);
      used_query_id = thd->query_id;
      cached_null_value = null_value;
      cache_present |= GET_SYS_VAR_CACHE_DOUBLE;
      return cached_dval;
    }
    case SHOW_INT:
    case SHOW_SIGNED_INT:
    case SHOW_LONG:
    case SHOW_SIGNED_LONG:
    case SHOW_LONGLONG:
    case SHOW_SIGNED_LONGLONG:
    case SHOW_HA_ROWS:
    case SHOW_BOOL:
    case SHOW_MY_BOOL:
      cached_dval = (double)val_int();
      cache_present |= GET_SYS_VAR_CACHE_DOUBLE;
      used_query_id = thd->query_id;
      cached_null_value = null_value;
      return cached_dval;
    default:
      my_error(ER_VAR_CANT_BE_READ, MYF(0), var->name.str);
      return 0;
  }
}

bool Item_func_get_system_var::eq(const Item *item, bool) const {
  /* Assume we don't have rtti */
  if (this == item) return 1;  // Same item is same.
  /* Check if other type is also a get_user_var() object */
  if (item->type() != FUNC_ITEM ||
      ((Item_func *)item)->functype() != functype())
    return 0;
  Item_func_get_system_var *other = (Item_func_get_system_var *)item;
  return (var == other->var && var_type == other->var_type);
}

void Item_func_get_system_var::cleanup() {
  Item_func::cleanup();
  cache_present = 0;
  var_type = orig_var_type;
  cached_strval.mem_free();
}

bool Item_func_match::itemize(Parse_context *pc, Item **res) {
  if (skip_itemize(res)) return false;
  if (super::itemize(pc, res) || against->itemize(pc, &against)) return true;
  add_accum_properties(against);

  pc->select->add_ftfunc_to_list(this);
  pc->thd->lex->set_using_match();

  switch (pc->select->parsing_place) {
    case CTX_WHERE:
    case CTX_ON:
      used_in_where_only = true;
      break;
    default:
      used_in_where_only = false;
  }

  return false;
}

/**
  Initialize searching within full-text index.

  @param thd    Thread handler

  @returns false if success, true if error
*/

bool Item_func_match::init_search(THD *thd) {
  DBUG_ENTER("Item_func_match::init_search");

  /*
    We will skip execution if the item is not fixed
    with fix_field
  */
  if (!fixed) DBUG_RETURN(false);

  TABLE *const table = table_ref->table;
  /* Check if init_search() has been called before */
  if (ft_handler && !master) {
    /*
      We should reset ft_handler as it is cleaned up
      on destruction of FT_SELECT object
      (necessary in case of re-execution of subquery).
      TODO: FT_SELECT should not clean up ft_handler.
    */
    if (join_key) table->file->ft_handler = ft_handler;
    DBUG_RETURN(false);
  }

  if (key == NO_SUCH_KEY) {
    List<Item> fields;
    if (fields.push_back(new Item_string(" ", 1, cmp_collation.collation)))
      DBUG_RETURN(true);
    for (uint i = 0; i < arg_count; i++) fields.push_back(args[i]);
    concat_ws = new Item_func_concat_ws(fields);
    if (concat_ws == NULL) DBUG_RETURN(true);
    /*
      Above function used only to get value and do not need fix_fields for it:
      Item_string - basic constant
      fields - fix_fields() was already called for this arguments
      Item_func_concat_ws - do not need fix_fields() to produce value
    */
    concat_ws->quick_fix_field();
  }

  if (master) {
    if (master->init_search(thd)) DBUG_RETURN(true);

    ft_handler = master->ft_handler;
    DBUG_RETURN(false);
  }

  String *ft_tmp = 0;

  // MATCH ... AGAINST (NULL) is meaningless, but possible
  if (!(ft_tmp = key_item()->val_str(&value))) {
    ft_tmp = &value;
    value.set("", 0, cmp_collation.collation);
  }

  if (ft_tmp->charset() != cmp_collation.collation) {
    uint dummy_errors;
    search_value.copy(ft_tmp->ptr(), ft_tmp->length(), ft_tmp->charset(),
                      cmp_collation.collation, &dummy_errors);
    ft_tmp = &search_value;
  }

  if (!table->is_created()) {
    my_error(ER_NO_FT_MATERIALIZED_SUBQUERY, MYF(0));
    DBUG_RETURN(true);
  }

  DBUG_ASSERT(master == NULL);
  ft_handler = table->file->ft_init_ext_with_hints(key, ft_tmp, get_hints());
  if (thd->is_error()) DBUG_RETURN(true);

  if (join_key) table->file->ft_handler = ft_handler;

  DBUG_RETURN(false);
}

float Item_func_match::get_filtering_effect(THD *, table_map filter_for_table,
                                            table_map read_tables,
                                            const MY_BITMAP *fields_to_ignore,
                                            double rows_in_table) {
  const Item_field *fld =
      contributes_to_filter(read_tables, filter_for_table, fields_to_ignore);
  if (!fld) return COND_FILTER_ALLPASS;

  /*
    MATCH () ... AGAINST" is similar to "LIKE '...'" which has the
    same selectivity as "col BETWEEN ...".
  */
  return fld->get_cond_filter_default_probability(rows_in_table,
                                                  COND_FILTER_BETWEEN);
}

/**
   Add field into table read set.

   @param field field to be added to the table read set.
*/
static void update_table_read_set(Field *field) {
  TABLE *table = field->table;

  if (!bitmap_fast_test_and_set(table->read_set, field->field_index))
    table->covering_keys.intersect(field->part_of_key);
}

bool Item_func_match::fix_fields(THD *thd, Item **ref) {
  DBUG_ASSERT(fixed == 0);
  DBUG_ASSERT(arg_count > 0);
  Item *item = NULL;  // Safe as arg_count is > 1

  maybe_null = 1;
  join_key = 0;

  /*
    const_item is assumed in quite a bit of places, so it would be difficult
    to remove;  If it would ever to be removed, this should include
    modifications to find_best and auto_close as complement to auto_init code
    above.
  */
  enum_mark_columns save_mark_used_columns = thd->mark_used_columns;
  /*
    Since different engines require different columns for FTS index lookup
    we prevent updating of table read_set in argument's ::fix_fields().
  */
  thd->mark_used_columns = MARK_COLUMNS_NONE;
  if (Item_func::fix_fields(thd, ref) || fix_func_arg(thd, &against) ||
      !against->const_for_execution()) {
    thd->mark_used_columns = save_mark_used_columns;
    my_error(ER_WRONG_ARGUMENTS, MYF(0), "AGAINST");
    return true;
  }
  thd->mark_used_columns = save_mark_used_columns;

  bool allows_multi_table_search = true;
  for (uint i = 0; i < arg_count; i++) {
    item = args[i] = args[i]->real_item();
    if (item->type() != Item::FIELD_ITEM ||
        /* Cannot use FTS index with outer table field */
        (item->used_tables() & OUTER_REF_TABLE_BIT)) {
      my_error(ER_WRONG_ARGUMENTS, MYF(0), "MATCH");
      return true;
    }
    allows_multi_table_search &= allows_search_on_non_indexed_columns(
        ((Item_field *)item)->field->table);
  }

  /*
    Check that all columns come from the same table.
    We've already checked that columns in MATCH are fields so
    INNER_TABLE_BIT can only appear from AGAINST argument.
  */
  if ((used_tables_cache & ~INNER_TABLE_BIT) != item->used_tables())
    key = NO_SUCH_KEY;

  if (key == NO_SUCH_KEY && !allows_multi_table_search) {
    my_error(ER_WRONG_ARGUMENTS, MYF(0), "MATCH");
    return true;
  }
  table_ref = ((Item_field *)item)->table_ref;

  /*
    Here we make an assumption that if the engine supports
    fulltext extension(HA_CAN_FULLTEXT_EXT flag) then table
    can have FTS_DOC_ID column. Atm this is the only way
    to distinguish MyISAM and InnoDB engines.
    Generally table_ref should be available, but in case of
    a generated column's generation expression it's not. Thus
    we use field's table, at this moment it's already available.
  */
  TABLE *const table =
      table_ref ? table_ref->table : ((Item_field *)item)->field->table;

  if (!(table->file->ha_table_flags() & HA_CAN_FULLTEXT)) {
    my_error(ER_TABLE_CANT_HANDLE_FT, MYF(0));
    return 1;
  }

  if ((table->file->ha_table_flags() & HA_CAN_FULLTEXT_EXT)) {
    Field *doc_id_field = table->fts_doc_id_field;
    /*
      Update read set with FTS_DOC_ID column so that indexes that have
      FTS_DOC_ID part can be considered as a covering index.
    */
    if (doc_id_field)
      update_table_read_set(doc_id_field);
    else {
      /* read_set needs to be updated for MATCH arguments */
      for (uint i = 0; i < arg_count; i++)
        update_table_read_set(((Item_field *)args[i])->field);
      /*
        Prevent index only accces by non-FTS index if table does not have
        FTS_DOC_ID column, find_relevance does not work properly without
        FTS_DOC_ID value. Decision for FTS index about index only access
        is made later by JOIN::fts_index_access() function.
      */
      table->covering_keys.clear_all();
    }

  } else {
    /*
      Since read_set is not updated for MATCH arguments
      it's necessary to update it here for MyISAM.
    */
    for (uint i = 0; i < arg_count; i++)
      update_table_read_set(((Item_field *)args[i])->field);
  }

  table->fulltext_searched = 1;

  if (!master) {
    Prepared_stmt_arena_holder ps_arena_holder(thd);
    hints = new (*THR_MALLOC) Ft_hints(flags);
    if (!hints) {
      my_error(ER_TABLE_CANT_HANDLE_FT, MYF(0));
      return true;
    }
  }
  return agg_item_collations_for_comparison(cmp_collation, func_name(), args,
                                            arg_count, 0);
}

bool Item_func_match::fix_index(const THD *thd) {
  Item_field *item;
  TABLE *table;
  uint ft_to_key[MAX_KEY], ft_cnt[MAX_KEY], fts = 0, keynr;
  uint max_cnt = 0, mkeys = 0, i;

  if (!table_ref) goto err;

  /*
    We will skip execution if the item is not fixed
    with fix_field
  */
  if (!fixed) {
    if (allows_search_on_non_indexed_columns(table_ref->table))
      key = NO_SUCH_KEY;

    return false;
  }
  if (key == NO_SUCH_KEY) return 0;

  table = table_ref->table;
  for (keynr = 0; keynr < table->s->keys; keynr++) {
    if ((table->key_info[keynr].flags & HA_FULLTEXT) &&
        (flags & FT_BOOL ? table->keys_in_use_for_query.is_set(keynr)
                         : table->s->usable_indexes(thd).is_set(keynr)))

    {
      ft_to_key[fts] = keynr;
      ft_cnt[fts] = 0;
      fts++;
    }
  }

  if (!fts) goto err;

  for (i = 0; i < arg_count; i++) {
    item = (Item_field *)(args[i]->real_item());
    for (keynr = 0; keynr < fts; keynr++) {
      KEY *ft_key = &table->key_info[ft_to_key[keynr]];
      uint key_parts = ft_key->user_defined_key_parts;

      for (uint part = 0; part < key_parts; part++) {
        if (item->field->eq(ft_key->key_part[part].field)) ft_cnt[keynr]++;
      }
    }
  }

  for (keynr = 0; keynr < fts; keynr++) {
    if (ft_cnt[keynr] > max_cnt) {
      mkeys = 0;
      max_cnt = ft_cnt[mkeys] = ft_cnt[keynr];
      ft_to_key[mkeys] = ft_to_key[keynr];
      continue;
    }
    if (max_cnt && ft_cnt[keynr] == max_cnt) {
      mkeys++;
      ft_cnt[mkeys] = ft_cnt[keynr];
      ft_to_key[mkeys] = ft_to_key[keynr];
      continue;
    }
  }

  for (keynr = 0; keynr <= mkeys; keynr++) {
    // partial keys doesn't work
    if (max_cnt < arg_count ||
        max_cnt < table->key_info[ft_to_key[keynr]].user_defined_key_parts)
      continue;

    key = ft_to_key[keynr];

    return 0;
  }

err:
  if (table_ref != 0 &&
      allows_search_on_non_indexed_columns(table_ref->table)) {
    key = NO_SUCH_KEY;
    return 0;
  }
  my_error(ER_FT_MATCHING_KEY_NOT_FOUND, MYF(0));
  return 1;
}

bool Item_func_match::eq(const Item *item, bool binary_cmp) const {
  /* We ignore FT_SORTED flag when checking for equality since result is
     equvialent regardless of sorting */
  if (item->type() != FUNC_ITEM || ((Item_func *)item)->functype() != FT_FUNC ||
      (flags | FT_SORTED) != (((Item_func_match *)item)->flags | FT_SORTED))
    return 0;

  Item_func_match *ifm = (Item_func_match *)item;

  if (key == ifm->key && table_ref == ifm->table_ref &&
      key_item()->eq(ifm->key_item(), binary_cmp))
    return 1;

  return 0;
}

double Item_func_match::val_real() {
  DBUG_ASSERT(fixed == 1);
  DBUG_ENTER("Item_func_match::val");
  if (ft_handler == NULL) DBUG_RETURN(-1.0);

  TABLE *const table = table_ref->table;
  if (key != NO_SUCH_KEY && table->has_null_row())  // NULL row from outer join
    DBUG_RETURN(0.0);

  if (get_master()->join_key) {
    if (table->file->ft_handler)
      DBUG_RETURN(ft_handler->please->get_relevance(ft_handler));
    get_master()->join_key = 0;
  }

  if (key == NO_SUCH_KEY) {
    String *a = concat_ws->val_str(&value);
    if ((null_value = (a == 0)) || !a->length()) DBUG_RETURN(0);
    DBUG_RETURN(ft_handler->please->find_relevance(
        ft_handler, (uchar *)a->ptr(), a->length()));
  }
  DBUG_RETURN(
      ft_handler->please->find_relevance(ft_handler, table->record[0], 0));
}

void Item_func_match::print(String *str, enum_query_type query_type) {
  str->append(STRING_WITH_LEN("(match "));
  print_args(str, 0, query_type);
  str->append(STRING_WITH_LEN(" against ("));
  against->print(str, query_type);
  if (flags & FT_BOOL)
    str->append(STRING_WITH_LEN(" in boolean mode"));
  else if (flags & FT_EXPAND)
    str->append(STRING_WITH_LEN(" with query expansion"));
  str->append(STRING_WITH_LEN("))"));
}

/**
  Function sets FT hints(LIMIT, flags) depending on
  various join conditions.

  @param join     Pointer to JOIN object.
  @param ft_flag  FT flag value.
  @param ft_limit Limit value.
  @param no_cond  true if MATCH is not used in WHERE condition.
*/

void Item_func_match::set_hints(JOIN *join, uint ft_flag, ha_rows ft_limit,
                                bool no_cond) {
  DBUG_ASSERT(!master);

  if (!join)  // used for count() optimization
  {
    hints->set_hint_flag(ft_flag);
    return;
  }

  /* skip hints setting if there are aggregates(except of FT_NO_RANKING) */
  if (join->implicit_grouping || join->group_list || join->select_distinct) {
    /* 'No ranking' is possibe even if aggregates are present */
    if ((ft_flag & FT_NO_RANKING)) hints->set_hint_flag(FT_NO_RANKING);
    return;
  }

  hints->set_hint_flag(ft_flag);

  /**
    Only one table is used, there is no aggregates,
    WHERE condition is a single MATCH expression
    (WHERE MATCH(..) or WHERE MATCH(..) [>=,>] value) or
    there is no WHERE condition.
  */
  if (join->primary_tables == 1 && (no_cond || is_simple_expression()))
    hints->set_hint_limit(ft_limit);
}

/***************************************************************************
  System variables
****************************************************************************/

/**
  Return value of an system variable base[.name] as a constant item.

  @param pc                     Current parse context
  @param var_type               global / session
  @param name                   Name of base or system variable
  @param component              Component.

  @note
    If component.str = 0 then the variable name is in 'name'

  @return
    - 0  : error
    - #  : constant item
*/

Item *get_system_var(Parse_context *pc, enum_var_type var_type, LEX_STRING name,
                     LEX_STRING component) {
  THD *thd = pc->thd;
  sys_var *var;
  LEX_STRING *base_name, *component_name;

  if (component.str) {
    base_name = &component;
    component_name = &name;
  } else {
    base_name = &name;
    component_name = &component;  // Empty string
  }

  if (!(var = find_sys_var(thd, base_name->str, base_name->length))) return 0;
  if (component.str) {
    if (!var->is_struct()) {
      my_error(ER_VARIABLE_IS_NOT_STRUCT, MYF(0), base_name->str);
      return 0;
    }
  }
  thd->lex->set_uncacheable(pc->select, UNCACHEABLE_SIDEEFFECT);

  set_if_smaller(component_name->length, MAX_SYS_VAR_LENGTH);

  var->do_deprecated_warning(thd);

  return new Item_func_get_system_var(var, var_type, component_name, nullptr,
                                      0);
}

bool Item_func_row_count::itemize(Parse_context *pc, Item **res) {
  if (skip_itemize(res)) return false;
  if (super::itemize(pc, res)) return true;

  LEX *lex = pc->thd->lex;
  lex->set_stmt_unsafe(LEX::BINLOG_STMT_UNSAFE_SYSTEM_FUNCTION);
  lex->safe_to_cache_query = 0;
  return false;
}

longlong Item_func_row_count::val_int() {
  DBUG_ASSERT(fixed == 1);
  THD *thd = current_thd;

  return thd->get_row_count_func();
}

Item_func_sp::Item_func_sp(const POS &pos, const LEX_STRING &db_name,
                           const LEX_STRING &fn_name, bool use_explicit_name,
                           PT_item_list *opt_list)
    : Item_func(pos, opt_list),
      m_sp(NULL),
      dummy_table(NULL),
      sp_result_field(NULL) {
  /*
    Set to false here, which is the default according to SQL standard.
    RETURNS NULL ON NULL INPUT can be implemented by modifying this member.
  */
  null_on_null = false;
  maybe_null = true;
  set_stored_program();
  THD *thd = current_thd;
  m_name = new (thd->mem_root)
      sp_name(to_lex_cstring(db_name), fn_name, use_explicit_name);
}

bool Item_func_sp::itemize(Parse_context *pc, Item **res) {
  if (skip_itemize(res)) return false;
  if (super::itemize(pc, res)) return true;
  if (m_name == NULL) return true;  // OOM

  THD *thd = pc->thd;
  LEX *lex = thd->lex;

  context = lex->current_context();
  lex->safe_to_cache_query = false;

  if (m_name->m_db.str == NULL)  // use the default database name
  {
    /* Cannot match the function since no database is selected */
    if (thd->db().str == NULL) {
      my_error(ER_NO_DB_ERROR, MYF(0));
      return true;
    }
    m_name->m_db = thd->db();
    m_name->m_db.str = thd->strmake(m_name->m_db.str, m_name->m_db.length);
  }

  m_name->init_qname(thd);
  sp_add_own_used_routine(lex, thd, Sroutine_hash_entry::FUNCTION, m_name);

  dummy_table = (TABLE *)sql_calloc(sizeof(TABLE) + sizeof(TABLE_SHARE));
  if (dummy_table == NULL) return true;
  dummy_table->s = (TABLE_SHARE *)(dummy_table + 1);

  return false;
}

void Item_func_sp::cleanup() {
  if (sp_result_field) {
    destroy(sp_result_field);
    sp_result_field = NULL;
  }
  m_sp = NULL;
  if (dummy_table != NULL) dummy_table->alias = NULL;
  Item_func::cleanup();
  set_stored_program();
}

const char *Item_func_sp::func_name() const {
  THD *thd = current_thd;
  /* Calculate length to avoid reallocation of string for sure */
  size_t len =
      (((m_name->m_explicit_name ? m_name->m_db.length : 0) +
        m_name->m_name.length) *
           2 +                              // characters*quoting
       2 +                                  // ` and `
       (m_name->m_explicit_name ? 3 : 0) +  // '`', '`' and '.' for the db
       1 +                                  // end of string
       ALIGN_SIZE(1));                      // to avoid String reallocation
  String qname((char *)alloc_root(thd->mem_root, len), len,
               system_charset_info);

  qname.length(0);
  if (m_name->m_explicit_name) {
    append_identifier(thd, &qname, m_name->m_db.str, m_name->m_db.length);
    qname.append('.');
  }
  append_identifier(thd, &qname, m_name->m_name.str, m_name->m_name.length);
  return qname.ptr();
}

table_map Item_func_sp::get_initial_pseudo_tables() const {
  /*
    INNER_TABLE_BIT prevents function from being evaluated in preparation phase.
    @todo - make this dependent on READS SQL or MODIFIES SQL.
            Due to bug#26422182, a function cannot be executed before tables
            are locked, even though it accesses no tables.
  */
  return m_sp->m_chistics->detistic ? INNER_TABLE_BIT : RAND_TABLE_BIT;
}

static void my_missing_function_error(const LEX_STRING &token,
                                      const char *func_name) {
  if (token.length && is_lex_native_function(&token))
    my_error(ER_FUNC_INEXISTENT_NAME_COLLISION, MYF(0), func_name);
  else
    my_error(ER_SP_DOES_NOT_EXIST, MYF(0), "FUNCTION", func_name);
}

/**
  @brief Initialize the result field by creating a temporary dummy table
    and assign it to a newly created field object. Meta data used to
    create the field is fetched from the sp_head belonging to the stored
    proceedure found in the stored procedure functon cache.

  @note This function should be called from fix_fields to init the result
    field. It is some what related to Item_field.

  @see Item_field

  @param thd A pointer to the session and thread context.

  @return Function return error status.
  @retval true is returned on an error
  @retval false is returned on success.
*/

bool Item_func_sp::init_result_field(THD *thd) {
  LEX_STRING empty_name = {C_STRING_WITH_LEN("")};
  TABLE_SHARE *share;
  DBUG_ENTER("Item_func_sp::init_result_field");

  DBUG_ASSERT(m_sp == NULL);
  DBUG_ASSERT(sp_result_field == NULL);

  Internal_error_handler_holder<View_error_handler, TABLE_LIST> view_handler(
      thd, context->view_error_handler, context->view_error_handler_arg);
  if (!(m_sp = sp_setup_routine(thd, enum_sp_type::FUNCTION, m_name,
                                &thd->sp_func_cache))) {
    my_missing_function_error(m_name->m_name, m_name->m_qname.str);
    DBUG_RETURN(true);
  }

  /*
     A Field need to be attached to a Table.
     Below we "create" a dummy table by initializing
     the needed pointers.
   */

  share = dummy_table->s;
  dummy_table->alias = "";
  if (maybe_null) dummy_table->set_nullable();
  dummy_table->in_use = thd;
  dummy_table->copy_blobs = true;
  share->table_cache_key = empty_name;
  share->table_name = empty_name;

  if (!(sp_result_field = m_sp->create_result_field(max_length, item_name.ptr(),
                                                    dummy_table))) {
    DBUG_RETURN(true);
  }

  if (sp_result_field->pack_length() > sizeof(result_buf)) {
    void *tmp;
    if (!(tmp = sql_alloc(sp_result_field->pack_length()))) DBUG_RETURN(true);
    sp_result_field->move_field((uchar *)tmp);
  } else
    sp_result_field->move_field(result_buf);

  sp_result_field->set_null_ptr((uchar *)&null_value, 1);
  DBUG_RETURN(false);
}

/**
  @brief Initialize local members with values from the Field interface.

  @note called from Item::fix_fields.
*/

bool Item_func_sp::resolve_type(THD *) {
  DBUG_ENTER("Item_func_sp::resolve_type");

  DBUG_ASSERT(sp_result_field);
  set_data_type(sp_result_field->type());
  decimals = sp_result_field->decimals();
  max_length = sp_result_field->field_length;
  collation.set(sp_result_field->charset());
  maybe_null = true;
  unsigned_flag = (sp_result_field->flags & UNSIGNED_FLAG);

  DBUG_RETURN(false);
}

bool Item_func_sp::val_json(Json_wrapper *result) {
  if (sp_result_field->type() == MYSQL_TYPE_JSON) {
    if (execute()) return true;

    if (null_value) return false;

    Field_json *json_value = down_cast<Field_json *>(sp_result_field);
    return json_value->val_json(result);
  }

  /* purecov: begin deadcode */
  DBUG_ASSERT(false);
  my_error(ER_INVALID_CAST_TO_JSON, MYF(0));
  return error_json();
  /* purecov: end */
}

type_conversion_status Item_func_sp::save_in_field_inner(Field *field,
                                                         bool no_conversions) {
  return save_possibly_as_json(field, no_conversions);
}

/**
  @brief Execute function & store value in field.

  @return Function returns error status.
  @retval false on success.
  @retval true if an error occurred.
*/

bool Item_func_sp::execute() {
  THD *thd = current_thd;

  Internal_error_handler_holder<View_error_handler, TABLE_LIST> view_handler(
      thd, context->view_error_handler, context->view_error_handler_arg);
  /* Execute function and store the return value in the field. */

  if (execute_impl(thd)) {
    null_value = 1;
    if (thd->killed) thd->send_kill_message();
    return true;
  }

  /* Check that the field (the value) is not NULL. */
  null_value = sp_result_field->is_null();

  return false;
}

/**
   @brief Execute function and store the return value in the field.

   @note This function was intended to be the concrete implementation of
    the interface function execute. This was never realized.

   @return The error state.
   @retval false on success
   @retval true if an error occurred.
*/
bool Item_func_sp::execute_impl(THD *thd) {
  bool err_status = true;
  Sub_statement_state statement_state;
  Security_context *save_security_ctx = thd->security_context();
  enum enum_sp_data_access access =
      (m_sp->m_chistics->daccess == SP_DEFAULT_ACCESS)
          ? SP_DEFAULT_ACCESS_MAPPING
          : m_sp->m_chistics->daccess;

  DBUG_ENTER("Item_func_sp::execute_impl");

  if (context->security_ctx) {
    /* Set view definer security context */
    thd->set_security_context(context->security_ctx);
  }
  if (sp_check_access(thd)) goto error;

  /*
    Throw an error if a non-deterministic function is called while
    statement-based replication (SBR) is active.
  */

  if (!m_sp->m_chistics->detistic && !trust_function_creators &&
      (access == SP_CONTAINS_SQL || access == SP_MODIFIES_SQL_DATA) &&
      (mysql_bin_log.is_open() &&
       thd->variables.binlog_format == BINLOG_FORMAT_STMT)) {
    my_error(ER_BINLOG_UNSAFE_ROUTINE, MYF(0));
    goto error;
  }
  /*
    Disable the binlogging if this is not a SELECT statement. If this is a
    SELECT, leave binlogging on, so execute_function() code writes the
    function call into binlog.
  */
  thd->reset_sub_statement_state(&statement_state, SUB_STMT_FUNCTION);
  err_status = m_sp->execute_function(thd, args, arg_count, sp_result_field);
  thd->restore_sub_statement_state(&statement_state);

error:
  thd->set_security_context(save_security_ctx);

  DBUG_RETURN(err_status);
}

void Item_func_sp::make_field(Send_field *tmp_field) {
  DBUG_ENTER("Item_func_sp::make_field");
  DBUG_ASSERT(sp_result_field);
  sp_result_field->make_field(tmp_field);
  if (item_name.is_set()) tmp_field->col_name = item_name.ptr();
  DBUG_VOID_RETURN;
}

Item_result Item_func_sp::result_type() const {
  DBUG_ENTER("Item_func_sp::result_type");
  DBUG_PRINT("info", ("m_sp = %p", (void *)m_sp));
  DBUG_ASSERT(sp_result_field);
  DBUG_RETURN(sp_result_field->result_type());
}

bool Item_func_found_rows::itemize(Parse_context *pc, Item **res) {
  if (skip_itemize(res)) return false;
  if (super::itemize(pc, res)) return true;
  pc->thd->lex->set_stmt_unsafe(LEX::BINLOG_STMT_UNSAFE_SYSTEM_FUNCTION);
  pc->thd->lex->safe_to_cache_query = false;
  return false;
}

longlong Item_func_found_rows::val_int() {
  DBUG_ASSERT(fixed == 1);
  return current_thd->found_rows();
}

Field *Item_func_sp::tmp_table_field(TABLE *) {
  DBUG_ENTER("Item_func_sp::tmp_table_field");

  DBUG_ASSERT(sp_result_field);
  DBUG_RETURN(sp_result_field);
}

/**
  @brief Checks if requested access to function can be granted to user.
    If function isn't found yet, it searches function first.
    If function can't be found or user don't have requested access
    error is raised.

  @param thd thread handler

  @return Indication if the access was granted or not.
  @retval false Access is granted.
  @retval true Requested access can't be granted or function doesn't exists.

*/

bool Item_func_sp::sp_check_access(THD *thd) {
  DBUG_ENTER("Item_func_sp::sp_check_access");
  DBUG_ASSERT(m_sp);
  if (check_routine_access(thd, EXECUTE_ACL, m_sp->m_db.str, m_sp->m_name.str,
                           0, false))
    DBUG_RETURN(true);

  DBUG_RETURN(false);
}

bool Item_func_sp::fix_fields(THD *thd, Item **ref) {
  bool res;
  Security_context *save_security_ctx = thd->security_context();

  DBUG_ENTER("Item_func_sp::fix_fields");
  DBUG_ASSERT(fixed == 0);

  /*
    Checking privileges to execute the function while creating view and
    executing the function of select.
   */
  if (!(thd->lex->context_analysis_only & CONTEXT_ANALYSIS_ONLY_VIEW) ||
      (thd->lex->sql_command == SQLCOM_CREATE_VIEW)) {
    if (context->security_ctx) {
      /* Set view definer security context */
      thd->set_security_context(context->security_ctx);
    }

    /*
      Check whether user has execute privilege or not
     */

    Internal_error_handler_holder<View_error_handler, TABLE_LIST> view_handler(
        thd, context->view_error_handler, context->view_error_handler_arg);

    res = check_routine_access(thd, EXECUTE_ACL, m_name->m_db.str,
                               m_name->m_name.str, 0, false);
    thd->set_security_context(save_security_ctx);

    if (res) {
      DBUG_RETURN(res);
    }
  }

  /*
    We must call init_result_field before Item_func::fix_fields()
    to make m_sp and result_field members available to resolve_type(),
    which is called from Item_func::fix_fields().
  */
  res = init_result_field(thd);

  if (res) DBUG_RETURN(res);

  res = Item_func::fix_fields(thd, ref);
  if (res) DBUG_RETURN(res);

  if (thd->lex->context_analysis_only & CONTEXT_ANALYSIS_ONLY_VIEW) {
    /*
      Here we check privileges of the stored routine only during view
      creation, in order to validate the view.  A runtime check is
      perfomed in Item_func_sp::execute(), and this method is not
      called during context analysis.  Notice, that during view
      creation we do not infer into stored routine bodies and do not
      check privileges of its statements, which would probably be a
      good idea especially if the view has SQL SECURITY DEFINER and
      the used stored procedure has SQL SECURITY DEFINER.
    */
    res = sp_check_access(thd);
    /*
      Try to set and restore the security context to see whether it's valid
    */
    Security_context *save_secutiry_ctx;
    res = m_sp->set_security_ctx(thd, &save_secutiry_ctx);
    if (!res)
      m_sp->m_security_ctx.restore_security_context(thd, save_secutiry_ctx);
  }

  DBUG_RETURN(res);
}

void Item_func_sp::update_used_tables() {
  Item_func::update_used_tables();

  /* This is reset by Item_func::update_used_tables(). */
  set_stored_program();
}

void Item_func_sp::fix_after_pullout(SELECT_LEX *parent_select,
                                     SELECT_LEX *removed_select) {
  Item_func::fix_after_pullout(parent_select, removed_select);
}

/*
  uuid_short handling.

  The short uuid is defined as a longlong that contains the following bytes:

  Bytes  Comment
  1      Server_id & 255
  4      Startup time of server in seconds
  3      Incrementor

  This means that an uuid is guaranteed to be unique
  even in a replication environment if the following holds:

  - The last byte of the server id is unique
  - If you between two shutdown of the server don't get more than
    an average of 2^24 = 16M calls to uuid_short() per second.
*/

ulonglong uuid_value;

void uuid_short_init() {
  uuid_value =
      ((((ulonglong)server_id) << 56) + (((ulonglong)server_start_time) << 24));
}

bool Item_func_uuid_short::itemize(Parse_context *pc, Item **res) {
  if (skip_itemize(res)) return false;
  if (super::itemize(pc, res)) return true;
  pc->thd->lex->set_stmt_unsafe(LEX::BINLOG_STMT_UNSAFE_SYSTEM_FUNCTION);
  pc->thd->lex->safe_to_cache_query = false;
  return false;
}

longlong Item_func_uuid_short::val_int() {
  ulonglong val;
  mysql_mutex_lock(&LOCK_uuid_generator);
  val = uuid_value++;
  mysql_mutex_unlock(&LOCK_uuid_generator);
  return (longlong)val;
}

bool Item_func_version::itemize(Parse_context *pc, Item **res) {
  if (skip_itemize(res)) return false;
  if (super::itemize(pc, res)) return true;
  pc->thd->lex->set_stmt_unsafe(LEX::BINLOG_STMT_UNSAFE_SYSTEM_FUNCTION);
  return false;
}

/**
  Check if schema and table are hidden by NDB engine.

  @param    thd           Thread handle.
  @param    schema_name   Schema name.
  @param    table_name    Table name.

  @retval   true          If schema and table are hidden by NDB.
  @retval   false         If schema and table are not hidden by NDB.
*/

static inline bool is_hidden_by_ndb(THD *thd, const String *schema_name,
                                    const String *table_name) {
  if (!strncmp(schema_name->ptr(), "ndb", 3)) {
    List<LEX_STRING> list;

    // Check if schema is of ndb and if it is hidden by it.
    LEX_STRING sch_name = schema_name->lex_string();
    list.push_back(&sch_name);
    ha_find_files(thd, nullptr, nullptr, nullptr, true, &list);
    if (list.elements == 0) {
      // Schema is hidden by ndb engine.
      return true;
    }

    // Check if table is hidden by ndb.
    if (table_name != nullptr) {
      list.empty();
      LEX_STRING tbl_name = table_name->lex_string();
      list.push_back(&tbl_name);
      ha_find_files(thd, schema_name->ptr(), nullptr, nullptr, false, &list);
      if (list.elements == 0) {
        // Table is hidden by ndb engine.
        return true;
      }
    }
  }

  return false;
}

/**
  @brief
    INFORMATION_SCHEMA picks metadata from DD using system views.
    In order for INFORMATION_SCHEMA to skip listing database for which
    the user does not have rights, the following internal functions are used.

  Syntax:
    int CAN_ACCCESS_DATABASE(schema_name);

  @returns,
    1 - If current user has access.
    0 - If not.
*/

longlong Item_func_can_access_database::val_int() {
  DBUG_ENTER("Item_func_can_access_database::val_int");

  // Read schema_name
  String schema_name;
  String *schema_name_ptr = args[0]->val_str(&schema_name);
  if (schema_name_ptr == nullptr) {
    null_value = true;
    DBUG_RETURN(0);
  }

  // Make sure we have safe string to access.
  schema_name_ptr->c_ptr_safe();

  // Check if schema is hidden.
  THD *thd = current_thd;
  if (is_hidden_by_ndb(thd, schema_name_ptr, nullptr)) DBUG_RETURN(0);

  // Skip INFORMATION_SCHEMA database
  if (is_infoschema_db(schema_name_ptr->ptr())) DBUG_RETURN(1);

  // Check access
  Security_context *sctx = thd->security_context();
  if (!(sctx->master_access() & (DB_ACLS | SHOW_DB_ACL) ||
        acl_get(thd, sctx->host().str, sctx->ip().str, sctx->priv_user().str,
                schema_name_ptr->ptr(), 0) ||
        !check_grant_db(thd, schema_name_ptr->ptr()))) {
    DBUG_RETURN(0);
  }

  DBUG_RETURN(1);
}

static bool check_table_and_trigger_access(Item **args, bool check_trigger_acl,
                                           bool *null_value) {
  DBUG_ENTER("check_table_and_trigger_access");

  // Read schema_name, table_name
  String schema_name;
  String *schema_name_ptr = args[0]->val_str(&schema_name);
  String table_name;
  String *table_name_ptr = args[1]->val_str(&table_name);
  if (schema_name_ptr == nullptr || table_name_ptr == nullptr) {
    *null_value = true;
    DBUG_RETURN(false);
  }

  // Make sure we have safe string to access.
  schema_name_ptr->c_ptr_safe();
  table_name_ptr->c_ptr_safe();

  // Check if table is hidden.
  THD *thd = current_thd;
  if (is_hidden_by_ndb(thd, schema_name_ptr, table_name_ptr))
    DBUG_RETURN(false);

  // Skip INFORMATION_SCHEMA database
  if (is_infoschema_db(schema_name_ptr->ptr())) DBUG_RETURN(true);

  // Check access
  ulong db_access = 0;
  if (check_access(thd, SELECT_ACL, schema_name_ptr->ptr(), &db_access, nullptr,
                   false, true))
    DBUG_RETURN(false);

  TABLE_LIST table_list;
  table_list.db = schema_name_ptr->ptr();
  table_list.db_length = schema_name_ptr->length();
  table_list.table_name = table_name_ptr->ptr();
  table_list.table_name_length = table_name_ptr->length();
  table_list.grant.privilege = db_access;

  if (check_trigger_acl == false) {
    if (db_access & TABLE_ACLS) DBUG_RETURN(true);

    // Check table access
    if (check_grant(thd, TABLE_ACLS, &table_list, true, 1, true))
      DBUG_RETURN(false);
  } else  // Trigger check.
  {
    // Check trigger access
    if (check_trigger_acl &&
        check_table_access(thd, TRIGGER_ACL, &table_list, false, 1, true))
      DBUG_RETURN(false);
  }

  DBUG_RETURN(true);
}

/**
  @brief
    INFORMATION_SCHEMA picks metadata from new DD using system views.
    In order for INFORMATION_SCHEMA to skip listing table for which
    the user does not have rights, the following UDF's is used.

  Syntax:
    int CAN_ACCCESS_TABLE(schema_name, table_name);

  @returns,
    1 - If current user has access.
    0 - If not.
*/
longlong Item_func_can_access_table::val_int() {
  DBUG_ENTER("Item_func_can_access_table::val_int");

  if (check_table_and_trigger_access(args, false, &null_value)) DBUG_RETURN(1);

  DBUG_RETURN(0);
}

/**
  @brief
    INFORMATION_SCHEMA picks metadata from new DD using system views. In
    order for INFORMATION_SCHEMA to skip listing table for which the user
    does not have rights on triggers, the following UDF's is used.

  Syntax:
    int CAN_ACCCESS_TRIGGER(schema_name, table_name);

  @returns,
    1 - If current user has access.
    0 - If not.
*/
longlong Item_func_can_access_trigger::val_int() {
  DBUG_ENTER("Item_func_can_access_trigger::val_int");

  if (check_table_and_trigger_access(args, true, &null_value)) DBUG_RETURN(1);

  DBUG_RETURN(0);
}

/**
  @brief
    INFORMATION_SCHEMA picks metadata from DD using system views. In
    order for INFORMATION_SCHEMA to skip listing routine for which the user
    does not have rights, the following UDF's is used.

  Syntax:
    int CAN_ACCESS_ROUTINE(schema_name, name, type, user, definer,
                           check_full_access);

  @returns,
    1 - If current user has access.
    0 - If not.
*/
longlong Item_func_can_access_routine::val_int() {
  DBUG_ENTER("Item_func_can_access_routine::val_int");

  // Read schema_name, table_name
  String schema_name;
  String routine_name;
  String type;
  String definer;
  String *schema_name_ptr = args[0]->val_str(&schema_name);
  String *routine_name_ptr = args[1]->val_str(&routine_name);
  String *type_ptr = args[2]->val_str(&type);
  String *definer_ptr = args[3]->val_str(&definer);
  bool check_full_access = args[4]->val_int();
  if (schema_name_ptr == nullptr || routine_name_ptr == nullptr ||
      type_ptr == nullptr || definer_ptr == nullptr || args[4]->null_value) {
    null_value = true;
    DBUG_RETURN(0);
  }

  // Make strings safe.
  schema_name_ptr->c_ptr_safe();
  routine_name_ptr->c_ptr_safe();
  type_ptr->c_ptr_safe();
  definer_ptr->c_ptr_safe();

  bool is_procedure = (strcmp(type_ptr->ptr(), "PROCEDURE") == 0);

  // Skip INFORMATION_SCHEMA database
  if (is_infoschema_db(schema_name_ptr->ptr()) ||
      !my_strcasecmp(system_charset_info, schema_name_ptr->ptr(), "sys"))
    DBUG_RETURN(1);

  /*
    Before WL#7897 changes, full access to routine information is provided to
    the definer of routine and to the user having SELECT privilege on
    mysql.proc. But as part of WL#7897, mysql.proc table is removed. Now, non
    definer user can not have full access on the routine. So backup of routine
    or getting exact create string of stored routine is not possible with this
    change.
    So as workaround for this issue, currently full access on stored routine
    provided to any user having global SELECT privilege.
    Correct solution to this issue will be provided with the WL#8131
    and WL#9049.
  */
  THD *thd = current_thd;
  char sp_user[USER_HOST_BUFF_SIZE];
  strxmov(sp_user, thd->security_context()->priv_user().str, "@",
          thd->security_context()->priv_host().str, NullS);
  bool full_access = (thd->security_context()->check_access(SELECT_ACL) ||
                      !strcmp(sp_user, definer_ptr->ptr()));

  if (check_full_access) {
    DBUG_RETURN(full_access ? 1 : 0);
  } else if (!full_access &&
             check_some_routine_access(thd, schema_name_ptr->ptr(),
                                       routine_name_ptr->ptr(), is_procedure)) {
    DBUG_RETURN(0);
  }

  DBUG_RETURN(1);
}

/**
  @brief
    INFORMATION_SCHEMA picks metadata from DD using system views.
    In order for INFORMATION_SCHEMA to skip listing event for which
    the user does not have rights, the following internal functions are used.

  Syntax:
    int CAN_ACCCESS_EVENT(schema_name);

  @returns,
    1 - If current user has access.
    0 - If not.
*/

longlong Item_func_can_access_event::val_int() {
  DBUG_ENTER("Item_func_can_access_event::val_int");

  // Read schema_name
  String schema_name;
  String *schema_name_ptr = args[0]->val_str(&schema_name);
  if (schema_name_ptr == nullptr) {
    null_value = true;
    DBUG_RETURN(0);
  }

  // Make sure we have safe string to access.
  schema_name_ptr->c_ptr_safe();

  // Check if schema is hidden.
  THD *thd = current_thd;
  if (is_hidden_by_ndb(thd, schema_name_ptr, nullptr)) DBUG_RETURN(0);

  // Skip INFORMATION_SCHEMA database
  if (is_infoschema_db(schema_name_ptr->ptr())) DBUG_RETURN(1);

  // Check access
  if (check_access(thd, EVENT_ACL, schema_name_ptr->ptr(), NULL, NULL, 0, 1)) {
    DBUG_RETURN(0);
  }

  DBUG_RETURN(1);
}

/**
  @brief
    INFORMATION_SCHEMA picks metadata from DD using system views.
    In order for INFORMATION_SCHEMA to skip listing resource groups for which
    the user does not have rights, the following internal functions are used.

  Syntax:
    int CAN_ACCCESS_RESOURCE_GROUP(resource_group_name);

  @returns,
    1 - If current user has access.
    0 - If not.
*/

longlong Item_func_can_access_resource_group::val_int() {
  DBUG_ENTER("Item_func_can_access_resource_group::val_int");

  auto mgr_ptr = resourcegroups::Resource_group_mgr::instance();
  if (!mgr_ptr->resource_group_support()) {
    null_value = true;
    DBUG_RETURN(false);
  }

  // Read resource group name.
  String res_grp_name;
  String *res_grp_name_ptr = args[0]->val_str(&res_grp_name);

  if (res_grp_name_ptr == nullptr) {
    null_value = true;
    DBUG_RETURN(false);
  }

  // Make sure we have safe string to access.
  res_grp_name_ptr->c_ptr_safe();

  MDL_ticket *ticket = nullptr;
  if (mgr_ptr->acquire_shared_mdl_for_resource_group(
          current_thd, res_grp_name_ptr->c_ptr(), MDL_EXPLICIT, &ticket, false))
    DBUG_RETURN(false);

  auto res_grp_ptr = mgr_ptr->get_resource_group(res_grp_name_ptr->c_ptr());
  longlong result = true;
  if (res_grp_ptr != nullptr) {
    Security_context *sctx = current_thd->security_context();
    if (res_grp_ptr->type() == resourcegroups::Type::SYSTEM_RESOURCE_GROUP) {
      if (!(sctx->check_access(SUPER_ACL) ||
            sctx->has_global_grant(STRING_WITH_LEN("RESOURCE_GROUP_ADMIN"))
                .first))
        result = false;
    } else {
      if (!(sctx->check_access(SUPER_ACL) ||
            sctx->has_global_grant(STRING_WITH_LEN("RESOURCE_GROUP_ADMIN"))
                .first ||
            sctx->has_global_grant(STRING_WITH_LEN("RESOURCE_GROUP_USER"))
                .first))
        result = false;
    }
  }
  mgr_ptr->release_shared_mdl_for_resource_group(current_thd, ticket);
  DBUG_RETURN(res_grp_ptr != nullptr ? result : false);
}

/**
  @brief
    INFORMATION_SCHEMA picks metadata from DD using system views.
    In order for INFORMATION_SCHEMA to skip listing column for which
    the user does not have rights, the following UDF's is used.

  Syntax:
    int CAN_ACCCESS_COLUMN(schema_name,
                           table_name,
                           field_name);

  @returns,
    1 - If current user has access.
    0 - If not.
*/
longlong Item_func_can_access_column::val_int() {
  DBUG_ENTER("Item_func_can_access_column::val_int");

  // Read schema_name, table_name
  String schema_name;
  String *schema_name_ptr = args[0]->val_str(&schema_name);
  String table_name;
  String *table_name_ptr = args[1]->val_str(&table_name);
  if (schema_name_ptr == nullptr || table_name_ptr == nullptr) {
    null_value = true;
    DBUG_RETURN(0);
  }

  // Make sure we have safe string to access.
  schema_name_ptr->c_ptr_safe();
  table_name_ptr->c_ptr_safe();

  // Check if table is hidden.
  THD *thd = current_thd;
  if (is_hidden_by_ndb(thd, schema_name_ptr, table_name_ptr)) DBUG_RETURN(0);

  // Read column_name.
  String column_name;
  String *column_name_ptr = args[2]->val_str(&column_name);
  if (column_name_ptr == nullptr) {
    null_value = true;
    DBUG_RETURN(0);
  }

  // Make sure we have safe string to access.
  column_name_ptr->c_ptr_safe();

  // Skip INFORMATION_SCHEMA database
  if (is_infoschema_db(schema_name_ptr->ptr())) DBUG_RETURN(1);

  // Check access
  GRANT_INFO grant_info;

  if (check_access(thd, SELECT_ACL, schema_name_ptr->ptr(),
                   &grant_info.privilege, nullptr, false, true))
    DBUG_RETURN(0);

  uint col_access =
      get_column_grant(thd, &grant_info, schema_name_ptr->ptr(),
                       table_name_ptr->ptr(), column_name_ptr->ptr()) &
      COL_ACLS;
  if (!col_access) {
    DBUG_RETURN(0);
  }

  DBUG_RETURN(1);
}

/**
  @brief
    INFORMATION_SCHEMA picks metadata from DD using system views.
    In order for INFORMATION_SCHEMA to skip listing view definition
    for the user without rights, the following UDF's is used.

  Syntax:
    int CAN_ACCESS_VIEW(schema_name, view_name, definer, options);

  @returns,
    1 - If current user has access.
    0 - If not.
*/
longlong Item_func_can_access_view::val_int() {
  DBUG_ENTER("item_func_can_access_view::val_int");

  // Read schema_name, table_name
  String schema_name;
  String table_name;
  String definer;
  String options;
  String *schema_name_ptr = args[0]->val_str(&schema_name);
  String *table_name_ptr = args[1]->val_str(&table_name);
  String *definer_ptr = args[2]->val_str(&definer);
  String *options_ptr = args[3]->val_str(&options);
  if (schema_name_ptr == nullptr || table_name_ptr == nullptr ||
      definer_ptr == nullptr || options_ptr == nullptr) {
    null_value = true;
    DBUG_RETURN(0);
  }

  // Make strings safe.
  schema_name_ptr->c_ptr_safe();
  table_name_ptr->c_ptr_safe();
  definer_ptr->c_ptr_safe();
  options_ptr->c_ptr_safe();

  // Skip INFORMATION_SCHEMA database
  if (is_infoschema_db(schema_name_ptr->ptr()) ||
      !my_strcasecmp(system_charset_info, schema_name_ptr->ptr(), "sys"))
    DBUG_RETURN(1);

  // Check if view is valid. If view is invalid then push invalid view
  // warning.
  bool is_view_valid = true;
  std::unique_ptr<dd::Properties> view_options(
      dd::Properties::parse_properties(options_ptr->c_ptr_safe()));
  if (view_options->get_bool("view_valid", &is_view_valid)) DBUG_RETURN(0);

  THD *thd = current_thd;
  if (!is_view_valid)
    push_view_warning_or_error(thd, schema_name_ptr->c_ptr_safe(),
                               table_name_ptr->c_ptr_safe());

  //
  // Check if definer user/host has access.
  //

  Security_context *sctx = thd->security_context();

  // NOTE: this is a copy/paste from sp_head::set_definer().

  char user_name_holder[USERNAME_LENGTH + 1];
  LEX_STRING user_name = {user_name_holder, USERNAME_LENGTH};

  char host_name_holder[HOSTNAME_LENGTH + 1];
  LEX_STRING host_name = {host_name_holder, HOSTNAME_LENGTH};

  parse_user(definer_ptr->ptr(), definer_ptr->length(), user_name.str,
             &user_name.length, host_name.str, &host_name.length);

  std::string definer_user(user_name.str, user_name.length);
  std::string definer_host(host_name.str, host_name.length);

  if (!my_strcasecmp(system_charset_info, definer_user.c_str(),
                     sctx->priv_user().str) &&
      !my_strcasecmp(system_charset_info, definer_host.c_str(),
                     sctx->priv_host().str))
    DBUG_RETURN(1);

  //
  // Check for ACL's
  //

  if ((thd->col_access & (SHOW_VIEW_ACL | SELECT_ACL)) ==
      (SHOW_VIEW_ACL | SELECT_ACL))
    DBUG_RETURN(1);

  TABLE_LIST table_list;
  uint view_access;
  table_list.db = schema_name_ptr->ptr();
  table_list.table_name = table_name_ptr->ptr();
  table_list.grant.privilege = thd->col_access;
  view_access = get_table_grant(thd, &table_list);
  if ((view_access & (SHOW_VIEW_ACL | SELECT_ACL)) ==
      (SHOW_VIEW_ACL | SELECT_ACL))
    DBUG_RETURN(1);

  DBUG_RETURN(0);
}

/**
  Skip hidden tables, columns, indexes and index elements.
  Do not skip them, when SHOW EXTENDED command are run.

  Syntax:
    longlong  IS_VISIBLE_DD_OBJECT(table_type, is_object_hidden);

  @returns,
    1 - If dd object is visible
    0 - If not visible.
*/
longlong Item_func_is_visible_dd_object::val_int() {
  DBUG_ENTER("Item_func_is_visible_dd_object::val_int");

  DBUG_ASSERT(arg_count == 1 || arg_count == 2);
  DBUG_ASSERT(args[0]->null_value == false);

  if (args[0]->null_value || (arg_count == 2 && args[1]->null_value)) {
    null_value = true;
    DBUG_RETURN(false);
  }

  null_value = false;
  THD *thd = current_thd;

  auto table_type =
      static_cast<dd::Abstract_table::enum_hidden_type>(args[0]->val_int());

  bool show_table = (table_type == dd::Abstract_table::HT_VISIBLE);

  if (thd->lex->m_extended_show)
    show_table =
        show_table || (table_type == dd::Abstract_table::HT_HIDDEN_DDL);

  if (arg_count == 1 || show_table == false) DBUG_RETURN(MY_TEST(show_table));

  bool show_non_table_objects;
  if (thd->lex->m_extended_show)
    show_non_table_objects = true;
  else
    show_non_table_objects = (args[1]->val_bool() == false);

  DBUG_RETURN(MY_TEST(show_non_table_objects));
}

/**
  Get table statistics from dd::info_schema::get_table_statistics.

  @param      args       List of parameters in following order,

                         - Schema_name
                         - Table_name
                         - Engine_name
                         - se_private_id
                         - Hidden_table
                         - Tablespace_se_private_data
                         - Table_se_private_data (Used if stype is AUTO_INC)
                         - Partition name (optional argument).

  @param      arg_count  Number of arguments in 'args'

  @param      stype      Type of statistics that is requested

  @param[out] null_value Marked true indicating NULL, if there is no value.

  @returns ulonglong representing the statistics requested.
*/

static ulonglong get_table_statistics(
    Item **args, uint arg_count, dd::info_schema::enum_table_stats_type stype,
    bool *null_value) {
  DBUG_ENTER("get_table_statistics");
  *null_value = false;

  // Reads arguments
  String schema_name;
  String table_name;
  String engine_name;
  String ts_se_private_data;
  String tbl_se_private_data;
  String partition_name;
  String *partition_name_ptr = nullptr;
  String *schema_name_ptr = args[0]->val_str(&schema_name);
  String *table_name_ptr = args[1]->val_str(&table_name);
  String *engine_name_ptr = args[2]->val_str(&engine_name);
  bool skip_hidden_table = args[4]->val_int();
  String *ts_se_private_data_ptr = args[5]->val_str(&ts_se_private_data);
  ulonglong stat_data = args[6]->val_uint();
  ulonglong cached_timestamp = args[7]->val_uint();

  String *tbl_se_private_data_ptr = nullptr;

  /*
    The same native function used by I_S.TABLES is used by I_S.PARTITIONS.
    We invoke native function with partition name only with I_S.PARTITIONS
    as a last argument. So, we check for argument count below, before
    reading partition name.
  */
  if (stype == dd::info_schema::enum_table_stats_type::AUTO_INCREMENT) {
    tbl_se_private_data_ptr = args[8]->val_str(&tbl_se_private_data);
    if (arg_count == 10) partition_name_ptr = args[9]->val_str(&partition_name);
  } else if (arg_count == 9)
    partition_name_ptr = args[8]->val_str(&partition_name);

  if (schema_name_ptr == nullptr || table_name_ptr == nullptr ||
      engine_name_ptr == nullptr || skip_hidden_table) {
    *null_value = true;
    DBUG_RETURN(0);
  }

  // Make sure we have safe string to access.
  schema_name_ptr->c_ptr_safe();
  table_name_ptr->c_ptr_safe();
  engine_name_ptr->c_ptr_safe();

  // Do not read dynamic stats for I_S tables.
  if (is_infoschema_db(schema_name_ptr->ptr())) DBUG_RETURN(0);

  // Read the statistic value from cache.
  THD *thd = current_thd;
  dd::Object_id se_private_id = (dd::Object_id)args[3]->val_uint();
  ulonglong result = thd->lex->m_IS_table_stats.read_stat(
      thd, *schema_name_ptr, *table_name_ptr, *engine_name_ptr,
      (partition_name_ptr ? partition_name_ptr->c_ptr_safe() : nullptr),
      se_private_id,
      (ts_se_private_data_ptr ? ts_se_private_data_ptr->c_ptr_safe() : nullptr),
      (tbl_se_private_data_ptr ? tbl_se_private_data_ptr->c_ptr_safe()
                               : nullptr),
      stat_data, cached_timestamp, stype);

  DBUG_RETURN(result);
}

longlong Item_func_internal_table_rows::val_int() {
  DBUG_ENTER("Item_func_internal_table_rows::val_int");

  ulonglong result = get_table_statistics(
      args, arg_count, dd::info_schema::enum_table_stats_type::TABLE_ROWS,
      &null_value);

  if (null_value == false && result == (ulonglong)-1) null_value = true;

  DBUG_RETURN(result);
}

longlong Item_func_internal_avg_row_length::val_int() {
  DBUG_ENTER("Item_func_internal_avg_row_length::val_int");

  ulonglong result = get_table_statistics(
      args, arg_count,
      dd::info_schema::enum_table_stats_type::TABLE_AVG_ROW_LENGTH,
      &null_value);
  DBUG_RETURN(result);
}

longlong Item_func_internal_data_length::val_int() {
  DBUG_ENTER("Item_func_internal_data_length::val_int");

  ulonglong result = get_table_statistics(
      args, arg_count, dd::info_schema::enum_table_stats_type::DATA_LENGTH,
      &null_value);
  DBUG_RETURN(result);
}

longlong Item_func_internal_max_data_length::val_int() {
  DBUG_ENTER("Item_func_internal_max_data_length::val_int");

  ulonglong result = get_table_statistics(
      args, arg_count, dd::info_schema::enum_table_stats_type::MAX_DATA_LENGTH,
      &null_value);
  DBUG_RETURN(result);
}

longlong Item_func_internal_index_length::val_int() {
  DBUG_ENTER("Item_func_internal_index_length::val_int");

  ulonglong result = get_table_statistics(
      args, arg_count, dd::info_schema::enum_table_stats_type::INDEX_LENGTH,
      &null_value);
  DBUG_RETURN(result);
}

longlong Item_func_internal_data_free::val_int() {
  DBUG_ENTER("Item_func_internal_data_free::val_int");

  ulonglong result = get_table_statistics(
      args, arg_count, dd::info_schema::enum_table_stats_type::DATA_FREE,
      &null_value);

  if (null_value == false && result == (ulonglong)-1) null_value = true;

  DBUG_RETURN(result);
}

longlong Item_func_internal_auto_increment::val_int() {
  DBUG_ENTER("Item_func_internal_auto_increment::val_int");

  ulonglong result = get_table_statistics(
      args, arg_count, dd::info_schema::enum_table_stats_type::AUTO_INCREMENT,
      &null_value);

  if (null_value == false && result < (ulonglong)1) null_value = true;

  DBUG_RETURN(result);
}

longlong Item_func_internal_checksum::val_int() {
  DBUG_ENTER("Item_func_internal_checksum::val_int");

  ulonglong result = get_table_statistics(
      args, arg_count, dd::info_schema::enum_table_stats_type::CHECKSUM,
      &null_value);

  if (null_value == false && result == 0) null_value = true;

  DBUG_RETURN(result);
}

/**
  @brief
    INFORMATION_SCHEMA picks metadata from DD using system views.
    INFORMATION_SCHEMA.STATISTICS.COMMENT is used to indicate if the indexes are
    disabled by ALTER TABLE ... DISABLE KEYS. This property of table is stored
    in mysql.tables.options as 'keys_disabled=0/1/'. This internal function
    returns value of option 'keys_disabled' for a given table.

  Syntax:
    int INTERNAL_KEYS_DISABLED(table_options);

  @returns,
    1 - If keys are disabled.
    0 - If not.
*/
longlong Item_func_internal_keys_disabled::val_int() {
  DBUG_ENTER("Item_func_internal_keys_disabled::val_int");

  // Read options.
  String options;
  String *options_ptr = args[0]->val_str(&options);
  if (options_ptr == nullptr) DBUG_RETURN(0);

  // Read table option from properties
  std::unique_ptr<dd::Properties> p(
      dd::Properties::parse_properties(options_ptr->c_ptr_safe()));

  // Read keys_disabled sub type.
  uint keys_disabled = 0;
  p->get_uint32("keys_disabled", &keys_disabled);

  DBUG_RETURN(keys_disabled);
}

/**
  @brief
    INFORMATION_SCHEMA picks metadata from DD using system views.
    INFORMATION_SCHEMA.STATISTICS.CARDINALITY reads data from SE.

  Syntax:
    int INTERNAL_INDEX_COLUMN_CARDINALITY(
          schema_name,
          table_name,
          index_name,
          column_name,
          index_ordinal_position,
          column_ordinal_position,
          engine,
          se_private_id,
          is_hidden,
          stat_cardinality,
          cached_timestamp);

  @returns Cardinatily. Or sets null_value to true if cardinality is -1.
*/
longlong Item_func_internal_index_column_cardinality::val_int() {
  DBUG_ENTER("Item_func_internal_index_column_cardinality::val_int");
  null_value = false;

  // Read arguments
  String schema_name;
  String table_name;
  String index_name;
  String column_name;
  String engine_name;
  String *schema_name_ptr = args[0]->val_str(&schema_name);
  String *table_name_ptr = args[1]->val_str(&table_name);
  String *index_name_ptr = args[2]->val_str(&index_name);
  String *column_name_ptr = args[3]->val_str(&column_name);
  uint index_ordinal_position = args[4]->val_uint();
  uint column_ordinal_position = args[5]->val_uint();
  String *engine_name_ptr = args[6]->val_str(&engine_name);
  dd::Object_id se_private_id = (dd::Object_id)args[7]->val_uint();
  bool hidden_index = args[8]->val_int();
  ulonglong stat_cardinality = args[9]->val_uint();
  ulonglong cached_timestamp = args[10]->val_uint();

  // stat_cardinality and cached_timestamp from mysql.index_stats can be null
  // when stat is fetched for 1st time without executing ANALYZE command.
  if (schema_name_ptr == nullptr || table_name_ptr == nullptr ||
      index_name_ptr == nullptr || engine_name_ptr == nullptr ||
      column_name_ptr == nullptr || args[4]->null_value ||
      args[5]->null_value || args[8]->null_value || hidden_index) {
    null_value = true;
    DBUG_RETURN(0);
  }

  // Make sure we have safe string to access.
  schema_name_ptr->c_ptr_safe();
  table_name_ptr->c_ptr_safe();
  index_name_ptr->c_ptr_safe();
  column_name_ptr->c_ptr_safe();
  engine_name_ptr->c_ptr_safe();

  ulonglong result = 0;
  THD *thd = current_thd;
  result = thd->lex->m_IS_table_stats.read_stat(
      thd, *schema_name_ptr, *table_name_ptr, *index_name_ptr, nullptr,
      *column_name_ptr, index_ordinal_position - 1, column_ordinal_position - 1,
      *engine_name_ptr, se_private_id, nullptr, nullptr, stat_cardinality,
      cached_timestamp,
      dd::info_schema::enum_table_stats_type::INDEX_COLUMN_CARDINALITY);

  if (result == (ulonglong)-1) null_value = true;

  DBUG_RETURN(result);
}

/**
  Retrieve tablespace statistics from SE

  @param      thd        The current thread.

  @param      args       List of parameters in following order,

                         - Tablespace_name
                         - Engine_name
                         - Tablespace_se_private_data

  @param[out] null_value Marked true indicating NULL, if there is no value.

  @returns void
*/

void retrieve_tablespace_statistics(THD *thd, Item **args, bool *null_value) {
  DBUG_ENTER("retrieve_tablespace_statistics");
  *null_value = false;

  // Reads arguments
  String tablespace_name;
  String *tablespace_name_ptr = args[0]->val_str(&tablespace_name);
  String file_name;
  String *file_name_ptr = args[1]->val_str(&file_name);
  String engine_name;
  String *engine_name_ptr = args[2]->val_str(&engine_name);
  String ts_se_private_data;
  String *ts_se_private_data_ptr = args[3]->val_str(&ts_se_private_data);

  if (tablespace_name_ptr == nullptr || file_name_ptr == nullptr ||
      engine_name_ptr == nullptr) {
    *null_value = true;
    DBUG_VOID_RETURN;
  }

  // Make sure we have safe string to access.
  tablespace_name_ptr->c_ptr_safe();
  file_name_ptr->c_ptr_safe();
  engine_name_ptr->c_ptr_safe();

  // Read the statistic value from cache.
  if (thd->lex->m_IS_tablespace_stats.read_stat(
          thd, *tablespace_name_ptr, *file_name_ptr, *engine_name_ptr,
          (ts_se_private_data_ptr ? ts_se_private_data_ptr->c_ptr_safe()
                                  : nullptr)))
    *null_value = true;

  DBUG_VOID_RETURN;
}

longlong Item_func_internal_tablespace_id::val_int() {
  DBUG_ENTER("Item_func_internal_tablespace_id::val_int");
  ulonglong result = -1;

  THD *thd = current_thd;
  retrieve_tablespace_statistics(thd, args, &null_value);
  if (null_value == false) {
    thd->lex->m_IS_tablespace_stats.get_stat(
        dd::info_schema::enum_tablespace_stats_type::TS_ID, &result);
    DBUG_RETURN(result);
  }

  DBUG_RETURN(result);
}

longlong Item_func_internal_tablespace_logfile_group_number::val_int() {
  DBUG_ENTER("Item_func_internal_tablespace_logfile_group_number::val_int");
  ulonglong result = -1;

  THD *thd = current_thd;
  retrieve_tablespace_statistics(thd, args, &null_value);
  if (null_value == false) {
    thd->lex->m_IS_tablespace_stats.get_stat(
        dd::info_schema::enum_tablespace_stats_type::TS_LOGFILE_GROUP_NUMBER,
        &result);
    if (result == (ulonglong)-1) null_value = true;

    DBUG_RETURN(result);
  }

  DBUG_RETURN(result);
}

longlong Item_func_internal_tablespace_free_extents::val_int() {
  DBUG_ENTER("Item_func_internal_tablespace_free_extents::val_int");
  ulonglong result = -1;

  THD *thd = current_thd;
  retrieve_tablespace_statistics(thd, args, &null_value);
  if (null_value == false) {
    thd->lex->m_IS_tablespace_stats.get_stat(
        dd::info_schema::enum_tablespace_stats_type::TS_FREE_EXTENTS, &result);
    DBUG_RETURN(result);
  }

  DBUG_RETURN(result);
}

longlong Item_func_internal_tablespace_total_extents::val_int() {
  DBUG_ENTER("Item_func_internal_tablespace_total_extents::val_int");
  ulonglong result = -1;

  THD *thd = current_thd;
  retrieve_tablespace_statistics(thd, args, &null_value);
  if (null_value == false) {
    thd->lex->m_IS_tablespace_stats.get_stat(
        dd::info_schema::enum_tablespace_stats_type::TS_TOTAL_EXTENTS, &result);
    DBUG_RETURN(result);
  }

  DBUG_RETURN(result);
}

longlong Item_func_internal_tablespace_extent_size::val_int() {
  DBUG_ENTER("Item_func_internal_tablespace_extent_size::val_int");
  ulonglong result = -1;

  THD *thd = current_thd;
  retrieve_tablespace_statistics(thd, args, &null_value);
  if (null_value == false) {
    thd->lex->m_IS_tablespace_stats.get_stat(
        dd::info_schema::enum_tablespace_stats_type::TS_EXTENT_SIZE, &result);
    DBUG_RETURN(result);
  }

  DBUG_RETURN(result);
}

longlong Item_func_internal_tablespace_initial_size::val_int() {
  DBUG_ENTER("Item_func_internal_tablespace_initial_size::val_int");
  ulonglong result = -1;

  THD *thd = current_thd;
  retrieve_tablespace_statistics(thd, args, &null_value);
  if (null_value == false) {
    thd->lex->m_IS_tablespace_stats.get_stat(
        dd::info_schema::enum_tablespace_stats_type::TS_INITIAL_SIZE, &result);
    DBUG_RETURN(result);
  }

  DBUG_RETURN(result);
}

longlong Item_func_internal_tablespace_maximum_size::val_int() {
  DBUG_ENTER("Item_func_internal_tablespace_maximum_size::val_int");
  ulonglong result = -1;

  THD *thd = current_thd;
  retrieve_tablespace_statistics(thd, args, &null_value);
  if (null_value == false) {
    thd->lex->m_IS_tablespace_stats.get_stat(
        dd::info_schema::enum_tablespace_stats_type::TS_MAXIMUM_SIZE, &result);
    if (result == (ulonglong)-1) null_value = true;

    DBUG_RETURN(result);
  }

  DBUG_RETURN(result);
}

longlong Item_func_internal_tablespace_autoextend_size::val_int() {
  DBUG_ENTER("Item_func_internal_tablespace_autoextend_size::val_int");
  ulonglong result = -1;

  THD *thd = current_thd;
  retrieve_tablespace_statistics(thd, args, &null_value);
  if (null_value == false) {
    thd->lex->m_IS_tablespace_stats.get_stat(
        dd::info_schema::enum_tablespace_stats_type::TS_AUTOEXTEND_SIZE,
        &result);
    DBUG_RETURN(result);
  }

  DBUG_RETURN(result);
}

longlong Item_func_internal_tablespace_version::val_int() {
  DBUG_ENTER("Item_func_internal_tablespace_version::val_int");
  ulonglong result = -1;

  THD *thd = current_thd;
  retrieve_tablespace_statistics(thd, args, &null_value);
  if (null_value == false) {
    thd->lex->m_IS_tablespace_stats.get_stat(
        dd::info_schema::enum_tablespace_stats_type::TS_VERSION, &result);
    if (result == (ulonglong)-1) null_value = true;

    DBUG_RETURN(result);
  }

  DBUG_RETURN(result);
}

longlong Item_func_internal_tablespace_data_free::val_int() {
  DBUG_ENTER("Item_func_internal_tablespace_data_free::val_int");
  ulonglong result = -1;

  THD *thd = current_thd;
  retrieve_tablespace_statistics(thd, args, &null_value);
  if (null_value == false) {
    thd->lex->m_IS_tablespace_stats.get_stat(
        dd::info_schema::enum_tablespace_stats_type::TS_DATA_FREE, &result);
    DBUG_RETURN(result);
  }

  DBUG_RETURN(result);
}

Item_func_version::Item_func_version(const POS &pos)
    : Item_static_string_func(pos, NAME_STRING("version()"), server_version,
                              strlen(server_version), system_charset_info,
                              DERIVATION_SYSCONST) {}

/**
  @brief

    Syntax:
      string get_dd_char_length()

*/
longlong Item_func_internal_dd_char_length::val_int() {
  DBUG_ENTER("Item_func_get_dd_char_length::val_real");
  null_value = false;

  dd::enum_column_types col_type = (dd::enum_column_types)args[0]->val_int();
  uint field_length = args[1]->val_int();
  String cs_name;
  String *cs_name_ptr = args[2]->val_str(&cs_name);
  uint flag = args[3]->val_int();

  // Stop if we found a NULL argument.
  if (args[0]->null_value || args[1]->null_value || cs_name_ptr == nullptr ||
      args[3]->null_value) {
    null_value = true;
    DBUG_RETURN(0);
  }

  // Read character set.
  CHARSET_INFO *cs = get_charset_by_name(cs_name_ptr->c_ptr_safe(), MYF(0));
  if (!cs) {
    null_value = true;
    DBUG_RETURN(0);
  }

  // Check data types for getting info
  enum_field_types field_type = dd_get_old_field_type(col_type);
  bool blob_flag = is_blob(field_type);
  if (!blob_flag && field_type != MYSQL_TYPE_ENUM &&
      field_type != MYSQL_TYPE_SET &&
      field_type != MYSQL_TYPE_VARCHAR &&  // For varbinary type
      field_type != MYSQL_TYPE_STRING)     // For binary type
  {
    null_value = true;
    DBUG_RETURN(0);
  }

  std::ostringstream oss("");
  switch (field_type) {
    case MYSQL_TYPE_BLOB:
      field_length = 65535;
      break;
    case MYSQL_TYPE_TINY_BLOB:
      field_length = 255;
      break;
    case MYSQL_TYPE_MEDIUM_BLOB:
      field_length = 16777215;
      break;
    case MYSQL_TYPE_LONG_BLOB:
      field_length = 4294967295;
      break;
    case MYSQL_TYPE_ENUM:
    case MYSQL_TYPE_SET:
    case MYSQL_TYPE_VAR_STRING:
    case MYSQL_TYPE_VARCHAR:
    case MYSQL_TYPE_STRING:
      break;
    default:
      break;
  }

  if (!flag && field_length) {
    if (blob_flag)
      DBUG_RETURN(field_length / cs->mbminlen);
    else
      DBUG_RETURN(field_length / cs->mbmaxlen);
  } else if (flag && field_length) {
    DBUG_RETURN(field_length);
  }

  DBUG_RETURN(0);
}

longlong Item_func_internal_get_view_warning_or_error::val_int() {
  DBUG_ENTER("Item_func_internal_get_view_warning_or_error::val_int");

  String schema_name;
  String table_name;
  String table_type;
  String *schema_name_ptr = args[0]->val_str(&schema_name);
  String *table_name_ptr = args[1]->val_str(&table_name);
  String *table_type_ptr = args[2]->val_str(&table_type);

  if (table_type_ptr == nullptr || schema_name_ptr == nullptr ||
      table_name_ptr == nullptr) {
    DBUG_RETURN(0);
  }

  String options;
  String *options_ptr = args[3]->val_str(&options);
  if (strcmp(table_type_ptr->c_ptr_safe(), "VIEW") == 0 &&
      options_ptr != nullptr) {
    bool is_view_valid = true;
    std::unique_ptr<dd::Properties> view_options(
        dd::Properties::parse_properties(options_ptr->c_ptr_safe()));

    // Return 0 if get_bool() or push_view_warning_or_error() fails
    if (view_options->get_bool("view_valid", &is_view_valid)) DBUG_RETURN(0);

    if (is_view_valid == false) {
      push_view_warning_or_error(current_thd, schema_name_ptr->c_ptr_safe(),
                                 table_name_ptr->c_ptr_safe());
      DBUG_RETURN(0);
    }
  }

  DBUG_RETURN(1);
}

/**
  @brief
    INFORMATION_SCHEMA picks metadata from DD using system views.
    INFORMATION_SCHEMA.STATISTICS.SUB_PART represents index sub part length.
    This internal function is used to get index sub part length.

  Syntax:
    int GET_DD_INDEX_SUB_PART_LENGTH(
          index_column_usage_length,
          column_type,
          column_length,
          column_collation_id,
          index_type);

  @returns Index sub part length.
*/
longlong Item_func_get_dd_index_sub_part_length::val_int() {
  DBUG_ENTER("Item_func_get_dd_index_sub_part_length::val_int");
  null_value = true;

  // Read arguments
  uint key_part_length = args[0]->val_int();
  dd::enum_column_types col_type =
      static_cast<dd::enum_column_types>(args[1]->val_int());
  uint column_length = args[2]->val_int();
  uint csid = args[3]->val_int();
  dd::Index::enum_index_type idx_type =
      static_cast<dd::Index::enum_index_type>(args[4]->val_int());
  if (args[0]->null_value || args[1]->null_value || args[2]->null_value ||
      args[3]->null_value || args[4]->null_value)
    DBUG_RETURN(0);

  // Read server col_type and check if we have key part.
  enum_field_types field_type = dd_get_old_field_type(col_type);
  if (!Field::type_can_have_key_part(field_type)) DBUG_RETURN(0);

  // Read column charset id from args[3]
  const CHARSET_INFO *column_charset = &my_charset_latin1;
  if (csid) {
    column_charset = get_charset(csid, MYF(0));
    DBUG_ASSERT(column_charset);
  }

  if ((idx_type != dd::Index::IT_FULLTEXT) &&
      (key_part_length != column_length)) {
    longlong sub_part_length = key_part_length / column_charset->mbmaxlen;
    null_value = false;
    DBUG_RETURN(sub_part_length);
  }

  DBUG_RETURN(0);
}<|MERGE_RESOLUTION|>--- conflicted
+++ resolved
@@ -4931,13 +4931,9 @@
 
   thd->ENTER_COND(&cond, &LOCK_item_func_sleep, &stage_user_sleep, NULL);
 
-<<<<<<< HEAD
+  DEBUG_SYNC(current_thd, "func_sleep_before_sleep");
+
   error = 0;
-=======
-  DEBUG_SYNC(current_thd, "func_sleep_before_sleep");
-
-  error= 0;
->>>>>>> 333b4508
   thd_wait_begin(thd, THD_WAIT_SLEEP);
   while (!thd->killed) {
     error = timed_cond.wait(&cond, &LOCK_item_func_sleep);
@@ -6031,11 +6027,7 @@
       break;
     case SHOW_SIGNED_INT:
     case SHOW_SIGNED_LONG:
-<<<<<<< HEAD
-=======
     case SHOW_SIGNED_LONGLONG:
-      unsigned_flag= FALSE;
->>>>>>> 333b4508
       collation.set_numeric();
       set_data_type(MYSQL_TYPE_LONGLONG);
       max_length = MY_INT64_NUM_DECIMAL_DIGITS;
@@ -6126,37 +6118,9 @@
   bool is_global_var =
       (m_item->var_type == OPT_GLOBAL && m_item->var->check_scope(OPT_GLOBAL));
 
-<<<<<<< HEAD
   // Event is already audited for the same query.
   bool event_is_audited =
       m_item->cache_present != 0 && m_item->used_query_id == m_thd->query_id;
-=======
-enum_field_types Item_func_get_system_var::field_type() const
-{
-  switch (var->show_type())
-  {
-    case SHOW_BOOL:
-    case SHOW_MY_BOOL:
-    case SHOW_INT:
-    case SHOW_SIGNED_INT:
-    case SHOW_LONG:
-    case SHOW_SIGNED_LONG:
-    case SHOW_LONGLONG:
-    case SHOW_SIGNED_LONGLONG:
-    case SHOW_HA_ROWS:
-      return MYSQL_TYPE_LONGLONG;
-    case SHOW_CHAR: 
-    case SHOW_CHAR_PTR: 
-    case SHOW_LEX_STRING:
-      return MYSQL_TYPE_VARCHAR;
-    case SHOW_DOUBLE:
-      return MYSQL_TYPE_DOUBLE;
-    default:
-      my_error(ER_VAR_CANT_BE_READ, MYF(0), var->name.str);
-      return MYSQL_TYPE_VARCHAR;              // keep the compiler happy
-  }
-}
->>>>>>> 333b4508
 
   m_audit_event = (is_global_var && !event_is_audited);
 }
@@ -6236,16 +6200,19 @@
     }
   }
 
-<<<<<<< HEAD
   switch (var->show_type()) {
     case SHOW_INT:
       return get_sys_var_safe<uint>(thd);
+    case SHOW_SIGNED_INT:
+      return get_sys_var_safe<int>(thd);
     case SHOW_LONG:
       return get_sys_var_safe<ulong>(thd);
     case SHOW_SIGNED_LONG:
       return get_sys_var_safe<long>(thd);
     case SHOW_LONGLONG:
       return get_sys_var_safe<ulonglong>(thd);
+    case SHOW_SIGNED_LONGLONG:
+      return get_sys_var_safe<longlong>(thd);
     case SHOW_HA_ROWS:
       return get_sys_var_safe<ha_rows>(thd);
     case SHOW_BOOL:
@@ -6254,22 +6221,6 @@
       return get_sys_var_safe<bool>(thd);
     case SHOW_DOUBLE: {
       double dval = val_real();
-=======
-  switch (var->show_type())
-  {
-    case SHOW_INT:      get_sys_var_safe (uint);
-    case SHOW_SIGNED_INT: get_sys_var_safe (int);
-    case SHOW_LONG:     get_sys_var_safe (ulong);
-    case SHOW_SIGNED_LONG: get_sys_var_safe (long);
-    case SHOW_LONGLONG: get_sys_var_safe (ulonglong);
-    case SHOW_SIGNED_LONGLONG: get_sys_var_safe (longlong);
-    case SHOW_HA_ROWS:  get_sys_var_safe (ha_rows);
-    case SHOW_BOOL:     get_sys_var_safe (bool);
-    case SHOW_MY_BOOL:  get_sys_var_safe (my_bool);
-    case SHOW_DOUBLE:
-      {
-        double dval= val_real();
->>>>>>> 333b4508
 
       used_query_id = thd->query_id;
       cached_llval = (longlong)dval;
