/* Copyright (c) 2000, 2015, Oracle and/or its affiliates. All rights reserved.

   This program is free software; you can redistribute it and/or modify
   it under the terms of the GNU General Public License as published by
   the Free Software Foundation; version 2 of the License.

   This program is distributed in the hope that it will be useful,
   but WITHOUT ANY WARRANTY; without even the implied warranty of
   MERCHANTABILITY or FITNESS FOR A PARTICULAR PURPOSE.  See the
   GNU General Public License for more details.

   You should have received a copy of the GNU General Public License
   along with this program; if not, write to the Free Software Foundation,
   Inc., 51 Franklin Street, Suite 500, Boston, MA 02110-1335 USA */

/** @file handler.cc

    @brief
  Handler-calling-functions
*/

#include "handler.h"

#include "my_bit.h"                   // my_count_bits
#include "myisam.h"                   // TT_FOR_UPGRADE
#include "mysql_version.h"            // MYSQL_VERSION_ID

#include "binlog.h"                   // mysql_bin_log
#include "current_thd.h"
#include "debug_sync.h"               // DEBUG_SYNC
#include "derror.h"                   // ER_DEFAULT
#include "discover.h"                 // writefrm
#include "lock.h"                     // MYSQL_LOCK
#include "log.h"                      // sql_print_error
#include "log_event.h"                // Write_rows_log_event
#include "mysqld.h"                   // global_system_variables heap_hton ..
#include "my_bitmap.h"                // MY_BITMAP
#include "probes_mysql.h"             // MYSQL_HANDLER_WRLOCK_START
#include "opt_costconstantcache.h"    // reload_optimizer_cost_constants
#include "psi_memory_key.h"
#include "rpl_handler.h"              // RUN_HOOK
#include "sql_base.h"                 // free_io_cache
#include "sql_parse.h"                // check_stack_overrun
#include "sql_plugin.h"               // plugin_foreach
#include "sql_table.h"                // build_table_filename
#include "transaction.h"              // trans_commit_implicit
#include "trigger_def.h"              // TRG_EXT
#include "sql_select.h"               // actual_key_parts
#include "rpl_write_set_handler.h"    // add_pke
#include "auth_common.h"              // check_readonly() and SUPER_ACL


#include "pfs_file_provider.h"
#include "mysql/psi/mysql_file.h"

#include <pfs_table_provider.h>
#include <mysql/psi/mysql_table.h>

#include <pfs_transaction_provider.h>
#include <mysql/psi/mysql_transaction.h>
#include "opt_hints.h"

#include <list>
#include <cstring>
#include <string>
#include <boost/foreach.hpp>
#include <boost/tokenizer.hpp>
#include <boost/algorithm/string.hpp>

/**
  @def MYSQL_TABLE_IO_WAIT
  Instrumentation helper for table io_waits.
  Note that this helper is intended to be used from
  within the handler class only, as it uses members
  from @c handler
  Performance schema events are instrumented as follows:
  - in non batch mode, one event is generated per call
  - in batch mode, the number of rows affected is saved
  in @c m_psi_numrows, so that @c end_psi_batch_mode()
  generates a single event for the batch.
  @param OP the table operation to be performed
  @param INDEX the table index used if any, or MAX_KEY.
  @param PAYLOAD instrumented code to execute
  @sa handler::end_psi_batch_mode.
*/
#ifdef HAVE_PSI_TABLE_INTERFACE
  #define MYSQL_TABLE_IO_WAIT(OP, INDEX, RESULT, PAYLOAD)     \
    {                                                         \
      if (m_psi != NULL)                                      \
      {                                                       \
        switch (m_psi_batch_mode)                             \
        {                                                     \
          case PSI_BATCH_MODE_NONE:                           \
          {                                                   \
            PSI_table_locker *sub_locker= NULL;               \
            sub_locker= PSI_TABLE_CALL(start_table_io_wait)   \
              (& m_psi_locker_state, m_psi, OP, INDEX,        \
               __FILE__, __LINE__);                           \
            PAYLOAD                                           \
            if (sub_locker != NULL)                           \
              PSI_TABLE_CALL(end_table_io_wait)               \
                (sub_locker, 1);                              \
            break;                                            \
          }                                                   \
          case PSI_BATCH_MODE_STARTING:                       \
          {                                                   \
            m_psi_locker= PSI_TABLE_CALL(start_table_io_wait) \
              (& m_psi_locker_state, m_psi, OP, INDEX,        \
               __FILE__, __LINE__);                           \
            PAYLOAD                                           \
            if (!RESULT)                                      \
              m_psi_numrows++;                                \
            m_psi_batch_mode= PSI_BATCH_MODE_STARTED;         \
            break;                                            \
          }                                                   \
          case PSI_BATCH_MODE_STARTED:                        \
          default:                                            \
          {                                                   \
            DBUG_ASSERT(m_psi_batch_mode                      \
                        == PSI_BATCH_MODE_STARTED);           \
            PAYLOAD                                           \
            if (!RESULT)                                      \
              m_psi_numrows++;                                \
            break;                                            \
          }                                                   \
        }                                                     \
      }                                                       \
      else                                                    \
      {                                                       \
        PAYLOAD                                               \
      }                                                       \
    }
#else
  #define MYSQL_TABLE_IO_WAIT(OP, INDEX, RESULT, PAYLOAD) \
    PAYLOAD
#endif

/**
  @def MYSQL_TABLE_LOCK_WAIT
  Instrumentation helper for table io_waits.
  @param OP the table operation to be performed
  @param FLAGS per table operation flags.
  @param PAYLOAD the code to instrument.
  @sa MYSQL_END_TABLE_WAIT.
*/
#ifdef HAVE_PSI_TABLE_INTERFACE
  #define MYSQL_TABLE_LOCK_WAIT(OP, FLAGS, PAYLOAD)    \
    {                                                  \
      if (m_psi != NULL)                               \
      {                                                \
        PSI_table_locker *locker;                      \
        PSI_table_locker_state state;                  \
        locker= PSI_TABLE_CALL(start_table_lock_wait)  \
          (& state, m_psi, OP, FLAGS,                  \
          __FILE__, __LINE__);                         \
        PAYLOAD                                        \
        if (locker != NULL)                            \
          PSI_TABLE_CALL(end_table_lock_wait)(locker); \
      }                                                \
      else                                             \
      {                                                \
        PAYLOAD                                        \
      }                                                \
    }
#else
  #define MYSQL_TABLE_LOCK_WAIT(OP, FLAGS, PAYLOAD) \
    PAYLOAD
#endif

using std::min;
using std::max;
using std::list;

// This is a temporary backporting fix.
#ifndef HAVE_LOG2
/*
  This will be slightly slower and perhaps a tiny bit less accurate than
  doing it the IEEE754 way but log2() should be available on C99 systems.
*/
inline double log2(double x)
{
  return (log(x) / M_LN2);
}
#endif

/**
  While we have legacy_db_type, we have this array to
  check for dups and to find handlerton from legacy_db_type.
  Remove when legacy_db_type is finally gone
*/
static
Prealloced_array<st_plugin_int*, PREALLOC_NUM_HA, true>
se_plugin_array(PSI_NOT_INSTRUMENTED);

/**
  Array allowing to check if handlerton is builtin without
  acquiring LOCK_plugin.
*/
static
Prealloced_array<bool, PREALLOC_NUM_HA, true>
builtin_htons(PSI_NOT_INSTRUMENTED);

st_plugin_int *hton2plugin(uint slot)
{
  return se_plugin_array[slot];
}

size_t num_hton2plugins()
{
  return se_plugin_array.size();
}

st_plugin_int *insert_hton2plugin(uint slot, st_plugin_int* plugin)
{
  if (se_plugin_array.assign_at(slot, plugin))
    return NULL;
  return se_plugin_array[slot];
}

st_plugin_int *remove_hton2plugin(uint slot)
{
  st_plugin_int *retval= se_plugin_array[slot];
  se_plugin_array[slot]= NULL;
  return retval;
}


const char *ha_resolve_storage_engine_name(const handlerton *db_type)
{
  return db_type == NULL ? "UNKNOWN" : hton2plugin(db_type->slot)->name.str;
}

static handlerton *installed_htons[128];

KEY_CREATE_INFO default_key_create_info=
  { HA_KEY_ALG_UNDEF, 0, {NullS, 0}, {NullS, 0}, true };

/* number of storage engines (from installed_htons[]) that support 2pc */
ulong total_ha_2pc= 0;
/* size of savepoint storage area (see ha_init) */
ulong savepoint_alloc_size= 0;

static const LEX_STRING sys_table_aliases[]=
{
  { C_STRING_WITH_LEN("INNOBASE") },  { C_STRING_WITH_LEN("INNODB") },
  { C_STRING_WITH_LEN("NDB") },       { C_STRING_WITH_LEN("NDBCLUSTER") },
  { C_STRING_WITH_LEN("HEAP") },      { C_STRING_WITH_LEN("MEMORY") },
  { C_STRING_WITH_LEN("MERGE") },     { C_STRING_WITH_LEN("MRG_MYISAM") },
  {NullS, 0}
};

const char *ha_row_type[] = {
  "", "FIXED", "DYNAMIC", "COMPRESSED", "REDUNDANT", "COMPACT",
  /* Reserved to be "PAGE" in future versions */ "?",
  "?","?","?"
};

const char *tx_isolation_names[] =
{ "READ-UNCOMMITTED", "READ-COMMITTED", "REPEATABLE-READ", "SERIALIZABLE",
  NullS};
TYPELIB tx_isolation_typelib= {array_elements(tx_isolation_names)-1,"",
			       tx_isolation_names, NULL};

/**
  Database name that hold most of mysqld system tables.
  Current code assumes that, there exists only some
  specific "database name" designated as system database.
*/
static const char* mysqld_system_database= "mysql";

// System tables that belong to mysqld_system_database.
st_handler_tablename mysqld_system_tables[]= {
  {mysqld_system_database, "db"},
  {mysqld_system_database, "user"},
  {mysqld_system_database, "host"},
  {mysqld_system_database, "func"},
  {mysqld_system_database, "proc"},
  {mysqld_system_database, "event"},
  {mysqld_system_database, "plugin"},
  {mysqld_system_database, "servers"},
  {mysqld_system_database, "procs_priv"},
  {mysqld_system_database, "tables_priv"},
  {mysqld_system_database, "proxies_priv"},
  {mysqld_system_database, "columns_priv"},
  {mysqld_system_database, "time_zone"},
  {mysqld_system_database, "time_zone_name"},
  {mysqld_system_database, "time_zone_leap_second"},
  {mysqld_system_database, "time_zone_transition"},
  {mysqld_system_database, "time_zone_transition_type"},
  {mysqld_system_database, "help_category"},
  {mysqld_system_database, "help_keyword"},
  {mysqld_system_database, "help_relation"},
  {mysqld_system_database, "help_topic"},
  {(const char *)NULL, (const char *)NULL} /* This must be at the end */
};

/**
  This static pointer holds list of system databases from SQL layer and
  various SE's. The required memory is allocated once, and never freed.
*/
static const char **known_system_databases= NULL;
static const char **ha_known_system_databases();

// Called for each SE to get SE specific system database.
static my_bool system_databases_handlerton(THD *unused, plugin_ref plugin,
                                           void *arg);

// Called for each SE to check if given db.table_name is a system table.
static my_bool check_engine_system_table_handlerton(THD *unused,
                                                    plugin_ref plugin,
                                                    void *arg);

static int ha_discover(THD *thd, const char *db, const char *name,
                       uchar **frmblob, size_t *frmlen);

/**
  Structure used by SE during check for system table.
  This structure is passed to each SE handlerton and the status (OUT param)
  is collected.
*/
struct st_sys_tbl_chk_params
{
  const char *db;                             // IN param
  const char *table_name;                     // IN param
  bool is_sql_layer_system_table;             // IN param
  legacy_db_type db_type;                     // IN param

  enum enum_sys_tbl_chk_status
  {
    // db.table_name is not a supported system table.
    NOT_KNOWN_SYSTEM_TABLE,
    /*
      db.table_name is a system table,
      but may not be supported by SE.
    */
    KNOWN_SYSTEM_TABLE,
    /*
      db.table_name is a system table,
      and is supported by SE.
    */
    SUPPORTED_SYSTEM_TABLE
  } status;                                    // OUT param
};


static plugin_ref ha_default_plugin(THD *thd)
{
  if (thd->variables.table_plugin)
    return thd->variables.table_plugin;
  return my_plugin_lock(thd, &global_system_variables.table_plugin);
}


/** @brief
  Return the default storage engine handlerton used for non-temp tables 
  for thread

  SYNOPSIS
    ha_default_handlerton(thd)
    thd         current thread

  RETURN
    pointer to handlerton
*/
handlerton *ha_default_handlerton(THD *thd)
{
  plugin_ref plugin= ha_default_plugin(thd);
  DBUG_ASSERT(plugin);
  handlerton *hton= plugin_data<handlerton*>(plugin);
  DBUG_ASSERT(hton);
  return hton;
}


static plugin_ref ha_default_temp_plugin(THD *thd)
{
  if (thd->variables.temp_table_plugin)
    return thd->variables.temp_table_plugin;
  return my_plugin_lock(thd, &global_system_variables.temp_table_plugin);
}


/** @brief
  Return the default storage engine handlerton used for explicitly 
  created temp tables for a thread

  SYNOPSIS
    ha_default_temp_handlerton(thd)
    thd         current thread

  RETURN
    pointer to handlerton
*/
handlerton *ha_default_temp_handlerton(THD *thd)
{
  plugin_ref plugin= ha_default_temp_plugin(thd);
  DBUG_ASSERT(plugin);
  handlerton *hton= plugin_data<handlerton*>(plugin);
  DBUG_ASSERT(hton);
  return hton;
}


/**
  Resolve handlerton plugin by name, without checking for "DEFAULT" or
  HTON_NOT_USER_SELECTABLE.

  @param thd  Thread context.
  @param name Plugin name.

  @return plugin or NULL if not found.
*/
plugin_ref ha_resolve_by_name_raw(THD *thd, const LEX_CSTRING &name)
{
  return plugin_lock_by_name(thd, name, MYSQL_STORAGE_ENGINE_PLUGIN);
}

/** @brief
  Return the storage engine handlerton for the supplied name
  
  SYNOPSIS
    ha_resolve_by_name(thd, name)
    thd         current thread
    name        name of storage engine
  
  RETURN
    pointer to storage engine plugin handle
*/
plugin_ref ha_resolve_by_name(THD *thd, const LEX_STRING *name, 
                              bool is_temp_table)
{
  const LEX_STRING *table_alias;
  plugin_ref plugin;

redo:
  /* my_strnncoll is a macro and gcc doesn't do early expansion of macro */
  if (thd && !my_charset_latin1.coll->strnncoll(&my_charset_latin1,
                           (const uchar *)name->str, name->length,
                           (const uchar *)STRING_WITH_LEN("DEFAULT"), 0))
    return is_temp_table ? 
      ha_default_plugin(thd) : ha_default_temp_plugin(thd);

  LEX_CSTRING cstring_name= {name->str, name->length};
  if ((plugin= ha_resolve_by_name_raw(thd, cstring_name)))
  {
    handlerton *hton= plugin_data<handlerton*>(plugin);
    if (!(hton->flags & HTON_NOT_USER_SELECTABLE))
      return plugin;
      
    /*
      unlocking plugin immediately after locking is relatively low cost.
    */
    plugin_unlock(thd, plugin);
  }

  /*
    We check for the historical aliases.
  */
  for (table_alias= sys_table_aliases; table_alias->str; table_alias+= 2)
  {
    if (!my_strnncoll(&my_charset_latin1,
                      (const uchar *)name->str, name->length,
                      (const uchar *)table_alias->str, table_alias->length))
    {
      name= table_alias + 1;
      goto redo;
    }
  }

  return NULL;
}

std::string normalized_se_str= "";

/*
  Parse comma separated list of disabled storage engine names
  and create a normalized string by appending storage names that
  have aliases. This normalized string is used to disallow
  table/tablespace creation under the storage engines specified.
*/
void ha_set_normalized_disabled_se_str(const std::string &disabled_se)
{
  boost::char_separator<char> sep(",");
  boost::tokenizer< boost::char_separator<char> > tokens(disabled_se, sep);
  normalized_se_str.append(",");
  BOOST_FOREACH (std::string se_name, tokens)
  {
    const LEX_STRING *table_alias;
    boost::algorithm::to_upper(se_name);
    for (table_alias= sys_table_aliases; table_alias->str; table_alias+= 2)
    {
      if (!strcasecmp(se_name.c_str(), table_alias->str) ||
          !strcasecmp(se_name.c_str(), (table_alias+1)->str))
      {
        normalized_se_str.append(std::string(table_alias->str) + "," +
                                 std::string((table_alias+1)->str) + ",");
        break;
      }
    }

    if (table_alias->str == NULL)
      normalized_se_str.append(se_name+",");
  }
}

// Check if storage engine is disabled for table/tablespace creation.
bool ha_is_storage_engine_disabled(handlerton *se_handle)
{
  if (normalized_se_str.size())
  {
    std::string se_name(",");
    se_name.append(ha_resolve_storage_engine_name(se_handle));
    se_name.append(",");
    boost::algorithm::to_upper(se_name);
    if(strstr(normalized_se_str.c_str(), se_name.c_str()))
      return true;
  }
  return false;
}


plugin_ref ha_lock_engine(THD *thd, const handlerton *hton)
{
  if (hton)
  {
    st_plugin_int **plugin= &se_plugin_array[hton->slot];

#ifdef DBUG_OFF
    /*
      Take a shortcut for builtin engines -- return pointer to plugin
      without acquiring LOCK_plugin mutex. This is safe safe since such
      plugins are not deleted until shutdown and we don't do reference
      counting in non-debug builds for them.

      Since we have reference to handlerton on our hands, this method
      can't be called concurrently to non-builtin handlerton initialization/
      deinitialization. So it is safe to access builtin_htons[] without
      additional locking.
     */
    if (builtin_htons[hton->slot])
      return *plugin;

    return my_plugin_lock(thd, plugin);
#else
    /*
      We can't take shortcut in debug builds.
      At least assert that builtin_htons[slot] is set correctly.
    */
    DBUG_ASSERT(builtin_htons[hton->slot] == (plugin[0]->plugin_dl == NULL));
    return my_plugin_lock(thd, &plugin);
#endif
  }
  return NULL;
}


handlerton *ha_resolve_by_legacy_type(THD *thd, enum legacy_db_type db_type)
{
  plugin_ref plugin;
  switch (db_type) {
  case DB_TYPE_DEFAULT:
    return ha_default_handlerton(thd);
  default:
    if (db_type > DB_TYPE_UNKNOWN && db_type < DB_TYPE_DEFAULT &&
        (plugin= ha_lock_engine(thd, installed_htons[db_type])))
      return plugin_data<handlerton*>(plugin);
    /* fall through */
  case DB_TYPE_UNKNOWN:
    return NULL;
  }
}


/**
  Use other database handler if databasehandler is not compiled in.
*/
handlerton *ha_checktype(THD *thd, enum legacy_db_type database_type,
                          bool no_substitute, bool report_error)
{
  handlerton *hton= ha_resolve_by_legacy_type(thd, database_type);
  if (ha_storage_engine_is_enabled(hton))
    return hton;

  if (no_substitute)
  {
    if (report_error)
    {
      const char *engine_name= ha_resolve_storage_engine_name(hton);
      my_error(ER_FEATURE_DISABLED,MYF(0),engine_name,engine_name);
    }
    return NULL;
  }

  (void) RUN_HOOK(transaction, after_rollback, (thd, FALSE));

  switch (database_type) {
  case DB_TYPE_MRG_ISAM:
    return ha_resolve_by_legacy_type(thd, DB_TYPE_MRG_MYISAM);
  default:
    break;
  }

  return ha_default_handlerton(thd);
} /* ha_checktype */


handler *get_new_handler(TABLE_SHARE *share, MEM_ROOT *alloc,
                         handlerton *db_type)
{
  handler *file;
  DBUG_ENTER("get_new_handler");
  DBUG_PRINT("enter", ("alloc: 0x%lx", (long) alloc));

  if (db_type && db_type->state == SHOW_OPTION_YES && db_type->create)
  {
    if ((file= db_type->create(db_type, share, alloc)))
      file->init();
    DBUG_RETURN(file);
  }
  /*
    Try the default table type
    Here the call to current_thd() is ok as we call this function a lot of
    times but we enter this branch very seldom.
  */
  DBUG_RETURN(get_new_handler(share, alloc, ha_default_handlerton(current_thd)));
}


static const char **handler_errmsgs;

C_MODE_START
static const char *get_handler_errmsg(int nr)
{
  return handler_errmsgs[nr - HA_ERR_FIRST];
}
C_MODE_END


/**
  Register handler error messages for use with my_error().

  @retval
    0           OK
  @retval
    !=0         Error
*/

int ha_init_errors(void)
{
#define SETMSG(nr, msg) handler_errmsgs[(nr) - HA_ERR_FIRST]= (msg)

  /* Allocate a pointer array for the error message strings. */
  /* Zerofill it to avoid uninitialized gaps. */
  if (! (handler_errmsgs= (const char**) my_malloc(key_memory_handler_errmsgs,
                                                   HA_ERR_ERRORS * sizeof(char*),
                                                   MYF(MY_WME | MY_ZEROFILL))))
    return 1;

  /* Set the dedicated error messages. */
  SETMSG(HA_ERR_KEY_NOT_FOUND,          ER_DEFAULT(ER_KEY_NOT_FOUND));
  SETMSG(HA_ERR_FOUND_DUPP_KEY,         ER_DEFAULT(ER_DUP_KEY));
  SETMSG(HA_ERR_RECORD_CHANGED,         "Update wich is recoverable");
  SETMSG(HA_ERR_WRONG_INDEX,            "Wrong index given to function");
  SETMSG(HA_ERR_CRASHED,                ER_DEFAULT(ER_NOT_KEYFILE));
  SETMSG(HA_ERR_WRONG_IN_RECORD,        ER_DEFAULT(ER_CRASHED_ON_USAGE));
  SETMSG(HA_ERR_OUT_OF_MEM,             "Table handler out of memory");
  SETMSG(HA_ERR_NOT_A_TABLE,            "Incorrect file format '%.64s'");
  SETMSG(HA_ERR_WRONG_COMMAND,          "Command not supported");
  SETMSG(HA_ERR_OLD_FILE,               ER_DEFAULT(ER_OLD_KEYFILE));
  SETMSG(HA_ERR_NO_ACTIVE_RECORD,       "No record read in update");
  SETMSG(HA_ERR_RECORD_DELETED,         "Intern record deleted");
  SETMSG(HA_ERR_RECORD_FILE_FULL,       ER_DEFAULT(ER_RECORD_FILE_FULL));
  SETMSG(HA_ERR_INDEX_FILE_FULL,        "No more room in index file '%.64s'");
  SETMSG(HA_ERR_END_OF_FILE,            "End in next/prev/first/last");
  SETMSG(HA_ERR_UNSUPPORTED,            ER_DEFAULT(ER_ILLEGAL_HA));
  SETMSG(HA_ERR_TOO_BIG_ROW,            "Too big row");
  SETMSG(HA_WRONG_CREATE_OPTION,        "Wrong create option");
  SETMSG(HA_ERR_FOUND_DUPP_UNIQUE,      ER_DEFAULT(ER_DUP_UNIQUE));
  SETMSG(HA_ERR_UNKNOWN_CHARSET,        "Can't open charset");
  SETMSG(HA_ERR_WRONG_MRG_TABLE_DEF,    ER_DEFAULT(ER_WRONG_MRG_TABLE));
  SETMSG(HA_ERR_CRASHED_ON_REPAIR,      ER_DEFAULT(ER_CRASHED_ON_REPAIR));
  SETMSG(HA_ERR_CRASHED_ON_USAGE,       ER_DEFAULT(ER_CRASHED_ON_USAGE));
  SETMSG(HA_ERR_LOCK_WAIT_TIMEOUT,      ER_DEFAULT(ER_LOCK_WAIT_TIMEOUT));
  SETMSG(HA_ERR_LOCK_TABLE_FULL,        ER_DEFAULT(ER_LOCK_TABLE_FULL));
  SETMSG(HA_ERR_READ_ONLY_TRANSACTION,  ER_DEFAULT(ER_READ_ONLY_TRANSACTION));
  SETMSG(HA_ERR_LOCK_DEADLOCK,          ER_DEFAULT(ER_LOCK_DEADLOCK));
  SETMSG(HA_ERR_CANNOT_ADD_FOREIGN,     ER_DEFAULT(ER_CANNOT_ADD_FOREIGN));
  SETMSG(HA_ERR_NO_REFERENCED_ROW,      ER_DEFAULT(ER_NO_REFERENCED_ROW_2));
  SETMSG(HA_ERR_ROW_IS_REFERENCED,      ER_DEFAULT(ER_ROW_IS_REFERENCED_2));
  SETMSG(HA_ERR_NO_SAVEPOINT,           "No savepoint with that name");
  SETMSG(HA_ERR_NON_UNIQUE_BLOCK_SIZE,  "Non unique key block size");
  SETMSG(HA_ERR_NO_SUCH_TABLE,          "No such table: '%.64s'");
  SETMSG(HA_ERR_TABLE_EXIST,            ER_DEFAULT(ER_TABLE_EXISTS_ERROR));
  SETMSG(HA_ERR_NO_CONNECTION,          "Could not connect to storage engine");
  SETMSG(HA_ERR_TABLE_DEF_CHANGED,      ER_DEFAULT(ER_TABLE_DEF_CHANGED));
  SETMSG(HA_ERR_FOREIGN_DUPLICATE_KEY,  "FK constraint would lead to duplicate key");
  SETMSG(HA_ERR_TABLE_NEEDS_UPGRADE,    ER_DEFAULT(ER_TABLE_NEEDS_UPGRADE));
  SETMSG(HA_ERR_TABLE_READONLY,         ER_DEFAULT(ER_OPEN_AS_READONLY));
  SETMSG(HA_ERR_AUTOINC_READ_FAILED,    ER_DEFAULT(ER_AUTOINC_READ_FAILED));
  SETMSG(HA_ERR_AUTOINC_ERANGE,         ER_DEFAULT(ER_WARN_DATA_OUT_OF_RANGE));
  SETMSG(HA_ERR_TOO_MANY_CONCURRENT_TRXS, ER_DEFAULT(ER_TOO_MANY_CONCURRENT_TRXS));
  SETMSG(HA_ERR_INDEX_COL_TOO_LONG,     ER_DEFAULT(ER_INDEX_COLUMN_TOO_LONG));
  SETMSG(HA_ERR_INDEX_CORRUPT,          ER_DEFAULT(ER_INDEX_CORRUPT));
  SETMSG(HA_FTS_INVALID_DOCID,          "Invalid InnoDB FTS Doc ID");
  SETMSG(HA_ERR_TABLE_IN_FK_CHECK,	ER_DEFAULT(ER_TABLE_IN_FK_CHECK));
  SETMSG(HA_ERR_TABLESPACE_EXISTS,      "Tablespace already exists");
  SETMSG(HA_ERR_TABLESPACE_MISSING,     ER_DEFAULT(ER_TABLESPACE_MISSING));
  SETMSG(HA_ERR_FTS_EXCEED_RESULT_CACHE_LIMIT,  "FTS query exceeds result cache limit");
  SETMSG(HA_ERR_TEMP_FILE_WRITE_FAILURE,	ER_DEFAULT(ER_TEMP_FILE_WRITE_FAILURE));
  SETMSG(HA_ERR_INNODB_FORCED_RECOVERY,	ER_DEFAULT(ER_INNODB_FORCED_RECOVERY));
  SETMSG(HA_ERR_FTS_TOO_MANY_WORDS_IN_PHRASE,  "Too many words in a FTS phrase or proximity search");
  SETMSG(HA_ERR_TABLE_CORRUPT,		ER_DEFAULT(ER_TABLE_CORRUPT));
  SETMSG(HA_ERR_TABLESPACE_MISSING,	ER_DEFAULT(ER_TABLESPACE_MISSING));
  SETMSG(HA_ERR_TABLESPACE_IS_NOT_EMPTY,	ER_DEFAULT(ER_TABLESPACE_IS_NOT_EMPTY));
  SETMSG(HA_ERR_WRONG_FILE_NAME,		ER_DEFAULT(ER_WRONG_FILE_NAME));
  SETMSG(HA_ERR_NOT_ALLOWED_COMMAND,		ER_DEFAULT(ER_NOT_ALLOWED_COMMAND));
  SETMSG(HA_ERR_COMPUTE_FAILED,		"Compute virtual column value failed");
  /* Register the error messages for use with my_error(). */
  return my_error_register(get_handler_errmsg, HA_ERR_FIRST, HA_ERR_LAST);
}


int ha_finalize_handlerton(st_plugin_int *plugin)
{
  handlerton *hton= (handlerton *)plugin->data;
  DBUG_ENTER("ha_finalize_handlerton");

  /* hton can be NULL here, if ha_initialize_handlerton() failed. */
  if (!hton)
    goto end;

  switch (hton->state)
  {
  case SHOW_OPTION_NO:
  case SHOW_OPTION_DISABLED:
    break;
  case SHOW_OPTION_YES:
    if (installed_htons[hton->db_type] == hton)
      installed_htons[hton->db_type]= NULL;
    break;
  };

  if (hton->panic)
    hton->panic(hton, HA_PANIC_CLOSE);

  if (plugin->plugin->deinit)
  {
    /*
      Today we have no defined/special behavior for uninstalling
      engine plugins.
    */
    DBUG_PRINT("info", ("Deinitializing plugin: '%s'", plugin->name.str));
    if (plugin->plugin->deinit(NULL))
    {
      DBUG_PRINT("warning", ("Plugin '%s' deinit function returned error.",
                             plugin->name.str));
    }
  }

  /*
    In case a plugin is uninstalled and re-installed later, it should
    reuse an array slot. Otherwise the number of uninstall/install
    cycles would be limited.
  */
  if (hton->slot != HA_SLOT_UNDEF)
  {
    /* Make sure we are not unpluging another plugin */
    DBUG_ASSERT(se_plugin_array[hton->slot] == plugin);
    DBUG_ASSERT(hton->slot < se_plugin_array.size());
    se_plugin_array[hton->slot]= NULL;
    builtin_htons[hton->slot]= false; /* Extra correctness. */
  }

  my_free(hton);

 end:
  DBUG_RETURN(0);
}


int ha_initialize_handlerton(st_plugin_int *plugin)
{
  handlerton *hton;
  DBUG_ENTER("ha_initialize_handlerton");
  DBUG_PRINT("plugin", ("initialize plugin: '%s'", plugin->name.str));

  hton= (handlerton *)my_malloc(key_memory_handlerton,
                                sizeof(handlerton),
                                MYF(MY_WME | MY_ZEROFILL));

  if (hton == NULL)
  {
    sql_print_error("Unable to allocate memory for plugin '%s' handlerton.",
                    plugin->name.str);
    goto err_no_hton_memory;
  }

  hton->slot= HA_SLOT_UNDEF;
  /* Historical Requirement */
  plugin->data= hton; // shortcut for the future
  if (plugin->plugin->init && plugin->plugin->init(hton))
  {
    sql_print_error("Plugin '%s' init function returned error.",
                    plugin->name.str);
    goto err;  
  }

  /*
    the switch below and hton->state should be removed when
    command-line options for plugins will be implemented
  */
  DBUG_PRINT("info", ("hton->state=%d", hton->state));
  switch (hton->state) {
  case SHOW_OPTION_NO:
    break;
  case SHOW_OPTION_YES:
    {
      uint tmp;
      ulong fslot;
      /* now check the db_type for conflict */
      if (hton->db_type <= DB_TYPE_UNKNOWN ||
          hton->db_type >= DB_TYPE_DEFAULT ||
          installed_htons[hton->db_type])
      {
        int idx= (int) DB_TYPE_FIRST_DYNAMIC;

        while (idx < (int) DB_TYPE_DEFAULT && installed_htons[idx])
          idx++;

        if (idx == (int) DB_TYPE_DEFAULT)
        {
          sql_print_warning("Too many storage engines!");
          goto err_deinit;
        }
        if (hton->db_type != DB_TYPE_UNKNOWN)
          sql_print_warning("Storage engine '%s' has conflicting typecode. "
                            "Assigning value %d.", plugin->plugin->name, idx);
        hton->db_type= (enum legacy_db_type) idx;
      }

      /*
        In case a plugin is uninstalled and re-installed later, it should
        reuse an array slot. Otherwise the number of uninstall/install
        cycles would be limited. So look for a free slot.
      */
      DBUG_PRINT("plugin", ("total_ha: %lu",
                            static_cast<ulong>(se_plugin_array.size())));
      for (fslot= 0; fslot < se_plugin_array.size(); fslot++)
      {
        if (!se_plugin_array[fslot])
          break;
      }
      if (fslot < se_plugin_array.size())
        hton->slot= fslot;
      else
      {
        hton->slot= se_plugin_array.size();
      }
      if (se_plugin_array.assign_at(hton->slot, plugin) ||
          builtin_htons.assign_at(hton->slot, (plugin->plugin_dl == NULL)))
        goto err_deinit;

      installed_htons[hton->db_type]= hton;
      tmp= hton->savepoint_offset;
      hton->savepoint_offset= savepoint_alloc_size;
      savepoint_alloc_size+= tmp;
      if (hton->prepare)
        total_ha_2pc++;
      break;
    }
    /* fall through */
  default:
    hton->state= SHOW_OPTION_DISABLED;
    break;
  }
  
  /* 
    This is entirely for legacy. We will create a new "disk based" hton and a 
    "memory" hton which will be configurable longterm. We should be able to 
    remove partition and myisammrg.
  */
  switch (hton->db_type) {
  case DB_TYPE_HEAP:
    heap_hton= hton;
    break;
  case DB_TYPE_MYISAM:
    myisam_hton= hton;
    break;
  case DB_TYPE_INNODB:
    innodb_hton= hton;
    break;
  default:
    break;
  };

  /*
    Re-load the optimizer cost constants since this storage engine can
    have non-default cost constants.
  */
  reload_optimizer_cost_constants();

  DBUG_RETURN(0);

err_deinit:
  /* 
    Let plugin do its inner deinitialization as plugin->init() 
    was successfully called before.
  */
  if (plugin->plugin->deinit)
    (void) plugin->plugin->deinit(NULL);
          
err:
  my_free(hton);
err_no_hton_memory:
  plugin->data= NULL;
  DBUG_RETURN(1);
}

int ha_init()
{
  int error= 0;
  DBUG_ENTER("ha_init");

  /*
    Check if there is a transaction-capable storage engine besides the
    binary log.
  */
  opt_using_transactions=
    se_plugin_array.size() > static_cast<ulong>(opt_bin_log);
  savepoint_alloc_size+= sizeof(SAVEPOINT);

  /*
    Initialize system database name cache.
    This cache is used to do a quick check if a given
    db.tablename is a system table.
  */
  known_system_databases= ha_known_system_databases();

  DBUG_RETURN(error);
}

void ha_end()
{
  // Unregister handler error messages.
  my_error_unregister(HA_ERR_FIRST, HA_ERR_LAST);
  my_free(handler_errmsgs);
}

static my_bool dropdb_handlerton(THD *unused1, plugin_ref plugin,
                                 void *path)
{
  handlerton *hton= plugin_data<handlerton*>(plugin);
  if (hton->state == SHOW_OPTION_YES && hton->drop_database)
    hton->drop_database(hton, (char *)path);
  return FALSE;
}


void ha_drop_database(char* path)
{
  plugin_foreach(NULL, dropdb_handlerton, MYSQL_STORAGE_ENGINE_PLUGIN, path);
}


static my_bool closecon_handlerton(THD *thd, plugin_ref plugin,
                                   void *unused)
{
  handlerton *hton= plugin_data<handlerton*>(plugin);
  /*
    there's no need to rollback here as all transactions must
    be rolled back already
  */
  if (hton->state == SHOW_OPTION_YES && thd_get_ha_data(thd, hton))
  {
    if (hton->close_connection)
      hton->close_connection(hton, thd);
    /* make sure ha_data is reset and ha_data_lock is released */
    thd_set_ha_data(thd, hton, NULL);
  }
  return FALSE;
}


/**
  @note
    don't bother to rollback here, it's done already
*/
void ha_close_connection(THD* thd)
{
  plugin_foreach(thd, closecon_handlerton, MYSQL_STORAGE_ENGINE_PLUGIN, 0);
}


static my_bool kill_handlerton(THD *thd, plugin_ref plugin, void *)
{
  handlerton *hton= plugin_data<handlerton*>(plugin);

  if (hton->state == SHOW_OPTION_YES && hton->kill_connection)
  {
    if (thd_get_ha_data(thd, hton))
      hton->kill_connection(hton, thd);
  }

  return FALSE;
}

void ha_kill_connection(THD *thd)
{
  plugin_foreach(thd, kill_handlerton, MYSQL_STORAGE_ENGINE_PLUGIN, 0);
}


/* ========================================================================
 ======================= TRANSACTIONS ===================================*/

/**
  Transaction handling in the server
  ==================================

  In each client connection, MySQL maintains two transactional
  states:
  - a statement transaction,
  - a standard, also called normal transaction.

  Historical note
  ---------------
  "Statement transaction" is a non-standard term that comes
  from the times when MySQL supported BerkeleyDB storage engine.

  First of all, it should be said that in BerkeleyDB auto-commit
  mode auto-commits operations that are atomic to the storage
  engine itself, such as a write of a record, and are too
  high-granular to be atomic from the application perspective
  (MySQL). One SQL statement could involve many BerkeleyDB
  auto-committed operations and thus BerkeleyDB auto-commit was of
  little use to MySQL.

  Secondly, instead of SQL standard savepoints, BerkeleyDB
  provided the concept of "nested transactions". In a nutshell,
  transactions could be arbitrarily nested, but when the parent
  transaction was committed or aborted, all its child (nested)
  transactions were handled committed or aborted as well.
  Commit of a nested transaction, in turn, made its changes
  visible, but not durable: it destroyed the nested transaction,
  all its changes would become available to the parent and
  currently active nested transactions of this parent.

  So the mechanism of nested transactions was employed to
  provide "all or nothing" guarantee of SQL statements
  required by the standard.
  A nested transaction would be created at start of each SQL
  statement, and destroyed (committed or aborted) at statement
  end. Such nested transaction was internally referred to as
  a "statement transaction" and gave birth to the term.

  (Historical note ends)

  Since then a statement transaction is started for each statement
  that accesses transactional tables or uses the binary log.  If
  the statement succeeds, the statement transaction is committed.
  If the statement fails, the transaction is rolled back. Commits
  of statement transactions are not durable -- each such
  transaction is nested in the normal transaction, and if the
  normal transaction is rolled back, the effects of all enclosed
  statement transactions are undone as well.  Technically,
  a statement transaction can be viewed as a savepoint which is
  maintained automatically in order to make effects of one
  statement atomic.

  The normal transaction is started by the user and is ended
  usually upon a user request as well. The normal transaction
  encloses transactions of all statements issued between
  its beginning and its end.
  In autocommit mode, the normal transaction is equivalent
  to the statement transaction.

  Since MySQL supports PSEA (pluggable storage engine
  architecture), more than one transactional engine can be
  active at a time. Hence transactions, from the server
  point of view, are always distributed. In particular,
  transactional state is maintained independently for each
  engine. In order to commit a transaction the two phase
  commit protocol is employed.

  Not all statements are executed in context of a transaction.
  Administrative and status information statements do not modify
  engine data, and thus do not start a statement transaction and
  also have no effect on the normal transaction. Examples of such
  statements are SHOW STATUS and RESET SLAVE.

  Similarly DDL statements are not transactional,
  and therefore a transaction is [almost] never started for a DDL
  statement. The difference between a DDL statement and a purely
  administrative statement though is that a DDL statement always
  commits the current transaction before proceeding, if there is
  any.

  At last, SQL statements that work with non-transactional
  engines also have no effect on the transaction state of the
  connection. Even though they are written to the binary log,
  and the binary log is, overall, transactional, the writes
  are done in "write-through" mode, directly to the binlog
  file, followed with a OS cache sync, in other words,
  bypassing the binlog undo log (translog).
  They do not commit the current normal transaction.
  A failure of a statement that uses non-transactional tables
  would cause a rollback of the statement transaction, but
  in case there no non-transactional tables are used,
  no statement transaction is started.

  Data layout
  -----------

  The server stores its transaction-related data in
  thd->transaction. This structure has two members of type
  THD_TRANS. These members correspond to the statement and
  normal transactions respectively:

  - thd->transaction.stmt contains a list of engines
  that are participating in the given statement
  - thd->transaction.all contains a list of engines that
  have participated in any of the statement transactions started
  within the context of the normal transaction.
  Each element of the list contains a pointer to the storage
  engine, engine-specific transactional data, and engine-specific
  transaction flags.

  In autocommit mode thd->transaction.all is empty.
  Instead, data of thd->transaction.stmt is
  used to commit/rollback the normal transaction.

  The list of registered engines has a few important properties:
  - no engine is registered in the list twice
  - engines are present in the list a reverse temporal order --
  new participants are always added to the beginning of the list.

  Transaction life cycle
  ----------------------

  When a new connection is established, thd->transaction
  members are initialized to an empty state.
  If a statement uses any tables, all affected engines
  are registered in the statement engine list. In
  non-autocommit mode, the same engines are registered in
  the normal transaction list.
  At the end of the statement, the server issues a commit
  or a roll back for all engines in the statement list.
  At this point transaction flags of an engine, if any, are
  propagated from the statement list to the list of the normal
  transaction.
  When commit/rollback is finished, the statement list is
  cleared. It will be filled in again by the next statement,
  and emptied again at the next statement's end.

  The normal transaction is committed in a similar way
  (by going over all engines in thd->transaction.all list)
  but at different times:
  - upon COMMIT SQL statement is issued by the user
  - implicitly, by the server, at the beginning of a DDL statement
  or SET AUTOCOMMIT={0|1} statement.

  The normal transaction can be rolled back as well:
  - if the user has requested so, by issuing ROLLBACK SQL
  statement
  - if one of the storage engines requested a rollback
  by setting thd->transaction_rollback_request. This may
  happen in case, e.g., when the transaction in the engine was
  chosen a victim of the internal deadlock resolution algorithm
  and rolled back internally. When such a situation happens, there
  is little the server can do and the only option is to rollback
  transactions in all other participating engines.  In this case
  the rollback is accompanied by an error sent to the user.

  As follows from the use cases above, the normal transaction
  is never committed when there is an outstanding statement
  transaction. In most cases there is no conflict, since
  commits of the normal transaction are issued by a stand-alone
  administrative or DDL statement, thus no outstanding statement
  transaction of the previous statement exists. Besides,
  all statements that manipulate with the normal transaction
  are prohibited in stored functions and triggers, therefore
  no conflicting situation can occur in a sub-statement either.
  The remaining rare cases when the server explicitly has
  to commit the statement transaction prior to committing the normal
  one cover error-handling scenarios (see for example
  SQLCOM_LOCK_TABLES).

  When committing a statement or a normal transaction, the server
  either uses the two-phase commit protocol, or issues a commit
  in each engine independently. The two-phase commit protocol
  is used only if:
  - all participating engines support two-phase commit (provide
    handlerton::prepare PSEA API call) and
  - transactions in at least two engines modify data (i.e. are
  not read-only).

  Note that the two phase commit is used for
  statement transactions, even though they are not durable anyway.
  This is done to ensure logical consistency of data in a multiple-
  engine transaction.
  For example, imagine that some day MySQL supports unique
  constraint checks deferred till the end of statement. In such
  case a commit in one of the engines may yield ER_DUP_KEY,
  and MySQL should be able to gracefully abort statement
  transactions of other participants.

  After the normal transaction has been committed,
  thd->transaction.all list is cleared.

  When a connection is closed, the current normal transaction, if
  any, is rolled back.

  Roles and responsibilities
  --------------------------

  The server has no way to know that an engine participates in
  the statement and a transaction has been started
  in it unless the engine says so. Thus, in order to be
  a part of a transaction, the engine must "register" itself.
  This is done by invoking trans_register_ha() server call.
  Normally the engine registers itself whenever handler::external_lock()
  is called. trans_register_ha() can be invoked many times: if
  an engine is already registered, the call does nothing.
  In case autocommit is not set, the engine must register itself
  twice -- both in the statement list and in the normal transaction
  list.
  In which list to register is a parameter of trans_register_ha().

  Note, that although the registration interface in itself is
  fairly clear, the current usage practice often leads to undesired
  effects. E.g. since a call to trans_register_ha() in most engines
  is embedded into implementation of handler::external_lock(), some
  DDL statements start a transaction (at least from the server
  point of view) even though they are not expected to. E.g.
  CREATE TABLE does not start a transaction, since
  handler::external_lock() is never called during CREATE TABLE. But
  CREATE TABLE ... SELECT does, since handler::external_lock() is
  called for the table that is being selected from. This has no
  practical effects currently, but must be kept in mind
  nevertheless.

  Once an engine is registered, the server will do the rest
  of the work.

  During statement execution, whenever any of data-modifying
  PSEA API methods is used, e.g. handler::write_row() or
  handler::update_row(), the read-write flag is raised in the
  statement transaction for the involved engine.
  Currently All PSEA calls are "traced", and the data can not be
  changed in a way other than issuing a PSEA call. Important:
  unless this invariant is preserved the server will not know that
  a transaction in a given engine is read-write and will not
  involve the two-phase commit protocol!

  At the end of a statement, server call trans_commit_stmt is
  invoked. This call in turn invokes handlerton::prepare()
  for every involved engine. Prepare is followed by a call
  to handlerton::commit_one_phase() If a one-phase commit
  will suffice, handlerton::prepare() is not invoked and
  the server only calls handlerton::commit_one_phase().
  At statement commit, the statement-related read-write
  engine flag is propagated to the corresponding flag in the
  normal transaction.  When the commit is complete, the list
  of registered engines is cleared.

  Rollback is handled in a similar fashion.

  Additional notes on DDL and the normal transaction.
  ---------------------------------------------------

  DDLs and operations with non-transactional engines
  do not "register" in thd->transaction lists, and thus do not
  modify the transaction state. Besides, each DDL in
  MySQL is prefixed with an implicit normal transaction commit
  (a call to trans_commit_implicit()), and thus leaves nothing
  to modify.
  However, as it has been pointed out with CREATE TABLE .. SELECT,
  some DDL statements can start a *new* transaction.

  Behaviour of the server in this case is currently badly
  defined.
  DDL statements use a form of "semantic" logging
  to maintain atomicity: if CREATE TABLE .. SELECT failed,
  the newly created table is deleted.
  In addition, some DDL statements issue interim transaction
  commits: e.g. ALTER TABLE issues a commit after data is copied
  from the original table to the internal temporary table. Other
  statements, e.g. CREATE TABLE ... SELECT do not always commit
  after itself.
  And finally there is a group of DDL statements such as
  RENAME/DROP TABLE that doesn't start a new transaction
  and doesn't commit.

  This diversity makes it hard to say what will happen if
  by chance a stored function is invoked during a DDL --
  whether any modifications it makes will be committed or not
  is not clear. Fortunately, SQL grammar of few DDLs allows
  invocation of a stored function.

  A consistent behaviour is perhaps to always commit the normal
  transaction after all DDLs, just like the statement transaction
  is always committed at the end of all statements.
*/

/**
  Register a storage engine for a transaction.

  Every storage engine MUST call this function when it starts
  a transaction or a statement (that is it must be called both for the
  "beginning of transaction" and "beginning of statement").
  Only storage engines registered for the transaction/statement
  will know when to commit/rollback it.

  @note
    trans_register_ha is idempotent - storage engine may register many
    times per transaction.

*/
void trans_register_ha(THD *thd, bool all, handlerton *ht_arg,
                       const ulonglong *trxid)
{
  Ha_trx_info *ha_info;
  Transaction_ctx *trn_ctx= thd->get_transaction();
  Transaction_ctx::enum_trx_scope trx_scope=
    all ? Transaction_ctx::SESSION : Transaction_ctx::STMT;

  DBUG_ENTER("trans_register_ha");
  DBUG_PRINT("enter",("%s", all ? "all" : "stmt"));

  Ha_trx_info *knownn_trans= trn_ctx->ha_trx_info(trx_scope);
  if (all)
  {
    thd->server_status|= SERVER_STATUS_IN_TRANS;
    if (thd->tx_read_only)
      thd->server_status|= SERVER_STATUS_IN_TRANS_READONLY;
    DBUG_PRINT("info", ("setting SERVER_STATUS_IN_TRANS"));
  }

  ha_info= thd->ha_data[ht_arg->slot].ha_info + (all ? 1 : 0);

  if (ha_info->is_started())
    DBUG_VOID_RETURN; /* already registered, return */

  ha_info->register_ha(knownn_trans, ht_arg);
  trn_ctx->set_ha_trx_info(trx_scope, ha_info);

  if (ht_arg->prepare == 0)
    trn_ctx->set_no_2pc(trx_scope, true);

  trn_ctx->xid_state()->set_query_id(thd->query_id);
/*
  Register transaction start in performance schema if not done already.
  By doing this, we handle cases when the transaction is started implicitly in
  autocommit=0 mode, and cases when we are in normal autocommit=1 mode and the
  executed statement is a single-statement transaction.

  Explicitly started transactions are handled in trans_begin().

  Do not register transactions in which binary log is the only participating
  transactional storage engine.
*/
#ifdef HAVE_PSI_TRANSACTION_INTERFACE
  if (thd->m_transaction_psi == NULL &&
      ht_arg->db_type != DB_TYPE_BINLOG)
  {
    const XID *xid= trn_ctx->xid_state()->get_xid();
    my_bool autocommit= !thd->in_multi_stmt_transaction_mode();
    thd->m_transaction_psi= MYSQL_START_TRANSACTION(&thd->m_transaction_state,
                                         xid, trxid, thd->tx_isolation,
                                         thd->tx_read_only, autocommit);
    DEBUG_SYNC(thd, "after_set_transaction_psi_before_set_transaction_gtid");
    gtid_set_performance_schema_values(thd);
  }
#endif
  DBUG_VOID_RETURN;
}

/**
  @retval
    0   ok
  @retval
    1   error, transaction was rolled back
*/
int ha_prepare(THD *thd)
{
  int error=0;
  Transaction_ctx *trn_ctx= thd->get_transaction();
  DBUG_ENTER("ha_prepare");

  if (trn_ctx->is_active(Transaction_ctx::SESSION))
  {
    const Ha_trx_info *ha_info= trn_ctx->ha_trx_info(
      Transaction_ctx::SESSION);

    while (ha_info)
    {
      int err;
      handlerton *ht= ha_info->ht();
      thd->status_var.ha_prepare_count++;
      if (ht->prepare)
      {
        if ((err= ht->prepare(ht, thd, true)))
        {
          my_error(ER_ERROR_DURING_COMMIT, MYF(0), err);
          ha_rollback_trans(thd, true);
          error=1;
          break;
        }
      }
      else
      {
        push_warning_printf(thd, Sql_condition::SL_WARNING,
                            ER_ILLEGAL_HA, ER_THD(thd, ER_ILLEGAL_HA),
                            ha_resolve_storage_engine_name(ht));
      }
      ha_info= ha_info->next();
    }
  }

  DBUG_RETURN(error);
}

/**
  Check if we can skip the two-phase commit.

  A helper function to evaluate if two-phase commit is mandatory.
  As a side effect, propagates the read-only/read-write flags
  of the statement transaction to its enclosing normal transaction.
  
  If we have at least two engines with read-write changes we must
  run a two-phase commit. Otherwise we can run several independent
  commits as the only transactional engine has read-write changes
  and others are read-only.

  @retval   0   All engines are read-only.
  @retval   1   We have the only engine with read-write changes.
  @retval   >1  More than one engine have read-write changes.
                Note: return value might NOT be the exact number of
                engines with read-write changes.
*/

static
uint
ha_check_and_coalesce_trx_read_only(THD *thd, Ha_trx_info *ha_list,
                                    bool all)
{
  /* The number of storage engines that have actual changes. */
  unsigned rw_ha_count= 0;
  Ha_trx_info *ha_info;

  for (ha_info= ha_list; ha_info; ha_info= ha_info->next())
  {
    if (ha_info->is_trx_read_write())
      ++rw_ha_count;

    if (! all)
    {
      Ha_trx_info *ha_info_all= &thd->ha_data[ha_info->ht()->slot].ha_info[1];
      DBUG_ASSERT(ha_info != ha_info_all);
      /*
        Merge read-only/read-write information about statement
        transaction to its enclosing normal transaction. Do this
        only if in a real transaction -- that is, if we know
        that ha_info_all is registered in thd->transaction.all.
        Since otherwise we only clutter the normal transaction flags.
      */
      if (ha_info_all->is_started()) /* FALSE if autocommit. */
        ha_info_all->coalesce_trx_with(ha_info);
    }
    else if (rw_ha_count > 1)
    {
      /*
        It is a normal transaction, so we don't need to merge read/write
        information up, and the need for two-phase commit has been
        already established. Break the loop prematurely.
      */
      break;
    }
  }
  return rw_ha_count;
}


/**
  @param[in] ignore_global_read_lock   Allow commit to complete even if a
                                       global read lock is active. This can be
                                       used to allow changes to internal tables
                                       (e.g. slave status tables).

  @retval
    0   ok
  @retval
    1   transaction was rolled back
  @retval
    2   error during commit, data may be inconsistent

  @todo
    Since we don't support nested statement transactions in 5.0,
    we can't commit or rollback stmt transactions while we are inside
    stored functions or triggers. So we simply do nothing now.
    TODO: This should be fixed in later ( >= 5.1) releases.
*/

int ha_commit_trans(THD *thd, bool all, bool ignore_global_read_lock)
{
  int error= 0;
  bool need_clear_owned_gtid= false;
  /*
    Save transaction owned gtid into table before transaction prepare
    if binlog is disabled, or binlog is enabled and log_slave_updates
    is disabled with slave SQL thread or slave worker thread.
  */
  if ((!opt_bin_log || (thd->slave_thread && !opt_log_slave_updates)) &&
      (all || !thd->in_multi_stmt_transaction_mode()) &&
      thd->owned_gtid.sidno > 0 &&
      !thd->is_operating_gtid_table_implicitly &&
      !thd->is_operating_substatement_implicitly)
  {
    error= gtid_state->save(thd);
    need_clear_owned_gtid= true;
  }

  /*
    'all' means that this is either an explicit commit issued by
    user, or an implicit commit issued by a DDL.
  */
  Transaction_ctx *trn_ctx= thd->get_transaction();
  Transaction_ctx::enum_trx_scope trx_scope=
    all ? Transaction_ctx::SESSION : Transaction_ctx::STMT;

  /*
    "real" is a nick name for a transaction for which a commit will
    make persistent changes. E.g. a 'stmt' transaction inside a 'all'
    transation is not 'real': even though it's possible to commit it,
    the changes are not durable as they might be rolled back if the
    enclosing 'all' transaction is rolled back.
  */
  bool is_real_trans=
    all || !trn_ctx->is_active(Transaction_ctx::SESSION);

  Ha_trx_info *ha_info= trn_ctx->ha_trx_info(trx_scope);
  XID_STATE *xid_state= trn_ctx->xid_state();

  DBUG_ENTER("ha_commit_trans");

  DBUG_PRINT("info", ("all=%d thd->in_sub_stmt=%d ha_info=%p is_real_trans=%d",
                      all, thd->in_sub_stmt, ha_info, is_real_trans));
  /*
    We must not commit the normal transaction if a statement
    transaction is pending. Otherwise statement transaction
    flags will not get propagated to its normal transaction's
    counterpart.
  */
  DBUG_ASSERT(!trn_ctx->is_active(Transaction_ctx::STMT) ||
              !all);

  if (thd->in_sub_stmt)
  {
    DBUG_ASSERT(0);
    /*
      Since we don't support nested statement transactions in 5.0,
      we can't commit or rollback stmt transactions while we are inside
      stored functions or triggers. So we simply do nothing now.
      TODO: This should be fixed in later ( >= 5.1) releases.
    */
    if (!all)
      DBUG_RETURN(0);
    /*
      We assume that all statements which commit or rollback main transaction
      are prohibited inside of stored functions or triggers. So they should
      bail out with error even before ha_commit_trans() call. To be 100% safe
      let us throw error in non-debug builds.
    */
    my_error(ER_COMMIT_NOT_ALLOWED_IN_SF_OR_TRG, MYF(0));
    DBUG_RETURN(2);
  }

  MDL_request mdl_request;
  bool release_mdl= false;
  if (ha_info)
  {
    uint rw_ha_count;
    bool rw_trans;

    DBUG_EXECUTE_IF("crash_commit_before", DBUG_SUICIDE(););

    rw_ha_count= ha_check_and_coalesce_trx_read_only(thd, ha_info, all);
    trn_ctx->set_rw_ha_count(trx_scope, rw_ha_count);
    /* rw_trans is TRUE when we in a transaction changing data */
    rw_trans= is_real_trans && (rw_ha_count > 0);

    DBUG_EXECUTE_IF("dbug.enabled_commit",
                    {
                      const char act[]= "now signal Reached wait_for signal.commit_continue";
                      DBUG_ASSERT(!debug_sync_set_action(thd,
                                                         STRING_WITH_LEN(act)));
                    };);
    if (rw_trans && !ignore_global_read_lock)
    {
      /*
        Acquire a metadata lock which will ensure that COMMIT is blocked
        by an active FLUSH TABLES WITH READ LOCK (and vice versa:
        COMMIT in progress blocks FTWRL).

        We allow the owner of FTWRL to COMMIT; we assume that it knows
        what it does.
      */
      MDL_REQUEST_INIT(&mdl_request,
                       MDL_key::COMMIT, "", "", MDL_INTENTION_EXCLUSIVE,
                       MDL_EXPLICIT);

      DBUG_PRINT("debug", ("Acquire MDL commit lock"));
      if (thd->mdl_context.acquire_lock(&mdl_request,
                                        thd->variables.lock_wait_timeout))
      {
        ha_rollback_trans(thd, all);
        DBUG_RETURN(1);
      }
      release_mdl= true;

      DEBUG_SYNC(thd, "ha_commit_trans_after_acquire_commit_lock");
    }

    if (rw_trans && check_readonly(thd, true))
    {
      ha_rollback_trans(thd, all);
      error= 1;
      goto end;
    }

    if (!trn_ctx->no_2pc(trx_scope) && (trn_ctx->rw_ha_count(trx_scope) > 1))
      error= tc_log->prepare(thd, all);
  }
  /*
    The state of XA transaction is changed to Prepared, intermediately.
    It's going to change to the regular NOTR at the end.
    The fact of the Prepared state is of interest to binary logger.
  */
  if (!error && all && xid_state->has_state(XID_STATE::XA_IDLE))
  {
    DBUG_ASSERT(thd->lex->sql_command == SQLCOM_XA_COMMIT &&
                static_cast<Sql_cmd_xa_commit*>(thd->lex->m_sql_cmd)->
                get_xa_opt() == XA_ONE_PHASE);

    xid_state->set_state(XID_STATE::XA_PREPARED);
  }
  if (error || (error= tc_log->commit(thd, all)))
  {
    ha_rollback_trans(thd, all);
    error= 1;
    goto end;
  }
/*
  Mark multi-statement (any autocommit mode) or single-statement
  (autocommit=1) transaction as rolled back
*/
#ifdef HAVE_PSI_TRANSACTION_INTERFACE
  if (is_real_trans && thd->m_transaction_psi != NULL)
  {
    MYSQL_COMMIT_TRANSACTION(thd->m_transaction_psi);
    thd->m_transaction_psi= NULL;
  }
#endif
  DBUG_EXECUTE_IF("crash_commit_after",
                  if (!thd->is_operating_gtid_table_implicitly)
                    DBUG_SUICIDE(););
end:
  if (release_mdl && mdl_request.ticket)
  {
    /*
      We do not always immediately release transactional locks
      after ha_commit_trans() (see uses of ha_enable_transaction()),
      thus we release the commit blocker lock as soon as it's
      not needed.
    */
    DBUG_PRINT("debug", ("Releasing MDL commit lock"));
    thd->mdl_context.release_lock(mdl_request.ticket);
  }
  /* Free resources and perform other cleanup even for 'empty' transactions. */
  if (is_real_trans)
  {
    trn_ctx->cleanup();
    thd->tx_priority= 0;
  }

  if (need_clear_owned_gtid)
  {
    thd->server_status&= ~SERVER_STATUS_IN_TRANS;
    /*
      Release the owned GTID when binlog is disabled, or binlog is
      enabled and log_slave_updates is disabled with slave SQL thread
      or slave worker thread.
    */
    if (error)
      gtid_state->update_on_rollback(thd);
    else
      gtid_state->update_on_commit(thd);
  }

  DBUG_RETURN(error);
}

/**
  Commit the sessions outstanding transaction.

  @pre thd->transaction.flags.commit_low == true
  @post thd->transaction.flags.commit_low == false

  @note This function does not care about global read lock; the caller
  should.

  @param[in]  all  Is set in case of explicit commit
                   (COMMIT statement), or implicit commit
                   issued by DDL. Is not set when called
                   at the end of statement, even if
                   autocommit=1.
  @param[in]  run_after_commit
                   True by default, otherwise, does not execute
                   the after_commit hook in the function.
*/

int ha_commit_low(THD *thd, bool all, bool run_after_commit)
{
  int error=0;
  Transaction_ctx *trn_ctx= thd->get_transaction();
  Transaction_ctx::enum_trx_scope trx_scope=
    all ? Transaction_ctx::SESSION : Transaction_ctx::STMT;
  Ha_trx_info *ha_info= trn_ctx->ha_trx_info(trx_scope), *ha_info_next;
  bool restore_backup_trx= false;

  DBUG_ENTER("ha_commit_low");

  if (ha_info)
  {
    /*
      binlog applier thread can execute XA COMMIT and it would
      have to restore its local thread native transaction
      context, previously saved at XA START.
    */
    if (thd->variables.pseudo_slave_mode &&
        thd->lex->sql_command == SQLCOM_XA_COMMIT)
    {
      DBUG_ASSERT(static_cast<Sql_cmd_xa_commit*>(thd->lex->m_sql_cmd)->
                  get_xa_opt() == XA_ONE_PHASE);
      restore_backup_trx= true;
    }

    for (; ha_info; ha_info= ha_info_next)
    {
      int err;
      handlerton *ht= ha_info->ht();
      if ((err= ht->commit(ht, thd, all)))
      {
        my_error(ER_ERROR_DURING_COMMIT, MYF(0), err);
        error=1;
      }
      thd->status_var.ha_commit_count++;
      ha_info_next= ha_info->next();

      if (restore_backup_trx && ht->replace_native_transaction_in_thd)
      {
        void **trx_backup= thd_ha_data_backup(thd, ht);

        ht->replace_native_transaction_in_thd(thd, *trx_backup, NULL);
        *trx_backup= NULL;
      }
      ha_info->reset(); /* keep it conveniently zero-filled */
    }
    trn_ctx->reset_scope(trx_scope);
    if (all)
    {
      trn_ctx->invalidate_changed_tables_in_cache(thd);
    }
  }
  /* Free resources and perform other cleanup even for 'empty' transactions. */
  if (all)
    trn_ctx->cleanup();
  /*
    When the transaction has been committed, we clear the commit_low
    flag. This allow other parts of the system to check if commit_low
    was called.
  */
  trn_ctx->m_flags.commit_low= false;
  if (run_after_commit && thd->get_transaction()->m_flags.run_hooks)
  {
    /*
       If commit succeeded, we call the after_commit hook.

       TODO: Investigate if this can be refactored so that there is
             only one invocation of this hook in the code (in
             MYSQL_LOG_BIN::finish_commit).
    */
    if (!error)
      (void) RUN_HOOK(transaction, after_commit, (thd, all));
    trn_ctx->m_flags.run_hooks= false;
  }
  DBUG_RETURN(error);
}


int ha_rollback_low(THD *thd, bool all)
{
  Transaction_ctx *trn_ctx= thd->get_transaction();
  int error= 0;
  Transaction_ctx::enum_trx_scope trx_scope=
    all ? Transaction_ctx::SESSION : Transaction_ctx::STMT;
  Ha_trx_info *ha_info= trn_ctx->ha_trx_info(trx_scope), *ha_info_next;

  (void) RUN_HOOK(transaction, before_rollback, (thd, all));

  if (ha_info)
  {
    for (; ha_info; ha_info= ha_info_next)
    {
      int err;
      handlerton *ht= ha_info->ht();
      if ((err= ht->rollback(ht, thd, all)))
      { // cannot happen
        my_error(ER_ERROR_DURING_ROLLBACK, MYF(0), err);
        error= 1;
      }
      thd->status_var.ha_rollback_count++;
      ha_info_next= ha_info->next();
      ha_info->reset(); /* keep it conveniently zero-filled */
    }
    trn_ctx->reset_scope(trx_scope);
  }

  /*
    Thanks to possibility of MDL deadlock rollback request can come even if
    transaction hasn't been started in any transactional storage engine.
  */
  if (all && thd->transaction_rollback_request)
    trn_ctx->xid_state()->set_error(thd);

  (void) RUN_HOOK(transaction, after_rollback, (thd, all));
  return error;
}


int ha_rollback_trans(THD *thd, bool all)
{
  int error=0;
  Transaction_ctx *trn_ctx= thd->get_transaction();
  bool is_xa_rollback= trn_ctx->xid_state()->has_state(XID_STATE::XA_PREPARED);

  /*
    "real" is a nick name for a transaction for which a commit will
    make persistent changes. E.g. a 'stmt' transaction inside a 'all'
    transaction is not 'real': even though it's possible to commit it,
    the changes are not durable as they might be rolled back if the
    enclosing 'all' transaction is rolled back.
    We establish the value of 'is_real_trans' by checking
    if it's an explicit COMMIT or BEGIN statement, or implicit
    commit issued by DDL (in these cases all == TRUE),
    or if we're running in autocommit mode (it's only in the autocommit mode
    ha_commit_one_phase() is called with an empty
    transaction.all.ha_list, see why in trans_register_ha()).
  */
  bool is_real_trans=
    all || !trn_ctx->is_active(Transaction_ctx::SESSION);

  DBUG_ENTER("ha_rollback_trans");

  /*
    We must not rollback the normal transaction if a statement
    transaction is pending.
  */
  DBUG_ASSERT(!trn_ctx->is_active(Transaction_ctx::STMT) ||
              !all);

  if (thd->in_sub_stmt)
  {
    DBUG_ASSERT(0);
    /*
      If we are inside stored function or trigger we should not commit or
      rollback current statement transaction. See comment in ha_commit_trans()
      call for more information.
    */
    if (!all)
      DBUG_RETURN(0);
    my_error(ER_COMMIT_NOT_ALLOWED_IN_SF_OR_TRG, MYF(0));
    DBUG_RETURN(1);
  }

  if (tc_log)
    error= tc_log->rollback(thd, all);
  /*
    Mark multi-statement (any autocommit mode) or single-statement
    (autocommit=1) transaction as rolled back
  */
#ifdef HAVE_PSI_TRANSACTION_INTERFACE
  if (all || !thd->in_active_multi_stmt_transaction())
  {
    MYSQL_ROLLBACK_TRANSACTION(thd->m_transaction_psi);
    thd->m_transaction_psi= NULL;
  }
#endif

  /* Always cleanup. Even if nht==0. There may be savepoints. */
  if (is_real_trans)
  {
    trn_ctx->cleanup();
    thd->tx_priority= 0;
  }

  if (all)
    thd->transaction_rollback_request= FALSE;

  /*
    Only call gtid_rollback(THD*), which will purge thd->owned_gtid, if
    complete transaction is being rollback or autocommit=1.
    Notice, XA rollback has just invoked update_on_commit() through
    tc_log->*rollback* stack.
  */
  if (is_real_trans && !is_xa_rollback)
    gtid_state->update_on_rollback(thd);

  /*
    If the transaction cannot be rolled back safely, warn; don't warn if this
    is a slave thread (because when a slave thread executes a ROLLBACK, it has
    been read from the binary log, so it's 100% sure and normal to produce
    error ER_WARNING_NOT_COMPLETE_ROLLBACK. If we sent the warning to the
    slave SQL thread, it would not stop the thread but just be printed in
    the error log; but we don't want users to wonder why they have this
    message in the error log, so we don't send it.
  */
  if (is_real_trans &&
      trn_ctx->cannot_safely_rollback(
        Transaction_ctx::SESSION) &&
      !thd->slave_thread && thd->killed != THD::KILL_CONNECTION)
    trn_ctx->push_unsafe_rollback_warnings(thd);

  DBUG_RETURN(error);
}


/**
  Commit the attachable transaction in storage engines.

  @note This is slimmed down version of ha_commit_trans()/ha_commit_low()
        which commits attachable transaction but skips code which is
        unnecessary and unsafe for them (like dealing with GTIDs).
        Since attachable transactions are read-only their commit only
        needs to release resources and cleanup state in SE.

  @param thd     Current thread

  @retval 0      - Success
  @retval non-0  - Failure
*/
int ha_commit_attachable(THD *thd)
{
  int error= 0;
  Transaction_ctx *trn_ctx= thd->get_transaction();
  Ha_trx_info *ha_info= trn_ctx->ha_trx_info(Transaction_ctx::STMT);
  Ha_trx_info *ha_info_next;

  /* This function only handles attachable transactions. */
  DBUG_ASSERT(thd->is_attachable_transaction_active());
  /*
    Since the attachable transaction is AUTOCOMMIT we only need
    to care about statement transaction.
  */
  DBUG_ASSERT(! trn_ctx->is_active(Transaction_ctx::SESSION));

  if (ha_info)
  {
    for (; ha_info; ha_info= ha_info_next)
    {
      /* Attachable transaction is not supposed to modify anything. */
      DBUG_ASSERT(! ha_info->is_trx_read_write());

      handlerton *ht= ha_info->ht();
      if (ht->commit(ht, thd, false))
      {
        /*
          In theory this should not happen since attachable transactions
          are read only and therefore commit is supposed to only release
          resources/cleanup state. Even if this happens we will simply
          continue committing attachable transaction in other SEs.
        */
        DBUG_ASSERT(false);
        error= 1;
      }
      thd->status_var.ha_commit_count++;
      ha_info_next= ha_info->next();

      ha_info->reset(); /* keep it conveniently zero-filled */
    }
    trn_ctx->reset_scope(Transaction_ctx::STMT);
  }

  /*
    Mark transaction as commited in PSI.
  */
#ifdef HAVE_PSI_TRANSACTION_INTERFACE
  if (thd->m_transaction_psi != NULL)
  {
    MYSQL_COMMIT_TRANSACTION(thd->m_transaction_psi);
    thd->m_transaction_psi= NULL;
  }
#endif

  /* Free resources and perform other cleanup even for 'empty' transactions. */
  trn_ctx->cleanup();

  return (error);
}


/**
  @details
  This function should be called when MySQL sends rows of a SELECT result set
  or the EOF mark to the client. It releases a possible adaptive hash index
  S-latch held by thd in InnoDB and also releases a possible InnoDB query
  FIFO ticket to enter InnoDB. To save CPU time, InnoDB allows a thd to
  keep them over several calls of the InnoDB handler interface when a join
  is executed. But when we let the control to pass to the client they have
  to be released because if the application program uses mysql_use_result(),
  it may deadlock on the S-latch if the application on another connection
  performs another SQL query. In MySQL-4.1 this is even more important because
  there a connection can have several SELECT queries open at the same time.

  @param thd           the thread handle of the current connection

  @return
    always 0
*/

int ha_release_temporary_latches(THD *thd)
{
  const Ha_trx_info *info;
  Transaction_ctx *trn_ctx= thd->get_transaction();

  /*
    Note that below we assume that only transactional storage engines
    may need release_temporary_latches(). If this will ever become false,
    we could iterate on thd->open_tables instead (and remove duplicates
    as if (!seen[hton->slot]) { seen[hton->slot]=1; ... }).
  */
  for (info= trn_ctx->ha_trx_info(Transaction_ctx::STMT);
       info; info= info->next())
  {
    handlerton *hton= info->ht();
    if (hton && hton->release_temporary_latches)
        hton->release_temporary_latches(hton, thd);
  }
  return 0;
}

/**
  Check if all storage engines used in transaction agree that after
  rollback to savepoint it is safe to release MDL locks acquired after
  savepoint creation.

  @param thd   The client thread that executes the transaction.

  @return true  - It is safe to release MDL locks.
          false - If it is not.
*/
bool ha_rollback_to_savepoint_can_release_mdl(THD *thd)
{
  Ha_trx_info *ha_info;
  Transaction_ctx *trn_ctx= thd->get_transaction();
  Transaction_ctx::enum_trx_scope trx_scope=
    thd->in_sub_stmt ? Transaction_ctx::STMT : Transaction_ctx::SESSION;

  DBUG_ENTER("ha_rollback_to_savepoint_can_release_mdl");

  /**
    Checking whether it is safe to release metadata locks after rollback to
    savepoint in all the storage engines that are part of the transaction.
  */
  for (ha_info= trn_ctx->ha_trx_info(trx_scope);
       ha_info; ha_info= ha_info->next())
  {
    handlerton *ht= ha_info->ht();
    DBUG_ASSERT(ht);

    if (ht->savepoint_rollback_can_release_mdl == 0 ||
        ht->savepoint_rollback_can_release_mdl(ht, thd) == false)
      DBUG_RETURN(false);
  }

  DBUG_RETURN(true);
}

int ha_rollback_to_savepoint(THD *thd, SAVEPOINT *sv)
{
  int error=0;
  Transaction_ctx *trn_ctx= thd->get_transaction();
  Transaction_ctx::enum_trx_scope trx_scope=
    !thd->in_sub_stmt ? Transaction_ctx::SESSION : Transaction_ctx::STMT;

  Ha_trx_info *ha_info, *ha_info_next;

  DBUG_ENTER("ha_rollback_to_savepoint");

  trn_ctx->set_rw_ha_count(trx_scope, 0);
  trn_ctx->set_no_2pc(trx_scope, 0);
  /*
    rolling back to savepoint in all storage engines that were part of the
    transaction when the savepoint was set
  */
  for (ha_info= sv->ha_list; ha_info; ha_info= ha_info->next())
  {
    int err;
    handlerton *ht= ha_info->ht();
    DBUG_ASSERT(ht);
    DBUG_ASSERT(ht->savepoint_set != 0);
    if ((err= ht->savepoint_rollback(ht, thd,
                                     (uchar *)(sv+1)+ht->savepoint_offset)))
    { // cannot happen
      my_error(ER_ERROR_DURING_ROLLBACK, MYF(0), err);
      error=1;
    }
    thd->status_var.ha_savepoint_rollback_count++;
    if (ht->prepare == 0)
      trn_ctx->set_no_2pc(trx_scope, true);
  }

  /*
    rolling back the transaction in all storage engines that were not part of
    the transaction when the savepoint was set
  */
  for (ha_info= trn_ctx->ha_trx_info(trx_scope); ha_info != sv->ha_list;
       ha_info= ha_info_next)
  {
    int err;
    handlerton *ht= ha_info->ht();
    if ((err= ht->rollback(ht, thd, !thd->in_sub_stmt)))
    { // cannot happen
      my_error(ER_ERROR_DURING_ROLLBACK, MYF(0), err);
      error=1;
    }
    thd->status_var.ha_rollback_count++;
    ha_info_next= ha_info->next();
    ha_info->reset(); /* keep it conveniently zero-filled */
  }
  trn_ctx->set_ha_trx_info(trx_scope, sv->ha_list);

#ifdef HAVE_PSI_TRANSACTION_INTERFACE
  if (thd->m_transaction_psi != NULL)
    MYSQL_INC_TRANSACTION_ROLLBACK_TO_SAVEPOINT(thd->m_transaction_psi, 1);
#endif

  DBUG_RETURN(error);
}

int ha_prepare_low(THD *thd, bool all)
{
  int error= 0;
  Transaction_ctx::enum_trx_scope trx_scope=
    all ? Transaction_ctx::SESSION : Transaction_ctx::STMT;
  Ha_trx_info *ha_info= thd->get_transaction()->ha_trx_info(trx_scope);

  DBUG_ENTER("ha_prepare_low");

  if (ha_info)
  {
    for (; ha_info && !error; ha_info= ha_info->next())
    {
      int err= 0;
      handlerton *ht= ha_info->ht();
      /*
        Do not call two-phase commit if this particular
        transaction is read-only. This allows for simpler
        implementation in engines that are always read-only.
      */
      if (!ha_info->is_trx_read_write())
        continue;
      if ((err= ht->prepare(ht, thd, all)))
      {
        my_error(ER_ERROR_DURING_COMMIT, MYF(0), err);
        error= 1;
      }
      thd->status_var.ha_prepare_count++;
    }
    DBUG_EXECUTE_IF("crash_commit_after_prepare", DBUG_SUICIDE(););
  }

  DBUG_RETURN(error);
}

/**
  @note
  according to the sql standard (ISO/IEC 9075-2:2003)
  section "4.33.4 SQL-statements and transaction states",
  SAVEPOINT is *not* transaction-initiating SQL-statement
*/
int ha_savepoint(THD *thd, SAVEPOINT *sv)
{
  int error=0;
  Transaction_ctx::enum_trx_scope trx_scope=
    !thd->in_sub_stmt ? Transaction_ctx::SESSION : Transaction_ctx::STMT;
  Ha_trx_info *ha_info= thd->get_transaction()->ha_trx_info(trx_scope);
  Ha_trx_info *begin_ha_info= ha_info;

  DBUG_ENTER("ha_savepoint");

  for (; ha_info; ha_info= ha_info->next())
  {
    int err;
    handlerton *ht= ha_info->ht();
    DBUG_ASSERT(ht);
    if (! ht->savepoint_set)
    {
      my_error(ER_CHECK_NOT_IMPLEMENTED, MYF(0), "SAVEPOINT");
      error=1;
      break;
    }
    if ((err= ht->savepoint_set(ht, thd, (uchar *)(sv+1)+ht->savepoint_offset)))
    { // cannot happen
      my_error(ER_GET_ERRNO, MYF(0), err);
      error=1;
    }
    thd->status_var.ha_savepoint_count++;
  }
  /*
    Remember the list of registered storage engines. All new
    engines are prepended to the beginning of the list.
  */
  sv->ha_list= begin_ha_info;

#ifdef HAVE_PSI_TRANSACTION_INTERFACE
  if (!error && thd->m_transaction_psi != NULL)
    MYSQL_INC_TRANSACTION_SAVEPOINTS(thd->m_transaction_psi, 1);
#endif

  DBUG_RETURN(error);
}

int ha_release_savepoint(THD *thd, SAVEPOINT *sv)
{
  int error=0;
  Ha_trx_info *ha_info= sv->ha_list;
  DBUG_ENTER("ha_release_savepoint");

  for (; ha_info; ha_info= ha_info->next())
  {
    int err;
    handlerton *ht= ha_info->ht();
    /* Savepoint life time is enclosed into transaction life time. */
    DBUG_ASSERT(ht);
    if (!ht->savepoint_release)
      continue;
    if ((err= ht->savepoint_release(ht, thd,
                                    (uchar *)(sv+1) + ht->savepoint_offset)))
    { // cannot happen
      my_error(ER_GET_ERRNO, MYF(0), err);
      error=1;
    }
  }

#ifdef HAVE_PSI_TRANSACTION_INTERFACE
  if (thd->m_transaction_psi != NULL)
    MYSQL_INC_TRANSACTION_RELEASE_SAVEPOINT(thd->m_transaction_psi, 1);
#endif
  DBUG_RETURN(error);
}


static my_bool snapshot_handlerton(THD *thd, plugin_ref plugin,
                                   void *arg)
{
  handlerton *hton= plugin_data<handlerton*>(plugin);
  if (hton->state == SHOW_OPTION_YES &&
      hton->start_consistent_snapshot)
  {
    hton->start_consistent_snapshot(hton, thd);
    *((bool *)arg)= false;
  }
  return FALSE;
}

int ha_start_consistent_snapshot(THD *thd)
{
  bool warn= true;

  plugin_foreach(thd, snapshot_handlerton, MYSQL_STORAGE_ENGINE_PLUGIN, &warn);

  /*
    Same idea as when one wants to CREATE TABLE in one engine which does not
    exist:
  */
  if (warn)
    push_warning(thd, Sql_condition::SL_WARNING, ER_UNKNOWN_ERROR,
                 "This MySQL server does not support any "
                 "consistent-read capable storage engine");
  return 0;
}


static my_bool flush_handlerton(THD *thd, plugin_ref plugin,
                                void *arg)
{
  handlerton *hton= plugin_data<handlerton*>(plugin);
  if (hton->state == SHOW_OPTION_YES && hton->flush_logs &&
      hton->flush_logs(hton, *(static_cast<bool *>(arg))))
    return TRUE;
  return FALSE;
}


bool ha_flush_logs(handlerton *db_type, bool binlog_group_flush)
{
  if (db_type == NULL)
  {
    if (plugin_foreach(NULL, flush_handlerton,
                       MYSQL_STORAGE_ENGINE_PLUGIN,
                       static_cast<void *>(&binlog_group_flush)))
      return TRUE;
  }
  else
  {
    if (db_type->state != SHOW_OPTION_YES ||
        (db_type->flush_logs &&
         db_type->flush_logs(db_type, binlog_group_flush)))
      return TRUE;
  }
  return FALSE;
}


/**
  @brief make canonical filename

  @param[in]  file     table handler
  @param[in]  path     original path
  @param[out] tmp_path buffer for canonized path

  @details Lower case db name and table name path parts for
           non file based tables when lower_case_table_names
           is 2 (store as is, compare in lower case).
           Filesystem path prefix (mysql_data_home or tmpdir)
           is left intact.

  @note tmp_path may be left intact if no conversion was
        performed.

  @retval canonized path

  @todo This may be done more efficiently when table path
        gets built. Convert this function to something like
        ASSERT_CANONICAL_FILENAME.
*/
const char *get_canonical_filename(handler *file, const char *path,
                                   char *tmp_path)
{
  uint i;
  if (lower_case_table_names != 2 || (file->ha_table_flags() & HA_FILE_BASED))
    return path;

  for (i= 0; i <= mysql_tmpdir_list.max; i++)
  {
    if (is_prefix(path, mysql_tmpdir_list.list[i]))
      return path;
  }

  /* Ensure that table handler get path in lower case */
  if (tmp_path != path)
    my_stpcpy(tmp_path, path);

  /*
    we only should turn into lowercase database/table part
    so start the process after homedirectory
  */
  my_casedn_str(files_charset_info, tmp_path + mysql_data_home_len);
  return tmp_path;
}


class Ha_delete_table_error_handler: public Internal_error_handler
{
public:
  virtual bool handle_condition(THD *thd,
                                uint sql_errno,
                                const char* sqlstate,
                                Sql_condition::enum_severity_level *level,
                                const char* msg)
  {
    /* Downgrade errors to warnings. */
    if (*level == Sql_condition::SL_ERROR)
      *level= Sql_condition::SL_WARNING;
    return false;
  }
};


/** @brief
  This should return ENOENT if the file doesn't exists.
  The .frm file will be deleted only if we return 0 or ENOENT
*/
int ha_delete_table(THD *thd, handlerton *table_type, const char *path,
                    const char *db, const char *alias, bool generate_warning)
{
  handler *file;
  char tmp_path[FN_REFLEN];
  int error;
  TABLE dummy_table;
  TABLE_SHARE dummy_share;
  DBUG_ENTER("ha_delete_table");

  memset(&dummy_table, 0, sizeof(dummy_table));
  memset(&dummy_share, 0, sizeof(dummy_share));
  dummy_table.s= &dummy_share;

  /* DB_TYPE_UNKNOWN is used in ALTER TABLE when renaming only .frm files */
  if (table_type == NULL ||
      ! (file=get_new_handler((TABLE_SHARE*)0, thd->mem_root, table_type)))
    DBUG_RETURN(ENOENT);

  path= get_canonical_filename(file, path, tmp_path);
  if ((error= file->ha_delete_table(path)) && generate_warning)
  {
    /*
      Because file->print_error() use my_error() to generate the error message
      we use an internal error handler to intercept it and store the text
      in a temporary buffer. Later the message will be presented to user
      as a warning.
    */
    Ha_delete_table_error_handler ha_delete_table_error_handler;

    /* Fill up strucutures that print_error may need */
    dummy_share.path.str= (char*) path;
    dummy_share.path.length= strlen(path);
    dummy_share.db.str= (char*) db;
    dummy_share.db.length= strlen(db);
    dummy_share.table_name.str= (char*) alias;
    dummy_share.table_name.length= strlen(alias);
    dummy_table.alias= alias;

    file->change_table_ptr(&dummy_table, &dummy_share);

    /*
      XXX: should we convert *all* errors to warnings here?
      What if the error is fatal?
    */
    thd->push_internal_handler(&ha_delete_table_error_handler);
    file->print_error(error, 0);

    thd->pop_internal_handler();
  }
  delete file;

#ifdef HAVE_PSI_TABLE_INTERFACE
  if (likely(error == 0))
  {
    my_bool temp_table= (my_bool)is_prefix(alias, tmp_file_prefix);
    PSI_TABLE_CALL(drop_table_share)
      (temp_table, db, strlen(db), alias, strlen(alias));
  }
#endif

  DBUG_RETURN(error);
}

/****************************************************************************
** General handler functions
****************************************************************************/
handler *handler::clone(const char *name, MEM_ROOT *mem_root)
{
  DBUG_ENTER("handler::clone");
  handler *new_handler= get_new_handler(table->s, mem_root, ht);

  if (!new_handler)
    DBUG_RETURN(NULL);
  if (new_handler->set_ha_share_ref(ha_share))
    goto err;

  /*
    Allocate handler->ref here because otherwise ha_open will allocate it
    on this->table->mem_root and we will not be able to reclaim that memory 
    when the clone handler object is destroyed.
  */
  if (!(new_handler->ref= (uchar*) alloc_root(mem_root,
                                              ALIGN_SIZE(ref_length)*2)))
    goto err;
  /*
    TODO: Implement a more efficient way to have more than one index open for
    the same table instance. The ha_open call is not cachable for clone.
  */
  if (new_handler->ha_open(table, name, table->db_stat,
                           HA_OPEN_IGNORE_IF_LOCKED))
    goto err;

  DBUG_RETURN(new_handler);

err:
  delete new_handler;
  DBUG_RETURN(NULL);
}


void handler::ha_statistic_increment(ulonglong System_status_var::*offset) const
{
  (table->in_use->status_var.*offset)++;
}


THD *handler::ha_thd(void) const
{
  DBUG_ASSERT(!table || !table->in_use || table->in_use == current_thd);
  return (table && table->in_use) ? table->in_use : current_thd;
}

void handler::unbind_psi()
{
#ifdef HAVE_PSI_TABLE_INTERFACE
  DBUG_ASSERT(m_lock_type == F_UNLCK);
  DBUG_ASSERT(inited == NONE);
  /*
    Notify the instrumentation that this table is not owned
    by this thread any more.
  */
  PSI_TABLE_CALL(unbind_table)(m_psi);
#endif
}

void handler::rebind_psi()
{
#ifdef HAVE_PSI_TABLE_INTERFACE
  DBUG_ASSERT(m_lock_type == F_UNLCK);
  DBUG_ASSERT(inited == NONE);
  /*
    Notify the instrumentation that this table is now owned
    by this thread.
  */
  PSI_table_share *share_psi= ha_table_share_psi(table_share);
  m_psi= PSI_TABLE_CALL(rebind_table)(share_psi, this, m_psi);
#endif
}

void handler::start_psi_batch_mode()
{
#ifdef HAVE_PSI_TABLE_INTERFACE
  DBUG_ASSERT(m_psi_batch_mode == PSI_BATCH_MODE_NONE);
  DBUG_ASSERT(m_psi_locker == NULL);
  m_psi_batch_mode= PSI_BATCH_MODE_STARTING;
  m_psi_numrows= 0;
#endif
}

void handler::end_psi_batch_mode()
{
#ifdef HAVE_PSI_TABLE_INTERFACE
  DBUG_ASSERT(m_psi_batch_mode != PSI_BATCH_MODE_NONE);
  if (m_psi_locker != NULL)
  {
    DBUG_ASSERT(m_psi_batch_mode == PSI_BATCH_MODE_STARTED);
    PSI_TABLE_CALL(end_table_io_wait)(m_psi_locker, m_psi_numrows);
    m_psi_locker= NULL;
  }
  m_psi_batch_mode= PSI_BATCH_MODE_NONE;
#endif
}

PSI_table_share *handler::ha_table_share_psi(const TABLE_SHARE *share) const
{
  return share->m_psi;
}

/** @brief
  Open database-handler.

  IMPLEMENTATION
    Try O_RDONLY if cannot open as O_RDWR
    Don't wait for locks if not HA_OPEN_WAIT_IF_LOCKED is set
*/
int handler::ha_open(TABLE *table_arg, const char *name, int mode,
                     int test_if_locked)
{
  int error;
  DBUG_ENTER("handler::ha_open");
  DBUG_PRINT("enter",
             ("name: %s  db_type: %d  db_stat: %d  mode: %d  lock_test: %d",
              name, ht->db_type, table_arg->db_stat, mode,
              test_if_locked));

  table= table_arg;
  DBUG_ASSERT(table->s == table_share);
  DBUG_ASSERT(m_lock_type == F_UNLCK);
  DBUG_PRINT("info", ("old m_lock_type: %d F_UNLCK %d", m_lock_type, F_UNLCK));
  DBUG_ASSERT(alloc_root_inited(&table->mem_root));

  if ((error=open(name,mode,test_if_locked)))
  {
    if ((error == EACCES || error == EROFS) && mode == O_RDWR &&
	(table->db_stat & HA_TRY_READ_ONLY))
    {
      table->db_stat|=HA_READ_ONLY;
      error=open(name,O_RDONLY,test_if_locked);
    }
  }
  if (error)
  {
    my_errno= error;                            /* Safeguard */
    DBUG_PRINT("error",("error: %d  errno: %d",error,errno));
  }
  else
  {
    DBUG_ASSERT(m_psi == NULL);
    DBUG_ASSERT(table_share != NULL);
#ifdef HAVE_PSI_TABLE_INTERFACE
    /*
      Do not call this for partitions handlers, since it may take too much
      resources.
      So only use the m_psi on table level, not for individual partitions.
    */
    if (!(test_if_locked & HA_OPEN_NO_PSI_CALL))
    {
      PSI_table_share *share_psi= ha_table_share_psi(table_share);
      m_psi= PSI_TABLE_CALL(open_table)(share_psi, this);
    }
#endif

    if (table->s->db_options_in_use & HA_OPTION_READ_ONLY_DATA)
      table->db_stat|=HA_READ_ONLY;
    (void) extra(HA_EXTRA_NO_READCHECK);	// Not needed in SQL

    /* ref is already allocated for us if we're called from handler::clone() */
    if (!ref && !(ref= (uchar*) alloc_root(&table->mem_root, 
                                          ALIGN_SIZE(ref_length)*2)))
    {
      ha_close();
      error=HA_ERR_OUT_OF_MEM;
    }
    else
      dup_ref=ref+ALIGN_SIZE(ref_length);
    cached_table_flags= table_flags();
  }
  DBUG_RETURN(error);
}


/**
  Close handler.
*/

int handler::ha_close(void)
{
  DBUG_ENTER("handler::ha_close");
#ifdef HAVE_PSI_TABLE_INTERFACE
  PSI_TABLE_CALL(close_table)(table_share, m_psi);
  m_psi= NULL; /* instrumentation handle, invalid after close_table() */
  DBUG_ASSERT(m_psi_batch_mode == PSI_BATCH_MODE_NONE);
  DBUG_ASSERT(m_psi_locker == NULL);
#endif
  // TODO: set table= NULL to mark the handler as closed?
  DBUG_ASSERT(m_psi == NULL);
  DBUG_ASSERT(m_lock_type == F_UNLCK);
  DBUG_ASSERT(inited == NONE);
  DBUG_RETURN(close());
}


/**
  Initialize use of index.

  @param idx     Index to use
  @param sorted  Use sorted order

  @return Operation status
    @retval 0     Success
    @retval != 0  Error (error code returned)
*/

int handler::ha_index_init(uint idx, bool sorted)
{
  DBUG_EXECUTE_IF("ha_index_init_fail", return HA_ERR_TABLE_DEF_CHANGED;);
  int result;
  DBUG_ENTER("ha_index_init");
  DBUG_ASSERT(table_share->tmp_table != NO_TMP_TABLE ||
              m_lock_type != F_UNLCK);
  DBUG_ASSERT(inited == NONE);
  if (!(result= index_init(idx, sorted)))
    inited= INDEX;
  end_range= NULL;
  DBUG_RETURN(result);
}


/**
  End use of index.

  @return Operation status
    @retval 0     Success
    @retval != 0  Error (error code returned)
*/

int handler::ha_index_end()
{
  DBUG_ENTER("ha_index_end");
  /* SQL HANDLER function can call this without having it locked. */
  DBUG_ASSERT(table->open_by_handler ||
              table_share->tmp_table != NO_TMP_TABLE ||
              m_lock_type != F_UNLCK);
  DBUG_ASSERT(inited == INDEX);
  inited= NONE;
  end_range= NULL;
  DBUG_RETURN(index_end());
}


/**
  Initialize table for random read or scan.

  @param scan  if true: Initialize for random scans through rnd_next()
               if false: Initialize for random reads through rnd_pos()

  @return Operation status
    @retval 0     Success
    @retval != 0  Error (error code returned)
*/

int handler::ha_rnd_init(bool scan)
{
  DBUG_EXECUTE_IF("ha_rnd_init_fail", return HA_ERR_TABLE_DEF_CHANGED;);
  int result;
  DBUG_ENTER("ha_rnd_init");
  DBUG_ASSERT(table_share->tmp_table != NO_TMP_TABLE ||
              m_lock_type != F_UNLCK);
  DBUG_ASSERT(inited == NONE || (inited == RND && scan));
  inited= (result= rnd_init(scan)) ? NONE : RND;
  end_range= NULL;
  DBUG_RETURN(result);
}


/**
  End use of random access.

  @return Operation status
    @retval 0     Success
    @retval != 0  Error (error code returned)
*/

int handler::ha_rnd_end()
{
  DBUG_ENTER("ha_rnd_end");
  /* SQL HANDLER function can call this without having it locked. */
  DBUG_ASSERT(table->open_by_handler ||
              table_share->tmp_table != NO_TMP_TABLE ||
              m_lock_type != F_UNLCK);
  DBUG_ASSERT(inited == RND);
  inited= NONE;
  end_range= NULL;
  DBUG_RETURN(rnd_end());
}


/**
  Read next row via random scan.

  @param buf  Buffer to read the row into

  @return Operation status
    @retval 0     Success
    @retval != 0  Error (error code returned)
*/

int handler::ha_rnd_next(uchar *buf)
{
  int result;
  DBUG_EXECUTE_IF("ha_rnd_next_deadlock", return HA_ERR_LOCK_DEADLOCK;);
  DBUG_ENTER("handler::ha_rnd_next");
  DBUG_ASSERT(table_share->tmp_table != NO_TMP_TABLE ||
              m_lock_type != F_UNLCK);
  DBUG_ASSERT(inited == RND);

  MYSQL_TABLE_IO_WAIT(PSI_TABLE_FETCH_ROW, MAX_KEY, result,
    { result= rnd_next(buf); })
  if (!result && table->vfield)
    result= update_generated_read_fields(buf, table);
  DBUG_RETURN(result);
}


/**
  Read row via random scan from position.

  @param[out] buf  Buffer to read the row into
  @param      pos  Position from position() call

  @return Operation status
    @retval 0     Success
    @retval != 0  Error (error code returned)
*/

int handler::ha_rnd_pos(uchar *buf, uchar *pos)
{
  int result;
  DBUG_ENTER("handler::ha_rnd_pos");
  DBUG_ASSERT(table_share->tmp_table != NO_TMP_TABLE ||
              m_lock_type != F_UNLCK);
  /* TODO: Find out how to solve ha_rnd_pos when finding duplicate update. */
  /* DBUG_ASSERT(inited == RND); */

  MYSQL_TABLE_IO_WAIT(PSI_TABLE_FETCH_ROW, MAX_KEY, result,
    { result= rnd_pos(buf, pos); })
  if (!result && table->vfield)
    result= update_generated_read_fields(buf, table);
  DBUG_RETURN(result);
}


/**
  Read [part of] row via [part of] index.
  @param[out] buf          buffer where store the data
  @param      key          Key to search for
  @param      keypart_map  Which part of key to use
  @param      find_flag    Direction/condition on key usage

  @returns Operation status
    @retval  0                   Success (found a record, and function has
                                 set table->status to 0)
    @retval  HA_ERR_END_OF_FILE  Row not found (function has set table->status
                                 to STATUS_NOT_FOUND). End of index passed.
    @retval  HA_ERR_KEY_NOT_FOUND Row not found (function has set table->status
                                 to STATUS_NOT_FOUND). Index cursor positioned.
    @retval  != 0                Error

  @note Positions an index cursor to the index specified in the handle.
  Fetches the row if available. If the key value is null,
  begin at the first key of the index.
  ha_index_read_map can be restarted without calling index_end on the previous
  index scan and without calling ha_index_init. In this case the
  ha_index_read_map is on the same index as the previous ha_index_scan.
  This is particularly used in conjunction with multi read ranges.
*/

int handler::ha_index_read_map(uchar *buf, const uchar *key,
                               key_part_map keypart_map,
                               enum ha_rkey_function find_flag)
{
  int result;
  DBUG_ENTER("handler::ha_index_read_map");
  DBUG_ASSERT(table_share->tmp_table != NO_TMP_TABLE ||
              m_lock_type != F_UNLCK);
  DBUG_ASSERT(inited == INDEX);
  DBUG_ASSERT(!pushed_idx_cond || buf == table->record[0]);

  MYSQL_TABLE_IO_WAIT(PSI_TABLE_FETCH_ROW, active_index, result,
    { result= index_read_map(buf, key, keypart_map, find_flag); })
  if (!result && table->vfield)
    result= update_generated_read_fields(buf, table, active_index);
  DBUG_RETURN(result);
}

int handler::ha_index_read_last_map(uchar *buf, const uchar *key,
                                    key_part_map keypart_map)
{
  int result;
  DBUG_ENTER("handler::ha_index_read_last_map");
  DBUG_ASSERT(table_share->tmp_table != NO_TMP_TABLE ||
              m_lock_type != F_UNLCK);
  DBUG_ASSERT(inited == INDEX);
  DBUG_ASSERT(!pushed_idx_cond || buf == table->record[0]);

  MYSQL_TABLE_IO_WAIT(PSI_TABLE_FETCH_ROW, active_index, result,
    { result= index_read_last_map(buf, key, keypart_map); })
  if (!result && table->vfield)
    result= update_generated_read_fields(buf, table, active_index);
  DBUG_RETURN(result);
}

/**
  Initializes an index and read it.

  @see handler::ha_index_read_map.
*/

int handler::ha_index_read_idx_map(uchar *buf, uint index, const uchar *key,
                                   key_part_map keypart_map,
                                   enum ha_rkey_function find_flag)
{
  int result;
  DBUG_ASSERT(table_share->tmp_table != NO_TMP_TABLE ||
              m_lock_type != F_UNLCK);
  DBUG_ASSERT(end_range == NULL);
  DBUG_ASSERT(!pushed_idx_cond || buf == table->record[0]);

  MYSQL_TABLE_IO_WAIT(PSI_TABLE_FETCH_ROW, index, result,
    { result= index_read_idx_map(buf, index, key, keypart_map, find_flag); })
  if (!result && table->vfield)
    result= update_generated_read_fields(buf, table, index);
  return result;
}


/**
  Reads the next row via index.

  @param[out] buf  Row data

  @return Operation status.
    @retval  0                   Success
    @retval  HA_ERR_END_OF_FILE  Row not found
    @retval  != 0                Error
*/

int handler::ha_index_next(uchar * buf)
{
  int result;
  DBUG_ENTER("handler::ha_index_next");
  DBUG_ASSERT(table_share->tmp_table != NO_TMP_TABLE ||
              m_lock_type != F_UNLCK);
  DBUG_ASSERT(inited == INDEX);
  DBUG_ASSERT(!pushed_idx_cond || buf == table->record[0]);

  MYSQL_TABLE_IO_WAIT(PSI_TABLE_FETCH_ROW, active_index, result,
    { result= index_next(buf); })
  if (!result && table->vfield)
    result= update_generated_read_fields(buf, table, active_index);
  DBUG_RETURN(result);
}


/**
  Reads the previous row via index.

  @param[out] buf  Row data

  @return Operation status.
    @retval  0                   Success
    @retval  HA_ERR_END_OF_FILE  Row not found
    @retval  != 0                Error
*/

int handler::ha_index_prev(uchar * buf)
{
  int result;
  DBUG_ENTER("handler::ha_index_prev");
  DBUG_ASSERT(table_share->tmp_table != NO_TMP_TABLE ||
              m_lock_type != F_UNLCK);
  DBUG_ASSERT(inited == INDEX);
  DBUG_ASSERT(!pushed_idx_cond || buf == table->record[0]);

  MYSQL_TABLE_IO_WAIT(PSI_TABLE_FETCH_ROW, active_index, result,
    { result= index_prev(buf); })
  if (!result && table->vfield)
    result= update_generated_read_fields(buf, table, active_index);
  DBUG_RETURN(result);
}


/**
  Reads the first row via index.

  @param[out] buf  Row data

  @return Operation status.
    @retval  0                   Success
    @retval  HA_ERR_END_OF_FILE  Row not found
    @retval  != 0                Error
*/

int handler::ha_index_first(uchar * buf)
{
  int result;
  DBUG_ENTER("handler::ha_index_first");
  DBUG_ASSERT(table_share->tmp_table != NO_TMP_TABLE ||
              m_lock_type != F_UNLCK);
  DBUG_ASSERT(inited == INDEX);
  DBUG_ASSERT(!pushed_idx_cond || buf == table->record[0]);

  MYSQL_TABLE_IO_WAIT(PSI_TABLE_FETCH_ROW, active_index, result,
    { result= index_first(buf); })
  if (!result && table->vfield)
    result= update_generated_read_fields(buf, table, active_index);
  DBUG_RETURN(result);
}


/**
  Reads the last row via index.

  @param[out] buf  Row data

  @return Operation status.
    @retval  0                   Success
    @retval  HA_ERR_END_OF_FILE  Row not found
    @retval  != 0                Error
*/

int handler::ha_index_last(uchar * buf)
{
  int result;
  DBUG_ENTER("handler::ha_index_last");
  DBUG_ASSERT(table_share->tmp_table != NO_TMP_TABLE ||
              m_lock_type != F_UNLCK);
  DBUG_ASSERT(inited == INDEX);
  DBUG_ASSERT(!pushed_idx_cond || buf == table->record[0]);

  MYSQL_TABLE_IO_WAIT(PSI_TABLE_FETCH_ROW, active_index, result,
    { result= index_last(buf); })
  if (!result && table->vfield)
    result= update_generated_read_fields(buf, table, active_index);
  DBUG_RETURN(result);
}


/**
  Reads the next same row via index.

  @param[out] buf     Row data
  @param      key     Key to search for
  @param      keylen  Length of key

  @return Operation status.
    @retval  0                   Success
    @retval  HA_ERR_END_OF_FILE  Row not found
    @retval  != 0                Error
*/

int handler::ha_index_next_same(uchar *buf, const uchar *key, uint keylen)
{
  int result;
  DBUG_ENTER("handler::ha_index_next_same");
  DBUG_ASSERT(table_share->tmp_table != NO_TMP_TABLE ||
              m_lock_type != F_UNLCK);
  DBUG_ASSERT(inited == INDEX);
  DBUG_ASSERT(!pushed_idx_cond || buf == table->record[0]);

  MYSQL_TABLE_IO_WAIT(PSI_TABLE_FETCH_ROW, active_index, result,
    { result= index_next_same(buf, key, keylen); })
  if (!result && table->vfield)
    result= update_generated_read_fields(buf, table, active_index);
  DBUG_RETURN(result);
}


/**
  Read first row (only) from a table.

  This is never called for InnoDB tables, as these table types
  has the HA_STATS_RECORDS_IS_EXACT set.
*/
int handler::read_first_row(uchar * buf, uint primary_key)
{
  int error;
  DBUG_ENTER("handler::read_first_row");

  ha_statistic_increment(&System_status_var::ha_read_first_count);

  /*
    If there is very few deleted rows in the table, find the first row by
    scanning the table.
    TODO remove the test for HA_READ_ORDER
  */
  if (stats.deleted < 10 || primary_key >= MAX_KEY ||
      !(index_flags(primary_key, 0, 0) & HA_READ_ORDER))
  {
    if (!(error= ha_rnd_init(1)))
    {
      while ((error= ha_rnd_next(buf)) == HA_ERR_RECORD_DELETED)
        /* skip deleted row */;
      const int end_error= ha_rnd_end();
      if (!error)
        error= end_error;
    }
  }
  else
  {
    /* Find the first row through the primary key */
    if (!(error= ha_index_init(primary_key, 0)))
    {
      error= ha_index_first(buf);
      const int end_error= ha_index_end();
      if (!error)
        error= end_error;
    }
  }
  DBUG_RETURN(error);
}

/**
  Generate the next auto-increment number based on increment and offset.
  computes the lowest number
  - strictly greater than "nr"
  - of the form: auto_increment_offset + N * auto_increment_increment
  If overflow happened then return MAX_ULONGLONG value as an
  indication of overflow.
  In most cases increment= offset= 1, in which case we get:
  @verbatim 1,2,3,4,5,... @endverbatim
    If increment=10 and offset=5 and previous number is 1, we get:
  @verbatim 1,5,15,25,35,... @endverbatim
*/
inline ulonglong
compute_next_insert_id(ulonglong nr,struct System_variables *variables)
{
  const ulonglong save_nr= nr;

  if (variables->auto_increment_increment == 1)
    nr= nr + 1; // optimization of the formula below
  else
  {
    nr= (((nr+ variables->auto_increment_increment -
           variables->auto_increment_offset)) /
         (ulonglong) variables->auto_increment_increment);
    nr= (nr* (ulonglong) variables->auto_increment_increment +
         variables->auto_increment_offset);
  }

  if (unlikely(nr <= save_nr))
    return ULLONG_MAX;

  return nr;
}


void handler::adjust_next_insert_id_after_explicit_value(ulonglong nr)
{
  /*
    If we have set THD::next_insert_id previously and plan to insert an
    explicitely-specified value larger than this, we need to increase
    THD::next_insert_id to be greater than the explicit value.
  */
  if ((next_insert_id > 0) && (nr >= next_insert_id))
    set_next_insert_id(compute_next_insert_id(nr, &table->in_use->variables));
}


/** @brief
  Computes the largest number X:
  - smaller than or equal to "nr"
  - of the form: auto_increment_offset + N * auto_increment_increment
  where N>=0.

  SYNOPSIS
    prev_insert_id
      nr            Number to "round down"
      variables     variables struct containing auto_increment_increment and
                    auto_increment_offset

  RETURN
    The number X if it exists, "nr" otherwise.
*/
inline ulonglong
prev_insert_id(ulonglong nr, struct System_variables *variables)
{
  if (unlikely(nr < variables->auto_increment_offset))
  {
    /*
      There's nothing good we can do here. That is a pathological case, where
      the offset is larger than the column's max possible value, i.e. not even
      the first sequence value may be inserted. User will receive warning.
    */
    DBUG_PRINT("info",("auto_increment: nr: %lu cannot honour "
                       "auto_increment_offset: %lu",
                       (ulong) nr, variables->auto_increment_offset));
    return nr;
  }
  if (variables->auto_increment_increment == 1)
    return nr; // optimization of the formula below
  nr= (((nr - variables->auto_increment_offset)) /
       (ulonglong) variables->auto_increment_increment);
  return (nr * (ulonglong) variables->auto_increment_increment +
          variables->auto_increment_offset);
}


/**
  Update the auto_increment field if necessary.

  Updates columns with type NEXT_NUMBER if:

  - If column value is set to NULL (in which case
    auto_increment_field_not_null is 0)
  - If column is set to 0 and (sql_mode & MODE_NO_AUTO_VALUE_ON_ZERO) is not
    set. In the future we will only set NEXT_NUMBER fields if one sets them
    to NULL (or they are not included in the insert list).

    In those cases, we check if the currently reserved interval still has
    values we have not used. If yes, we pick the smallest one and use it.
    Otherwise:

  - If a list of intervals has been provided to the statement via SET
    INSERT_ID or via an Intvar_log_event (in a replication slave), we pick the
    first unused interval from this list, consider it as reserved.

  - Otherwise we set the column for the first row to the value
    next_insert_id(get_auto_increment(column))) which is usually
    max-used-column-value+1.
    We call get_auto_increment() for the first row in a multi-row
    statement. get_auto_increment() will tell us the interval of values it
    reserved for us.

  - In both cases, for the following rows we use those reserved values without
    calling the handler again (we just progress in the interval, computing
    each new value from the previous one). Until we have exhausted them, then
    we either take the next provided interval or call get_auto_increment()
    again to reserve a new interval.

  - In both cases, the reserved intervals are remembered in
    thd->auto_inc_intervals_in_cur_stmt_for_binlog if statement-based
    binlogging; the last reserved interval is remembered in
    auto_inc_interval_for_cur_row. The number of reserved intervals is
    remembered in auto_inc_intervals_count. It differs from the number of
    elements in thd->auto_inc_intervals_in_cur_stmt_for_binlog() because the
    latter list is cumulative over all statements forming one binlog event
    (when stored functions and triggers are used), and collapses two
    contiguous intervals in one (see its append() method).

    The idea is that generated auto_increment values are predictable and
    independent of the column values in the table.  This is needed to be
    able to replicate into a table that already has rows with a higher
    auto-increment value than the one that is inserted.

    After we have already generated an auto-increment number and the user
    inserts a column with a higher value than the last used one, we will
    start counting from the inserted value.

    This function's "outputs" are: the table's auto_increment field is filled
    with a value, thd->next_insert_id is filled with the value to use for the
    next row, if a value was autogenerated for the current row it is stored in
    thd->insert_id_for_cur_row, if get_auto_increment() was called
    thd->auto_inc_interval_for_cur_row is modified, if that interval is not
    present in thd->auto_inc_intervals_in_cur_stmt_for_binlog it is added to
    this list.

  @todo
    Replace all references to "next number" or NEXT_NUMBER to
    "auto_increment", everywhere (see below: there is
    table->auto_increment_field_not_null, and there also exists
    table->next_number_field, it's not consistent).

  @retval
    0	ok
  @retval
    HA_ERR_AUTOINC_READ_FAILED  get_auto_increment() was called and
    returned ~(ulonglong) 0
  @retval
    HA_ERR_AUTOINC_ERANGE storing value in field caused strict mode
    failure.
*/

#define AUTO_INC_DEFAULT_NB_ROWS 1 // Some prefer 1024 here
#define AUTO_INC_DEFAULT_NB_MAX_BITS 16
#define AUTO_INC_DEFAULT_NB_MAX ((1 << AUTO_INC_DEFAULT_NB_MAX_BITS) - 1)

int handler::update_auto_increment()
{
  ulonglong nr, nb_reserved_values= 0;
  bool append= FALSE;
  THD *thd= table->in_use;
  struct System_variables *variables= &thd->variables;
  DBUG_ASSERT(table_share->tmp_table != NO_TMP_TABLE ||
              m_lock_type != F_UNLCK);
  DBUG_ENTER("handler::update_auto_increment");

  /*
    next_insert_id is a "cursor" into the reserved interval, it may go greater
    than the interval, but not smaller.
  */
  DBUG_ASSERT(next_insert_id >= auto_inc_interval_for_cur_row.minimum());

  if ((nr= table->next_number_field->val_int()) != 0 ||
      (table->auto_increment_field_not_null &&
      thd->variables.sql_mode & MODE_NO_AUTO_VALUE_ON_ZERO))
  {
    /*
      Update next_insert_id if we had already generated a value in this
      statement (case of INSERT VALUES(null),(3763),(null):
      the last NULL needs to insert 3764, not the value of the first NULL plus
      1).
      Also we should take into account the the sign of the value.
      Since auto_increment value can't have negative value we should update
      next_insert_id only in case when we INSERTing explicit positive value.
      It means that for a table that has SIGNED INTEGER column when we execute
      the following statement
      INSERT INTO t1 VALUES( NULL), (-1), (NULL)
      we shouldn't call adjust_next_insert_id_after_explicit_value()
      and the result row will be (1, -1, 2) (for new opened connection
      to the server). On the other hand, for the statement
      INSERT INTO t1 VALUES( NULL), (333), (NULL)
      we should call adjust_next_insert_id_after_explicit_value()
      and result row will be (1, 333, 334).
    */
    if (((Field_num*)table->next_number_field)->unsigned_flag ||
        ((longlong)nr) > 0)
      adjust_next_insert_id_after_explicit_value(nr);

    insert_id_for_cur_row= 0; // didn't generate anything
    DBUG_RETURN(0);
  }

  if (next_insert_id > table->next_number_field->get_max_int_value())
    DBUG_RETURN(HA_ERR_AUTOINC_READ_FAILED);

  if ((nr= next_insert_id) >= auto_inc_interval_for_cur_row.maximum())
  {
    /* next_insert_id is beyond what is reserved, so we reserve more. */
    const Discrete_interval *forced=
      thd->auto_inc_intervals_forced.get_next();
    if (forced != NULL)
    {
      nr= forced->minimum();
      /*
        In a multi insert statement when the number of affected rows is known
        then reserve those many number of auto increment values. So that
        interval will be starting value to starting value + number of affected
        rows * increment of auto increment.
       */
      nb_reserved_values= (estimation_rows_to_insert > 0) ?
        estimation_rows_to_insert : forced->values();
    }
    else
    {
      /*
        handler::estimation_rows_to_insert was set by
        handler::ha_start_bulk_insert(); if 0 it means "unknown".
      */
      ulonglong nb_desired_values;
      /*
        If an estimation was given to the engine:
        - use it.
        - if we already reserved numbers, it means the estimation was
        not accurate, then we'll reserve 2*AUTO_INC_DEFAULT_NB_ROWS the 2nd
        time, twice that the 3rd time etc.
        If no estimation was given, use those increasing defaults from the
        start, starting from AUTO_INC_DEFAULT_NB_ROWS.
        Don't go beyond a max to not reserve "way too much" (because
        reservation means potentially losing unused values).
        Note that in prelocked mode no estimation is given.
      */

      if ((auto_inc_intervals_count == 0) && (estimation_rows_to_insert > 0))
        nb_desired_values= estimation_rows_to_insert;
      else if ((auto_inc_intervals_count == 0) &&
               (thd->lex->bulk_insert_row_cnt > 0))
      {
        /*
          For multi-row inserts, if the bulk inserts cannot be started, the
          handler::estimation_rows_to_insert will not be set. But we still
          want to reserve the autoinc values.
        */
        nb_desired_values= thd->lex->bulk_insert_row_cnt;
      }
      else /* go with the increasing defaults */
      {
        /* avoid overflow in formula, with this if() */
        if (auto_inc_intervals_count <= AUTO_INC_DEFAULT_NB_MAX_BITS)
        {
          nb_desired_values= AUTO_INC_DEFAULT_NB_ROWS *
            (1 << auto_inc_intervals_count);
          set_if_smaller(nb_desired_values, AUTO_INC_DEFAULT_NB_MAX);
        }
        else
          nb_desired_values= AUTO_INC_DEFAULT_NB_MAX;
      }
      /* This call ignores all its parameters but nr, currently */
      get_auto_increment(variables->auto_increment_offset,
                         variables->auto_increment_increment,
                         nb_desired_values, &nr,
                         &nb_reserved_values);
      if (nr == ULLONG_MAX)
        DBUG_RETURN(HA_ERR_AUTOINC_READ_FAILED);  // Mark failure

      /*
        That rounding below should not be needed when all engines actually
        respect offset and increment in get_auto_increment(). But they don't
        so we still do it. Wonder if for the not-first-in-index we should do
        it. Hope that this rounding didn't push us out of the interval; even
        if it did we cannot do anything about it (calling the engine again
        will not help as we inserted no row).
      */
      nr= compute_next_insert_id(nr-1, variables);
    }

    if (table->s->next_number_keypart == 0)
    {
      /* We must defer the appending until "nr" has been possibly truncated */
      append= TRUE;
    }
    else
    {
      /*
        For such auto_increment there is no notion of interval, just a
        singleton. The interval is not even stored in
        thd->auto_inc_interval_for_cur_row, so we are sure to call the engine
        for next row.
      */
      DBUG_PRINT("info",("auto_increment: special not-first-in-index"));
    }
  }

  if (unlikely(nr == ULLONG_MAX))
      DBUG_RETURN(HA_ERR_AUTOINC_ERANGE); 

  DBUG_PRINT("info",("auto_increment: %lu", (ulong) nr));

  if (unlikely(table->next_number_field->store((longlong) nr, TRUE)))
  {
    /*
      first test if the query was aborted due to strict mode constraints
    */
    if (thd->killed == THD::KILL_BAD_DATA)
      DBUG_RETURN(HA_ERR_AUTOINC_ERANGE);

    /*
      field refused this value (overflow) and truncated it, use the result of
      the truncation (which is going to be inserted); however we try to
      decrease it to honour auto_increment_* variables.
      That will shift the left bound of the reserved interval, we don't
      bother shifting the right bound (anyway any other value from this
      interval will cause a duplicate key).
    */
    nr= prev_insert_id(table->next_number_field->val_int(), variables);
    if (unlikely(table->next_number_field->store((longlong) nr, TRUE)))
      nr= table->next_number_field->val_int();
  }
  if (append)
  {
    auto_inc_interval_for_cur_row.replace(nr, nb_reserved_values,
                                          variables->auto_increment_increment);
    auto_inc_intervals_count++;
    /* Row-based replication does not need to store intervals in binlog */
    if (mysql_bin_log.is_open() && !thd->is_current_stmt_binlog_format_row())
        thd->auto_inc_intervals_in_cur_stmt_for_binlog.append(auto_inc_interval_for_cur_row.minimum(),
                                                              auto_inc_interval_for_cur_row.values(),
                                                              variables->auto_increment_increment);
  }

  /*
    Record this autogenerated value. If the caller then
    succeeds to insert this value, it will call
    record_first_successful_insert_id_in_cur_stmt()
    which will set first_successful_insert_id_in_cur_stmt if it's not
    already set.
  */
  insert_id_for_cur_row= nr;
  /*
    Set next insert id to point to next auto-increment value to be able to
    handle multi-row statements.
  */
  set_next_insert_id(compute_next_insert_id(nr, variables));

  DBUG_RETURN(0);
}


/** @brief
  MySQL signal that it changed the column bitmap

  USAGE
    This is for handlers that needs to setup their own column bitmaps.
    Normally the handler should set up their own column bitmaps in
    index_init() or rnd_init() and in any column_bitmaps_signal() call after
    this.

    The handler is allowd to do changes to the bitmap after a index_init or
    rnd_init() call is made as after this, MySQL will not use the bitmap
    for any program logic checking.
*/
void handler::column_bitmaps_signal()
{
  DBUG_ENTER("column_bitmaps_signal");
  DBUG_PRINT("info", ("read_set: 0x%lx  write_set: 0x%lx", (long) table->read_set,
                      (long)table->write_set));
  DBUG_VOID_RETURN;
}


/**
  Reserves an interval of auto_increment values from the handler.

  @param       offset              offset (modulus increment)
  @param       increment           increment between calls
  @param       nb_desired_values   how many values we want
  @param[out]  first_value         the first value reserved by the handler
  @param[out]  nb_reserved_values  how many values the handler reserved

  offset and increment means that we want values to be of the form
  offset + N * increment, where N>=0 is integer.
  If the function sets *first_value to ULLONG_MAX it means an error.
  If the function sets *nb_reserved_values to ULLONG_MAX it means it has
  reserved to "positive infinite".
*/

void handler::get_auto_increment(ulonglong offset, ulonglong increment,
                                 ulonglong nb_desired_values,
                                 ulonglong *first_value,
                                 ulonglong *nb_reserved_values)
{
  ulonglong nr;
  int error;
  DBUG_ENTER("handler::get_auto_increment");

  (void) extra(HA_EXTRA_KEYREAD);
  table->mark_columns_used_by_index_no_reset(table->s->next_number_index,
                                        table->read_set);
  column_bitmaps_signal();

  if (ha_index_init(table->s->next_number_index, 1))
  {
    /* This should never happen, assert in debug, and fail in release build */
    DBUG_ASSERT(0);
    *first_value= ULLONG_MAX;
    DBUG_VOID_RETURN;
  }

  if (table->s->next_number_keypart == 0)
  {						// Autoincrement at key-start
    error= ha_index_last(table->record[1]);
    /*
      MySQL implicitely assumes such method does locking (as MySQL decides to
      use nr+increment without checking again with the handler, in
      handler::update_auto_increment()), so reserves to infinite.
    */
    *nb_reserved_values= ULLONG_MAX;
  }
  else
  {
    uchar key[MAX_KEY_LENGTH];
    key_copy(key, table->record[0],
             table->key_info + table->s->next_number_index,
             table->s->next_number_key_offset);
    error= ha_index_read_map(table->record[1], key,
                             make_prev_keypart_map(table->s->next_number_keypart),
                             HA_READ_PREFIX_LAST);
    /*
      MySQL needs to call us for next row: assume we are inserting ("a",null)
      here, we return 3, and next this statement will want to insert
      ("b",null): there is no reason why ("b",3+1) would be the good row to
      insert: maybe it already exists, maybe 3+1 is too large...
    */
    *nb_reserved_values= 1;
  }

  if (error)
  {
    if (error == HA_ERR_END_OF_FILE || error == HA_ERR_KEY_NOT_FOUND)
    {
      /* No entry found, start with 1. */
      nr= 1;
    }
    else
    {
      DBUG_ASSERT(0);
      nr= ULLONG_MAX;
    }
  }
  else
    nr= ((ulonglong) table->next_number_field->
         val_int_offset(table->s->rec_buff_length)+1);
  ha_index_end();
  (void) extra(HA_EXTRA_NO_KEYREAD);
  *first_value= nr;
  DBUG_VOID_RETURN;
}


void handler::ha_release_auto_increment()
{
  DBUG_ASSERT(table_share->tmp_table != NO_TMP_TABLE ||
              m_lock_type != F_UNLCK ||
              (!next_insert_id && !insert_id_for_cur_row));
  DEBUG_SYNC(ha_thd(), "release_auto_increment");
  release_auto_increment();
  insert_id_for_cur_row= 0;
  auto_inc_interval_for_cur_row.replace(0, 0, 0);
  auto_inc_intervals_count= 0;
  if (next_insert_id > 0)
  {
    next_insert_id= 0;
    /*
      this statement used forced auto_increment values if there were some,
      wipe them away for other statements.
    */
    table->in_use->auto_inc_intervals_forced.empty();
  }
}


const char *table_case_name(HA_CREATE_INFO *info, const char *name)
{
  return ((lower_case_table_names == 2 && info->alias) ? info->alias : name);
}


/**
  Construct and emit duplicate key error message using information
  from table's record buffer.

  @param table    TABLE object which record buffer should be used as
                  source for column values.
  @param key      Key description.
  @param msg      Error message template to which key value should be
                  added.
  @param errflag  Flags for my_error() call.
*/

void print_keydup_error(TABLE *table, KEY *key, const char *msg, myf errflag)
{
  /* Write the duplicated key in the error message */
  char key_buff[MAX_KEY_LENGTH];
  String str(key_buff,sizeof(key_buff),system_charset_info);

  if (key == NULL)
  {
    /* Key is unknown */
    str.copy("", 0, system_charset_info);
    my_printf_error(ER_DUP_ENTRY, msg, errflag, str.c_ptr(), "*UNKNOWN*");
  }
  else
  {
    /* Table is opened and defined at this point */
    key_unpack(&str,table, key);
    size_t max_length= MYSQL_ERRMSG_SIZE - strlen(msg);
    if (str.length() >= max_length)
    {
      str.length(max_length-4);
      str.append(STRING_WITH_LEN("..."));
    }
    my_printf_error(ER_DUP_ENTRY, msg, errflag, str.c_ptr_safe(), key->name);
  }
}


/**
  Construct and emit duplicate key error message using information
  from table's record buffer.

  @sa print_keydup_error(table, key, msg, errflag).
*/

void print_keydup_error(TABLE *table, KEY *key, myf errflag)
{
  print_keydup_error(table, key,
                     ER_THD(current_thd, ER_DUP_ENTRY_WITH_KEY_NAME), errflag);
}


/**
  This method is used to analyse the error to see whether the error
  is ignorable or not. Further comments in header file.
*/

bool handler::is_ignorable_error(int error)
{
  DBUG_ENTER("is_ignorable_error");

  // Catch errors that are ignorable
  switch (error)
  {
    // Error code 0 is not an error.
    case 0:
    // Dup key errors may be explicitly ignored.
    case HA_ERR_FOUND_DUPP_KEY:
    case HA_ERR_FOUND_DUPP_UNIQUE:
    // Foreign key constraint violations are ignorable.
    case HA_ERR_ROW_IS_REFERENCED:
    case HA_ERR_NO_REFERENCED_ROW:
      DBUG_RETURN(true);
  }

  // Default is that an error is not ignorable.
  DBUG_RETURN(false);
}


/**
  This method is used to analyse the error to see whether the error
  is fatal or not. Further comments in header file.
*/

bool handler::is_fatal_error(int error)
{
  DBUG_ENTER("is_fatal_error");

  // No ignorable errors are fatal
  if (is_ignorable_error(error))
    DBUG_RETURN(false);

  // Catch errors that are not fatal
  switch (error)
  {
    /*
      Deadlock and lock timeout cause transaction/statement rollback so that
      THD::is_fatal_sub_stmt_error will be set. This means that they will not
      be possible to handle by stored program handlers inside stored functions
      and triggers even if non-fatal.
    */
    case HA_ERR_LOCK_WAIT_TIMEOUT:
    case HA_ERR_LOCK_DEADLOCK:
      DBUG_RETURN(false);

    case HA_ERR_NULL_IN_SPATIAL:
      DBUG_RETURN(false);
  }

  // Default is that an error is fatal
  DBUG_RETURN(true);
}


/**
  Print error that we got from handler function.

  @note
    In case of delete table it's only safe to use the following parts of
    the 'table' structure:
    - table->s->path
    - table->alias
*/
void handler::print_error(int error, myf errflag)
{
  DBUG_ENTER("handler::print_error");
  DBUG_PRINT("enter",("error: %d",error));

  int textno=ER_GET_ERRNO;
  switch (error) {
  case EACCES:
    textno=ER_OPEN_AS_READONLY;
    break;
  case EAGAIN:
    textno=ER_FILE_USED;
    break;
  case ENOENT:
    {
      char errbuf[MYSYS_STRERROR_SIZE];
      textno=ER_FILE_NOT_FOUND;
      my_error(textno, errflag, table_share->table_name.str,
               error, my_strerror(errbuf, sizeof(errbuf), error));
    }
    break;
  case HA_ERR_KEY_NOT_FOUND:
  case HA_ERR_NO_ACTIVE_RECORD:
  case HA_ERR_RECORD_DELETED:
  case HA_ERR_END_OF_FILE:
    textno=ER_KEY_NOT_FOUND;
    break;
  case HA_ERR_WRONG_MRG_TABLE_DEF:
    textno=ER_WRONG_MRG_TABLE;
    break;
  case HA_ERR_FOUND_DUPP_KEY:
  {
    uint key_nr= table ? get_dup_key(error) : -1;
    if ((int) key_nr >= 0)
    {
      print_keydup_error(table,
                         key_nr == MAX_KEY ? NULL : &table->key_info[key_nr],
                         errflag);
      DBUG_VOID_RETURN;
    }
    textno=ER_DUP_KEY;
    break;
  }
  case HA_ERR_FOREIGN_DUPLICATE_KEY:
  {
    DBUG_ASSERT(table_share->tmp_table != NO_TMP_TABLE ||
                m_lock_type != F_UNLCK);

    char rec_buf[MAX_KEY_LENGTH];
    String rec(rec_buf, sizeof(rec_buf), system_charset_info);
    /* Table is opened and defined at this point */

    /*
      Just print the subset of fields that are part of the first index,
      printing the whole row from there is not easy.
    */
    key_unpack(&rec, table, &table->key_info[0]);

    char child_table_name[NAME_LEN + 1];
    char child_key_name[NAME_LEN + 1];
    if (get_foreign_dup_key(child_table_name, sizeof(child_table_name),
                            child_key_name, sizeof(child_key_name)))
    {
      my_error(ER_FOREIGN_DUPLICATE_KEY_WITH_CHILD_INFO, errflag,
               table_share->table_name.str, rec.c_ptr_safe(),
               child_table_name, child_key_name);
    }
    else
    {
      my_error(ER_FOREIGN_DUPLICATE_KEY_WITHOUT_CHILD_INFO, errflag,
               table_share->table_name.str, rec.c_ptr_safe());
    }
    DBUG_VOID_RETURN;
  }
  case HA_ERR_NULL_IN_SPATIAL:
    my_error(ER_CANT_CREATE_GEOMETRY_OBJECT, errflag);
    DBUG_VOID_RETURN;
  case HA_ERR_FOUND_DUPP_UNIQUE:
    textno=ER_DUP_UNIQUE;
    break;
  case HA_ERR_RECORD_CHANGED:
    textno=ER_CHECKREAD;
    break;
  case HA_ERR_CRASHED:
    textno=ER_NOT_KEYFILE;
    break;
  case HA_ERR_WRONG_IN_RECORD:
    textno= ER_CRASHED_ON_USAGE;
    break;
  case HA_ERR_CRASHED_ON_USAGE:
    textno=ER_CRASHED_ON_USAGE;
    break;
  case HA_ERR_NOT_A_TABLE:
    textno= error;
    break;
  case HA_ERR_CRASHED_ON_REPAIR:
    textno=ER_CRASHED_ON_REPAIR;
    break;
  case HA_ERR_OUT_OF_MEM:
    textno=ER_OUT_OF_RESOURCES;
    break;
  case HA_ERR_SE_OUT_OF_MEMORY:
    my_error(ER_ENGINE_OUT_OF_MEMORY, errflag,
             table->file->table_type());
    DBUG_VOID_RETURN;
  case HA_ERR_WRONG_COMMAND:
    textno=ER_ILLEGAL_HA;
    break;
  case HA_ERR_OLD_FILE:
    textno=ER_OLD_KEYFILE;
    break;
  case HA_ERR_UNSUPPORTED:
    textno=ER_UNSUPPORTED_EXTENSION;
    break;
  case HA_ERR_RECORD_FILE_FULL:
  case HA_ERR_INDEX_FILE_FULL:
  {
    textno=ER_RECORD_FILE_FULL;
    /* Write the error message to error log */
    errflag|= ME_ERRORLOG;
    break;
  }
  case HA_ERR_LOCK_WAIT_TIMEOUT:
    textno=ER_LOCK_WAIT_TIMEOUT;
    break;
  case HA_ERR_LOCK_TABLE_FULL:
    textno=ER_LOCK_TABLE_FULL;
    break;
  case HA_ERR_LOCK_DEADLOCK:
    textno=ER_LOCK_DEADLOCK;
    break;
  case HA_ERR_READ_ONLY_TRANSACTION:
    textno=ER_READ_ONLY_TRANSACTION;
    break;
  case HA_ERR_CANNOT_ADD_FOREIGN:
    textno=ER_CANNOT_ADD_FOREIGN;
    break;
  case HA_ERR_ROW_IS_REFERENCED:
  {
    String str;
    get_error_message(error, &str);
    my_error(ER_ROW_IS_REFERENCED_2, errflag, str.c_ptr_safe());
    DBUG_VOID_RETURN;
  }
  case HA_ERR_NO_REFERENCED_ROW:
  {
    String str;
    get_error_message(error, &str);
    my_error(ER_NO_REFERENCED_ROW_2, errflag, str.c_ptr_safe());
    DBUG_VOID_RETURN;
  }
  case HA_ERR_TABLE_DEF_CHANGED:
    textno=ER_TABLE_DEF_CHANGED;
    break;
  case HA_ERR_NO_SUCH_TABLE:
    my_error(ER_NO_SUCH_TABLE, errflag, table_share->db.str,
             table_share->table_name.str);
    DBUG_VOID_RETURN;
  case HA_ERR_RBR_LOGGING_FAILED:
    textno= ER_BINLOG_ROW_LOGGING_FAILED;
    break;
  case HA_ERR_DROP_INDEX_FK:
  {
    const char *ptr= "???";
    uint key_nr= table ? get_dup_key(error) : -1;
    if ((int) key_nr >= 0 && key_nr != MAX_KEY)
      ptr= table->key_info[key_nr].name;
    my_error(ER_DROP_INDEX_FK, errflag, ptr);
    DBUG_VOID_RETURN;
  }
  case HA_ERR_TABLE_NEEDS_UPGRADE:
    textno=ER_TABLE_NEEDS_UPGRADE;
    break;
  case HA_ERR_NO_PARTITION_FOUND:
    textno=ER_WRONG_PARTITION_NAME;
    break;
  case HA_ERR_TABLE_READONLY:
    textno= ER_OPEN_AS_READONLY;
    break;
  case HA_ERR_AUTOINC_READ_FAILED:
    textno= ER_AUTOINC_READ_FAILED;
    break;
  case HA_ERR_AUTOINC_ERANGE:
    textno= ER_WARN_DATA_OUT_OF_RANGE;
    break;
  case HA_ERR_TOO_MANY_CONCURRENT_TRXS:
    textno= ER_TOO_MANY_CONCURRENT_TRXS;
    break;
  case HA_ERR_INDEX_COL_TOO_LONG:
    textno= ER_INDEX_COLUMN_TOO_LONG;
    break;
  case HA_ERR_NOT_IN_LOCK_PARTITIONS:
    textno=ER_ROW_DOES_NOT_MATCH_GIVEN_PARTITION_SET;
    break;
  case HA_ERR_INDEX_CORRUPT:
    textno= ER_INDEX_CORRUPT;
    break;
  case HA_ERR_UNDO_REC_TOO_BIG:
    textno= ER_UNDO_RECORD_TOO_BIG;
    break;
  case HA_ERR_TABLE_IN_FK_CHECK:
    textno= ER_TABLE_IN_FK_CHECK;
    break;
  case HA_WRONG_CREATE_OPTION:
    textno= ER_ILLEGAL_HA;
    break;
  case HA_MISSING_CREATE_OPTION:
  {
    const char* engine= table_type();
    my_error(ER_MISSING_HA_CREATE_OPTION, errflag, engine);
    DBUG_VOID_RETURN;
  }
  case HA_ERR_TOO_MANY_FIELDS:
    textno= ER_TOO_MANY_FIELDS;
    break;
  case HA_ERR_INNODB_READ_ONLY:
    textno= ER_INNODB_READ_ONLY;
    break;
  case HA_ERR_TEMP_FILE_WRITE_FAILURE:
    textno= ER_TEMP_FILE_WRITE_FAILURE;
    break;
  case HA_ERR_INNODB_FORCED_RECOVERY:
    textno= ER_INNODB_FORCED_RECOVERY;
    break;
  case HA_ERR_TABLE_CORRUPT:
    my_error(ER_TABLE_CORRUPT, errflag, table_share->db.str,
             table_share->table_name.str);
    DBUG_VOID_RETURN;
  case HA_ERR_QUERY_INTERRUPTED:
    textno= ER_QUERY_INTERRUPTED;
    break;
  case HA_ERR_TABLESPACE_MISSING:
  {
    char errbuf[MYSYS_STRERROR_SIZE];
    my_snprintf(errbuf, MYSYS_STRERROR_SIZE, "`%s`.`%s`", table_share->db.str,
    table_share->table_name.str);
    my_error(ER_TABLESPACE_MISSING, errflag, errbuf, error);
    DBUG_VOID_RETURN;
  }
  case HA_ERR_TABLESPACE_IS_NOT_EMPTY:
    my_error(ER_TABLESPACE_IS_NOT_EMPTY, errflag, table_share->db.str,
             table_share->table_name.str);
    DBUG_VOID_RETURN;
  case HA_ERR_WRONG_FILE_NAME:
    my_error(ER_WRONG_FILE_NAME, errflag, table_share->table_name.str);
    DBUG_VOID_RETURN;
  case HA_ERR_NOT_ALLOWED_COMMAND:
    textno=ER_NOT_ALLOWED_COMMAND;
    break;
  default:
    {
      /* The error was "unknown" to this function.
	 Ask handler if it has got a message for this error */
      String str;
      bool temporary= get_error_message(error, &str);
      if (!str.is_empty())
      {
	const char* engine= table_type();
	if (temporary)
	  my_error(ER_GET_TEMPORARY_ERRMSG, errflag, error, str.ptr(), engine);
	else
	  my_error(ER_GET_ERRMSG, errflag, error, str.ptr(), engine);
      }
      else
	my_error(ER_GET_ERRNO,errflag,error);
      DBUG_VOID_RETURN;
    }
  }
  if (textno != ER_FILE_NOT_FOUND)
    my_error(textno, errflag, table_share->table_name.str, error);
  DBUG_VOID_RETURN;
}


/**
  Return an error message specific to this handler.

  @param error  error code previously returned by handler
  @param buf    pointer to String where to add error message

  @return
    Returns true if this is a temporary error
*/
bool handler::get_error_message(int error, String* buf)
{
  return FALSE;
}


/**
  Check for incompatible collation changes.
   
  @retval
    HA_ADMIN_NEEDS_UPGRADE   Table may have data requiring upgrade.
  @retval
    0                        No upgrade required.
*/

int handler::check_collation_compatibility()
{
  ulong mysql_version= table->s->mysql_version;

  if (mysql_version < 50124)
  {
    KEY *key= table->key_info;
    KEY *key_end= key + table->s->keys;
    for (; key < key_end; key++)
    {
      KEY_PART_INFO *key_part= key->key_part;
      KEY_PART_INFO *key_part_end= key_part + key->user_defined_key_parts;
      for (; key_part < key_part_end; key_part++)
      {
        if (!key_part->fieldnr)
          continue;
        Field *field= table->field[key_part->fieldnr - 1];
        uint cs_number= field->charset()->number;
        if ((mysql_version < 50048 &&
             (cs_number == 11 || /* ascii_general_ci - bug #29499, bug #27562 */
              cs_number == 41 || /* latin7_general_ci - bug #29461 */
              cs_number == 42 || /* latin7_general_cs - bug #29461 */
              cs_number == 20 || /* latin7_estonian_cs - bug #29461 */
              cs_number == 21 || /* latin2_hungarian_ci - bug #29461 */
              cs_number == 22 || /* koi8u_general_ci - bug #29461 */
              cs_number == 23 || /* cp1251_ukrainian_ci - bug #29461 */
              cs_number == 26)) || /* cp1250_general_ci - bug #29461 */
             (mysql_version < 50124 &&
             (cs_number == 33 || /* utf8_general_ci - bug #27877 */
              cs_number == 35))) /* ucs2_general_ci - bug #27877 */
          return HA_ADMIN_NEEDS_UPGRADE;
      }  
    }  
  }  
  return 0;
}


int handler::ha_check_for_upgrade(HA_CHECK_OPT *check_opt)
{
  int error;
  KEY *keyinfo, *keyend;
  KEY_PART_INFO *keypart, *keypartend;

  if (!table->s->mysql_version)
  {
    /* check for blob-in-key error */
    keyinfo= table->key_info;
    keyend= table->key_info + table->s->keys;
    for (; keyinfo < keyend; keyinfo++)
    {
      keypart= keyinfo->key_part;
      keypartend= keypart + keyinfo->user_defined_key_parts;
      for (; keypart < keypartend; keypart++)
      {
        if (!keypart->fieldnr)
          continue;
        Field *field= table->field[keypart->fieldnr-1];
        if (field->type() == MYSQL_TYPE_BLOB)
        {
          if (check_opt->sql_flags & TT_FOR_UPGRADE)
            check_opt->flags= T_MEDIUM;
          return HA_ADMIN_NEEDS_CHECK;
        }
      }
    }
  }
  if (table->s->frm_version != FRM_VER_TRUE_VARCHAR)
    return HA_ADMIN_NEEDS_ALTER;

  if ((error= check_collation_compatibility()))
    return error;
    
  return check_for_upgrade(check_opt);
}


int handler::check_old_types()
{
  Field** field;

  for (field= table->field; (*field); field++)
  {
    if (table->s->mysql_version == 0) // prior to MySQL 5.0
    {
      /* check for bad DECIMAL field */
      if ((*field)->type() == MYSQL_TYPE_NEWDECIMAL) // TODO: error? MYSQL_TYPE_DECIMAL?
      {
        return HA_ADMIN_NEEDS_ALTER;
      }
      if ((*field)->type() == MYSQL_TYPE_VAR_STRING)
      {
        return HA_ADMIN_NEEDS_ALTER;
      }
    }
    if ((*field)->type() == MYSQL_TYPE_YEAR && (*field)->field_length == 2)
      return HA_ADMIN_NEEDS_ALTER; // obsolete YEAR(2) type

    //Check for old temporal format if avoid_temporal_upgrade is disabled.
    mysql_mutex_lock(&LOCK_global_system_variables);
    bool check_temporal_upgrade= !avoid_temporal_upgrade;
    mysql_mutex_unlock(&LOCK_global_system_variables);

    if (check_temporal_upgrade)
    {
      if (((*field)->real_type() == MYSQL_TYPE_TIME) ||
          ((*field)->real_type() == MYSQL_TYPE_DATETIME) ||
          ((*field)->real_type() == MYSQL_TYPE_TIMESTAMP))
        return HA_ADMIN_NEEDS_ALTER;
    }
  }
  return 0;
}


static bool update_frm_version(TABLE *table)
{
  char path[FN_REFLEN];
  File file;
  int result= 1;
  DBUG_ENTER("update_frm_version");

  /*
    No need to update frm version in case table was created or checked
    by server with the same version. This also ensures that we do not
    update frm version for temporary tables as this code doesn't support
    temporary tables.
  */
  if (table->s->mysql_version == MYSQL_VERSION_ID)
    DBUG_RETURN(0);

  strxmov(path, table->s->normalized_path.str, reg_ext, NullS);

  if ((file= mysql_file_open(key_file_frm,
                             path, O_RDWR|O_BINARY, MYF(MY_WME))) >= 0)
  {
    uchar version[4];

    int4store(version, MYSQL_VERSION_ID);

    if ((result= mysql_file_pwrite(file, (uchar*) version, 4, 51L, MYF_RW)))
      goto err;

    table->s->mysql_version= MYSQL_VERSION_ID;
  }
err:
  if (file >= 0)
    (void) mysql_file_close(file, MYF(MY_WME));
  DBUG_RETURN(result);
}



/**
  @return
    key if error because of duplicated keys
*/
uint handler::get_dup_key(int error)
{
  DBUG_ASSERT(table_share->tmp_table != NO_TMP_TABLE ||
              m_lock_type != F_UNLCK);
  DBUG_ENTER("handler::get_dup_key");
  table->file->errkey  = (uint) -1;
  if (error == HA_ERR_FOUND_DUPP_KEY ||
      error == HA_ERR_FOUND_DUPP_UNIQUE || error == HA_ERR_NULL_IN_SPATIAL ||
      error == HA_ERR_DROP_INDEX_FK)
    table->file->info(HA_STATUS_ERRKEY | HA_STATUS_NO_LOCK);
  DBUG_RETURN(table->file->errkey);
}


/**
  Delete all files with extension from bas_ext().

  @param name		Base name of table

  @note
    We assume that the handler may return more extensions than
    was actually used for the file.

  @retval
    0   If we successfully deleted at least one file from base_ext and
    didn't get any other errors than ENOENT
  @retval
    !0  Error
*/
int handler::delete_table(const char *name)
{
  int saved_error= 0;
  int error= 0;
  int enoent_or_zero= ENOENT;                   // Error if no file was deleted
  char buff[FN_REFLEN];
  DBUG_ASSERT(m_lock_type == F_UNLCK);

  for (const char **ext=bas_ext(); *ext ; ext++)
  {
    fn_format(buff, name, "", *ext, MY_UNPACK_FILENAME|MY_APPEND_EXT);
    if (mysql_file_delete_with_symlink(key_file_misc, buff, MYF(0)))
    {
      if (my_errno != ENOENT)
      {
        /*
          If error on the first existing file, return the error.
          Otherwise delete as much as possible.
        */
        if (enoent_or_zero)
          return my_errno;
	saved_error= my_errno;
      }
    }
    else
      enoent_or_zero= 0;                        // No error for ENOENT
    error= enoent_or_zero;
  }
  return saved_error ? saved_error : error;
}


int handler::rename_table(const char * from, const char * to)
{
  int error= 0;
  const char **ext, **start_ext;
  start_ext= bas_ext();
  for (ext= start_ext; *ext ; ext++)
  {
    if (rename_file_ext(from, to, *ext))
    {
      if ((error=my_errno) != ENOENT)
	break;
      error= 0;
    }
  }
  if (error)
  {
    /* Try to revert the rename. Ignore errors. */
    for (; ext >= start_ext; ext--)
      rename_file_ext(to, from, *ext);
  }
  return error;
}


void handler::drop_table(const char *name)
{
  close();
  delete_table(name);
}


/**
  Performs checks upon the table.

  @param thd                thread doing CHECK TABLE operation
  @param check_opt          options from the parser

  @retval
    HA_ADMIN_OK               Successful upgrade
  @retval
    HA_ADMIN_NEEDS_UPGRADE    Table has structures requiring upgrade
  @retval
    HA_ADMIN_NEEDS_ALTER      Table has structures requiring ALTER TABLE
  @retval
    HA_ADMIN_NOT_IMPLEMENTED
*/
int handler::ha_check(THD *thd, HA_CHECK_OPT *check_opt)
{
  int error;
  DBUG_ASSERT(table_share->tmp_table != NO_TMP_TABLE ||
              m_lock_type != F_UNLCK);

  if ((table->s->mysql_version >= MYSQL_VERSION_ID) &&
      (check_opt->sql_flags & TT_FOR_UPGRADE))
    return 0;

  if (table->s->mysql_version < MYSQL_VERSION_ID)
  {
    if ((error= check_old_types()))
      return error;
    error= ha_check_for_upgrade(check_opt);
    if (error && (error != HA_ADMIN_NEEDS_CHECK))
      return error;
    if (!error && (check_opt->sql_flags & TT_FOR_UPGRADE))
      return 0;
  }
  if ((error= check(thd, check_opt)))
    return error;
  /* Skip updating frm version if not main handler. */
  if (table->file != this)
    return error;
  return update_frm_version(table);
}

/**
  A helper function to mark a transaction read-write,
  if it is started.
*/

void
handler::mark_trx_read_write()
{
  Ha_trx_info *ha_info= &ha_thd()->ha_data[ht->slot].ha_info[0];
  /*
    When a storage engine method is called, the transaction must
    have been started, unless it's a DDL call, for which the
    storage engine starts the transaction internally, and commits
    it internally, without registering in the ha_list.
    Unfortunately here we can't know know for sure if the engine
    has registered the transaction or not, so we must check.
  */
  if (ha_info->is_started())
  {
    DBUG_ASSERT(has_transactions());
    /*
      table_share can be NULL in ha_delete_table(). See implementation
      of standalone function ha_delete_table() in sql_base.cc.
    */
    if (table_share == NULL || table_share->tmp_table == NO_TMP_TABLE)
      ha_info->set_trx_read_write();
  }
}


/**
  Repair table: public interface.

  @sa handler::repair()
*/

int handler::ha_repair(THD* thd, HA_CHECK_OPT* check_opt)
{
  int result;
  mark_trx_read_write();

  result= repair(thd, check_opt);
  DBUG_ASSERT(result == HA_ADMIN_NOT_IMPLEMENTED ||
              ha_table_flags() & HA_CAN_REPAIR);

  if (result == HA_ADMIN_OK)
    result= update_frm_version(table);
  return result;
}


/**
  Start bulk insert.

  Allow the handler to optimize for multiple row insert.

  @param rows  Estimated rows to insert
*/

void handler::ha_start_bulk_insert(ha_rows rows)
{
  DBUG_ENTER("handler::ha_start_bulk_insert");
  DBUG_ASSERT(table_share->tmp_table != NO_TMP_TABLE ||
              m_lock_type == F_WRLCK);
  estimation_rows_to_insert= rows;
  start_bulk_insert(rows);
  DBUG_VOID_RETURN;
}


/**
  End bulk insert.

  @return Operation status
    @retval 0     Success
    @retval != 0  Failure (error code returned)
*/

int handler::ha_end_bulk_insert()
{
  DBUG_ENTER("handler::ha_end_bulk_insert");
  DBUG_ASSERT(table_share->tmp_table != NO_TMP_TABLE ||
              m_lock_type == F_WRLCK);
  estimation_rows_to_insert= 0;
  DBUG_RETURN(end_bulk_insert());
}


/**
  Bulk update row: public interface.

  @sa handler::bulk_update_row()
*/

int
handler::ha_bulk_update_row(const uchar *old_data, uchar *new_data,
                            uint *dup_key_found)
{
  DBUG_ASSERT(table_share->tmp_table != NO_TMP_TABLE ||
              m_lock_type == F_WRLCK);
  mark_trx_read_write();

  return bulk_update_row(old_data, new_data, dup_key_found);
}


/**
  Delete all rows: public interface.

  @sa handler::delete_all_rows()
*/

int
handler::ha_delete_all_rows()
{
  DBUG_ASSERT(table_share->tmp_table != NO_TMP_TABLE ||
              m_lock_type == F_WRLCK);
  mark_trx_read_write();

  return delete_all_rows();
}


/**
  Truncate table: public interface.

  @sa handler::truncate()
*/

int
handler::ha_truncate()
{
  DBUG_ASSERT(table_share->tmp_table != NO_TMP_TABLE ||
              m_lock_type == F_WRLCK);
  mark_trx_read_write();

  return truncate();
}


/**
  Optimize table: public interface.

  @sa handler::optimize()
*/

int
handler::ha_optimize(THD* thd, HA_CHECK_OPT* check_opt)
{
  DBUG_ASSERT(table_share->tmp_table != NO_TMP_TABLE ||
              m_lock_type == F_WRLCK);
  mark_trx_read_write();

  return optimize(thd, check_opt);
}


/**
  Analyze table: public interface.

  @sa handler::analyze()
*/

int
handler::ha_analyze(THD* thd, HA_CHECK_OPT* check_opt)
{
  DBUG_ASSERT(table_share->tmp_table != NO_TMP_TABLE ||
              m_lock_type != F_UNLCK);
  mark_trx_read_write();

  return analyze(thd, check_opt);
}


/**
  Check and repair table: public interface.

  @sa handler::check_and_repair()
*/

bool
handler::ha_check_and_repair(THD *thd)
{
  DBUG_ASSERT(table_share->tmp_table != NO_TMP_TABLE ||
              m_lock_type == F_UNLCK);
  mark_trx_read_write();

  return check_and_repair(thd);
}


/**
  Disable indexes: public interface.

  @sa handler::disable_indexes()
*/

int
handler::ha_disable_indexes(uint mode)
{
  DBUG_ASSERT(table_share->tmp_table != NO_TMP_TABLE ||
              m_lock_type != F_UNLCK);
  mark_trx_read_write();

  return disable_indexes(mode);
}


/**
  Enable indexes: public interface.

  @sa handler::enable_indexes()
*/

int
handler::ha_enable_indexes(uint mode)
{
  DBUG_ASSERT(table_share->tmp_table != NO_TMP_TABLE ||
              m_lock_type != F_UNLCK);
  mark_trx_read_write();

  return enable_indexes(mode);
}


/**
  Discard or import tablespace: public interface.

  @sa handler::discard_or_import_tablespace()
*/

int
handler::ha_discard_or_import_tablespace(my_bool discard)
{
  DBUG_ASSERT(table_share->tmp_table != NO_TMP_TABLE ||
              m_lock_type == F_WRLCK);
  mark_trx_read_write();

  return discard_or_import_tablespace(discard);
}


bool handler::ha_prepare_inplace_alter_table(TABLE *altered_table,
                                             Alter_inplace_info *ha_alter_info)
{
  DBUG_ASSERT(table_share->tmp_table != NO_TMP_TABLE ||
              m_lock_type != F_UNLCK);
  mark_trx_read_write();

  return prepare_inplace_alter_table(altered_table, ha_alter_info);
}


bool handler::ha_commit_inplace_alter_table(TABLE *altered_table,
                                            Alter_inplace_info *ha_alter_info,
                                            bool commit)
{
   /*
     At this point we should have an exclusive metadata lock on the table.
     The exception is if we're about to roll back changes (commit= false).
     In this case, we might be rolling back after a failed lock upgrade,
     so we could be holding the same lock level as for inplace_alter_table().
   */
   DBUG_ASSERT(ha_thd()->mdl_context.owns_equal_or_stronger_lock(MDL_key::TABLE,
                                       table->s->db.str,
                                       table->s->table_name.str,
                                       MDL_EXCLUSIVE) ||
               !commit);

   return commit_inplace_alter_table(altered_table, ha_alter_info, commit);
}


/*
   Default implementation to support in-place alter table
   and old online add/drop index API
*/

enum_alter_inplace_result
handler::check_if_supported_inplace_alter(TABLE *altered_table,
                                          Alter_inplace_info *ha_alter_info)
{
  DBUG_ENTER("check_if_supported_alter");

  HA_CREATE_INFO *create_info= ha_alter_info->create_info;

  Alter_inplace_info::HA_ALTER_FLAGS inplace_offline_operations=
    Alter_inplace_info::ALTER_COLUMN_EQUAL_PACK_LENGTH |
    Alter_inplace_info::ALTER_COLUMN_NAME |
    Alter_inplace_info::ALTER_COLUMN_DEFAULT |
    Alter_inplace_info::CHANGE_CREATE_OPTION |
    Alter_inplace_info::ALTER_RENAME |
    Alter_inplace_info::RENAME_INDEX |
    Alter_inplace_info::HA_ALTER_STORED_GCOL |
    Alter_inplace_info::ALTER_INDEX_COMMENT;

  /* Is there at least one operation that requires copy algorithm? */
  if (ha_alter_info->handler_flags & ~inplace_offline_operations)
    DBUG_RETURN(HA_ALTER_INPLACE_NOT_SUPPORTED);

  /*
    ALTER TABLE tbl_name CONVERT TO CHARACTER SET .. and
    ALTER TABLE table_name DEFAULT CHARSET = .. most likely
    change column charsets and so not supported in-place through
    old API.

    Changing of PACK_KEYS, MAX_ROWS and ROW_FORMAT options were
    not supported as in-place operations in old API either.
  */
  if (create_info->used_fields & (HA_CREATE_USED_CHARSET |
                                  HA_CREATE_USED_DEFAULT_CHARSET |
                                  HA_CREATE_USED_PACK_KEYS |
                                  HA_CREATE_USED_MAX_ROWS) ||
      (table->s->row_type != create_info->row_type))
    DBUG_RETURN(HA_ALTER_INPLACE_NOT_SUPPORTED);

  uint table_changes= (ha_alter_info->handler_flags &
                       Alter_inplace_info::ALTER_COLUMN_EQUAL_PACK_LENGTH) ?
    IS_EQUAL_PACK_LENGTH : IS_EQUAL_YES;
  if (table->file->check_if_incompatible_data(create_info, table_changes)
      == COMPATIBLE_DATA_YES)
    DBUG_RETURN(HA_ALTER_INPLACE_EXCLUSIVE_LOCK);

  DBUG_RETURN(HA_ALTER_INPLACE_NOT_SUPPORTED);
}


/*
   Default implementation to support in-place alter table
   and old online add/drop index API
*/

void handler::notify_table_changed()
{
  ha_create_handler_files(table->s->path.str, NULL, CHF_INDEX_FLAG, NULL);
}


void Alter_inplace_info::report_unsupported_error(const char *not_supported,
                                                  const char *try_instead)
{
  if (unsupported_reason == NULL)
    my_error(ER_ALTER_OPERATION_NOT_SUPPORTED, MYF(0),
             not_supported, try_instead);
  else
    my_error(ER_ALTER_OPERATION_NOT_SUPPORTED_REASON, MYF(0),
             not_supported, unsupported_reason, try_instead);
}


/**
  Rename table: public interface.

  @sa handler::rename_table()
*/

int
handler::ha_rename_table(const char *from, const char *to)
{
  DBUG_ASSERT(m_lock_type == F_UNLCK);
  mark_trx_read_write();

  return rename_table(from, to);
}


/**
  Delete table: public interface.

  @sa handler::delete_table()
*/

int
handler::ha_delete_table(const char *name)
{
  DBUG_ASSERT(m_lock_type == F_UNLCK);
  mark_trx_read_write();

  return delete_table(name);
}


/**
  Drop table in the engine: public interface.

  @sa handler::drop_table()
*/

void
handler::ha_drop_table(const char *name)
{
  DBUG_ASSERT(m_lock_type == F_UNLCK);
  mark_trx_read_write();

  return drop_table(name);
}


/**
  Create a table in the engine: public interface.

  @sa handler::create()
*/

int
handler::ha_create(const char *name, TABLE *form, HA_CREATE_INFO *info)
{
  DBUG_ASSERT(m_lock_type == F_UNLCK);
  mark_trx_read_write();

  return create(name, form, info);
}


/**
  Create handler files for CREATE TABLE: public interface.

  @sa handler::create_handler_files()
*/

int
handler::ha_create_handler_files(const char *name, const char *old_name,
                        int action_flag, HA_CREATE_INFO *info)
{
  /*
    Normally this is done when unlocked, but in fast_alter_partition_table,
    it is done on an already locked handler when preparing to alter/rename
    partitions.
  */
  DBUG_ASSERT(m_lock_type == F_UNLCK ||
              (!old_name && strcmp(name, table_share->path.str)));
  mark_trx_read_write();

  return create_handler_files(name, old_name, action_flag, info);
}


/**
  Tell the storage engine that it is allowed to "disable transaction" in the
  handler. It is a hint that ACID is not required - it is used in NDB for
  ALTER TABLE, for example, when data are copied to temporary table.
  A storage engine may treat this hint any way it likes. NDB for example
  starts to commit every now and then automatically.
  This hint can be safely ignored.
*/
int ha_enable_transaction(THD *thd, bool on)
{
  int error=0;
  DBUG_ENTER("ha_enable_transaction");
  DBUG_PRINT("enter", ("on: %d", (int) on));

  if ((thd->get_transaction()->m_flags.enabled= on))
  {
    /*
      Now all storage engines should have transaction handling enabled.
      But some may have it enabled all the time - "disabling" transactions
      is an optimization hint that storage engine is free to ignore.
      So, let's commit an open transaction (if any) now.
    */
    if (!(error= ha_commit_trans(thd, 0)))
      error= trans_commit_implicit(thd);
  }
  DBUG_RETURN(error);
}

int handler::index_next_same(uchar *buf, const uchar *key, uint keylen)
{
  int error;
  DBUG_ENTER("index_next_same");
  if (!(error=index_next(buf)))
  {
    my_ptrdiff_t ptrdiff= buf - table->record[0];
    uchar *save_record_0= NULL;
    KEY *key_info= NULL;
    KEY_PART_INFO *key_part= NULL;
    KEY_PART_INFO *key_part_end= NULL;

    /*
      key_cmp_if_same() compares table->record[0] against 'key'.
      In parts it uses table->record[0] directly, in parts it uses
      field objects with their local pointers into table->record[0].
      If 'buf' is distinct from table->record[0], we need to move
      all record references. This is table->record[0] itself and
      the field pointers of the fields used in this key.
    */
    if (ptrdiff)
    {
      save_record_0= table->record[0];
      table->record[0]= buf;
      key_info= table->key_info + active_index;
      key_part= key_info->key_part;
      key_part_end= key_part + key_info->user_defined_key_parts;
      for (; key_part < key_part_end; key_part++)
      {
        DBUG_ASSERT(key_part->field);
        key_part->field->move_field_offset(ptrdiff);
      }
    }

    if (key_cmp_if_same(table, key, active_index, keylen))
    {
      table->status=STATUS_NOT_FOUND;
      error=HA_ERR_END_OF_FILE;
    }

    /* Move back if necessary. */
    if (ptrdiff)
    {
      table->record[0]= save_record_0;
      for (key_part= key_info->key_part; key_part < key_part_end; key_part++)
        key_part->field->move_field_offset(-ptrdiff);
    }
  }
  DBUG_RETURN(error);
}

/****************************************************************************
** Some general functions that isn't in the handler class
****************************************************************************/

/**
  Initiates table-file and calls appropriate database-creator.

  @retval
   0  ok
  @retval
   1  error
*/
int ha_create_table(THD *thd, const char *path,
                    const char *db, const char *table_name,
                    HA_CREATE_INFO *create_info,
                    bool update_create_info,
                    bool is_temp_table)
{
  int error= 1;
  TABLE table;
  char name_buff[FN_REFLEN];
  const char *name;
  TABLE_SHARE share;
  DBUG_ENTER("ha_create_table");
#ifdef HAVE_PSI_TABLE_INTERFACE
  my_bool temp_table= (my_bool)is_temp_table ||
               (my_bool)is_prefix(table_name, tmp_file_prefix) ||
               (create_info->options & HA_LEX_CREATE_TMP_TABLE ? TRUE : FALSE);
#endif
  
  init_tmp_table_share(thd, &share, db, 0, table_name, path);
  if (open_table_def(thd, &share, 0))
    goto err;

#ifdef HAVE_PSI_TABLE_INTERFACE
  share.m_psi= PSI_TABLE_CALL(get_table_share)(temp_table, &share);
#endif

  if (open_table_from_share(thd, &share, "", 0, (uint) READ_ALL, 0, &table,
                            TRUE))
  {
#ifdef HAVE_PSI_TABLE_INTERFACE
    PSI_TABLE_CALL(drop_table_share)
      (temp_table, db, strlen(db), table_name, strlen(table_name));
#endif
    goto err;
  }

  if (update_create_info)
    update_create_info_from_table(create_info, &table);

  name= get_canonical_filename(table.file, share.path.str, name_buff);

  error= table.file->ha_create(name, &table, create_info);
  if (error)
  {
    table.file->print_error(error, MYF(0));
#ifdef HAVE_PSI_TABLE_INTERFACE
    PSI_TABLE_CALL(drop_table_share)
      (temp_table, db, strlen(db), table_name, strlen(table_name));
#endif
  }
  (void) closefrm(&table, 0);
err:
  free_table_share(&share);
  DBUG_RETURN(error != 0);
}

/**
  Try to discover table from engine.

  @note
    If found, write the frm file to disk.

  @retval
  -1    Table did not exists
  @retval
   0    Table created ok
  @retval
   > 0  Error, table existed but could not be created
*/
int ha_create_table_from_engine(THD* thd, const char *db, const char *name)
{
  int error;
  uchar *frmblob;
  size_t frmlen;
  char path[FN_REFLEN + 1];
  HA_CREATE_INFO create_info;
  TABLE table;
  TABLE_SHARE share;
  DBUG_ENTER("ha_create_table_from_engine");
  DBUG_PRINT("enter", ("name '%s'.'%s'", db, name));

  memset(&create_info, 0, sizeof(create_info));
  if ((error= ha_discover(thd, db, name, &frmblob, &frmlen)))
  {
    /* Table could not be discovered and thus not created */
    DBUG_RETURN(error);
  }

  /*
    Table exists in handler and could be discovered
    frmblob and frmlen are set, write the frm to disk
  */

  build_table_filename(path, sizeof(path) - 1, db, name, "", 0);
  // Save the frm file
  error= writefrm(path, frmblob, frmlen);
  my_free(frmblob);
  if (error)
    DBUG_RETURN(2);

  init_tmp_table_share(thd, &share, db, 0, name, path);
  if (open_table_def(thd, &share, 0))
  {
    DBUG_RETURN(3);
  }

#ifdef HAVE_PSI_TABLE_INTERFACE
  /*
    Table discovery is not instrumented.
    Once discovered, the table will be opened normally,
    and instrumented normally.
  */
#endif

  if (open_table_from_share(thd, &share, "" ,0, 0, 0, &table, FALSE))
  {
    free_table_share(&share);
    DBUG_RETURN(3);
  }

  update_create_info_from_table(&create_info, &table);
  create_info.table_options|= HA_OPTION_CREATE_FROM_ENGINE;

  get_canonical_filename(table.file, path, path);
  error=table.file->ha_create(path, &table, &create_info);
  (void) closefrm(&table, 1);

  DBUG_RETURN(error != 0);
}


/**
  Try to find a table in a storage engine. 

  @param db   Normalized table schema name
  @param name Normalized table name.
  @param[out] exists Only valid if the function succeeded.

  @retval TRUE   An error is found
  @retval FALSE  Success, check *exists
*/

bool
ha_check_if_table_exists(THD* thd, const char *db, const char *name,
                         bool *exists)
{
  uchar *frmblob= NULL;
  size_t frmlen;
  DBUG_ENTER("ha_check_if_table_exists");

  *exists= ! ha_discover(thd, db, name, &frmblob, &frmlen);
  if (*exists)
    my_free(frmblob);

  DBUG_RETURN(FALSE);
}



/**
  Check if a table specified by name is a system table.

  @param db                    Database name for the table.
  @param table_name            Table name to be checked.
  @param is_system_table[out]  True if a system table belongs to sql_layer.

  @return Operation status
    @retval  true              If the table name is a system table.
    @retval  false             If the table name is a user-level table.
*/

static bool check_if_system_table(const char *db,
                                  const char *table_name,
                                  bool *is_sql_layer_system_table)
{
<<<<<<< HEAD
  st_system_tablename *systab;
  const char **names;
  bool is_system_database= false;
  const char *found_db_name= NULL;
=======
  DBUG_ENTER("ha_check_if_supported_system_table");
  st_sys_tbl_chk_params check_params;
  bool is_system_database= false;
  const char **names;
  st_handler_tablename *systab;
>>>>>>> 0c31fd6a

  // Check if we have a system database name in the command.
  DBUG_ASSERT(known_system_databases != NULL);
  names= known_system_databases;
  while (names && *names)
  {
    if (strcmp(*names, db) == 0)
    {
      /* Used to compare later, will be faster */
      found_db_name= *names;
      is_system_database= true;
      break;
    }
    names++;
  }
  if (!is_system_database)
    return false;

  // Check if this is SQL layer system tables.
  systab= mysqld_system_tables;
  while (systab && systab->db)
  {
    if (systab->db == found_db_name &&
        strcmp(systab->tablename, table_name) == 0)
    {
      *is_sql_layer_system_table= true;
      break;
    }

    systab++;
  }

  return true;
}


/**
  Check if a table specified by name is a sql layer system table.

  @param db                    Database name.
  @param table_name            Table name to be checked.
  @param is_system_table[out]  True if the table belongs to sql_layer.

  @return Operation status
    @retval  true            If the table name is a sql-layer system table.
    @retval  false           If the table name is not a sql-layer system table.
*/

bool check_if_sql_layer_system_table(const char *db,
                                     const char *table_name)
{
  bool is_sql_layer_system_table= false;
  return
    check_if_system_table(db, table_name,
                          &is_sql_layer_system_table) &&
    is_sql_layer_system_table;
}


/**
  @brief Check if a given table is a system table.

  @details The primary purpose of introducing this function is to stop system
  tables to be created or being moved to undesired storage engines.

  @todo There is another function called is_system_table_name() used by
        get_table_category(), which is used to set TABLE_SHARE table_category.
        It checks only a subset of table name like proc, event and time*.
        We cannot use below function in get_table_category(),
        as that affects locking mechanism. If we need to
        unify these functions, we need to fix locking issues generated.

  @param   hton                  Handlerton of new engine.
  @param   db                    Database name.
  @param   table_name            Table name to be checked.

  @return Operation status
    @retval  true                If the table name is a valid system table
                                 or if its a valid user table.

    @retval  false               If the table name is a system table name
                                 and does not belong to engine specified
                                 in the command.
*/

bool ha_check_if_supported_system_table(handlerton *hton, const char *db,
                                        const char *table_name)
{
  DBUG_ENTER("ha_check_if_supported_system_table");
  st_sys_tbl_chk_params check_params;

  check_params.is_sql_layer_system_table= false;
  if (!check_if_system_table(db, table_name,
                             &check_params.is_sql_layer_system_table))
    DBUG_RETURN(true); // It's a user table name

  // Check if this is a system table and if some engine supports it.
  check_params.status= check_params.is_sql_layer_system_table ?
    st_sys_tbl_chk_params::KNOWN_SYSTEM_TABLE :
    st_sys_tbl_chk_params::NOT_KNOWN_SYSTEM_TABLE;
  check_params.db_type= hton->db_type;
  check_params.table_name= table_name;
  check_params.db= db;
  plugin_foreach(NULL, check_engine_system_table_handlerton,
                 MYSQL_STORAGE_ENGINE_PLUGIN, &check_params);

  // SE does not support this system table.
  if (check_params.status == st_sys_tbl_chk_params::KNOWN_SYSTEM_TABLE)
    DBUG_RETURN(false);

  // It's a system table or a valid user table.
  DBUG_RETURN(true);
}

/**
  @brief Called for each SE to check if given db, tablename is a system table.

  @details The primary purpose of introducing this function is to stop system
  tables to be created or being moved to undesired storage engines.

  @param   unused  unused THD*
  @param   plugin  Points to specific SE.
  @param   arg     Is of type struct st_sys_tbl_chk_params.

  @note
    args->status   Indicates OUT param,
                   see struct st_sys_tbl_chk_params definition for more info.

  @return Operation status
    @retval  true  There was a match found.
                   This will stop doing checks with other SE's.

    @retval  false There was no match found.
                   Other SE's will be checked to find a match.
*/
static my_bool check_engine_system_table_handlerton(THD *unused,
                                                    plugin_ref plugin,
                                                    void *arg)
{
  st_sys_tbl_chk_params *check_params= (st_sys_tbl_chk_params*) arg;
  handlerton *hton= plugin_data<handlerton*>(plugin);

  // Do we already know that the table is a system table?
  if (check_params->status == st_sys_tbl_chk_params::KNOWN_SYSTEM_TABLE)
  {
    /*
      If this is the same SE specified in the command, we can
      simply ask the SE if it supports it stop the search regardless.
    */
    if (hton->db_type == check_params->db_type)
    {
      if (hton->is_supported_system_table &&
          hton->is_supported_system_table(check_params->db,
                                       check_params->table_name,
                                       check_params->is_sql_layer_system_table))
        check_params->status= st_sys_tbl_chk_params::SUPPORTED_SYSTEM_TABLE;
      return TRUE;
    }
    /*
      If this is a different SE, there is no point in asking the SE
      since we already know it's a system table and we don't care
      if it is supported or not.
    */
    return FALSE;
  }

  /*
    We don't yet know if the table is a system table or not.
    We therefore must always ask the SE.
  */
  if (hton->is_supported_system_table &&
      hton->is_supported_system_table(check_params->db,
                                      check_params->table_name,
                                      check_params->is_sql_layer_system_table))
  {
    /*
      If this is the same SE specified in the command, we know it's a
      supported system table and can stop the search.
    */
    if (hton->db_type == check_params->db_type)
    {
      check_params->status= st_sys_tbl_chk_params::SUPPORTED_SYSTEM_TABLE;
      return TRUE;
    }
    else
      check_params->status= st_sys_tbl_chk_params::KNOWN_SYSTEM_TABLE;
  }

  return FALSE;
}

/*
  Prepare list of all known system database names
  current we just have 'mysql' as system database name.

  Later ndbcluster, innodb SE's can define some new database
  name which can store system tables specific to SE.
*/
const char** ha_known_system_databases(void)
{
  list<const char*> found_databases;
  const char **databases, **database;

  // Get mysqld system database name.
  found_databases.push_back((char*) mysqld_system_database);

  // Get system database names from every specific storage engine.
  plugin_foreach(NULL, system_databases_handlerton,
                 MYSQL_STORAGE_ENGINE_PLUGIN, &found_databases);

  databases= (const char **) my_once_alloc(sizeof(char *)*
                                     (found_databases.size()+1),
                                     MYF(MY_WME | MY_FAE));
  DBUG_ASSERT(databases != NULL);

  list<const char*>::iterator it;
  database= databases;
  for (it= found_databases.begin(); it != found_databases.end(); it++)
    *database++= *it;
  *database= 0; // Last element.

  return databases;
}

/**
  @brief Fetch system database name specific to SE.

  @details This function is invoked by plugin_foreach() from
           ha_known_system_databases(), for each storage engine.
*/
static my_bool system_databases_handlerton(THD *unused, plugin_ref plugin,
                                           void *arg)
{
  list<const char*> *found_databases= (list<const char*> *) arg;
  const char *db;

  handlerton *hton= plugin_data<handlerton*>(plugin);
  if (hton->system_database)
  {
    db= hton->system_database();
    if (db)
      found_databases->push_back(db);
  }

  return FALSE;
}

void st_ha_check_opt::init()
{
  flags= sql_flags= 0;
}


/*****************************************************************************
  Key cache handling.

  This code is only relevant for ISAM/MyISAM tables

  key_cache->cache may be 0 only in the case where a key cache is not
  initialized or when we where not able to init the key cache in a previous
  call to ha_init_key_cache() (probably out of memory)
*****************************************************************************/

/**
  Init a key cache if it has not been initied before.
*/
int ha_init_key_cache(const char *name, KEY_CACHE *key_cache)
{
  DBUG_ENTER("ha_init_key_cache");

  if (!key_cache->key_cache_inited)
  {
    mysql_mutex_lock(&LOCK_global_system_variables);
    size_t tmp_buff_size= (size_t) key_cache->param_buff_size;
    ulonglong tmp_block_size= key_cache->param_block_size;
    ulonglong division_limit= key_cache->param_division_limit;
    ulonglong age_threshold=  key_cache->param_age_threshold;
    mysql_mutex_unlock(&LOCK_global_system_variables);
    DBUG_RETURN(!init_key_cache(key_cache,
				tmp_block_size,
				tmp_buff_size,
				division_limit, age_threshold));
  }
  DBUG_RETURN(0);
}


/**
  Resize key cache.
*/
int ha_resize_key_cache(KEY_CACHE *key_cache)
{
  DBUG_ENTER("ha_resize_key_cache");

  if (key_cache->key_cache_inited)
  {
    mysql_mutex_lock(&LOCK_global_system_variables);
    size_t tmp_buff_size= (size_t) key_cache->param_buff_size;
    ulonglong tmp_block_size= key_cache->param_block_size;
    ulonglong division_limit= key_cache->param_division_limit;
    ulonglong age_threshold=  key_cache->param_age_threshold;
    mysql_mutex_unlock(&LOCK_global_system_variables);
    DBUG_RETURN(!resize_key_cache(key_cache, tmp_block_size,
				  tmp_buff_size,
				  division_limit, age_threshold));
  }
  DBUG_RETURN(0);
}


/**
  Move all tables from one key cache to another one.
*/
int ha_change_key_cache(KEY_CACHE *old_key_cache,
			KEY_CACHE *new_key_cache)
{
  mi_change_key_cache(old_key_cache, new_key_cache);
  return 0;
}


/**
  Try to discover one table from handler(s).

  @retval
    -1   Table did not exists
  @retval
    0   OK. In this case *frmblob and *frmlen are set
  @retval
    >0   error.  frmblob and frmlen may not be set
*/
struct st_discover_args
{
  const char *db;
  const char *name;
  uchar **frmblob; 
  size_t *frmlen;
};

static my_bool discover_handlerton(THD *thd, plugin_ref plugin,
                                   void *arg)
{
  st_discover_args *vargs= (st_discover_args *)arg;
  handlerton *hton= plugin_data<handlerton*>(plugin);
  if (hton->state == SHOW_OPTION_YES && hton->discover &&
      (!(hton->discover(hton, thd, vargs->db, vargs->name, 
                        vargs->frmblob, 
                        vargs->frmlen))))
    return TRUE;

  return FALSE;
}


static int ha_discover(THD *thd, const char *db, const char *name,
                       uchar **frmblob, size_t *frmlen)
{
  int error= -1; // Table does not exist in any handler
  DBUG_ENTER("ha_discover");
  DBUG_PRINT("enter", ("db: %s, name: %s", db, name));
  st_discover_args args= {db, name, frmblob, frmlen};

  if (is_prefix(name,tmp_file_prefix)) /* skip temporary tables */
    DBUG_RETURN(error);

  if (plugin_foreach(thd, discover_handlerton,
                 MYSQL_STORAGE_ENGINE_PLUGIN, &args))
    error= 0;

  if (!error)
    thd->status_var.ha_discover_count++;
  DBUG_RETURN(error);
}


/**
  Call this function in order to give the handler the possiblity
  to ask engine if there are any new tables that should be written to disk
  or any dropped tables that need to be removed from disk
*/
struct st_find_files_args
{
  const char *db;
  const char *path;
  const char *wild;
  bool dir;
  List<LEX_STRING> *files;
};

static my_bool find_files_handlerton(THD *thd, plugin_ref plugin,
                                   void *arg)
{
  st_find_files_args *vargs= (st_find_files_args *)arg;
  handlerton *hton= plugin_data<handlerton*>(plugin);


  if (hton->state == SHOW_OPTION_YES && hton->find_files)
      if (hton->find_files(hton, thd, vargs->db, vargs->path, vargs->wild, 
                          vargs->dir, vargs->files))
        return TRUE;

  return FALSE;
}

int
ha_find_files(THD *thd,const char *db,const char *path,
	      const char *wild, bool dir, List<LEX_STRING> *files)
{
  int error= 0;
  DBUG_ENTER("ha_find_files");
  DBUG_PRINT("enter", ("db: '%s'  path: '%s'  wild: '%s'  dir: %d", 
		       db, path, wild ? wild : "NULL", dir));
  st_find_files_args args= {db, path, wild, dir, files};

  plugin_foreach(thd, find_files_handlerton,
                 MYSQL_STORAGE_ENGINE_PLUGIN, &args);
  /* The return value is not currently used */
  DBUG_RETURN(error);
}

/**
  Ask handler if the table exists in engine.
  @retval
    HA_ERR_NO_SUCH_TABLE     Table does not exist
  @retval
    HA_ERR_TABLE_EXIST       Table exists
*/
struct st_table_exists_in_engine_args
{
  const char *db;
  const char *name;
  int err;
};

static my_bool table_exists_in_engine_handlerton(THD *thd, plugin_ref plugin,
                                   void *arg)
{
  st_table_exists_in_engine_args *vargs= (st_table_exists_in_engine_args *)arg;
  handlerton *hton= plugin_data<handlerton*>(plugin);

  int err= HA_ERR_NO_SUCH_TABLE;

  if (hton->state == SHOW_OPTION_YES && hton->table_exists_in_engine)
    err = hton->table_exists_in_engine(hton, thd, vargs->db, vargs->name);

  vargs->err = err;
  if (vargs->err == HA_ERR_TABLE_EXIST)
    return TRUE;

  return FALSE;
}

int ha_table_exists_in_engine(THD* thd, const char* db, const char* name)
{
  DBUG_ENTER("ha_table_exists_in_engine");
  DBUG_PRINT("enter", ("db: %s, name: %s", db, name));
  st_table_exists_in_engine_args args= {db, name, HA_ERR_NO_SUCH_TABLE};
  plugin_foreach(thd, table_exists_in_engine_handlerton,
                 MYSQL_STORAGE_ENGINE_PLUGIN, &args);
  DBUG_PRINT("exit", ("error: %d", args.err));
  DBUG_RETURN(args.err);
}

/**
  Prepare (sub-) sequences of joins in this statement 
  which may be pushed to each storage engine for execution.
*/
struct st_make_pushed_join_args
{
  const AQP::Join_plan* plan; // Query plan provided by optimizer
  int err;                    // Error code to return.
};

static my_bool make_pushed_join_handlerton(THD *thd, plugin_ref plugin,
                                   void *arg)
{
  st_make_pushed_join_args *vargs= (st_make_pushed_join_args *)arg;
  handlerton *hton= plugin_data<handlerton*>(plugin);

  if (hton && hton->make_pushed_join)
  {
    const int error= hton->make_pushed_join(hton, thd, vargs->plan);
    if (unlikely(error))
    {
      vargs->err = error;
      return TRUE;
    }
  }
  return FALSE;
}

int ha_make_pushed_joins(THD *thd, const AQP::Join_plan* plan)
{
  DBUG_ENTER("ha_make_pushed_joins");
  st_make_pushed_join_args args= {plan, 0};
  plugin_foreach(thd, make_pushed_join_handlerton,
                 MYSQL_STORAGE_ENGINE_PLUGIN, &args);
  DBUG_PRINT("exit", ("error: %d", args.err));
  DBUG_RETURN(args.err);
}

/*
  TODO: change this into a dynamic struct
  List<handlerton> does not work as
  1. binlog_end is called when MEM_ROOT is gone
  2. cannot work with thd MEM_ROOT as memory should be freed
*/
#define MAX_HTON_LIST_ST 63
struct hton_list_st
{
  handlerton *hton[MAX_HTON_LIST_ST];
  uint sz;
};

struct binlog_func_st
{
  enum_binlog_func fn;
  void *arg;
};

/** @brief
  Listing handlertons first to avoid recursive calls and deadlock
*/
static my_bool binlog_func_list(THD *thd, plugin_ref plugin, void *arg)
{
  hton_list_st *hton_list= (hton_list_st *)arg;
  handlerton *hton= plugin_data<handlerton*>(plugin);
  if (hton->state == SHOW_OPTION_YES && hton->binlog_func)
  {
    uint sz= hton_list->sz;
    if (sz == MAX_HTON_LIST_ST-1)
    {
      /* list full */
      return FALSE;
    }
    hton_list->hton[sz]= hton;
    hton_list->sz= sz+1;
  }
  return FALSE;
}

static my_bool binlog_func_foreach(THD *thd, binlog_func_st *bfn)
{
  hton_list_st hton_list;
  uint i, sz;

  hton_list.sz= 0;
  plugin_foreach(thd, binlog_func_list,
                 MYSQL_STORAGE_ENGINE_PLUGIN, &hton_list);

  for (i= 0, sz= hton_list.sz; i < sz ; i++)
    hton_list.hton[i]->binlog_func(hton_list.hton[i], thd, bfn->fn, bfn->arg);
  return FALSE;
}


int ha_reset_logs(THD *thd)
{
  binlog_func_st bfn= {BFN_RESET_LOGS, 0};
  binlog_func_foreach(thd, &bfn);
  return 0;
}

void ha_reset_slave(THD* thd)
{
  binlog_func_st bfn= {BFN_RESET_SLAVE, 0};
  binlog_func_foreach(thd, &bfn);
}

void ha_binlog_wait(THD* thd)
{
  binlog_func_st bfn= {BFN_BINLOG_WAIT, 0};
  binlog_func_foreach(thd, &bfn);
}

int ha_binlog_index_purge_file(THD *thd, const char *file)
{
  binlog_func_st bfn= {BFN_BINLOG_PURGE_FILE, (void *)file};
  binlog_func_foreach(thd, &bfn);
  return 0;
}

struct binlog_log_query_st
{
  enum_binlog_command binlog_command;
  const char *query;
  size_t query_length;
  const char *db;
  const char *table_name;
};

static my_bool binlog_log_query_handlerton2(THD *thd,
                                            handlerton *hton,
                                            void *args)
{
  struct binlog_log_query_st *b= (struct binlog_log_query_st*)args;
  if (hton->state == SHOW_OPTION_YES && hton->binlog_log_query)
    hton->binlog_log_query(hton, thd,
                           b->binlog_command,
                           b->query,
                           b->query_length,
                           b->db,
                           b->table_name);
  return FALSE;
}

static my_bool binlog_log_query_handlerton(THD *thd,
                                           plugin_ref plugin,
                                           void *args)
{
  return binlog_log_query_handlerton2(thd,
                                      plugin_data<handlerton*>(plugin), args);
}

void ha_binlog_log_query(THD *thd, handlerton *hton,
                         enum_binlog_command binlog_command,
                         const char *query, size_t query_length,
                         const char *db, const char *table_name)
{
  struct binlog_log_query_st b;
  b.binlog_command= binlog_command;
  b.query= query;
  b.query_length= query_length;
  b.db= db;
  b.table_name= table_name;
  if (hton == 0)
    plugin_foreach(thd, binlog_log_query_handlerton,
                   MYSQL_STORAGE_ENGINE_PLUGIN, &b);
  else
    binlog_log_query_handlerton2(thd, hton, &b);
}

int ha_binlog_end(THD* thd)
{
  binlog_func_st bfn= {BFN_BINLOG_END, 0};
  binlog_func_foreach(thd, &bfn);
  return 0;
}

/**
  Calculate cost of 'index only' scan for given index and number of records

  @param keynr    Index number
  @param records  Estimated number of records to be retrieved

  @note
    It is assumed that we will read trough the whole key range and that all
    key blocks are half full (normally things are much better). It is also
    assumed that each time we read the next key from the index, the handler
    performs a random seek, thus the cost is proportional to the number of
    blocks read.

  @return
    Estimated cost of 'index only' scan
*/

double handler::index_only_read_time(uint keynr, double records)
{
  double read_time;
  uint keys_per_block= (stats.block_size/2/
                        (table_share->key_info[keynr].key_length + ref_length) +
                        1);
  read_time=((double) (records + keys_per_block-1) /
             (double) keys_per_block);
  return read_time;
}


double handler::table_in_memory_estimate() const
{
  DBUG_ASSERT(stats.table_in_mem_estimate == IN_MEMORY_ESTIMATE_UNKNOWN ||
              (stats.table_in_mem_estimate >= 0.0 &&
               stats.table_in_mem_estimate <= 1.0));

  /*
    If the storage engine has supplied information about how much of the
    table that is currently in a memory buffer, then use this estimate.
  */
  if (stats.table_in_mem_estimate != IN_MEMORY_ESTIMATE_UNKNOWN)
    return stats.table_in_mem_estimate;

  /*
    The storage engine has not provided any information about how much of
    this index is in memory, use an heuristic to produce an estimate.
  */
  return estimate_in_memory_buffer(stats.data_file_length);
}


double handler::index_in_memory_estimate(uint keyno) const
{
  const KEY *key= &table->key_info[keyno];

  /*
    If the storage engine has supplied information about how much of the
    index that is currently in a memory buffer, then use this estimate.
  */
  const double est= key->in_memory_estimate();
  if (est != IN_MEMORY_ESTIMATE_UNKNOWN)
    return est;

  /*
    The storage engine has not provided any information about how much of
    this index is in memory, use an heuristic to produce an estimate.
  */
  ulonglong file_length;

  /*
    If the index is a clustered primary index, then use the data file
    size as estimate for how large the index is.
  */
  if (keyno == table->s->primary_key && primary_key_is_clustered())
    file_length= stats.data_file_length;
  else
    file_length= stats.index_file_length;

  return estimate_in_memory_buffer(file_length);
}


double handler::estimate_in_memory_buffer(ulonglong table_index_size) const
{
  /*
    The storage engine has not provided any information about how much of
    the table/index is in memory. In this case we use a heuristic:

    - if the size of the table/index is less than 20 percent (pick any
      number) of the memory buffer, then the entire table/index is likely in
      memory.
    - if the size of the table/index is larger than the memory buffer, then
      assume nothing of the table/index is in memory.
    - if the size of the table/index is larger than 20 percent but less than
      the memory buffer size, then use a linear function of the table/index
      size that goes from 1.0 to 0.0.
  */

  /*
    If the storage engine has information about the size of its
    memory buffer, then use this. Otherwise, assume that at least 100 MB
    of data can be chached in memory.
  */
  longlong memory_buf_size= get_memory_buffer_size();
  if (memory_buf_size <= 0)
    memory_buf_size= 100 * 1024 * 1024;    // 100 MB

  /*
    Upper limit for the relative size of a table to be considered
    entirely available in a memory buffer. If the actual table size is
    less than this we assume it is complete cached in a memory buffer.
  */
  const double table_index_in_memory_limit= 0.2;

  /*
    Estimate for how much of the total memory buffer this table/index
    can occupy.
  */
  const double percent_of_mem= static_cast<double>(table_index_size) /
    memory_buf_size;

  double in_mem_est;

  if (percent_of_mem < table_index_in_memory_limit) // Less than 20 percent
    in_mem_est= 1.0;
  else if (percent_of_mem > 1.0)                // Larger than buffer
    in_mem_est= 0.0;
  else
  {
    /*
      The size of the table/index is larger than
      "table_index_in_memory_limit" * "memory_buf_size" but less than
      the total size of the memory buffer.
    */
    in_mem_est= 1.0 - (percent_of_mem - table_index_in_memory_limit) /
      (1.0 - table_index_in_memory_limit);
  }
  DBUG_ASSERT(in_mem_est >= 0.0 && in_mem_est <= 1.0);

  return in_mem_est;
}


Cost_estimate handler::table_scan_cost()
{
  /*
    This function returns a Cost_estimate object. The function should be
    implemented in a way that allows the compiler to use "return value
    optimization" to avoid creating the temporary object for the return value
    and use of the copy constructor.
  */

  const double io_cost= scan_time() * table->cost_model()->page_read_cost(1.0);
  Cost_estimate cost;
  cost.add_io(io_cost);
  return cost;
}

  
Cost_estimate handler::index_scan_cost(uint index, double ranges, double rows)
{
  /*
    This function returns a Cost_estimate object. The function should be
    implemented in a way that allows the compiler to use "return value
    optimization" to avoid creating the temporary object for the return value
    and use of the copy constructor.
  */

  DBUG_ASSERT(ranges >= 0.0);
  DBUG_ASSERT(rows >= 0.0);

  const double io_cost= index_only_read_time(index, rows) *
    table->cost_model()->page_read_cost_index(index, 1.0);
  Cost_estimate cost;
  cost.add_io(io_cost);
  return cost;
}


Cost_estimate handler::read_cost(uint index, double ranges, double rows)
{
  /*
    This function returns a Cost_estimate object. The function should be
    implemented in a way that allows the compiler to use "return value
    optimization" to avoid creating the temporary object for the return value
    and use of the copy constructor.
  */

  DBUG_ASSERT(ranges >= 0.0);
  DBUG_ASSERT(rows >= 0.0);

  const double io_cost= read_time(index, static_cast<uint>(ranges),
                                  static_cast<ha_rows>(rows)) *
                        table->cost_model()->page_read_cost(1.0);
  Cost_estimate cost;
  cost.add_io(io_cost);
  return cost;
}
  

/**
  Check if key has partially-covered columns

  We can't use DS-MRR to perform range scans when the ranges are over
  partially-covered keys, because we'll not have full key part values
  (we'll have their prefixes from the index) and will not be able to check
  if we've reached the end the range.

  @param keyno  Key to check

  @todo
    Allow use of DS-MRR in cases where the index has partially-covered
    components but they are not used for scanning.

  @retval TRUE   Yes
  @retval FALSE  No
*/

static bool key_uses_partial_cols(TABLE *table, uint keyno)
{
  KEY_PART_INFO *kp= table->key_info[keyno].key_part;
  KEY_PART_INFO *kp_end= kp + table->key_info[keyno].user_defined_key_parts;
  for (; kp != kp_end; kp++)
  {
    if (!kp->field->part_of_key.is_set(keyno))
      return TRUE;
  }
  return FALSE;
}

/****************************************************************************
 * Default MRR implementation (MRR to non-MRR converter)
 ***************************************************************************/

/**
  Get cost and other information about MRR scan over a known list of ranges

  Calculate estimated cost and other information about an MRR scan for given
  sequence of ranges.

  @param keyno           Index number
  @param seq             Range sequence to be traversed
  @param seq_init_param  First parameter for seq->init()
  @param n_ranges_arg    Number of ranges in the sequence, or 0 if the caller
                         can't efficiently determine it
  @param [in,out] bufsz  IN:  Size of the buffer available for use
                         OUT: Size of the buffer that is expected to be actually
                              used, or 0 if buffer is not needed.
  @param [in,out] flags  A combination of HA_MRR_* flags
  @param [out] cost      Estimated cost of MRR access

  @note
    This method (or an overriding one in a derived class) must check for
    \c thd->killed and return HA_POS_ERROR if it is not zero. This is required
    for a user to be able to interrupt the calculation by killing the
    connection/query.

  @retval
    HA_POS_ERROR  Error or the engine is unable to perform the requested
                  scan. Values of OUT parameters are undefined.
  @retval
    other         OK, *cost contains cost of the scan, *bufsz and *flags
                  contain scan parameters.
*/

ha_rows 
handler::multi_range_read_info_const(uint keyno, RANGE_SEQ_IF *seq,
                                     void *seq_init_param, uint n_ranges_arg,
                                     uint *bufsz, uint *flags, 
                                     Cost_estimate *cost)
{
  KEY_MULTI_RANGE range;
  range_seq_t seq_it;
  ha_rows rows, total_rows= 0;
  uint n_ranges=0;
  THD *thd= current_thd;
  
  /* Default MRR implementation doesn't need buffer */
  *bufsz= 0;

  DBUG_EXECUTE_IF("bug13822652_2", thd->killed= THD::KILL_QUERY;);

  seq_it= seq->init(seq_init_param, n_ranges, *flags);
  while (!seq->next(seq_it, &range))
  {
    if (unlikely(thd->killed != 0))
      return HA_POS_ERROR;
    
    n_ranges++;
    key_range *min_endp, *max_endp;
    if (range.range_flag & GEOM_FLAG)
    {
      min_endp= &range.start_key;
      max_endp= NULL;
    }
    else
    {
      min_endp= range.start_key.length? &range.start_key : NULL;
      max_endp= range.end_key.length? &range.end_key : NULL;
    }
    /*
      Get the number of rows in the range. This is done by calling
      records_in_range() unless:

        1) The range is an equality range and the index is unique.
           There cannot be more than one matching row, so 1 is
           assumed. Note that it is possible that the correct number
           is actually 0, so the row estimate may be too high in this
           case. Also note: ranges of the form "x IS NULL" may have more
           than 1 mathing row so records_in_range() is called for these.
        2) a) The range is an equality range but the index is either 
              not unique or all of the keyparts are not used. 
           b) The user has requested that index statistics should be used
              for equality ranges to avoid the incurred overhead of 
              index dives in records_in_range().
           c) Index statistics is available.
           Ranges of the form "x IS NULL" will not use index statistics 
           because the number of rows with this value are likely to be 
           very different than the values in the index statistics.
    */
    int keyparts_used= 0;
    if ((range.range_flag & UNIQUE_RANGE) &&                        // 1)
        !(range.range_flag & NULL_RANGE))
      rows= 1; /* there can be at most one row */
    else if ((range.range_flag & EQ_RANGE) &&                       // 2a)
             (range.range_flag & USE_INDEX_STATISTICS) &&           // 2b)
             (keyparts_used= my_count_bits(range.start_key.keypart_map)) &&
             table->
               key_info[keyno].has_records_per_key(keyparts_used-1) && // 2c)
             !(range.range_flag & NULL_RANGE))
    {
      rows= static_cast<ha_rows>(
        table->key_info[keyno].records_per_key(keyparts_used - 1));
    }
    else
    {
      DBUG_EXECUTE_IF("crash_records_in_range", DBUG_SUICIDE(););
      DBUG_ASSERT(min_endp || max_endp);
      if (HA_POS_ERROR == (rows= this->records_in_range(keyno, min_endp, 
                                                        max_endp)))
      {
        /* Can't scan one range => can't do MRR scan at all */
        total_rows= HA_POS_ERROR;
        break;
      }
    }
    total_rows += rows;
  }
  
  if (total_rows != HA_POS_ERROR)
  {
    const Cost_model_table *const cost_model= table->cost_model();

    /* The following calculation is the same as in multi_range_read_info(): */
    *flags|= HA_MRR_USE_DEFAULT_IMPL;
    *flags|= HA_MRR_SUPPORT_SORTED;

    DBUG_ASSERT(cost->is_zero());
    if (*flags & HA_MRR_INDEX_ONLY)
      *cost= index_scan_cost(keyno, static_cast<double>(n_ranges),
                             static_cast<double>(total_rows));
    else
      *cost= read_cost(keyno, static_cast<double>(n_ranges),
                       static_cast<double>(total_rows));
    cost->add_cpu(cost_model->row_evaluate_cost(
      static_cast<double>(total_rows)) + 0.01);
  }
  return total_rows;
}


/**
  Get cost and other information about MRR scan over some sequence of ranges

  Calculate estimated cost and other information about an MRR scan for some
  sequence of ranges.

  The ranges themselves will be known only at execution phase. When this
  function is called we only know number of ranges and a (rough) E(#records)
  within those ranges.

  Currently this function is only called for "n-keypart singlepoint" ranges,
  i.e. each range is "keypart1=someconst1 AND ... AND keypartN=someconstN"

  The flags parameter is a combination of those flags: HA_MRR_SORTED,
  HA_MRR_INDEX_ONLY, HA_MRR_NO_ASSOCIATION, HA_MRR_LIMITS.

  @param keyno           Index number
  @param n_ranges        Estimated number of ranges (i.e. intervals) in the
                         range sequence.
  @param n_rows          Estimated total number of records contained within all
                         of the ranges
  @param [in,out] bufsz  IN:  Size of the buffer available for use
                         OUT: Size of the buffer that will be actually used, or
                              0 if buffer is not needed.
  @param [in,out] flags  A combination of HA_MRR_* flags
  @param [out] cost      Estimated cost of MRR access

  @retval
    0     OK, *cost contains cost of the scan, *bufsz and *flags contain scan
          parameters.
  @retval
    other Error or can't perform the requested scan
*/

ha_rows handler::multi_range_read_info(uint keyno, uint n_ranges, uint n_rows,
                                       uint *bufsz, uint *flags, 
                                       Cost_estimate *cost)
{
  *bufsz= 0; /* Default implementation doesn't need a buffer */

  *flags|= HA_MRR_USE_DEFAULT_IMPL;
  *flags|= HA_MRR_SUPPORT_SORTED;

  DBUG_ASSERT(cost->is_zero());

  /* Produce the same cost as non-MRR code does */
  if (*flags & HA_MRR_INDEX_ONLY)
    *cost= index_scan_cost(keyno, n_ranges, n_rows);
  else
    *cost= read_cost(keyno, n_ranges, n_rows);
  return 0;
}


/**
  Initialize the MRR scan.

  This function may do heavyweight scan 
  initialization like row prefetching/sorting/etc (NOTE: but better not do
  it here as we may not need it, e.g. if we never satisfy WHERE clause on
  previous tables. For many implementations it would be natural to do such
  initializations in the first multi_read_range_next() call)

  mode is a combination of the following flags: HA_MRR_SORTED,
  HA_MRR_INDEX_ONLY, HA_MRR_NO_ASSOCIATION 

  @param seq_funcs       Range sequence to be traversed
  @param seq_init_param  First parameter for seq->init()
  @param n_ranges        Number of ranges in the sequence
  @param mode            Flags, see the description section for the details
  @param buf             INOUT: memory buffer to be used

  @note
    One must have called index_init() before calling this function. Several
    multi_range_read_init() calls may be made in course of one query.

    Until WL#2623 is done (see its text, section 3.2), the following will 
    also hold:
    The caller will guarantee that if "seq->init == mrr_ranges_array_init"
    then seq_init_param is an array of n_ranges KEY_MULTI_RANGE structures.
    This property will only be used by NDB handler until WL#2623 is done.
     
    Buffer memory management is done according to the following scenario:
    The caller allocates the buffer and provides it to the callee by filling
    the members of HANDLER_BUFFER structure.
    The callee consumes all or some fraction of the provided buffer space, and
    sets the HANDLER_BUFFER members accordingly.
    The callee may use the buffer memory until the next multi_range_read_init()
    call is made, all records have been read, or until index_end() call is
    made, whichever comes first.

  @retval 0  OK
  @retval 1  Error
*/

int
handler::multi_range_read_init(RANGE_SEQ_IF *seq_funcs, void *seq_init_param,
                               uint n_ranges, uint mode, HANDLER_BUFFER *buf)
{
  DBUG_ENTER("handler::multi_range_read_init");
  mrr_iter= seq_funcs->init(seq_init_param, n_ranges, mode);
  mrr_funcs= *seq_funcs;
  mrr_is_output_sorted= MY_TEST(mode & HA_MRR_SORTED);
  mrr_have_range= FALSE;
  DBUG_RETURN(0);
}


/**
  Get next record in MRR scan

  Default MRR implementation: read the next record

  @param range_info  OUT  Undefined if HA_MRR_NO_ASSOCIATION flag is in effect
                          Otherwise, the opaque value associated with the range
                          that contains the returned record.

  @retval 0      OK
  @retval other  Error code
*/

int handler::multi_range_read_next(char **range_info)
{
  int result= HA_ERR_END_OF_FILE;
  int range_res= 0;
  DBUG_ENTER("handler::multi_range_read_next");

  if (!mrr_have_range)
  {
    mrr_have_range= TRUE;
    goto start;
  }

  do
  {
    /* Save a call if there can be only one row in range. */
    if (mrr_cur_range.range_flag != (UNIQUE_RANGE | EQ_RANGE))
    {
      result= read_range_next();
      /* On success or non-EOF errors jump to the end. */
      if (result != HA_ERR_END_OF_FILE)
        break;
    }
    else
    {
      if (was_semi_consistent_read())
        goto scan_it_again;
    }

start:
    /* Try the next range(s) until one matches a record. */
    while (!(range_res= mrr_funcs.next(mrr_iter, &mrr_cur_range)))
    {
scan_it_again:
      result= read_range_first(mrr_cur_range.start_key.keypart_map ?
                                 &mrr_cur_range.start_key : 0,
                               mrr_cur_range.end_key.keypart_map ?
                                 &mrr_cur_range.end_key : 0,
                               MY_TEST(mrr_cur_range.range_flag & EQ_RANGE),
                               mrr_is_output_sorted);
      if (result != HA_ERR_END_OF_FILE)
        break;
    }
  }
  while ((result == HA_ERR_END_OF_FILE) && !range_res);

  *range_info= mrr_cur_range.ptr;
  DBUG_PRINT("exit",("handler::multi_range_read_next result %d", result));
  DBUG_RETURN(result);
}


/****************************************************************************
 * DS-MRR implementation 
 ***************************************************************************/

/**
  DS-MRR: Initialize and start MRR scan

  Initialize and start the MRR scan. Depending on the mode parameter, this
  may use default or DS-MRR implementation.

  The DS-MRR implementation will use a second handler object (h2) for
  doing scan on the index:
  - on the first call to this function the h2 handler will be created
    and h2 will be opened using the same index as the main handler
    is set to use. The index scan on the main index will be closed
    and it will be re-opened to read records from the table using either 
    no key or the primary key. The h2 handler will be deleted when
    reset() is called (which should happen on the end of the statement).
  - when dsmrr_close() is called the index scan on h2 is closed.
  - on following calls to this function one of the following must be valid:
    a. if dsmrr_close has been called:
       the main handler (h) must be open on an index, h2 will be opened
       using this index, and the index on h will be closed and 
       h will be re-opened to read reads from the table using either
       no key or the primary key.
    b. dsmrr_close has not been called:
       h2 will already be open, the main handler h must be set up
       to read records from the table (handler->inited is RND) either
       using the primary index or using no index at all.

  @param         seq_funcs       Interval sequence enumeration functions
  @param         seq_init_param  Interval sequence enumeration parameter
  @param         n_ranges        Number of ranges in the sequence.
  @param         mode            HA_MRR_* modes to use
  @param[in,out] buf             Buffer to use

  @retval 0     Ok, Scan started.
  @retval other Error
*/

int DsMrr_impl::dsmrr_init(RANGE_SEQ_IF *seq_funcs, void *seq_init_param,
                           uint n_ranges, uint mode, HANDLER_BUFFER *buf)
{
  DBUG_ASSERT(table != NULL);                   // Verify init() called

  uint elem_size;
  int retval= 0;
  DBUG_ENTER("DsMrr_impl::dsmrr_init");
  THD *const thd= table->in_use;                // current THD

  if (!hint_key_state(thd, table, h->active_index,
                      MRR_HINT_ENUM, OPTIMIZER_SWITCH_MRR) ||
      mode & (HA_MRR_USE_DEFAULT_IMPL | HA_MRR_SORTED)) // DS-MRR doesn't sort
  {
    use_default_impl= TRUE;
    retval= h->handler::multi_range_read_init(seq_funcs, seq_init_param,
                                              n_ranges, mode, buf);
    DBUG_RETURN(retval);
  }

  /* 
    This assert will hit if we have pushed an index condition to the
    primary key index and then "change our mind" and use a different
    index for retrieving data with MRR. One of the following criteria
    must be true:
      1. We have not pushed an index conditon on this handler.
      2. We have pushed an index condition and this is on the currently used
         index.
      3. We have pushed an index condition but this is not for the primary key.
      4. We have pushed an index condition and this has been transferred to 
         the clone (h2) of the handler object.
  */
  DBUG_ASSERT(!h->pushed_idx_cond ||
              h->pushed_idx_cond_keyno == h->active_index ||
              h->pushed_idx_cond_keyno != table->s->primary_key ||
              (h2 && h->pushed_idx_cond_keyno == h2->active_index));

  rowids_buf= buf->buffer;

  is_mrr_assoc= !MY_TEST(mode & HA_MRR_NO_ASSOCIATION);

  if (is_mrr_assoc)
    table->in_use->status_var.ha_multi_range_read_init_count++;
 
  rowids_buf_end= buf->buffer_end;
  elem_size= h->ref_length + (int)is_mrr_assoc * sizeof(void*);
  rowids_buf_last= rowids_buf + 
                      ((rowids_buf_end - rowids_buf)/ elem_size)*
                      elem_size;
  rowids_buf_end= rowids_buf_last;

  /*
    The DS-MRR scan uses a second handler object (h2) for doing the
    index scan. Create this by cloning the primary handler
    object. The h2 handler object is deleted when DsMrr_impl::reset()
    is called.
  */
  if (!h2)
  {
    handler *new_h2;
    /*
      ::clone() takes up a lot of stack, especially on 64 bit platforms.
      The constant 5 is an empiric result.
      @todo Is this still the case? Leave it as it is for now but could
            likely be removed?
    */
    if (check_stack_overrun(thd, 5*STACK_MIN_SIZE, (uchar*) &new_h2))
      DBUG_RETURN(1);

    if (!(new_h2= h->clone(table->s->normalized_path.str, thd->mem_root)))
      DBUG_RETURN(1);
    h2= new_h2; /* Ok, now can put it into h2 */
    table->prepare_for_position();
  }

  /*
    Open the index scan on h2 using the key from the primary handler.
  */
  if (h2->active_index == MAX_KEY)
  {
    DBUG_ASSERT(h->active_index != MAX_KEY);
    const uint mrr_keyno= h->active_index;

    if ((retval= h2->ha_external_lock(thd, h->get_lock_type())))
      goto error;

    if ((retval= h2->extra(HA_EXTRA_KEYREAD)))
      goto error;

    if ((retval= h2->ha_index_init(mrr_keyno, false)))
      goto error;

    // Transfer ICP from h to h2
    if (mrr_keyno == h->pushed_idx_cond_keyno)
    {
      if (h2->idx_cond_push(mrr_keyno, h->pushed_idx_cond))
      {
        retval= 1;
        goto error;
      }
    }
    else
    {
      // Cancel any potentially previously pushed index conditions
      h2->cancel_pushed_idx_cond();
    }
  }
  else
  {
    /*
      h2 has already an open index. This happens when the DS-MRR scan
      is re-started without closing it first. In this case the primary
      handler must be used for reading records from the table, ie. it
      must not be opened for doing a new range scan. In this case
      the active_index must either not be set or be the primary key.
    */
    DBUG_ASSERT(h->inited == handler::RND);
    DBUG_ASSERT(h->active_index == MAX_KEY || 
                h->active_index == table->s->primary_key);
  }

  /*
    The index scan is now transferred to h2 and we can close the open
    index scan on the primary handler.
  */
  if (h->inited == handler::INDEX)
  {
    /*
      Calling h->ha_index_end() will invoke dsmrr_close() for this object,
      which will close the index scan on h2. We need to keep it open, so 
      temporarily move h2 out of the DsMrr object.
    */
    handler *save_h2= h2;
    h2= NULL;
    retval= h->ha_index_end();
    h2= save_h2;
    if (retval)
      goto error;
  }

  /*
    Verify consistency between h and h2.
  */
  DBUG_ASSERT(h->inited != handler::INDEX);
  DBUG_ASSERT(h->active_index == MAX_KEY || 
              h->active_index == table->s->primary_key);
  DBUG_ASSERT(h2->inited == handler::INDEX);
  DBUG_ASSERT(h2->active_index != MAX_KEY);
  DBUG_ASSERT(h->get_lock_type() == h2->get_lock_type());

  if ((retval= h2->handler::multi_range_read_init(seq_funcs, seq_init_param, 
                                                  n_ranges, mode, buf)))
    goto error;

  if ((retval= dsmrr_fill_buffer()))
    goto error;

  /*
    If the above call has scanned through all intervals in *seq, then
    adjust *buf to indicate that the remaining buffer space will not be used.
  */
  if (dsmrr_eof) 
    buf->end_of_used_area= rowids_buf_last;

  /*
     h->inited == INDEX may occur when 'range checked for each record' is
     used.
  */
  if ((h->inited != handler::RND) && 
      ((h->inited==handler::INDEX? h->ha_index_end(): FALSE) || 
       (h->ha_rnd_init(FALSE))))
  {
    retval= 1;
    goto error;
  }

  use_default_impl= FALSE;
  h->mrr_funcs= *seq_funcs;
  
  DBUG_RETURN(0);
error:
  h2->ha_index_or_rnd_end();
  h2->ha_external_lock(thd, F_UNLCK);
  h2->ha_close();
  delete h2;
  h2= NULL;
  DBUG_ASSERT(retval != 0);
  DBUG_RETURN(retval);
}


void DsMrr_impl::dsmrr_close()
{
  DBUG_ENTER("DsMrr_impl::dsmrr_close");

  // If there is an open index on h2, then close it
  if (h2 && h2->active_index != MAX_KEY)
  {
    h2->ha_index_or_rnd_end();
    h2->ha_external_lock(current_thd, F_UNLCK);
  }
  use_default_impl= true;
  DBUG_VOID_RETURN;
}


void DsMrr_impl::reset()
{
  DBUG_ENTER("DsMrr_impl::reset");

  if (h2)
  {
    // Close any ongoing DS-MRR scan 
    dsmrr_close();

    // Close and delete the h2 handler
    h2->ha_close();
    delete h2;
    h2= NULL;
  }
  DBUG_VOID_RETURN;
}


static int rowid_cmp(void *h, uchar *a, uchar *b)
{
  return ((handler*)h)->cmp_ref(a, b);
}


/**
  DS-MRR: Fill the buffer with rowids and sort it by rowid

  {This is an internal function of DiskSweep MRR implementation}
  Scan the MRR ranges and collect ROWIDs (or {ROWID, range_id} pairs) into 
  buffer. When the buffer is full or scan is completed, sort the buffer by 
  rowid and return.
  
  The function assumes that rowids buffer is empty when it is invoked. 
  
  @retval 0      OK, the next portion of rowids is in the buffer,
                 properly ordered
  @retval other  Error
*/

int DsMrr_impl::dsmrr_fill_buffer()
{
  char *range_info;
  int res= 0;
  DBUG_ENTER("DsMrr_impl::dsmrr_fill_buffer");
  DBUG_ASSERT(rowids_buf < rowids_buf_end);

  rowids_buf_cur= rowids_buf;
  while ((rowids_buf_cur < rowids_buf_end) && 
         !(res= h2->handler::multi_range_read_next(&range_info)))
  {
    KEY_MULTI_RANGE *curr_range= &h2->handler::mrr_cur_range;
    if (h2->mrr_funcs.skip_index_tuple &&
        h2->mrr_funcs.skip_index_tuple(h2->mrr_iter, curr_range->ptr))
      continue;
    
    /* Put rowid, or {rowid, range_id} pair into the buffer */
    h2->position(table->record[0]);
    memcpy(rowids_buf_cur, h2->ref, h2->ref_length);
    rowids_buf_cur += h2->ref_length;

    if (is_mrr_assoc)
    {
      memcpy(rowids_buf_cur, &range_info, sizeof(void*));
      rowids_buf_cur += sizeof(void*);
    }
  }

  if (res && res != HA_ERR_END_OF_FILE)
    DBUG_RETURN(res); 
  dsmrr_eof= MY_TEST(res == HA_ERR_END_OF_FILE);

  /* Sort the buffer contents by rowid */
  uint elem_size= h->ref_length + (int)is_mrr_assoc * sizeof(void*);
  size_t n_rowids= (rowids_buf_cur - rowids_buf) / elem_size;
  
  my_qsort2(rowids_buf, n_rowids, elem_size, (qsort2_cmp)rowid_cmp,
            (void*)h);
  rowids_buf_last= rowids_buf_cur;
  rowids_buf_cur=  rowids_buf;
  DBUG_RETURN(0);
}


/*
  DS-MRR implementation: multi_range_read_next() function
*/

int DsMrr_impl::dsmrr_next(char **range_info)
{
  int res;
  uchar *cur_range_info= 0;
  uchar *rowid;

  if (use_default_impl)
    return h->handler::multi_range_read_next(range_info);
  
  do
  {
    if (rowids_buf_cur == rowids_buf_last)
    {
      if (dsmrr_eof)
      {
        res= HA_ERR_END_OF_FILE;
        goto end;
      }

      res= dsmrr_fill_buffer();
      if (res)
        goto end;
    }
   
    /* return eof if there are no rowids in the buffer after re-fill attempt */
    if (rowids_buf_cur == rowids_buf_last)
    {
      res= HA_ERR_END_OF_FILE;
      goto end;
    }
    rowid= rowids_buf_cur;

    if (is_mrr_assoc)
      memcpy(&cur_range_info, rowids_buf_cur + h->ref_length, sizeof(uchar*));

    rowids_buf_cur += h->ref_length + sizeof(void*) * MY_TEST(is_mrr_assoc);
    if (h2->mrr_funcs.skip_record &&
	h2->mrr_funcs.skip_record(h2->mrr_iter, (char *) cur_range_info, rowid))
      continue;
    res= h->ha_rnd_pos(table->record[0], rowid);
    break;
  } while (true);
 
  if (is_mrr_assoc)
  {
    memcpy(range_info, rowid + h->ref_length, sizeof(void*));
  }
end:
  return res;
}


/*
  DS-MRR implementation: multi_range_read_info() function
*/
ha_rows DsMrr_impl::dsmrr_info(uint keyno, uint n_ranges, uint rows,
                               uint *bufsz, uint *flags, Cost_estimate *cost)
{
  ha_rows res __attribute__((unused));
  uint def_flags= *flags;
  uint def_bufsz= *bufsz;

  /* Get cost/flags/mem_usage of default MRR implementation */
  res=
    h->handler::multi_range_read_info(keyno, n_ranges, rows, &def_bufsz,
                                      &def_flags, cost);
  DBUG_ASSERT(!res);

  if ((*flags & HA_MRR_USE_DEFAULT_IMPL) || 
      choose_mrr_impl(keyno, rows, flags, bufsz, cost))
  {
    /* Default implementation is choosen */
    DBUG_PRINT("info", ("Default MRR implementation choosen"));
    *flags= def_flags;
    *bufsz= def_bufsz;
    DBUG_ASSERT(*flags & HA_MRR_USE_DEFAULT_IMPL);
  }
  else
  {
    /* *flags and *bufsz were set by choose_mrr_impl */
    DBUG_PRINT("info", ("DS-MRR implementation choosen"));
  }
  return 0;
}


/*
  DS-MRR Implementation: multi_range_read_info_const() function
*/

ha_rows DsMrr_impl::dsmrr_info_const(uint keyno, RANGE_SEQ_IF *seq,
                                 void *seq_init_param, uint n_ranges, 
                                 uint *bufsz, uint *flags, Cost_estimate *cost)
{
  ha_rows rows;
  uint def_flags= *flags;
  uint def_bufsz= *bufsz;
  /* Get cost/flags/mem_usage of default MRR implementation */
  rows= h->handler::multi_range_read_info_const(keyno, seq, seq_init_param,
                                                n_ranges, &def_bufsz, 
                                                &def_flags, cost);
  if (rows == HA_POS_ERROR)
  {
    /* Default implementation can't perform MRR scan => we can't either */
    return rows;
  }

  /*
    If HA_MRR_USE_DEFAULT_IMPL has been passed to us, that is an order to
    use the default MRR implementation (we need it for UPDATE/DELETE).
    Otherwise, make a choice based on cost and mrr* flags of
    @@optimizer_switch.
  */
  if ((*flags & HA_MRR_USE_DEFAULT_IMPL) ||
      choose_mrr_impl(keyno, rows, flags, bufsz, cost))
  {
    DBUG_PRINT("info", ("Default MRR implementation choosen"));
    *flags= def_flags;
    *bufsz= def_bufsz;
    DBUG_ASSERT(*flags & HA_MRR_USE_DEFAULT_IMPL);
  }
  else
  {
    /* *flags and *bufsz were set by choose_mrr_impl */
    DBUG_PRINT("info", ("DS-MRR implementation choosen"));
  }
  return rows;
}


/**
  DS-MRR Internals: Choose between Default MRR implementation and DS-MRR

  Make the choice between using Default MRR implementation and DS-MRR.
  This function contains common functionality factored out of dsmrr_info()
  and dsmrr_info_const(). The function assumes that the default MRR
  implementation's applicability requirements are satisfied.

  @param keyno       Index number
  @param rows        E(full rows to be retrieved)
  @param flags  IN   MRR flags provided by the MRR user
                OUT  If DS-MRR is choosen, flags of DS-MRR implementation
                     else the value is not modified
  @param bufsz  IN   If DS-MRR is choosen, buffer use of DS-MRR implementation
                     else the value is not modified
  @param cost   IN   Cost of default MRR implementation
                OUT  If DS-MRR is choosen, cost of DS-MRR scan
                     else the value is not modified

  @retval TRUE   Default MRR implementation should be used
  @retval FALSE  DS-MRR implementation should be used
*/

bool DsMrr_impl::choose_mrr_impl(uint keyno, ha_rows rows, uint *flags,
                                 uint *bufsz, Cost_estimate *cost)
{
  bool res;
  THD *thd= current_thd;

  const bool mrr_on= hint_key_state(thd, table, keyno, MRR_HINT_ENUM,
                                    OPTIMIZER_SWITCH_MRR);
  const bool force_dsmrr_by_hints=
    hint_key_state(thd, table, keyno, MRR_HINT_ENUM, 0) ||
    hint_table_state(thd, table, BKA_HINT_ENUM, 0);

  if (!(mrr_on || force_dsmrr_by_hints) ||
      *flags & (HA_MRR_INDEX_ONLY | HA_MRR_SORTED) || // Unsupported by DS-MRR
      (keyno == table->s->primary_key && h->primary_key_is_clustered()) ||
       key_uses_partial_cols(table, keyno) ||
       table->s->tmp_table != NO_TMP_TABLE)
  {
    /* Use the default implementation, don't modify args: See comments  */
    return TRUE;
  }

  /*
    If @@optimizer_switch has "mrr_cost_based" on, we should avoid
    using DS-MRR for queries where it is likely that the records are
    stored in memory. Since there is currently no way to determine
    this, we use a heuristic:
    a) if the storage engine has a memory buffer, DS-MRR is only
       considered if the table size is bigger than the buffer.
    b) if the storage engine does not have a memory buffer, DS-MRR is
       only considered if the table size is bigger than 100MB.
    c) Since there is an initial setup cost of DS-MRR, so it is only
       considered if at least 50 records will be read.
  */
  if (thd->optimizer_switch_flag(OPTIMIZER_SWITCH_MRR_COST_BASED) &&
      !force_dsmrr_by_hints)
  {
    /*
      If the storage engine has a database buffer we use this as the
      minimum size the table should have before considering DS-MRR.
    */ 
    longlong min_file_size= table->file->get_memory_buffer_size();
    if (min_file_size == -1)
    {
      // No estimate for database buffer
      min_file_size= 100 * 1024 * 1024;    // 100 MB
    }

    if (table->file->stats.data_file_length < 
        static_cast<ulonglong>(min_file_size) ||
        rows <= 50)
      return true;                 // Use the default implementation 
  }

  Cost_estimate dsmrr_cost;
  if (get_disk_sweep_mrr_cost(keyno, rows, *flags, bufsz, &dsmrr_cost))
    return TRUE;
  
  /* 
    If @@optimizer_switch has "mrr" on and "mrr_cost_based" off, then set cost
    of DS-MRR to be minimum of DS-MRR and Default implementations cost. This
    allows one to force use of DS-MRR whenever it is applicable without
    affecting other cost-based choices. Note that if MRR or BKA hint is
    specified, DS-MRR will be used regardless of cost.
  */
  const bool force_dsmrr=
    (force_dsmrr_by_hints ||
     !thd->optimizer_switch_flag(OPTIMIZER_SWITCH_MRR_COST_BASED));

  if (force_dsmrr && dsmrr_cost.total_cost() > cost->total_cost())
    dsmrr_cost= *cost;

  if (force_dsmrr || (dsmrr_cost.total_cost() <= cost->total_cost()))
  {
    *flags &= ~HA_MRR_USE_DEFAULT_IMPL;  /* Use the DS-MRR implementation */
    *flags &= ~HA_MRR_SUPPORT_SORTED;    /* We can't provide ordered output */
    *cost= dsmrr_cost;
    res= FALSE;
  }
  else
  {
    /* Use the default MRR implementation */
    res= TRUE;
  }
  return res;
}


static void get_sort_and_sweep_cost(TABLE *table, ha_rows nrows, 
                                    Cost_estimate *cost);


/**
  Get cost of DS-MRR scan

  @param keynr              Index to be used
  @param rows               E(Number of rows to be scanned)
  @param flags              Scan parameters (HA_MRR_* flags)
  @param buffer_size INOUT  Buffer size
  @param cost        OUT    The cost

  @retval FALSE  OK
  @retval TRUE   Error, DS-MRR cannot be used (the buffer is too small
                 for even 1 rowid)
*/

bool DsMrr_impl::get_disk_sweep_mrr_cost(uint keynr, ha_rows rows, uint flags,
                                         uint *buffer_size, 
                                         Cost_estimate *cost)
{
  ha_rows rows_in_last_step;
  uint n_full_steps;

  const uint elem_size= h->ref_length + 
                        sizeof(void*) * (!MY_TEST(flags & HA_MRR_NO_ASSOCIATION));
  const ha_rows max_buff_entries= *buffer_size / elem_size;

  if (!max_buff_entries)
    return TRUE; /* Buffer has not enough space for even 1 rowid */

  /* Number of iterations we'll make with full buffer */
  n_full_steps= (uint)floor(rows2double(rows) / max_buff_entries);

  /*
    Get numbers of rows we'll be processing in last iteration, with
    non-full buffer
  */
  rows_in_last_step= rows % max_buff_entries;
  
  DBUG_ASSERT(cost->is_zero());

  if (n_full_steps)
  {
    get_sort_and_sweep_cost(table, max_buff_entries, cost);
    cost->multiply(n_full_steps);
  }
  else
  {
    /* 
      Adjust buffer size since only parts of the buffer will be used:
      1. Adjust record estimate for the last scan to reduce likelyhood
         of needing more than one scan by adding 20 percent to the
         record estimate and by ensuring this is at least 100 records.
      2. If the estimated needed buffer size is lower than suggested by 
         the caller then set it to the estimated buffer size.
    */
    const ha_rows keys_in_buffer=
      max<ha_rows>(static_cast<ha_rows>(1.2 * rows_in_last_step), 100);
    *buffer_size= min<ulong>(*buffer_size,
                             static_cast<ulong>(keys_in_buffer) * elem_size);
  }

  Cost_estimate last_step_cost;
  get_sort_and_sweep_cost(table, rows_in_last_step, &last_step_cost);
  (*cost)+= last_step_cost;

  /*
    Cost of memory is not included in the total_cost() function and
    thus will not be considered when comparing costs. Still, we
    record it in the cost estimate object for future use.
  */
  cost->add_mem(*buffer_size);

  /* Total cost of all index accesses */
  (*cost)+= h->index_scan_cost(keynr, 1, static_cast<double>(rows));

  /*
    Add CPU cost for processing records (see
    @handler::multi_range_read_info_const()).
  */
  cost->add_cpu(table->cost_model()->row_evaluate_cost(
    static_cast<double>(rows)));
  return FALSE;
}


/* 
  Get cost of one sort-and-sweep step

  SYNOPSIS
    get_sort_and_sweep_cost()
      table       Table being accessed
      nrows       Number of rows to be sorted and retrieved
      cost   OUT  The cost

  DESCRIPTION
    Get cost of these operations:
     - sort an array of #nrows ROWIDs using qsort
     - read #nrows records from table in a sweep.
*/

static 
void get_sort_and_sweep_cost(TABLE *table, ha_rows nrows, Cost_estimate *cost)
{
  DBUG_ASSERT(cost->is_zero());
  if (nrows)
  {
    get_sweep_read_cost(table, nrows, FALSE, cost);

    /*
      @todo CostModel: For the old version of the cost model the
      following code should be used. For the new version of the cost
      model Cost_model::key_compare_cost() should be used.  When
      removing support for the old cost model this code should be
      removed. The reason for this is that we should get rid of the
      ROWID_COMPARE_SORT_COST and use key_compare_cost() instead. For
      the current value returned by key_compare_cost() this would
      overestimate the cost for sorting.
    */

    /* 
      Constant for the cost of doing one key compare operation in the
      sort operation. We should have used the value returned by
      key_compare_cost() here but this would make the cost
      estimate of sorting very high for queries accessing many
      records. Until this constant is adjusted we introduce a constant
      that is more realistic. @todo: Replace this with
      key_compare_cost() when this has been given a realistic value.
    */
    const double ROWID_COMPARE_SORT_COST=
      table->cost_model()->key_compare_cost(1.0) / 10;

    /* Add cost of qsort call: n * log2(n) * cost(rowid_comparison) */
    
    // For the old version of the cost model this cost calculations should
    // be used....
    const double cpu_sort= nrows * log2(nrows) * ROWID_COMPARE_SORT_COST;
    // .... For the new cost model something like this should be used...
    // cpu_sort= nrows * log2(nrows) *
    //           table->cost_model()->rowid_compare_cost();
    cost->add_cpu(cpu_sort);
  }
}


/**
  Get cost of reading nrows table records in a "disk sweep"

  A disk sweep read is a sequence of handler->rnd_pos(rowid) calls that made
  for an ordered sequence of rowids.

  We take into account that some of the records might be in a memory
  buffer while others need to be read from a secondary storage
  device. The model for this assumes hard disk IO. A disk read is
  performed as follows:

   1. The disk head is moved to the needed cylinder
   2. The controller waits for the plate to rotate
   3. The data is transferred

  Time to do #3 is insignificant compared to #2+#1.

  Time to move the disk head is proportional to head travel distance.

  Time to wait for the plate to rotate depends on whether the disk head
  was moved or not. 

  If disk head wasn't moved, the wait time is proportional to distance
  between the previous block and the block we're reading.

  If the head was moved, we don't know how much we'll need to wait for the
  plate to rotate. We assume the wait time to be a variate with a mean of
  0.5 of full rotation time.

  Our cost units are "random disk seeks". The cost of random disk seek is
  actually not a constant, it depends one range of cylinders we're going
  to access. We make it constant by introducing a fuzzy concept of "typical 
  datafile length" (it's fuzzy as it's hard to tell whether it should
  include index file, temp.tables etc). Then random seek cost is:

    1 = half_rotation_cost + move_cost * 1/3 * typical_data_file_length

  We define half_rotation_cost as disk_seek_base_cost() (see
  Cost_model_server::disk_seek_base_cost()).

  @param      table        Table to be accessed
  @param      nrows        Number of rows to retrieve
  @param      interrupted  true <=> Assume that the disk sweep will be
                           interrupted by other disk IO. false - otherwise.
  @param[out] cost         the cost
*/

void get_sweep_read_cost(TABLE *table, ha_rows nrows, bool interrupted, 
                         Cost_estimate *cost)
{
  DBUG_ENTER("get_sweep_read_cost");

  DBUG_ASSERT(cost->is_zero());
  if(nrows > 0)
  {
    const Cost_model_table *const cost_model= table->cost_model();

    // The total number of blocks used by this table
    double n_blocks=
      ceil(ulonglong2double(table->file->stats.data_file_length) / IO_SIZE);
    if (n_blocks < 1.0)                         // When data_file_length is 0
      n_blocks= 1.0;

    /*
      The number of blocks that in average need to be read given that
      the records are uniformly distribution over the table.
    */
    double busy_blocks=
      n_blocks * (1.0 - pow(1.0 - 1.0/n_blocks, rows2double(nrows)));
    if (busy_blocks < 1.0)
      busy_blocks= 1.0;

    DBUG_PRINT("info",("sweep: nblocks=%g, busy_blocks=%g", n_blocks,
                       busy_blocks));
    if (interrupted)
      cost->add_io(cost_model->page_read_cost(busy_blocks));
    else
    {
      /*
        Assume reading pages from disk is done in one 'sweep'. 

        The cost model and cost estimate for pages already in a memory
        buffer will be different from pages that needed to be read from
        disk. Calculate the number of blocks that likely already are
        in memory and the number of blocks that need to be read from
        disk.
      */
      const double busy_blocks_mem=
        busy_blocks * table->file->table_in_memory_estimate();
      const double busy_blocks_disk= busy_blocks - busy_blocks_mem;
      DBUG_ASSERT(busy_blocks_disk >= 0.0);

      // Cost of accessing blocks in main memory buffer
      cost->add_io(cost_model->buffer_block_read_cost(busy_blocks_mem));

      // Cost of reading blocks from disk in a 'sweep'
      const double seek_distance= (busy_blocks_disk > 1.0) ?
        n_blocks / busy_blocks_disk : n_blocks;

      const double disk_cost=
        busy_blocks_disk * cost_model->disk_seek_cost(seek_distance);
      cost->add_io(disk_cost);
    }
  }
  DBUG_PRINT("info",("returning cost=%g", cost->total_cost()));
  DBUG_VOID_RETURN;
}


/****************************************************************************
 * DS-MRR implementation ends
 ***************************************************************************/

/** @brief
  Read first row between two ranges.
  Store ranges for future calls to read_range_next.

  @param start_key		Start key. Is 0 if no min range
  @param end_key		End key.  Is 0 if no max range
  @param eq_range_arg	        Set to 1 if start_key == end_key
  @param sorted		Set to 1 if result should be sorted per key

  @note
    Record is read into table->record[0]

  @retval
    0			Found row
  @retval
    HA_ERR_END_OF_FILE	No rows in range
*/
int handler::read_range_first(const key_range *start_key,
			      const key_range *end_key,
			      bool eq_range_arg,
                              bool sorted /* ignored */)
{
  int result;
  DBUG_ENTER("handler::read_range_first");

  eq_range= eq_range_arg;
  set_end_range(end_key, RANGE_SCAN_ASC);

  range_key_part= table->key_info[active_index].key_part;

  if (!start_key)			// Read first record
    result= ha_index_first(table->record[0]);
  else
    result= ha_index_read_map(table->record[0],
                              start_key->key,
                              start_key->keypart_map,
                              start_key->flag);
  if (result)
    DBUG_RETURN((result == HA_ERR_KEY_NOT_FOUND) 
		? HA_ERR_END_OF_FILE
		: result);

  if (compare_key(end_range) <= 0)
  {
    DBUG_RETURN(0);
  }
  else
  {
    /*
      The last read row does not fall in the range. So request
      storage engine to release row lock if possible.
    */
    unlock_row();
    DBUG_RETURN(HA_ERR_END_OF_FILE);
  }
}


/** @brief
  Read next row between two endpoints.

  @note
    Record is read into table->record[0]

  @retval
    0			Found row
  @retval
    HA_ERR_END_OF_FILE	No rows in range
*/
int handler::read_range_next()
{
  int result;
  DBUG_ENTER("handler::read_range_next");

  if (eq_range)
  {
    /* We trust that index_next_same always gives a row in range */
    DBUG_RETURN(ha_index_next_same(table->record[0],
                                   end_range->key,
                                   end_range->length));
  }
  result= ha_index_next(table->record[0]);
  if (result)
    DBUG_RETURN(result);

  if (compare_key(end_range) <= 0)
  {
    DBUG_RETURN(0);
  }
  else
  {
    /*
      The last read row does not fall in the range. So request
      storage engine to release row lock if possible.
    */
    unlock_row();
    DBUG_RETURN(HA_ERR_END_OF_FILE);
  }
}


void handler::set_end_range(const key_range* range,
                            enum_range_scan_direction direction)
{
  if (range)
  {
    save_end_range= *range;
    end_range= &save_end_range;
    range_key_part= table->key_info[active_index].key_part;
    key_compare_result_on_equal= ((range->flag == HA_READ_BEFORE_KEY) ? 1 :
                                  (range->flag == HA_READ_AFTER_KEY) ? -1 : 0);
  }
  else
    end_range= NULL;

  range_scan_direction= direction;
}


/**
  Compare if found key (in row) is over max-value.

  @param range		range to compare to row. May be 0 for no range

  @sa
    key.cc::key_cmp()

  @return
    The return value is SIGN(key_in_row - range_key):

    - 0   : Key is equal to range or 'range' == 0 (no range)
    - -1  : Key is less than range
    - 1   : Key is larger than range
*/
int handler::compare_key(key_range *range)
{
  int cmp;
  if (!range || in_range_check_pushed_down)
    return 0;					// No max range
  cmp= key_cmp(range_key_part, range->key, range->length);
  if (!cmp)
    cmp= key_compare_result_on_equal;
  return cmp;
}


/*
  Compare if a found key (in row) is within the range.

  This function is similar to compare_key() but checks the range scan
  direction to determine if this is a descending scan. This function
  is used by the index condition pushdown implementation to determine
  if the read record is within the range scan.

  @param range Range to compare to row. May be NULL for no range.

  @seealso
    handler::compare_key()

  @return Returns whether the key is within the range

    - 0   : Key is equal to range or 'range' == 0 (no range)
    - -1  : Key is within the current range
    - 1   : Key is outside the current range
*/

int handler::compare_key_icp(const key_range *range) const
{
  int cmp;
  if (!range)
    return 0;					// no max range
  cmp= key_cmp(range_key_part, range->key, range->length);
  if (!cmp)
    cmp= key_compare_result_on_equal;
  if (range_scan_direction == RANGE_SCAN_DESC)
    cmp= -cmp;
  return cmp;
}

int handler::index_read_idx_map(uchar * buf, uint index, const uchar * key,
                                key_part_map keypart_map,
                                enum ha_rkey_function find_flag)
{
  int error, error1= 0;
  error= index_init(index, 0);
  if (!error)
  {
    error= index_read_map(buf, key, keypart_map, find_flag);
    error1= index_end();
  }
  return error ?  error : error1;
}


uint calculate_key_len(TABLE *table, uint key,
                       key_part_map keypart_map)
{
  /* works only with key prefixes */
  DBUG_ASSERT(((keypart_map + 1) & keypart_map) == 0);

  KEY *key_info= table->key_info + key;
  KEY_PART_INFO *key_part= key_info->key_part;
  KEY_PART_INFO *end_key_part= key_part + actual_key_parts(key_info);
  uint length= 0;

  while (key_part < end_key_part && keypart_map)
  {
    length+= key_part->store_length;
    keypart_map >>= 1;
    key_part++;
  }
  return length;
}


/**
  Returns a list of all known extensions.

    No mutexes, worst case race is a minor surplus memory allocation
    We have to recreate the extension map if mysqld is restarted (for example
    within libmysqld)

  @retval
    pointer		pointer to TYPELIB structure
*/
static my_bool exts_handlerton(THD *unused, plugin_ref plugin,
                               void *arg)
{
  List<char> *found_exts= (List<char> *) arg;
  handlerton *hton= plugin_data<handlerton*>(plugin);
  handler *file;
  if (hton->state == SHOW_OPTION_YES && hton->create &&
      (file= hton->create(hton, (TABLE_SHARE*) 0, current_thd->mem_root)))
  {
    List_iterator_fast<char> it(*found_exts);
    const char **ext, *old_ext;

    for (ext= file->bas_ext(); *ext; ext++)
    {
      while ((old_ext= it++))
      {
        if (!strcmp(old_ext, *ext))
	  break;
      }
      if (!old_ext)
        found_exts->push_back((char *) *ext);

      it.rewind();
    }
    delete file;
  }
  return FALSE;
}

TYPELIB* ha_known_exts()
{
  TYPELIB *known_extensions = (TYPELIB*) sql_alloc(sizeof(TYPELIB));
  known_extensions->name= "known_exts";
  known_extensions->type_lengths= NULL;
  
  List<char> found_exts;
  const char **ext, *old_ext;

  found_exts.push_back((char*) TRG_EXT);
  found_exts.push_back((char*) TRN_EXT);

  plugin_foreach(NULL, exts_handlerton,
                 MYSQL_STORAGE_ENGINE_PLUGIN, &found_exts);

  size_t arr_length= sizeof(char *)* (found_exts.elements+1);
  ext= (const char **) sql_alloc(arr_length);

  DBUG_ASSERT(NULL != ext);
  known_extensions->count= found_exts.elements;
  known_extensions->type_names= ext;

  List_iterator_fast<char> it(found_exts);
  while ((old_ext= it++))
    *ext++= old_ext;
  *ext= NULL;
  return known_extensions;
}


static bool stat_print(THD *thd, const char *type, size_t type_len,
                       const char *file, size_t file_len,
                       const char *status, size_t status_len)
{
  Protocol *protocol= thd->get_protocol();
  protocol->start_row();
  protocol->store(type, type_len, system_charset_info);
  protocol->store(file, file_len, system_charset_info);
  protocol->store(status, status_len, system_charset_info);
  if (protocol->end_row())
    return TRUE;
  return FALSE;
}


static my_bool showstat_handlerton(THD *thd, plugin_ref plugin,
                                   void *arg)
{
  enum ha_stat_type stat= *(enum ha_stat_type *) arg;
  handlerton *hton= plugin_data<handlerton*>(plugin);
  if (hton->state == SHOW_OPTION_YES && hton->show_status &&
      hton->show_status(hton, thd, stat_print, stat))
    return TRUE;
  return FALSE;
}

bool ha_show_status(THD *thd, handlerton *db_type, enum ha_stat_type stat)
{
  List<Item> field_list;
  bool result;

  field_list.push_back(new Item_empty_string("Type",10));
  field_list.push_back(new Item_empty_string("Name",FN_REFLEN));
  field_list.push_back(new Item_empty_string("Status",10));

  if (thd->send_result_metadata(&field_list,
                                Protocol::SEND_NUM_ROWS | Protocol::SEND_EOF))
    return TRUE;

  if (db_type == NULL)
  {
    result= plugin_foreach(thd, showstat_handlerton,
                           MYSQL_STORAGE_ENGINE_PLUGIN, &stat);
  }
  else
  {
    if (db_type->state != SHOW_OPTION_YES)
    {
      const LEX_STRING *name= &se_plugin_array[db_type->slot]->name;
      result= stat_print(thd, name->str, name->length,
                         "", 0, "DISABLED", 8) ? 1 : 0;
    }
    else
    {
      DBUG_EXECUTE_IF("simulate_show_status_failure",
                      DBUG_SET("+d,simulate_net_write_failure"););
      result= db_type->show_status &&
              db_type->show_status(db_type, thd, stat_print, stat) ? 1 : 0;
      DBUG_EXECUTE_IF("simulate_show_status_failure",
                      DBUG_SET("-d,simulate_net_write_failure"););
    }
  }

  if (!result)
    my_eof(thd);
  return result;
}

/*
  Function to check if the conditions for row-based binlogging is
  correct for the table.

  A row in the given table should be replicated if:
  - Row-based replication is enabled in the current thread
  - The binlog is enabled
  - It is not a temporary table
  - The binary log is open
  - The database the table resides in shall be binlogged (binlog_*_db rules)
  - table is not mysql.event
*/

static bool check_table_binlog_row_based(THD *thd, TABLE *table)
{
  if (table->s->cached_row_logging_check == -1)
  {
    int const check(table->s->tmp_table == NO_TMP_TABLE &&
                    ! table->no_replicate &&
                    binlog_filter->db_ok(table->s->db.str));
    table->s->cached_row_logging_check= check;
  }

  DBUG_ASSERT(table->s->cached_row_logging_check == 0 ||
              table->s->cached_row_logging_check == 1);

  return (thd->is_current_stmt_binlog_format_row() &&
          table->s->cached_row_logging_check &&
          (thd->variables.option_bits & OPTION_BIN_LOG) &&
          mysql_bin_log.is_open());
}


/** @brief
   Write table maps for all (manually or automatically) locked tables
   to the binary log.

   SYNOPSIS
     write_locked_table_maps()
       thd     Pointer to THD structure

   DESCRIPTION
       This function will generate and write table maps for all tables
       that are locked by the thread 'thd'.

   RETURN VALUE
       0   All OK
       1   Failed to write all table maps

   SEE ALSO
       THD::lock
*/

static int write_locked_table_maps(THD *thd)
{
  DBUG_ENTER("write_locked_table_maps");
  DBUG_PRINT("enter", ("thd: 0x%lx  thd->lock: 0x%lx "
                       "thd->extra_lock: 0x%lx",
                       (long) thd, (long) thd->lock, (long) thd->extra_lock));

  DBUG_PRINT("debug", ("get_binlog_table_maps(): %d", thd->get_binlog_table_maps()));

  if (thd->get_binlog_table_maps() == 0)
  {
    MYSQL_LOCK *locks[2];
    locks[0]= thd->extra_lock;
    locks[1]= thd->lock;
    for (uint i= 0 ; i < sizeof(locks)/sizeof(*locks) ; ++i )
    {
      MYSQL_LOCK const *const lock= locks[i];
      if (lock == NULL)
        continue;

      bool need_binlog_rows_query= thd->variables.binlog_rows_query_log_events;
      TABLE **const end_ptr= lock->table + lock->table_count;
      for (TABLE **table_ptr= lock->table ; 
           table_ptr != end_ptr ;
           ++table_ptr)
      {
        TABLE *const table= *table_ptr;
        DBUG_PRINT("info", ("Checking table %s", table->s->table_name.str));
        if (table->current_lock == F_WRLCK &&
            check_table_binlog_row_based(thd, table))
        {
          /*
            We need to have a transactional behavior for SQLCOM_CREATE_TABLE
            (e.g. CREATE TABLE... SELECT * FROM TABLE) in order to keep a
            compatible behavior with the STMT based replication even when
            the table is not transactional. In other words, if the operation
            fails while executing the insert phase nothing is written to the
            binlog.

            Note that at this point, we check the type of a set of tables to
            create the table map events. In the function binlog_log_row(),
            which calls the current function, we check the type of the table
            of the current row.
          */
          bool const has_trans= thd->lex->sql_command == SQLCOM_CREATE_TABLE ||
                                table->file->has_transactions();
          int const error= thd->binlog_write_table_map(table, has_trans,
                                                       need_binlog_rows_query);
          /* Binlog Rows_query log event once for one statement which updates
             two or more tables.*/
          if (need_binlog_rows_query)
            need_binlog_rows_query= FALSE;
          /*
            If an error occurs, it is the responsibility of the caller to
            roll back the transaction.
          */
          if (unlikely(error))
            DBUG_RETURN(1);
        }
      }
    }
  }
  DBUG_RETURN(0);
}


int binlog_log_row(TABLE* table,
                   const uchar *before_record,
                   const uchar *after_record,
                   Log_func *log_func)
{
  bool error= 0;
  THD *const thd= table->in_use;

  if (check_table_binlog_row_based(thd, table))
  {
    if (thd->variables.transaction_write_set_extraction != HASH_ALGORITHM_OFF)
    {
      bitmap_set_all(table->read_set);
      if (before_record && after_record)
      {
        size_t length= table->s->reclength;
        uchar* temp_image=(uchar*) my_malloc(PSI_NOT_INSTRUMENTED,
                                             length,
                                             MYF(MY_WME));
        if (!temp_image)
        {
          sql_print_error("Out of memory on transaction write set extraction");
          return 1;
        }
        add_pke(table, thd);

        memcpy(temp_image, table->record[0],(size_t) table->s->reclength);
        memcpy(table->record[0],table->record[1],(size_t) table->s->reclength);

        add_pke(table, thd);

        memcpy(table->record[0], temp_image, (size_t) table->s->reclength);

        my_free(temp_image);
      }
      else
      {
        add_pke(table, thd);
      }
    }
    DBUG_DUMP("read_set 10", (uchar*) table->read_set->bitmap,
              (table->s->fields + 7) / 8);

    /*
      If there are no table maps written to the binary log, this is
      the first row handled in this statement. In that case, we need
      to write table maps for all locked tables to the binary log.
    */
    if (likely(!(error= write_locked_table_maps(thd))))
    {
      /*
        We need to have a transactional behavior for SQLCOM_CREATE_TABLE
        (i.e. CREATE TABLE... SELECT * FROM TABLE) in order to keep a
        compatible behavior with the STMT based replication even when
        the table is not transactional. In other words, if the operation
        fails while executing the insert phase nothing is written to the
        binlog.
      */
      bool const has_trans= thd->lex->sql_command == SQLCOM_CREATE_TABLE ||
                           table->file->has_transactions();
      error=
        (*log_func)(thd, table, has_trans, before_record, after_record);
    }
  }
  return error ? HA_ERR_RBR_LOGGING_FAILED : 0;
}

int handler::ha_external_lock(THD *thd, int lock_type)
{
  int error;
  DBUG_ENTER("handler::ha_external_lock");
  /*
    Whether this is lock or unlock, this should be true, and is to verify that
    if get_auto_increment() was called (thus may have reserved intervals or
    taken a table lock), ha_release_auto_increment() was too.
  */
  DBUG_ASSERT(next_insert_id == 0);
  /* Consecutive calls for lock without unlocking in between is not allowed */
  DBUG_ASSERT(table_share->tmp_table != NO_TMP_TABLE ||
              ((lock_type != F_UNLCK && m_lock_type == F_UNLCK) ||
               lock_type == F_UNLCK));
  /* SQL HANDLER call locks/unlock while scanning (RND/INDEX). */
  DBUG_ASSERT(inited == NONE || table->open_by_handler);

  if (MYSQL_HANDLER_RDLOCK_START_ENABLED() && lock_type == F_RDLCK)
  {
    MYSQL_HANDLER_RDLOCK_START(table_share->db.str,
                               table_share->table_name.str);
  }
  else if (MYSQL_HANDLER_WRLOCK_START_ENABLED() && lock_type == F_WRLCK)
  {
    MYSQL_HANDLER_WRLOCK_START(table_share->db.str,
                               table_share->table_name.str);
  }
  else if (MYSQL_HANDLER_UNLOCK_START_ENABLED() && lock_type == F_UNLCK)
  {
    MYSQL_HANDLER_UNLOCK_START(table_share->db.str,
                               table_share->table_name.str);
  }

  ha_statistic_increment(&System_status_var::ha_external_lock_count);

  MYSQL_TABLE_LOCK_WAIT(PSI_TABLE_EXTERNAL_LOCK, lock_type,
    { error= external_lock(thd, lock_type); })

  /*
    We cache the table flags if the locking succeeded. Otherwise, we
    keep them as they were when they were fetched in ha_open().
  */

  if (error == 0)
  {
    /*
      The lock type is needed by MRR when creating a clone of this handler
      object.
    */
    m_lock_type= lock_type;
    cached_table_flags= table_flags();
  }

  if (MYSQL_HANDLER_RDLOCK_DONE_ENABLED() && lock_type == F_RDLCK)
  {
    MYSQL_HANDLER_RDLOCK_DONE(error);
  }
  else if (MYSQL_HANDLER_WRLOCK_DONE_ENABLED() && lock_type == F_WRLCK)
  {
    MYSQL_HANDLER_WRLOCK_DONE(error);
  }
  else if (MYSQL_HANDLER_UNLOCK_DONE_ENABLED() && lock_type == F_UNLCK)
  {
    MYSQL_HANDLER_UNLOCK_DONE(error);
  }
  DBUG_RETURN(error);
}


/** @brief
  Check handler usage and reset state of file to after 'open'

  @note can be called regardless of it is locked or not.
*/
int handler::ha_reset()
{
  DBUG_ENTER("handler::ha_reset");
  /* Check that we have called all proper deallocation functions */
  DBUG_ASSERT((uchar*) table->def_read_set.bitmap +
              table->s->column_bitmap_size ==
              (uchar*) table->def_write_set.bitmap);
  DBUG_ASSERT(bitmap_is_set_all(&table->s->all_set));
  DBUG_ASSERT(table->key_read == 0);
  /* ensure that ha_index_end / ha_rnd_end has been called */
  DBUG_ASSERT(inited == NONE);
  /* Free cache used by filesort */
  free_io_cache(table);
  /* reset the bitmaps to point to defaults */
  table->default_column_bitmaps();
  /* Reset information about pushed engine conditions */
  pushed_cond= NULL;
  /* Reset information about pushed index conditions */
  cancel_pushed_idx_cond();

  const int retval= reset();
  DBUG_RETURN(retval);
}


int handler::ha_write_row(uchar *buf)
{
  int error;
  Log_func *log_func= Write_rows_log_event::binlog_row_logging_function;
  DBUG_ASSERT(table_share->tmp_table != NO_TMP_TABLE ||
              m_lock_type == F_WRLCK);

  DBUG_ENTER("handler::ha_write_row");
  DBUG_EXECUTE_IF("inject_error_ha_write_row",
                  DBUG_RETURN(HA_ERR_INTERNAL_ERROR); );
  DBUG_EXECUTE_IF("simulate_storage_engine_out_of_memory",
                  DBUG_RETURN(HA_ERR_SE_OUT_OF_MEMORY); );
  MYSQL_INSERT_ROW_START(table_share->db.str, table_share->table_name.str);
  mark_trx_read_write();

  DBUG_EXECUTE_IF("handler_crashed_table_on_usage",
                  my_error(HA_ERR_CRASHED, MYF(ME_ERRORLOG), table_share->table_name.str);
                  DBUG_RETURN(my_errno= HA_ERR_CRASHED););

  MYSQL_TABLE_IO_WAIT(PSI_TABLE_WRITE_ROW, MAX_KEY, error,
    { error= write_row(buf); })

  MYSQL_INSERT_ROW_DONE(error);
  if (unlikely(error))
    DBUG_RETURN(error);

  if (unlikely((error= binlog_log_row(table, 0, buf, log_func))))
    DBUG_RETURN(error); /* purecov: inspected */

  DEBUG_SYNC_C("ha_write_row_end");
  DBUG_RETURN(0);
}


int handler::ha_update_row(const uchar *old_data, uchar *new_data)
{
  int error;
  DBUG_ASSERT(table_share->tmp_table != NO_TMP_TABLE ||
              m_lock_type == F_WRLCK);
  Log_func *log_func= Update_rows_log_event::binlog_row_logging_function;

  /*
    Some storage engines require that the new record is in record[0]
    (and the old record is in record[1]).
   */
  DBUG_ASSERT(new_data == table->record[0]);
  DBUG_ASSERT(old_data == table->record[1]);

  MYSQL_UPDATE_ROW_START(table_share->db.str, table_share->table_name.str);
  mark_trx_read_write();

  DBUG_EXECUTE_IF("handler_crashed_table_on_usage",
                  my_error(HA_ERR_CRASHED, MYF(ME_ERRORLOG), table_share->table_name.str);
                  return(my_errno= HA_ERR_CRASHED););

  MYSQL_TABLE_IO_WAIT(PSI_TABLE_UPDATE_ROW, active_index, error,
    { error= update_row(old_data, new_data);})

  MYSQL_UPDATE_ROW_DONE(error);
  if (unlikely(error))
    return error;
  if (unlikely((error= binlog_log_row(table, old_data, new_data, log_func))))
    return error;
  return 0;
}

int handler::ha_delete_row(const uchar *buf)
{
  int error;
  DBUG_ASSERT(table_share->tmp_table != NO_TMP_TABLE ||
              m_lock_type == F_WRLCK);
  Log_func *log_func= Delete_rows_log_event::binlog_row_logging_function;
  /*
    Normally table->record[0] is used, but sometimes table->record[1] is used.
  */
  DBUG_ASSERT(buf == table->record[0] ||
              buf == table->record[1]);
  DBUG_EXECUTE_IF("inject_error_ha_delete_row",
                  return HA_ERR_INTERNAL_ERROR; );

  DBUG_EXECUTE_IF("handler_crashed_table_on_usage",
                  my_error(HA_ERR_CRASHED, MYF(ME_ERRORLOG), table_share->table_name.str);
                  return(my_errno= HA_ERR_CRASHED););

  MYSQL_DELETE_ROW_START(table_share->db.str, table_share->table_name.str);
  mark_trx_read_write();

  MYSQL_TABLE_IO_WAIT(PSI_TABLE_DELETE_ROW, active_index, error,
    { error= delete_row(buf);})

  MYSQL_DELETE_ROW_DONE(error);
  if (unlikely(error))
    return error;
  if (unlikely((error= binlog_log_row(table, buf, 0, log_func))))
    return error;
  return 0;
}



/** @brief
  use_hidden_primary_key() is called in case of an update/delete when
  (table_flags() and HA_PRIMARY_KEY_REQUIRED_FOR_DELETE) is defined
  but we don't have a primary key
*/
void handler::use_hidden_primary_key()
{
  /* fallback to use all columns in the table to identify row */
  table->use_all_columns();
}


/**
  Get an initialized ha_share.

  @return Initialized ha_share
    @retval NULL    ha_share is not yet initialized.
    @retval != NULL previous initialized ha_share.

  @note
  If not a temp table, then LOCK_ha_data must be held.
*/

Handler_share *handler::get_ha_share_ptr()
{
  DBUG_ENTER("handler::get_ha_share_ptr");
  DBUG_ASSERT(ha_share && table_share);

#ifndef DBUG_OFF
  if (table_share->tmp_table == NO_TMP_TABLE)
    mysql_mutex_assert_owner(&table_share->LOCK_ha_data);
#endif

  DBUG_RETURN(*ha_share);
}


/**
  Set ha_share to be used by all instances of the same table/partition.

  @param arg_ha_share    Handler_share to be shared.

  @note
  If not a temp table, then LOCK_ha_data must be held.
*/

void handler::set_ha_share_ptr(Handler_share *arg_ha_share)
{
  DBUG_ENTER("handler::set_ha_share_ptr");
  DBUG_ASSERT(ha_share);
#ifndef DBUG_OFF
  if (table_share->tmp_table == NO_TMP_TABLE)
    mysql_mutex_assert_owner(&table_share->LOCK_ha_data);
#endif

  *ha_share= arg_ha_share;
  DBUG_VOID_RETURN;
}


/**
  Take a lock for protecting shared handler data.
*/

void handler::lock_shared_ha_data()
{
  DBUG_ASSERT(table_share);
  if (table_share->tmp_table == NO_TMP_TABLE)
    mysql_mutex_lock(&table_share->LOCK_ha_data);
}


/**
  Release lock for protecting ha_share.
*/

void handler::unlock_shared_ha_data()
{
  DBUG_ASSERT(table_share);
  if (table_share->tmp_table == NO_TMP_TABLE)
    mysql_mutex_unlock(&table_share->LOCK_ha_data);
}


/**
  This structure is a helper structure for passing the length and pointer of
  blob space allocated by storage engine.
*/
struct blob_len_ptr{
  uint length;  // length of the blob
  uchar *ptr;   // pointer of the value
};


/**
  Get the blob length and pointer of allocated space from the record buffer.

  During evaluating the blob virtual generated columns, the blob space will
  be allocated by server. In order to keep the blob data after the table is
  closed, we need write the data into a specified space allocated by storage
  engine. Here, we have to extract the space pointer and length from the
  record buffer.
  After we get the value of virtual generated columns, copy the data into
  the specified space and store it in the record buffer (@see copy_blob_data()).

  @param table                    the pointer of table
  @param fields                   bitmap of field index of evaluated
                                  generated column
  @param[out] blob_len_ptr_array  an array to record the length and pointer
                                  of allocated space by storage engine.
  @note The caller should provide the blob_len_ptr_array with a size of
        MAX_FIELDS.
*/

static void extract_blob_space_and_length_from_record_buff(const TABLE *table,
                                           const MY_BITMAP *const fields,
                                           blob_len_ptr *blob_len_ptr_array)
{
  int num= 0;
  for (Field **vfield= table->vfield; *vfield; vfield++)
  {
    // Check if this field should be included
    if (bitmap_is_set(fields, (*vfield)->field_index) &&
        (*vfield)->is_virtual_gcol() && (*vfield)->type() == MYSQL_TYPE_BLOB)
    {
      blob_len_ptr_array[num].length= (*vfield)->data_length();
      // TODO: The following check is only for Innodb.
      DBUG_ASSERT(blob_len_ptr_array[num].length == 768 ||
                  blob_len_ptr_array[num].length == 3073);

      uchar *ptr;
      (*vfield)->get_ptr(&ptr);
      blob_len_ptr_array[num].ptr= ptr;

      // Let server allocate the space for BLOB virtual generated columns
      (*vfield)->reset();

      num++;
      DBUG_ASSERT(num <= MAX_FIELDS);
    }
  }
}


/**
  Copy the value of BLOB virtual generated columns into the space allocated
  by storage engine.

  This is because the table is closed after evaluating the value. In order to
  keep the BLOB value after the table is closed, we have to copy the value into
  the place where storage engine prepares for.

  @param table              pointer of the table to be operated on
  @param fields             bitmap of field index of evaluated generated column
  @param blob_len_ptr_array array of length and pointer of allocated space by
                            storage engine.
*/

static void copy_blob_data(const TABLE *table,
                           const MY_BITMAP *const fields,
                           blob_len_ptr *blob_len_ptr_array)
{
  uint  num= 0;
  for (Field **vfield= table->vfield; *vfield; vfield++)
  {
    // Check if this field should be included
    if (bitmap_is_set(fields, (*vfield)->field_index) &&
        (*vfield)->is_virtual_gcol() && (*vfield)->type() == MYSQL_TYPE_BLOB)
    {
      DBUG_ASSERT(blob_len_ptr_array[num].length > 0);
      DBUG_ASSERT(blob_len_ptr_array[num].ptr != NULL);

      /*
        Only copy as much of the blob as the storage engine has
        allocated space for. This is sufficient since the only use of the
        blob in the storage engine is for using a prefix of it in a
        secondary index.
      */
      uint length= (*vfield)->data_length();
      const uint alloc_len= blob_len_ptr_array[num].length;
      length= length > alloc_len ? alloc_len : length;

      uchar *ptr;
      (*vfield)->get_ptr(&ptr);
      memcpy(blob_len_ptr_array[num].ptr, ptr, length);
      (down_cast<Field_blob *>(*vfield))->store_in_allocated_space(
                            pointer_cast<char *>(blob_len_ptr_array[num].ptr),
                            length);
      num++;
      DBUG_ASSERT(num <= MAX_FIELDS);
    }
  }
}


/*
  Evaluate generated column's value. This is an internal helper reserved for
  handler::my_eval_gcolumn_expr().

  @param thd        pointer of THD
  @param table      The pointer of table where evaluted generated
                    columns are in
  @param fields     bitmap of field index of evaluated generated column
  @param[in,out] record record buff of base columns generated column depends.
                        After calling this function, it will be used to return
                        the value of generated column.
  @param in_purge   whehter the function is called by purge thread

  @return true in case of error, false otherwise.
*/

static bool my_eval_gcolumn_expr_helper(THD *thd, TABLE *table,
                                        const MY_BITMAP *const fields,
                                        uchar *record,
                                        bool in_purge)
{
  DBUG_ENTER("my_eval_gcolumn_expr_helper");
  DBUG_ASSERT(table && table->vfield);

  uchar *old_buf= table->record[0];
  repoint_field_to_record(table, old_buf, record);

  blob_len_ptr blob_len_ptr_array[MAX_FIELDS];
  
  /*
    If it's purge thread, we need get the space allocated by storage engine
    for blob.
  */
  if (in_purge)
    extract_blob_space_and_length_from_record_buff(table, fields,
                                                   blob_len_ptr_array);

  bool res= false;
  MY_BITMAP fields_to_evaluate;
  my_bitmap_map bitbuf[bitmap_buffer_size(MAX_FIELDS) / sizeof(my_bitmap_map)];
  bitmap_init(&fields_to_evaluate, bitbuf, table->s->fields, 0);
  bitmap_set_all(&fields_to_evaluate);
  bitmap_intersect(&fields_to_evaluate, fields);
  /*
    In addition to evaluating the value for the columns requested by
    the caller we also need to evaluate any virtual columns that these
    depend on.
    This loop goes through the columns that should be evaluated and
    adds all the base columns. If the base column is virtual, it has
    to be evaluated.
  */
  for (Field **vfield_ptr= table->vfield; *vfield_ptr; vfield_ptr++)
  {
    Field *field= *vfield_ptr;
    // Validate that the field number is less than the bit map size
    DBUG_ASSERT(field->field_index < fields->n_bits);

    if (bitmap_is_set(fields, field->field_index))
      bitmap_union(&fields_to_evaluate, &field->gcol_info->base_columns_map);
  }

   /*
     Evaluate all requested columns and all base columns these depends
     on that are virtual.
  */
  for (Field **vfield_ptr= table->vfield; *vfield_ptr; vfield_ptr++)
  {
    Field *field= *vfield_ptr;

    // Check if we should evaluate this field
    if (bitmap_is_set(&fields_to_evaluate, field->field_index))
    {
      DBUG_ASSERT(field->gcol_info && field->gcol_info->expr_item->fixed);
      if (in_purge)
      {
        /*
          Adding to read_set/write_set is normally done up-front by high-level
          layers before calling any handler's read/delete/etc functions.
          But, for the specific case of the purge thread, it has no high-level
          layer to manage read_set/write_set.
        */
        table->mark_column_used(thd, field, MARK_COLUMNS_WRITE);
      }

      field->gcol_info->expr_item->save_in_field(field, 0);

      // FIX_ME: Need to put "DBUG_ASSERT(!thd->is_error() || res)" back
      // when related bug is fixed

      if (thd->is_error())
        res = true;

      if (res)
        break;
    }
  }

  /*
    If it's a purge thread, we need copy the blob data into specified place
    allocated by storage engine so that the blob data still can be accessed
    after table is closed.
  */
  if (in_purge)
    copy_blob_data(table, fields, blob_len_ptr_array);

  repoint_field_to_record(table, record, old_buf);
  DBUG_RETURN(res);
}


/**
   Callback to allow InnoDB to prepare a template for generated
   column processing. This function will open the table without
   opening in the engine and call the provided function with
   the TABLE object made. The function will then close the TABLE.

   @param thd            Thread handle
   @param db_name        Name of database containing the table
   @param table_name     Name of table to open
   @param myc            InnoDB function to call for processing TABLE
   @param ib_table       Argument for InnoDB function

   @return true in case of error, false otherwise.
*/

bool handler::my_prepare_gcolumn_template(THD *thd,
                                          const char *db_name,
                                          const char *table_name,
                                          my_gcolumn_template_callback_t myc,
                                          void* ib_table)
{
  /*
    This is a background thread, so we can re-initialize the main LEX, its
    current content is not important.
  */
  DBUG_ASSERT(thd->system_thread == SYSTEM_THREAD_BACKGROUND);
  char path[FN_REFLEN + 1];
  bool was_truncated;
  build_table_filename(path, sizeof(path) - 1 - reg_ext_length,
                       db_name, table_name, "", 0, &was_truncated);
  DBUG_ASSERT(!was_truncated);
  lex_start(thd);
  bool rc= true;
  TABLE *table= open_table_uncached(thd, path, db_name, table_name,
                                    false, false);
  if (table)
  {
    myc(table, ib_table);
    intern_close_table(table);
    rc= false;
  }
  lex_end(thd->lex);
  return rc;
}


/**
   Callback for generated columns processing. Will open the table
   and call my_eval_gcolumn_expr_helper() to do the actual
   processing. This function is a variant of the other
   handler::my_eval_gcolumn_expr() but is intended for use when no TABLE
   object already exists - e.g. from purge threads.

   @param thd             Thread handle
   @param open_in_engine  Should ha_open() be called?
   @param db_name         Database containing the table to open
   @param table_name      Name of table to open
   @param fields          Bitmap of field index of evaluated generated column
   @param record          Record buffer

   @return true in case of error, false otherwise.
*/

bool handler::my_eval_gcolumn_expr(THD *thd,
                                   bool open_in_engine,
                                   const char *db_name,
                                   const char *table_name,
                                   const MY_BITMAP *const fields,
                                   uchar *record)
{
  DBUG_ASSERT(thd->system_thread == SYSTEM_THREAD_BACKGROUND);
  bool retval= true;
  lex_start(thd);

  if (open_in_engine)
  {
    TABLE_LIST table_list;
    table_list.init_one_table(db_name, strlen(db_name),
                              table_name, strlen(table_name),
                              table_name, TL_READ);

    TABLE *table= open_ltable(thd, &table_list, table_list.lock_type,
                              MYSQL_LOCK_IGNORE_TIMEOUT);
    if (table)
    {
      retval=
        my_eval_gcolumn_expr_helper(thd, table_list.table, fields, record, true);
      trans_commit_stmt(thd);
      close_thread_tables(thd);
    }
  }
  else
  {
    char path[FN_REFLEN + 1];
    bool was_truncated;
    build_table_filename(path, sizeof(path) - 1 - reg_ext_length,
                         db_name, table_name, "", 0, &was_truncated);
    DBUG_ASSERT(!was_truncated);

    TABLE *table= open_table_uncached(thd, path, db_name, table_name,
                                      false, false);
    if (table)
    {
      retval= my_eval_gcolumn_expr_helper(thd, table, fields, record, true);
      intern_close_table(table);
    }
  }

  lex_end(thd->lex);
  return retval;
}


/*
  Evaluate generated Column's value. If the engine has to write an index entry
  to its UNDO log (in a DELETE or UPDATE), and the index is on a virtual
  generated column, engine needs to calculate the column's value. This variant
  of handler::my_eval_gcolumn_expr() is used by client threads which have a
  TABLE.

  @param thd        Thread handle
  @param db_name    name of database
  @param table_name name of the opened table
  @param fields     bitmap of field index of evaluated generated column
  @param[in,out]    record buff of base columns generated column depends.
                    After calling this function, it will be used to return
                    the value of generated column.

  @return true in case of error, false otherwise.
*/

bool handler::my_eval_gcolumn_expr(THD *thd,
                                   const char *db_name,
                                   const char *table_name,
                                   const MY_BITMAP *const fields,
                                   uchar *record)
{
  DBUG_ENTER("my_eval_gcolumn_expr");

  TABLE *table= find_locked_table(thd->open_tables, db_name, table_name);
  if (!table)
  {
    if (!(table= find_temporary_table(thd, db_name, table_name)))
    {
      my_error(ER_TABLE_NOT_LOCKED, MYF(0), table_name);
      DBUG_RETURN(true);
    }
  }
  const bool res= my_eval_gcolumn_expr_helper(thd, table, fields, record, false);
  DBUG_RETURN(res);
}
<|MERGE_RESOLUTION|>--- conflicted
+++ resolved
@@ -4998,18 +4998,10 @@
                                   const char *table_name,
                                   bool *is_sql_layer_system_table)
 {
-<<<<<<< HEAD
-  st_system_tablename *systab;
+  st_handler_tablename *systab;
   const char **names;
   bool is_system_database= false;
   const char *found_db_name= NULL;
-=======
-  DBUG_ENTER("ha_check_if_supported_system_table");
-  st_sys_tbl_chk_params check_params;
-  bool is_system_database= false;
-  const char **names;
-  st_handler_tablename *systab;
->>>>>>> 0c31fd6a
 
   // Check if we have a system database name in the command.
   DBUG_ASSERT(known_system_databases != NULL);
