/* Copyright (c) 2000, 2018, Oracle and/or its affiliates. All rights reserved.

   This program is free software; you can redistribute it and/or modify
   it under the terms of the GNU General Public License, version 2.0,
   as published by the Free Software Foundation.

   This program is also distributed with certain software (including
   but not limited to OpenSSL) that is licensed under separate terms,
   as designated in a particular file or component or in included license
   documentation.  The authors of MySQL hereby grant you an additional
   permission to link the program and your derivative works with the
   separately licensed software that they have included with MySQL.

   This program is distributed in the hope that it will be useful,
   but WITHOUT ANY WARRANTY; without even the implied warranty of
   MERCHANTABILITY or FITNESS FOR A PARTICULAR PURPOSE.  See the
   GNU General Public License, version 2.0, for more details.

   You should have received a copy of the GNU General Public License
   along with this program; if not, write to the Free Software
   Foundation, Inc., 51 Franklin St, Fifth Floor, Boston, MA 02110-1301  USA */

/** @file sql/handler.cc

    @brief
    Implements functions in the handler interface that are shared between all
    storage engines.
*/

#include "sql/handler.h"

#include <ctype.h>
#include <errno.h>
#include <limits.h>
#include <stdio.h>
#include <stdlib.h>
#include <atomic>
#include <boost/algorithm/string/case_conv.hpp>
#include <boost/foreach.hpp>
#include <boost/token_functions.hpp>
#include <boost/tokenizer.hpp>
#include <cmath>
#include <list>
#include <random>  // std::uniform_real_distribution
#include <string>
#include <vector>

#include "binary_log_types.h"
#include "binlog_event.h"
#include "keycache.h"
#include "m_ctype.h"
#include "m_string.h"
#include "my_bit.h"     // my_count_bits
#include "my_bitmap.h"  // MY_BITMAP
#include "my_check_opt.h"
#include "my_dbug.h"
#include "my_loglevel.h"
#include "my_macros.h"
#include "my_pointer_arithmetic.h"
#include "my_psi_config.h"
#include "my_sqlcommand.h"
#include "my_sys.h"  // MEM_DEFINED_IF_ADDRESSABLE()
#include "myisam.h"  // TT_FOR_UPGRADE
#include "mysql/components/services/log_builtins.h"
#include "mysql/components/services/log_shared.h"
#include "mysql/plugin.h"
#include "mysql/psi/mysql_file.h"
#include "mysql/psi/mysql_mutex.h"
#include "mysql/psi/mysql_table.h"
#include "mysql/psi/mysql_transaction.h"
#include "mysql/psi/psi_base.h"
#include "mysql/psi/psi_table.h"
#include "mysql/service_mysql_alloc.h"
#include "mysql_com.h"
#include "mysql_version.h"  // MYSQL_VERSION_ID
#include "mysqld_error.h"
#include "prealloced_array.h"
#include "sql/auth/auth_common.h"  // check_readonly() and SUPER_ACL
#include "sql/binlog.h"            // mysql_bin_log
#include "sql/check_stack.h"
#include "sql/current_thd.h"
#include "sql/dd/cache/dictionary_client.h"  // dd::cache::Dictionary_client
#include "sql/dd/dd.h"                       // dd::get_dictionary
#include "sql/dd/dictionary.h"               // dd:acquire_shared_table_mdl
#include "sql/dd/types/table.h"              // dd::Table
#include "sql/dd_table_share.h"              // open_table_def
#include "sql/debug_sync.h"                  // DEBUG_SYNC
#include "sql/derror.h"                      // ER_DEFAULT
#include "sql/error_handler.h"               // Internal_error_handler
#include "sql/field.h"
#include "sql/item.h"
#include "sql/lock.h"  // MYSQL_LOCK
#include "sql/log.h"
#include "sql/log_event.h"  // Write_rows_log_event
#include "sql/mdl.h"
#include "sql/mysqld.h"                 // global_system_variables heap_hton ..
#include "sql/opt_costconstantcache.h"  // reload_optimizer_cost_constants
#include "sql/opt_costmodel.h"
#include "sql/opt_hints.h"
#include "sql/protocol.h"
#include "sql/psi_memory_key.h"
#include "sql/query_options.h"
#include "sql/record_buffer.h"  // Record_buffer
#include "sql/rpl_filter.h"
#include "sql/rpl_gtid.h"
#include "sql/rpl_handler.h"            // RUN_HOOK
#include "sql/rpl_rli.h"                // is_atomic_ddl_commit_on_slave
#include "sql/rpl_write_set_handler.h"  // add_pke
#include "sql/sdi_utils.h"              // import_serialized_meta_data
#include "sql/session_tracker.h"
#include "sql/sql_base.h"  // free_io_cache
#include "sql/sql_bitmap.h"
#include "sql/sql_class.h"
#include "sql/sql_error.h"
#include "sql/sql_lex.h"
#include "sql/sql_parse.h"   // check_stack_overrun
#include "sql/sql_plugin.h"  // plugin_foreach
#include "sql/sql_select.h"  // actual_key_parts
#include "sql/sql_table.h"   // build_table_filename
#include "sql/system_variables.h"
#include "sql/table.h"
#include "sql/tc_log.h"
#include "sql/thr_malloc.h"
#include "sql/transaction.h"  // trans_commit_implicit
#include "sql/transaction_info.h"
#include "sql/xa.h"
#include "sql_string.h"
#include "template_utils.h"
#include "varlen_sort.h"

/**
  @def MYSQL_TABLE_IO_WAIT
  Instrumentation helper for table io_waits.
  Note that this helper is intended to be used from
  within the handler class only, as it uses members
  from @c handler
  Performance schema events are instrumented as follows:
  - in non batch mode, one event is generated per call
  - in batch mode, the number of rows affected is saved
  in @c m_psi_numrows, so that @c end_psi_batch_mode()
  generates a single event for the batch.
  @param OP the table operation to be performed
  @param INDEX the table index used if any, or MAX_KEY.
  @param RESULT the result of the table operation performed
  @param PAYLOAD instrumented code to execute
  @sa handler::end_psi_batch_mode.
*/
#ifdef HAVE_PSI_TABLE_INTERFACE
#define MYSQL_TABLE_IO_WAIT(OP, INDEX, RESULT, PAYLOAD)                     \
  {                                                                         \
    if (m_psi != NULL) {                                                    \
      switch (m_psi_batch_mode) {                                           \
        case PSI_BATCH_MODE_NONE: {                                         \
          PSI_table_locker *sub_locker = NULL;                              \
          PSI_table_locker_state reentrant_safe_state;                      \
          sub_locker = PSI_TABLE_CALL(start_table_io_wait)(                 \
              &reentrant_safe_state, m_psi, OP, INDEX, __FILE__, __LINE__); \
          PAYLOAD                                                           \
          if (sub_locker != NULL) PSI_TABLE_CALL(end_table_io_wait)         \
          (sub_locker, 1);                                                  \
          break;                                                            \
        }                                                                   \
        case PSI_BATCH_MODE_STARTING: {                                     \
          m_psi_locker = PSI_TABLE_CALL(start_table_io_wait)(               \
              &m_psi_locker_state, m_psi, OP, INDEX, __FILE__, __LINE__);   \
          PAYLOAD                                                           \
          if (!RESULT) m_psi_numrows++;                                     \
          m_psi_batch_mode = PSI_BATCH_MODE_STARTED;                        \
          break;                                                            \
        }                                                                   \
        case PSI_BATCH_MODE_STARTED:                                        \
        default: {                                                          \
          DBUG_ASSERT(m_psi_batch_mode == PSI_BATCH_MODE_STARTED);          \
          PAYLOAD                                                           \
          if (!RESULT) m_psi_numrows++;                                     \
          break;                                                            \
        }                                                                   \
      }                                                                     \
    } else {                                                                \
      PAYLOAD                                                               \
    }                                                                       \
  }
#else
#define MYSQL_TABLE_IO_WAIT(OP, INDEX, RESULT, PAYLOAD) PAYLOAD
#endif

/**
  @def MYSQL_TABLE_LOCK_WAIT
  Instrumentation helper for table io_waits.
  @param OP the table operation to be performed
  @param FLAGS per table operation flags.
  @param PAYLOAD the code to instrument.
  @sa MYSQL_END_TABLE_WAIT.
*/
#ifdef HAVE_PSI_TABLE_INTERFACE
#define MYSQL_TABLE_LOCK_WAIT(OP, FLAGS, PAYLOAD)                              \
  {                                                                            \
    if (m_psi != NULL) {                                                       \
      PSI_table_locker *locker;                                                \
      PSI_table_locker_state state;                                            \
      locker = PSI_TABLE_CALL(start_table_lock_wait)(&state, m_psi, OP, FLAGS, \
                                                     __FILE__, __LINE__);      \
      PAYLOAD                                                                  \
      if (locker != NULL) PSI_TABLE_CALL(end_table_lock_wait)(locker);         \
    } else {                                                                   \
      PAYLOAD                                                                  \
    }                                                                          \
  }
#else
#define MYSQL_TABLE_LOCK_WAIT(OP, FLAGS, PAYLOAD) PAYLOAD
#endif

using std::list;
using std::log2;
using std::max;
using std::min;

/**
  While we have legacy_db_type, we have this array to
  check for dups and to find handlerton from legacy_db_type.
  Remove when legacy_db_type is finally gone
*/
static Prealloced_array<st_plugin_int *, PREALLOC_NUM_HA> se_plugin_array(
    PSI_NOT_INSTRUMENTED);

/**
  Array allowing to check if handlerton is builtin without
  acquiring LOCK_plugin.
*/
static Prealloced_array<bool, PREALLOC_NUM_HA> builtin_htons(
    PSI_NOT_INSTRUMENTED);

st_plugin_int *hton2plugin(uint slot) { return se_plugin_array[slot]; }

size_t num_hton2plugins() { return se_plugin_array.size(); }

st_plugin_int *insert_hton2plugin(uint slot, st_plugin_int *plugin) {
  if (se_plugin_array.assign_at(slot, plugin)) return NULL;
  return se_plugin_array[slot];
}

st_plugin_int *remove_hton2plugin(uint slot) {
  st_plugin_int *retval = se_plugin_array[slot];
  se_plugin_array[slot] = NULL;
  return retval;
}

const char *ha_resolve_storage_engine_name(const handlerton *db_type) {
  return db_type == NULL ? "UNKNOWN" : hton2plugin(db_type->slot)->name.str;
}

static handlerton *installed_htons[128];

/* number of storage engines (from installed_htons[]) that support 2pc */
ulong total_ha_2pc = 0;
/* size of savepoint storage area (see ha_init) */
ulong savepoint_alloc_size = 0;

static const LEX_STRING sys_table_aliases[] = {
    {C_STRING_WITH_LEN("INNOBASE")},
    {C_STRING_WITH_LEN("INNODB")},
    {C_STRING_WITH_LEN("NDB")},
    {C_STRING_WITH_LEN("NDBCLUSTER")},
    {C_STRING_WITH_LEN("HEAP")},
    {C_STRING_WITH_LEN("MEMORY")},
    {C_STRING_WITH_LEN("MERGE")},
    {C_STRING_WITH_LEN("MRG_MYISAM")},
    {NullS, 0}};

const char *ha_row_type[] = {"",
                             "FIXED",
                             "DYNAMIC",
                             "COMPRESSED",
                             "REDUNDANT",
                             "COMPACT",
                             /* Reserved to be "PAGE" in future versions */ "?",
                             "?",
                             "?",
                             "?"};

const char *tx_isolation_names[] = {"READ-UNCOMMITTED", "READ-COMMITTED",
                                    "REPEATABLE-READ", "SERIALIZABLE", NullS};
TYPELIB tx_isolation_typelib = {array_elements(tx_isolation_names) - 1, "",
                                tx_isolation_names, NULL};

// System tables that belong to the 'mysql' system database.
// These are the "dictionary external system tables" (see WL#6391).
st_handler_tablename mysqld_system_tables[] = {
    {MYSQL_SCHEMA_NAME.str, "db"},
    {MYSQL_SCHEMA_NAME.str, "user"},
    {MYSQL_SCHEMA_NAME.str, "host"},
    {MYSQL_SCHEMA_NAME.str, "func"},
    {MYSQL_SCHEMA_NAME.str, "plugin"},
    {MYSQL_SCHEMA_NAME.str, "servers"},
    {MYSQL_SCHEMA_NAME.str, "procs_priv"},
    {MYSQL_SCHEMA_NAME.str, "tables_priv"},
    {MYSQL_SCHEMA_NAME.str, "proxies_priv"},
    {MYSQL_SCHEMA_NAME.str, "columns_priv"},
    {MYSQL_SCHEMA_NAME.str, "time_zone"},
    {MYSQL_SCHEMA_NAME.str, "time_zone_name"},
    {MYSQL_SCHEMA_NAME.str, "time_zone_leap_second"},
    {MYSQL_SCHEMA_NAME.str, "time_zone_transition"},
    {MYSQL_SCHEMA_NAME.str, "time_zone_transition_type"},
    {MYSQL_SCHEMA_NAME.str, "help_category"},
    {MYSQL_SCHEMA_NAME.str, "help_keyword"},
    {MYSQL_SCHEMA_NAME.str, "help_relation"},
    {MYSQL_SCHEMA_NAME.str, "help_topic"},
    {(const char *)NULL, (const char *)NULL} /* This must be at the end */
};

// Called for each SE to check if given db.table_name is a system table.
static bool check_engine_system_table_handlerton(THD *unused, plugin_ref plugin,
                                                 void *arg);

static int ha_discover(THD *thd, const char *db, const char *name,
                       uchar **frmblob, size_t *frmlen);

/**
  Structure used by SE during check for system table.
  This structure is passed to each SE handlerton and the status (OUT param)
  is collected.
*/
struct st_sys_tbl_chk_params {
  const char *db;                  // IN param
  const char *table_name;          // IN param
  bool is_sql_layer_system_table;  // IN param
  legacy_db_type db_type;          // IN param

  enum enum_sys_tbl_chk_status {
    // db.table_name is not a supported system table.
    NOT_KNOWN_SYSTEM_TABLE,
    /*
      db.table_name is a system table,
      but may not be supported by SE.
    */
    KNOWN_SYSTEM_TABLE,
    /*
      db.table_name is a system table,
      and is supported by SE.
    */
    SUPPORTED_SYSTEM_TABLE
  } status;  // OUT param
};

static plugin_ref ha_default_plugin(THD *thd) {
  if (thd->variables.table_plugin) return thd->variables.table_plugin;
  return my_plugin_lock(thd, &global_system_variables.table_plugin);
}

/** @brief
  Return the default storage engine handlerton used for non-temp tables
  for thread

  SYNOPSIS
    ha_default_handlerton(thd)
    thd         current thread

  RETURN
    pointer to handlerton
*/
handlerton *ha_default_handlerton(THD *thd) {
  plugin_ref plugin = ha_default_plugin(thd);
  DBUG_ASSERT(plugin);
  handlerton *hton = plugin_data<handlerton *>(plugin);
  DBUG_ASSERT(hton);
  return hton;
}

static plugin_ref ha_default_temp_plugin(THD *thd) {
  if (thd->variables.temp_table_plugin) return thd->variables.temp_table_plugin;
  return my_plugin_lock(thd, &global_system_variables.temp_table_plugin);
}

/** @brief
  Return the default storage engine handlerton used for explicitly
  created temp tables for a thread

  SYNOPSIS
    ha_default_temp_handlerton(thd)
    thd         current thread

  RETURN
    pointer to handlerton
*/
handlerton *ha_default_temp_handlerton(THD *thd) {
  plugin_ref plugin = ha_default_temp_plugin(thd);
  DBUG_ASSERT(plugin);
  handlerton *hton = plugin_data<handlerton *>(plugin);
  DBUG_ASSERT(hton);
  return hton;
}

/**
  Resolve handlerton plugin by name, without checking for "DEFAULT" or
  HTON_NOT_USER_SELECTABLE.

  @param thd  Thread context.
  @param name Plugin name.

  @return plugin or NULL if not found.
*/
plugin_ref ha_resolve_by_name_raw(THD *thd, const LEX_CSTRING &name) {
  return plugin_lock_by_name(thd, name, MYSQL_STORAGE_ENGINE_PLUGIN);
}

/** @brief
  Return the storage engine handlerton for the supplied name

  SYNOPSIS
    ha_resolve_by_name(thd, name)
    thd         current thread
    name        name of storage engine

  RETURN
    pointer to storage engine plugin handle
*/
plugin_ref ha_resolve_by_name(THD *thd, const LEX_STRING *name,
                              bool is_temp_table) {
  const LEX_STRING *table_alias;
  plugin_ref plugin;

redo:
  /* my_strnncoll is a macro and gcc doesn't do early expansion of macro */
  if (thd && !my_charset_latin1.coll->strnncoll(
                 &my_charset_latin1, (const uchar *)name->str, name->length,
                 (const uchar *)STRING_WITH_LEN("DEFAULT"), 0))
    return is_temp_table ? ha_default_plugin(thd) : ha_default_temp_plugin(thd);

  LEX_CSTRING cstring_name = {name->str, name->length};
  if ((plugin = ha_resolve_by_name_raw(thd, cstring_name))) {
    handlerton *hton = plugin_data<handlerton *>(plugin);
    if (hton && !(hton->flags & HTON_NOT_USER_SELECTABLE)) return plugin;

    /*
      unlocking plugin immediately after locking is relatively low cost.
    */
    plugin_unlock(thd, plugin);
  }

  /*
    We check for the historical aliases.
  */
  for (table_alias = sys_table_aliases; table_alias->str; table_alias += 2) {
    if (!my_strnncoll(&my_charset_latin1, (const uchar *)name->str,
                      name->length, (const uchar *)table_alias->str,
                      table_alias->length)) {
      name = table_alias + 1;
      goto redo;
    }
  }

  return NULL;
}

std::string normalized_se_str = "";

/*
  Parse comma separated list of disabled storage engine names
  and create a normalized string by appending storage names that
  have aliases. This normalized string is used to disallow
  table/tablespace creation under the storage engines specified.
*/
void ha_set_normalized_disabled_se_str(const std::string &disabled_se) {
  boost::char_separator<char> sep(",");
  boost::tokenizer<boost::char_separator<char>> tokens(disabled_se, sep);
  normalized_se_str.append(",");
  BOOST_FOREACH (std::string se_name, tokens) {
    const LEX_STRING *table_alias;
    boost::algorithm::to_upper(se_name);
    for (table_alias = sys_table_aliases; table_alias->str; table_alias += 2) {
      if (!native_strcasecmp(se_name.c_str(), table_alias->str) ||
          !native_strcasecmp(se_name.c_str(), (table_alias + 1)->str)) {
        normalized_se_str.append(std::string(table_alias->str) + "," +
                                 std::string((table_alias + 1)->str) + ",");
        break;
      }
    }

    if (table_alias->str == NULL) normalized_se_str.append(se_name + ",");
  }
}

// Check if storage engine is disabled for table/tablespace creation.
bool ha_is_storage_engine_disabled(handlerton *se_handle) {
  if (normalized_se_str.size()) {
    std::string se_name(",");
    se_name.append(ha_resolve_storage_engine_name(se_handle));
    se_name.append(",");
    boost::algorithm::to_upper(se_name);
    if (strstr(normalized_se_str.c_str(), se_name.c_str())) return true;
  }
  return false;
}

plugin_ref ha_lock_engine(THD *thd, const handlerton *hton) {
  if (hton) {
    st_plugin_int **plugin = &se_plugin_array[hton->slot];

#ifdef DBUG_OFF
    /*
      Take a shortcut for builtin engines -- return pointer to plugin
      without acquiring LOCK_plugin mutex. This is safe safe since such
      plugins are not deleted until shutdown and we don't do reference
      counting in non-debug builds for them.

      Since we have reference to handlerton on our hands, this method
      can't be called concurrently to non-builtin handlerton initialization/
      deinitialization. So it is safe to access builtin_htons[] without
      additional locking.
     */
    if (builtin_htons[hton->slot]) return *plugin;

    return my_plugin_lock(thd, plugin);
#else
    /*
      We can't take shortcut in debug builds.
      At least assert that builtin_htons[slot] is set correctly.
    */
    DBUG_ASSERT(builtin_htons[hton->slot] == (plugin[0]->plugin_dl == NULL));
    return my_plugin_lock(thd, &plugin);
#endif
  }
  return NULL;
}

handlerton *ha_resolve_by_legacy_type(THD *thd, enum legacy_db_type db_type) {
  plugin_ref plugin;
  switch (db_type) {
    case DB_TYPE_DEFAULT:
      return ha_default_handlerton(thd);
    default:
      if (db_type > DB_TYPE_UNKNOWN && db_type < DB_TYPE_DEFAULT &&
          (plugin = ha_lock_engine(thd, installed_htons[db_type])))
        return plugin_data<handlerton *>(plugin);
      /* fall through */
    case DB_TYPE_UNKNOWN:
      return NULL;
  }
}

/**
  Use other database handler if databasehandler is not compiled in.
*/
handlerton *ha_checktype(THD *thd, enum legacy_db_type database_type,
                         bool no_substitute, bool report_error) {
  handlerton *hton = ha_resolve_by_legacy_type(thd, database_type);
  if (ha_storage_engine_is_enabled(hton)) return hton;

  if (no_substitute) {
    if (report_error) {
      const char *engine_name = ha_resolve_storage_engine_name(hton);
      my_error(ER_FEATURE_DISABLED, MYF(0), engine_name, engine_name);
    }
    return NULL;
  }

  (void)RUN_HOOK(transaction, after_rollback, (thd, false));

  switch (database_type) {
    case DB_TYPE_MRG_ISAM:
      return ha_resolve_by_legacy_type(thd, DB_TYPE_MRG_MYISAM);
    default:
      break;
  }

  return ha_default_handlerton(thd);
} /* ha_checktype */

/**
  Create handler object for the table in the storage engine.

  @param share        TABLE_SHARE for the table, can be NULL if caller
                      didn't perform full-blown open of table definition.
  @param partitioned  Indicates whether table is partitioned.
  @param alloc        Memory root to be used for allocating handler object.
  @param db_type      Table's storage engine.

  @note This function will try to use default storage engine if one which
        was specified through db_type parameter is not available.
*/
handler *get_new_handler(TABLE_SHARE *share, bool partitioned, MEM_ROOT *alloc,
                         handlerton *db_type) {
  handler *file;
  DBUG_ENTER("get_new_handler");
  DBUG_PRINT("enter", ("alloc: %p", alloc));

  if (db_type && db_type->state == SHOW_OPTION_YES && db_type->create) {
    if ((file = db_type->create(db_type, share, partitioned, alloc)))
      file->init();
    DBUG_RETURN(file);
  }
  /*
    Try the default table type
    Here the call to current_thd() is ok as we call this function a lot of
    times but we enter this branch very seldom.
  */
  DBUG_RETURN(get_new_handler(share, partitioned, alloc,
                              ha_default_handlerton(current_thd)));
}

static const char **handler_errmsgs;

static const char *get_handler_errmsg(int nr) {
  return handler_errmsgs[nr - HA_ERR_FIRST];
}

/**
  Register handler error messages for use with my_error().

  @retval
    0           OK
  @retval
    !=0         Error
*/

int ha_init_errors(void) {
#define SETMSG(nr, msg) handler_errmsgs[(nr)-HA_ERR_FIRST] = (msg)

  /* Allocate a pointer array for the error message strings. */
  /* Zerofill it to avoid uninitialized gaps. */
  if (!(handler_errmsgs = (const char **)my_malloc(
            key_memory_handler_errmsgs, HA_ERR_ERRORS * sizeof(char *),
            MYF(MY_WME | MY_ZEROFILL))))
    return 1;

  /* Set the dedicated error messages. */
  SETMSG(HA_ERR_KEY_NOT_FOUND, ER_DEFAULT(ER_KEY_NOT_FOUND));
  SETMSG(HA_ERR_FOUND_DUPP_KEY, ER_DEFAULT(ER_DUP_KEY));
  SETMSG(HA_ERR_RECORD_CHANGED, "Update wich is recoverable");
  SETMSG(HA_ERR_WRONG_INDEX, "Wrong index given to function");
  SETMSG(HA_ERR_CRASHED, ER_DEFAULT(ER_NOT_KEYFILE));
  SETMSG(HA_ERR_WRONG_IN_RECORD, ER_DEFAULT(ER_CRASHED_ON_USAGE));
  SETMSG(HA_ERR_OUT_OF_MEM, "Table handler out of memory");
  SETMSG(HA_ERR_NOT_A_TABLE, "Incorrect file format '%.64s'");
  SETMSG(HA_ERR_WRONG_COMMAND, "Command not supported");
  SETMSG(HA_ERR_OLD_FILE, ER_DEFAULT(ER_OLD_KEYFILE));
  SETMSG(HA_ERR_NO_ACTIVE_RECORD, "No record read in update");
  SETMSG(HA_ERR_RECORD_DELETED, "Intern record deleted");
  SETMSG(HA_ERR_RECORD_FILE_FULL, ER_DEFAULT(ER_RECORD_FILE_FULL));
  SETMSG(HA_ERR_INDEX_FILE_FULL, "No more room in index file '%.64s'");
  SETMSG(HA_ERR_END_OF_FILE, "End in next/prev/first/last");
  SETMSG(HA_ERR_UNSUPPORTED, ER_DEFAULT(ER_ILLEGAL_HA));
  SETMSG(HA_ERR_TOO_BIG_ROW, "Too big row");
  SETMSG(HA_WRONG_CREATE_OPTION, "Wrong create option");
  SETMSG(HA_ERR_FOUND_DUPP_UNIQUE, ER_DEFAULT(ER_DUP_UNIQUE));
  SETMSG(HA_ERR_UNKNOWN_CHARSET, "Can't open charset");
  SETMSG(HA_ERR_WRONG_MRG_TABLE_DEF, ER_DEFAULT(ER_WRONG_MRG_TABLE));
  SETMSG(HA_ERR_CRASHED_ON_REPAIR, ER_DEFAULT(ER_CRASHED_ON_REPAIR));
  SETMSG(HA_ERR_CRASHED_ON_USAGE, ER_DEFAULT(ER_CRASHED_ON_USAGE));
  SETMSG(HA_ERR_LOCK_WAIT_TIMEOUT, ER_DEFAULT(ER_LOCK_WAIT_TIMEOUT));
  SETMSG(HA_ERR_LOCK_TABLE_FULL, ER_DEFAULT(ER_LOCK_TABLE_FULL));
  SETMSG(HA_ERR_READ_ONLY_TRANSACTION, ER_DEFAULT(ER_READ_ONLY_TRANSACTION));
  SETMSG(HA_ERR_LOCK_DEADLOCK, ER_DEFAULT(ER_LOCK_DEADLOCK));
  SETMSG(HA_ERR_CANNOT_ADD_FOREIGN, ER_DEFAULT(ER_CANNOT_ADD_FOREIGN));
  SETMSG(HA_ERR_NO_REFERENCED_ROW, ER_DEFAULT(ER_NO_REFERENCED_ROW_2));
  SETMSG(HA_ERR_ROW_IS_REFERENCED, ER_DEFAULT(ER_ROW_IS_REFERENCED_2));
  SETMSG(HA_ERR_NO_SAVEPOINT, "No savepoint with that name");
  SETMSG(HA_ERR_NON_UNIQUE_BLOCK_SIZE, "Non unique key block size");
  SETMSG(HA_ERR_NO_SUCH_TABLE, "No such table: '%.64s'");
  SETMSG(HA_ERR_TABLE_EXIST, ER_DEFAULT(ER_TABLE_EXISTS_ERROR));
  SETMSG(HA_ERR_NO_CONNECTION, "Could not connect to storage engine");
  SETMSG(HA_ERR_TABLE_DEF_CHANGED, ER_DEFAULT(ER_TABLE_DEF_CHANGED));
  SETMSG(HA_ERR_FOREIGN_DUPLICATE_KEY,
         "FK constraint would lead to duplicate key");
  SETMSG(HA_ERR_TABLE_NEEDS_UPGRADE, ER_DEFAULT(ER_TABLE_NEEDS_UPGRADE));
  SETMSG(HA_ERR_TABLE_READONLY, ER_DEFAULT(ER_OPEN_AS_READONLY));
  SETMSG(HA_ERR_AUTOINC_READ_FAILED, ER_DEFAULT(ER_AUTOINC_READ_FAILED));
  SETMSG(HA_ERR_AUTOINC_ERANGE, ER_DEFAULT(ER_WARN_DATA_OUT_OF_RANGE));
  SETMSG(HA_ERR_TOO_MANY_CONCURRENT_TRXS,
         ER_DEFAULT(ER_TOO_MANY_CONCURRENT_TRXS));
  SETMSG(HA_ERR_INDEX_COL_TOO_LONG, ER_DEFAULT(ER_INDEX_COLUMN_TOO_LONG));
  SETMSG(HA_ERR_INDEX_CORRUPT, ER_DEFAULT(ER_INDEX_CORRUPT));
  SETMSG(HA_FTS_INVALID_DOCID, "Invalid InnoDB FTS Doc ID");
  SETMSG(HA_ERR_TABLE_IN_FK_CHECK, ER_DEFAULT(ER_TABLE_IN_FK_CHECK));
  SETMSG(HA_ERR_TABLESPACE_EXISTS, "Tablespace already exists");
  SETMSG(HA_ERR_TABLESPACE_MISSING, ER_DEFAULT(ER_TABLESPACE_MISSING));
  SETMSG(HA_ERR_FTS_EXCEED_RESULT_CACHE_LIMIT,
         "FTS query exceeds result cache limit");
  SETMSG(HA_ERR_TEMP_FILE_WRITE_FAILURE,
         ER_DEFAULT(ER_TEMP_FILE_WRITE_FAILURE));
  SETMSG(HA_ERR_INNODB_FORCED_RECOVERY, ER_DEFAULT(ER_INNODB_FORCED_RECOVERY));
  SETMSG(HA_ERR_FTS_TOO_MANY_WORDS_IN_PHRASE,
         "Too many words in a FTS phrase or proximity search");
  SETMSG(HA_ERR_TABLE_CORRUPT, ER_DEFAULT(ER_TABLE_CORRUPT));
  SETMSG(HA_ERR_TABLESPACE_MISSING, ER_DEFAULT(ER_TABLESPACE_MISSING));
  SETMSG(HA_ERR_TABLESPACE_IS_NOT_EMPTY,
         ER_DEFAULT(ER_TABLESPACE_IS_NOT_EMPTY));
  SETMSG(HA_ERR_WRONG_FILE_NAME, ER_DEFAULT(ER_WRONG_FILE_NAME));
  SETMSG(HA_ERR_NOT_ALLOWED_COMMAND, ER_DEFAULT(ER_NOT_ALLOWED_COMMAND));
  SETMSG(HA_ERR_COMPUTE_FAILED, "Compute virtual column value failed");
  SETMSG(HA_ERR_DISK_FULL_NOWAIT, ER_DEFAULT(ER_DISK_FULL_NOWAIT));
  SETMSG(HA_ERR_NO_SESSION_TEMP, ER_DEFAULT(ER_NO_SESSION_TEMP));
  SETMSG(HA_ERR_WRONG_TABLE_NAME, ER_DEFAULT(ER_WRONG_TABLE_NAME));
  /* Register the error messages for use with my_error(). */
  return my_error_register(get_handler_errmsg, HA_ERR_FIRST, HA_ERR_LAST);
}

int ha_finalize_handlerton(st_plugin_int *plugin) {
  handlerton *hton = (handlerton *)plugin->data;
  DBUG_ENTER("ha_finalize_handlerton");

  /* hton can be NULL here, if ha_initialize_handlerton() failed. */
  if (!hton) goto end;

  switch (hton->state) {
    case SHOW_OPTION_NO:
    case SHOW_OPTION_DISABLED:
      break;
    case SHOW_OPTION_YES:
      if (installed_htons[hton->db_type] == hton)
        installed_htons[hton->db_type] = NULL;
      break;
  };

  if (hton->panic) hton->panic(hton, HA_PANIC_CLOSE);

  if (plugin->plugin->deinit) {
    /*
      Today we have no defined/special behavior for uninstalling
      engine plugins.
    */
    DBUG_PRINT("info", ("Deinitializing plugin: '%s'", plugin->name.str));
    if (plugin->plugin->deinit(NULL)) {
      DBUG_PRINT("warning", ("Plugin '%s' deinit function returned error.",
                             plugin->name.str));
    }
  }

  /*
    In case a plugin is uninstalled and re-installed later, it should
    reuse an array slot. Otherwise the number of uninstall/install
    cycles would be limited.
  */
  if (hton->slot != HA_SLOT_UNDEF) {
    /* Make sure we are not unpluging another plugin */
    DBUG_ASSERT(se_plugin_array[hton->slot] == plugin);
    DBUG_ASSERT(hton->slot < se_plugin_array.size());
    se_plugin_array[hton->slot] = NULL;
    builtin_htons[hton->slot] = false; /* Extra correctness. */
  }

  my_free(hton);

end:
  DBUG_RETURN(0);
}

int ha_initialize_handlerton(st_plugin_int *plugin) {
  handlerton *hton;
  DBUG_ENTER("ha_initialize_handlerton");
  DBUG_PRINT("plugin", ("initialize plugin: '%s'", plugin->name.str));

  hton = (handlerton *)my_malloc(key_memory_handlerton, sizeof(handlerton),
                                 MYF(MY_WME | MY_ZEROFILL));

  if (hton == NULL) {
    LogErr(ERROR_LEVEL, ER_HANDLERTON_OOM, plugin->name.str);
    goto err_no_hton_memory;
  }

  hton->slot = HA_SLOT_UNDEF;
  /* Historical Requirement */
  plugin->data = hton;  // shortcut for the future
  if (plugin->plugin->init && plugin->plugin->init(hton)) {
    LogErr(ERROR_LEVEL, ER_PLUGIN_INIT_FAILED, plugin->name.str);
    goto err;
  }

  /*
    the switch below and hton->state should be removed when
    command-line options for plugins will be implemented
  */
  DBUG_PRINT("info", ("hton->state=%d", hton->state));
  switch (hton->state) {
    case SHOW_OPTION_NO:
      break;
    case SHOW_OPTION_YES: {
      uint tmp;
      ulong fslot;
      /* now check the db_type for conflict */
      if (hton->db_type <= DB_TYPE_UNKNOWN ||
          hton->db_type >= DB_TYPE_DEFAULT || installed_htons[hton->db_type]) {
        int idx = (int)DB_TYPE_FIRST_DYNAMIC;

        while (idx < (int)DB_TYPE_DEFAULT && installed_htons[idx]) idx++;

        if (idx == (int)DB_TYPE_DEFAULT) {
          LogErr(WARNING_LEVEL, ER_TOO_MANY_STORAGE_ENGINES);
          goto err_deinit;
        }
        if (hton->db_type != DB_TYPE_UNKNOWN)
          LogErr(WARNING_LEVEL, ER_SE_TYPECODE_CONFLICT, plugin->plugin->name,
                 idx);
        hton->db_type = (enum legacy_db_type)idx;
      }

      /*
        In case a plugin is uninstalled and re-installed later, it should
        reuse an array slot. Otherwise the number of uninstall/install
        cycles would be limited. So look for a free slot.
      */
      DBUG_PRINT("plugin",
                 ("total_ha: %lu", static_cast<ulong>(se_plugin_array.size())));
      for (fslot = 0; fslot < se_plugin_array.size(); fslot++) {
        if (!se_plugin_array[fslot]) break;
      }
      if (fslot < se_plugin_array.size())
        hton->slot = fslot;
      else {
        hton->slot = se_plugin_array.size();
      }
      if (se_plugin_array.assign_at(hton->slot, plugin) ||
          builtin_htons.assign_at(hton->slot, (plugin->plugin_dl == NULL)))
        goto err_deinit;

      installed_htons[hton->db_type] = hton;
      tmp = hton->savepoint_offset;
      hton->savepoint_offset = savepoint_alloc_size;
      savepoint_alloc_size += tmp;
      if (hton->prepare) total_ha_2pc++;
      break;
    }
      /* fall through */
    default:
      hton->state = SHOW_OPTION_DISABLED;
      break;
  }

  /*
    This is entirely for legacy. We will create a new "disk based" hton and a
    "memory" hton which will be configurable longterm. We should be able to
    remove partition and myisammrg.
  */
  switch (hton->db_type) {
    case DB_TYPE_HEAP:
      heap_hton = hton;
      break;
    case DB_TYPE_TEMPTABLE:
      temptable_hton = hton;
      break;
    case DB_TYPE_MYISAM:
      myisam_hton = hton;
      break;
    case DB_TYPE_INNODB:
      innodb_hton = hton;
      break;
    default:
      break;
  };

  /*
    Re-load the optimizer cost constants since this storage engine can
    have non-default cost constants.
  */
  reload_optimizer_cost_constants();

  DBUG_RETURN(0);

err_deinit:
  /*
    Let plugin do its inner deinitialization as plugin->init()
    was successfully called before.
  */
  if (plugin->plugin->deinit) (void)plugin->plugin->deinit(NULL);

err:
  my_free(hton);
err_no_hton_memory:
  plugin->data = NULL;
  DBUG_RETURN(1);
}

int ha_init() {
  int error = 0;
  DBUG_ENTER("ha_init");

  /*
    Check if there is a transaction-capable storage engine besides the
    binary log.
  */
  opt_using_transactions =
      se_plugin_array.size() > static_cast<ulong>(opt_bin_log);
  savepoint_alloc_size += sizeof(SAVEPOINT);

  DBUG_RETURN(error);
}

void ha_end() {
  // Unregister handler error messages.
  my_error_unregister(HA_ERR_FIRST, HA_ERR_LAST);
  my_free(handler_errmsgs);
}

static bool dropdb_handlerton(THD *, plugin_ref plugin, void *path) {
  handlerton *hton = plugin_data<handlerton *>(plugin);
  if (hton->state == SHOW_OPTION_YES && hton->drop_database)
    hton->drop_database(hton, (char *)path);
  return false;
}

void ha_drop_database(char *path) {
  plugin_foreach(NULL, dropdb_handlerton, MYSQL_STORAGE_ENGINE_PLUGIN, path);
}

static bool closecon_handlerton(THD *thd, plugin_ref plugin, void *) {
  handlerton *hton = plugin_data<handlerton *>(plugin);
  /*
    there's no need to rollback here as all transactions must
    be rolled back already
  */
  if (hton->state == SHOW_OPTION_YES && thd_get_ha_data(thd, hton)) {
    if (hton->close_connection) hton->close_connection(hton, thd);
    /* make sure ha_data is reset and ha_data_lock is released */
    thd_set_ha_data(thd, hton, NULL);
  }
  return false;
}

/**
  @note
    don't bother to rollback here, it's done already
*/
void ha_close_connection(THD *thd) {
  plugin_foreach(thd, closecon_handlerton, MYSQL_STORAGE_ENGINE_PLUGIN, 0);
}

static bool kill_handlerton(THD *thd, plugin_ref plugin, void *) {
  handlerton *hton = plugin_data<handlerton *>(plugin);

  if (hton->state == SHOW_OPTION_YES && hton->kill_connection) {
    if (thd_get_ha_data(thd, hton)) hton->kill_connection(hton, thd);
  }

  return false;
}

void ha_kill_connection(THD *thd) {
  plugin_foreach(thd, kill_handlerton, MYSQL_STORAGE_ENGINE_PLUGIN, 0);
}

/** Invoke handlerton::pre_dd_shutdown() on a plugin.
@param plugin	storage engine plugin
@retval false (always) */
static bool pre_dd_shutdown_handlerton(THD *, plugin_ref plugin, void *) {
  handlerton *hton = plugin_data<handlerton *>(plugin);
  if (hton->state == SHOW_OPTION_YES && hton->pre_dd_shutdown)
    hton->pre_dd_shutdown(hton);
  return false;
}

/** Invoke handlerton::pre_dd_shutdown() on every storage engine plugin. */
void ha_pre_dd_shutdown(void) {
  plugin_foreach(NULL, pre_dd_shutdown_handlerton, MYSQL_STORAGE_ENGINE_PLUGIN,
                 0);
}

/* ========================================================================
 ======================= TRANSACTIONS ===================================*/

/**
  Transaction handling in the server
  ==================================

  In each client connection, MySQL maintains two transactional
  states:
  - a statement transaction,
  - a standard, also called normal transaction.

  Historical note
  ---------------
  "Statement transaction" is a non-standard term that comes
  from the times when MySQL supported BerkeleyDB storage engine.

  First of all, it should be said that in BerkeleyDB auto-commit
  mode auto-commits operations that are atomic to the storage
  engine itself, such as a write of a record, and are too
  high-granular to be atomic from the application perspective
  (MySQL). One SQL statement could involve many BerkeleyDB
  auto-committed operations and thus BerkeleyDB auto-commit was of
  little use to MySQL.

  Secondly, instead of SQL standard savepoints, BerkeleyDB
  provided the concept of "nested transactions". In a nutshell,
  transactions could be arbitrarily nested, but when the parent
  transaction was committed or aborted, all its child (nested)
  transactions were handled committed or aborted as well.
  Commit of a nested transaction, in turn, made its changes
  visible, but not durable: it destroyed the nested transaction,
  all its changes would become available to the parent and
  currently active nested transactions of this parent.

  So the mechanism of nested transactions was employed to
  provide "all or nothing" guarantee of SQL statements
  required by the standard.
  A nested transaction would be created at start of each SQL
  statement, and destroyed (committed or aborted) at statement
  end. Such nested transaction was internally referred to as
  a "statement transaction" and gave birth to the term.

  (Historical note ends)

  Since then a statement transaction is started for each statement
  that accesses transactional tables or uses the binary log.  If
  the statement succeeds, the statement transaction is committed.
  If the statement fails, the transaction is rolled back. Commits
  of statement transactions are not durable -- each such
  transaction is nested in the normal transaction, and if the
  normal transaction is rolled back, the effects of all enclosed
  statement transactions are undone as well.  Technically,
  a statement transaction can be viewed as a savepoint which is
  maintained automatically in order to make effects of one
  statement atomic.

  The normal transaction is started by the user and is ended
  usually upon a user request as well. The normal transaction
  encloses transactions of all statements issued between
  its beginning and its end.
  In autocommit mode, the normal transaction is equivalent
  to the statement transaction.

  Since MySQL supports PSEA (pluggable storage engine
  architecture), more than one transactional engine can be
  active at a time. Hence transactions, from the server
  point of view, are always distributed. In particular,
  transactional state is maintained independently for each
  engine. In order to commit a transaction the two phase
  commit protocol is employed.

  Not all statements are executed in context of a transaction.
  Administrative and status information statements do not modify
  engine data, and thus do not start a statement transaction and
  also have no effect on the normal transaction. Examples of such
  statements are SHOW STATUS and RESET SLAVE.

  Similarly DDL statements are not transactional,
  and therefore a transaction is [almost] never started for a DDL
  statement. The difference between a DDL statement and a purely
  administrative statement though is that a DDL statement always
  commits the current transaction before proceeding, if there is
  any.

  At last, SQL statements that work with non-transactional
  engines also have no effect on the transaction state of the
  connection. Even though they are written to the binary log,
  and the binary log is, overall, transactional, the writes
  are done in "write-through" mode, directly to the binlog
  file, followed with a OS cache sync, in other words,
  bypassing the binlog undo log (translog).
  They do not commit the current normal transaction.
  A failure of a statement that uses non-transactional tables
  would cause a rollback of the statement transaction, but
  in case there no non-transactional tables are used,
  no statement transaction is started.

  Data layout
  -----------

  The server stores its transaction-related data in
  thd->transaction. This structure has two members of type
  THD_TRANS. These members correspond to the statement and
  normal transactions respectively:

  - thd->transaction.stmt contains a list of engines
  that are participating in the given statement
  - thd->transaction.all contains a list of engines that
  have participated in any of the statement transactions started
  within the context of the normal transaction.
  Each element of the list contains a pointer to the storage
  engine, engine-specific transactional data, and engine-specific
  transaction flags.

  In autocommit mode thd->transaction.all is empty.
  Instead, data of thd->transaction.stmt is
  used to commit/rollback the normal transaction.

  The list of registered engines has a few important properties:
  - no engine is registered in the list twice
  - engines are present in the list a reverse temporal order --
  new participants are always added to the beginning of the list.

  Transaction life cycle
  ----------------------

  When a new connection is established, thd->transaction
  members are initialized to an empty state.
  If a statement uses any tables, all affected engines
  are registered in the statement engine list. In
  non-autocommit mode, the same engines are registered in
  the normal transaction list.
  At the end of the statement, the server issues a commit
  or a roll back for all engines in the statement list.
  At this point transaction flags of an engine, if any, are
  propagated from the statement list to the list of the normal
  transaction.
  When commit/rollback is finished, the statement list is
  cleared. It will be filled in again by the next statement,
  and emptied again at the next statement's end.

  The normal transaction is committed in a similar way
  (by going over all engines in thd->transaction.all list)
  but at different times:
  - upon COMMIT SQL statement is issued by the user
  - implicitly, by the server, at the beginning of a DDL statement
  or SET AUTOCOMMIT={0|1} statement.

  The normal transaction can be rolled back as well:
  - if the user has requested so, by issuing ROLLBACK SQL
  statement
  - if one of the storage engines requested a rollback
  by setting thd->transaction_rollback_request. This may
  happen in case, e.g., when the transaction in the engine was
  chosen a victim of the internal deadlock resolution algorithm
  and rolled back internally. When such a situation happens, there
  is little the server can do and the only option is to rollback
  transactions in all other participating engines.  In this case
  the rollback is accompanied by an error sent to the user.

  As follows from the use cases above, the normal transaction
  is never committed when there is an outstanding statement
  transaction. In most cases there is no conflict, since
  commits of the normal transaction are issued by a stand-alone
  administrative or DDL statement, thus no outstanding statement
  transaction of the previous statement exists. Besides,
  all statements that manipulate with the normal transaction
  are prohibited in stored functions and triggers, therefore
  no conflicting situation can occur in a sub-statement either.
  The remaining rare cases when the server explicitly has
  to commit the statement transaction prior to committing the normal
  one cover error-handling scenarios (see for example
  SQLCOM_LOCK_TABLES).

  When committing a statement or a normal transaction, the server
  either uses the two-phase commit protocol, or issues a commit
  in each engine independently. The two-phase commit protocol
  is used only if:
  - all participating engines support two-phase commit (provide
    handlerton::prepare PSEA API call) and
  - transactions in at least two engines modify data (i.e. are
  not read-only).

  Note that the two phase commit is used for
  statement transactions, even though they are not durable anyway.
  This is done to ensure logical consistency of data in a multiple-
  engine transaction.
  For example, imagine that some day MySQL supports unique
  constraint checks deferred till the end of statement. In such
  case a commit in one of the engines may yield ER_DUP_KEY,
  and MySQL should be able to gracefully abort statement
  transactions of other participants.

  After the normal transaction has been committed,
  thd->transaction.all list is cleared.

  When a connection is closed, the current normal transaction, if
  any, is rolled back.

  Roles and responsibilities
  --------------------------

  The server has no way to know that an engine participates in
  the statement and a transaction has been started
  in it unless the engine says so. Thus, in order to be
  a part of a transaction, the engine must "register" itself.
  This is done by invoking trans_register_ha() server call.
  Normally the engine registers itself whenever handler::external_lock()
  is called. trans_register_ha() can be invoked many times: if
  an engine is already registered, the call does nothing.
  In case autocommit is not set, the engine must register itself
  twice -- both in the statement list and in the normal transaction
  list.
  In which list to register is a parameter of trans_register_ha().

  Note, that although the registration interface in itself is
  fairly clear, the current usage practice often leads to undesired
  effects. E.g. since a call to trans_register_ha() in most engines
  is embedded into implementation of handler::external_lock(), some
  DDL statements start a transaction (at least from the server
  point of view) even though they are not expected to. E.g.
  CREATE TABLE does not start a transaction, since
  handler::external_lock() is never called during CREATE TABLE. But
  CREATE TABLE ... SELECT does, since handler::external_lock() is
  called for the table that is being selected from. This has no
  practical effects currently, but must be kept in mind
  nevertheless.

  Once an engine is registered, the server will do the rest
  of the work.

  During statement execution, whenever any of data-modifying
  PSEA API methods is used, e.g. handler::write_row() or
  handler::update_row(), the read-write flag is raised in the
  statement transaction for the involved engine.
  Currently All PSEA calls are "traced", and the data can not be
  changed in a way other than issuing a PSEA call. Important:
  unless this invariant is preserved the server will not know that
  a transaction in a given engine is read-write and will not
  involve the two-phase commit protocol!

  At the end of a statement, server call trans_commit_stmt is
  invoked. This call in turn invokes handlerton::prepare()
  for every involved engine. Prepare is followed by a call
  to handlerton::commit_one_phase() If a one-phase commit
  will suffice, handlerton::prepare() is not invoked and
  the server only calls handlerton::commit_one_phase().
  At statement commit, the statement-related read-write
  engine flag is propagated to the corresponding flag in the
  normal transaction.  When the commit is complete, the list
  of registered engines is cleared.

  Rollback is handled in a similar fashion.

  Additional notes on DDL and the normal transaction.
  ---------------------------------------------------

  DDLs and operations with non-transactional engines
  do not "register" in thd->transaction lists, and thus do not
  modify the transaction state. Besides, each DDL in
  MySQL is prefixed with an implicit normal transaction commit
  (a call to trans_commit_implicit()), and thus leaves nothing
  to modify.
  However, as it has been pointed out with CREATE TABLE .. SELECT,
  some DDL statements can start a *new* transaction.

  Behaviour of the server in this case is currently badly
  defined.
  DDL statements use a form of "semantic" logging
  to maintain atomicity: if CREATE TABLE .. SELECT failed,
  the newly created table is deleted.
  In addition, some DDL statements issue interim transaction
  commits: e.g. ALTER TABLE issues a commit after data is copied
  from the original table to the internal temporary table. Other
  statements, e.g. CREATE TABLE ... SELECT do not always commit
  after itself.
  And finally there is a group of DDL statements such as
  RENAME/DROP TABLE that doesn't start a new transaction
  and doesn't commit.

  This diversity makes it hard to say what will happen if
  by chance a stored function is invoked during a DDL --
  whether any modifications it makes will be committed or not
  is not clear. Fortunately, SQL grammar of few DDLs allows
  invocation of a stored function.

  A consistent behaviour is perhaps to always commit the normal
  transaction after all DDLs, just like the statement transaction
  is always committed at the end of all statements.
*/

/**
  Register a storage engine for a transaction.

  Every storage engine MUST call this function when it starts
  a transaction or a statement (that is it must be called both for the
  "beginning of transaction" and "beginning of statement").
  Only storage engines registered for the transaction/statement
  will know when to commit/rollback it.

  @note
    trans_register_ha is idempotent - storage engine may register many
    times per transaction.

*/
void trans_register_ha(THD *thd, bool all, handlerton *ht_arg,
                       const ulonglong *trxid MY_ATTRIBUTE((unused))) {
  Ha_trx_info *ha_info;
  Transaction_ctx *trn_ctx = thd->get_transaction();
  Transaction_ctx::enum_trx_scope trx_scope =
      all ? Transaction_ctx::SESSION : Transaction_ctx::STMT;

  DBUG_ENTER("trans_register_ha");
  DBUG_PRINT("enter", ("%s", all ? "all" : "stmt"));

  if (all) {
    /*
      Ensure no active backup engine data exists, unless the current
      transaction is from replication and in active xa state.
    */
    DBUG_ASSERT(
        thd->get_ha_data(ht_arg->slot)->ha_ptr_backup == NULL ||
        (thd->get_transaction()->xid_state()->has_state(XID_STATE::XA_ACTIVE)));
    DBUG_ASSERT(thd->get_ha_data(ht_arg->slot)->ha_ptr_backup == NULL ||
                (thd->is_binlog_applier() || thd->slave_thread));

    thd->server_status |= SERVER_STATUS_IN_TRANS;
    if (thd->tx_read_only)
      thd->server_status |= SERVER_STATUS_IN_TRANS_READONLY;
    DBUG_PRINT("info", ("setting SERVER_STATUS_IN_TRANS"));
  }

  ha_info = thd->get_ha_data(ht_arg->slot)->ha_info + (all ? 1 : 0);

  if (ha_info->is_started()) {
    DBUG_ASSERT(trn_ctx->ha_trx_info(trx_scope));
    DBUG_VOID_RETURN; /* already registered, return */
  }

  trn_ctx->register_ha(trx_scope, ha_info, ht_arg);
  trn_ctx->set_ha_trx_info(trx_scope, ha_info);

  if (ht_arg->prepare == 0) trn_ctx->set_no_2pc(trx_scope, true);

  trn_ctx->xid_state()->set_query_id(thd->query_id);
/*
  Register transaction start in performance schema if not done already.
  By doing this, we handle cases when the transaction is started implicitly in
  autocommit=0 mode, and cases when we are in normal autocommit=1 mode and the
  executed statement is a single-statement transaction.

  Explicitly started transactions are handled in trans_begin().

  Do not register transactions in which binary log is the only participating
  transactional storage engine.
*/
#ifdef HAVE_PSI_TRANSACTION_INTERFACE
  if (thd->m_transaction_psi == NULL && ht_arg->db_type != DB_TYPE_BINLOG &&
      !thd->is_attachable_transaction_active()) {
    const XID *xid = trn_ctx->xid_state()->get_xid();
    bool autocommit = !thd->in_multi_stmt_transaction_mode();
    thd->m_transaction_psi = MYSQL_START_TRANSACTION(
        &thd->m_transaction_state, xid, trxid, thd->tx_isolation,
        thd->tx_read_only, autocommit);
    DEBUG_SYNC(thd, "after_set_transaction_psi_before_set_transaction_gtid");
    gtid_set_performance_schema_values(thd);
  }
#endif
  DBUG_VOID_RETURN;
}

/**
  @retval
    0   ok
  @retval
    1   error, transaction was rolled back
*/
int ha_prepare(THD *thd) {
  int error = 0;
  Transaction_ctx *trn_ctx = thd->get_transaction();
  DBUG_ENTER("ha_prepare");

  if (trn_ctx->is_active(Transaction_ctx::SESSION)) {
    const Ha_trx_info *ha_info = trn_ctx->ha_trx_info(Transaction_ctx::SESSION);
    bool gtid_error = false, need_clear_owned_gtid = false;

    if ((gtid_error = commit_owned_gtids(thd, true, &need_clear_owned_gtid))) {
      DBUG_ASSERT(need_clear_owned_gtid);

      ha_rollback_trans(thd, true);
      error = 1;
      goto err;
    }

    while (ha_info) {
      handlerton *ht = ha_info->ht();
      thd->status_var.ha_prepare_count++;
      if (ht->prepare) {
        DBUG_EXECUTE_IF("simulate_xa_failure_prepare", {
          ha_rollback_trans(thd, true);
          DBUG_RETURN(1);
        });
        if (ht->prepare(ht, thd, true)) {
          ha_rollback_trans(thd, true);
          error = 1;
          break;
        }
      } else {
        push_warning_printf(thd, Sql_condition::SL_WARNING, ER_ILLEGAL_HA,
                            ER_THD(thd, ER_ILLEGAL_HA),
                            ha_resolve_storage_engine_name(ht));
      }
      ha_info = ha_info->next();
    }

    DBUG_ASSERT(
        thd->get_transaction()->xid_state()->has_state(XID_STATE::XA_IDLE));

  err:
    gtid_state_commit_or_rollback(thd, need_clear_owned_gtid, !gtid_error);
  }

  DBUG_RETURN(error);
}

/**
  Check if we can skip the two-phase commit.

  A helper function to evaluate if two-phase commit is mandatory.
  As a side effect, propagates the read-only/read-write flags
  of the statement transaction to its enclosing normal transaction.

  If we have at least two engines with read-write changes we must
  run a two-phase commit. Otherwise we can run several independent
  commits as the only transactional engine has read-write changes
  and others are read-only.

  @retval   0   All engines are read-only.
  @retval   1   We have the only engine with read-write changes.
  @retval   >1  More than one engine have read-write changes.
                Note: return value might NOT be the exact number of
                engines with read-write changes.
*/

static uint ha_check_and_coalesce_trx_read_only(THD *thd, Ha_trx_info *ha_list,
                                                bool all) {
  /* The number of storage engines that have actual changes. */
  unsigned rw_ha_count = 0;
  Ha_trx_info *ha_info;

  for (ha_info = ha_list; ha_info; ha_info = ha_info->next()) {
    if (ha_info->is_trx_read_write()) ++rw_ha_count;

    if (!all) {
      Ha_trx_info *ha_info_all =
          &thd->get_ha_data(ha_info->ht()->slot)->ha_info[1];
      DBUG_ASSERT(ha_info != ha_info_all);
      /*
        Merge read-only/read-write information about statement
        transaction to its enclosing normal transaction. Do this
        only if in a real transaction -- that is, if we know
        that ha_info_all is registered in thd->transaction.all.
        Since otherwise we only clutter the normal transaction flags.
      */
      if (ha_info_all->is_started()) /* false if autocommit. */
        ha_info_all->coalesce_trx_with(ha_info);
    } else if (rw_ha_count > 1) {
      /*
        It is a normal transaction, so we don't need to merge read/write
        information up, and the need for two-phase commit has been
        already established. Break the loop prematurely.
      */
      break;
    }
  }
  return rw_ha_count;
}

/**
  The function computes condition to call gtid persistor wrapper,
  and executes it.
  It is invoked at committing a statement or transaction, including XA,
  and also at XA prepare handling.

  @param thd  Thread context.
  @param all  The execution scope, true for the transaction one, false
              for the statement one.
  @param[out] need_clear_owned_gtid_ptr
              A pointer to bool variable to return the computed decision
              value.
  @return zero as no error indication, non-zero otherwise
*/

int commit_owned_gtids(THD *thd, bool all, bool *need_clear_owned_gtid_ptr) {
  DBUG_ENTER("commit_owned_gtids(...)");
  int error = 0;

  if ((!opt_bin_log || (thd->slave_thread && !opt_log_slave_updates)) &&
      (all || !thd->in_multi_stmt_transaction_mode()) &&
      !thd->is_operating_gtid_table_implicitly &&
      !thd->is_operating_substatement_implicitly) {
    /*
      If the binary log is disabled for this thread (either by
      log_bin=0 or sql_log_bin=0 or by log_slave_updates=0 for a
      slave thread), then the statement will not be written to
      the binary log. In this case, we should save its GTID into
      mysql.gtid_executed table and @@GLOBAL.GTID_EXECUTED as it
      did when binlog is enabled.
    */
    if (thd->owned_gtid.sidno > 0) {
      error = gtid_state->save(thd);
      *need_clear_owned_gtid_ptr = true;
    } else if (thd->owned_gtid.sidno == THD::OWNED_SIDNO_ANONYMOUS)
      *need_clear_owned_gtid_ptr = true;
  } else {
    *need_clear_owned_gtid_ptr = false;
  }

  DBUG_RETURN(error);
}

/**
  The function is a wrapper of commit_owned_gtids(...). It is invoked
  at committing a partially failed statement or transaction.

  @param thd  Thread context.

  @retval -1 if error when persisting owned gtid.
  @retval 0 if succeed to commit owned gtid.
  @retval 1 if do not meet conditions to commit owned gtid.
*/
int commit_owned_gtid_by_partial_command(THD *thd) {
  DBUG_ENTER("commit_owned_gtid_by_partial_command(THD *thd)");
  bool need_clear_owned_gtid_ptr = false;
  int ret = 0;

  if (commit_owned_gtids(thd, true, &need_clear_owned_gtid_ptr)) {
    /* Error when saving gtid into mysql.gtid_executed table. */
    gtid_state->update_on_rollback(thd);
    ret = -1;
  } else if (need_clear_owned_gtid_ptr) {
    gtid_state->update_on_commit(thd);
    ret = 0;
  } else {
    ret = 1;
  }

  DBUG_RETURN(ret);
}

/**
  @param[in] thd                       Thread handle.
  @param[in] all                       Session transaction if true, statement
                                       otherwise.
  @param[in] ignore_global_read_lock   Allow commit to complete even if a
                                       global read lock is active. This can be
                                       used to allow changes to internal tables
                                       (e.g. slave status tables).

  @retval
    0   ok
  @retval
    1   transaction was rolled back
  @retval
    2   error during commit, data may be inconsistent

  @todo
    Since we don't support nested statement transactions in 5.0,
    we can't commit or rollback stmt transactions while we are inside
    stored functions or triggers. So we simply do nothing now.
    TODO: This should be fixed in later ( >= 5.1) releases.
*/

int ha_commit_trans(THD *thd, bool all, bool ignore_global_read_lock) {
  int error = 0;
  THD_STAGE_INFO(thd, stage_waiting_for_handler_commit);
  bool need_clear_owned_gtid = false;
  bool run_slave_post_commit = false;
  /*
    Save transaction owned gtid into table before transaction prepare
    if binlog is disabled, or binlog is enabled and log_slave_updates
    is disabled with slave SQL thread or slave worker thread.
  */
  error = commit_owned_gtids(thd, all, &need_clear_owned_gtid);

  /*
    'all' means that this is either an explicit commit issued by
    user, or an implicit commit issued by a DDL.
  */
  Transaction_ctx *trn_ctx = thd->get_transaction();
  Transaction_ctx::enum_trx_scope trx_scope =
      all ? Transaction_ctx::SESSION : Transaction_ctx::STMT;

  /*
    "real" is a nick name for a transaction for which a commit will
    make persistent changes. E.g. a 'stmt' transaction inside a 'all'
    transation is not 'real': even though it's possible to commit it,
    the changes are not durable as they might be rolled back if the
    enclosing 'all' transaction is rolled back.
  */
  bool is_real_trans = all || !trn_ctx->is_active(Transaction_ctx::SESSION);

  Ha_trx_info *ha_info = trn_ctx->ha_trx_info(trx_scope);
  XID_STATE *xid_state = trn_ctx->xid_state();

  DBUG_ENTER("ha_commit_trans");

  DBUG_PRINT("info", ("all=%d thd->in_sub_stmt=%d ha_info=%p is_real_trans=%d",
                      all, thd->in_sub_stmt, ha_info, is_real_trans));
  /*
    We must not commit the normal transaction if a statement
    transaction is pending. Otherwise statement transaction
    flags will not get propagated to its normal transaction's
    counterpart.
  */
  DBUG_ASSERT(!trn_ctx->is_active(Transaction_ctx::STMT) || !all);

  /*
    When atomic DDL is executed on the slave, we would like to
    to update slave applier state as part of DDL's transaction.
    Call Relay_log_info::pre_commit() hook to do this before DDL
    gets committed in the following block.
  */
  if (is_real_trans && is_atomic_ddl_commit_on_slave(thd)) {
    /*
      Failed atomic DDL statements should've been marked as
      executed/committed during statement rollback.
    */
    DBUG_ASSERT(!thd->is_error());

    run_slave_post_commit = true;
    error = error || thd->rli_slave->pre_commit();

    DBUG_EXECUTE_IF("rli_pre_commit_error", {
      error = true;
      my_error(ER_UNKNOWN_ERROR, MYF(0));
    });
    DBUG_EXECUTE_IF("slave_crash_before_commit", {
      /* This pre-commit crash aims solely at atomic DDL */
      DBUG_SUICIDE();
    });
  }

  if (thd->in_sub_stmt) {
    DBUG_ASSERT(0);
    /*
      Since we don't support nested statement transactions in 5.0,
      we can't commit or rollback stmt transactions while we are inside
      stored functions or triggers. So we simply do nothing now.
      TODO: This should be fixed in later ( >= 5.1) releases.
    */
    if (!all) DBUG_RETURN(0);
    /*
      We assume that all statements which commit or rollback main transaction
      are prohibited inside of stored functions or triggers. So they should
      bail out with error even before ha_commit_trans() call. To be 100% safe
      let us throw error in non-debug builds.
    */
    my_error(ER_COMMIT_NOT_ALLOWED_IN_SF_OR_TRG, MYF(0));
    DBUG_RETURN(2);
  }

  MDL_request mdl_request;
  bool release_mdl = false;
  if (ha_info && !error) {
    uint rw_ha_count = 0;
    bool rw_trans;

    DBUG_EXECUTE_IF("crash_commit_before", DBUG_SUICIDE(););

    /*
     skip 2PC if the transaction is empty and it is not marked as started (which
     can happen when the slave's binlog is disabled)
    */
    if (ha_info->is_started())
      rw_ha_count = ha_check_and_coalesce_trx_read_only(thd, ha_info, all);
    trn_ctx->set_rw_ha_count(trx_scope, rw_ha_count);
    /* rw_trans is true when we in a transaction changing data */
    rw_trans = is_real_trans && (rw_ha_count > 0);

    DBUG_EXECUTE_IF("dbug.enabled_commit", {
      const char act[] = "now signal Reached wait_for signal.commit_continue";
      DBUG_ASSERT(!debug_sync_set_action(thd, STRING_WITH_LEN(act)));
    };);
    DEBUG_SYNC(thd, "ha_commit_trans_before_acquire_commit_lock");
    if (rw_trans && !ignore_global_read_lock) {
      /*
        Acquire a metadata lock which will ensure that COMMIT is blocked
        by an active FLUSH TABLES WITH READ LOCK (and vice versa:
        COMMIT in progress blocks FTWRL).

        We allow the owner of FTWRL to COMMIT; we assume that it knows
        what it does.
      */
      MDL_REQUEST_INIT(&mdl_request, MDL_key::COMMIT, "", "",
                       MDL_INTENTION_EXCLUSIVE, MDL_EXPLICIT);

      DBUG_PRINT("debug", ("Acquire MDL commit lock"));
      if (thd->mdl_context.acquire_lock(&mdl_request,
                                        thd->variables.lock_wait_timeout)) {
        ha_rollback_trans(thd, all);
        DBUG_RETURN(1);
      }
      release_mdl = true;

      DEBUG_SYNC(thd, "ha_commit_trans_after_acquire_commit_lock");
    }

    if (rw_trans && stmt_has_updated_trans_table(ha_info) &&
        check_readonly(thd, true)) {
      ha_rollback_trans(thd, all);
      error = 1;
      goto end;
    }

    if (!trn_ctx->no_2pc(trx_scope) && (trn_ctx->rw_ha_count(trx_scope) > 1))
      error = tc_log->prepare(thd, all);
  }
  /*
    The state of XA transaction is changed to Prepared, intermediately.
    It's going to change to the regular NOTR at the end.
    The fact of the Prepared state is of interest to binary logger.
  */
  if (!error && all && xid_state->has_state(XID_STATE::XA_IDLE)) {
    DBUG_ASSERT(
        thd->lex->sql_command == SQLCOM_XA_COMMIT &&
        static_cast<Sql_cmd_xa_commit *>(thd->lex->m_sql_cmd)->get_xa_opt() ==
            XA_ONE_PHASE);

    xid_state->set_state(XID_STATE::XA_PREPARED);
  }
  if (error || (error = tc_log->commit(thd, all))) {
    ha_rollback_trans(thd, all);
    error = 1;
    goto end;
  }
/*
  Mark multi-statement (any autocommit mode) or single-statement
  (autocommit=1) transaction as rolled back
*/
#ifdef HAVE_PSI_TRANSACTION_INTERFACE
  if (is_real_trans && thd->m_transaction_psi != NULL) {
    MYSQL_COMMIT_TRANSACTION(thd->m_transaction_psi);
    thd->m_transaction_psi = NULL;
  }
#endif
  DBUG_EXECUTE_IF("crash_commit_after",
                  if (!thd->is_operating_gtid_table_implicitly)
                      DBUG_SUICIDE(););
end:
  if (release_mdl && mdl_request.ticket) {
    /*
      We do not always immediately release transactional locks
      after ha_commit_trans() (see uses of ha_enable_transaction()),
      thus we release the commit blocker lock as soon as it's
      not needed.
    */
    DBUG_PRINT("debug", ("Releasing MDL commit lock"));
    thd->mdl_context.release_lock(mdl_request.ticket);
  }
  /* Free resources and perform other cleanup even for 'empty' transactions. */
  if (is_real_trans) {
    trn_ctx->cleanup();
    thd->tx_priority = 0;
  }

  if (need_clear_owned_gtid) {
    thd->server_status &= ~SERVER_STATUS_IN_TRANS;
    /*
      Release the owned GTID when binlog is disabled, or binlog is
      enabled and log_slave_updates is disabled with slave SQL thread
      or slave worker thread.
    */
    if (error)
      gtid_state->update_on_rollback(thd);
    else
      gtid_state->update_on_commit(thd);
  }
  if (run_slave_post_commit) {
    DBUG_EXECUTE_IF("slave_crash_after_commit", DBUG_SUICIDE(););

    thd->rli_slave->post_commit(error != 0);
    /*
      SERVER_STATUS_IN_TRANS may've been gained by pre_commit alone
      when the main DDL transaction is filtered out of execution.
      In such case the status has to be reset now.

      TODO: move/refactor this handling onto trans_commit/commit_implicit()
            the caller level.
    */
    thd->server_status &= ~SERVER_STATUS_IN_TRANS;
  } else {
    DBUG_EXECUTE_IF("slave_crash_after_commit", {
      if (thd->slave_thread && thd->rli_slave &&
          thd->rli_slave->current_event &&
          thd->rli_slave->current_event->get_type_code() ==
              binary_log::XID_EVENT &&
          !thd->is_operating_substatement_implicitly &&
          !thd->is_operating_gtid_table_implicitly)
        DBUG_SUICIDE();
    });
  }

  DBUG_RETURN(error);
}

/**
  Commit the sessions outstanding transaction.

  @pre thd->transaction.flags.commit_low == true
  @post thd->transaction.flags.commit_low == false

  @note This function does not care about global read lock; the caller
  should.

  @param[in]  thd  Thread handle.
  @param[in]  all  Is set in case of explicit commit
                   (COMMIT statement), or implicit commit
                   issued by DDL. Is not set when called
                   at the end of statement, even if
                   autocommit=1.
  @param[in]  run_after_commit
                   True by default, otherwise, does not execute
                   the after_commit hook in the function.
*/

int ha_commit_low(THD *thd, bool all, bool run_after_commit) {
  int error = 0;
  Transaction_ctx *trn_ctx = thd->get_transaction();
  Transaction_ctx::enum_trx_scope trx_scope =
      all ? Transaction_ctx::SESSION : Transaction_ctx::STMT;
  Ha_trx_info *ha_info = trn_ctx->ha_trx_info(trx_scope), *ha_info_next;

  DBUG_ENTER("ha_commit_low");

  if (ha_info) {
    bool restore_backup_ha_data = false;
    /*
      At execution of XA COMMIT ONE PHASE binlog or slave applier
      reattaches the engine ha_data to THD, previously saved at XA START.
    */
    if (all && thd->rpl_unflag_detached_engine_ha_data()) {
      DBUG_PRINT("info", ("query='%s'", thd->query().str));
      DBUG_ASSERT(thd->lex->sql_command == SQLCOM_XA_COMMIT);
      DBUG_ASSERT(
          static_cast<Sql_cmd_xa_commit *>(thd->lex->m_sql_cmd)->get_xa_opt() ==
          XA_ONE_PHASE);
      restore_backup_ha_data = true;
    }

    for (; ha_info; ha_info = ha_info_next) {
      int err;
      handlerton *ht = ha_info->ht();
      if ((err = ht->commit(ht, thd, all))) {
        char errbuf[MYSQL_ERRMSG_SIZE];
        my_error(ER_ERROR_DURING_COMMIT, MYF(0), err,
                 my_strerror(errbuf, MYSQL_ERRMSG_SIZE, err));
        error = 1;
      }
      thd->status_var.ha_commit_count++;
      ha_info_next = ha_info->next();
      if (restore_backup_ha_data) reattach_engine_ha_data_to_thd(thd, ht);
      ha_info->reset(); /* keep it conveniently zero-filled */
    }
    trn_ctx->reset_scope(trx_scope);
  }
  /* Free resources and perform other cleanup even for 'empty' transactions. */
  if (all) trn_ctx->cleanup();
  /*
    When the transaction has been committed, we clear the commit_low
    flag. This allow other parts of the system to check if commit_low
    was called.
  */
  trn_ctx->m_flags.commit_low = false;
  if (run_after_commit && thd->get_transaction()->m_flags.run_hooks) {
    /*
       If commit succeeded, we call the after_commit hook.

       TODO: Investigate if this can be refactored so that there is
             only one invocation of this hook in the code (in
             MYSQL_LOG_BIN::finish_commit).
    */
    if (!error) (void)RUN_HOOK(transaction, after_commit, (thd, all));
    trn_ctx->m_flags.run_hooks = false;
  }
  DBUG_RETURN(error);
}

int ha_rollback_low(THD *thd, bool all) {
  Transaction_ctx *trn_ctx = thd->get_transaction();
  int error = 0;
  Transaction_ctx::enum_trx_scope trx_scope =
      all ? Transaction_ctx::SESSION : Transaction_ctx::STMT;
  Ha_trx_info *ha_info = trn_ctx->ha_trx_info(trx_scope), *ha_info_next;

  (void)RUN_HOOK(transaction, before_rollback, (thd, all));

  if (ha_info) {
    bool restore_backup_ha_data = false;
    /*
      Similarly to the commit case, the binlog or slave applier
      reattaches the engine ha_data to THD.
    */
    if (all && thd->rpl_unflag_detached_engine_ha_data()) {
      DBUG_ASSERT(trn_ctx->xid_state()->get_state() != XID_STATE::XA_NOTR ||
                  thd->killed == THD::KILL_CONNECTION);

      restore_backup_ha_data = true;
    }

    for (; ha_info; ha_info = ha_info_next) {
      int err;
      handlerton *ht = ha_info->ht();
      if ((err = ht->rollback(ht, thd, all))) {  // cannot happen
        char errbuf[MYSQL_ERRMSG_SIZE];
        my_error(ER_ERROR_DURING_ROLLBACK, MYF(0), err,
                 my_strerror(errbuf, MYSQL_ERRMSG_SIZE, err));
        error = 1;
      }
      thd->status_var.ha_rollback_count++;
      ha_info_next = ha_info->next();
      if (restore_backup_ha_data) reattach_engine_ha_data_to_thd(thd, ht);
      ha_info->reset(); /* keep it conveniently zero-filled */
    }
    trn_ctx->reset_scope(trx_scope);
  }

  /*
    Thanks to possibility of MDL deadlock rollback request can come even if
    transaction hasn't been started in any transactional storage engine.

    It is possible to have a call of ha_rollback_low() while handling
    failure from ha_prepare() and an error in Daignostics_area still
    wasn't set. Therefore it is required to check that an error in
    Diagnostics_area is set before calling the method XID_STATE::set_error().

    If it wasn't done it would lead to failure of the assertion
      DBUG_ASSERT(m_status == DA_ERROR)
    in the method Diagnostics_area::mysql_errno().

    In case ha_prepare is failed and an error wasn't set in Diagnostics_area
    the error ER_XA_RBROLLBACK is set in the Diagnostics_area from
    the method Sql_cmd_xa_prepare::trans_xa_prepare() when non-zero result code
    returned by ha_prepare() is handled.
  */
  if (all && thd->transaction_rollback_request && thd->is_error())
    trn_ctx->xid_state()->set_error(thd);

  (void)RUN_HOOK(transaction, after_rollback, (thd, all));
  return error;
}

int ha_rollback_trans(THD *thd, bool all) {
  int error = 0;
  Transaction_ctx *trn_ctx = thd->get_transaction();
  bool is_xa_rollback = trn_ctx->xid_state()->has_state(XID_STATE::XA_PREPARED);

  /*
    "real" is a nick name for a transaction for which a commit will
    make persistent changes. E.g. a 'stmt' transaction inside a 'all'
    transaction is not 'real': even though it's possible to commit it,
    the changes are not durable as they might be rolled back if the
    enclosing 'all' transaction is rolled back.
    We establish the value of 'is_real_trans' by checking
    if it's an explicit COMMIT or BEGIN statement, or implicit
    commit issued by DDL (in these cases all == true),
    or if we're running in autocommit mode (it's only in the autocommit mode
    ha_commit_one_phase() is called with an empty
    transaction.all.ha_list, see why in trans_register_ha()).
  */
  bool is_real_trans = all || !trn_ctx->is_active(Transaction_ctx::SESSION);

  DBUG_ENTER("ha_rollback_trans");

  /*
    We must not rollback the normal transaction if a statement
    transaction is pending.
  */
  DBUG_ASSERT(!trn_ctx->is_active(Transaction_ctx::STMT) || !all);

  if (thd->in_sub_stmt) {
    DBUG_ASSERT(0);
    /*
      If we are inside stored function or trigger we should not commit or
      rollback current statement transaction. See comment in ha_commit_trans()
      call for more information.
    */
    if (!all) DBUG_RETURN(0);
    my_error(ER_COMMIT_NOT_ALLOWED_IN_SF_OR_TRG, MYF(0));
    DBUG_RETURN(1);
  }

  if (tc_log) error = tc_log->rollback(thd, all);
    /*
      Mark multi-statement (any autocommit mode) or single-statement
      (autocommit=1) transaction as rolled back
    */
#ifdef HAVE_PSI_TRANSACTION_INTERFACE
  if (all || !thd->in_active_multi_stmt_transaction()) {
    MYSQL_ROLLBACK_TRANSACTION(thd->m_transaction_psi);
    thd->m_transaction_psi = NULL;
  }
#endif

  /* Always cleanup. Even if nht==0. There may be savepoints. */
  if (is_real_trans) {
    trn_ctx->cleanup();
    thd->tx_priority = 0;
  }

  if (all) thd->transaction_rollback_request = false;

  /*
    Only call gtid_rollback(THD*), which will purge thd->owned_gtid, if
    complete transaction is being rollback or autocommit=1.
    Notice, XA rollback has just invoked update_on_commit() through
    tc_log->*rollback* stack.
  */
  if (is_real_trans && !is_xa_rollback) gtid_state->update_on_rollback(thd);

  /*
    If the transaction cannot be rolled back safely, warn; don't warn if this
    is a slave thread (because when a slave thread executes a ROLLBACK, it has
    been read from the binary log, so it's 100% sure and normal to produce
    error ER_WARNING_NOT_COMPLETE_ROLLBACK. If we sent the warning to the
    slave SQL thread, it would not stop the thread but just be printed in
    the error log; but we don't want users to wonder why they have this
    message in the error log, so we don't send it.
  */
  if (is_real_trans &&
      trn_ctx->cannot_safely_rollback(Transaction_ctx::SESSION) &&
      !thd->slave_thread && thd->killed != THD::KILL_CONNECTION)
    trn_ctx->push_unsafe_rollback_warnings(thd);

  DBUG_RETURN(error);
}

/**
  Commit the attachable transaction in storage engines.

  @note This is slimmed down version of ha_commit_trans()/ha_commit_low()
        which commits attachable transaction but skips code which is
        unnecessary and unsafe for them (like dealing with GTIDs).
        Since attachable transactions are read-only their commit only
        needs to release resources and cleanup state in SE.

  @param thd     Current thread

  @retval 0      - Success
  @retval non-0  - Failure
*/
int ha_commit_attachable(THD *thd) {
  int error = 0;
  Transaction_ctx *trn_ctx = thd->get_transaction();
  Ha_trx_info *ha_info = trn_ctx->ha_trx_info(Transaction_ctx::STMT);
  Ha_trx_info *ha_info_next;

  /* This function only handles attachable transactions. */
  DBUG_ASSERT(thd->is_attachable_ro_transaction_active());
  /*
    Since the attachable transaction is AUTOCOMMIT we only need
    to care about statement transaction.
  */
  DBUG_ASSERT(!trn_ctx->is_active(Transaction_ctx::SESSION));

  if (ha_info) {
    for (; ha_info; ha_info = ha_info_next) {
      /* Attachable transaction is not supposed to modify anything. */
      DBUG_ASSERT(!ha_info->is_trx_read_write());

      handlerton *ht = ha_info->ht();
      if (ht->commit(ht, thd, false)) {
        /*
          In theory this should not happen since attachable transactions
          are read only and therefore commit is supposed to only release
          resources/cleanup state. Even if this happens we will simply
          continue committing attachable transaction in other SEs.
        */
        DBUG_ASSERT(false);
        error = 1;
      }
      thd->status_var.ha_commit_count++;
      ha_info_next = ha_info->next();

      ha_info->reset(); /* keep it conveniently zero-filled */
    }
    trn_ctx->reset_scope(Transaction_ctx::STMT);
  }

    /*
      Mark transaction as commited in PSI.
    */
#ifdef HAVE_PSI_TRANSACTION_INTERFACE
  if (thd->m_transaction_psi != NULL) {
    MYSQL_COMMIT_TRANSACTION(thd->m_transaction_psi);
    thd->m_transaction_psi = NULL;
  }
#endif

  /* Free resources and perform other cleanup even for 'empty' transactions. */
  trn_ctx->cleanup();

  return (error);
}

/**
  Check if all storage engines used in transaction agree that after
  rollback to savepoint it is safe to release MDL locks acquired after
  savepoint creation.

  @param thd   The client thread that executes the transaction.

  @return true  - It is safe to release MDL locks.
          false - If it is not.
*/
bool ha_rollback_to_savepoint_can_release_mdl(THD *thd) {
  Ha_trx_info *ha_info;
  Transaction_ctx *trn_ctx = thd->get_transaction();
  Transaction_ctx::enum_trx_scope trx_scope =
      thd->in_sub_stmt ? Transaction_ctx::STMT : Transaction_ctx::SESSION;

  DBUG_ENTER("ha_rollback_to_savepoint_can_release_mdl");

  /**
    Checking whether it is safe to release metadata locks after rollback to
    savepoint in all the storage engines that are part of the transaction.
  */
  for (ha_info = trn_ctx->ha_trx_info(trx_scope); ha_info;
       ha_info = ha_info->next()) {
    handlerton *ht = ha_info->ht();
    DBUG_ASSERT(ht);

    if (ht->savepoint_rollback_can_release_mdl == 0 ||
        ht->savepoint_rollback_can_release_mdl(ht, thd) == false)
      DBUG_RETURN(false);
  }

  DBUG_RETURN(true);
}

int ha_rollback_to_savepoint(THD *thd, SAVEPOINT *sv) {
  int error = 0;
  Transaction_ctx *trn_ctx = thd->get_transaction();
  Transaction_ctx::enum_trx_scope trx_scope =
      !thd->in_sub_stmt ? Transaction_ctx::SESSION : Transaction_ctx::STMT;

  Ha_trx_info *ha_info, *ha_info_next;

  DBUG_ENTER("ha_rollback_to_savepoint");

  trn_ctx->set_rw_ha_count(trx_scope, 0);
  trn_ctx->set_no_2pc(trx_scope, 0);
  /*
    rolling back to savepoint in all storage engines that were part of the
    transaction when the savepoint was set
  */
  for (ha_info = sv->ha_list; ha_info; ha_info = ha_info->next()) {
    int err;
    handlerton *ht = ha_info->ht();
    DBUG_ASSERT(ht);
    DBUG_ASSERT(ht->savepoint_set != 0);
    if ((err = ht->savepoint_rollback(
             ht, thd,
             (uchar *)(sv + 1) + ht->savepoint_offset))) {  // cannot happen
      char errbuf[MYSQL_ERRMSG_SIZE];
      my_error(ER_ERROR_DURING_ROLLBACK, MYF(0), err,
               my_strerror(errbuf, MYSQL_ERRMSG_SIZE, err));
      error = 1;
    }
    thd->status_var.ha_savepoint_rollback_count++;
    if (ht->prepare == 0) trn_ctx->set_no_2pc(trx_scope, true);
  }

  /*
    rolling back the transaction in all storage engines that were not part of
    the transaction when the savepoint was set
  */
  for (ha_info = trn_ctx->ha_trx_info(trx_scope); ha_info != sv->ha_list;
       ha_info = ha_info_next) {
    int err;
    handlerton *ht = ha_info->ht();
    if ((err = ht->rollback(ht, thd, !thd->in_sub_stmt))) {  // cannot happen
      char errbuf[MYSQL_ERRMSG_SIZE];
      my_error(ER_ERROR_DURING_ROLLBACK, MYF(0), err,
               my_strerror(errbuf, MYSQL_ERRMSG_SIZE, err));
      error = 1;
    }
    thd->status_var.ha_rollback_count++;
    ha_info_next = ha_info->next();
    ha_info->reset(); /* keep it conveniently zero-filled */
  }
  trn_ctx->set_ha_trx_info(trx_scope, sv->ha_list);

#ifdef HAVE_PSI_TRANSACTION_INTERFACE
  if (thd->m_transaction_psi != NULL)
    MYSQL_INC_TRANSACTION_ROLLBACK_TO_SAVEPOINT(thd->m_transaction_psi, 1);
#endif

  DBUG_RETURN(error);
}

int ha_prepare_low(THD *thd, bool all) {
  int error = 0;
  Transaction_ctx::enum_trx_scope trx_scope =
      all ? Transaction_ctx::SESSION : Transaction_ctx::STMT;
  Ha_trx_info *ha_info = thd->get_transaction()->ha_trx_info(trx_scope);

  DBUG_ENTER("ha_prepare_low");

  if (ha_info) {
    for (; ha_info && !error; ha_info = ha_info->next()) {
      int err = 0;
      handlerton *ht = ha_info->ht();
      /*
        Do not call two-phase commit if this particular
        transaction is read-only. This allows for simpler
        implementation in engines that are always read-only.
      */
      if (!ha_info->is_trx_read_write()) continue;
      if ((err = ht->prepare(ht, thd, all))) {
        char errbuf[MYSQL_ERRMSG_SIZE];
        my_error(ER_ERROR_DURING_COMMIT, MYF(0), err,
                 my_strerror(errbuf, MYSQL_ERRMSG_SIZE, err));
        error = 1;
      }
      thd->status_var.ha_prepare_count++;
    }
    DBUG_EXECUTE_IF("crash_commit_after_prepare", DBUG_SUICIDE(););
  }

  DBUG_RETURN(error);
}

/**
  @note
  according to the sql standard (ISO/IEC 9075-2:2003)
  section "4.33.4 SQL-statements and transaction states",
  SAVEPOINT is *not* transaction-initiating SQL-statement
*/
int ha_savepoint(THD *thd, SAVEPOINT *sv) {
  int error = 0;
  Transaction_ctx::enum_trx_scope trx_scope =
      !thd->in_sub_stmt ? Transaction_ctx::SESSION : Transaction_ctx::STMT;
  Ha_trx_info *ha_info = thd->get_transaction()->ha_trx_info(trx_scope);
  Ha_trx_info *begin_ha_info = ha_info;

  DBUG_ENTER("ha_savepoint");

  for (; ha_info; ha_info = ha_info->next()) {
    int err;
    handlerton *ht = ha_info->ht();
    DBUG_ASSERT(ht);
    if (!ht->savepoint_set) {
      my_error(ER_CHECK_NOT_IMPLEMENTED, MYF(0), "SAVEPOINT");
      error = 1;
      break;
    }
    if ((err = ht->savepoint_set(
             ht, thd,
             (uchar *)(sv + 1) + ht->savepoint_offset))) {  // cannot happen
      char errbuf[MYSQL_ERRMSG_SIZE];
      my_error(ER_GET_ERRNO, MYF(0), err,
               my_strerror(errbuf, MYSQL_ERRMSG_SIZE, err));
      error = 1;
    }
    thd->status_var.ha_savepoint_count++;
  }
  /*
    Remember the list of registered storage engines. All new
    engines are prepended to the beginning of the list.
  */
  sv->ha_list = begin_ha_info;

#ifdef HAVE_PSI_TRANSACTION_INTERFACE
  if (!error && thd->m_transaction_psi != NULL)
    MYSQL_INC_TRANSACTION_SAVEPOINTS(thd->m_transaction_psi, 1);
#endif

  DBUG_RETURN(error);
}

int ha_release_savepoint(THD *thd, SAVEPOINT *sv) {
  int error = 0;
  Ha_trx_info *ha_info = sv->ha_list;
  DBUG_ENTER("ha_release_savepoint");

  for (; ha_info; ha_info = ha_info->next()) {
    int err;
    handlerton *ht = ha_info->ht();
    /* Savepoint life time is enclosed into transaction life time. */
    DBUG_ASSERT(ht);
    if (!ht->savepoint_release) continue;
    if ((err = ht->savepoint_release(
             ht, thd,
             (uchar *)(sv + 1) + ht->savepoint_offset))) {  // cannot happen
      char errbuf[MYSQL_ERRMSG_SIZE];
      my_error(ER_GET_ERRNO, MYF(0), err,
               my_strerror(errbuf, MYSQL_ERRMSG_SIZE, err));
      error = 1;
    }
  }
  DBUG_EXECUTE_IF("fail_ha_release_savepoint", {
    my_error(ER_UNKNOWN_ERROR, MYF(0));
    error = 1;
  });

#ifdef HAVE_PSI_TRANSACTION_INTERFACE
  if (thd->m_transaction_psi != NULL)
    MYSQL_INC_TRANSACTION_RELEASE_SAVEPOINT(thd->m_transaction_psi, 1);
#endif
  DBUG_RETURN(error);
}

static bool snapshot_handlerton(THD *thd, plugin_ref plugin, void *arg) {
  handlerton *hton = plugin_data<handlerton *>(plugin);
  if (hton->state == SHOW_OPTION_YES && hton->start_consistent_snapshot) {
    hton->start_consistent_snapshot(hton, thd);
    *((bool *)arg) = false;
  }
  return false;
}

int ha_start_consistent_snapshot(THD *thd) {
  bool warn = true;

  plugin_foreach(thd, snapshot_handlerton, MYSQL_STORAGE_ENGINE_PLUGIN, &warn);

  /*
    Same idea as when one wants to CREATE TABLE in one engine which does not
    exist:
  */
  if (warn)
    push_warning(thd, Sql_condition::SL_WARNING, ER_UNKNOWN_ERROR,
                 "This MySQL server does not support any "
                 "consistent-read capable storage engine");
  return 0;
}

static bool flush_handlerton(THD *, plugin_ref plugin, void *arg) {
  handlerton *hton = plugin_data<handlerton *>(plugin);
  if (hton->state == SHOW_OPTION_YES && hton->flush_logs &&
      hton->flush_logs(hton, *(static_cast<bool *>(arg))))
    return true;
  return false;
}

bool ha_flush_logs(bool binlog_group_flush) {
  if (plugin_foreach(NULL, flush_handlerton, MYSQL_STORAGE_ENGINE_PLUGIN,
                     static_cast<void *>(&binlog_group_flush))) {
    return true;
  }
  return false;
}

/**
  @brief make canonical filename

  @param[in]  file     table handler
  @param[in]  path     original path
  @param[out] tmp_path buffer for canonized path

  @details Lower case db name and table name path parts for
           non file based tables when lower_case_table_names
           is 2 (store as is, compare in lower case).
           Filesystem path prefix (mysql_data_home or tmpdir)
           is left intact.

  @note tmp_path may be left intact if no conversion was
        performed.

  @retval canonized path

  @todo This may be done more efficiently when table path
        gets built. Convert this function to something like
        ASSERT_CANONICAL_FILENAME.
*/
const char *get_canonical_filename(handler *file, const char *path,
                                   char *tmp_path) {
  uint i;
  if (lower_case_table_names != 2 || (file->ha_table_flags() & HA_FILE_BASED))
    return path;

  for (i = 0; i <= mysql_tmpdir_list.max; i++) {
    if (is_prefix(path, mysql_tmpdir_list.list[i])) return path;
  }

  /* Ensure that table handler get path in lower case */
  if (tmp_path != path) my_stpcpy(tmp_path, path);

  /*
    we only should turn into lowercase database/table part
    so start the process after homedirectory
  */
  my_casedn_str(files_charset_info, tmp_path + mysql_data_home_len);
  return tmp_path;
}

class Ha_delete_table_error_handler : public Internal_error_handler {
 public:
  virtual bool handle_condition(THD *, uint, const char *,
                                Sql_condition::enum_severity_level *level,
                                const char *) {
    /* Downgrade errors to warnings. */
    if (*level == Sql_condition::SL_ERROR) *level = Sql_condition::SL_WARNING;
    return false;
  }
};

/**
  Delete table from the storage engine.

  @param thd                Thread context.
  @param table_type         Handlerton for table's SE.
  @param path               Path to table (without extension).
  @param db                 Table database.
  @param alias              Table name.
  @param table_def          dd::Table object describing the table.
  @param generate_warning   Indicates whether errors during deletion
                            should be reported as warnings.

  @return  0 - in case of success, non-0 in case of failure, ENOENT
           if the file doesn't exists.
*/
int ha_delete_table(THD *thd, handlerton *table_type, const char *path,
                    const char *db, const char *alias,
                    const dd::Table *table_def, bool generate_warning) {
  handler *file;
  char tmp_path[FN_REFLEN];
  int error;
  TABLE dummy_table;
  TABLE_SHARE dummy_share;
  DBUG_ENTER("ha_delete_table");

  dummy_table.s = &dummy_share;

  /* DB_TYPE_UNKNOWN is used in ALTER TABLE when renaming only .frm files */
  if (table_type == NULL ||
      !(file = get_new_handler(
            (TABLE_SHARE *)0, table_def->partition_type() != dd::Table::PT_NONE,
            thd->mem_root, table_type))) {
    DBUG_RETURN(ENOENT);
  }

  path = get_canonical_filename(file, path, tmp_path);

  if ((error = file->ha_delete_table(path, table_def)) && generate_warning) {
    /*
      Because file->print_error() use my_error() to generate the error message
      we use an internal error handler to intercept it and store the text
      in a temporary buffer. Later the message will be presented to user
      as a warning.
    */
    Ha_delete_table_error_handler ha_delete_table_error_handler;

    /* Fill up strucutures that print_error may need */
    dummy_share.path.str = (char *)path;
    dummy_share.path.length = strlen(path);
    dummy_share.db.str = (char *)db;
    dummy_share.db.length = strlen(db);
    dummy_share.table_name.str = (char *)alias;
    dummy_share.table_name.length = strlen(alias);
    dummy_table.alias = alias;

    file->change_table_ptr(&dummy_table, &dummy_share);

    /*
      XXX: should we convert *all* errors to warnings here?
      What if the error is fatal?
    */
    thd->push_internal_handler(&ha_delete_table_error_handler);
    file->print_error(error, 0);

    thd->pop_internal_handler();
  }

  destroy(file);

#ifdef HAVE_PSI_TABLE_INTERFACE
  if (likely(error == 0)) {
    /* Table share not available, so check path for temp_table prefix. */
    bool temp_table = (strstr(path, tmp_file_prefix) != NULL);
    PSI_TABLE_CALL(drop_table_share)
    (temp_table, db, strlen(db), alias, strlen(alias));
  }
#endif

  DBUG_RETURN(error);
}

// Prepare HA_CREATE_INFO to be used by ALTER as well as upgrade code.
void HA_CREATE_INFO::init_create_options_from_share(const TABLE_SHARE *share,
                                                    uint used_fields) {
  if (!(used_fields & HA_CREATE_USED_MIN_ROWS)) min_rows = share->min_rows;

  if (!(used_fields & HA_CREATE_USED_MAX_ROWS)) max_rows = share->max_rows;

  if (!(used_fields & HA_CREATE_USED_AVG_ROW_LENGTH))
    avg_row_length = share->avg_row_length;

  if (!(used_fields & HA_CREATE_USED_DEFAULT_CHARSET))
    default_table_charset = share->table_charset;

  if (!(used_fields & HA_CREATE_USED_KEY_BLOCK_SIZE))
    key_block_size = share->key_block_size;

  if (!(used_fields & HA_CREATE_USED_STATS_SAMPLE_PAGES))
    stats_sample_pages = share->stats_sample_pages;

  if (!(used_fields & HA_CREATE_USED_STATS_AUTO_RECALC))
    stats_auto_recalc = share->stats_auto_recalc;

  if (!(used_fields & HA_CREATE_USED_TABLESPACE))
    tablespace = share->tablespace;

  if (storage_media == HA_SM_DEFAULT)
    storage_media = share->default_storage_media;

  /* Creation of federated table with LIKE clause needs connection string */
  if (!(used_fields & HA_CREATE_USED_CONNECTION))
    connect_string = share->connect_string;

  if (!(used_fields & HA_CREATE_USED_COMMENT)) {
    // Assert to check that used_fields flag and comment are in sync.
    DBUG_ASSERT(!comment.str);
    comment = share->comment;
  }

  if (!(used_fields & HA_CREATE_USED_COMPRESS)) {
    // Assert to check that used_fields flag and compress are in sync
    DBUG_ASSERT(!compress.str);
    compress = share->compress;
  }

  /*
     encrypt_type on the table is only meaningful for implicit
     tablespaces, since the encryption is really a tablespace
     attribute. So whenever a table is moved to a different tablespace
     the encrypt_type must not be propagated. When moving
     the table to a (new) implicit tablespace the encrypt_type will
     only be set if explicitly requested with HA_CREATE_USED_ENCRYPT (by the
     parser).
  */
  if (!(used_fields & (HA_CREATE_USED_ENCRYPT | HA_CREATE_USED_TABLESPACE))) {
    // Assert to check that used_fields flag and encrypt_type are in sync
    DBUG_ASSERT(!encrypt_type.str);
    encrypt_type = share->encrypt_type;
  }

  if (!(used_fields & HA_CREATE_USED_SECONDARY_ENGINE)) {
    DBUG_ASSERT(secondary_engine.str == nullptr);
    secondary_engine = share->secondary_engine;
  }
}

/****************************************************************************
** General handler functions
****************************************************************************/
handler *handler::clone(const char *name, MEM_ROOT *mem_root) {
  DBUG_ENTER("handler::clone");

  handler *new_handler =
      get_new_handler(table->s, (table->s->m_part_info != NULL), mem_root, ht);

  if (!new_handler) DBUG_RETURN(NULL);
  if (new_handler->set_ha_share_ref(ha_share)) goto err;

  /*
    Allocate handler->ref here because otherwise ha_open will allocate it
    on this->table->mem_root and we will not be able to reclaim that memory
    when the clone handler object is destroyed.
  */
  if (!(new_handler->ref =
            (uchar *)alloc_root(mem_root, ALIGN_SIZE(ref_length) * 2)))
    goto err;
  /*
    TODO: Implement a more efficient way to have more than one index open for
    the same table instance. The ha_open call is not cachable for clone.
  */
  if (new_handler->ha_open(table, name, table->db_stat,
                           HA_OPEN_IGNORE_IF_LOCKED, NULL))
    goto err;

  DBUG_RETURN(new_handler);

err:
  destroy(new_handler);
  DBUG_RETURN(NULL);
}

void handler::ha_statistic_increment(
    ulonglong System_status_var::*offset) const {
  if (table && table->in_use) (table->in_use->status_var.*offset)++;
}

THD *handler::ha_thd(void) const {
  DBUG_ASSERT(!table || !table->in_use || table->in_use == current_thd);
  return (table && table->in_use) ? table->in_use : current_thd;
}

void handler::unbind_psi() {
#ifdef HAVE_PSI_TABLE_INTERFACE
  DBUG_ASSERT(m_lock_type == F_UNLCK);
  DBUG_ASSERT(inited == NONE);
  /*
    Notify the instrumentation that this table is not owned
    by this thread any more.
  */
  PSI_TABLE_CALL(unbind_table)(m_psi);
#endif
}

void handler::rebind_psi() {
#ifdef HAVE_PSI_TABLE_INTERFACE
  DBUG_ASSERT(m_lock_type == F_UNLCK);
  DBUG_ASSERT(inited == NONE);
  /*
    Notify the instrumentation that this table is now owned
    by this thread.
  */
  PSI_table_share *share_psi = ha_table_share_psi(table_share);
  m_psi = PSI_TABLE_CALL(rebind_table)(share_psi, this, m_psi);
#endif
}

void handler::start_psi_batch_mode() {
#ifdef HAVE_PSI_TABLE_INTERFACE
  DBUG_ASSERT(m_psi_batch_mode == PSI_BATCH_MODE_NONE);
  DBUG_ASSERT(m_psi_locker == NULL);
  m_psi_batch_mode = PSI_BATCH_MODE_STARTING;
  m_psi_numrows = 0;
#endif
}

void handler::end_psi_batch_mode() {
#ifdef HAVE_PSI_TABLE_INTERFACE
  DBUG_ASSERT(m_psi_batch_mode != PSI_BATCH_MODE_NONE);
  if (m_psi_locker != NULL) {
    DBUG_ASSERT(m_psi_batch_mode == PSI_BATCH_MODE_STARTED);
    PSI_TABLE_CALL(end_table_io_wait)(m_psi_locker, m_psi_numrows);
    m_psi_locker = NULL;
  }
  m_psi_batch_mode = PSI_BATCH_MODE_NONE;
#endif
}

PSI_table_share *handler::ha_table_share_psi(const TABLE_SHARE *share) const {
  return share->m_psi;
}

/*
  Open database handler object.

  Used for opening tables. The name will be the name of the file.
  A table is opened when it needs to be opened. For instance
  when a request comes in for a select on the table (tables are not
  open and closed for each request, they are cached).

  The server opens all tables by calling ha_open() which then calls
  the handler specific open().

  Try O_RDONLY if cannot open as O_RDWR. Don't wait for locks if not
  HA_OPEN_WAIT_IF_LOCKED is set

  @param  [out] table_arg             Table structure.
  @param        name                  Full path of table name.
  @param        mode                  Open mode flags.
  @param        test_if_locked        ?
  @param        table_def             dd::Table object describing table
                                      being open. Can be NULL for temporary
                                      tables created by optimizer.

  @retval >0    Error.
  @retval  0    Success.
*/

int handler::ha_open(TABLE *table_arg, const char *name, int mode,
                     int test_if_locked, const dd::Table *table_def) {
  int error;
  DBUG_ENTER("handler::ha_open");
  DBUG_PRINT("enter",
             ("name: %s  db_type: %d  db_stat: %d  mode: %d  lock_test: %d",
              name, ht->db_type, table_arg->db_stat, mode, test_if_locked));

  table = table_arg;
  DBUG_ASSERT(table->s == table_share);
  DBUG_ASSERT(m_lock_type == F_UNLCK);
  DBUG_PRINT("info", ("old m_lock_type: %d F_UNLCK %d", m_lock_type, F_UNLCK));
  MEM_ROOT *mem_root = (test_if_locked & HA_OPEN_TMP_TABLE)
                           ? &table->s->mem_root
                           : &table->mem_root;
  DBUG_ASSERT(alloc_root_inited(mem_root));

  if ((error = open(name, mode, test_if_locked, table_def))) {
    if ((error == EACCES || error == EROFS) && mode == O_RDWR &&
        (table->db_stat & HA_TRY_READ_ONLY)) {
      table->db_stat |= HA_READ_ONLY;
      error = open(name, O_RDONLY, test_if_locked, table_def);
    }
  }
  if (error) {
    set_my_errno(error); /* Safeguard */
    DBUG_PRINT("error", ("error: %d  errno: %d", error, errno));
  } else {
    DBUG_ASSERT(m_psi == NULL);
    DBUG_ASSERT(table_share != NULL);
#ifdef HAVE_PSI_TABLE_INTERFACE
    PSI_table_share *share_psi = ha_table_share_psi(table_share);
    m_psi = PSI_TABLE_CALL(open_table)(share_psi, this);
#endif

    if (table->s->db_options_in_use & HA_OPTION_READ_ONLY_DATA)
      table->db_stat |= HA_READ_ONLY;
    (void)extra(HA_EXTRA_NO_READCHECK);  // Not needed in SQL

    /* ref is already allocated for us if we're called from handler::clone() */
    if (!ref &&
        !(ref = (uchar *)alloc_root(mem_root, ALIGN_SIZE(ref_length) * 2))) {
      ha_close();
      error = HA_ERR_OUT_OF_MEM;
    } else
      dup_ref = ref + ALIGN_SIZE(ref_length);
    cached_table_flags = table_flags();
  }

  DBUG_RETURN(error);
}

/**
  Close handler.

  Called from sql_base.cc, sql_select.cc, and table.cc.
  In sql_select.cc it is only used to close up temporary tables or during
  the process where a temporary table is converted over to being a
  myisam table.
  For sql_base.cc look at close_data_tables().

  @return Operation status
    @retval 0     Success
    @retval != 0  Error (error code returned)
*/

int handler::ha_close(void) {
  DBUG_ENTER("handler::ha_close");
#ifdef HAVE_PSI_TABLE_INTERFACE
  PSI_TABLE_CALL(close_table)(table_share, m_psi);
  m_psi = NULL; /* instrumentation handle, invalid after close_table() */
  DBUG_ASSERT(m_psi_batch_mode == PSI_BATCH_MODE_NONE);
  DBUG_ASSERT(m_psi_locker == NULL);
#endif
  // TODO: set table= NULL to mark the handler as closed?
  DBUG_ASSERT(m_psi == NULL);
  DBUG_ASSERT(m_lock_type == F_UNLCK);
  DBUG_ASSERT(inited == NONE);
  DBUG_RETURN(close());
}

/**
  Initialize use of index.

  @param idx     Index to use
  @param sorted  Use sorted order

  @return Operation status
    @retval 0     Success
    @retval != 0  Error (error code returned)
*/

int handler::ha_index_init(uint idx, bool sorted) {
  DBUG_EXECUTE_IF("ha_index_init_fail", return HA_ERR_TABLE_DEF_CHANGED;);
  int result;
  DBUG_ENTER("handler::ha_index_init");
  DBUG_ASSERT(table_share->tmp_table != NO_TMP_TABLE || m_lock_type != F_UNLCK);
  DBUG_ASSERT(inited == NONE);
  if (!(result = index_init(idx, sorted))) inited = INDEX;
  end_range = NULL;
  DBUG_RETURN(result);
}

/**
  End use of index.

  @return Operation status
    @retval 0     Success
    @retval != 0  Error (error code returned)
*/

int handler::ha_index_end() {
  DBUG_ENTER("handler::ha_index_end");
  /* SQL HANDLER function can call this without having it locked. */
  DBUG_ASSERT(table->open_by_handler ||
              table_share->tmp_table != NO_TMP_TABLE || m_lock_type != F_UNLCK);
  DBUG_ASSERT(inited == INDEX);
  inited = NONE;
  end_range = NULL;
  m_record_buffer = nullptr;
  DBUG_RETURN(index_end());
}

/**
  Initialize table for random read or scan.

  @param scan  if true: Initialize for random scans through rnd_next()
               if false: Initialize for random reads through rnd_pos()

  @return Operation status
    @retval 0     Success
    @retval != 0  Error (error code returned)
*/

int handler::ha_rnd_init(bool scan) {
  DBUG_EXECUTE_IF("ha_rnd_init_fail", return HA_ERR_TABLE_DEF_CHANGED;);
  int result;
  DBUG_ENTER("handler::ha_rnd_init");
  DBUG_ASSERT(table_share->tmp_table != NO_TMP_TABLE || m_lock_type != F_UNLCK);
  DBUG_ASSERT(inited == NONE || (inited == RND && scan));
  inited = (result = rnd_init(scan)) ? NONE : RND;
  end_range = NULL;
  DBUG_RETURN(result);
}

/**
  End use of random access.

  @return Operation status
    @retval 0     Success
    @retval != 0  Error (error code returned)
*/

int handler::ha_rnd_end() {
  DBUG_ENTER("handler::ha_rnd_end");
  /* SQL HANDLER function can call this without having it locked. */
  DBUG_ASSERT(table->open_by_handler ||
              table_share->tmp_table != NO_TMP_TABLE || m_lock_type != F_UNLCK);
  DBUG_ASSERT(inited == RND);
  inited = NONE;
  end_range = NULL;
  m_record_buffer = nullptr;
  DBUG_RETURN(rnd_end());
}

/**
  Read next row via random scan.

  @param buf  Buffer to read the row into

  @return Operation status
    @retval 0     Success
    @retval != 0  Error (error code returned)
*/

int handler::ha_rnd_next(uchar *buf) {
  int result;
  DBUG_EXECUTE_IF("ha_rnd_next_deadlock", return HA_ERR_LOCK_DEADLOCK;);
  DBUG_ENTER("handler::ha_rnd_next");
  DBUG_ASSERT(table_share->tmp_table != NO_TMP_TABLE || m_lock_type != F_UNLCK);
  DBUG_ASSERT(inited == RND);

  // Set status for the need to update generated fields
  m_update_generated_read_fields = table->has_gcol();

  MYSQL_TABLE_IO_WAIT(PSI_TABLE_FETCH_ROW, MAX_KEY, result,
                      { result = rnd_next(buf); })
  if (!result && m_update_generated_read_fields) {
    result = update_generated_read_fields(buf, table);
    m_update_generated_read_fields = false;
  }
  table->set_row_status_from_handler(result);
  DBUG_RETURN(result);
}

/**
  Read row via random scan from position.

  @param[out] buf  Buffer to read the row into
  @param      pos  Position from position() call

  @return Operation status
    @retval 0     Success
    @retval != 0  Error (error code returned)
*/

int handler::ha_rnd_pos(uchar *buf, uchar *pos) {
  int result;
  DBUG_ENTER("handler::ha_rnd_pos");
  DBUG_ASSERT(table_share->tmp_table != NO_TMP_TABLE || m_lock_type != F_UNLCK);
  /* TODO: Find out how to solve ha_rnd_pos when finding duplicate update. */
  /* DBUG_ASSERT(inited == RND); */

  // Set status for the need to update generated fields
  m_update_generated_read_fields = table->has_gcol();

  MYSQL_TABLE_IO_WAIT(PSI_TABLE_FETCH_ROW, MAX_KEY, result,
                      { result = rnd_pos(buf, pos); })
  if (!result && m_update_generated_read_fields) {
    result = update_generated_read_fields(buf, table);
    m_update_generated_read_fields = false;
  }
  table->set_row_status_from_handler(result);
  DBUG_RETURN(result);
}

int handler::ha_ft_read(uchar *buf) {
  int result;
  DBUG_ENTER("handler::ha_ft_read");

  // Set status for the need to update generated fields
  m_update_generated_read_fields = table->has_gcol();

  result = ft_read(buf);
  if (!result && m_update_generated_read_fields) {
    result = update_generated_read_fields(buf, table);
    m_update_generated_read_fields = false;
  }
  table->set_row_status_from_handler(result);
  DBUG_RETURN(result);
}

int handler::ha_sample_init(double sampling_percentage, int sampling_seed,
                            enum_sampling_method) {
  DBUG_ENTER("handler::ha_sample_init");
  DBUG_ASSERT(sampling_percentage >= 0.0);
  DBUG_ASSERT(sampling_percentage <= 100.0);
  DBUG_ASSERT(inited == NONE);

  // Initialise the random number generator.
  m_random_number_engine.seed(sampling_seed);
  m_sampling_percentage = sampling_percentage;

  int result = sample_init();
  inited = (result != 0) ? NONE : SAMPLING;
  DBUG_RETURN(result);
}

int handler::ha_sample_end() {
  DBUG_ENTER("handler::ha_sample_end");
  DBUG_ASSERT(inited == SAMPLING);
  inited = NONE;
  int result = sample_end();
  DBUG_RETURN(result);
}

int handler::ha_sample_next(uchar *buf) {
  DBUG_ENTER("handler::ha_sample_next");
  DBUG_ASSERT(inited == SAMPLING);

  if (m_sampling_percentage == 0.0) DBUG_RETURN(HA_ERR_END_OF_FILE);

  m_update_generated_read_fields = table->has_gcol();

  int result;
  MYSQL_TABLE_IO_WAIT(PSI_TABLE_FETCH_ROW, MAX_KEY, result,
                      { result = sample_next(buf); })

  if (result == 0 && m_update_generated_read_fields) {
    result = update_generated_read_fields(buf, table);
    m_update_generated_read_fields = false;
  }
  table->set_row_status_from_handler(result);

  DBUG_RETURN(result);
}

int handler::sample_init() { return rnd_init(true); }

int handler::sample_end() { return rnd_end(); }

int handler::sample_next(uchar *buf) {
  // Temporary set inited to RND, since we are calling rnd_next().
  int res = rnd_next(buf);

  std::uniform_real_distribution<double> rnd(0.0, 1.0);
  while (!res && rnd(m_random_number_engine) > (m_sampling_percentage / 100.0))
    res = rnd_next(buf);

  return res;
}

int handler::records(ha_rows *num_rows) {
  if (MY_TEST((ha_table_flags() & HA_COUNT_ROWS_INSTANT))) {
    *num_rows = stats.records;
    return 0;
  }

  int error = 0;
  ha_rows rows = 0;
  start_psi_batch_mode();

  if (!(error = ha_rnd_init(true))) {
    while (!table->in_use->killed) {
      DBUG_EXECUTE_IF("bug28079850", table->in_use->killed = THD::KILL_QUERY;);
      if ((error = ha_rnd_next(table->record[0]))) {
        if (error == HA_ERR_RECORD_DELETED)
          continue;
        else
          break;
      }
      ++rows;
    }
  }

  *num_rows = rows;
  end_psi_batch_mode();
  int ha_rnd_end_error = 0;
  if (error != HA_ERR_END_OF_FILE) *num_rows = HA_POS_ERROR;

  // Call ha_rnd_end() only if only if handler has been initialized.
  if (inited && (ha_rnd_end_error = ha_rnd_end())) *num_rows = HA_POS_ERROR;

  return (error != HA_ERR_END_OF_FILE) ? error : ha_rnd_end_error;
}

int handler::records_from_index(ha_rows *num_rows, uint index) {
  if (MY_TEST((ha_table_flags() & HA_COUNT_ROWS_INSTANT))) {
    *num_rows = stats.records;
    return 0;
  }

  int error = 0;
  ha_rows rows = 0;
  uchar *buf = table->record[0];
  start_psi_batch_mode();

  if (!(error = ha_index_init(index, false))) {
    if (!(error = ha_index_first(buf))) {
      rows = 1;

      while (!table->in_use->killed) {
        DBUG_EXECUTE_IF("bug28079850",
                        table->in_use->killed = THD::KILL_QUERY;);
        if ((error = ha_index_next(buf))) {
          if (error == HA_ERR_RECORD_DELETED)
            continue;
          else
            break;
        }
        ++rows;
      }
    }
  }

  *num_rows = rows;
  end_psi_batch_mode();
  int ha_index_end_error = 0;
  if (error != HA_ERR_END_OF_FILE) *num_rows = HA_POS_ERROR;

  // Call ha_index_end() only if handler has been initialized.
  if (inited && (ha_index_end_error = ha_index_end())) *num_rows = HA_POS_ERROR;

  return (error != HA_ERR_END_OF_FILE) ? error : ha_index_end_error;
}

int handler::handle_records_error(int error, ha_rows *num_rows) {
  // If query was killed set the error since not all storage engines do it.
  if (table->in_use->killed) {
    *num_rows = HA_POS_ERROR;
    if (error == 0) error = HA_ERR_QUERY_INTERRUPTED;
  }

  if (error != 0) DBUG_ASSERT(*num_rows == HA_POS_ERROR);
  if (*num_rows == HA_POS_ERROR) DBUG_ASSERT(error != 0);
  if (error != 0) {
    /*
      ha_innobase::records may have rolled back internally.
      In this case, thd_mark_transaction_to_rollback() will have been called.
      For the errors below, we need to abort right away.
    */
    switch (error) {
      case HA_ERR_LOCK_DEADLOCK:
      case HA_ERR_LOCK_TABLE_FULL:
      case HA_ERR_LOCK_WAIT_TIMEOUT:
      case HA_ERR_QUERY_INTERRUPTED:
        print_error(error, MYF(0));
        return error;
      default:
        return error;
    }
  }
  return 0;
}

/**
  Read [part of] row via [part of] index.
  @param[out] buf          buffer where store the data
  @param      key          Key to search for
  @param      keypart_map  Which part of key to use
  @param      find_flag    Direction/condition on key usage

  @returns Operation status
    @retval  0                   Success (found a record, and function has
                                 set table status to "has row")
    @retval  HA_ERR_END_OF_FILE  Row not found (function has set table status
                                 to "no row"). End of index passed.
    @retval  HA_ERR_KEY_NOT_FOUND Row not found (function has set table status
                                 to "no row"). Index cursor positioned.
    @retval  != 0                Error

  @note Positions an index cursor to the index specified in the handle.
  Fetches the row if available. If the key value is null,
  begin at the first key of the index.
  ha_index_read_map can be restarted without calling index_end on the previous
  index scan and without calling ha_index_init. In this case the
  ha_index_read_map is on the same index as the previous ha_index_scan.
  This is particularly used in conjunction with multi read ranges.
*/

int handler::ha_index_read_map(uchar *buf, const uchar *key,
                               key_part_map keypart_map,
                               enum ha_rkey_function find_flag) {
  int result;
  DBUG_ENTER("handler::ha_index_read_map");
  DBUG_ASSERT(table_share->tmp_table != NO_TMP_TABLE || m_lock_type != F_UNLCK);
  DBUG_ASSERT(inited == INDEX);
  DBUG_ASSERT(!pushed_idx_cond || buf == table->record[0]);

  // Set status for the need to update generated fields
  m_update_generated_read_fields = table->has_gcol();

  MYSQL_TABLE_IO_WAIT(PSI_TABLE_FETCH_ROW, active_index, result, {
    result = index_read_map(buf, key, keypart_map, find_flag);
  })
  if (!result && m_update_generated_read_fields) {
    result = update_generated_read_fields(buf, table, active_index);
    m_update_generated_read_fields = false;
  }
  table->set_row_status_from_handler(result);
  DBUG_RETURN(result);
}

int handler::ha_index_read_last_map(uchar *buf, const uchar *key,
                                    key_part_map keypart_map) {
  int result;
  DBUG_ENTER("handler::ha_index_read_last_map");
  DBUG_ASSERT(table_share->tmp_table != NO_TMP_TABLE || m_lock_type != F_UNLCK);
  DBUG_ASSERT(inited == INDEX);
  DBUG_ASSERT(!pushed_idx_cond || buf == table->record[0]);

  // Set status for the need to update generated fields
  m_update_generated_read_fields = table->has_gcol();

  MYSQL_TABLE_IO_WAIT(PSI_TABLE_FETCH_ROW, active_index, result,
                      { result = index_read_last_map(buf, key, keypart_map); })
  if (!result && m_update_generated_read_fields) {
    result = update_generated_read_fields(buf, table, active_index);
    m_update_generated_read_fields = false;
  }
  table->set_row_status_from_handler(result);
  DBUG_RETURN(result);
}

/**
  Initializes an index and read it.

  @see handler::ha_index_read_map.
*/

int handler::ha_index_read_idx_map(uchar *buf, uint index, const uchar *key,
                                   key_part_map keypart_map,
                                   enum ha_rkey_function find_flag) {
  int result;
  DBUG_ENTER("handler::ha_index_read_idx_map");
  DBUG_ASSERT(table_share->tmp_table != NO_TMP_TABLE || m_lock_type != F_UNLCK);
  DBUG_ASSERT(end_range == NULL);
  DBUG_ASSERT(!pushed_idx_cond || buf == table->record[0]);

  // Set status for the need to update generated fields
  m_update_generated_read_fields = table->has_gcol();

  MYSQL_TABLE_IO_WAIT(PSI_TABLE_FETCH_ROW, index, result, {
    result = index_read_idx_map(buf, index, key, keypart_map, find_flag);
  })
  if (!result && m_update_generated_read_fields) {
    result = update_generated_read_fields(buf, table, index);
    m_update_generated_read_fields = false;
  }
  table->set_row_status_from_handler(result);
  DBUG_RETURN(result);
}

/**
  Reads the next row via index.

  @param[out] buf  Row data

  @return Operation status.
    @retval  0                   Success
    @retval  HA_ERR_END_OF_FILE  Row not found
    @retval  != 0                Error
*/

int handler::ha_index_next(uchar *buf) {
  int result;
  DBUG_ENTER("handler::ha_index_next");
  DBUG_ASSERT(table_share->tmp_table != NO_TMP_TABLE || m_lock_type != F_UNLCK);
  DBUG_ASSERT(inited == INDEX);
  DBUG_ASSERT(!pushed_idx_cond || buf == table->record[0]);

  // Set status for the need to update generated fields
  m_update_generated_read_fields = table->has_gcol();

  MYSQL_TABLE_IO_WAIT(PSI_TABLE_FETCH_ROW, active_index, result,
                      { result = index_next(buf); })
  if (!result && m_update_generated_read_fields) {
    result = update_generated_read_fields(buf, table, active_index);
    m_update_generated_read_fields = false;
  }
  table->set_row_status_from_handler(result);
  DBUG_RETURN(result);
}

/**
  Reads the previous row via index.

  @param[out] buf  Row data

  @return Operation status.
    @retval  0                   Success
    @retval  HA_ERR_END_OF_FILE  Row not found
    @retval  != 0                Error
*/

int handler::ha_index_prev(uchar *buf) {
  int result;
  DBUG_ENTER("handler::ha_index_prev");
  DBUG_ASSERT(table_share->tmp_table != NO_TMP_TABLE || m_lock_type != F_UNLCK);
  DBUG_ASSERT(inited == INDEX);
  DBUG_ASSERT(!pushed_idx_cond || buf == table->record[0]);

  // Set status for the need to update generated fields
  m_update_generated_read_fields = table->has_gcol();

  MYSQL_TABLE_IO_WAIT(PSI_TABLE_FETCH_ROW, active_index, result,
                      { result = index_prev(buf); })
  if (!result && m_update_generated_read_fields) {
    result = update_generated_read_fields(buf, table, active_index);
    m_update_generated_read_fields = false;
  }
  table->set_row_status_from_handler(result);
  DBUG_RETURN(result);
}

/**
  Reads the first row via index.

  @param[out] buf  Row data

  @return Operation status.
    @retval  0                   Success
    @retval  HA_ERR_END_OF_FILE  Row not found
    @retval  != 0                Error
*/

int handler::ha_index_first(uchar *buf) {
  int result;
  DBUG_ENTER("handler::ha_index_first");
  DBUG_ASSERT(table_share->tmp_table != NO_TMP_TABLE || m_lock_type != F_UNLCK);
  DBUG_ASSERT(inited == INDEX);
  DBUG_ASSERT(!pushed_idx_cond || buf == table->record[0]);

  // Set status for the need to update generated fields
  m_update_generated_read_fields = table->has_gcol();

  MYSQL_TABLE_IO_WAIT(PSI_TABLE_FETCH_ROW, active_index, result,
                      { result = index_first(buf); })
  if (!result && m_update_generated_read_fields) {
    result = update_generated_read_fields(buf, table, active_index);
    m_update_generated_read_fields = false;
  }
  table->set_row_status_from_handler(result);
  DBUG_RETURN(result);
}

/**
  Reads the last row via index.

  @param[out] buf  Row data

  @return Operation status.
    @retval  0                   Success
    @retval  HA_ERR_END_OF_FILE  Row not found
    @retval  != 0                Error
*/

int handler::ha_index_last(uchar *buf) {
  int result;
  DBUG_ENTER("handler::ha_index_last");
  DBUG_ASSERT(table_share->tmp_table != NO_TMP_TABLE || m_lock_type != F_UNLCK);
  DBUG_ASSERT(inited == INDEX);
  DBUG_ASSERT(!pushed_idx_cond || buf == table->record[0]);

  // Set status for the need to update generated fields
  m_update_generated_read_fields = table->has_gcol();

  MYSQL_TABLE_IO_WAIT(PSI_TABLE_FETCH_ROW, active_index, result,
                      { result = index_last(buf); })
  if (!result && m_update_generated_read_fields) {
    result = update_generated_read_fields(buf, table, active_index);
    m_update_generated_read_fields = false;
  }
  table->set_row_status_from_handler(result);
  DBUG_RETURN(result);
}

/**
  Reads the next same row via index.

  @param[out] buf     Row data
  @param      key     Key to search for
  @param      keylen  Length of key

  @return Operation status.
    @retval  0                   Success
    @retval  HA_ERR_END_OF_FILE  Row not found
    @retval  != 0                Error
*/

int handler::ha_index_next_same(uchar *buf, const uchar *key, uint keylen) {
  int result;
  DBUG_ENTER("handler::ha_index_next_same");
  DBUG_ASSERT(table_share->tmp_table != NO_TMP_TABLE || m_lock_type != F_UNLCK);
  DBUG_ASSERT(inited == INDEX);
  DBUG_ASSERT(!pushed_idx_cond || buf == table->record[0]);

  // Set status for the need to update generated fields
  m_update_generated_read_fields = table->has_gcol();

  MYSQL_TABLE_IO_WAIT(PSI_TABLE_FETCH_ROW, active_index, result,
                      { result = index_next_same(buf, key, keylen); })
  if (!result && m_update_generated_read_fields) {
    result = update_generated_read_fields(buf, table, active_index);
    m_update_generated_read_fields = false;
  }
  table->set_row_status_from_handler(result);
  DBUG_RETURN(result);
}

/**
  Read first row (only) from a table.

  This is never called for tables whose storage engine do not contain exact
  statistics on number of records, e.g. InnoDB.

  @note Since there is only one implementation for this function, it is
        non-virtual and does not call a protected inner function, like
        most other handler functions.

  @note Implementation only calls other handler functions, so there is no need
        to update generated columns nor set table status.
*/
int handler::ha_read_first_row(uchar *buf, uint primary_key) {
  int error;
  DBUG_ENTER("handler::read_first_row");

  ha_statistic_increment(&System_status_var::ha_read_first_count);

  /*
    If there is very few deleted rows in the table, find the first row by
    scanning the table.
    TODO remove the test for HA_READ_ORDER
  */
  if (stats.deleted < 10 || primary_key >= MAX_KEY ||
      !(index_flags(primary_key, 0, 0) & HA_READ_ORDER)) {
    if (!(error = ha_rnd_init(1))) {
      while ((error = ha_rnd_next(buf)) == HA_ERR_RECORD_DELETED)
        /* skip deleted row */;
      const int end_error = ha_rnd_end();
      if (!error) error = end_error;
    }
  } else {
    /* Find the first row through the primary key */
    if (!(error = ha_index_init(primary_key, 0))) {
      error = ha_index_first(buf);
      const int end_error = ha_index_end();
      if (!error) error = end_error;
    }
  }
  DBUG_RETURN(error);
}

int handler::ha_index_read_pushed(uchar *buf, const uchar *key,
                                  key_part_map keypart_map) {
  DBUG_ENTER("handler::ha_index_read_pushed");

  // Set status for the need to update generated fields
  m_update_generated_read_fields = table->has_gcol();

  int result = index_read_pushed(buf, key, keypart_map);
  if (!result && m_update_generated_read_fields) {
    result = update_generated_read_fields(buf, table, active_index);
    m_update_generated_read_fields = false;
  }
  table->set_row_status_from_handler(result);
  DBUG_RETURN(result);
}

int handler::ha_index_next_pushed(uchar *buf) {
  DBUG_ENTER("handler::ha_index_next_pushed");

  // Set status for the need to update generated fields
  m_update_generated_read_fields = table->has_gcol();

  int result = index_next_pushed(buf);
  if (!result && m_update_generated_read_fields) {
    result = update_generated_read_fields(buf, table, active_index);
    m_update_generated_read_fields = false;
  }
  table->set_row_status_from_handler(result);
  DBUG_RETURN(result);
}

/**
  Generate the next auto-increment number based on increment and offset.
  computes the lowest number
  - strictly greater than "nr"
  - of the form: auto_increment_offset + N * auto_increment_increment
  If overflow happened then return MAX_ULONGLONG value as an
  indication of overflow.
  In most cases increment= offset= 1, in which case we get:
  @verbatim 1,2,3,4,5,... @endverbatim
    If increment=10 and offset=5 and previous number is 1, we get:
  @verbatim 1,5,15,25,35,... @endverbatim
*/
inline ulonglong compute_next_insert_id(ulonglong nr,
                                        struct System_variables *variables) {
  const ulonglong save_nr = nr;

  if (variables->auto_increment_increment == 1)
    nr = nr + 1;  // optimization of the formula below
  else {
    nr = (((nr + variables->auto_increment_increment -
            variables->auto_increment_offset)) /
          (ulonglong)variables->auto_increment_increment);
    nr = (nr * (ulonglong)variables->auto_increment_increment +
          variables->auto_increment_offset);
  }

  if (unlikely(nr <= save_nr)) return ULLONG_MAX;

  return nr;
}

void handler::adjust_next_insert_id_after_explicit_value(ulonglong nr) {
  /*
    If we have set THD::next_insert_id previously and plan to insert an
    explicitely-specified value larger than this, we need to increase
    THD::next_insert_id to be greater than the explicit value.
  */
  if ((next_insert_id > 0) && (nr >= next_insert_id))
    set_next_insert_id(compute_next_insert_id(nr, &table->in_use->variables));
}

/** @brief
  Computes the largest number X:
  - smaller than or equal to "nr"
  - of the form: auto_increment_offset + N * auto_increment_increment
  where N>=0.

  SYNOPSIS
    prev_insert_id
      nr            Number to "round down"
      variables     variables struct containing auto_increment_increment and
                    auto_increment_offset

  RETURN
    The number X if it exists, "nr" otherwise.
*/
inline ulonglong prev_insert_id(ulonglong nr,
                                struct System_variables *variables) {
  if (unlikely(nr < variables->auto_increment_offset)) {
    /*
      There's nothing good we can do here. That is a pathological case, where
      the offset is larger than the column's max possible value, i.e. not even
      the first sequence value may be inserted. User will receive warning.
    */
    DBUG_PRINT("info", ("auto_increment: nr: %lu cannot honour "
                        "auto_increment_offset: %lu",
                        (ulong)nr, variables->auto_increment_offset));
    return nr;
  }
  if (variables->auto_increment_increment == 1)
    return nr;  // optimization of the formula below
  nr = (((nr - variables->auto_increment_offset)) /
        (ulonglong)variables->auto_increment_increment);
  return (nr * (ulonglong)variables->auto_increment_increment +
          variables->auto_increment_offset);
}

  /**
    Update the auto_increment field if necessary.

    Updates columns with type NEXT_NUMBER if:

    - If column value is set to NULL (in which case
      auto_increment_field_not_null is 0)
    - If column is set to 0 and (sql_mode & MODE_NO_AUTO_VALUE_ON_ZERO) is not
      set. In the future we will only set NEXT_NUMBER fields if one sets them
      to NULL (or they are not included in the insert list).

      In those cases, we check if the currently reserved interval still has
      values we have not used. If yes, we pick the smallest one and use it.
      Otherwise:

    - If a list of intervals has been provided to the statement via SET
      INSERT_ID or via an Intvar_log_event (in a replication slave), we pick the
      first unused interval from this list, consider it as reserved.

    - Otherwise we set the column for the first row to the value
      next_insert_id(get_auto_increment(column))) which is usually
      max-used-column-value+1.
      We call get_auto_increment() for the first row in a multi-row
      statement. get_auto_increment() will tell us the interval of values it
      reserved for us.

    - In both cases, for the following rows we use those reserved values without
      calling the handler again (we just progress in the interval, computing
      each new value from the previous one). Until we have exhausted them, then
      we either take the next provided interval or call get_auto_increment()
      again to reserve a new interval.

    - In both cases, the reserved intervals are remembered in
      thd->auto_inc_intervals_in_cur_stmt_for_binlog if statement-based
      binlogging; the last reserved interval is remembered in
      auto_inc_interval_for_cur_row. The number of reserved intervals is
      remembered in auto_inc_intervals_count. It differs from the number of
      elements in thd->auto_inc_intervals_in_cur_stmt_for_binlog() because the
      latter list is cumulative over all statements forming one binlog event
      (when stored functions and triggers are used), and collapses two
      contiguous intervals in one (see its append() method).

      The idea is that generated auto_increment values are predictable and
      independent of the column values in the table.  This is needed to be
      able to replicate into a table that already has rows with a higher
      auto-increment value than the one that is inserted.

      After we have already generated an auto-increment number and the user
      inserts a column with a higher value than the last used one, we will
      start counting from the inserted value.

      This function's "outputs" are: the table's auto_increment field is filled
      with a value, thd->next_insert_id is filled with the value to use for the
      next row, if a value was autogenerated for the current row it is stored in
      thd->insert_id_for_cur_row, if get_auto_increment() was called
      thd->auto_inc_interval_for_cur_row is modified, if that interval is not
      present in thd->auto_inc_intervals_in_cur_stmt_for_binlog it is added to
      this list.

    @todo
      Replace all references to "next number" or NEXT_NUMBER to
      "auto_increment", everywhere (see below: there is
      table->auto_increment_field_not_null, and there also exists
      table->next_number_field, it's not consistent).

    @retval
      0	ok
    @retval
      HA_ERR_AUTOINC_READ_FAILED  get_auto_increment() was called and
      returned ~(ulonglong) 0
    @retval
      HA_ERR_AUTOINC_ERANGE storing value in field caused strict mode
      failure.
  */

#define AUTO_INC_DEFAULT_NB_ROWS 1  // Some prefer 1024 here
#define AUTO_INC_DEFAULT_NB_MAX_BITS 16
#define AUTO_INC_DEFAULT_NB_MAX ((1 << AUTO_INC_DEFAULT_NB_MAX_BITS) - 1)

int handler::update_auto_increment() {
  ulonglong nr, nb_reserved_values = 0;
  bool append = false;
  THD *thd = table->in_use;
  struct System_variables *variables = &thd->variables;
  DBUG_ASSERT(table_share->tmp_table != NO_TMP_TABLE || m_lock_type != F_UNLCK);
  DBUG_ENTER("handler::update_auto_increment");

  /*
    next_insert_id is a "cursor" into the reserved interval, it may go greater
    than the interval, but not smaller.
  */
  DBUG_ASSERT(next_insert_id >= auto_inc_interval_for_cur_row.minimum());

  if ((nr = table->next_number_field->val_int()) != 0 ||
      (table->auto_increment_field_not_null &&
       thd->variables.sql_mode & MODE_NO_AUTO_VALUE_ON_ZERO)) {
    /*
      First test if the query was aborted due to strict mode constraints.
    */
    if (thd->is_error() &&
        thd->get_stmt_da()->mysql_errno() == ER_TRUNCATED_WRONG_VALUE)
      DBUG_RETURN(HA_ERR_AUTOINC_ERANGE);

    /*
      Update next_insert_id if we had already generated a value in this
      statement (case of INSERT VALUES(null),(3763),(null):
      the last NULL needs to insert 3764, not the value of the first NULL plus
      1).
      Also we should take into account the the sign of the value.
      Since auto_increment value can't have negative value we should update
      next_insert_id only in case when we INSERTing explicit positive value.
      It means that for a table that has SIGNED INTEGER column when we execute
      the following statement
      INSERT INTO t1 VALUES( NULL), (-1), (NULL)
      we shouldn't call adjust_next_insert_id_after_explicit_value()
      and the result row will be (1, -1, 2) (for new opened connection
      to the server). On the other hand, for the statement
      INSERT INTO t1 VALUES( NULL), (333), (NULL)
      we should call adjust_next_insert_id_after_explicit_value()
      and result row will be (1, 333, 334).
    */
    if (((Field_num *)table->next_number_field)->unsigned_flag ||
        ((longlong)nr) > 0)
      adjust_next_insert_id_after_explicit_value(nr);

    insert_id_for_cur_row = 0;  // didn't generate anything
    DBUG_RETURN(0);
  }

  if (next_insert_id > table->next_number_field->get_max_int_value())
    DBUG_RETURN(HA_ERR_AUTOINC_READ_FAILED);

  if ((nr = next_insert_id) >= auto_inc_interval_for_cur_row.maximum()) {
    /* next_insert_id is beyond what is reserved, so we reserve more. */
    const Discrete_interval *forced = thd->auto_inc_intervals_forced.get_next();
    if (forced != NULL) {
      nr = forced->minimum();
      /*
        In a multi insert statement when the number of affected rows is known
        then reserve those many number of auto increment values. So that
        interval will be starting value to starting value + number of affected
        rows * increment of auto increment.
       */
      nb_reserved_values = (estimation_rows_to_insert > 0)
                               ? estimation_rows_to_insert
                               : forced->values();
    } else {
      /*
        handler::estimation_rows_to_insert was set by
        handler::ha_start_bulk_insert(); if 0 it means "unknown".
      */
      ulonglong nb_desired_values;
      /*
        If an estimation was given to the engine:
        - use it.
        - if we already reserved numbers, it means the estimation was
        not accurate, then we'll reserve 2*AUTO_INC_DEFAULT_NB_ROWS the 2nd
        time, twice that the 3rd time etc.
        If no estimation was given, use those increasing defaults from the
        start, starting from AUTO_INC_DEFAULT_NB_ROWS.
        Don't go beyond a max to not reserve "way too much" (because
        reservation means potentially losing unused values).
        Note that in prelocked mode no estimation is given.
      */

      if ((auto_inc_intervals_count == 0) && (estimation_rows_to_insert > 0))
        nb_desired_values = estimation_rows_to_insert;
      else if ((auto_inc_intervals_count == 0) &&
               (thd->lex->bulk_insert_row_cnt > 0)) {
        /*
          For multi-row inserts, if the bulk inserts cannot be started, the
          handler::estimation_rows_to_insert will not be set. But we still
          want to reserve the autoinc values.
        */
        nb_desired_values = thd->lex->bulk_insert_row_cnt;
      } else /* go with the increasing defaults */
      {
        /* avoid overflow in formula, with this if() */
        if (auto_inc_intervals_count <= AUTO_INC_DEFAULT_NB_MAX_BITS) {
          nb_desired_values =
              AUTO_INC_DEFAULT_NB_ROWS * (1 << auto_inc_intervals_count);
          set_if_smaller(nb_desired_values, AUTO_INC_DEFAULT_NB_MAX);
        } else
          nb_desired_values = AUTO_INC_DEFAULT_NB_MAX;
      }
      /* This call ignores all its parameters but nr, currently */
      get_auto_increment(variables->auto_increment_offset,
                         variables->auto_increment_increment, nb_desired_values,
                         &nr, &nb_reserved_values);
      if (nr == ULLONG_MAX)
        DBUG_RETURN(HA_ERR_AUTOINC_READ_FAILED);  // Mark failure

      /*
        That rounding below should not be needed when all engines actually
        respect offset and increment in get_auto_increment(). But they don't
        so we still do it. Wonder if for the not-first-in-index we should do
        it. Hope that this rounding didn't push us out of the interval; even
        if it did we cannot do anything about it (calling the engine again
        will not help as we inserted no row).
      */
      nr = compute_next_insert_id(nr - 1, variables);
    }

    if (table->s->next_number_keypart == 0) {
      /* We must defer the appending until "nr" has been possibly truncated */
      append = true;
    } else {
      /*
        For such auto_increment there is no notion of interval, just a
        singleton. The interval is not even stored in
        thd->auto_inc_interval_for_cur_row, so we are sure to call the engine
        for next row.
      */
      DBUG_PRINT("info", ("auto_increment: special not-first-in-index"));
    }
  }

  if (unlikely(nr == ULLONG_MAX)) DBUG_RETURN(HA_ERR_AUTOINC_ERANGE);

  DBUG_PRINT("info", ("auto_increment: %lu", (ulong)nr));

  if (unlikely(table->next_number_field->store((longlong)nr, true))) {
    /*
      first test if the query was aborted due to strict mode constraints
    */
    if (thd->is_error() &&
        thd->get_stmt_da()->mysql_errno() == ER_WARN_DATA_OUT_OF_RANGE)
      DBUG_RETURN(HA_ERR_AUTOINC_ERANGE);

    /*
      field refused this value (overflow) and truncated it, use the result of
      the truncation (which is going to be inserted); however we try to
      decrease it to honour auto_increment_* variables.
      That will shift the left bound of the reserved interval, we don't
      bother shifting the right bound (anyway any other value from this
      interval will cause a duplicate key).
    */
    nr = prev_insert_id(table->next_number_field->val_int(), variables);
    if (unlikely(table->next_number_field->store((longlong)nr, true)))
      nr = table->next_number_field->val_int();
  }
  if (append) {
    auto_inc_interval_for_cur_row.replace(nr, nb_reserved_values,
                                          variables->auto_increment_increment);
    auto_inc_intervals_count++;
    /* Row-based replication does not need to store intervals in binlog */
    if (mysql_bin_log.is_open() && !thd->is_current_stmt_binlog_format_row())
      thd->auto_inc_intervals_in_cur_stmt_for_binlog.append(
          auto_inc_interval_for_cur_row.minimum(),
          auto_inc_interval_for_cur_row.values(),
          variables->auto_increment_increment);
  }

  /*
    Record this autogenerated value. If the caller then
    succeeds to insert this value, it will call
    record_first_successful_insert_id_in_cur_stmt()
    which will set first_successful_insert_id_in_cur_stmt if it's not
    already set.
  */
  insert_id_for_cur_row = nr;
  /*
    Set next insert id to point to next auto-increment value to be able to
    handle multi-row statements.
  */
  set_next_insert_id(compute_next_insert_id(nr, variables));

  DBUG_RETURN(0);
}

/** @brief
  MySQL signal that it changed the column bitmap

  USAGE
    This is for handlers that needs to setup their own column bitmaps.
    Normally the handler should set up their own column bitmaps in
    index_init() or rnd_init() and in any column_bitmaps_signal() call after
    this.

    The handler is allowd to do changes to the bitmap after a index_init or
    rnd_init() call is made as after this, MySQL will not use the bitmap
    for any program logic checking.
*/
void handler::column_bitmaps_signal() {
  DBUG_ENTER("column_bitmaps_signal");
  DBUG_PRINT("info", ("read_set: %p  write_set: %p", table->read_set,
                      table->write_set));
  DBUG_VOID_RETURN;
}

/**
  Reserves an interval of auto_increment values from the handler.

  @param       offset              offset (modulus increment)
  @param       increment           increment between calls
  @param       nb_desired_values   how many values we want
  @param[out]  first_value         the first value reserved by the handler
  @param[out]  nb_reserved_values  how many values the handler reserved

  offset and increment means that we want values to be of the form
  offset + N * increment, where N>=0 is integer.
  If the function sets *first_value to ULLONG_MAX it means an error.
  If the function sets *nb_reserved_values to ULLONG_MAX it means it has
  reserved to "positive infinite".
*/

void handler::get_auto_increment(
    ulonglong offset MY_ATTRIBUTE((unused)),
    ulonglong increment MY_ATTRIBUTE((unused)),
    ulonglong nb_desired_values MY_ATTRIBUTE((unused)), ulonglong *first_value,
    ulonglong *nb_reserved_values) {
  ulonglong nr;
  int error;
  DBUG_ENTER("handler::get_auto_increment");

  (void)extra(HA_EXTRA_KEYREAD);
  table->mark_columns_used_by_index_no_reset(table->s->next_number_index,
                                             table->read_set);
  column_bitmaps_signal();

  if (ha_index_init(table->s->next_number_index, 1)) {
    /* This should never happen, assert in debug, and fail in release build */
    DBUG_ASSERT(0);
    *first_value = ULLONG_MAX;
    DBUG_VOID_RETURN;
  }

  if (table->s->next_number_keypart == 0) {  // Autoincrement at key-start
    error = ha_index_last(table->record[1]);
    /*
      MySQL implicitely assumes such method does locking (as MySQL decides to
      use nr+increment without checking again with the handler, in
      handler::update_auto_increment()), so reserves to infinite.
    */
    *nb_reserved_values = ULLONG_MAX;
  } else {
    uchar key[MAX_KEY_LENGTH];
    key_copy(key, table->record[0],
             table->key_info + table->s->next_number_index,
             table->s->next_number_key_offset);
    error =
        ha_index_read_map(table->record[1], key,
                          make_prev_keypart_map(table->s->next_number_keypart),
                          HA_READ_PREFIX_LAST);
    /*
      MySQL needs to call us for next row: assume we are inserting ("a",null)
      here, we return 3, and next this statement will want to insert
      ("b",null): there is no reason why ("b",3+1) would be the good row to
      insert: maybe it already exists, maybe 3+1 is too large...
    */
    *nb_reserved_values = 1;
  }

  if (error) {
    if (error == HA_ERR_END_OF_FILE || error == HA_ERR_KEY_NOT_FOUND) {
      /* No entry found, start with 1. */
      nr = 1;
    } else {
      DBUG_ASSERT(0);
      nr = ULLONG_MAX;
    }
  } else
    nr = ((ulonglong)table->next_number_field->val_int_offset(
              table->s->rec_buff_length) +
          1);
  ha_index_end();
  (void)extra(HA_EXTRA_NO_KEYREAD);
  *first_value = nr;
  DBUG_VOID_RETURN;
}

void handler::ha_release_auto_increment() {
  DBUG_ASSERT(table_share->tmp_table != NO_TMP_TABLE ||
              m_lock_type != F_UNLCK ||
              (!next_insert_id && !insert_id_for_cur_row));
  DEBUG_SYNC(ha_thd(), "release_auto_increment");
  release_auto_increment();
  insert_id_for_cur_row = 0;
  auto_inc_interval_for_cur_row.replace(0, 0, 0);
  auto_inc_intervals_count = 0;
  if (next_insert_id > 0) {
    next_insert_id = 0;
    /*
      this statement used forced auto_increment values if there were some,
      wipe them away for other statements.
    */
    table->in_use->auto_inc_intervals_forced.empty();
  }
}

const char *table_case_name(const HA_CREATE_INFO *info, const char *name) {
  return ((lower_case_table_names == 2 && info->alias) ? info->alias : name);
}

/**
  Construct and emit duplicate key error message using information
  from table's record buffer.

  @param table    TABLE object which record buffer should be used as
                  source for column values.
  @param key      Key description.
  @param msg      Error message template to which key value should be
                  added.
  @param errflag  Flags for my_error() call.
*/

void print_keydup_error(TABLE *table, KEY *key, const char *msg, myf errflag) {
  /* Write the duplicated key in the error message */
  char key_buff[MAX_KEY_LENGTH];
  String str(key_buff, sizeof(key_buff), system_charset_info);

  if (key == NULL) {
    /* Key is unknown */
    str.copy("", 0, system_charset_info);
    my_printf_error(ER_DUP_ENTRY, msg, errflag, str.c_ptr(), "*UNKNOWN*");
  } else {
    /* Table is opened and defined at this point */
    key_unpack(&str, table, key);
    size_t max_length = MYSQL_ERRMSG_SIZE - strlen(msg);
    if (str.length() >= max_length) {
      str.length(max_length - 4);
      str.append(STRING_WITH_LEN("..."));
    }
    my_printf_error(ER_DUP_ENTRY, msg, errflag, str.c_ptr_safe(), key->name);
  }
}

/**
  Construct and emit duplicate key error message using information
  from table's record buffer.

  @sa print_keydup_error(table, key, msg, errflag).
*/

void print_keydup_error(TABLE *table, KEY *key, myf errflag) {
  print_keydup_error(table, key,
                     ER_THD(current_thd, ER_DUP_ENTRY_WITH_KEY_NAME), errflag);
}

/**
  This method is used to analyse the error to see whether the error
  is ignorable or not. Further comments in header file.
*/

bool handler::is_ignorable_error(int error) {
  DBUG_ENTER("is_ignorable_error");

  // Catch errors that are ignorable
  switch (error) {
    // Error code 0 is not an error.
    case 0:
    // Dup key errors may be explicitly ignored.
    case HA_ERR_FOUND_DUPP_KEY:
    case HA_ERR_FOUND_DUPP_UNIQUE:
    // Foreign key constraint violations are ignorable.
    case HA_ERR_ROW_IS_REFERENCED:
    case HA_ERR_NO_REFERENCED_ROW:
      DBUG_RETURN(true);
  }

  // Default is that an error is not ignorable.
  DBUG_RETURN(false);
}

/**
  This method is used to analyse the error to see whether the error
  is fatal or not. Further comments in header file.
*/

bool handler::is_fatal_error(int error) {
  DBUG_ENTER("is_fatal_error");

  // No ignorable errors are fatal
  if (is_ignorable_error(error)) DBUG_RETURN(false);

  // Catch errors that are not fatal
  switch (error) {
    /*
      Deadlock and lock timeout cause transaction/statement rollback so that
      THD::is_fatal_sub_stmt_error will be set. This means that they will not
      be possible to handle by stored program handlers inside stored functions
      and triggers even if non-fatal.
    */
    case HA_ERR_LOCK_WAIT_TIMEOUT:
    case HA_ERR_LOCK_DEADLOCK:
      DBUG_RETURN(false);

    case HA_ERR_NULL_IN_SPATIAL:
      DBUG_RETURN(false);
  }

  // Default is that an error is fatal
  DBUG_RETURN(true);
}

/**
  Print error that we got from handler function.

  @note
    In case of delete table it's only safe to use the following parts of
    the 'table' structure:
    - table->s->path
    - table->alias
*/
void handler::print_error(int error, myf errflag) {
  THD *thd = current_thd;
  Foreign_key_error_handler foreign_key_error_handler(thd, this);

  DBUG_ENTER("handler::print_error");
  DBUG_PRINT("enter", ("error: %d", error));

  int textno = ER_GET_ERRNO;
  switch (error) {
    case EACCES:
      textno = ER_OPEN_AS_READONLY;
      break;
    case EAGAIN:
      textno = ER_FILE_USED;
      break;
    case ENOENT: {
      char errbuf[MYSYS_STRERROR_SIZE];
      textno = ER_FILE_NOT_FOUND;
      my_error(textno, errflag, table_share->table_name.str, error,
               my_strerror(errbuf, sizeof(errbuf), error));
    } break;
    case HA_ERR_KEY_NOT_FOUND:
    case HA_ERR_NO_ACTIVE_RECORD:
    case HA_ERR_RECORD_DELETED:
    case HA_ERR_END_OF_FILE:
      textno = ER_KEY_NOT_FOUND;
      break;
    case HA_ERR_WRONG_MRG_TABLE_DEF:
      textno = ER_WRONG_MRG_TABLE;
      break;
    case HA_ERR_FOUND_DUPP_KEY: {
      uint key_nr = table ? get_dup_key(error) : -1;
      if ((int)key_nr >= 0) {
        print_keydup_error(table,
                           key_nr == MAX_KEY ? NULL : &table->key_info[key_nr],
                           errflag);
        DBUG_VOID_RETURN;
      }
      textno = ER_DUP_KEY;
      break;
    }
    case HA_ERR_FOREIGN_DUPLICATE_KEY: {
      DBUG_ASSERT(table_share->tmp_table != NO_TMP_TABLE ||
                  m_lock_type != F_UNLCK);

      char rec_buf[MAX_KEY_LENGTH];
      String rec(rec_buf, sizeof(rec_buf), system_charset_info);
      /* Table is opened and defined at this point */

      /*
        Just print the subset of fields that are part of the first index,
        printing the whole row from there is not easy.
      */
      key_unpack(&rec, table, &table->key_info[0]);

      char child_table_name[NAME_LEN + 1];
      char child_key_name[NAME_LEN + 1];
      if (get_foreign_dup_key(child_table_name, sizeof(child_table_name),
                              child_key_name, sizeof(child_key_name))) {
        my_error(ER_FOREIGN_DUPLICATE_KEY_WITH_CHILD_INFO, errflag,
                 table_share->table_name.str, rec.c_ptr_safe(),
                 child_table_name, child_key_name);
      } else {
        my_error(ER_FOREIGN_DUPLICATE_KEY_WITHOUT_CHILD_INFO, errflag,
                 table_share->table_name.str, rec.c_ptr_safe());
      }
      DBUG_VOID_RETURN;
    }
    case HA_ERR_NULL_IN_SPATIAL:
      my_error(ER_CANT_CREATE_GEOMETRY_OBJECT, errflag);
      DBUG_VOID_RETURN;
    case HA_ERR_FOUND_DUPP_UNIQUE:
      textno = ER_DUP_UNIQUE;
      break;
    case HA_ERR_RECORD_CHANGED:
      textno = ER_CHECKREAD;
      break;
    case HA_ERR_CRASHED:
      textno = ER_NOT_KEYFILE;
      break;
    case HA_ERR_WRONG_IN_RECORD:
      textno = ER_CRASHED_ON_USAGE;
      break;
    case HA_ERR_CRASHED_ON_USAGE:
      textno = ER_CRASHED_ON_USAGE;
      break;
    case HA_ERR_NOT_A_TABLE:
      textno = error;
      break;
    case HA_ERR_CRASHED_ON_REPAIR:
      textno = ER_CRASHED_ON_REPAIR;
      break;
    case HA_ERR_OUT_OF_MEM:
      textno = ER_OUT_OF_RESOURCES;
      break;
    case HA_ERR_SE_OUT_OF_MEMORY:
      my_error(ER_ENGINE_OUT_OF_MEMORY, errflag, table->file->table_type());
      DBUG_VOID_RETURN;
    case HA_ERR_WRONG_COMMAND:
      textno = ER_ILLEGAL_HA;
      break;
    case HA_ERR_OLD_FILE:
      textno = ER_OLD_KEYFILE;
      break;
    case HA_ERR_UNSUPPORTED:
      textno = ER_UNSUPPORTED_EXTENSION;
      break;
    case HA_ERR_RECORD_FILE_FULL:
    case HA_ERR_INDEX_FILE_FULL: {
      textno = ER_RECORD_FILE_FULL;
      /* Write the error message to error log */
      LogErr(ERROR_LEVEL, ER_SERVER_RECORD_FILE_FULL,
             table_share->table_name.str);
      break;
    }
    case HA_ERR_DISK_FULL_NOWAIT: {
      textno = ER_DISK_FULL_NOWAIT;
      /* Write the error message to error log */
      LogErr(ERROR_LEVEL, ER_SERVER_DISK_FULL_NOWAIT,
             table_share->table_name.str);
      break;
    }
    case HA_ERR_LOCK_WAIT_TIMEOUT:
      textno = ER_LOCK_WAIT_TIMEOUT;
      break;
    case HA_ERR_LOCK_TABLE_FULL:
      textno = ER_LOCK_TABLE_FULL;
      break;
    case HA_ERR_LOCK_DEADLOCK:
      textno = ER_LOCK_DEADLOCK;
      break;
    case HA_ERR_READ_ONLY_TRANSACTION:
      textno = ER_READ_ONLY_TRANSACTION;
      break;
    case HA_ERR_CANNOT_ADD_FOREIGN:
      textno = ER_CANNOT_ADD_FOREIGN;
      break;
    case HA_ERR_ROW_IS_REFERENCED: {
      String str;
      /*
        Manipulate the error message while handling the error
        condition based on the access check.
      */
      thd->push_internal_handler(&foreign_key_error_handler);
      get_error_message(error, &str);
      my_error(ER_ROW_IS_REFERENCED_2, errflag, str.c_ptr_safe());
      thd->pop_internal_handler();
      DBUG_VOID_RETURN;
    }
    case HA_ERR_NO_REFERENCED_ROW: {
      String str;
      /*
        Manipulate the error message while handling the error
        condition based on the access check.
      */
      thd->push_internal_handler(&foreign_key_error_handler);
      get_error_message(error, &str);
      my_error(ER_NO_REFERENCED_ROW_2, errflag, str.c_ptr_safe());
      thd->pop_internal_handler();
      DBUG_VOID_RETURN;
    }
    case HA_ERR_TABLE_DEF_CHANGED:
      textno = ER_TABLE_DEF_CHANGED;
      break;
    case HA_ERR_NO_SUCH_TABLE:
      my_error(ER_NO_SUCH_TABLE, errflag, table_share->db.str,
               table_share->table_name.str);
      DBUG_VOID_RETURN;
    case HA_ERR_RBR_LOGGING_FAILED:
      textno = ER_BINLOG_ROW_LOGGING_FAILED;
      break;
    case HA_ERR_DROP_INDEX_FK: {
      const char *ptr = "???";
      uint key_nr = table ? get_dup_key(error) : -1;
      if ((int)key_nr >= 0 && key_nr != MAX_KEY)
        ptr = table->key_info[key_nr].name;
      my_error(ER_DROP_INDEX_FK, errflag, ptr);
      DBUG_VOID_RETURN;
    }
    case HA_ERR_TABLE_NEEDS_UPGRADE:
      textno = ER_TABLE_NEEDS_UPGRADE;
      break;
    case HA_ERR_NO_PARTITION_FOUND:
      textno = ER_WRONG_PARTITION_NAME;
      break;
    case HA_ERR_TABLE_READONLY:
      textno = ER_OPEN_AS_READONLY;
      break;
    case HA_ERR_AUTOINC_READ_FAILED:
      textno = ER_AUTOINC_READ_FAILED;
      break;
    case HA_ERR_AUTOINC_ERANGE:
      textno = ER_WARN_DATA_OUT_OF_RANGE;
      break;
    case HA_ERR_TOO_MANY_CONCURRENT_TRXS:
      textno = ER_TOO_MANY_CONCURRENT_TRXS;
      break;
    case HA_ERR_INDEX_COL_TOO_LONG:
      textno = ER_INDEX_COLUMN_TOO_LONG;
      break;
    case HA_ERR_NOT_IN_LOCK_PARTITIONS:
      textno = ER_ROW_DOES_NOT_MATCH_GIVEN_PARTITION_SET;
      break;
    case HA_ERR_INDEX_CORRUPT:
      textno = ER_INDEX_CORRUPT;
      break;
    case HA_ERR_UNDO_REC_TOO_BIG:
      textno = ER_UNDO_RECORD_TOO_BIG;
      break;
    case HA_ERR_TABLE_IN_FK_CHECK:
      textno = ER_TABLE_IN_FK_CHECK;
      break;
    case HA_WRONG_CREATE_OPTION:
      textno = ER_ILLEGAL_HA;
      break;
    case HA_MISSING_CREATE_OPTION: {
      const char *engine = table_type();
      my_error(ER_MISSING_HA_CREATE_OPTION, errflag, engine);
      DBUG_VOID_RETURN;
    }
    case HA_ERR_TOO_MANY_FIELDS:
      textno = ER_TOO_MANY_FIELDS;
      break;
    case HA_ERR_INNODB_READ_ONLY:
      textno = ER_INNODB_READ_ONLY;
      break;
    case HA_ERR_TEMP_FILE_WRITE_FAILURE:
      textno = ER_TEMP_FILE_WRITE_FAILURE;
      break;
    case HA_ERR_INNODB_FORCED_RECOVERY:
      textno = ER_INNODB_FORCED_RECOVERY;
      break;
    case HA_ERR_TABLE_CORRUPT:
      my_error(ER_TABLE_CORRUPT, errflag, table_share->db.str,
               table_share->table_name.str);
      DBUG_VOID_RETURN;
    case HA_ERR_QUERY_INTERRUPTED:
      textno = ER_QUERY_INTERRUPTED;
      break;
    case HA_ERR_TABLESPACE_MISSING: {
      char errbuf[MYSYS_STRERROR_SIZE];
      snprintf(errbuf, MYSYS_STRERROR_SIZE, "`%s`.`%s`", table_share->db.str,
               table_share->table_name.str);
      my_error(ER_TABLESPACE_MISSING, errflag, errbuf, error);
      DBUG_VOID_RETURN;
    }
    case HA_ERR_TABLESPACE_IS_NOT_EMPTY:
      my_error(ER_TABLESPACE_IS_NOT_EMPTY, errflag, table_share->db.str,
               table_share->table_name.str);
      DBUG_VOID_RETURN;
    case HA_ERR_WRONG_FILE_NAME:
      my_error(ER_WRONG_FILE_NAME, errflag, table_share->table_name.str);
      DBUG_VOID_RETURN;
    case HA_ERR_NOT_ALLOWED_COMMAND:
      textno = ER_NOT_ALLOWED_COMMAND;
      break;
    case HA_ERR_NO_SESSION_TEMP:
      textno = ER_NO_SESSION_TEMP;
      break;
    case HA_ERR_WRONG_TABLE_NAME:
      textno = ER_WRONG_TABLE_NAME;
      break;
    default: {
      /* The error was "unknown" to this function.
         Ask handler if it has got a message for this error */
      String str;
      bool temporary = get_error_message(error, &str);
      if (!str.is_empty()) {
        const char *engine = table_type();
        if (temporary)
          my_error(ER_GET_TEMPORARY_ERRMSG, errflag, error, str.ptr(), engine);
        else
          my_error(ER_GET_ERRMSG, errflag, error, str.ptr(), engine);
      } else {
        char errbuf[MYSQL_ERRMSG_SIZE];
        my_error(ER_GET_ERRNO, errflag, error,
                 my_strerror(errbuf, MYSQL_ERRMSG_SIZE, error));
      }
      DBUG_VOID_RETURN;
    }
  }
  if (textno != ER_FILE_NOT_FOUND)
    my_error(textno, errflag, table_share->table_name.str, error);
  DBUG_VOID_RETURN;
}

/**
  Return an error message specific to this handler.

  @param error  error code previously returned by handler
  @param buf    pointer to String where to add error message

  @return
    Returns true if this is a temporary error
*/
bool handler::get_error_message(int error MY_ATTRIBUTE((unused)),
                                String *buf MY_ATTRIBUTE((unused))) {
  return false;
}

/**
  Check for incompatible collation changes.

  @retval
    HA_ADMIN_NEEDS_UPGRADE   Table may have data requiring upgrade.
  @retval
    0                        No upgrade required.
*/

int handler::check_collation_compatibility() {
  ulong mysql_version = table->s->mysql_version;

  if (mysql_version < 50124) {
    KEY *key = table->key_info;
    KEY *key_end = key + table->s->keys;
    for (; key < key_end; key++) {
      KEY_PART_INFO *key_part = key->key_part;
      KEY_PART_INFO *key_part_end = key_part + key->user_defined_key_parts;
      for (; key_part < key_part_end; key_part++) {
        if (!key_part->fieldnr) continue;
        Field *field = table->field[key_part->fieldnr - 1];
        uint cs_number = field->charset()->number;
        if ((mysql_version < 50048 &&
             (cs_number == 11 || /* ascii_general_ci - bug #29499, bug #27562 */
              cs_number == 41 || /* latin7_general_ci - bug #29461 */
              cs_number == 42 || /* latin7_general_cs - bug #29461 */
              cs_number == 20 || /* latin7_estonian_cs - bug #29461 */
              cs_number == 21 || /* latin2_hungarian_ci - bug #29461 */
              cs_number == 22 || /* koi8u_general_ci - bug #29461 */
              cs_number == 23 || /* cp1251_ukrainian_ci - bug #29461 */
              cs_number == 26)) || /* cp1250_general_ci - bug #29461 */
            (mysql_version < 50124 &&
             (cs_number == 33 || /* utf8_general_ci - bug #27877 */
              cs_number == 35))) /* ucs2_general_ci - bug #27877 */
          return HA_ADMIN_NEEDS_UPGRADE;
      }
    }
  }
  return 0;
}

int handler::ha_check_for_upgrade(HA_CHECK_OPT *check_opt) {
  int error;
  KEY *keyinfo, *keyend;
  KEY_PART_INFO *keypart, *keypartend;

  if (!table->s->mysql_version) {
    /* check for blob-in-key error */
    keyinfo = table->key_info;
    keyend = table->key_info + table->s->keys;
    for (; keyinfo < keyend; keyinfo++) {
      keypart = keyinfo->key_part;
      keypartend = keypart + keyinfo->user_defined_key_parts;
      for (; keypart < keypartend; keypart++) {
        if (!keypart->fieldnr) continue;
        Field *field = table->field[keypart->fieldnr - 1];
        if (field->type() == MYSQL_TYPE_BLOB) {
          if (check_opt->sql_flags & TT_FOR_UPGRADE)
            check_opt->flags = T_MEDIUM;
          return HA_ADMIN_NEEDS_CHECK;
        }
      }
    }
  }

  if ((error = check_collation_compatibility())) return error;

  return check_for_upgrade(check_opt);
}

// Function identifies any old data type present in table.
int check_table_for_old_types(const TABLE *table) {
  Field **field;

  for (field = table->field; (*field); field++) {
    if (table->s->mysql_version == 0)  // prior to MySQL 5.0
    {
      /* check for bad DECIMAL field */
      if ((*field)->type() == MYSQL_TYPE_NEWDECIMAL) {
        return HA_ADMIN_NEEDS_ALTER;
      }
      if ((*field)->type() == MYSQL_TYPE_VAR_STRING) {
        return HA_ADMIN_NEEDS_ALTER;
      }
    }

    /*
      Check for old DECIMAL field.

      Above check does not take into account for pre 5.0 decimal types which can
      be present in the data directory if user did in-place upgrade from
      mysql-4.1 to mysql-5.0.
    */
    if ((*field)->type() == MYSQL_TYPE_DECIMAL) {
      return HA_ADMIN_NEEDS_DUMP_UPGRADE;
    }

    if ((*field)->type() == MYSQL_TYPE_YEAR && (*field)->field_length == 2)
      return HA_ADMIN_NEEDS_ALTER;  // obsolete YEAR(2) type

    // Check for old temporal format if avoid_temporal_upgrade is disabled.
    mysql_mutex_lock(&LOCK_global_system_variables);
    bool check_temporal_upgrade = !avoid_temporal_upgrade;
    mysql_mutex_unlock(&LOCK_global_system_variables);

    if (check_temporal_upgrade) {
      if (((*field)->real_type() == MYSQL_TYPE_TIME) ||
          ((*field)->real_type() == MYSQL_TYPE_DATETIME) ||
          ((*field)->real_type() == MYSQL_TYPE_TIMESTAMP))
        return HA_ADMIN_NEEDS_ALTER;
    }
  }
  return 0;
}

/**
  @return
    key if error because of duplicated keys
*/
uint handler::get_dup_key(int error) {
  DBUG_ASSERT(table_share->tmp_table != NO_TMP_TABLE || m_lock_type != F_UNLCK);
  DBUG_ENTER("handler::get_dup_key");
  table->file->errkey = (uint)-1;
  if (error == HA_ERR_FOUND_DUPP_KEY || error == HA_ERR_FOUND_DUPP_UNIQUE ||
      error == HA_ERR_NULL_IN_SPATIAL || error == HA_ERR_DROP_INDEX_FK)
    table->file->info(HA_STATUS_ERRKEY | HA_STATUS_NO_LOCK);
  DBUG_RETURN(table->file->errkey);
}

bool handler::get_foreign_dup_key(char *, uint, char *, uint) {
  DBUG_ASSERT(false);
  return (false);
}

/**
  Delete all files with extension from handlerton::file_extensions.

  @param name		Base name of table

  @note
    We assume that the handler may return more extensions than
    was actually used for the file.

  @retval
    0   If we successfully deleted at least one file from base_ext and
    didn't get any other errors than ENOENT
  @retval
    !0  Error
*/
int handler::delete_table(const char *name, const dd::Table *) {
  int saved_error = 0;
  int error = 0;
  int enoent_or_zero = ENOENT;  // Error if no file was deleted
  char buff[FN_REFLEN];
  const char **start_ext;

  DBUG_ASSERT(m_lock_type == F_UNLCK);

  if (!(start_ext = ht->file_extensions)) return 0;
  for (const char **ext = start_ext; *ext; ext++) {
    fn_format(buff, name, "", *ext, MY_UNPACK_FILENAME | MY_APPEND_EXT);
    if (mysql_file_delete_with_symlink(key_file_misc, buff, MYF(0))) {
      if (my_errno() != ENOENT) {
        /*
          If error on the first existing file, return the error.
          Otherwise delete as much as possible.
        */
        if (enoent_or_zero) return my_errno();
        saved_error = my_errno();
      }
    } else
      enoent_or_zero = 0;  // No error for ENOENT
    error = enoent_or_zero;
  }
  return saved_error ? saved_error : error;
}

int handler::rename_table(const char *from, const char *to,
                          const dd::Table *from_table_def
                              MY_ATTRIBUTE((unused)),
                          dd::Table *to_table_def MY_ATTRIBUTE((unused))) {
  int error = 0;
  const char **ext, **start_ext;

  if (!(start_ext = ht->file_extensions)) return 0;
  for (ext = start_ext; *ext; ext++) {
    if (rename_file_ext(from, to, *ext)) {
      error = my_errno();
      if (error != ENOENT) break;
      error = 0;
    }
  }
  if (error) {
    /* Try to revert the rename. Ignore errors. */
    for (; ext >= start_ext; ext--) rename_file_ext(to, from, *ext);
  }
  return error;
}

void handler::drop_table(const char *name) {
  close();
  delete_table(name, NULL);
}

/**
  Performs checks upon the table.

  @param thd                thread doing CHECK TABLE operation
  @param check_opt          options from the parser

  @retval
    HA_ADMIN_OK               Successful upgrade
  @retval
    HA_ADMIN_NEEDS_UPGRADE    Table has structures requiring upgrade
  @retval
    HA_ADMIN_NEEDS_ALTER      Table has structures requiring ALTER TABLE
  @retval
    HA_ADMIN_NOT_IMPLEMENTED
*/
int handler::ha_check(THD *thd, HA_CHECK_OPT *check_opt) {
  int error;
  DBUG_ASSERT(table_share->tmp_table != NO_TMP_TABLE || m_lock_type != F_UNLCK);

  if ((table->s->mysql_version >= MYSQL_VERSION_ID) &&
      (check_opt->sql_flags & TT_FOR_UPGRADE))
    return 0;

  if (table->s->mysql_version < MYSQL_VERSION_ID) {
    if ((error = check_table_for_old_types(table))) return error;
    error = ha_check_for_upgrade(check_opt);
    if (error && (error != HA_ADMIN_NEEDS_CHECK)) return error;
    if (!error && (check_opt->sql_flags & TT_FOR_UPGRADE)) return 0;
  }
  return check(thd, check_opt);
}

/**
  A helper function to mark a transaction read-write,
  if it is started.
*/

void handler::mark_trx_read_write() {
  Ha_trx_info *ha_info = &ha_thd()->get_ha_data(ht->slot)->ha_info[0];
  /*
    When a storage engine method is called, the transaction must
    have been started, unless it's a DDL call, for which the
    storage engine starts the transaction internally, and commits
    it internally, without registering in the ha_list.
    Unfortunately here we can't know know for sure if the engine
    has registered the transaction or not, so we must check.
  */
  if (ha_info->is_started()) {
    DBUG_ASSERT(has_transactions());
    /*
      table_share can be NULL in ha_delete_table(). See implementation
      of standalone function ha_delete_table() in sql_base.cc.
    */
    if (table_share == NULL || table_share->tmp_table == NO_TMP_TABLE) {
      /* TempTable and Heap tables don't use/support transactions. */
      ha_info->set_trx_read_write();
    }
  }
}

/**
  Repair table: public interface.

  @sa handler::repair()
*/

int handler::ha_repair(THD *thd, HA_CHECK_OPT *check_opt) {
  int result;
  mark_trx_read_write();

  result = repair(thd, check_opt);
  DBUG_ASSERT(result == HA_ADMIN_NOT_IMPLEMENTED ||
              ha_table_flags() & HA_CAN_REPAIR);

  // TODO: Check if table version in DD needs to be updated.
  // Previously we checked/updated FRM version here.
  return result;
}

/**
  Start bulk insert.

  Allow the handler to optimize for multiple row insert.

  @note rows == 0 means we will probably insert many rows.

  @param rows  Estimated rows to insert
*/

void handler::ha_start_bulk_insert(ha_rows rows) {
  DBUG_ENTER("handler::ha_start_bulk_insert");
  DBUG_ASSERT(table_share->tmp_table != NO_TMP_TABLE || m_lock_type == F_WRLCK);
  estimation_rows_to_insert = rows;
  start_bulk_insert(rows);
  DBUG_VOID_RETURN;
}

/**
  End bulk insert.

  @return Operation status
    @retval 0     Success
    @retval != 0  Failure (error code returned)
*/

int handler::ha_end_bulk_insert() {
  DBUG_ENTER("handler::ha_end_bulk_insert");
  DBUG_ASSERT(table_share->tmp_table != NO_TMP_TABLE || m_lock_type == F_WRLCK);
  estimation_rows_to_insert = 0;
  DBUG_RETURN(end_bulk_insert());
}

/**
  Bulk update row: public interface.

  @sa handler::bulk_update_row()
*/

int handler::ha_bulk_update_row(const uchar *old_data, uchar *new_data,
                                uint *dup_key_found) {
  DBUG_ASSERT(table_share->tmp_table != NO_TMP_TABLE || m_lock_type == F_WRLCK);
  mark_trx_read_write();

  return bulk_update_row(old_data, new_data, dup_key_found);
}

/**
  Delete all rows: public interface.

  @sa handler::delete_all_rows()
*/

int handler::ha_delete_all_rows() {
  DBUG_ASSERT(table_share->tmp_table != NO_TMP_TABLE || m_lock_type == F_WRLCK);
  mark_trx_read_write();

  return delete_all_rows();
}

/**
  Truncate table: public interface.

  @sa handler::truncate()
*/

int handler::ha_truncate(dd::Table *table_def) {
  DBUG_ASSERT(table_share->tmp_table != NO_TMP_TABLE || m_lock_type == F_WRLCK);
  mark_trx_read_write();

  return truncate(table_def);
}

/**
  Optimize table: public interface.

  @sa handler::optimize()
*/

int handler::ha_optimize(THD *thd, HA_CHECK_OPT *check_opt) {
  DBUG_ASSERT(table_share->tmp_table != NO_TMP_TABLE || m_lock_type == F_WRLCK);
  mark_trx_read_write();

  return optimize(thd, check_opt);
}

/**
  Analyze table: public interface.

  @sa handler::analyze()
*/

int handler::ha_analyze(THD *thd, HA_CHECK_OPT *check_opt) {
  DBUG_ASSERT(table_share->tmp_table != NO_TMP_TABLE || m_lock_type != F_UNLCK);
  mark_trx_read_write();

  return analyze(thd, check_opt);
}

/**
  Check and repair table: public interface.

  @sa handler::check_and_repair()
*/

bool handler::ha_check_and_repair(THD *thd) {
  DBUG_ASSERT(table_share->tmp_table != NO_TMP_TABLE || m_lock_type == F_UNLCK);
  mark_trx_read_write();

  return check_and_repair(thd);
}

/**
  Disable indexes: public interface.

  @sa handler::disable_indexes()
*/

int handler::ha_disable_indexes(uint mode) {
  DBUG_ASSERT(table_share->tmp_table != NO_TMP_TABLE || m_lock_type != F_UNLCK);
  mark_trx_read_write();

  return disable_indexes(mode);
}

/**
  Enable indexes: public interface.

  @sa handler::enable_indexes()
*/

int handler::ha_enable_indexes(uint mode) {
  DBUG_ASSERT(table_share->tmp_table != NO_TMP_TABLE || m_lock_type != F_UNLCK);
  mark_trx_read_write();

  return enable_indexes(mode);
}

/**
  Discard or import tablespace: public interface.

  @sa handler::discard_or_import_tablespace()
*/

int handler::ha_discard_or_import_tablespace(bool discard,
                                             dd::Table *table_def) {
  DBUG_ASSERT(table_share->tmp_table != NO_TMP_TABLE || m_lock_type == F_WRLCK);
  mark_trx_read_write();

  return discard_or_import_tablespace(discard, table_def);
}

bool handler::ha_prepare_inplace_alter_table(TABLE *altered_table,
                                             Alter_inplace_info *ha_alter_info,
                                             const dd::Table *old_table_def,
                                             dd::Table *new_table_def) {
  DBUG_ASSERT(table_share->tmp_table != NO_TMP_TABLE || m_lock_type != F_UNLCK);
  mark_trx_read_write();

  return prepare_inplace_alter_table(altered_table, ha_alter_info,
                                     old_table_def, new_table_def);
}

bool handler::ha_commit_inplace_alter_table(TABLE *altered_table,
                                            Alter_inplace_info *ha_alter_info,
                                            bool commit,
                                            const dd::Table *old_table_def,
                                            dd::Table *new_table_def) {
  /*
    At this point we should have an exclusive metadata lock on the table.
    The exception is if we're about to roll back changes (commit= false).
    In this case, we might be rolling back after a failed lock upgrade,
    so we could be holding the same lock level as for inplace_alter_table().
  */
  DBUG_ASSERT(ha_thd()->mdl_context.owns_equal_or_stronger_lock(
                  MDL_key::TABLE, table->s->db.str, table->s->table_name.str,
                  MDL_EXCLUSIVE) ||
              !commit);

  return commit_inplace_alter_table(altered_table, ha_alter_info, commit,
                                    old_table_def, new_table_def);
}

/*
   Default implementation to support in-place/instant alter table
   for operations which do not affect table data.
*/

enum_alter_inplace_result handler::check_if_supported_inplace_alter(
    TABLE *altered_table MY_ATTRIBUTE((unused)),
    Alter_inplace_info *ha_alter_info) {
  DBUG_ENTER("check_if_supported_alter");

  HA_CREATE_INFO *create_info = ha_alter_info->create_info;

  Alter_inplace_info::HA_ALTER_FLAGS inplace_offline_operations =
      Alter_inplace_info::ALTER_COLUMN_EQUAL_PACK_LENGTH |
      Alter_inplace_info::ALTER_COLUMN_NAME |
      Alter_inplace_info::ALTER_COLUMN_DEFAULT |
      Alter_inplace_info::CHANGE_CREATE_OPTION |
      Alter_inplace_info::ALTER_RENAME | Alter_inplace_info::RENAME_INDEX |
      Alter_inplace_info::ALTER_INDEX_COMMENT |
      Alter_inplace_info::CHANGE_INDEX_OPTION |
      Alter_inplace_info::ALTER_COLUMN_INDEX_LENGTH;

  /* Is there at least one operation that requires copy algorithm? */
  if (ha_alter_info->handler_flags & ~inplace_offline_operations)
    DBUG_RETURN(HA_ALTER_INPLACE_NOT_SUPPORTED);

  /*
    ALTER TABLE tbl_name CONVERT TO CHARACTER SET .. and
    ALTER TABLE table_name DEFAULT CHARSET = .. most likely
    change column charsets and so not supported in-place through
    old API.

    Changing of PACK_KEYS, MAX_ROWS and ROW_FORMAT options were
    not supported as in-place operations in old API either.
  */
  if (create_info->used_fields &
          (HA_CREATE_USED_CHARSET | HA_CREATE_USED_DEFAULT_CHARSET |
           HA_CREATE_USED_PACK_KEYS | HA_CREATE_USED_MAX_ROWS) ||
      (table->s->row_type != create_info->row_type))
    DBUG_RETURN(HA_ALTER_INPLACE_NOT_SUPPORTED);

  uint table_changes = (ha_alter_info->handler_flags &
                        Alter_inplace_info::ALTER_COLUMN_EQUAL_PACK_LENGTH)
                           ? IS_EQUAL_PACK_LENGTH
                           : IS_EQUAL_YES;
  if (table->file->check_if_incompatible_data(create_info, table_changes) ==
      COMPATIBLE_DATA_YES)
    DBUG_RETURN(HA_ALTER_INPLACE_INSTANT);

  DBUG_RETURN(HA_ALTER_INPLACE_NOT_SUPPORTED);
}

void Alter_inplace_info::report_unsupported_error(const char *not_supported,
                                                  const char *try_instead) {
  if (unsupported_reason == NULL)
    my_error(ER_ALTER_OPERATION_NOT_SUPPORTED, MYF(0), not_supported,
             try_instead);
  else
    my_error(ER_ALTER_OPERATION_NOT_SUPPORTED_REASON, MYF(0), not_supported,
             unsupported_reason, try_instead);
}

/**
  Rename table: public interface.

  @sa handler::rename_table()
*/

int handler::ha_rename_table(const char *from, const char *to,
                             const dd::Table *from_table_def,
                             dd::Table *to_table_def) {
  DBUG_ASSERT(m_lock_type == F_UNLCK);
  mark_trx_read_write();

  return rename_table(from, to, from_table_def, to_table_def);
}

/**
  Delete table: public interface.

  @sa handler::delete_table()
*/

int handler::ha_delete_table(const char *name, const dd::Table *table_def) {
  DBUG_ASSERT(m_lock_type == F_UNLCK);
  mark_trx_read_write();

  return delete_table(name, table_def);
}

/**
  Drop table in the engine: public interface.

  @sa handler::drop_table()
*/

void handler::ha_drop_table(const char *name) {
  DBUG_ASSERT(m_lock_type == F_UNLCK);
  mark_trx_read_write();

  return drop_table(name);
}

/**
  Create a table in the engine: public interface.

  @sa handler::create()
*/

int handler::ha_create(const char *name, TABLE *form, HA_CREATE_INFO *info,
                       dd::Table *table_def) {
  DBUG_ASSERT(m_lock_type == F_UNLCK);
  mark_trx_read_write();

  return create(name, form, info, table_def);
}

/**
 * Loads a table into its defined secondary storage engine: public interface.
 *
 * @sa handler::load_table()
 */
int handler::ha_load_table(const TABLE &table) { return load_table(table); }

/**
 * Unloads a table from its defined secondary storage engine: public interface.
 *
 * @sa handler::unload_table()
 */
int handler::ha_unload_table(const char *db_name, const char *table_name) {
  return unload_table(db_name, table_name);
}

/**
  Get the hard coded SE private data from the handler for a DD table.

  @sa handler::get_se_private_data()
*/
bool handler::ha_get_se_private_data(dd::Table *dd_table, bool reset) {
  return get_se_private_data(dd_table, reset);
}

/**
  Tell the storage engine that it is allowed to "disable transaction" in the
  handler. It is a hint that ACID is not required - it is used in NDB for
  ALTER TABLE, for example, when data are copied to temporary table.
  A storage engine may treat this hint any way it likes. NDB for example
  starts to commit every now and then automatically.
  This hint can be safely ignored.
*/
int ha_enable_transaction(THD *thd, bool on) {
  int error = 0;
  DBUG_ENTER("ha_enable_transaction");
  DBUG_PRINT("enter", ("on: %d", (int)on));

  if ((thd->get_transaction()->m_flags.enabled = on)) {
    /*
      Now all storage engines should have transaction handling enabled.
      But some may have it enabled all the time - "disabling" transactions
      is an optimization hint that storage engine is free to ignore.
      So, let's commit an open transaction (if any) now.
    */
    if (!(error = ha_commit_trans(thd, 0))) error = trans_commit_implicit(thd);
  }
  DBUG_RETURN(error);
}

int handler::index_next_same(uchar *buf, const uchar *key, uint keylen) {
  int error;
  DBUG_ENTER("index_next_same");
  if (!(error = index_next(buf))) {
    my_ptrdiff_t ptrdiff = buf - table->record[0];
    uchar *save_record_0 = NULL;
    KEY *key_info = NULL;
    KEY_PART_INFO *key_part = NULL;
    KEY_PART_INFO *key_part_end = NULL;

    /*
      key_cmp_if_same() compares table->record[0] against 'key'.
      In parts it uses table->record[0] directly, in parts it uses
      field objects with their local pointers into table->record[0].
      If 'buf' is distinct from table->record[0], we need to move
      all record references. This is table->record[0] itself and
      the field pointers of the fields used in this key.
    */
    if (ptrdiff) {
      save_record_0 = table->record[0];
      table->record[0] = buf;
      key_info = table->key_info + active_index;
      key_part = key_info->key_part;
      key_part_end = key_part + key_info->user_defined_key_parts;
      for (; key_part < key_part_end; key_part++) {
        DBUG_ASSERT(key_part->field);
        key_part->field->move_field_offset(ptrdiff);
      }
    }

    if (key_cmp_if_same(table, key, active_index, keylen))
      error = HA_ERR_END_OF_FILE;

    /* Move back if necessary. */
    if (ptrdiff) {
      table->record[0] = save_record_0;
      for (key_part = key_info->key_part; key_part < key_part_end; key_part++)
        key_part->field->move_field_offset(-ptrdiff);
    }
  }
  DBUG_RETURN(error);
}

/****************************************************************************
** Some general functions that isn't in the handler class
****************************************************************************/

/**
  Initiates table-file and calls appropriate database-creator.

  @param thd                 Thread context.
  @param path                Path to table file (without extension).
  @param db                  Database name.
  @param table_name          Table name.
  @param create_info         HA_CREATE_INFO describing table.
  @param update_create_info  Indicates that create_info needs to be
                             updated from table share.
  @param is_temp_table       Indicates that this is temporary table (for
                             cases when this info is not available from
                             HA_CREATE_INFO).
  @param table_def           Data-dictionary object describing table to
                             be used for table creation. Can be adjusted
                             by storage engine if it supports atomic DDL.
                             For non-temporary tables these changes will
                             be saved to the data-dictionary by this call.

  @retval
   0  ok
  @retval
   1  error
*/
int ha_create_table(THD *thd, const char *path, const char *db,
                    const char *table_name, HA_CREATE_INFO *create_info,
                    bool update_create_info, bool is_temp_table,
                    dd::Table *table_def) {
  int error = 1;
  TABLE table;
  char name_buff[FN_REFLEN];
  const char *name;
  TABLE_SHARE share;
#ifdef HAVE_PSI_TABLE_INTERFACE
  bool temp_table = is_temp_table ||
                    (create_info->options & HA_LEX_CREATE_TMP_TABLE) ||
                    (strstr(path, tmp_file_prefix) != NULL);
#endif
  DBUG_ENTER("ha_create_table");

  init_tmp_table_share(thd, &share, db, 0, table_name, path, nullptr);

  if (open_table_def(thd, &share, *table_def)) goto err;

#ifdef HAVE_PSI_TABLE_INTERFACE
  share.m_psi = PSI_TABLE_CALL(get_table_share)(temp_table, &share);
#endif

  // When db_stat is 0, we can pass nullptr as dd::Table since it won't be used.
  destroy(&table);
  if (open_table_from_share(thd, &share, "", 0, (uint)READ_ALL, 0, &table, true,
                            nullptr)) {
#ifdef HAVE_PSI_TABLE_INTERFACE
    PSI_TABLE_CALL(drop_table_share)
    (temp_table, db, strlen(db), table_name, strlen(table_name));
#endif
    goto err;
  }

  if (update_create_info) update_create_info_from_table(create_info, &table);

  name = get_canonical_filename(table.file, share.path.str, name_buff);

  error = table.file->ha_create(name, &table, create_info, table_def);

  if (error) {
    table.file->print_error(error, MYF(0));
#ifdef HAVE_PSI_TABLE_INTERFACE
    PSI_TABLE_CALL(drop_table_share)
    (temp_table, db, strlen(db), table_name, strlen(table_name));
#endif
  } else {
    /*
      We do post-create update only for engines supporting atomic DDL
      as only such engines are allowed to update dd::Table objects in
      handler::ha_create().
      The dd::Table objects for temporary tables are not stored in DD
      so do not need DD update.
      The dd::Table objects representing the DD tables themselves cannot
      be stored until the DD tables have been created in the SE.
    */
    if (!((create_info->options & HA_LEX_CREATE_TMP_TABLE) || is_temp_table ||
          dd::get_dictionary()->is_dd_table_name(db, table_name)) &&
        (table.file->ht->flags & HTON_SUPPORTS_ATOMIC_DDL)) {
      if (thd->dd_client()->update<dd::Table>(table_def)) error = 1;
    }
  }
  (void)closefrm(&table, 0);
err:
  free_table_share(&share);
  DBUG_RETURN(error != 0);
}

/**
  Try to discover table from engine.

  @note
    If found, import the serialized dictionary information.

  @retval
  -1    Table did not exists
  @retval
   0    Table created ok
  @retval
   > 0  Error, table existed but could not be created
*/
int ha_create_table_from_engine(THD *thd, const char *db, const char *name) {
  int error;
  uchar *sdi_blob;
  size_t sdi_len;
  DBUG_ENTER("ha_create_table_from_engine");
  DBUG_PRINT("enter", ("name '%s'.'%s'", db, name));

  if ((error = ha_discover(thd, db, name, &sdi_blob, &sdi_len))) {
    /* Table could not be discovered and thus not created */
    DBUG_RETURN(error);
  }

  /*
    Table was successfully discovered from SE, check if SDI need
    to be installed or if that has already been done by SE.
    No SDI blob returned from SE indicates it has installed
    the table definition for this table into DD itself.
    Otherwise, import the SDI based on the sdi_blob and sdi_len,
    which are set.
  */
  if (sdi_blob) {
    error = import_serialized_meta_data(sdi_blob, sdi_len, true);
    my_free(sdi_blob);
    if (error) DBUG_RETURN(2);
  }

  dd::cache::Dictionary_client::Auto_releaser releaser(thd->dd_client());
  const dd::Table *table_def = nullptr;
  if (thd->dd_client()->acquire(db, name, &table_def)) DBUG_RETURN(3);

  if (table_def == nullptr) {
    my_error(ER_NO_SUCH_TABLE, MYF(0), db, name);
    DBUG_RETURN(3);
  }

  char path[FN_REFLEN + 1];
  build_table_filename(path, sizeof(path) - 1, db, name, "", 0);

  TABLE_SHARE share;
  init_tmp_table_share(thd, &share, db, 0, name, path, nullptr);

  if (open_table_def(thd, &share, *table_def)) DBUG_RETURN(3);

  TABLE table;
  // When db_stat is 0, we can pass nullptr as dd::Table since it won't be used.
  if (open_table_from_share(thd, &share, "", 0, 0, 0, &table, false, nullptr)) {
    free_table_share(&share);
    DBUG_RETURN(3);
  }

  HA_CREATE_INFO create_info;
  update_create_info_from_table(&create_info, &table);
  create_info.table_options |= HA_OPTION_CREATE_FROM_ENGINE;

  get_canonical_filename(table.file, path, path);
  std::unique_ptr<dd::Table> table_def_clone(table_def->clone());
  error =
      table.file->ha_create(path, &table, &create_info, table_def_clone.get());
  /*
    Note that the table_def_clone is not stored into the DD,
    necessary changes to the table_def should already have
    been done in ha_discover/import_serialized_meta_data.
  */
  (void)closefrm(&table, 1);

  DBUG_RETURN(error != 0);
}

/**
  Try to find a table in a storage engine.

  @param thd  Thread handle
  @param db   Normalized table schema name
  @param name Normalized table name.
  @param[out] exists Only valid if the function succeeded.

  @retval true   An error is found
  @retval false  Success, check *exists
*/

bool ha_check_if_table_exists(THD *thd, const char *db, const char *name,
                              bool *exists) {
  uchar *frmblob = NULL;
  size_t frmlen;
  DBUG_ENTER("ha_check_if_table_exists");

  *exists = !ha_discover(thd, db, name, &frmblob, &frmlen);
  if (*exists) my_free(frmblob);

  DBUG_RETURN(false);
}

/**
  Check if a table specified by name is a system table.

  @param db                    Database name for the table.
  @param table_name            Table name to be checked.
  @param [out] is_sql_layer_system_table  True if a system table belongs to
  sql_layer.

  @return Operation status
    @retval  true              If the table name is a system table.
    @retval  false             If the table name is a user-level table.
*/

static bool check_if_system_table(const char *db, const char *table_name,
                                  bool *is_sql_layer_system_table) {
  st_handler_tablename *systab;

  // Check if we have the system database name in the command.
  if (!dd::get_dictionary()->is_dd_schema_name(db)) return false;

  // Check if this is SQL layer system tables.
  systab = mysqld_system_tables;
  while (systab && systab->db) {
    if (strcmp(systab->tablename, table_name) == 0) {
      *is_sql_layer_system_table = true;
      break;
    }

    systab++;
  }

  return true;
}

/**
  @brief Check if a given table is a system table.

  @details The primary purpose of introducing this function is to stop system
  tables to be created or being moved to undesired storage engines.

  @todo There is another function called is_system_table_name() used by
        get_table_category(), which is used to set TABLE_SHARE table_category.
        It checks only a subset of table name like proc, event and time*.
        We cannot use below function in get_table_category(),
        as that affects locking mechanism. If we need to
        unify these functions, we need to fix locking issues generated.

  @param   hton                  Handlerton of new engine.
  @param   db                    Database name.
  @param   table_name            Table name to be checked.

  @return Operation status
    @retval  true                If the table name is a valid system table
                                 or if its a valid user table.

    @retval  false               If the table name is a system table name
                                 and does not belong to engine specified
                                 in the command.
*/

bool ha_check_if_supported_system_table(handlerton *hton, const char *db,
                                        const char *table_name) {
  DBUG_ENTER("ha_check_if_supported_system_table");
  st_sys_tbl_chk_params check_params;

  check_params.is_sql_layer_system_table = false;
  if (!check_if_system_table(db, table_name,
                             &check_params.is_sql_layer_system_table))
    DBUG_RETURN(true);  // It's a user table name

  // Check if this is a system table and if some engine supports it.
  check_params.status = check_params.is_sql_layer_system_table
                            ? st_sys_tbl_chk_params::KNOWN_SYSTEM_TABLE
                            : st_sys_tbl_chk_params::NOT_KNOWN_SYSTEM_TABLE;
  check_params.db_type = hton->db_type;
  check_params.table_name = table_name;
  check_params.db = db;
  plugin_foreach(NULL, check_engine_system_table_handlerton,
                 MYSQL_STORAGE_ENGINE_PLUGIN, &check_params);

  // SE does not support this system table.
  if (check_params.status == st_sys_tbl_chk_params::KNOWN_SYSTEM_TABLE)
    DBUG_RETURN(false);

  // It's a system table or a valid user table.
  DBUG_RETURN(true);
}

/**
  @brief Called for each SE to check if given db, tablename is a system table.

  @details The primary purpose of introducing this function is to stop system
  tables to be created or being moved to undesired storage engines.

  @param   plugin  Points to specific SE.
  @param   arg     Is of type struct st_sys_tbl_chk_params.

  @note
    args->status   Indicates OUT param,
                   see struct st_sys_tbl_chk_params definition for more info.

  @return Operation status
    @retval  true  There was a match found.
                   This will stop doing checks with other SE's.

    @retval  false There was no match found.
                   Other SE's will be checked to find a match.
*/
static bool check_engine_system_table_handlerton(THD *, plugin_ref plugin,
                                                 void *arg) {
  st_sys_tbl_chk_params *check_params = (st_sys_tbl_chk_params *)arg;
  handlerton *hton = plugin_data<handlerton *>(plugin);

  // Do we already know that the table is a system table?
  if (check_params->status == st_sys_tbl_chk_params::KNOWN_SYSTEM_TABLE) {
    /*
      If this is the same SE specified in the command, we can
      simply ask the SE if it supports it stop the search regardless.
    */
    if (hton->db_type == check_params->db_type) {
      if (hton->is_supported_system_table &&
          hton->is_supported_system_table(
              check_params->db, check_params->table_name,
              check_params->is_sql_layer_system_table))
        check_params->status = st_sys_tbl_chk_params::SUPPORTED_SYSTEM_TABLE;
      return true;
    }
    /*
      If this is a different SE, there is no point in asking the SE
      since we already know it's a system table and we don't care
      if it is supported or not.
    */
    return false;
  }

  /*
    We don't yet know if the table is a system table or not.
    We therefore must always ask the SE.
  */
  if (hton->is_supported_system_table &&
      hton->is_supported_system_table(
          check_params->db, check_params->table_name,
          check_params->is_sql_layer_system_table)) {
    /*
      If this is the same SE specified in the command, we know it's a
      supported system table and can stop the search.
    */
    if (hton->db_type == check_params->db_type) {
      check_params->status = st_sys_tbl_chk_params::SUPPORTED_SYSTEM_TABLE;
      return true;
    } else
      check_params->status = st_sys_tbl_chk_params::KNOWN_SYSTEM_TABLE;
  }

  return false;
}

static bool rm_tmp_tables_handlerton(THD *thd, plugin_ref plugin, void *files) {
  handlerton *hton = plugin_data<handlerton *>(plugin);

  if (hton->state == SHOW_OPTION_YES && hton->rm_tmp_tables &&
      hton->rm_tmp_tables(hton, thd, (List<LEX_STRING> *)files))
    return true;

  return false;
}

/**
  Ask all SEs to drop all temporary tables which have been left from
  previous server run. Used on server start-up.

  @param[in]      thd    Thread context.
  @param[in,out]  files  List of files in directories for temporary files
                         which match tmp_file_prefix and thus can belong to
                         temporary tables. If any SE recognizes some file as
                         belonging to temporary table in this SE and deletes
                         the file it is also supposed to remove file from
                         this list.
*/

bool ha_rm_tmp_tables(THD *thd, List<LEX_STRING> *files) {
  return plugin_foreach(thd, rm_tmp_tables_handlerton,
                        MYSQL_STORAGE_ENGINE_PLUGIN, files);
}

/**
  Default implementation for handlerton::rm_tmp_tables() method which
  simply removes all files from "files" list which have one of SE's
  extensions. This implementation corresponds to default implementation
  of handler::delete_table() method.
*/

bool default_rm_tmp_tables(handlerton *hton, THD *, List<LEX_STRING> *files) {
  List_iterator<LEX_STRING> files_it(*files);
  LEX_STRING *file_path;

  if (!hton->file_extensions) return 0;

  while ((file_path = files_it++)) {
    const char *file_ext = fn_ext(file_path->str);

    for (const char **ext = hton->file_extensions; *ext; ext++) {
      if (strcmp(file_ext, *ext) == 0) {
        if (my_is_symlink(file_path->str, NULL) &&
            test_if_data_home_dir(file_path->str)) {
          /*
            For safety reasons, if temporary table file is a symlink pointing
            to a file in the data directory, don't delete the file, delete
            symlink file only. It would be nicer to not delete symlinked files
            at all but MyISAM supports temporary tables with DATA
            DIRECTORY/INDEX DIRECTORY options.
          */
          (void)mysql_file_delete(key_file_misc, file_path->str, MYF(0));
        } else
          (void)mysql_file_delete_with_symlink(key_file_misc, file_path->str,
                                               MYF(0));
        files_it.remove();
        break;
      }
    }
  }
  return false;
}

void HA_CHECK_OPT::init() { flags = sql_flags = 0; }

/*****************************************************************************
  Key cache handling.

  This code is only relevant for ISAM/MyISAM tables

  key_cache->cache may be 0 only in the case where a key cache is not
  initialized or when we where not able to init the key cache in a previous
  call to ha_init_key_cache() (probably out of memory)
*****************************************************************************/

/**
  Init a key cache if it has not been initied before.
*/
int ha_init_key_cache(const char *, KEY_CACHE *key_cache) {
  DBUG_ENTER("ha_init_key_cache");

  if (!key_cache->key_cache_inited) {
    mysql_mutex_lock(&LOCK_global_system_variables);
    size_t tmp_buff_size = (size_t)key_cache->param_buff_size;
    ulonglong tmp_block_size = key_cache->param_block_size;
    ulonglong division_limit = key_cache->param_division_limit;
    ulonglong age_threshold = key_cache->param_age_threshold;
    mysql_mutex_unlock(&LOCK_global_system_variables);
    DBUG_RETURN(!init_key_cache(key_cache, tmp_block_size, tmp_buff_size,
                                division_limit, age_threshold));
  }
  DBUG_RETURN(0);
}

/**
  Resize key cache.
*/
int ha_resize_key_cache(KEY_CACHE *key_cache) {
  DBUG_ENTER("ha_resize_key_cache");

  if (key_cache->key_cache_inited) {
    mysql_mutex_lock(&LOCK_global_system_variables);
    size_t tmp_buff_size = (size_t)key_cache->param_buff_size;
    ulonglong tmp_block_size = key_cache->param_block_size;
    ulonglong division_limit = key_cache->param_division_limit;
    ulonglong age_threshold = key_cache->param_age_threshold;
    mysql_mutex_unlock(&LOCK_global_system_variables);
    const int retval =
        resize_key_cache(key_cache, keycache_thread_var(), tmp_block_size,
                         tmp_buff_size, division_limit, age_threshold);
    DBUG_RETURN(!retval);
  }
  DBUG_RETURN(0);
}

/**
  Move all tables from one key cache to another one.
*/
int ha_change_key_cache(KEY_CACHE *old_key_cache, KEY_CACHE *new_key_cache) {
  mi_change_key_cache(old_key_cache, new_key_cache);
  return 0;
}

/**
  Try to discover one table from handler(s).

  @param[in]      thd     Thread context.
  @param[in]      db      Schema of table
  @param[in]      name    Name of table
  @param[out]     frmblob Pointer to blob with table defintion.
  @param[out]     frmlen  Length of the returned table definition blob

  @retval
    -1   Table did not exists
  @retval
    0   OK. Table could be discovered from SE.
        The *frmblob and *frmlen may be set if returning a blob
        which should be installed into data dictionary
        by the caller.

  @retval
    >0   error.  frmblob and frmlen may not be set

*/
struct st_discover_args {
  const char *db;
  const char *name;
  uchar **frmblob;
  size_t *frmlen;
};

static bool discover_handlerton(THD *thd, plugin_ref plugin, void *arg) {
  st_discover_args *vargs = (st_discover_args *)arg;
  handlerton *hton = plugin_data<handlerton *>(plugin);
  if (hton->state == SHOW_OPTION_YES && hton->discover &&
      (!(hton->discover(hton, thd, vargs->db, vargs->name, vargs->frmblob,
                        vargs->frmlen))))
    return true;

  return false;
}

static int ha_discover(THD *thd, const char *db, const char *name,
                       uchar **frmblob, size_t *frmlen) {
  int error = -1;  // Table does not exist in any handler
  DBUG_ENTER("ha_discover");
  DBUG_PRINT("enter", ("db: %s, name: %s", db, name));
  st_discover_args args = {db, name, frmblob, frmlen};

  if (is_prefix(name, tmp_file_prefix)) /* skip temporary tables */
    DBUG_RETURN(error);

  if (plugin_foreach(thd, discover_handlerton, MYSQL_STORAGE_ENGINE_PLUGIN,
                     &args))
    error = 0;

  if (!error) thd->status_var.ha_discover_count++;
  DBUG_RETURN(error);
}

/**
  Call this function in order to give the handler the possiblity
  to ask engine if there are any new tables that should be written to disk
  or any dropped tables that need to be removed from disk
*/
struct st_find_files_args {
  const char *db;
  const char *path;
  const char *wild;
  bool dir;
  List<LEX_STRING> *files;
};

static bool find_files_handlerton(THD *thd, plugin_ref plugin, void *arg) {
  st_find_files_args *vargs = (st_find_files_args *)arg;
  handlerton *hton = plugin_data<handlerton *>(plugin);

  if (hton->state == SHOW_OPTION_YES && hton->find_files)
    if (hton->find_files(hton, thd, vargs->db, vargs->path, vargs->wild,
                         vargs->dir, vargs->files))
      return true;

  return false;
}

int ha_find_files(THD *thd, const char *db, const char *path, const char *wild,
                  bool dir, List<LEX_STRING> *files) {
  int error = 0;
  DBUG_ENTER("ha_find_files");
  DBUG_PRINT("enter", ("db: '%s'  path: '%s'  wild: '%s'  dir: %d", db, path,
                       wild ? wild : "NULL", dir));
  st_find_files_args args = {db, path, wild, dir, files};

  plugin_foreach(thd, find_files_handlerton, MYSQL_STORAGE_ENGINE_PLUGIN,
                 &args);
  /* The return value is not currently used */
  DBUG_RETURN(error);
}

/**
  Ask handler if the table exists in engine.
  @retval
    HA_ERR_NO_SUCH_TABLE     Table does not exist
  @retval
    HA_ERR_TABLE_EXIST       Table exists
*/
struct st_table_exists_in_engine_args {
  const char *db;
  const char *name;
  int err;
};

static bool table_exists_in_engine_handlerton(THD *thd, plugin_ref plugin,
                                              void *arg) {
  st_table_exists_in_engine_args *vargs = (st_table_exists_in_engine_args *)arg;
  handlerton *hton = plugin_data<handlerton *>(plugin);

  int err = HA_ERR_NO_SUCH_TABLE;

  if (hton->state == SHOW_OPTION_YES && hton->table_exists_in_engine)
    err = hton->table_exists_in_engine(hton, thd, vargs->db, vargs->name);

  vargs->err = err;
  if (vargs->err == HA_ERR_TABLE_EXIST) return true;

  return false;
}

int ha_table_exists_in_engine(THD *thd, const char *db, const char *name) {
  DBUG_ENTER("ha_table_exists_in_engine");
  DBUG_PRINT("enter", ("db: %s, name: %s", db, name));
  st_table_exists_in_engine_args args = {db, name, HA_ERR_NO_SUCH_TABLE};
  plugin_foreach(thd, table_exists_in_engine_handlerton,
                 MYSQL_STORAGE_ENGINE_PLUGIN, &args);
  DBUG_PRINT("exit", ("error: %d", args.err));
  DBUG_RETURN(args.err);
}

/**
  Prepare (sub-) sequences of joins in this statement
  which may be pushed to each storage engine for execution.
*/
struct st_make_pushed_join_args {
  const AQP::Join_plan *plan;  // Query plan provided by optimizer
  int err;                     // Error code to return.
};

static bool make_pushed_join_handlerton(THD *thd, plugin_ref plugin,
                                        void *arg) {
  st_make_pushed_join_args *vargs = (st_make_pushed_join_args *)arg;
  handlerton *hton = plugin_data<handlerton *>(plugin);

  if (hton && hton->make_pushed_join) {
    const int error = hton->make_pushed_join(hton, thd, vargs->plan);
    if (unlikely(error)) {
      vargs->err = error;
      return true;
    }
  }
  return false;
}

int ha_make_pushed_joins(THD *thd, const AQP::Join_plan *plan) {
  DBUG_ENTER("ha_make_pushed_joins");
  st_make_pushed_join_args args = {plan, 0};
  plugin_foreach(thd, make_pushed_join_handlerton, MYSQL_STORAGE_ENGINE_PLUGIN,
                 &args);
  DBUG_PRINT("exit", ("error: %d", args.err));
  DBUG_RETURN(args.err);
}

/*
  TODO: change this into a dynamic struct
  List<handlerton> does not work as
  1. binlog_end is called when MEM_ROOT is gone
  2. cannot work with thd MEM_ROOT as memory should be freed
*/
#define MAX_HTON_LIST_ST 63
struct hton_list_st {
  handlerton *hton[MAX_HTON_LIST_ST];
  uint sz;
};

struct binlog_func_st {
  enum_binlog_func fn;
  void *arg;
};

/** @brief
  Listing handlertons first to avoid recursive calls and deadlock
*/
static bool binlog_func_list(THD *, plugin_ref plugin, void *arg) {
  hton_list_st *hton_list = (hton_list_st *)arg;
  handlerton *hton = plugin_data<handlerton *>(plugin);
  if (hton->state == SHOW_OPTION_YES && hton->binlog_func) {
    uint sz = hton_list->sz;
    if (sz == MAX_HTON_LIST_ST - 1) {
      /* list full */
      return false;
    }
    hton_list->hton[sz] = hton;
    hton_list->sz = sz + 1;
  }
  return false;
}

static bool binlog_func_foreach(THD *thd, binlog_func_st *bfn) {
  hton_list_st hton_list;
  uint i, sz;

  hton_list.sz = 0;
  plugin_foreach(thd, binlog_func_list, MYSQL_STORAGE_ENGINE_PLUGIN,
                 &hton_list);

  for (i = 0, sz = hton_list.sz; i < sz; i++)
    hton_list.hton[i]->binlog_func(hton_list.hton[i], thd, bfn->fn, bfn->arg);
  return false;
}

int ha_reset_logs(THD *thd) {
  binlog_func_st bfn = {BFN_RESET_LOGS, 0};
  binlog_func_foreach(thd, &bfn);
  return 0;
}

void ha_reset_slave(THD *thd) {
  binlog_func_st bfn = {BFN_RESET_SLAVE, 0};
  binlog_func_foreach(thd, &bfn);
}

void ha_binlog_wait(THD *thd) {
  binlog_func_st bfn = {BFN_BINLOG_WAIT, 0};
  binlog_func_foreach(thd, &bfn);
}

int ha_binlog_index_purge_file(THD *thd, const char *file) {
  binlog_func_st bfn = {BFN_BINLOG_PURGE_FILE, (void *)file};
  binlog_func_foreach(thd, &bfn);
  return 0;
}

struct binlog_log_query_st {
  enum_binlog_command binlog_command;
  const char *query;
  size_t query_length;
  const char *db;
  const char *table_name;
};

static bool binlog_log_query_handlerton2(THD *thd, handlerton *hton,
                                         void *args) {
  struct binlog_log_query_st *b = (struct binlog_log_query_st *)args;
  if (hton->state == SHOW_OPTION_YES && hton->binlog_log_query)
    hton->binlog_log_query(hton, thd, b->binlog_command, b->query,
                           b->query_length, b->db, b->table_name);
  return false;
}

static bool binlog_log_query_handlerton(THD *thd, plugin_ref plugin,
                                        void *args) {
  return binlog_log_query_handlerton2(thd, plugin_data<handlerton *>(plugin),
                                      args);
}

void ha_binlog_log_query(THD *thd, handlerton *hton,
                         enum_binlog_command binlog_command, const char *query,
                         size_t query_length, const char *db,
                         const char *table_name) {
  struct binlog_log_query_st b;
  b.binlog_command = binlog_command;
  b.query = query;
  b.query_length = query_length;
  b.db = db;
  b.table_name = table_name;
  if (hton == 0)
    plugin_foreach(thd, binlog_log_query_handlerton,
                   MYSQL_STORAGE_ENGINE_PLUGIN, &b);
  else
    binlog_log_query_handlerton2(thd, hton, &b);
}

int ha_binlog_end(THD *thd) {
  binlog_func_st bfn = {BFN_BINLOG_END, 0};
  binlog_func_foreach(thd, &bfn);
  return 0;
}

/**
  Calculate cost of 'index only' scan for given index and number of records

  @param keynr    Index number
  @param records  Estimated number of records to be retrieved

  @note
    It is assumed that we will read trough the whole key range and that all
    key blocks are half full (normally things are much better). It is also
    assumed that each time we read the next key from the index, the handler
    performs a random seek, thus the cost is proportional to the number of
    blocks read.

  @return
    Estimated cost of 'index only' scan
*/

double handler::index_only_read_time(uint keynr, double records) {
  double read_time;
  uint keys_per_block =
      (stats.block_size / 2 /
           (table_share->key_info[keynr].key_length + ref_length) +
       1);
  read_time = ((double)(records + keys_per_block - 1) / (double)keys_per_block);
  return read_time;
}

double handler::table_in_memory_estimate() const {
  DBUG_ASSERT(stats.table_in_mem_estimate == IN_MEMORY_ESTIMATE_UNKNOWN ||
              (stats.table_in_mem_estimate >= 0.0 &&
               stats.table_in_mem_estimate <= 1.0));

  /*
    If the storage engine has supplied information about how much of the
    table that is currently in a memory buffer, then use this estimate.
  */
  if (stats.table_in_mem_estimate != IN_MEMORY_ESTIMATE_UNKNOWN)
    return stats.table_in_mem_estimate;

  /*
    The storage engine has not provided any information about how much of
    this index is in memory, use an heuristic to produce an estimate.
  */
  return estimate_in_memory_buffer(stats.data_file_length);
}

double handler::index_in_memory_estimate(uint keyno) const {
  const KEY *key = &table->key_info[keyno];

  /*
    If the storage engine has supplied information about how much of the
    index that is currently in a memory buffer, then use this estimate.
  */
  const double est = key->in_memory_estimate();
  if (est != IN_MEMORY_ESTIMATE_UNKNOWN) return est;

  /*
    The storage engine has not provided any information about how much of
    this index is in memory, use an heuristic to produce an estimate.
  */
  ulonglong file_length;

  /*
    If the index is a clustered primary index, then use the data file
    size as estimate for how large the index is.
  */
  if (keyno == table->s->primary_key && primary_key_is_clustered())
    file_length = stats.data_file_length;
  else
    file_length = stats.index_file_length;

  return estimate_in_memory_buffer(file_length);
}

double handler::estimate_in_memory_buffer(ulonglong table_index_size) const {
  /*
    The storage engine has not provided any information about how much of
    the table/index is in memory. In this case we use a heuristic:

    - if the size of the table/index is less than 20 percent (pick any
      number) of the memory buffer, then the entire table/index is likely in
      memory.
    - if the size of the table/index is larger than the memory buffer, then
      assume nothing of the table/index is in memory.
    - if the size of the table/index is larger than 20 percent but less than
      the memory buffer size, then use a linear function of the table/index
      size that goes from 1.0 to 0.0.
  */

  /*
    If the storage engine has information about the size of its
    memory buffer, then use this. Otherwise, assume that at least 100 MB
    of data can be chached in memory.
  */
  longlong memory_buf_size = get_memory_buffer_size();
  if (memory_buf_size <= 0) memory_buf_size = 100 * 1024 * 1024;  // 100 MB

  /*
    Upper limit for the relative size of a table to be considered
    entirely available in a memory buffer. If the actual table size is
    less than this we assume it is complete cached in a memory buffer.
  */
  const double table_index_in_memory_limit = 0.2;

  /*
    Estimate for how much of the total memory buffer this table/index
    can occupy.
  */
  const double percent_of_mem =
      static_cast<double>(table_index_size) / memory_buf_size;

  double in_mem_est;

  if (percent_of_mem < table_index_in_memory_limit)  // Less than 20 percent
    in_mem_est = 1.0;
  else if (percent_of_mem > 1.0)  // Larger than buffer
    in_mem_est = 0.0;
  else {
    /*
      The size of the table/index is larger than
      "table_index_in_memory_limit" * "memory_buf_size" but less than
      the total size of the memory buffer.
    */
    in_mem_est = 1.0 - (percent_of_mem - table_index_in_memory_limit) /
                           (1.0 - table_index_in_memory_limit);
  }
  DBUG_ASSERT(in_mem_est >= 0.0 && in_mem_est <= 1.0);

  return in_mem_est;
}

Cost_estimate handler::table_scan_cost() {
  /*
    This function returns a Cost_estimate object. The function should be
    implemented in a way that allows the compiler to use "return value
    optimization" to avoid creating the temporary object for the return value
    and use of the copy constructor.
  */

  const double io_cost = scan_time() * table->cost_model()->page_read_cost(1.0);
  Cost_estimate cost;
  cost.add_io(io_cost);
  return cost;
}

Cost_estimate handler::index_scan_cost(uint index,
                                       double ranges MY_ATTRIBUTE((unused)),
                                       double rows) {
  /*
    This function returns a Cost_estimate object. The function should be
    implemented in a way that allows the compiler to use "return value
    optimization" to avoid creating the temporary object for the return value
    and use of the copy constructor.
  */

  DBUG_ASSERT(ranges >= 0.0);
  DBUG_ASSERT(rows >= 0.0);

  const double io_cost = index_only_read_time(index, rows) *
                         table->cost_model()->page_read_cost_index(index, 1.0);
  Cost_estimate cost;
  cost.add_io(io_cost);
  return cost;
}

Cost_estimate handler::read_cost(uint index, double ranges, double rows) {
  /*
    This function returns a Cost_estimate object. The function should be
    implemented in a way that allows the compiler to use "return value
    optimization" to avoid creating the temporary object for the return value
    and use of the copy constructor.
  */

  DBUG_ASSERT(ranges >= 0.0);
  DBUG_ASSERT(rows >= 0.0);

  const double io_cost =
      read_time(index, static_cast<uint>(ranges), static_cast<ha_rows>(rows)) *
      table->cost_model()->page_read_cost(1.0);
  Cost_estimate cost;
  cost.add_io(io_cost);
  return cost;
}

/**
  Check if key has partially-covered columns

  We can't use DS-MRR to perform range scans when the ranges are over
  partially-covered keys, because we'll not have full key part values
  (we'll have their prefixes from the index) and will not be able to check
  if we've reached the end the range.

  @param table  Table to check keys for
  @param keyno  Key to check

  @todo
    Allow use of DS-MRR in cases where the index has partially-covered
    components but they are not used for scanning.

  @retval true   Yes
  @retval false  No
*/

static bool key_uses_partial_cols(TABLE *table, uint keyno) {
  KEY_PART_INFO *kp = table->key_info[keyno].key_part;
  KEY_PART_INFO *kp_end = kp + table->key_info[keyno].user_defined_key_parts;
  for (; kp != kp_end; kp++) {
    if (!kp->field->part_of_key.is_set(keyno)) return true;
  }
  return false;
}

/****************************************************************************
 * Default MRR implementation (MRR to non-MRR converter)
 ***************************************************************************/

/**
  Get cost and other information about MRR scan over a known list of ranges

  Calculate estimated cost and other information about an MRR scan for given
  sequence of ranges.

  @param keyno           Index number
  @param seq             Range sequence to be traversed
  @param seq_init_param  First parameter for seq->init()
  @param n_ranges_arg    Number of ranges in the sequence, or 0 if the caller
                         can't efficiently determine it
  @param [in,out] bufsz  IN:  Size of the buffer available for use
                         OUT: Size of the buffer that is expected to be actually
                              used, or 0 if buffer is not needed.
  @param [in,out] flags  A combination of HA_MRR_* flags
  @param [out] cost      Estimated cost of MRR access

  @note
    This method (or an overriding one in a derived class) must check for
    \c thd->killed and return HA_POS_ERROR if it is not zero. This is required
    for a user to be able to interrupt the calculation by killing the
    connection/query.

  @retval
    HA_POS_ERROR  Error or the engine is unable to perform the requested
                  scan. Values of OUT parameters are undefined.
  @retval
    other         OK, *cost contains cost of the scan, *bufsz and *flags
                  contain scan parameters.
*/

ha_rows handler::multi_range_read_info_const(
    uint keyno, RANGE_SEQ_IF *seq, void *seq_init_param,
    uint n_ranges_arg MY_ATTRIBUTE((unused)), uint *bufsz, uint *flags,
    Cost_estimate *cost) {
  KEY_MULTI_RANGE range;
  range_seq_t seq_it;
  ha_rows rows, total_rows = 0;
  uint n_ranges = 0;
  THD *thd = current_thd;

  /* Default MRR implementation doesn't need buffer */
  *bufsz = 0;

  DBUG_EXECUTE_IF("bug13822652_2", thd->killed = THD::KILL_QUERY;);

  seq_it = seq->init(seq_init_param, n_ranges, *flags);
  while (!seq->next(seq_it, &range)) {
    if (unlikely(thd->killed != 0)) return HA_POS_ERROR;

    n_ranges++;
    key_range *min_endp, *max_endp;
    if (range.range_flag & GEOM_FLAG) {
      min_endp = &range.start_key;
      max_endp = NULL;
    } else {
      min_endp = range.start_key.length ? &range.start_key : NULL;
      max_endp = range.end_key.length ? &range.end_key : NULL;
    }
    /*
      Get the number of rows in the range. This is done by calling
      records_in_range() unless:

        1) The index is unique.
           There cannot be more than one matching row, so 1 is
           assumed. Note that it is possible that the correct number
           is actually 0, so the row estimate may be too high in this
           case. Also note: ranges of the form "x IS NULL" may have more
           than 1 mathing row so records_in_range() is called for these.
        2) SKIP_RECORDS_IN_RANGE will be set when skip_records_in_range or
           use_index_statistics are true.
           Ranges of the form "x IS NULL" will not use index statistics
           because the number of rows with this value are likely to be
           very different than the values in the index statistics.

      Note: With SKIP_RECORDS_IN_RANGE, use Index statistics if:
            a) Index statistics is available.
            b) The range is an equality range but the index is either not
               unique or all of the keyparts are not used.
    */
    int keyparts_used = 0;
    if ((range.range_flag & UNIQUE_RANGE) &&  // 1)
        !(range.range_flag & NULL_RANGE))
      rows = 1; /* there can be at most one row */
    else if (range.range_flag & SKIP_RECORDS_IN_RANGE &&  // 2)
             !(range.range_flag & NULL_RANGE)) {
      if ((range.range_flag & EQ_RANGE) &&
          (keyparts_used = my_count_bits(range.start_key.keypart_map)) &&
          table->key_info[keyno].has_records_per_key(keyparts_used - 1)) {
        rows = static_cast<ha_rows>(
            table->key_info[keyno].records_per_key(keyparts_used - 1));
      } else {
        /*
          Since records_in_range has not been called, set the rows to 1.
          FORCE INDEX has been used, cost model values will be ignored anyway.
        */
        rows = 1;
      }
    } else {
      DBUG_EXECUTE_IF("crash_records_in_range", DBUG_SUICIDE(););
      DBUG_ASSERT(min_endp || max_endp);
      if (HA_POS_ERROR ==
          (rows = this->records_in_range(keyno, min_endp, max_endp))) {
        /* Can't scan one range => can't do MRR scan at all */
        total_rows = HA_POS_ERROR;
        break;
      }
    }
    total_rows += rows;
  }

  if (total_rows != HA_POS_ERROR) {
    const Cost_model_table *const cost_model = table->cost_model();

    /* The following calculation is the same as in multi_range_read_info(): */
    *flags |= (HA_MRR_USE_DEFAULT_IMPL | HA_MRR_SUPPORT_SORTED);

    DBUG_ASSERT(cost->is_zero());
    if (*flags & HA_MRR_INDEX_ONLY)
      *cost = index_scan_cost(keyno, static_cast<double>(n_ranges),
                              static_cast<double>(total_rows));
    else
      *cost = read_cost(keyno, static_cast<double>(n_ranges),
                        static_cast<double>(total_rows));
    cost->add_cpu(
        cost_model->row_evaluate_cost(static_cast<double>(total_rows)) + 0.01);
  }
  return total_rows;
}

/**
  Get cost and other information about MRR scan over some sequence of ranges

  Calculate estimated cost and other information about an MRR scan for some
  sequence of ranges.

  The ranges themselves will be known only at execution phase. When this
  function is called we only know number of ranges and a (rough) E(#records)
  within those ranges.

  Currently this function is only called for "n-keypart singlepoint" ranges,
  i.e. each range is "keypart1=someconst1 AND ... AND keypartN=someconstN"

  The flags parameter is a combination of those flags: HA_MRR_SORTED,
  HA_MRR_INDEX_ONLY, HA_MRR_NO_ASSOCIATION, HA_MRR_LIMITS.

  @param keyno           Index number
  @param n_ranges        Estimated number of ranges (i.e. intervals) in the
                         range sequence.
  @param n_rows          Estimated total number of records contained within all
                         of the ranges
  @param [in,out] bufsz  IN:  Size of the buffer available for use
                         OUT: Size of the buffer that will be actually used, or
                              0 if buffer is not needed.
  @param [in,out] flags  A combination of HA_MRR_* flags
  @param [out] cost      Estimated cost of MRR access

  @retval
    0     OK, *cost contains cost of the scan, *bufsz and *flags contain scan
          parameters.
  @retval
    other Error or can't perform the requested scan
*/

ha_rows handler::multi_range_read_info(uint keyno, uint n_ranges, uint n_rows,
                                       uint *bufsz, uint *flags,
                                       Cost_estimate *cost) {
  *bufsz = 0; /* Default implementation doesn't need a buffer */

  *flags |= HA_MRR_USE_DEFAULT_IMPL;
  *flags |= HA_MRR_SUPPORT_SORTED;

  DBUG_ASSERT(cost->is_zero());

  /* Produce the same cost as non-MRR code does */
  if (*flags & HA_MRR_INDEX_ONLY)
    *cost = index_scan_cost(keyno, n_ranges, n_rows);
  else
    *cost = read_cost(keyno, n_ranges, n_rows);
  return 0;
}

/**
  Initialize the MRR scan.

  This function may do heavyweight scan
  initialization like row prefetching/sorting/etc (NOTE: but better not do
  it here as we may not need it, e.g. if we never satisfy WHERE clause on
  previous tables. For many implementations it would be natural to do such
  initializations in the first multi_read_range_next() call)

  mode is a combination of the following flags: HA_MRR_SORTED,
  HA_MRR_INDEX_ONLY, HA_MRR_NO_ASSOCIATION

  @param seq_funcs       Range sequence to be traversed
  @param seq_init_param  First parameter for seq->init()
  @param n_ranges        Number of ranges in the sequence
  @param mode            Flags, see the description section for the details
  @param buf             INOUT: memory buffer to be used

  @note
    One must have called index_init() before calling this function. Several
    multi_range_read_init() calls may be made in course of one query.

    Until WL#2623 is done (see its text, section 3.2), the following will
    also hold:
    The caller will guarantee that if "seq->init == mrr_ranges_array_init"
    then seq_init_param is an array of n_ranges KEY_MULTI_RANGE structures.
    This property will only be used by NDB handler until WL#2623 is done.

    Buffer memory management is done according to the following scenario:
    The caller allocates the buffer and provides it to the callee by filling
    the members of HANDLER_BUFFER structure.
    The callee consumes all or some fraction of the provided buffer space, and
    sets the HANDLER_BUFFER members accordingly.
    The callee may use the buffer memory until the next multi_range_read_init()
    call is made, all records have been read, or until index_end() call is
    made, whichever comes first.

  @retval 0  OK
  @retval 1  Error
*/

int handler::multi_range_read_init(RANGE_SEQ_IF *seq_funcs,
                                   void *seq_init_param, uint n_ranges,
                                   uint mode,
                                   HANDLER_BUFFER *buf MY_ATTRIBUTE((unused))) {
  DBUG_ENTER("handler::multi_range_read_init");
  mrr_iter = seq_funcs->init(seq_init_param, n_ranges, mode);
  mrr_funcs = *seq_funcs;
  mrr_is_output_sorted = mode & HA_MRR_SORTED;
  mrr_have_range = false;
  DBUG_RETURN(0);
}

int handler::ha_multi_range_read_next(char **range_info) {
  int result;
  DBUG_ENTER("handler::ha_multi_range_read_next");

  // Set status for the need to update generated fields
  m_update_generated_read_fields = table->has_gcol();

  result = multi_range_read_next(range_info);
  if (!result && m_update_generated_read_fields) {
    result =
        update_generated_read_fields(table->record[0], table, active_index);
    m_update_generated_read_fields = false;
  }
  table->set_row_status_from_handler(result);
  DBUG_RETURN(result);
}

/**
  Get next record in MRR scan

  Default MRR implementation: read the next record

  @param range_info  OUT  Undefined if HA_MRR_NO_ASSOCIATION flag is in effect
                          Otherwise, the opaque value associated with the range
                          that contains the returned record.

  @retval 0      OK
  @retval other  Error code
*/

int handler::multi_range_read_next(char **range_info) {
  int result = HA_ERR_END_OF_FILE;
  int range_res = 0;
  DBUG_ENTER("handler::multi_range_read_next");

  if (!mrr_have_range) {
    mrr_have_range = true;
    goto start;
  }

  do {
    /*
      Do not call read_range_next() if its equality on a unique
      index.
    */
    if (!((mrr_cur_range.range_flag & UNIQUE_RANGE) &&
          (mrr_cur_range.range_flag & EQ_RANGE))) {
      result = read_range_next();
      /* On success or non-EOF errors jump to the end. */
      if (result != HA_ERR_END_OF_FILE) break;
    } else {
      if (was_semi_consistent_read()) goto scan_it_again;
    }

  start:
    /* Try the next range(s) until one matches a record. */
    while (!(range_res = mrr_funcs.next(mrr_iter, &mrr_cur_range))) {
    scan_it_again:
      result = read_range_first(
          mrr_cur_range.start_key.keypart_map ? &mrr_cur_range.start_key : 0,
          mrr_cur_range.end_key.keypart_map ? &mrr_cur_range.end_key : 0,
          mrr_cur_range.range_flag & EQ_RANGE, mrr_is_output_sorted);
      if (result != HA_ERR_END_OF_FILE) break;
    }
  } while ((result == HA_ERR_END_OF_FILE) && !range_res);

  *range_info = mrr_cur_range.ptr;

  DBUG_PRINT("exit", ("handler::multi_range_read_next result %d", result));
  DBUG_RETURN(result);
}

/****************************************************************************
 * DS-MRR implementation
 ***************************************************************************/

/**
  DS-MRR: Initialize and start MRR scan

  Initialize and start the MRR scan. Depending on the mode parameter, this
  may use default or DS-MRR implementation.

  The DS-MRR implementation will use a second handler object (h2) for
  doing scan on the index:
  - on the first call to this function the h2 handler will be created
    and h2 will be opened using the same index as the main handler
    is set to use. The index scan on the main index will be closed
    and it will be re-opened to read records from the table using either
    no key or the primary key. The h2 handler will be deleted when
    reset() is called (which should happen on the end of the statement).
  - when dsmrr_close() is called the index scan on h2 is closed.
  - on following calls to this function one of the following must be valid:
    a. if dsmrr_close has been called:
       the main handler (h) must be open on an index, h2 will be opened
       using this index, and the index on h will be closed and
       h will be re-opened to read reads from the table using either
       no key or the primary key.
    b. dsmrr_close has not been called:
       h2 will already be open, the main handler h must be set up
       to read records from the table (handler->inited is RND) either
       using the primary index or using no index at all.

  @param         seq_funcs       Interval sequence enumeration functions
  @param         seq_init_param  Interval sequence enumeration parameter
  @param         n_ranges        Number of ranges in the sequence.
  @param         mode            HA_MRR_* modes to use
  @param[in,out] buf             Buffer to use

  @retval 0     Ok, Scan started.
  @retval other Error
*/

int DsMrr_impl::dsmrr_init(RANGE_SEQ_IF *seq_funcs, void *seq_init_param,
                           uint n_ranges, uint mode, HANDLER_BUFFER *buf) {
  DBUG_ASSERT(table != NULL);  // Verify init() called

  uint elem_size;
  int retval = 0;
  DBUG_ENTER("DsMrr_impl::dsmrr_init");
  THD *const thd = table->in_use;  // current THD

  if (!hint_key_state(thd, table->pos_in_table_list, h->active_index,
                      MRR_HINT_ENUM, OPTIMIZER_SWITCH_MRR) ||
      mode & (HA_MRR_USE_DEFAULT_IMPL | HA_MRR_SORTED))  // DS-MRR doesn't sort
  {
    use_default_impl = true;
    retval = h->handler::multi_range_read_init(seq_funcs, seq_init_param,
                                               n_ranges, mode, buf);
    DBUG_RETURN(retval);
  }

  /*
    This assert will hit if we have pushed an index condition to the
    primary key index and then "change our mind" and use a different
    index for retrieving data with MRR. One of the following criteria
    must be true:
      1. We have not pushed an index conditon on this handler.
      2. We have pushed an index condition and this is on the currently used
         index.
      3. We have pushed an index condition but this is not for the primary key.
      4. We have pushed an index condition and this has been transferred to
         the clone (h2) of the handler object.
  */
  DBUG_ASSERT(!h->pushed_idx_cond ||
              h->pushed_idx_cond_keyno == h->active_index ||
              h->pushed_idx_cond_keyno != table->s->primary_key ||
              (h2 && h->pushed_idx_cond_keyno == h2->active_index));

  rowids_buf = buf->buffer;

  is_mrr_assoc = !(mode & HA_MRR_NO_ASSOCIATION);

  if (is_mrr_assoc) table->in_use->status_var.ha_multi_range_read_init_count++;

  rowids_buf_end = buf->buffer_end;
  elem_size = h->ref_length + (int)is_mrr_assoc * sizeof(void *);
  rowids_buf_last =
      rowids_buf + ((rowids_buf_end - rowids_buf) / elem_size) * elem_size;
  rowids_buf_end = rowids_buf_last;

  /*
    The DS-MRR scan uses a second handler object (h2) for doing the
    index scan. Create this by cloning the primary handler
    object. The h2 handler object is deleted when DsMrr_impl::reset()
    is called.
  */
  if (!h2) {
    handler *new_h2;
    /*
      ::clone() takes up a lot of stack, especially on 64 bit platforms.
      The constant 5 is an empiric result.
      @todo Is this still the case? Leave it as it is for now but could
            likely be removed?
    */
    if (check_stack_overrun(thd, 5 * STACK_MIN_SIZE, (uchar *)&new_h2))
      DBUG_RETURN(1);

    if (!(new_h2 = h->clone(table->s->normalized_path.str, thd->mem_root)))
      DBUG_RETURN(1);
    h2 = new_h2; /* Ok, now can put it into h2 */
    table->prepare_for_position();
  }

  /*
    Open the index scan on h2 using the key from the primary handler.
  */
  if (h2->active_index == MAX_KEY) {
    DBUG_ASSERT(h->active_index != MAX_KEY);
    const uint mrr_keyno = h->active_index;

    if ((retval = h2->ha_external_lock(thd, h->get_lock_type()))) goto error;

    if ((retval = h2->extra(HA_EXTRA_KEYREAD))) goto error;

    if ((retval = h2->ha_index_init(mrr_keyno, false))) goto error;

    // Transfer ICP from h to h2
    if (mrr_keyno == h->pushed_idx_cond_keyno) {
      if (h2->idx_cond_push(mrr_keyno, h->pushed_idx_cond)) {
        retval = 1;
        goto error;
      }
    } else {
      // Cancel any potentially previously pushed index conditions
      h2->cancel_pushed_idx_cond();
    }
  } else {
    /*
      h2 has already an open index. This happens when the DS-MRR scan
      is re-started without closing it first. In this case the primary
      handler must be used for reading records from the table, ie. it
      must not be opened for doing a new range scan. In this case
      the active_index must either not be set or be the primary key.
    */
    DBUG_ASSERT(h->inited == handler::RND);
    DBUG_ASSERT(h->active_index == MAX_KEY ||
                h->active_index == table->s->primary_key);
  }

  /*
    The index scan is now transferred to h2 and we can close the open
    index scan on the primary handler.
  */
  if (h->inited == handler::INDEX) {
    /*
      Calling h->ha_index_end() will invoke dsmrr_close() for this object,
      which will close the index scan on h2. We need to keep it open, so
      temporarily move h2 out of the DsMrr object.
    */
    handler *save_h2 = h2;
    h2 = NULL;
    retval = h->ha_index_end();
    h2 = save_h2;
    if (retval) goto error;
  }

  /*
    Verify consistency between h and h2.
  */
  DBUG_ASSERT(h->inited != handler::INDEX);
  DBUG_ASSERT(h->active_index == MAX_KEY ||
              h->active_index == table->s->primary_key);
  DBUG_ASSERT(h2->inited == handler::INDEX);
  DBUG_ASSERT(h2->active_index != MAX_KEY);
  DBUG_ASSERT(h->get_lock_type() == h2->get_lock_type());

  if ((retval = h2->handler::multi_range_read_init(seq_funcs, seq_init_param,
                                                   n_ranges, mode, buf)))
    goto error;

  if ((retval = dsmrr_fill_buffer())) goto error;

  /*
    If the above call has scanned through all intervals in *seq, then
    adjust *buf to indicate that the remaining buffer space will not be used.
  */
  if (dsmrr_eof) buf->end_of_used_area = rowids_buf_last;

  /*
     h->inited == INDEX may occur when 'range checked for each record' is
     used.
  */
  if ((h->inited != handler::RND) &&
      ((h->inited == handler::INDEX ? h->ha_index_end() : false) ||
       (h->ha_rnd_init(false)))) {
    retval = 1;
    goto error;
  }

  use_default_impl = false;
  h->mrr_funcs = *seq_funcs;

  DBUG_RETURN(0);
error:
  h2->ha_index_or_rnd_end();
  h2->ha_external_lock(thd, F_UNLCK);
  h2->ha_close();
  destroy(h2);
  h2 = NULL;
  DBUG_ASSERT(retval != 0);
  DBUG_RETURN(retval);
}

void DsMrr_impl::dsmrr_close() {
  DBUG_ENTER("DsMrr_impl::dsmrr_close");

  // If there is an open index on h2, then close it
  if (h2 && h2->active_index != MAX_KEY) {
    h2->ha_index_or_rnd_end();
    h2->ha_external_lock(current_thd, F_UNLCK);
  }
  use_default_impl = true;
  DBUG_VOID_RETURN;
}

void DsMrr_impl::reset() {
  DBUG_ENTER("DsMrr_impl::reset");

  if (h2) {
    // Close any ongoing DS-MRR scan
    dsmrr_close();

    // Close and delete the h2 handler
    h2->ha_close();
    destroy(h2);
    h2 = NULL;
  }
  DBUG_VOID_RETURN;
}

/**
  DS-MRR: Fill the buffer with rowids and sort it by rowid

  {This is an internal function of DiskSweep MRR implementation}
  Scan the MRR ranges and collect ROWIDs (or {ROWID, range_id} pairs) into
  buffer. When the buffer is full or scan is completed, sort the buffer by
  rowid and return.

  The function assumes that rowids buffer is empty when it is invoked.

  @retval 0      OK, the next portion of rowids is in the buffer,
                 properly ordered
  @retval other  Error
*/

int DsMrr_impl::dsmrr_fill_buffer() {
  char *range_info;
  int res = 0;
  DBUG_ENTER("DsMrr_impl::dsmrr_fill_buffer");
  DBUG_ASSERT(rowids_buf < rowids_buf_end);

  /*
    Set key_read to true since we only read fields from the index.
    This ensures that any virtual columns are read from index and are not
    attempted to be evaluated from base columns.
    (Do not use TABLE::set_keyread() since the MRR implementation operates
    with two handler objects, and set_keyread() would manipulate the keyread
    property of the wrong handler. MRR sets the handlers' keyread properties
    when initializing the MRR operation, independent of this call).
  */
  DBUG_ASSERT(table->key_read == false);
  table->key_read = true;

  rowids_buf_cur = rowids_buf;
  /*
    Do not use ha_multi_range_read_next() as it would call the engine's
    overridden multi_range_read_next() but the default implementation is wanted.
  */
  while ((rowids_buf_cur < rowids_buf_end) &&
         !(res = h2->handler::multi_range_read_next(&range_info))) {
    KEY_MULTI_RANGE *curr_range = &h2->handler::mrr_cur_range;
    if (h2->mrr_funcs.skip_index_tuple &&
        h2->mrr_funcs.skip_index_tuple(h2->mrr_iter, curr_range->ptr))
      continue;

    /* Put rowid, or {rowid, range_id} pair into the buffer */
    h2->position(table->record[0]);
    memcpy(rowids_buf_cur, h2->ref, h2->ref_length);
    rowids_buf_cur += h2->ref_length;

    if (is_mrr_assoc) {
      memcpy(rowids_buf_cur, &range_info, sizeof(void *));
      rowids_buf_cur += sizeof(void *);
    }
  }

  // Restore key_read since the next read operation will read complete rows
  table->key_read = false;

  if (res && res != HA_ERR_END_OF_FILE) DBUG_RETURN(res);
  dsmrr_eof = (res == HA_ERR_END_OF_FILE);

  /* Sort the buffer contents by rowid */
  uint elem_size = h->ref_length + (int)is_mrr_assoc * sizeof(void *);
  DBUG_ASSERT((rowids_buf_cur - rowids_buf) % elem_size == 0);

  varlen_sort(
      rowids_buf, rowids_buf_cur, elem_size,
      [this](const uchar *a, const uchar *b) { return h->cmp_ref(a, b) < 0; });
  rowids_buf_last = rowids_buf_cur;
  rowids_buf_cur = rowids_buf;
  DBUG_RETURN(0);
}

/*
  DS-MRR implementation: multi_range_read_next() function
*/

int DsMrr_impl::dsmrr_next(char **range_info) {
  int res;
  uchar *cur_range_info = 0;
  uchar *rowid;

  if (use_default_impl) return h->handler::multi_range_read_next(range_info);

  do {
    if (rowids_buf_cur == rowids_buf_last) {
      if (dsmrr_eof) {
        res = HA_ERR_END_OF_FILE;
        goto end;
      }

      res = dsmrr_fill_buffer();
      if (res) goto end;
    }

    /* return eof if there are no rowids in the buffer after re-fill attempt */
    if (rowids_buf_cur == rowids_buf_last) {
      res = HA_ERR_END_OF_FILE;
      goto end;
    }
    rowid = rowids_buf_cur;

    if (is_mrr_assoc)
      memcpy(&cur_range_info, rowids_buf_cur + h->ref_length, sizeof(uchar *));

    rowids_buf_cur += h->ref_length + sizeof(void *) * is_mrr_assoc;
    if (h2->mrr_funcs.skip_record &&
        h2->mrr_funcs.skip_record(h2->mrr_iter, (char *)cur_range_info, rowid))
      continue;
    res = h->ha_rnd_pos(table->record[0], rowid);
    break;
  } while (true);

  if (is_mrr_assoc) {
    memcpy(range_info, rowid + h->ref_length, sizeof(void *));
  }
end:
  return res;
}

/*
  DS-MRR implementation: multi_range_read_info() function
*/
ha_rows DsMrr_impl::dsmrr_info(uint keyno, uint n_ranges, uint rows,
                               uint *bufsz, uint *flags, Cost_estimate *cost) {
  ha_rows res MY_ATTRIBUTE((unused));
  uint def_flags = *flags;
  uint def_bufsz = *bufsz;

  /* Get cost/flags/mem_usage of default MRR implementation */
  res = h->handler::multi_range_read_info(keyno, n_ranges, rows, &def_bufsz,
                                          &def_flags, cost);
  DBUG_ASSERT(!res);

  if ((*flags & HA_MRR_USE_DEFAULT_IMPL) ||
      choose_mrr_impl(keyno, rows, flags, bufsz, cost)) {
    /* Default implementation is choosen */
    DBUG_PRINT("info", ("Default MRR implementation choosen"));
    *flags = def_flags;
    *bufsz = def_bufsz;
    DBUG_ASSERT(*flags & HA_MRR_USE_DEFAULT_IMPL);
  } else {
    /* *flags and *bufsz were set by choose_mrr_impl */
    DBUG_PRINT("info", ("DS-MRR implementation choosen"));
  }
  return 0;
}

/*
  DS-MRR Implementation: multi_range_read_info_const() function
*/

ha_rows DsMrr_impl::dsmrr_info_const(uint keyno, RANGE_SEQ_IF *seq,
                                     void *seq_init_param, uint n_ranges,
                                     uint *bufsz, uint *flags,
                                     Cost_estimate *cost) {
  ha_rows rows;
  uint def_flags = *flags;
  uint def_bufsz = *bufsz;
  /* Get cost/flags/mem_usage of default MRR implementation */
  rows = h->handler::multi_range_read_info_const(
      keyno, seq, seq_init_param, n_ranges, &def_bufsz, &def_flags, cost);
  if (rows == HA_POS_ERROR) {
    /* Default implementation can't perform MRR scan => we can't either */
    return rows;
  }

  /*
    If HA_MRR_USE_DEFAULT_IMPL has been passed to us, that is an order to
    use the default MRR implementation (we need it for UPDATE/DELETE).
    Otherwise, make a choice based on cost and mrr* flags of
    @@optimizer_switch.
  */
  if ((*flags & HA_MRR_USE_DEFAULT_IMPL) ||
      choose_mrr_impl(keyno, rows, flags, bufsz, cost)) {
    DBUG_PRINT("info", ("Default MRR implementation choosen"));
    *flags = def_flags;
    *bufsz = def_bufsz;
    DBUG_ASSERT(*flags & HA_MRR_USE_DEFAULT_IMPL);
  } else {
    /* *flags and *bufsz were set by choose_mrr_impl */
    DBUG_PRINT("info", ("DS-MRR implementation choosen"));
  }
  return rows;
}

/**
  DS-MRR Internals: Choose between Default MRR implementation and DS-MRR

  Make the choice between using Default MRR implementation and DS-MRR.
  This function contains common functionality factored out of dsmrr_info()
  and dsmrr_info_const(). The function assumes that the default MRR
  implementation's applicability requirements are satisfied.

  @param keyno       Index number
  @param rows        E(full rows to be retrieved)
  @param flags  IN   MRR flags provided by the MRR user
                OUT  If DS-MRR is choosen, flags of DS-MRR implementation
                     else the value is not modified
  @param bufsz  IN   If DS-MRR is choosen, buffer use of DS-MRR implementation
                     else the value is not modified
  @param cost   IN   Cost of default MRR implementation
                OUT  If DS-MRR is choosen, cost of DS-MRR scan
                     else the value is not modified

  @retval true   Default MRR implementation should be used
  @retval false  DS-MRR implementation should be used
*/

bool DsMrr_impl::choose_mrr_impl(uint keyno, ha_rows rows, uint *flags,
                                 uint *bufsz, Cost_estimate *cost) {
  bool res;
  THD *thd = current_thd;
  TABLE_LIST *tl = table->pos_in_table_list;
  const bool mrr_on =
      hint_key_state(thd, tl, keyno, MRR_HINT_ENUM, OPTIMIZER_SWITCH_MRR);
  const bool force_dsmrr_by_hints =
      hint_key_state(thd, tl, keyno, MRR_HINT_ENUM, 0) ||
      hint_table_state(thd, tl, BKA_HINT_ENUM, 0);

  if (!(mrr_on || force_dsmrr_by_hints) ||
      *flags & (HA_MRR_INDEX_ONLY | HA_MRR_SORTED) ||  // Unsupported by DS-MRR
      (keyno == table->s->primary_key && h->primary_key_is_clustered()) ||
      key_uses_partial_cols(table, keyno) ||
      table->s->tmp_table != NO_TMP_TABLE) {
    /* Use the default implementation, don't modify args: See comments  */
    return true;
  }

  /*
    If @@optimizer_switch has "mrr_cost_based" on, we should avoid
    using DS-MRR for queries where it is likely that the records are
    stored in memory. Since there is currently no way to determine
    this, we use a heuristic:
    a) if the storage engine has a memory buffer, DS-MRR is only
       considered if the table size is bigger than the buffer.
    b) if the storage engine does not have a memory buffer, DS-MRR is
       only considered if the table size is bigger than 100MB.
    c) Since there is an initial setup cost of DS-MRR, so it is only
       considered if at least 50 records will be read.
  */
  if (thd->optimizer_switch_flag(OPTIMIZER_SWITCH_MRR_COST_BASED) &&
      !force_dsmrr_by_hints) {
    /*
      If the storage engine has a database buffer we use this as the
      minimum size the table should have before considering DS-MRR.
    */
    longlong min_file_size = table->file->get_memory_buffer_size();
    if (min_file_size == -1) {
      // No estimate for database buffer
      min_file_size = 100 * 1024 * 1024;  // 100 MB
    }

    if (table->file->stats.data_file_length <
            static_cast<ulonglong>(min_file_size) ||
        rows <= 50)
      return true;  // Use the default implementation
  }

  Cost_estimate dsmrr_cost;
  if (get_disk_sweep_mrr_cost(keyno, rows, *flags, bufsz, &dsmrr_cost))
    return true;

  /*
    If @@optimizer_switch has "mrr" on and "mrr_cost_based" off, then set cost
    of DS-MRR to be minimum of DS-MRR and Default implementations cost. This
    allows one to force use of DS-MRR whenever it is applicable without
    affecting other cost-based choices. Note that if MRR or BKA hint is
    specified, DS-MRR will be used regardless of cost.
  */
  const bool force_dsmrr =
      (force_dsmrr_by_hints ||
       !thd->optimizer_switch_flag(OPTIMIZER_SWITCH_MRR_COST_BASED));

  if (force_dsmrr && dsmrr_cost.total_cost() > cost->total_cost())
    dsmrr_cost = *cost;

  if (force_dsmrr || (dsmrr_cost.total_cost() <= cost->total_cost())) {
    *flags &= ~HA_MRR_USE_DEFAULT_IMPL; /* Use the DS-MRR implementation */
    *flags &= ~HA_MRR_SUPPORT_SORTED;   /* We can't provide ordered output */
    *cost = dsmrr_cost;
    res = false;
  } else {
    /* Use the default MRR implementation */
    res = true;
  }
  return res;
}

static void get_sort_and_sweep_cost(TABLE *table, ha_rows nrows,
                                    Cost_estimate *cost);

/**
  Get cost of DS-MRR scan

  @param keynr              Index to be used
  @param rows               E(Number of rows to be scanned)
  @param flags              Scan parameters (HA_MRR_* flags)
  @param buffer_size INOUT  Buffer size
  @param cost        OUT    The cost

  @retval false  OK
  @retval true   Error, DS-MRR cannot be used (the buffer is too small
                 for even 1 rowid)
*/

bool DsMrr_impl::get_disk_sweep_mrr_cost(uint keynr, ha_rows rows, uint flags,
                                         uint *buffer_size,
                                         Cost_estimate *cost) {
  ha_rows rows_in_last_step;
  uint n_full_steps;

  const uint elem_size =
      h->ref_length + sizeof(void *) * !(flags & HA_MRR_NO_ASSOCIATION);
  const ha_rows max_buff_entries = *buffer_size / elem_size;

  if (!max_buff_entries)
    return true; /* Buffer has not enough space for even 1 rowid */

  /* Number of iterations we'll make with full buffer */
  n_full_steps = (uint)floor(rows2double(rows) / max_buff_entries);

  /*
    Get numbers of rows we'll be processing in last iteration, with
    non-full buffer
  */
  rows_in_last_step = rows % max_buff_entries;

  DBUG_ASSERT(cost->is_zero());

  if (n_full_steps) {
    get_sort_and_sweep_cost(table, max_buff_entries, cost);
    cost->multiply(n_full_steps);
  } else {
    /*
      Adjust buffer size since only parts of the buffer will be used:
      1. Adjust record estimate for the last scan to reduce likelyhood
         of needing more than one scan by adding 20 percent to the
         record estimate and by ensuring this is at least 100 records.
      2. If the estimated needed buffer size is lower than suggested by
         the caller then set it to the estimated buffer size.
    */
    const ha_rows keys_in_buffer =
        max<ha_rows>(static_cast<ha_rows>(1.2 * rows_in_last_step), 100);
    *buffer_size = min<ulong>(*buffer_size,
                              static_cast<ulong>(keys_in_buffer) * elem_size);
  }

  Cost_estimate last_step_cost;
  get_sort_and_sweep_cost(table, rows_in_last_step, &last_step_cost);
  (*cost) += last_step_cost;

  /*
    Cost of memory is not included in the total_cost() function and
    thus will not be considered when comparing costs. Still, we
    record it in the cost estimate object for future use.
  */
  cost->add_mem(*buffer_size);

  /* Total cost of all index accesses */
  (*cost) += h->index_scan_cost(keynr, 1, static_cast<double>(rows));

  /*
    Add CPU cost for processing records (see
    @handler::multi_range_read_info_const()).
  */
  cost->add_cpu(
      table->cost_model()->row_evaluate_cost(static_cast<double>(rows)));
  return false;
}

/*
  Get cost of one sort-and-sweep step

  SYNOPSIS
    get_sort_and_sweep_cost()
      table       Table being accessed
      nrows       Number of rows to be sorted and retrieved
      cost   OUT  The cost

  DESCRIPTION
    Get cost of these operations:
     - sort an array of #nrows ROWIDs using qsort
     - read #nrows records from table in a sweep.
*/

static void get_sort_and_sweep_cost(TABLE *table, ha_rows nrows,
                                    Cost_estimate *cost) {
  DBUG_ASSERT(cost->is_zero());
  if (nrows) {
    get_sweep_read_cost(table, nrows, false, cost);

    /*
      @todo CostModel: For the old version of the cost model the
      following code should be used. For the new version of the cost
      model Cost_model::key_compare_cost() should be used.  When
      removing support for the old cost model this code should be
      removed. The reason for this is that we should get rid of the
      ROWID_COMPARE_SORT_COST and use key_compare_cost() instead. For
      the current value returned by key_compare_cost() this would
      overestimate the cost for sorting.
    */

    /*
      Constant for the cost of doing one key compare operation in the
      sort operation. We should have used the value returned by
      key_compare_cost() here but this would make the cost
      estimate of sorting very high for queries accessing many
      records. Until this constant is adjusted we introduce a constant
      that is more realistic. @todo: Replace this with
      key_compare_cost() when this has been given a realistic value.
    */
    const double ROWID_COMPARE_SORT_COST =
        table->cost_model()->key_compare_cost(1.0) / 10;

    /* Add cost of qsort call: n * log2(n) * cost(rowid_comparison) */

    // For the old version of the cost model this cost calculations should
    // be used....
    const double cpu_sort = nrows * log2(nrows) * ROWID_COMPARE_SORT_COST;
    // .... For the new cost model something like this should be used...
    // cpu_sort= nrows * log2(nrows) *
    //           table->cost_model()->rowid_compare_cost();
    cost->add_cpu(cpu_sort);
  }
}

/**
  Get cost of reading nrows table records in a "disk sweep"

  A disk sweep read is a sequence of handler->rnd_pos(rowid) calls that made
  for an ordered sequence of rowids.

  We take into account that some of the records might be in a memory
  buffer while others need to be read from a secondary storage
  device. The model for this assumes hard disk IO. A disk read is
  performed as follows:

   1. The disk head is moved to the needed cylinder
   2. The controller waits for the plate to rotate
   3. The data is transferred

  Time to do #3 is insignificant compared to #2+#1.

  Time to move the disk head is proportional to head travel distance.

  Time to wait for the plate to rotate depends on whether the disk head
  was moved or not.

  If disk head wasn't moved, the wait time is proportional to distance
  between the previous block and the block we're reading.

  If the head was moved, we don't know how much we'll need to wait for the
  plate to rotate. We assume the wait time to be a variate with a mean of
  0.5 of full rotation time.

  Our cost units are "random disk seeks". The cost of random disk seek is
  actually not a constant, it depends one range of cylinders we're going
  to access. We make it constant by introducing a fuzzy concept of "typical
  datafile length" (it's fuzzy as it's hard to tell whether it should
  include index file, temp.tables etc). Then random seek cost is:

    1 = half_rotation_cost + move_cost * 1/3 * typical_data_file_length

  We define half_rotation_cost as disk_seek_base_cost() (see
  Cost_model_server::disk_seek_base_cost()).

  @param      table        Table to be accessed
  @param      nrows        Number of rows to retrieve
  @param      interrupted  true <=> Assume that the disk sweep will be
                           interrupted by other disk IO. false - otherwise.
  @param[out] cost         the cost
*/

void get_sweep_read_cost(TABLE *table, ha_rows nrows, bool interrupted,
                         Cost_estimate *cost) {
  DBUG_ENTER("get_sweep_read_cost");

  DBUG_ASSERT(cost->is_zero());
  if (nrows > 0) {
    const Cost_model_table *const cost_model = table->cost_model();

    // The total number of blocks used by this table
    double n_blocks =
        ceil(ulonglong2double(table->file->stats.data_file_length) / IO_SIZE);
    if (n_blocks < 1.0)  // When data_file_length is 0
      n_blocks = 1.0;

    /*
      The number of blocks that in average need to be read given that
      the records are uniformly distribution over the table.
    */
    double busy_blocks =
        n_blocks * (1.0 - pow(1.0 - 1.0 / n_blocks, rows2double(nrows)));
    if (busy_blocks < 1.0) busy_blocks = 1.0;

    DBUG_PRINT("info",
               ("sweep: nblocks=%g, busy_blocks=%g", n_blocks, busy_blocks));
    /*
      The random access cost for reading the data pages will be the upper
      limit for the sweep_cost.
    */
    cost->add_io(cost_model->page_read_cost(busy_blocks));
    if (!interrupted) {
      Cost_estimate sweep_cost;
      /*
        Assume reading pages from disk is done in one 'sweep'.

        The cost model and cost estimate for pages already in a memory
        buffer will be different from pages that needed to be read from
        disk. Calculate the number of blocks that likely already are
        in memory and the number of blocks that need to be read from
        disk.
      */
      const double busy_blocks_mem =
          busy_blocks * table->file->table_in_memory_estimate();
      const double busy_blocks_disk = busy_blocks - busy_blocks_mem;
      DBUG_ASSERT(busy_blocks_disk >= 0.0);

      // Cost of accessing blocks in main memory buffer
      sweep_cost.add_io(cost_model->buffer_block_read_cost(busy_blocks_mem));

      // Cost of reading blocks from disk in a 'sweep'
      const double seek_distance =
          (busy_blocks_disk > 1.0) ? n_blocks / busy_blocks_disk : n_blocks;

      const double disk_cost =
          busy_blocks_disk * cost_model->disk_seek_cost(seek_distance);
      sweep_cost.add_io(disk_cost);

      /*
        For some cases, ex: when only few blocks need to be read and the
        seek distance becomes very large, the sweep cost model can produce
        a cost estimate that is larger than the cost of random access.
        To handle this case, we use the sweep cost only when it is less
        than the random access cost.
      */
      if (sweep_cost < *cost) *cost = sweep_cost;
    }
  }
  DBUG_PRINT("info", ("returning cost=%g", cost->total_cost()));
  DBUG_VOID_RETURN;
}

/****************************************************************************
 * DS-MRR implementation ends
 ***************************************************************************/

/** @brief
  Read first row between two ranges.
  Store ranges for future calls to read_range_next.

  @param start_key		Start key. Is 0 if no min range
  @param end_key		End key.  Is 0 if no max range
  @param eq_range_arg	        Set to 1 if start_key == end_key
  @param sorted		Set to 1 if result should be sorted per key

  @note
    Record is read into table->record[0]

  @retval
    0			Found row
  @retval
    HA_ERR_END_OF_FILE	No rows in range
*/
int handler::read_range_first(const key_range *start_key,
                              const key_range *end_key, bool eq_range_arg,
                              bool sorted MY_ATTRIBUTE((unused))) {
  int result;
  DBUG_ENTER("handler::read_range_first");

  eq_range = eq_range_arg;
  set_end_range(end_key, RANGE_SCAN_ASC);

  range_key_part = table->key_info[active_index].key_part;

  if (!start_key)  // Read first record
    result = ha_index_first(table->record[0]);
  else
    result = ha_index_read_map(table->record[0], start_key->key,
                               start_key->keypart_map, start_key->flag);
  if (result)
    DBUG_RETURN((result == HA_ERR_KEY_NOT_FOUND) ? HA_ERR_END_OF_FILE : result);

  if (compare_key(end_range) > 0) {
    /*
      The last read row does not fall in the range. So request
      storage engine to release row lock if possible.
    */
    unlock_row();
    result = HA_ERR_END_OF_FILE;
  }
  DBUG_RETURN(result);
}

int handler::ha_read_range_first(const key_range *start_key,
                                 const key_range *end_key, bool eq_range,
                                 bool sorted) {
  int result;
  DBUG_ENTER("handler::ha_read_range_first");

  // Set status for the need to update generated fields
  m_update_generated_read_fields = table->has_gcol();

  result = read_range_first(start_key, end_key, eq_range, sorted);
  if (!result && m_update_generated_read_fields) {
    result =
        update_generated_read_fields(table->record[0], table, active_index);
    m_update_generated_read_fields = false;
  }
  table->set_row_status_from_handler(result);
  DBUG_RETURN(result);
}

int handler::ha_read_range_next() {
  int result;
  DBUG_ENTER("handler::ha_read_range_next");

  // Set status for the need to update generated fields
  m_update_generated_read_fields = table->has_gcol();

  result = read_range_next();
  if (!result && m_update_generated_read_fields) {
    result =
        update_generated_read_fields(table->record[0], table, active_index);
    m_update_generated_read_fields = false;
  }
  table->set_row_status_from_handler(result);
  DBUG_RETURN(result);
}

/** @brief
  Read next row between two endpoints.

  @note
    Record is read into table->record[0]

  @retval
    0			Found row
  @retval
    HA_ERR_END_OF_FILE	No rows in range
*/
int handler::read_range_next() {
  DBUG_ENTER("handler::read_range_next");

  int result;
  if (eq_range) {
    /* We trust that index_next_same always gives a row in range */
    result =
        ha_index_next_same(table->record[0], end_range->key, end_range->length);
  } else {
    result = ha_index_next(table->record[0]);
    if (result) DBUG_RETURN(result);

    if (compare_key(end_range) > 0) {
      /*
        The last read row does not fall in the range. So request
        storage engine to release row lock if possible.
      */
      unlock_row();
      result = HA_ERR_END_OF_FILE;
    }
  }
  DBUG_RETURN(result);
}

/**
  Check if one of the columns in a key is a virtual generated column.

  @param part    the first part of the key to check
  @param length  the length of the key
  @retval true   if the key contains a virtual generated column
  @retval false  if the key does not contain a virtual generated column
*/
static bool key_has_vcol(const KEY_PART_INFO *part, uint length) {
  for (uint len = 0; len < length; len += part->store_length, ++part)
    if (part->field->is_virtual_gcol()) return true;
  return false;
}

void handler::set_end_range(const key_range *range,
                            enum_range_scan_direction direction) {
  if (range) {
    save_end_range = *range;
    end_range = &save_end_range;
    range_key_part = table->key_info[active_index].key_part;
    key_compare_result_on_equal =
        ((range->flag == HA_READ_BEFORE_KEY)
             ? 1
             : (range->flag == HA_READ_AFTER_KEY) ? -1 : 0);
    m_virt_gcol_in_end_range = key_has_vcol(range_key_part, range->length);
  } else
    end_range = NULL;

  /*
    Clear the out-of-range flag in the record buffer when a new range is
    started. Also set the in_range_check_pushed_down flag, since the
    storage engine needs to do the evaluation of the end-range to avoid
    filling the record buffer with out-of-range records.
  */
  if (m_record_buffer != nullptr) {
    m_record_buffer->set_out_of_range(false);
    in_range_check_pushed_down = true;
  }

  range_scan_direction = direction;
}

/**
  Compare if found key (in row) is over max-value.

  @param range		range to compare to row. May be 0 for no range

  @sa
    key.cc::key_cmp()

  @return
    The return value is SIGN(key_in_row - range_key):

    - 0   : Key is equal to range or 'range' == 0 (no range)
    - -1  : Key is less than range
    - 1   : Key is larger than range
*/
int handler::compare_key(key_range *range) {
  int cmp;
  if (!range || in_range_check_pushed_down) return 0;  // No max range
  cmp = key_cmp(range_key_part, range->key, range->length);
  if (!cmp) cmp = key_compare_result_on_equal;
  return cmp;
}

/*
  Compare if a found key (in row) is within the range.

  This function is similar to compare_key() but checks the range scan
  direction to determine if this is a descending scan. This function
  is used by the index condition pushdown implementation to determine
  if the read record is within the range scan.

  @param range Range to compare to row. May be NULL for no range.

  @seealso
    handler::compare_key()

  @return Returns whether the key is within the range

    - 0   : Key is equal to range or 'range' == 0 (no range)
    - -1  : Key is within the current range
    - 1   : Key is outside the current range
*/

int handler::compare_key_icp(const key_range *range) const {
  int cmp;
  if (!range) return 0;  // no max range
  cmp = key_cmp(range_key_part, range->key, range->length);
  if (!cmp) cmp = key_compare_result_on_equal;
  if (range_scan_direction == RANGE_SCAN_DESC) cmp = -cmp;
  return cmp;
}

/**
  Change the offsets of all the fields in a key range.

  @param range     the key range
  @param key_part  the first key part
  @param diff      how much to change the offsets with
*/
static inline void move_key_field_offsets(const key_range *range,
                                          const KEY_PART_INFO *key_part,
                                          my_ptrdiff_t diff) {
  for (size_t len = 0; len < range->length;
       len += key_part->store_length, ++key_part)
    key_part->field->move_field_offset(diff);
}

/**
  Check if the key in the given buffer (which is not necessarily
  TABLE::record[0]) is within range. Called by the storage engine to
  avoid reading too many rows.

  @param buf  the buffer that holds the key
  @retval -1 if the key is within the range
  @retval  0 if the key is equal to the end_range key, and
             key_compare_result_on_equal is 0
  @retval  1 if the key is outside the range
*/
int handler::compare_key_in_buffer(const uchar *buf) const {
  DBUG_ASSERT(end_range != nullptr && (m_record_buffer == nullptr ||
                                       !m_record_buffer->is_out_of_range()));

  /*
    End range on descending scans is only checked with ICP for now, and then we
    check it with compare_key_icp() instead of this function.
  */
  DBUG_ASSERT(range_scan_direction == RANGE_SCAN_ASC);

  // Make the fields in the key point into the buffer instead of record[0].
  const my_ptrdiff_t diff = buf - table->record[0];
  if (diff != 0) move_key_field_offsets(end_range, range_key_part, diff);

  // Compare the key in buf against end_range.
  int cmp = key_cmp(range_key_part, end_range->key, end_range->length);
  if (cmp == 0) cmp = key_compare_result_on_equal;

  // Reset the field offsets.
  if (diff != 0) move_key_field_offsets(end_range, range_key_part, -diff);

  return cmp;
}

int handler::index_read_idx_map(uchar *buf, uint index, const uchar *key,
                                key_part_map keypart_map,
                                enum ha_rkey_function find_flag) {
  int error, error1 = 0;
  error = index_init(index, 0);
  if (!error) {
    error = index_read_map(buf, key, keypart_map, find_flag);
    error1 = index_end();
  }
  return error ? error : error1;
}

uint calculate_key_len(TABLE *table, uint key, key_part_map keypart_map) {
  /* works only with key prefixes */
  DBUG_ASSERT(((keypart_map + 1) & keypart_map) == 0);

  KEY *key_info = table->key_info + key;
  KEY_PART_INFO *key_part = key_info->key_part;
  KEY_PART_INFO *end_key_part = key_part + actual_key_parts(key_info);
  uint length = 0;

  while (key_part < end_key_part && keypart_map) {
    length += key_part->store_length;
    keypart_map >>= 1;
    key_part++;
  }
  return length;
}

/**
  Returns a list of all known extensions.

    No mutexes, worst case race is a minor surplus memory allocation
    We have to recreate the extension map if mysqld is restarted (for example
    within libmysqld)

  @retval
    pointer		pointer to TYPELIB structure
*/
static bool exts_handlerton(THD *, plugin_ref plugin, void *arg) {
  List<char> *found_exts = (List<char> *)arg;
  handlerton *hton = plugin_data<handlerton *>(plugin);
  if (hton->state == SHOW_OPTION_YES && hton->file_extensions) {
    List_iterator_fast<char> it(*found_exts);
    const char **ext, *old_ext;

    for (ext = hton->file_extensions; *ext; ext++) {
      while ((old_ext = it++)) {
        if (!strcmp(old_ext, *ext)) break;
      }
      if (!old_ext) found_exts->push_back((char *)*ext);

      it.rewind();
    }
  }
  return false;
}

TYPELIB *ha_known_exts() {
  TYPELIB *known_extensions = (TYPELIB *)sql_alloc(sizeof(TYPELIB));
  known_extensions->name = "known_exts";
  known_extensions->type_lengths = NULL;

  List<char> found_exts;
  const char **ext, *old_ext;

  plugin_foreach(NULL, exts_handlerton, MYSQL_STORAGE_ENGINE_PLUGIN,
                 &found_exts);

  size_t arr_length = sizeof(char *) * (found_exts.elements + 1);
  ext = (const char **)sql_alloc(arr_length);

  DBUG_ASSERT(NULL != ext);
  known_extensions->count = found_exts.elements;
  known_extensions->type_names = ext;

  List_iterator_fast<char> it(found_exts);
  while ((old_ext = it++)) *ext++ = old_ext;
  *ext = NULL;
  return known_extensions;
}

static bool stat_print(THD *thd, const char *type, size_t type_len,
                       const char *file, size_t file_len, const char *status,
                       size_t status_len) {
  Protocol *protocol = thd->get_protocol();
  protocol->start_row();
  protocol->store(type, type_len, system_charset_info);
  protocol->store(file, file_len, system_charset_info);
  protocol->store(status, status_len, system_charset_info);
  if (protocol->end_row()) return true;
  return false;
}

static bool showstat_handlerton(THD *thd, plugin_ref plugin, void *arg) {
  enum ha_stat_type stat = *(enum ha_stat_type *)arg;
  handlerton *hton = plugin_data<handlerton *>(plugin);
  if (hton->state == SHOW_OPTION_YES && hton->show_status &&
      hton->show_status(hton, thd, stat_print, stat))
    return true;
  return false;
}

bool ha_show_status(THD *thd, handlerton *db_type, enum ha_stat_type stat) {
  List<Item> field_list;
  bool result;

  field_list.push_back(new Item_empty_string("Type", 10));
  field_list.push_back(new Item_empty_string("Name", FN_REFLEN));
  field_list.push_back(new Item_empty_string("Status", 10));

  if (thd->send_result_metadata(&field_list,
                                Protocol::SEND_NUM_ROWS | Protocol::SEND_EOF))
    return true;

  if (db_type == NULL) {
    result = plugin_foreach(thd, showstat_handlerton,
                            MYSQL_STORAGE_ENGINE_PLUGIN, &stat);
  } else {
    if (db_type->state != SHOW_OPTION_YES) {
      const LEX_STRING *name = &se_plugin_array[db_type->slot]->name;
      result = stat_print(thd, name->str, name->length, "", 0, "DISABLED", 8)
                   ? 1
                   : 0;
    } else {
      DBUG_EXECUTE_IF("simulate_show_status_failure",
                      DBUG_SET("+d,simulate_net_write_failure"););
      result = db_type->show_status &&
                       db_type->show_status(db_type, thd, stat_print, stat)
                   ? 1
                   : 0;
      DBUG_EXECUTE_IF("simulate_show_status_failure",
                      DBUG_SET("-d,simulate_net_write_failure"););
    }
  }

  if (!result) my_eof(thd);
  return result;
}

/*
  Function to check if the conditions for row-based binlogging is
  correct for the table.

  A row in the given table should be replicated if:
  - Row-based replication is enabled in the current thread
  - The binlog is enabled
  - It is not a temporary table
  - The binary log is open
  - The database the table resides in shall be binlogged (binlog_*_db rules)
  - table is not mysql.event
*/

static bool check_table_binlog_row_based(THD *thd, TABLE *table) {
  if (table->s->cached_row_logging_check == -1) {
    int const check(table->s->tmp_table == NO_TMP_TABLE &&
                    !table->no_replicate &&
                    binlog_filter->db_ok(table->s->db.str));
    table->s->cached_row_logging_check = check;
  }

  DBUG_ASSERT(table->s->cached_row_logging_check == 0 ||
              table->s->cached_row_logging_check == 1);

  return (thd->is_current_stmt_binlog_format_row() &&
          table->s->cached_row_logging_check &&
          (thd->variables.option_bits & OPTION_BIN_LOG) &&
          mysql_bin_log.is_open());
}

/** @brief
   Write table maps for all (manually or automatically) locked tables
   to the binary log.

   SYNOPSIS
     write_locked_table_maps()
       thd     Pointer to THD structure

   DESCRIPTION
       This function will generate and write table maps for all tables
       that are locked by the thread 'thd'.

   RETURN VALUE
       0   All OK
       1   Failed to write all table maps

   SEE ALSO
       THD::lock
*/

static int write_locked_table_maps(THD *thd) {
  DBUG_ENTER("write_locked_table_maps");
  DBUG_PRINT("enter", ("thd: %p  thd->lock: %p "
                       "thd->extra_lock: %p",
                       thd, thd->lock, thd->extra_lock));

  DBUG_PRINT("debug",
             ("get_binlog_table_maps(): %d", thd->get_binlog_table_maps()));

  if (thd->get_binlog_table_maps() == 0) {
    for (MYSQL_LOCK *lock : {thd->extra_lock, thd->lock}) {
      if (lock == NULL) continue;

      bool need_binlog_rows_query = thd->variables.binlog_rows_query_log_events;
      TABLE **const end_ptr = lock->table + lock->table_count;
      for (TABLE **table_ptr = lock->table; table_ptr != end_ptr; ++table_ptr) {
        TABLE *const table = *table_ptr;
        DBUG_PRINT("info", ("Checking table %s", table->s->table_name.str));
        if (table->current_lock == F_WRLCK &&
            check_table_binlog_row_based(thd, table)) {
          /*
            We need to have a transactional behavior for SQLCOM_CREATE_TABLE
            (e.g. CREATE TABLE... SELECT * FROM TABLE) in order to keep a
            compatible behavior with the STMT based replication even when
            the table is not transactional. In other words, if the operation
            fails while executing the insert phase nothing is written to the
            binlog.

            Note that at this point, we check the type of a set of tables to
            create the table map events. In the function binlog_log_row(),
            which calls the current function, we check the type of the table
            of the current row.
          */
          bool const has_trans = thd->lex->sql_command == SQLCOM_CREATE_TABLE ||
                                 table->file->has_transactions();
          int const error = thd->binlog_write_table_map(table, has_trans,
                                                        need_binlog_rows_query);
          /* Binlog Rows_query log event once for one statement which updates
             two or more tables.*/
          if (need_binlog_rows_query) need_binlog_rows_query = false;
          /*
            If an error occurs, it is the responsibility of the caller to
            roll back the transaction.
          */
          if (unlikely(error)) DBUG_RETURN(1);
        }
      }
    }
  }
  DBUG_RETURN(0);
}

int binlog_log_row(TABLE *table, const uchar *before_record,
                   const uchar *after_record, Log_func *log_func) {
  bool error = 0;
  THD *const thd = table->in_use;

  if (check_table_binlog_row_based(thd, table)) {
    if (thd->variables.transaction_write_set_extraction != HASH_ALGORITHM_OFF) {
      if (before_record && after_record) {
        /* capture both images pke */
        add_pke(table, thd, table->record[0]);
        add_pke(table, thd, table->record[1]);
      } else {
        add_pke(table, thd, table->record[0]);
      }
    }
    DBUG_DUMP("read_set 10", (uchar *)table->read_set->bitmap,
              (table->s->fields + 7) / 8);

    /*
      If there are no table maps written to the binary log, this is
      the first row handled in this statement. In that case, we need
      to write table maps for all locked tables to the binary log.
    */
    if (likely(!(error = write_locked_table_maps(thd)))) {
      /*
        We need to have a transactional behavior for SQLCOM_CREATE_TABLE
        (i.e. CREATE TABLE... SELECT * FROM TABLE) in order to keep a
        compatible behavior with the STMT based replication even when
        the table is not transactional. In other words, if the operation
        fails while executing the insert phase nothing is written to the
        binlog.
      */
      bool const has_trans = thd->lex->sql_command == SQLCOM_CREATE_TABLE ||
                             table->file->has_transactions();
      error = (*log_func)(thd, table, has_trans, before_record, after_record);
    }
  }

  return error ? HA_ERR_RBR_LOGGING_FAILED : 0;
}

int handler::ha_external_lock(THD *thd, int lock_type) {
  int error;
  DBUG_ENTER("handler::ha_external_lock");
  /*
    Whether this is lock or unlock, this should be true, and is to verify that
    if get_auto_increment() was called (thus may have reserved intervals or
    taken a table lock), ha_release_auto_increment() was too.
  */
  DBUG_ASSERT(next_insert_id == 0);
  /* Consecutive calls for lock without unlocking in between is not allowed */
  DBUG_ASSERT(table_share->tmp_table != NO_TMP_TABLE ||
              ((lock_type != F_UNLCK && m_lock_type == F_UNLCK) ||
               lock_type == F_UNLCK));
  /* SQL HANDLER call locks/unlock while scanning (RND/INDEX). */
  DBUG_ASSERT(inited == NONE || table->open_by_handler);

  ha_statistic_increment(&System_status_var::ha_external_lock_count);

  MYSQL_TABLE_LOCK_WAIT(PSI_TABLE_EXTERNAL_LOCK, lock_type,
                        { error = external_lock(thd, lock_type); })

  /*
    We cache the table flags if the locking succeeded. Otherwise, we
    keep them as they were when they were fetched in ha_open().
  */

  if (error == 0) {
    /*
      The lock type is needed by MRR when creating a clone of this handler
      object.
    */
    m_lock_type = lock_type;
    cached_table_flags = table_flags();
  }

  DBUG_RETURN(error);
}

/** @brief
  Check handler usage and reset state of file to after 'open'

  @note can be called regardless of it is locked or not.
*/
int handler::ha_reset() {
  DBUG_ENTER("handler::ha_reset");
  /* Check that we have called all proper deallocation functions */
  DBUG_ASSERT((uchar *)table->def_read_set.bitmap +
                  table->s->column_bitmap_size ==
              (uchar *)table->def_write_set.bitmap);
  DBUG_ASSERT(bitmap_is_set_all(&table->s->all_set));
  DBUG_ASSERT(table->key_read == 0);
  /* ensure that ha_index_end / ha_rnd_end has been called */
  DBUG_ASSERT(inited == NONE);
  /* Free cache used by filesort */
  free_io_cache(table);
  /* reset the bitmaps to point to defaults */
  table->default_column_bitmaps();
  /* Reset the handler flags used for dupilcate record handling */
  table->file->extra(HA_EXTRA_NO_IGNORE_DUP_KEY);
  table->file->extra(HA_EXTRA_WRITE_CANNOT_REPLACE);
  /* Reset information about pushed engine conditions */
  pushed_cond = NULL;
  /* Reset information about pushed index conditions */
  cancel_pushed_idx_cond();
  // Forget the record buffer.
  m_record_buffer = nullptr;

  const int retval = reset();
  DBUG_RETURN(retval);
}

int handler::ha_write_row(uchar *buf) {
  int error;
  Log_func *log_func = Write_rows_log_event::binlog_row_logging_function;
  DBUG_ASSERT(table_share->tmp_table != NO_TMP_TABLE || m_lock_type == F_WRLCK);

  DBUG_ENTER("handler::ha_write_row");
  DBUG_EXECUTE_IF("inject_error_ha_write_row",
                  DBUG_RETURN(HA_ERR_INTERNAL_ERROR););
  DBUG_EXECUTE_IF("simulate_storage_engine_out_of_memory",
                  DBUG_RETURN(HA_ERR_SE_OUT_OF_MEMORY););
  mark_trx_read_write();

  DBUG_EXECUTE_IF(
      "handler_crashed_table_on_usage",
      my_error(HA_ERR_CRASHED, MYF(ME_ERRORLOG), table_share->table_name.str);
      set_my_errno(HA_ERR_CRASHED); DBUG_RETURN(HA_ERR_CRASHED););

  MYSQL_TABLE_IO_WAIT(PSI_TABLE_WRITE_ROW, MAX_KEY, error,
                      { error = write_row(buf); })

  if (unlikely(error)) DBUG_RETURN(error);

  if (unlikely((error = binlog_log_row(table, 0, buf, log_func))))
    DBUG_RETURN(error); /* purecov: inspected */

  DEBUG_SYNC_C("ha_write_row_end");
  DBUG_RETURN(0);
}

int handler::ha_update_row(const uchar *old_data, uchar *new_data) {
  int error;
  DBUG_ASSERT(table_share->tmp_table != NO_TMP_TABLE || m_lock_type == F_WRLCK);
  Log_func *log_func = Update_rows_log_event::binlog_row_logging_function;

  /*
    Some storage engines require that the new record is in record[0]
    (and the old record is in record[1]).
   */
  DBUG_ASSERT(new_data == table->record[0]);
  DBUG_ASSERT(old_data == table->record[1]);

  mark_trx_read_write();

  DBUG_EXECUTE_IF(
      "handler_crashed_table_on_usage",
      my_error(HA_ERR_CRASHED, MYF(ME_ERRORLOG), table_share->table_name.str);
      set_my_errno(HA_ERR_CRASHED); return (HA_ERR_CRASHED););

  MYSQL_TABLE_IO_WAIT(PSI_TABLE_UPDATE_ROW, active_index, error,
                      { error = update_row(old_data, new_data); })

  if (unlikely(error)) return error;
  if (unlikely((error = binlog_log_row(table, old_data, new_data, log_func))))
    return error;
  return 0;
}

int handler::ha_delete_row(const uchar *buf) {
  int error;
  DBUG_ASSERT(table_share->tmp_table != NO_TMP_TABLE || m_lock_type == F_WRLCK);
  Log_func *log_func = Delete_rows_log_event::binlog_row_logging_function;
  /*
    Normally table->record[0] is used, but sometimes table->record[1] is used.
  */
  DBUG_ASSERT(buf == table->record[0] || buf == table->record[1]);
  DBUG_EXECUTE_IF("inject_error_ha_delete_row", return HA_ERR_INTERNAL_ERROR;);

  DBUG_EXECUTE_IF(
      "handler_crashed_table_on_usage",
      my_error(HA_ERR_CRASHED, MYF(ME_ERRORLOG), table_share->table_name.str);
      set_my_errno(HA_ERR_CRASHED); return (HA_ERR_CRASHED););

  mark_trx_read_write();

  MYSQL_TABLE_IO_WAIT(PSI_TABLE_DELETE_ROW, active_index, error,
                      { error = delete_row(buf); })

  if (unlikely(error)) return error;
  if (unlikely((error = binlog_log_row(table, buf, 0, log_func)))) return error;
  return 0;
}

/** @brief
  use_hidden_primary_key() is called in case of an update/delete when
  (table_flags() and HA_PRIMARY_KEY_REQUIRED_FOR_DELETE) is defined
  but we don't have a primary key
*/
void handler::use_hidden_primary_key() {
  /* fallback to use all columns in the table to identify row */
  table->use_all_columns();
}

/**
  Get an initialized ha_share.

  @return Initialized ha_share
    @retval NULL    ha_share is not yet initialized.
    @retval != NULL previous initialized ha_share.

  @note
  If not a temp table, then LOCK_ha_data must be held.
*/

Handler_share *handler::get_ha_share_ptr() {
  DBUG_ENTER("handler::get_ha_share_ptr");
  DBUG_ASSERT(ha_share && table_share);

#ifndef DBUG_OFF
  if (table_share->tmp_table == NO_TMP_TABLE)
    mysql_mutex_assert_owner(&table_share->LOCK_ha_data);
#endif

  DBUG_RETURN(*ha_share);
}

/**
  Set ha_share to be used by all instances of the same table/partition.

  @param arg_ha_share    Handler_share to be shared.

  @note
  If not a temp table, then LOCK_ha_data must be held.
*/

void handler::set_ha_share_ptr(Handler_share *arg_ha_share) {
  DBUG_ENTER("handler::set_ha_share_ptr");
  DBUG_ASSERT(ha_share);
#ifndef DBUG_OFF
  if (table_share->tmp_table == NO_TMP_TABLE)
    mysql_mutex_assert_owner(&table_share->LOCK_ha_data);
#endif

  *ha_share = arg_ha_share;
  DBUG_VOID_RETURN;
}

/**
  Take a lock for protecting shared handler data.
*/

void handler::lock_shared_ha_data() {
  DBUG_ASSERT(table_share);
  if (table_share->tmp_table == NO_TMP_TABLE)
    mysql_mutex_lock(&table_share->LOCK_ha_data);
}

/**
  Release lock for protecting ha_share.
*/

void handler::unlock_shared_ha_data() {
  DBUG_ASSERT(table_share);
  if (table_share->tmp_table == NO_TMP_TABLE)
    mysql_mutex_unlock(&table_share->LOCK_ha_data);
}

/**
  This structure is a helper structure for passing the length and pointer of
  blob space allocated by storage engine.
*/
struct blob_len_ptr {
  uint length;  // length of the blob
  uchar *ptr;   // pointer of the value
};

/**
  Get the blob length and pointer of allocated space from the record buffer.

  During evaluating the blob virtual generated columns, the blob space will
  be allocated by server. In order to keep the blob data after the table is
  closed, we need write the data into a specified space allocated by storage
  engine. Here, we have to extract the space pointer and length from the
  record buffer.
  After we get the value of virtual generated columns, copy the data into
  the specified space and store it in the record buffer (@see copy_blob_data()).

  @param table                    the pointer of table
  @param fields                   bitmap of field index of evaluated
                                  generated column
  @param[out] blob_len_ptr_array  an array to record the length and pointer
                                  of allocated space by storage engine.
  @note The caller should provide the blob_len_ptr_array with a size of
        MAX_FIELDS.
*/

static void extract_blob_space_and_length_from_record_buff(
    const TABLE *table, const MY_BITMAP *const fields,
    blob_len_ptr *blob_len_ptr_array) {
  int num = 0;
  for (Field **vfield = table->vfield; *vfield; vfield++) {
    // Check if this field should be included
    if (bitmap_is_set(fields, (*vfield)->field_index) &&
        (*vfield)->is_virtual_gcol() && (*vfield)->type() == MYSQL_TYPE_BLOB) {
      blob_len_ptr_array[num].length = (*vfield)->data_length();
      // TODO: The following check is only for Innodb.
      DBUG_ASSERT(blob_len_ptr_array[num].length == 255 ||
                  blob_len_ptr_array[num].length == 768 ||
                  blob_len_ptr_array[num].length == 3073);

      uchar *ptr;
      (*vfield)->get_ptr(&ptr);
      blob_len_ptr_array[num].ptr = ptr;

      // Let server allocate the space for BLOB virtual generated columns
      (*vfield)->reset();

      num++;
      DBUG_ASSERT(num <= MAX_FIELDS);
    }
  }
}

/**
  Copy the value of BLOB virtual generated columns into the space allocated
  by storage engine.

  This is because the table is closed after evaluating the value. In order to
  keep the BLOB value after the table is closed, we have to copy the value into
  the place where storage engine prepares for.

  @param table              pointer of the table to be operated on
  @param fields             bitmap of field index of evaluated generated column
  @param blob_len_ptr_array array of length and pointer of allocated space by
                            storage engine.
*/

static void copy_blob_data(const TABLE *table, const MY_BITMAP *const fields,
                           blob_len_ptr *blob_len_ptr_array) {
  uint num = 0;
  for (Field **vfield = table->vfield; *vfield; vfield++) {
    // Check if this field should be included
    if (bitmap_is_set(fields, (*vfield)->field_index) &&
        (*vfield)->is_virtual_gcol() && (*vfield)->type() == MYSQL_TYPE_BLOB) {
      DBUG_ASSERT(blob_len_ptr_array[num].length > 0);
      DBUG_ASSERT(blob_len_ptr_array[num].ptr != NULL);

      /*
        Only copy as much of the blob as the storage engine has
        allocated space for. This is sufficient since the only use of the
        blob in the storage engine is for using a prefix of it in a
        secondary index.
      */
      uint length = (*vfield)->data_length();
      const uint alloc_len = blob_len_ptr_array[num].length;
      length = length > alloc_len ? alloc_len : length;

      uchar *ptr;
      (*vfield)->get_ptr(&ptr);
      memcpy(blob_len_ptr_array[num].ptr, ptr, length);
      (down_cast<Field_blob *>(*vfield))
          ->store_in_allocated_space(
              pointer_cast<char *>(blob_len_ptr_array[num].ptr), length);
      num++;
      DBUG_ASSERT(num <= MAX_FIELDS);
    }
  }
}

/*
  Evaluate generated column's value. This is an internal helper reserved for
  handler::my_eval_gcolumn_expr().

  @param thd        pointer of THD
  @param table      The pointer of table where evaluted generated
                    columns are in
  @param fields     bitmap of field index of evaluated generated column
  @param[in,out] record record buff of base columns generated column depends.
                        After calling this function, it will be used to return
                        the value of generated column.
  @param in_purge   whehter the function is called by purge thread

  @return true in case of error, false otherwise.
*/

static bool my_eval_gcolumn_expr_helper(THD *thd, TABLE *table,
                                        const MY_BITMAP *const fields,
                                        uchar *record, bool in_purge) {
  DBUG_ENTER("my_eval_gcolumn_expr_helper");
  DBUG_ASSERT(table && table->vfield);
  DBUG_ASSERT(!thd->is_error());

  uchar *old_buf = table->record[0];
  repoint_field_to_record(table, old_buf, record);

  blob_len_ptr blob_len_ptr_array[MAX_FIELDS];

  /*
    If it's purge thread, we need get the space allocated by storage engine
    for blob.
  */
  if (in_purge)
    extract_blob_space_and_length_from_record_buff(table, fields,
                                                   blob_len_ptr_array);

  bool res = false;
  MY_BITMAP fields_to_evaluate;
  my_bitmap_map bitbuf[bitmap_buffer_size(MAX_FIELDS) / sizeof(my_bitmap_map)];
  bitmap_init(&fields_to_evaluate, bitbuf, table->s->fields, 0);
  bitmap_set_all(&fields_to_evaluate);
  bitmap_intersect(&fields_to_evaluate, fields);
  /*
    In addition to evaluating the value for the columns requested by
    the caller we also need to evaluate any virtual columns that these
    depend on.
    This loop goes through the columns that should be evaluated and
    adds all the base columns. If the base column is virtual, it has
    to be evaluated.
  */
  for (Field **vfield_ptr = table->vfield; *vfield_ptr; vfield_ptr++) {
    Field *field = *vfield_ptr;
    // Validate that the field number is less than the bit map size
    DBUG_ASSERT(field->field_index < fields->n_bits);

    if (bitmap_is_set(fields, field->field_index))
      bitmap_union(&fields_to_evaluate, &field->gcol_info->base_columns_map);
  }

  /*
    Evaluate all requested columns and all base columns these depends
    on that are virtual.

    This function is called by the storage engine, which may request to
    evaluate more generated columns than read_set/write_set says.
    For example, InnoDB's row_sel_sec_rec_is_for_clust_rec() reads the full
    record from the clustered index and asks us to compute generated columns
    that match key fields in the used secondary index. So we trust that the
    engine has filled all base columns necessary to requested computations,
    and we ignore read_set/write_set.
 */

  my_bitmap_map *old_maps[2];
  dbug_tmp_use_all_columns(table, old_maps, table->read_set, table->write_set);

  for (Field **vfield_ptr = table->vfield; *vfield_ptr; vfield_ptr++) {
    Field *field = *vfield_ptr;

    // Check if we should evaluate this field
    if (bitmap_is_set(&fields_to_evaluate, field->field_index) &&
        field->is_virtual_gcol()) {
      DBUG_ASSERT(field->gcol_info && field->gcol_info->expr_item->fixed);

      const type_conversion_status save_in_field_status =
          field->gcol_info->expr_item->save_in_field(field, 0);
      DBUG_ASSERT(!thd->is_error() || save_in_field_status != TYPE_OK);

      /*
        save_in_field() may return non-zero even if there was no
        error. This happens if a warning is raised, such as an
        out-of-range warning when converting the result to the target
        type of the virtual column. We should stop only if the
        non-zero return value was caused by an actual error.
      */
      if (save_in_field_status != TYPE_OK && thd->is_error()) {
        res = true;
        break;
      }
    }
  }

  dbug_tmp_restore_column_maps(table->read_set, table->write_set, old_maps);

  /*
    If it's a purge thread, we need copy the blob data into specified place
    allocated by storage engine so that the blob data still can be accessed
    after table is closed.
  */
  if (in_purge) copy_blob_data(table, fields, blob_len_ptr_array);

  repoint_field_to_record(table, record, old_buf);
  DBUG_RETURN(res);
}

// Set se_private_id and se_private_data during upgrade
bool handler::ha_upgrade_table(THD *thd, const char *dbname,
                               const char *table_name, dd::Table *dd_table,
                               TABLE *table_arg) {
  table = table_arg;
  return upgrade_table(thd, dbname, table_name, dd_table);
}

/**
   Callback to allow InnoDB to prepare a template for generated
   column processing. This function will open the table without
   opening in the engine and call the provided function with
   the TABLE object made. The function will then close the TABLE.

   @param thd            Thread handle
   @param db_name        Name of database containing the table
   @param table_name     Name of table to open
   @param myc            InnoDB function to call for processing TABLE
   @param ib_table       Argument for InnoDB function

   @return true in case of error, false otherwise.
*/

bool handler::my_prepare_gcolumn_template(THD *thd, const char *db_name,
                                          const char *table_name,
                                          my_gcolumn_template_callback_t myc,
                                          void *ib_table) {
  char path[FN_REFLEN + 1];
  bool was_truncated;
  build_table_filename(path, sizeof(path) - 1 - reg_ext_length, db_name,
                       table_name, "", 0, &was_truncated);
  DBUG_ASSERT(!was_truncated);
  bool rc = true;

  MDL_ticket *mdl_ticket = NULL;
  if (dd::acquire_shared_table_mdl(thd, db_name, table_name, false,
                                   &mdl_ticket))
    return true;

  TABLE *table = nullptr;
  {
    dd::cache::Dictionary_client::Auto_releaser releaser(thd->dd_client());
    const dd::Table *tab_obj = nullptr;
    if (thd->dd_client()->acquire(db_name, table_name, &tab_obj)) return true;
    DBUG_ASSERT(tab_obj);

    // Note! The second-to-last argument to open_table_uncached() must be false,
    // since the table already exists in the TDC. Allowing the table to
    // be opened in the SE in this case is dangerous as the two shares
    // could get conflicting SE private data.
    table = open_table_uncached(thd, path, db_name, table_name, false, false,
                                *tab_obj);
  }

  dd::release_mdl(thd, mdl_ticket);

  if (table) {
    myc(table, ib_table);
    intern_close_table(table);
    rc = false;
  }
  return rc;
}

/**
  Callback for generated columns processing. Will open the table, in the
  server *only*, and call my_eval_gcolumn_expr_helper() to do the actual
  processing. This function is a variant of the other
  handler::my_eval_gcolumn_expr() but is intended for use when no TABLE
  object already exists - e.g. from purge threads.

  Note! The call to open_table_uncached() must be made with the second-to-last
  argument (open_in_engine) set to false. Failing to do so will cause
  deadlocks and incorrect behavior.

  @param thd         thread handle
  @param db_name     database containing the table to open
  @param table_name  name of table to open
  @param fields      bitmap of field index of evaluated generated column
  @param record      record buffer

  @return true in case of error, false otherwise.
*/

bool handler::my_eval_gcolumn_expr_with_open(THD *thd, const char *db_name,
                                             const char *table_name,
                                             const MY_BITMAP *const fields,
                                             uchar *record) {
  bool retval = true;

  char path[FN_REFLEN + 1];
  bool was_truncated;
  build_table_filename(path, sizeof(path) - 1 - reg_ext_length, db_name,
                       table_name, "", 0, &was_truncated);
  DBUG_ASSERT(!was_truncated);

  MDL_ticket *mdl_ticket = NULL;
  if (dd::acquire_shared_table_mdl(thd, db_name, table_name, false,
                                   &mdl_ticket))
    return true;

  TABLE *table = nullptr;
  {
    dd::cache::Dictionary_client::Auto_releaser releaser(thd->dd_client());
    const dd::Table *tab_obj = nullptr;
    if (thd->dd_client()->acquire(db_name, table_name, &tab_obj)) return true;
    DBUG_ASSERT(tab_obj);

    table = open_table_uncached(thd, path, db_name, table_name, false, false,
                                *tab_obj);
  }

  dd::release_mdl(thd, mdl_ticket);

  if (table) {
    retval = my_eval_gcolumn_expr_helper(thd, table, fields, record, true);
    intern_close_table(table);
  }

  return retval;
}

bool handler::my_eval_gcolumn_expr(THD *thd, TABLE *table,
                                   const MY_BITMAP *const fields,
                                   uchar *record) {
  DBUG_ENTER("my_eval_gcolumn_expr");

  const bool res =
      my_eval_gcolumn_expr_helper(thd, table, fields, record, false);
  DBUG_RETURN(res);
}

/**
  Auxiliary structure for passing information to notify_*_helper()
  functions.
*/

struct HTON_NOTIFY_PARAMS {
  HTON_NOTIFY_PARAMS(const MDL_key *mdl_key, ha_notification_type mdl_type)
      : key(mdl_key),
        notification_type(mdl_type),
        some_htons_were_notified(false),
        victimized(false) {}

  const MDL_key *key;
  const ha_notification_type notification_type;
  bool some_htons_were_notified;
  bool victimized;
};

static bool notify_exclusive_mdl_helper(THD *thd, plugin_ref plugin,
                                        void *arg) {
  handlerton *hton = plugin_data<handlerton *>(plugin);
  if (hton->state == SHOW_OPTION_YES && hton->notify_exclusive_mdl) {
    HTON_NOTIFY_PARAMS *params = reinterpret_cast<HTON_NOTIFY_PARAMS *>(arg);

    if (hton->notify_exclusive_mdl(thd, params->key, params->notification_type,
                                   &params->victimized)) {
      // Ignore failures from post event notification.
      if (params->notification_type == HA_NOTIFY_PRE_EVENT) return true;
    } else
      params->some_htons_were_notified = true;
  }
  return false;
}

/**
  Notify/get permission from all interested storage engines before
  acquisition or after release of exclusive metadata lock on object
  represented by key.

  @param thd                Thread context.
  @param mdl_key            MDL key identifying object on which exclusive
                            lock is to be acquired/was released.
  @param notification_type  Indicates whether this is pre-acquire or
                            post-release notification.
  @param victimized        'true' if locking failed as we were selected
                            as a victim in order to avoid possible deadlocks.

  See @sa handlerton::notify_exclusive_mdl for details about
  calling convention and error reporting.

  @return False - if notification was successful/lock can be acquired,
          True - if it has failed/lock should not be acquired.
*/

bool ha_notify_exclusive_mdl(THD *thd, const MDL_key *mdl_key,
                             ha_notification_type notification_type,
                             bool *victimized) {
  HTON_NOTIFY_PARAMS params(mdl_key, notification_type);
  *victimized = false;
  if (plugin_foreach(thd, notify_exclusive_mdl_helper,
                     MYSQL_STORAGE_ENGINE_PLUGIN, &params)) {
    *victimized = params.victimized;
    /*
      If some SE hasn't given its permission to acquire lock and some SEs
      has given their permissions, we need to notify the latter group about
      failed lock acquisition. We do this by calling post-release notification
      for all interested SEs unconditionally.
    */
    if (notification_type == HA_NOTIFY_PRE_EVENT &&
        params.some_htons_were_notified) {
      HTON_NOTIFY_PARAMS rollback_params(mdl_key, HA_NOTIFY_POST_EVENT);
      (void)plugin_foreach(thd, notify_exclusive_mdl_helper,
                           MYSQL_STORAGE_ENGINE_PLUGIN, &rollback_params);
    }
    return true;
  }
  return false;
}

static bool notify_alter_table_helper(THD *thd, plugin_ref plugin, void *arg) {
  handlerton *hton = plugin_data<handlerton *>(plugin);
  if (hton->state == SHOW_OPTION_YES && hton->notify_alter_table) {
    HTON_NOTIFY_PARAMS *params = reinterpret_cast<HTON_NOTIFY_PARAMS *>(arg);

    if (hton->notify_alter_table(thd, params->key, params->notification_type)) {
      // Ignore failures from post event notification.
      if (params->notification_type == HA_NOTIFY_PRE_EVENT) return true;
    } else
      params->some_htons_were_notified = true;
  }
  return false;
}

/**
  Notify/get permission from all interested storage engines before
  or after executed ALTER TABLE on the table identified by key.

  @param thd                Thread context.
  @param mdl_key            MDL key identifying table.
  @param notification_type  Indicates whether this is pre-ALTER or
                            post-ALTER notification.

  See @sa handlerton::notify_alter_table for rationale,
  details about calling convention and error reporting.

  @return False - if notification was successful/ALTER TABLE can
                  proceed.
          True -  if it has failed/ALTER TABLE should fail.
*/

bool ha_notify_alter_table(THD *thd, const MDL_key *mdl_key,
                           ha_notification_type notification_type) {
  HTON_NOTIFY_PARAMS params(mdl_key, notification_type);

  if (plugin_foreach(thd, notify_alter_table_helper,
                     MYSQL_STORAGE_ENGINE_PLUGIN, &params)) {
    /*
      If some SE hasn't given its permission to do ALTER TABLE and some SEs
      has given their permissions, we need to notify the latter group about
      failed attemopt. We do this by calling post-ALTER TABLE notification
      for all interested SEs unconditionally.
    */
    if (notification_type == HA_NOTIFY_PRE_EVENT &&
        params.some_htons_were_notified) {
      HTON_NOTIFY_PARAMS rollback_params(mdl_key, HA_NOTIFY_POST_EVENT);
      (void)plugin_foreach(thd, notify_alter_table_helper,
                           MYSQL_STORAGE_ENGINE_PLUGIN, &rollback_params);
    }
    return true;
  }
  return false;
}

const char *ha_rkey_function_to_str(enum ha_rkey_function r) {
  switch (r) {
    case HA_READ_KEY_EXACT:
      return ("HA_READ_KEY_EXACT");
    case HA_READ_KEY_OR_NEXT:
      return ("HA_READ_KEY_OR_NEXT");
    case HA_READ_KEY_OR_PREV:
      return ("HA_READ_KEY_OR_PREV");
    case HA_READ_AFTER_KEY:
      return ("HA_READ_AFTER_KEY");
    case HA_READ_BEFORE_KEY:
      return ("HA_READ_BEFORE_KEY");
    case HA_READ_PREFIX:
      return ("HA_READ_PREFIX");
    case HA_READ_PREFIX_LAST:
      return ("HA_READ_PREFIX_LAST");
    case HA_READ_PREFIX_LAST_OR_PREV:
      return ("HA_READ_PREFIX_LAST_OR_PREV");
    case HA_READ_MBR_CONTAIN:
      return ("HA_READ_MBR_CONTAIN");
    case HA_READ_MBR_INTERSECT:
      return ("HA_READ_MBR_INTERSECT");
    case HA_READ_MBR_WITHIN:
      return ("HA_READ_MBR_WITHIN");
    case HA_READ_MBR_DISJOINT:
      return ("HA_READ_MBR_DISJOINT");
    case HA_READ_MBR_EQUAL:
      return ("HA_READ_MBR_EQUAL");
    case HA_READ_INVALID:
      return ("HA_READ_INVALID");
  }
  return ("UNKNOWN");
}

std::string table_definition(const char *table_name, const TABLE *mysql_table) {
  std::string def = table_name;

  def += " (";
  for (uint i = 0; i < mysql_table->s->fields; i++) {
    Field *field = mysql_table->field[i];
    String type(128);

    field->sql_type(type);

    def += i == 0 ? "`" : ", `";
    def += field->field_name;
    def += "` ";
    def.append(type.ptr(), type.length());

    if (!field->real_maybe_null()) {
      def += " not null";
    }
  }

  for (uint i = 0; i < mysql_table->s->keys; i++) {
    const KEY &key = mysql_table->key_info[i];

    /* A string like "col1, col2, col3". */
    std::string columns;

    for (uint j = 0; j < key.user_defined_key_parts; j++) {
      columns += j == 0 ? "`" : ", `";
      columns += key.key_part[j].field->field_name;
      columns += "`";
    }

    def += ", ";

    switch (key.algorithm) {
      case HA_KEY_ALG_BTREE:
        def += "tree ";
        break;
      case HA_KEY_ALG_HASH:
        def += "hash ";
        break;
      case HA_KEY_ALG_SE_SPECIFIC:
        def += "se_specific ";
        break;
      case HA_KEY_ALG_RTREE:
        def += "rtree ";
        break;
      case HA_KEY_ALG_FULLTEXT:
        def += "fulltext ";
        break;
    }
    def += key.flags & HA_NOSAME ? "unique " : "";
    def += "index" + std::to_string(i) + "(" + columns + ")";
  }
  def += ")";

  return def;
}

#ifndef DBUG_OFF
/** Convert a binary buffer to a raw string, replacing non-printable characters
 * with a dot.
 * @param[in] buf buffer to convert
 * @param[in] buf_size_bytes length of the buffer in bytes
 * @return a printable string, e.g. "ab.d." for an input 0x61620064FF */
static std::string buf_to_raw(const uchar *buf, uint buf_size_bytes) {
  std::string r;
  r.reserve(buf_size_bytes);
  for (uint i = 0; i < buf_size_bytes; ++i) {
    const uchar c = buf[i];
    r += static_cast<char>(isprint(c) ? c : '.');
  }
  return r;
}

/** Convert a binary buffer to a hex string, replacing each character with its
 * hex number.
 * @param[in] buf buffer to convert
 * @param[in] buf_size_bytes length of the buffer in bytes
 * @return a hex string, e.g. "61 62 63" for an input "abc" */
static std::string buf_to_hex(const uchar *buf, uint buf_size_bytes) {
  std::string r;
  r.reserve(buf_size_bytes * 3 -
            1 /* the first hex byte has no leading space */);
  char hex[3];
  for (uint i = 0; i < buf_size_bytes; ++i) {
    snprintf(hex, sizeof(hex), "%02x", buf[i]);
    if (i > 0) {
      r.append(" ", 1);
    }
    r.append(hex, 2);
  }
  return r;
}

std::string row_to_string(const uchar *mysql_row, TABLE *mysql_table) {
  /* MySQL can either use handler::table->record[0] or handler::table->record[1]
   * for buffers to store rows. We need each field in mysql_table->field[] to
   * point inside the buffer which was used (either record[0] or record[1]). */

  uchar *buf0 = mysql_table->record[0];
  uchar *buf1 = mysql_table->record[1];
  const uint mysql_row_length = mysql_table->s->rec_buff_length;

  /* See which of the two buffers is being used. */
  uchar *buf_used_by_mysql;
  if (mysql_row == buf0) {
    buf_used_by_mysql = buf0;
  } else {
    DBUG_ASSERT(mysql_row == buf1);
    buf_used_by_mysql = buf1;
  }

  const uint number_of_fields = mysql_table->s->fields;

  /* See where the fields currently point to. */
  uchar *fields_orig_buf;
  if (number_of_fields == 0) {
    fields_orig_buf = buf_used_by_mysql;
  } else {
    Field *first_field = mysql_table->field[0];
    if (first_field->ptr >= buf0 &&
        first_field->ptr < buf0 + mysql_row_length) {
      fields_orig_buf = buf0;
    } else {
      DBUG_ASSERT(first_field->ptr >= buf1);
      DBUG_ASSERT(first_field->ptr < buf1 + mysql_row_length);
      fields_orig_buf = buf1;
    }
  }

  /* Repoint if necessary. */
  if (buf_used_by_mysql != fields_orig_buf) {
    repoint_field_to_record(mysql_table, fields_orig_buf, buf_used_by_mysql);
  }

  bool skip_raw_and_hex = false;

#ifdef HAVE_VALGRIND
  /* It is expected that here not all bits in (mysql_row, mysql_row_length) are
   * initialized. For example in the first byte (the null-byte) we only set
   * the bits of the corresponding columns to 0 or 1 (is null). And leave the
   * remaining bits uninitialized for performance reasons. Thus Valgrind is
   * right to complain below when we print everything. We do not want to
   * memset() everything, so that Valgrind does not complain here and we do
   * not want to MEM_DEFINED_IF_ADDRESSABLE(mysql_row, mysql_row_length) either
   * because that would silence Valgrind in other possible places where the
   * uninitialized bits should not be read. In other words - we want the
   * Valgrind warnings if somebody tries to use the uninitialized bits,
   * except here in this function. */
  uchar *mysql_row_copy = static_cast<uchar *>(malloc(mysql_row_length));
  memcpy(mysql_row_copy, mysql_row, mysql_row_length);
  MEM_DEFINED_IF_ADDRESSABLE(mysql_row_copy, mysql_row_length);
#else
  const uchar *mysql_row_copy = mysql_row;
  const char *running_valgrind = getenv("VALGRIND_SERVER_TEST");
  int error = 0;
  /* If testing with Valgrind, and MySQL isn't compiled for it, printing
     would produce misleading errors, see comments for HAVE_VALGRIND above.
  */
  skip_raw_and_hex =
      (nullptr != running_valgrind &&
       0 != my_strtoll10(running_valgrind, nullptr, &error) && 0 == error);
#endif /* HAVE_VALGRIND */

  std::string r;

  r += "len=" + std::to_string(mysql_row_length);

  if (skip_raw_and_hex) {
    r += ", raw=<skipped because of valgrind>";
    r += ", hex=<skipped because of valgrind>";
  } else {
    r += ", raw=" + buf_to_raw(mysql_row_copy, mysql_row_length);
    r += ", hex=" + buf_to_hex(mysql_row_copy, mysql_row_length);
  }
#ifdef HAVE_VALGRIND
  free(mysql_row_copy);
#endif /* HAVE_VALGRIND */

  r += ", human=(";
  for (uint i = 0; i < number_of_fields; ++i) {
    Field *field = mysql_table->field[i];

    DBUG_ASSERT(field->field_index == i);
    DBUG_ASSERT(field->ptr >= mysql_row);
    DBUG_ASSERT(field->ptr < mysql_row + mysql_row_length);

    std::string val;

    if (bitmap_is_set(mysql_table->read_set, i)) {
      String s;
      field->val_str(&s);
      val = std::string(s.ptr(), s.length());
    } else {
      /* Field::val_str() asserts in ASSERT_COLUMN_MARKED_FOR_READ() if
       * the read bit is not set. */
      val = "read_bit_not_set";
    }

    r += std::string(i == 0 ? "`" : ", `") + field->field_name + "`=" + val;
  }
  r += ")";

  /* Revert the above repoint_field_to_record(). */
  if (buf_used_by_mysql != fields_orig_buf) {
    repoint_field_to_record(mysql_table, buf_used_by_mysql, fields_orig_buf);
  }

  return r;
}

std::string indexed_cells_to_string(const uchar *indexed_cells,
                                    uint indexed_cells_len,
                                    const KEY &mysql_index) {
  std::string r = "raw=" + buf_to_raw(indexed_cells, indexed_cells_len);

  r += ", hex=" + buf_to_hex(indexed_cells, indexed_cells_len);

  r += ", human=(";
  uint key_len_so_far = 0;
  for (uint i = 0; i < mysql_index.user_defined_key_parts; i++) {
    const KEY_PART_INFO &key_part = mysql_index.key_part[i];
    Field *field = key_part.field;

    // Check if this field should be included
    if (!bitmap_is_set(mysql_index.table->read_set, field->field_index)) {
      continue;
    }
    if (key_len_so_far == indexed_cells_len) {
      break;
    }
    DBUG_ASSERT(key_len_so_far < indexed_cells_len);

    uchar *orig_ptr = field->ptr;
    bool is_null = false;
    field->ptr = const_cast<uchar *>(indexed_cells + key_len_so_far);

    if (field->real_maybe_null()) {
      if (field->ptr[0] != '\0') {
        is_null = true;
      } else {
        field->ptr++;
      }
    }

    uint32 orig_length_bytes;

    String val;
    if (!is_null) {
      switch (field->type()) {
        case MYSQL_TYPE_VARCHAR:
          orig_length_bytes =
              reinterpret_cast<Field_varstring *>(field)->length_bytes;
          reinterpret_cast<Field_varstring *>(field)->length_bytes = 2;
          field->val_str(&val);
          reinterpret_cast<Field_varstring *>(field)->length_bytes =
              orig_length_bytes;
          break;
        default:
          field->val_str(&val);
          break;
      }
    }

    field->ptr = orig_ptr;

    r += std::string(i > 0 ? ", `" : "`") + field->field_name +
         "`=" + (is_null ? "NULL" : std::string(val.ptr(), val.length()));

    key_len_so_far += key_part.store_length;
  }
  r += ")";
  return r;
}
#endif /* DBUG_OFF */

/**
  Set the transaction isolation level for the next transaction and update
  session tracker information about the transaction isolation level.

  @param thd           THD session setting the tx_isolation.
  @param tx_isolation  The isolation level to be set.
  @param one_shot      True if the isolation level should be restored to
                       session default after finishing the transaction.
*/
bool set_tx_isolation(THD *thd, enum_tx_isolation tx_isolation, bool one_shot) {
  Transaction_state_tracker *tst = NULL;

  if (thd->variables.session_track_transaction_info > TX_TRACK_NONE)
    tst = (Transaction_state_tracker *)thd->session_tracker.get_tracker(
        TRANSACTION_INFO_TRACKER);

  thd->tx_isolation = tx_isolation;

  if (one_shot) {
    DBUG_ASSERT(!thd->in_active_multi_stmt_transaction());
    DBUG_ASSERT(!thd->in_sub_stmt);
    enum enum_tx_isol_level l;
    switch (thd->tx_isolation) {
      case ISO_READ_UNCOMMITTED:
        l = TX_ISOL_UNCOMMITTED;
        break;
      case ISO_READ_COMMITTED:
        l = TX_ISOL_COMMITTED;
        break;
      case ISO_REPEATABLE_READ:
        l = TX_ISOL_REPEATABLE;
        break;
      case ISO_SERIALIZABLE:
        l = TX_ISOL_SERIALIZABLE;
        break;
      default:
        DBUG_ASSERT(0);
        return true;
    }
    if (tst) tst->set_isol_level(thd, l);
  } else if (tst) {
    tst->set_isol_level(thd, TX_ISOL_INHERIT);
  }
  return false;
}

<<<<<<< HEAD
static bool post_recover_handlerton(THD *, plugin_ref plugin, void *) {
  handlerton *hton = plugin_data<handlerton *>(plugin);

  if (hton->state == SHOW_OPTION_YES && hton->post_recover)
    hton->post_recover();

  return false;
}

void ha_post_recover(void) {
  (void)plugin_foreach(nullptr, post_recover_handlerton,
                       MYSQL_STORAGE_ENGINE_PLUGIN, nullptr);
}

void handler::ha_set_primary_handler(handler *primary_handler) {
  DBUG_ASSERT((ht->flags & HTON_IS_SECONDARY_ENGINE) != 0);
  DBUG_ASSERT(primary_handler->table->s->has_secondary());
  m_primary_handler = primary_handler;
=======

/**
  Checks if the file name is reserved word used by SE by invoking
  the handlerton method.

  @param  unused1       thread handler which is unused.
  @param  plugin        SE plugin.
  @param  name          Database name.

  @retval true          If the name is reserved word.
  @retval false         If the name is not reserved word.
*/
static my_bool is_reserved_db_name_handlerton(THD *unused1, plugin_ref plugin,
                                              void *name)
{
  handlerton *hton= plugin_data<handlerton*>(plugin);
  if (hton->state == SHOW_OPTION_YES && hton->is_reserved_db_name)
    return (hton->is_reserved_db_name(hton, (const char *)name));
  return false;
}


/**
   Check if the file name is reserved word used by SE.

   @param  name    Database name.

   @retval true    If the name is a reserved word.
   @retval false   If the name is not a reserved word.
*/
bool ha_check_reserved_db_name(const char* name)
{
  return (plugin_foreach(NULL, is_reserved_db_name_handlerton,
                         MYSQL_STORAGE_ENGINE_PLUGIN, (char *)name));
>>>>>>> bac61155
}<|MERGE_RESOLUTION|>--- conflicted
+++ resolved
@@ -8611,7 +8611,6 @@
   return false;
 }
 
-<<<<<<< HEAD
 static bool post_recover_handlerton(THD *, plugin_ref plugin, void *) {
   handlerton *hton = plugin_data<handlerton *>(plugin);
 
@@ -8630,40 +8629,36 @@
   DBUG_ASSERT((ht->flags & HTON_IS_SECONDARY_ENGINE) != 0);
   DBUG_ASSERT(primary_handler->table->s->has_secondary());
   m_primary_handler = primary_handler;
-=======
-
-/**
-  Checks if the file name is reserved word used by SE by invoking
+}
+
+/**
+  Checks if the database name is reserved word used by SE by invoking
   the handlerton method.
 
-  @param  unused1       thread handler which is unused.
+  @param  ununsed       thread handler which is unused.
   @param  plugin        SE plugin.
   @param  name          Database name.
 
   @retval true          If the name is reserved word.
   @retval false         If the name is not reserved word.
 */
-static my_bool is_reserved_db_name_handlerton(THD *unused1, plugin_ref plugin,
-                                              void *name)
-{
-  handlerton *hton= plugin_data<handlerton*>(plugin);
+static bool is_reserved_db_name_handlerton(THD *, plugin_ref plugin,
+                                           void *name) {
+  handlerton *hton = plugin_data<handlerton *>(plugin);
   if (hton->state == SHOW_OPTION_YES && hton->is_reserved_db_name)
     return (hton->is_reserved_db_name(hton, (const char *)name));
   return false;
 }
 
-
-/**
-   Check if the file name is reserved word used by SE.
+/**
+   Check if the database name is reserved word used by SE.
 
    @param  name    Database name.
 
    @retval true    If the name is a reserved word.
    @retval false   If the name is not a reserved word.
 */
-bool ha_check_reserved_db_name(const char* name)
-{
+bool ha_check_reserved_db_name(const char *name) {
   return (plugin_foreach(NULL, is_reserved_db_name_handlerton,
                          MYSQL_STORAGE_ENGINE_PLUGIN, (char *)name));
->>>>>>> bac61155
 }