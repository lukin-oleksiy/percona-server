--- conflicted
+++ resolved
@@ -7817,12 +7817,8 @@
 uint calculate_key_len(TABLE *table, uint key, key_part_map keypart_map,
                        uint *count) {
   /* works only with key prefixes */
-<<<<<<< HEAD
-  DBUG_ASSERT(((keypart_map + 1) & keypart_map) == 0);
+  assert(((keypart_map + 1) & keypart_map) == 0);
   if (count) *count = 0;
-=======
-  assert(((keypart_map + 1) & keypart_map) == 0);
->>>>>>> a558ec2e
 
   KEY *key_info = table->key_info + key;
   KEY_PART_INFO *key_part = key_info->key_part;
