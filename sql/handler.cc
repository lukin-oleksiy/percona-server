--- conflicted
+++ resolved
@@ -4672,16 +4672,12 @@
 
   mark_trx_read_write();
 
-<<<<<<< HEAD
-    if (will_batch)
-  {
-    if (unlikely(error= bulk_delete_row(buf)))
+  if (will_batch)
+  {
+    if (unlikely((error= bulk_delete_row(buf)) != 0))
       return error;
   }
-  else if (unlikely(error= delete_row(buf)))
-=======
-  if (unlikely((error= delete_row(buf)) != 0))
->>>>>>> dfec4793
+  else if (unlikely((error= delete_row(buf)) != 0))
     return error;
   if (unlikely((error= binlog_log_row(table, buf, 0, log_func)) != 0))
     return error;
