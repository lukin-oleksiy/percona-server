/* Copyright (c) 2007, 2021, Oracle and/or its affiliates.

   This program is free software; you can redistribute it and/or modify
   it under the terms of the GNU General Public License, version 2.0,
   as published by the Free Software Foundation.

   This program is also distributed with certain software (including
   but not limited to OpenSSL) that is licensed under separate terms,
   as designated in a particular file or component or in included license
   documentation.  The authors of MySQL hereby grant you an additional
   permission to link the program and your derivative works with the
   separately licensed software that they have included with MySQL.

   This program is distributed in the hope that it will be useful,
   but WITHOUT ANY WARRANTY; without even the implied warranty of
   MERCHANTABILITY or FITNESS FOR A PARTICULAR PURPOSE.  See the
   GNU General Public License, version 2.0, for more details.

   You should have received a copy of the GNU General Public License
   along with this program; if not, write to the Free Software
   Foundation, Inc., 51 Franklin St, Fifth Floor, Boston, MA 02110-1301  USA */

#include "sql/sql_audit.h"

#include <sys/types.h>

#include "lex_string.h"
#include "m_ctype.h"
#include "my_compiler.h"
#include "my_dbug.h"
#include "my_inttypes.h"
#include "my_loglevel.h"
#include "my_macros.h"
#include "my_psi_config.h"
#include "my_sqlcommand.h"
#include "my_sys.h"
#include "mysql/components/services/bits/psi_bits.h"
#include "mysql/components/services/log_builtins.h"
#include "mysql/components/services/log_shared.h"
#include "mysql/components/services/mysql_mutex_bits.h"
#include "mysql/components/services/psi_mutex_bits.h"
#include "mysql/mysql_lex_string.h"
#include "mysql/plugin.h"
#include "mysql/psi/mysql_mutex.h"
#include "mysqld_error.h"
#include "prealloced_array.h"
#include "sql/auto_thd.h"  // Auto_THD
#include "sql/current_thd.h"
#include "sql/error_handler.h"  // Internal_error_handler
#include "sql/log.h"
#include "sql/mysqld.h"     // sql_statement_names
#include "sql/sql_class.h"  // THD
#include "sql/sql_error.h"
#include "sql/sql_lex.h"
#include "sql/sql_plugin.h"  // my_plugin_foreach
#include "sql/sql_plugin_ref.h"
#include "sql/sql_rewrite.h"  // mysql_rewrite_query
#include "sql/table.h"
#include "sql_parse.h"  // Command_names
#include "sql_string.h"
#include "thr_mutex.h"

/**
  @class Audit_error_handler

  Error handler that controls error reporting by plugin.
*/
class Audit_error_handler : public Internal_error_handler {
 private:
  /**
    @brief Blocked copy constructor (private).
  */
  Audit_error_handler(const Audit_error_handler &obj [[maybe_unused]])
      : m_thd(nullptr),
        m_warning_message(nullptr),
        m_error_reported(false),
        m_active(false) {}

 public:
  /**
    @brief Construction.

    @param thd            Current thread data.
    @param warning_message Warning message used when error has been
                               suppressed.
    @param active              Specifies whether the handler is active or not.
                               Optional parameter (default is true).
  */
  Audit_error_handler(THD *thd, const char *warning_message, bool active = true)
      : m_thd(thd),
        m_warning_message(warning_message),
        m_error_reported(false),
        m_active(active) {
    if (m_active) {
      /* Activate the error handler. */
      m_thd->push_internal_handler(this);
    }
  }

  /**
    @brief Destruction.
  */
  ~Audit_error_handler() override {
    if (m_active) {
      /* Deactivate this handler. */
      m_thd->pop_internal_handler();
    }
  }

  /**
    @brief Simplified custom handler.

    @returns True on error rejection, otherwise false.
  */
  virtual bool handle() = 0;

  /**
    @brief Error handler.

    @see Internal_error_handler::handle_condition

    @returns True on error rejection, otherwise false.
  */
  bool handle_condition(THD *, uint sql_errno, const char *sqlstate,
                        Sql_condition::enum_severity_level *,
                        const char *msg) override {
    if (m_active && handle()) {
      /* Error has been rejected. Write warning message. */
      print_warning(m_warning_message, sql_errno, sqlstate, msg);

      m_error_reported = true;

      return true;
    }

    return false;
  }

  /**
    @brief Warning print routine.

    Also prints the underlying error attributes if supplied.

    @param warn_msg  Warning message to be printed.
    @param sql_errno The error number of the underlying error
    @param sqlstate  The SQL state of the underlying error. NULL if none
    @param msg       The text of the underlying error. NULL if none
  */
  virtual void print_warning(const char *warn_msg, uint sql_errno,
                             const char *sqlstate, const char *msg) {
    LogErr(WARNING_LEVEL, ER_AUDIT_WARNING, warn_msg, sql_errno,
           sqlstate ? sqlstate : "<NO_STATE>", msg ? msg : "<NO_MESSAGE>");
  }

  /**
    @brief Convert the result value returned from the audit api.

    @param result Result value received from the plugin function.

    @returns Converted result value.
  */
  int get_result(int result) { return m_error_reported ? 0 : result; }

 private:
  /** Current thread data. */
  THD *m_thd;

  /** Warning message used when the error is rejected. */
  const char *m_warning_message;

  /** Error has been reported. */
  bool m_error_reported;

  /** Handler has been activated. */
  const bool m_active;
};

struct st_mysql_event_generic {
  mysql_event_class_t event_class;
  const void *event;
};

/**
  @struct st_mysql_subscribe_event

  Plugin event subscription structure. Used during acquisition of the plugins
  into user session.
*/
struct st_mysql_subscribe_event {
  /*
    Event class.
  */
  mysql_event_class_t event_class;
  /*
    Event subclass.
  */
  unsigned long event_subclass;
  /*
    The array that keeps sum (OR) mask of all plugins that subscribe
    to the event specified by the event_class and event_subclass.

    lookup_mask is acquired during build_lookup_mask call.
  */
  unsigned long lookup_mask[MYSQL_AUDIT_CLASS_MASK_SIZE];
  /*
    The array that keeps sum (OR) mask of all plugins that are acquired
    to the current session as a result of acquire_plugins call.

    subscribed_mask is acquired during acquisition of the plugins
    (acquire_plugins call).
  */
  unsigned long subscribed_mask[MYSQL_AUDIT_CLASS_MASK_SIZE];
  /*
    The array that keeps sum (OR) mask of all plugins that were not acquired
    to the current session as a result of acquire_plugins call.
  */
  unsigned long not_subscribed_mask[MYSQL_AUDIT_CLASS_MASK_SIZE];
};

unsigned long mysql_global_audit_mask[MYSQL_AUDIT_CLASS_MASK_SIZE];

static mysql_mutex_t LOCK_audit_mask;

static int event_class_dispatch(THD *thd, mysql_event_class_t event_class,
                                const void *event);

static int event_class_dispatch_error(THD *thd, mysql_event_class_t event_class,
                                      const char *event_name,
                                      const void *event);

/**
  Add mask specified by the rhs parameter to the mask parameter.

  @param mask Mask, to which rhs mask is to be added.
  @param rhs  Mask to be added to mask parameter.
*/
static inline void add_audit_mask(unsigned long *mask, unsigned long rhs) {
  *mask |= rhs;
}

/**
  Add entire audit mask specified by the src to dst.

  @param dst Destination mask array pointer.
  @param src Source mask array pointer.
*/
static inline void add_audit_mask(unsigned long *dst,
                                  const unsigned long *src) {
  int i;
  for (i = MYSQL_AUDIT_GENERAL_CLASS; i < MYSQL_AUDIT_CLASS_MASK_SIZE; i++)
    add_audit_mask(dst++, *src++);
}

/**
  Check, whether masks specified by lhs parameter and rhs parameters overlap.

  @param lhs First mask to check.
  @param rhs Second mask to check.

  @return false, when masks overlap, otherwise true.
*/
static inline bool check_audit_mask(const unsigned long lhs,
                                    const unsigned long rhs) {
  return !(lhs & rhs);
}

/**
  Check, whether mask arrays specified by the lhs parameter and rhs parameter
  overlap.

  @param lhs First mask array to check.
  @param rhs Second mask array to check.

  @return false, when mask array overlap, otherwise true.
*/
static inline bool check_audit_mask(const unsigned long *lhs,
                                    const unsigned long *rhs) {
  int i;
  for (i = MYSQL_AUDIT_GENERAL_CLASS; i < MYSQL_AUDIT_CLASS_MASK_SIZE; i++)
    if (!check_audit_mask(*lhs++, *rhs++)) return false;

  return true;
}

/**
  Fill query info extracted from the thread object and return
  the thread object charset info.

  @param[in]  thd     Thread data.
  @param[out] query   SQL query text.

  @return SQL query charset.
*/
inline const CHARSET_INFO *thd_get_audit_query(THD *thd,
                                               MYSQL_LEX_CSTRING *query) {
  /*
    If we haven't tried to rewrite the query to obfuscate passwords
    etc. yet, do so now.
  */
  if (thd->rewritten_query().length() == 0) mysql_rewrite_query(thd);

  /*
    If there was something to rewrite, use the rewritten query;
    otherwise, just use the original as submitted by the client.
  */
  if (thd->rewritten_query().length() > 0) {
    query->str = thd->rewritten_query().ptr();
    query->length = thd->rewritten_query().length();
    return thd->rewritten_query().charset();
  } else {
    query->str = thd->query().str;
    query->length = thd->query().length;
    return thd->charset();
  }
}

/**
  @class Ignore_event_error_handler

  Ignore all errors notified from within plugin.
*/
class Ignore_event_error_handler : public Audit_error_handler {
 public:
  /**
    @brief Construction.

    @param thd             Current thread data.
    @param event_name      Textual form of the audit event enum.
  */
  Ignore_event_error_handler(THD *thd, const char *event_name)
      : Audit_error_handler(thd, ""), m_event_name(event_name) {}

  /**
    @brief Ignore all errors.

    @retval True on error rejection, otherwise false.
  */
  bool handle() override { return true; }

  /**
    @brief Custom warning print routine.

    Also prints the underlying error attributes if supplied.

    @param warn_msg  Warning message to be printed.
    @param sql_errno The error number of the underlying error
    @param sqlstate  The SQL state of the underlying error. NULL if none
    @param msg       The text of the underlying error. NULL if none
  */
  void print_warning(const char *warn_msg [[maybe_unused]], uint sql_errno,
                     const char *sqlstate, const char *msg) override {
    LogErr(WARNING_LEVEL, ER_AUDIT_CANT_ABORT_EVENT, m_event_name, sql_errno,
           sqlstate ? sqlstate : "<NO_STATE>", msg ? msg : "<NO_MESSAGE>");
  }

 private:
  /**
  @brief Event name used in the warning message.
  */
  const char *m_event_name;
};

int mysql_audit_notify(THD *thd, mysql_event_general_subclass_t subclass,
                       const char *subclass_name, int error_code,
                       const char *msg, size_t msg_len) {
  mysql_event_general event;
  char user_buff[MAX_USER_HOST_SIZE];
  std::string cmd_class_lowercase;

  assert(thd);

  if (mysql_audit_acquire_plugins(thd, MYSQL_AUDIT_GENERAL_CLASS,
                                  static_cast<unsigned long>(subclass)))
    return 0;

  event.event_subclass = subclass;
  event.general_error_code = error_code;
  event.general_thread_id = thd->thread_id();

  Security_context *sctx = thd->security_context();

  event.general_user.str = user_buff;
  event.general_user.length = make_user_name(sctx, user_buff);
  event.general_ip = sctx->ip();
  event.general_host = sctx->host();
  event.general_external_user = sctx->external_user();
  event.general_rows = thd->get_stmt_da()->current_row_for_condition();
  if (thd->lex->sql_command == SQLCOM_END && msg_len > 0 && error_code == 0) {
    enum_server_command found_index = Command_names::get_index_by_str_name(msg);

    switch (found_index) {
      case COM_STMT_PREPARE:
        event.general_sql_command = sql_statement_names[SQLCOM_PREPARE];
        break;
      case COM_STMT_EXECUTE:
        event.general_sql_command = sql_statement_names[SQLCOM_EXECUTE];
        break;
      case COM_STMT_RESET:
        event.general_sql_command = sql_statement_names[SQLCOM_RESET];
        break;
      case COM_END:
        event.general_sql_command = sql_statement_names[thd->lex->sql_command];
        break;
      default:
        cmd_class_lowercase = msg;
        std::transform(cmd_class_lowercase.begin(), cmd_class_lowercase.end(),
                       cmd_class_lowercase.begin(), ::tolower);
<<<<<<< HEAD
        MYSQL_LEX_CSTRING command_class = {
            STRING_WITH_LEN(cmd_class_lowercase.c_str())};
        event.general_sql_command = command_class;
=======
        event.general_sql_command.str = cmd_class_lowercase.c_str();
        event.general_sql_command.length = cmd_class_lowercase.length();
>>>>>>> 60b25060
        break;
    }
  } else {
    event.general_sql_command = sql_statement_names[thd->lex->sql_command];
  }

  event.general_charset = const_cast<CHARSET_INFO *>(
      thd_get_audit_query(thd, &event.general_query));

  event.general_time = thd->query_start_in_secs();

  DBUG_EXECUTE_IF("audit_log_negative_general_error_code",
                  event.general_error_code *= -1;);

  event.general_command.str = msg;
  event.general_command.length = msg_len;

  if (subclass == MYSQL_AUDIT_GENERAL_ERROR ||
      subclass == MYSQL_AUDIT_GENERAL_STATUS ||
      subclass == MYSQL_AUDIT_GENERAL_RESULT) {
    Ignore_event_error_handler handler(thd, subclass_name);

    return handler.get_result(
        event_class_dispatch(thd, MYSQL_AUDIT_GENERAL_CLASS, &event));
  }

  return event_class_dispatch_error(thd, MYSQL_AUDIT_GENERAL_CLASS,
                                    subclass_name, &event);
}

int mysql_audit_notify(THD *thd, mysql_event_connection_subclass_t subclass,
                       const char *subclass_name, int errcode) {
  mysql_event_connection event;

  /*
    Do not take into account m_auditing_activated flag. Always generate
    events of the MYSQL_AUDIT_CONNECTION_CLASS class.
  */
  if (mysql_audit_acquire_plugins(thd, MYSQL_AUDIT_CONNECTION_CLASS,
                                  static_cast<unsigned long>(subclass),
                                  false)) {
    return 0;
  }

  event.event_subclass = subclass;
  event.status = errcode;
  event.connection_id = thd->thread_id();
  event.user.str = thd->security_context()->user().str;
  event.user.length = thd->security_context()->user().length;
  event.priv_user.str = thd->security_context()->priv_user().str;
  event.priv_user.length = thd->security_context()->priv_user().length;
  event.external_user.str = thd->security_context()->external_user().str;
  event.external_user.length = thd->security_context()->external_user().length;
  event.proxy_user.str = thd->security_context()->proxy_user().str;
  event.proxy_user.length = thd->security_context()->proxy_user().length;
  event.host.str = thd->security_context()->host().str;
  event.host.length = thd->security_context()->host().length;
  event.ip.str = thd->security_context()->ip().str;
  event.ip.length = thd->security_context()->ip().length;
  event.database.str = thd->db().str;
  event.database.length = thd->db().length;
  event.connection_type = thd->get_vio_type();

  if (subclass == MYSQL_AUDIT_CONNECTION_DISCONNECT) {
    Ignore_event_error_handler handler(thd, subclass_name);

    return handler.get_result(event_class_dispatch_error(
        thd, MYSQL_AUDIT_CONNECTION_CLASS, subclass_name, &event));
  }

  return event_class_dispatch_error(thd, MYSQL_AUDIT_CONNECTION_CLASS,
                                    subclass_name, &event);
}

int mysql_audit_notify(THD *thd, mysql_event_connection_subclass_t subclass,
                       const char *subclass_name) {
  return mysql_audit_notify(
      thd, subclass, subclass_name,
      thd->get_stmt_da()->is_error() ? thd->get_stmt_da()->mysql_errno() : 0);
}

int mysql_audit_notify(THD *thd, mysql_event_parse_subclass_t subclass,
                       const char *subclass_name,
                       mysql_event_parse_rewrite_plugin_flag *flags,
                       LEX_CSTRING *rewritten_query) {
  mysql_event_parse event;

  if (mysql_audit_acquire_plugins(thd, MYSQL_AUDIT_PARSE_CLASS, subclass))
    return 0;

  event.event_subclass = subclass;
  event.flags = flags;
  event.query.str = thd->query().str;
  event.query.length = thd->query().length;
  event.rewritten_query = rewritten_query;

  return event_class_dispatch_error(thd, MYSQL_AUDIT_PARSE_CLASS, subclass_name,
                                    &event);
}

/**
  Check whether the table access event for a specified table will
  be generated.

  Events for Views, table catogories other than 'SYSTEM' or 'USER' and
  temporary tables are not generated.

  @param thd   Thread handler
  @param table Table that is to be check.

  @retval true - generate event, otherwise not.
*/
inline bool generate_table_access_event(THD *thd, TABLE_LIST *table) {
  /* Discard views or derived tables. */
  if (table->is_view_or_derived()) return false;

  /* TRUNCATE query on Storage Engine supporting HTON_CAN_RECREATE flag. */
  if (!table->table) return true;

  /* Do not generate events, which come from PS preparation. */
  if (thd->lex->is_ps_or_view_context_analysis()) return false;

  /* Generate event for SYSTEM and USER tables, which are not temp tables. */
  if ((table->table->s->table_category == TABLE_CATEGORY_SYSTEM ||
       table->table->s->table_category == TABLE_CATEGORY_USER ||
       table->table->s->table_category == TABLE_CATEGORY_ACL_TABLE) &&
      table->table->s->tmp_table == NO_TMP_TABLE)
    return true;

  return false;
}

/**
  Function that allows to use AUDIT_EVENT macro for setting subclass
  and subclass name values.

  @param [out] out_subclass      Subclass value pointer to be set.
  @param [out] out_subclass_name Subclass name pointer to be set.
  @param subclass                Subclass that sets out_subclass value.
  @param subclass_name           Subclass name that sets out_subclass_name.
*/
inline static void set_table_access_subclass(
    mysql_event_table_access_subclass_t *out_subclass,
    const char **out_subclass_name,
    mysql_event_table_access_subclass_t subclass, const char *subclass_name) {
  *out_subclass = subclass;
  *out_subclass_name = subclass_name;
}

/**
  Generate table access event for a specified table. Table is being
  verified, whether the event for this table is to be generated.

  @see generate_event

  @param thd           Current thread data.
  @param subclass      Subclass value.
  @param subclass_name Subclass name.
  @param table         Table, for which table access event is to be generated.

  @return Abort execution on 'true', otherwise continue execution.
*/
static int mysql_audit_notify(THD *thd,
                              mysql_event_table_access_subclass_t subclass,
                              const char *subclass_name, TABLE_LIST *table) {
  LEX_CSTRING str;
  mysql_event_table_access event;

  if (!generate_table_access_event(thd, table) ||
      mysql_audit_acquire_plugins(thd, MYSQL_AUDIT_TABLE_ACCESS_CLASS,
                                  static_cast<unsigned long>(subclass)))
    return 0;

  event.event_subclass = subclass;
  event.connection_id = thd->thread_id();
  event.sql_command_id = thd->lex->sql_command;

  event.query_charset = thd_get_audit_query(thd, &event.query);

  lex_cstring_set(&str, table->db);
  event.table_database.str = str.str;
  event.table_database.length = str.length;

  lex_cstring_set(&str, table->table_name);
  event.table_name.str = str.str;
  event.table_name.length = str.length;

  return event_class_dispatch_error(thd, MYSQL_AUDIT_TABLE_ACCESS_CLASS,
                                    subclass_name, &event);
}

int mysql_audit_table_access_notify(THD *thd, TABLE_LIST *table) {
  mysql_event_table_access_subclass_t subclass;
  const char *subclass_name;
  int ret;

  if ((thd->system_thread &
       (SYSTEM_THREAD_SLAVE_SQL | SYSTEM_THREAD_SLAVE_WORKER)) != 0)
    return 0;

  /* Do not generate events for non query table access. */
  if (!thd->lex->query_tables) return 0;

  switch (thd->lex->sql_command) {
    case SQLCOM_REPLACE_SELECT:
    case SQLCOM_INSERT_SELECT: {
      /*
        INSERT/REPLACE SELECT generates Insert event for the first table in the
        list and Read for remaining tables.
      */
      set_table_access_subclass(&subclass, &subclass_name,
                                AUDIT_EVENT(MYSQL_AUDIT_TABLE_ACCESS_INSERT));

      if ((ret = mysql_audit_notify(thd, subclass, subclass_name, table)))
        return ret;

      /* Skip this table (event already generated). */
      table = table->next_global;

      set_table_access_subclass(&subclass, &subclass_name,
                                AUDIT_EVENT(MYSQL_AUDIT_TABLE_ACCESS_READ));
      break;
    }
    case SQLCOM_INSERT:
    case SQLCOM_REPLACE:
    case SQLCOM_LOAD:
      set_table_access_subclass(&subclass, &subclass_name,
                                AUDIT_EVENT(MYSQL_AUDIT_TABLE_ACCESS_INSERT));
      break;
    case SQLCOM_DELETE:
    case SQLCOM_DELETE_MULTI:
    case SQLCOM_TRUNCATE:
      set_table_access_subclass(&subclass, &subclass_name,
                                AUDIT_EVENT(MYSQL_AUDIT_TABLE_ACCESS_DELETE));
      break;
    case SQLCOM_UPDATE:
    case SQLCOM_UPDATE_MULTI:
      /* Update state is taken from the table instance in the
         mysql_audit_notify function. */
      set_table_access_subclass(&subclass, &subclass_name,
                                AUDIT_EVENT(MYSQL_AUDIT_TABLE_ACCESS_UPDATE));
      break;
    case SQLCOM_SELECT:
    case SQLCOM_HA_READ:
    case SQLCOM_ANALYZE:
      set_table_access_subclass(&subclass, &subclass_name,
                                AUDIT_EVENT(MYSQL_AUDIT_TABLE_ACCESS_READ));
      break;
    default:
      /* Do not generate event for not supported command. */
      return 0;
  }

  for (; table; table = table->next_global) {
    /*
      Do not generate audit logs for opening DD tables when processing I_S
      queries.
    */
    if (table->referencing_view && table->referencing_view->is_system_view)
      continue;

    /*
      Update-Multi query can have several updatable tables as well as readable
      tables. This is taken from table->updating field, which holds info,
      whether table is being updated or not. table->updating holds invalid
      info, when the updatable table is referenced by a view. View status is
      taken into account in that case.
    */
    if (subclass == MYSQL_AUDIT_TABLE_ACCESS_UPDATE &&
        !table->referencing_view && !table->updating)
      set_table_access_subclass(&subclass, &subclass_name,
                                AUDIT_EVENT(MYSQL_AUDIT_TABLE_ACCESS_READ));

    if ((ret = mysql_audit_notify(thd, subclass, subclass_name, table)))
      return ret;
  }

  return 0;
}

int mysql_audit_notify(THD *thd,
                       mysql_event_global_variable_subclass_t subclass,
                       const char *subclass_name, const char *name,
                       const char *value, const unsigned int value_length) {
  mysql_event_global_variable event;

  if (mysql_audit_acquire_plugins(thd, MYSQL_AUDIT_GLOBAL_VARIABLE_CLASS,
                                  static_cast<unsigned long>(subclass)))
    return 0;

  event.event_subclass = subclass;
  event.connection_id = thd->thread_id();
  event.sql_command_id = thd->lex->sql_command;

  LEX_CSTRING name_str;
  lex_cstring_set(&name_str, name);
  event.variable_name.str = name_str.str;
  event.variable_name.length = name_str.length;

  event.variable_value.str = value;
  event.variable_value.length = value_length;

  return event_class_dispatch_error(thd, MYSQL_AUDIT_GLOBAL_VARIABLE_CLASS,
                                    subclass_name, &event);
}

int mysql_audit_notify(mysql_event_server_startup_subclass_t subclass,
                       const char *subclass_name, const char **argv,
                       unsigned int argc) {
  mysql_event_server_startup event;
  Auto_THD thd;

  if (mysql_audit_acquire_plugins(thd.thd, MYSQL_AUDIT_SERVER_STARTUP_CLASS,
                                  static_cast<unsigned long>(subclass)))
    return 0;

  event.event_subclass = subclass;
  event.argv = argv;
  event.argc = argc;

  return event_class_dispatch_error(thd.thd, MYSQL_AUDIT_SERVER_STARTUP_CLASS,
                                    subclass_name, &event);
}

/**
  Call audit plugins of SERVER SHUTDOWN audit class.

  @param[in] thd       Client thread info or NULL.
  @param[in] subclass  Type of the server abort audit event.
  @param[in] reason    Reason code of the shutdown.
  @param[in] exit_code Abort exit code.

  @result Value returned is not taken into consideration by the server.
*/
int mysql_audit_notify(THD *thd,
                       mysql_event_server_shutdown_subclass_t subclass,
                       mysql_server_shutdown_reason_t reason, int exit_code) {
  mysql_event_server_shutdown event;

  if (mysql_audit_acquire_plugins(thd, MYSQL_AUDIT_SERVER_SHUTDOWN_CLASS,
                                  static_cast<unsigned long>(subclass)))
    return 0;

  event.event_subclass = subclass;
  event.exit_code = exit_code;
  event.reason = reason;

  return event_class_dispatch(thd, MYSQL_AUDIT_SERVER_SHUTDOWN_CLASS, &event);
}

int mysql_audit_notify(mysql_event_server_shutdown_subclass_t subclass,
                       mysql_server_shutdown_reason_t reason, int exit_code) {
  if (error_handler_hook == my_message_sql) {
    Auto_THD thd;

    return mysql_audit_notify(thd.thd, subclass, reason, exit_code);
  }

  return mysql_audit_notify(nullptr, subclass, reason, exit_code);
}

/*
Function commented out. No Audit API calls yet.

int mysql_audit_notify(THD *thd, mysql_event_authorization_subclass_t subclass,
                       const char* subclass_name,
                       const char *database, const char *table,
                       const char *object)
{
  mysql_event_authorization event;

  mysql_audit_acquire_plugins(thd, MYSQL_AUDIT_AUTHORIZATION_CLASS,
                              static_cast<unsigned long>(subclass));

  event.event_subclass= subclass;
  event.connection_id= thd->thread_id();
  event.sql_command_id= thd->lex->sql_command;

  event.query_charset = thd_get_audit_query(thd, &event.query);

  LEX_CSTRING obj_str;

  lex_cstring_set(&obj_str, database ? database : "");
  event.database.str= database;
  event.database.length= obj_str.length;

  lex_cstring_set(&obj_str, table ? table : "");
  event.table.str= table;
  event.table.length = obj_str.length;

  lex_cstring_set(&obj_str, object ? object : "");
  event.object.str= object;
  event.object.length= obj_str.length;

  return event_class_dispatch_error(thd, MYSQL_AUDIT_AUTHORIZATION_CLASS,
                                    subclass_name, &event);
}
*/

/**
  @class Ignore_command_start_error_handler

  Ignore error for specified commands.
*/
class Ignore_command_start_error_handler : public Audit_error_handler {
 public:
  /**
    @brief Construction.

    @param thd     Current thread data.
    @param command Current command that the handler will be active against.
    @param command_text SQL command.
  */
  Ignore_command_start_error_handler(THD *thd, enum_server_command command,
                                     const char *command_text)
      : Audit_error_handler(thd, "", ignore_command(command)),
        m_command(command),
        m_command_text(command_text) {}

  /**
    @brief Error for specified command handling routine.

    @retval True on error rejection, otherwise false.
  */
  bool handle() override { return ignore_command(m_command); }

  /**
    @brief Custom warning print routine.

    Also prints the underlying error attributes if supplied.

    @param warn_msg  Warning message to be printed.
    @param sql_errno The error number of the underlying error
    @param sqlstate  The SQL state of the underlying error. NULL if none
    @param msg       The text of the underlying error. NULL if none
  */
  void print_warning(const char *warn_msg [[maybe_unused]], uint sql_errno,
                     const char *sqlstate, const char *msg) override {
    LogErr(WARNING_LEVEL, ER_AUDIT_CANT_ABORT_COMMAND, m_command_text,
           sql_errno, sqlstate ? sqlstate : "<NO_STATE>",
           msg ? msg : "<NO_MESSAGE>");
  }

  /**
    @brief Check whether the command is to be ignored.

    @retval True whether the command is to be ignored. Otherwise false.
  */
  static bool ignore_command(enum_server_command command) {
    /* Ignore these commands. The plugin cannot abort on these commands. */
    if (command == COM_QUIT || command == COM_PING ||
        command == COM_SLEEP || /* Deprecated commands from here. */
        command == COM_CONNECT || command == COM_TIME ||
        command == COM_DELAYED_INSERT || command == COM_END) {
      return true;
    }

    return false;
  }

 private:
  /** Command that the handler is active against. */
  enum_server_command m_command;

  /** Command string. */
  const char *m_command_text;
};

int mysql_audit_notify(THD *thd, mysql_event_command_subclass_t subclass,
                       const char *subclass_name, enum_server_command command,
                       const char *command_text) {
  mysql_event_command event;

  if (mysql_audit_acquire_plugins(thd, MYSQL_AUDIT_COMMAND_CLASS,
                                  static_cast<unsigned long>(subclass)))
    return 0;

  event.event_subclass = subclass;
  event.status =
      thd->get_stmt_da()->is_error() ? thd->get_stmt_da()->mysql_errno() : 0;
  event.connection_id = thd && thd->thread_id();
  event.command_id = command;

  if (subclass == MYSQL_AUDIT_COMMAND_START) {
    Ignore_command_start_error_handler handler(thd, command, command_text);

    return handler.get_result(event_class_dispatch_error(
        thd, MYSQL_AUDIT_COMMAND_CLASS, subclass_name, &event));
  }

  /* MYSQL_AUDIT_COMMAND_END event handling. */
  Ignore_event_error_handler handler(thd, subclass_name);

  return handler.get_result(event_class_dispatch_error(
      thd, MYSQL_AUDIT_COMMAND_CLASS, subclass_name, &event));
}

int mysql_audit_notify(THD *thd, mysql_event_query_subclass_t subclass,
                       const char *subclass_name) {
  mysql_event_query event;

  if (mysql_audit_acquire_plugins(thd, MYSQL_AUDIT_QUERY_CLASS,
                                  static_cast<unsigned long>(subclass)))
    return 0;

  event.event_subclass = subclass;
  event.status =
      thd->get_stmt_da()->is_error() ? thd->get_stmt_da()->mysql_errno() : 0;
  event.connection_id = thd->thread_id();

  event.sql_command_id = thd->lex->sql_command;

  event.query_charset = thd_get_audit_query(thd, &event.query);

  return event_class_dispatch_error(thd, MYSQL_AUDIT_QUERY_CLASS, subclass_name,
                                    &event);
}

int mysql_audit_notify(THD *thd, mysql_event_stored_program_subclass_t subclass,
                       const char *subclass_name, const char *database,
                       const char *name, void *parameters) {
  mysql_event_stored_program event;

  if (mysql_audit_acquire_plugins(thd, MYSQL_AUDIT_STORED_PROGRAM_CLASS,
                                  static_cast<unsigned long>(subclass)))
    return 0;

  event.event_subclass = subclass;
  event.connection_id = thd->thread_id();
  event.sql_command_id = thd->lex->sql_command;

  event.query_charset = thd_get_audit_query(thd, &event.query);

  LEX_CSTRING obj_str;

  lex_cstring_set(&obj_str, database ? database : "");
  event.database.str = obj_str.str;
  event.database.length = obj_str.length;

  lex_cstring_set(&obj_str, name ? name : "");
  event.name.str = obj_str.str;
  event.name.length = obj_str.length;

  event.parameters = parameters;

  return event_class_dispatch_error(thd, MYSQL_AUDIT_STORED_PROGRAM_CLASS,
                                    subclass_name, &event);
}

int mysql_audit_notify(THD *thd, mysql_event_authentication_subclass_t subclass,
                       const char *subclass_name, int status, const char *user,
                       const char *host, const char *authentication_plugin,
                       bool is_role, const char *new_user,
                       const char *new_host) {
  mysql_event_authentication event;

  if (mysql_audit_acquire_plugins(thd, MYSQL_AUDIT_AUTHENTICATION_CLASS,
                                  static_cast<unsigned long>(subclass)))
    return 0;

  event.event_subclass = subclass;
  event.status = status;
  event.connection_id = thd->thread_id();
  event.sql_command_id = thd->lex->sql_command;

  event.query_charset = thd_get_audit_query(thd, &event.query);

  LEX_CSTRING obj_str;

  lex_cstring_set(&obj_str, user ? user : "");
  event.user.str = obj_str.str;
  event.user.length = obj_str.length;

  lex_cstring_set(&obj_str, host ? host : "");
  event.host.str = obj_str.str;
  event.host.length = obj_str.length;

  lex_cstring_set(&obj_str, authentication_plugin ? authentication_plugin : "");
  event.authentication_plugin.str = obj_str.str;
  event.authentication_plugin.length = obj_str.length;

  event.is_role = is_role;

  lex_cstring_set(&obj_str, new_user ? new_user : "");
  event.new_user.str = obj_str.str;
  event.new_user.length = obj_str.length;

  lex_cstring_set(&obj_str, new_host ? new_host : "");
  event.new_host.str = obj_str.str;
  event.new_host.length = obj_str.length;

  Ignore_event_error_handler handler(thd, subclass_name);

  return handler.get_result(event_class_dispatch_error(
      thd, MYSQL_AUDIT_AUTHENTICATION_CLASS, subclass_name, &event));
}

int mysql_audit_notify(THD *thd, mysql_event_message_subclass_t subclass,
                       const char *subclass_name, const char *component,
                       size_t component_length, const char *producer,
                       size_t producer_length, const char *message,
                       size_t message_length,
                       mysql_event_message_key_value_t *key_value_map,
                       size_t key_value_map_length) {
  if (mysql_audit_acquire_plugins(thd, MYSQL_AUDIT_MESSAGE_CLASS,
                                  static_cast<unsigned long>(subclass)))
    return 0;

  mysql_event_message event;

  event.event_subclass = subclass;
  event.component.str = component;
  event.component.length = component_length;
  event.producer.str = producer;
  event.producer.length = producer_length;
  event.message.str = message;
  event.message.length = message_length;
  event.key_value_map = key_value_map;
  event.key_value_map_length = key_value_map_length;

  return event_class_dispatch_error(thd, MYSQL_AUDIT_MESSAGE_CLASS,
                                    subclass_name, &event);
}

/**
  Acquire plugin masks subscribing to the specified event of the specified
  class, passed by arg parameter. lookup_mask of the st_mysql_subscribe_event
  structure is filled, when the plugin is interested in receiving the event.

  @param         plugin Plugin reference.
  @param[in,out] arg    Opaque st_mysql_subscribe_event pointer.

  @return false is always returned.
*/
static bool acquire_lookup_mask(THD *, plugin_ref plugin, void *arg) {
  st_mysql_subscribe_event *evt = static_cast<st_mysql_subscribe_event *>(arg);
  st_mysql_audit *audit = plugin_data<st_mysql_audit *>(plugin);

  /* Check if this plugin is interested in the event */
  if (!check_audit_mask(audit->class_mask[evt->event_class],
                        evt->event_subclass))
    add_audit_mask(evt->lookup_mask, audit->class_mask);

  return false;
}

/**
  Acquire and lock any additional audit plugins, whose subscription
  mask overlaps with the lookup_mask.

  @param         thd    Current session THD.
  @param         plugin Plugin reference.
  @param[in,out] arg    Opaque st_mysql_subscribe_event pointer.

  @return This function always returns false.
*/
static bool acquire_plugins(THD *thd, plugin_ref plugin, void *arg) {
  st_mysql_subscribe_event *evt = static_cast<st_mysql_subscribe_event *>(arg);
  st_mysql_audit *data = plugin_data<st_mysql_audit *>(plugin);

  /* Check if this plugin is interested in the event */
  if (check_audit_mask(data->class_mask, evt->lookup_mask)) {
    add_audit_mask(evt->not_subscribed_mask, data->class_mask);
    return false;
  }

  /* Prevent from adding the same plugin more than one time. */
  if (!thd->audit_class_plugins.exists(plugin)) {
    /* lock the plugin and add it to the list */
    plugin = my_plugin_lock(nullptr, &plugin);

    /* The plugin could not be acquired. */
    if (plugin == nullptr) {
      /* Add this plugin mask to non subscribed mask. */
      add_audit_mask(evt->not_subscribed_mask, data->class_mask);
      return false;
    }

    thd->audit_class_plugins.push_back(plugin);
  }

  /* Copy subscription mask from the plugin into the array. */
  add_audit_mask(evt->subscribed_mask, data->class_mask);

  return false;
}

/**
  Acquire audit plugins. Ensure that audit plugins interested in given event
  class are locked by current thread.

  @param thd            MySQL thread handle.
  @param event_class    Audit event class.
  @param event_subclass Audit event subclass.
  @param check_audited  Take into account m_auditing_activated flag
                        of the THD.

  @return Zero, when there is a plugins interested in the event specified
          by event_class and event_subclass. Otherwise non zero value is
          returned.
*/
int mysql_audit_acquire_plugins(THD *thd, mysql_event_class_t event_class,
                                unsigned long event_subclass,
                                bool check_audited) {
  DBUG_TRACE;

  if (check_audited && thd && thd->m_audited == false) return 1;

  unsigned long global_mask = mysql_global_audit_mask[event_class];

  if (thd && !check_audit_mask(global_mask, event_subclass) &&
      check_audit_mask(thd->audit_class_mask[event_class], event_subclass)) {
    /*
      There is a plugin registered for the subclass, but THD has not
      registered yet for this event. Refresh THD class mask.
    */
    st_mysql_subscribe_event evt = {event_class,
                                    event_subclass,
                                    {
                                        0,
                                    },
                                    {
                                        0,
                                    },
                                    {
                                        0,
                                    }};
    plugin_foreach_func *funcs[] = {acquire_lookup_mask, acquire_plugins,
                                    nullptr};
    /*
      Acquire lookup_mask, which contains mask of all plugins that subscribe
      event specified by the event_class and event_subclass
      (acquire_lookup_mask).
      Load plugins that overlap with the lookup_mask (acquire_plugins).
    */
    plugin_foreach(thd, funcs, MYSQL_AUDIT_PLUGIN, &evt);
    /*
      Iterate through event masks of the acquired plugin, excluding masks
      of the the plugin not acquired. It's more likely that these plugins will
      be acquired during the next audit plugin acquisition.
    */
    int i;
    for (i = MYSQL_AUDIT_GENERAL_CLASS; i < MYSQL_AUDIT_CLASS_MASK_SIZE; i++)
      add_audit_mask(&thd->audit_class_mask[i],
                     (evt.subscribed_mask[i] ^ evt.not_subscribed_mask[i]) &
                         evt.subscribed_mask[i]);

    global_mask = thd->audit_class_mask[event_class];
  }

  /* Check whether there is a plugin registered for this event. */
  return check_audit_mask(global_mask, event_subclass) ? 1 : 0;
}

/**
  Release any resources associated with the current thd.

  @param[in] thd Current thread

*/

void mysql_audit_release(THD *thd) {
  plugin_ref *plugins, *plugins_last;

  if (!thd || thd->audit_class_plugins.empty()) return;

  plugins = thd->audit_class_plugins.begin();
  plugins_last = thd->audit_class_plugins.end();
  for (; plugins != plugins_last; plugins++) {
    st_mysql_audit *data = plugin_data<st_mysql_audit *>(*plugins);

    /* Check to see if the plugin has a release method */
    if (!(data->release_thd)) continue;

    /* Tell the plugin to release its resources */
    data->release_thd(thd);
  }

  /* Now we actually unlock the plugins */
  plugin_unlock_list(nullptr, thd->audit_class_plugins.begin(),
                     thd->audit_class_plugins.size());

  /* Reset the state of thread values */
  thd->audit_class_plugins.clear();
  thd->audit_class_mask.clear();
  thd->audit_class_mask.resize(MYSQL_AUDIT_CLASS_MASK_SIZE);
}

void mysql_audit_enable_auditing(THD *thd) { thd->m_audited = true; }

/**
  Initialize thd variables used by Audit

  @param[in] thd Current thread

*/

void mysql_audit_init_thd(THD *thd) {
  thd->audit_class_mask.clear();
  thd->audit_class_mask.resize(MYSQL_AUDIT_CLASS_MASK_SIZE);
}

/**
  Free thd variables used by Audit

  @param thd Current thread
*/

void mysql_audit_free_thd(THD *thd) {
  mysql_audit_release(thd);
  assert(thd->audit_class_plugins.empty());
}

#ifdef HAVE_PSI_INTERFACE
static PSI_mutex_key key_LOCK_audit_mask;

static PSI_mutex_info all_audit_mutexes[] = {
    {&key_LOCK_audit_mask, "LOCK_audit_mask", PSI_FLAG_SINGLETON, 0,
     PSI_DOCUMENT_ME}};

static void init_audit_psi_keys(void) {
  const char *category = "sql";
  int count;

  count = static_cast<int>(array_elements(all_audit_mutexes));
  mysql_mutex_register(category, all_audit_mutexes, count);
}
#endif /* HAVE_PSI_INTERFACE */

/**
  Initialize Audit global variables
*/

void mysql_audit_initialize() {
#ifdef HAVE_PSI_INTERFACE
  init_audit_psi_keys();
#endif

  mysql_mutex_init(key_LOCK_audit_mask, &LOCK_audit_mask, MY_MUTEX_INIT_FAST);
  memset(mysql_global_audit_mask, 0, sizeof(mysql_global_audit_mask));
}

/**
  Finalize Audit global variables
*/

void mysql_audit_finalize() { mysql_mutex_destroy(&LOCK_audit_mask); }

/**
  Initialize an Audit plug-in

  @param[in] plugin Plugin structure pointer to be initialized.

  @retval false  OK
  @retval true   There was an error.
*/

int initialize_audit_plugin(st_plugin_int *plugin) {
  st_mysql_audit *data = (st_mysql_audit *)plugin->plugin->info;
  int i;
  unsigned long masks = 0;

  for (i = MYSQL_AUDIT_GENERAL_CLASS; i < MYSQL_AUDIT_CLASS_MASK_SIZE; i++) {
    masks |= data->class_mask[i];
  }

  if (data->class_mask[MYSQL_AUDIT_AUTHORIZATION_CLASS]) {
    LogErr(ERROR_LEVEL, ER_AUDIT_PLUGIN_DOES_NOT_SUPPORT_AUDIT_AUTH_EVENTS,
           plugin->name.str);
    return 1;
  }

  if (!data->event_notify || !masks) {
    LogErr(ERROR_LEVEL, ER_AUDIT_PLUGIN_HAS_INVALID_DATA, plugin->name.str);
    return 1;
  }

  if (plugin->plugin->init && plugin->plugin->init(plugin)) {
    LogErr(ERROR_LEVEL, ER_PLUGIN_INIT_FAILED, plugin->name.str);
    return 1;
  }

  /* Make the interface info more easily accessible */
  plugin->data = plugin->plugin->info;

  /* Add the bits the plugin is interested in to the global mask */
  mysql_mutex_lock(&LOCK_audit_mask);
  add_audit_mask(mysql_global_audit_mask, data->class_mask);
  mysql_mutex_unlock(&LOCK_audit_mask);

  return 0;
}

/**
  Performs a bitwise OR of the installed plugins event class masks

  @param[in] plugin Source of the audit mask.
  @param[in] arg    Destination, where the audit mask is copied.

  @retval false  always
*/
static bool calc_class_mask(THD *, plugin_ref plugin, void *arg) {
  st_mysql_audit *data = plugin_data<st_mysql_audit *>(plugin);
  if (data)
    add_audit_mask(reinterpret_cast<unsigned long *>(arg), data->class_mask);
  return false;
}

/**
  Finalize an Audit plug-in

  @param[in] plugin Plugin data pointer to be deinitialized.

  @retval false  OK
  @retval true   There was an error.
*/
int finalize_audit_plugin(st_plugin_int *plugin) {
  unsigned long event_class_mask[MYSQL_AUDIT_CLASS_MASK_SIZE];

  if (plugin->plugin->deinit && plugin->plugin->deinit(nullptr)) {
    DBUG_PRINT("warning", ("Plugin '%s' deinit function returned error.",
                           plugin->name.str));
    DBUG_EXECUTE("finalize_audit_plugin", return 1;);
  }

  plugin->data = nullptr;
  memset(&event_class_mask, 0, sizeof(event_class_mask));

  /* Iterate through all the installed plugins to create new mask */

  /*
    LOCK_audit_mask/LOCK_plugin order is not fixed, but serialized with table
    lock on mysql.plugin.
  */
  mysql_mutex_lock(&LOCK_audit_mask);
  plugin_foreach(current_thd, calc_class_mask, MYSQL_AUDIT_PLUGIN,
                 &event_class_mask);

  /* Set the global audit mask */
  memmove(mysql_global_audit_mask, event_class_mask, sizeof(event_class_mask));
  mysql_mutex_unlock(&LOCK_audit_mask);

  return 0;
}

/**
  Dispatches an event by invoking the plugin's event_notify method.

  @param[in] thd    Session THD containing references to the audit plugins.
  @param[in] plugin Plugin used for dispatching the event.
  @param[in] arg    Opaque event data structure.

  @retval false  always
*/

static int plugins_dispatch(THD *thd, plugin_ref plugin, void *arg) {
  const struct st_mysql_event_generic *event_generic =
      (const struct st_mysql_event_generic *)arg;
  unsigned long subclass = static_cast<unsigned long>(
      *static_cast<const int *>(event_generic->event));
  st_mysql_audit *data = plugin_data<st_mysql_audit *>(plugin);

  /* Check to see if the plugin is interested in this event */
  if (check_audit_mask(data->class_mask[event_generic->event_class], subclass))
    return 0;

  /* Actually notify the plugin */
  return data->event_notify(thd, event_generic->event_class,
                            event_generic->event);
}

static bool plugins_dispatch_bool(THD *thd, plugin_ref plugin, void *arg) {
  return plugins_dispatch(thd, plugin, arg) ? true : false;
}

/**
  Distributes an audit event to plug-ins

  @param[in] thd          THD that generated the event.
  @param     event_class  Audit event class.
  @param[in] event        Opaque pointer to the event data.
*/

static int event_class_dispatch(THD *thd, mysql_event_class_t event_class,
                                const void *event) {
  int result = 0;
  struct st_mysql_event_generic event_generic;
  event_generic.event_class = event_class;
  event_generic.event = event;
  /*
    Check if we are doing a slow global dispatch. This event occurs when
    thd == NULL as it is not associated with any particular thread.
  */
  if (unlikely(!thd)) {
    return plugin_foreach(thd, plugins_dispatch_bool, MYSQL_AUDIT_PLUGIN,
                          &event_generic)
               ? 1
               : 0;
  } else {
    plugin_ref *plugins, *plugins_last;

    /* Use the cached set of audit plugins */
    plugins = thd->audit_class_plugins.begin();
    plugins_last = thd->audit_class_plugins.end();

    for (; plugins != plugins_last; plugins++)
      result |= plugins_dispatch(thd, *plugins, &event_generic);
  }

  return result;
}

static int event_class_dispatch_error(THD *thd, mysql_event_class_t event_class,
                                      const char *event_name,
                                      const void *event) {
  int result = 0;
  bool err = thd ? thd->get_stmt_da()->is_error() : true;

  if (err) /* Audit API cannot modify the already set DA's error state. */
    event_class_dispatch(thd, event_class, event);
  else {
    /* We are not is the error state, we can modify the existing one. */
    thd->get_stmt_da()->set_overwrite_status(true);

    result = event_class_dispatch(thd, event_class, event);

    if (result) {
      if (!thd->get_stmt_da()->is_error()) {
        my_error(ER_AUDIT_API_ABORT, MYF(0), event_name, result);
      }
    }

    thd->get_stmt_da()->set_overwrite_status(false);

    /* Because we rely on the error state, we have to notify our
    caller that the Audit API returned with error state. */
    if (thd->get_stmt_da()->is_error()) result = result != 0 ? result : 1;
  }

  return result;
}

/**  There's at least one active audit plugin tracking a specified class */
bool is_audit_plugin_class_active(THD *thd [[maybe_unused]],
                                  unsigned long event_class) {
  return mysql_global_audit_mask[event_class] != 0;
}

/**
  @brief Checks presence of active audit plugin

  @retval      TRUE             At least one audit plugin is present
  @retval      FALSE            No audit plugin is present
*/
bool is_global_audit_mask_set() {
  for (int i = MYSQL_AUDIT_GENERAL_CLASS; i < MYSQL_AUDIT_CLASS_MASK_SIZE;
       i++) {
    if (mysql_global_audit_mask[i] != 0) return true;
  }
  return false;
}

size_t make_user_name(Security_context *sctx, char *buf) {
  LEX_CSTRING sctx_user = sctx->user();
  LEX_CSTRING sctx_host = sctx->host();
  LEX_CSTRING sctx_ip = sctx->ip();
  LEX_CSTRING sctx_priv_user = sctx->priv_user();
  return static_cast<size_t>(
      strxnmov(buf, MAX_USER_HOST_SIZE,
               sctx_priv_user.str[0] ? sctx_priv_user.str : "", "[",
               sctx_user.length ? sctx_user.str : "", "] @ ",
               sctx_host.length ? sctx_host.str : "", " [",
               sctx_ip.length ? sctx_ip.str : "", "]", NullS) -
      buf);
}<|MERGE_RESOLUTION|>--- conflicted
+++ resolved
@@ -405,14 +405,8 @@
         cmd_class_lowercase = msg;
         std::transform(cmd_class_lowercase.begin(), cmd_class_lowercase.end(),
                        cmd_class_lowercase.begin(), ::tolower);
-<<<<<<< HEAD
-        MYSQL_LEX_CSTRING command_class = {
-            STRING_WITH_LEN(cmd_class_lowercase.c_str())};
-        event.general_sql_command = command_class;
-=======
         event.general_sql_command.str = cmd_class_lowercase.c_str();
         event.general_sql_command.length = cmd_class_lowercase.length();
->>>>>>> 60b25060
         break;
     }
   } else {
