#ifndef SET_VAR_INCLUDED
#define SET_VAR_INCLUDED
/* Copyright (c) 2002, 2018, Oracle and/or its affiliates. All rights reserved.

   This program is free software; you can redistribute it and/or modify
   it under the terms of the GNU General Public License, version 2.0,
   as published by the Free Software Foundation.

   This program is also distributed with certain software (including
   but not limited to OpenSSL) that is licensed under separate terms,
   as designated in a particular file or component or in included license
   documentation.  The authors of MySQL hereby grant you an additional
   permission to link the program and your derivative works with the
   separately licensed software that they have included with MySQL.

   This program is distributed in the hope that it will be useful,
   but WITHOUT ANY WARRANTY; without even the implied warranty of
   MERCHANTABILITY or FITNESS FOR A PARTICULAR PURPOSE.  See the
   GNU General Public License, version 2.0, for more details.

   You should have received a copy of the GNU General Public License
   along with this program; if not, write to the Free Software
   Foundation, Inc., 51 Franklin St, Fifth Floor, Boston, MA 02110-1301  USA */

/**
  @file
  "public" interface to sys_var - server configuration variables.
*/

#include "my_config.h"

#include <stddef.h>
#include <string.h>
#include <sys/types.h>
#include <string>
#include <vector>

#include "lex_string.h"
#include "m_ctype.h"
#include "my_getopt.h"  // get_opt_arg_type
#include "my_inttypes.h"
#include "my_sys.h"
#include "mysql/components/services/system_variable_source_type.h"
#include "mysql/status_var.h"
#include "mysql/udf_registration_types.h"
#include "mysql_com.h"           // Item_result
#include "prealloced_array.h"    // Prealloced_array
#include "sql/sql_const.h"       // SHOW_COMP_OPTION
#include "sql/sql_plugin_ref.h"  // plugin_ref
#include "typelib.h"             // TYPELIB

class Item;
class Item_func_set_user_var;
class PolyLock;
class String;
class THD;
class Time_zone;
class set_var;
class sys_var;
class sys_var_pluginvar;
struct LEX_USER;
template <class Key, class Value>
class collation_unordered_map;

typedef ulonglong sql_mode_t;
typedef enum enum_mysql_show_type SHOW_TYPE;
typedef enum enum_mysql_show_scope SHOW_SCOPE;
template <class T>
class List;

extern TYPELIB bool_typelib;

/* Number of system variable elements to preallocate. */
#define SHOW_VAR_PREALLOC 200
typedef Prealloced_array<SHOW_VAR, SHOW_VAR_PREALLOC> Show_var_array;

struct sys_var_chain {
  sys_var *first;
  sys_var *last;
};

int mysql_add_sys_var_chain(sys_var *chain);
int mysql_del_sys_var_chain(sys_var *chain);

enum enum_var_type {
  OPT_DEFAULT = 0,
  OPT_SESSION,
  OPT_GLOBAL,
  OPT_PERSIST,
  OPT_PERSIST_ONLY
};

/**
  A class representing one system variable - that is something
  that can be accessed as @@global.variable_name or @@session.variable_name,
  visible in SHOW xxx VARIABLES and in INFORMATION_SCHEMA.xxx_VARIABLES,
  optionally it can be assigned to, optionally it can have a command-line
  counterpart with the same name.
*/
class sys_var {
 public:
  sys_var *next;
  LEX_CSTRING name;
  enum flag_enum {
    GLOBAL = 0x0001,
    SESSION = 0x0002,
    ONLY_SESSION = 0x0004,
    SCOPE_MASK = 0x03FF,  // 1023
    READONLY = 0x0400,    // 1024
    ALLOCATED = 0x0800,   // 2048
    INVISIBLE = 0x1000,   // 4096
    TRI_LEVEL = 0x2000,   // 8192 - default is neither GLOBAL nor SESSION
    NOTPERSIST = 0x4000,
    HINT_UPDATEABLE = 0x8000,  // Variable is updateable using SET_VAR hint
    /**
     There can be some variables which needs to be set before plugin is loaded.
     ex: binlog_checksum needs to be set before GR plugin is loaded.
    */

    PERSIST_AS_READ_ONLY = 0x10000
  };
  static const int PARSE_EARLY = 1;
  static const int PARSE_NORMAL = 2;
  /**
    Enumeration type to indicate for a system variable whether
    it will be written to the binlog or not.
  */
  enum binlog_status_enum {
    VARIABLE_NOT_IN_BINLOG,
    SESSION_VARIABLE_IN_BINLOG
  } binlog_status;

 protected:
  typedef bool (*on_check_function)(sys_var *self, THD *thd, set_var *var);
  typedef bool (*on_update_function)(sys_var *self, THD *thd,
                                     enum_var_type type);

  int flags;                      ///< or'ed flag_enum values
  int m_parse_flag;               ///< either PARSE_EARLY or PARSE_NORMAL.
  const SHOW_TYPE show_val_type;  ///< what value_ptr() returns for sql_show.cc
  my_option option;               ///< min, max, default values are stored here
  PolyLock *guard;                ///< *second* lock that protects the variable
  ptrdiff_t offset;  ///< offset to the value from global_system_variables
  on_check_function on_check;
  on_update_function on_update;
  const char *const deprecation_substitute;
  bool is_os_charset;  ///< true if the value is in character_set_filesystem
  struct get_opt_arg_source source;
  char user[USERNAME_CHAR_LENGTH]; /* which user  has set this variable */
  char host[HOSTNAME_LENGTH];      /* host on which this variable is set */
  ulonglong timestamp;             /* represents when this variable was set */

 public:
  sys_var(sys_var_chain *chain, const char *name_arg, const char *comment,
          int flag_args, ptrdiff_t off, int getopt_id,
          enum get_opt_arg_type getopt_arg_type, SHOW_TYPE show_val_type_arg,
          longlong def_val, PolyLock *lock,
          enum binlog_status_enum binlog_status_arg,
          on_check_function on_check_func, on_update_function on_update_func,
          const char *substitute, int parse_flag);

  virtual ~sys_var() {}

  /**
    All the cleanup procedures should be performed here
  */
  virtual void cleanup() {}
  /**
    downcast for sys_var_pluginvar. Returns this if it's an instance
    of sys_var_pluginvar, and 0 otherwise.
  */
  virtual sys_var_pluginvar *cast_pluginvar() { return 0; }

  bool check(THD *thd, set_var *var);
  uchar *value_ptr(THD *running_thd, THD *target_thd, enum_var_type type,
                   LEX_STRING *base);
  uchar *value_ptr(THD *thd, enum_var_type type, LEX_STRING *base);
  virtual void update_default(longlong new_def_value) {
    option.def_value = new_def_value;
  }
  longlong get_default() { return option.def_value; }
  virtual bool is_default(THD *thd, set_var *var);
  virtual longlong get_min_value() { return option.min_value; }
  virtual ulonglong get_max_value() { return option.max_value; }
  /**
    Returns variable type.

    @return variable type
  */
  virtual ulong get_var_type() { return (option.var_type & GET_TYPE_MASK); }
  virtual void set_arg_source(get_opt_arg_source *) {}
  virtual void set_is_plugin(bool) {}
  enum_variable_source get_source() { return source.m_source; }
  const char *get_source_name() { return source.m_path_name; }
  void set_source(enum_variable_source src) {
    option.arg_source->m_source = src;
  }
  void set_source_name(const char *path) {
    strcpy(option.arg_source->m_path_name, path);
  }
  void set_user(const char *usr) { strcpy(user, usr); }
  const char *get_user() { return user; }
  const char *get_host() { return host; }
  void set_host(const char *hst) { strcpy(host, hst); }
  ulonglong get_timestamp() const { return timestamp; }
  void set_user_host(THD *thd);
  my_option *get_option() { return &option; }
  void set_timestamp() { timestamp = my_micro_time(); }
  void set_timestamp(ulonglong ts) { timestamp = ts; }
  void clear_user_host_timestamp() {
    user[0] = '\0';
    host[0] = '\0';
    timestamp = 0;
  }
  virtual bool is_non_persistent() { return flags & NOTPERSIST; }

  /**
     Update the system variable with the default value from either
     session or global scope.  The default value is stored in the
     'var' argument. Return false when successful.
  */
  bool set_default(THD *thd, set_var *var);
  bool update(THD *thd, set_var *var);
  void stmt_update(THD *thd) {
    on_update && on_update(this, thd, OPT_SESSION);
  }

  SHOW_TYPE show_type() { return show_val_type; }
  int scope() const { return flags & SCOPE_MASK; }
  const CHARSET_INFO *charset(THD *thd);
  bool is_readonly() const 
  {
    const my_bool *readonly= getopt_constraint_get_readonly_value(option.name,
                                                                  0, FALSE);
    if (readonly && *readonly)
      return TRUE;  
    
    return flags & READONLY;
  }
  bool not_visible() const { return flags & INVISIBLE; }
  bool is_trilevel() const { return flags & TRI_LEVEL; }
  bool is_persist_readonly() const { return flags & PERSIST_AS_READ_ONLY; }
  /**
    Check if the variable can be set using SET_VAR hint.

    @return true if the variable can be set using SET_VAR hint,
            false otherwise.
  */
  bool is_hint_updateable() const { return flags & HINT_UPDATEABLE; }
  /**
    the following is only true for keycache variables,
    that support the syntax @@keycache_name.variable_name
  */
  bool is_struct() { return option.var_type & GET_ASK_ADDR; }
  bool is_written_to_binlog(enum_var_type type) {
    return type != OPT_GLOBAL && binlog_status == SESSION_VARIABLE_IN_BINLOG;
  }
  virtual bool check_update_type(Item_result type) = 0;

  /**
    Return true for success if:
      Global query and variable scope is GLOBAL or SESSION, or
      Session query and variable scope is SESSION or ONLY_SESSION.
  */
  bool check_scope(enum_var_type query_type) {
    switch (query_type) {
      case OPT_PERSIST:
      case OPT_PERSIST_ONLY:
      case OPT_GLOBAL:
        return scope() & (GLOBAL | SESSION);
      case OPT_SESSION:
        return scope() & (SESSION | ONLY_SESSION);
      case OPT_DEFAULT:
        return scope() & (SESSION | ONLY_SESSION);
    }
    return false;
  }
  bool is_global_persist(enum_var_type type) {
    return (type == OPT_GLOBAL || type == OPT_PERSIST ||
            type == OPT_PERSIST_ONLY);
  }

  bool register_option(std::vector<my_option> *array, int parse_flags) {
    return (option.id != -1) && (m_parse_flag & parse_flags) &&
           (array->push_back(option), false);
  }
  void do_deprecated_warning(THD *thd);
  /**
    Create item from system variable value.

    @param  thd  pointer to THD object

    @return pointer to Item object or NULL if it's
            impossible to obtain the value.
  */
  Item *copy_value(THD *thd);

 private:
  virtual bool do_check(THD *thd, set_var *var) = 0;
  /**
    save the session default value of the variable in var
  */
  virtual void session_save_default(THD *thd, set_var *var) = 0;
  /**
    save the global default value of the variable in var
  */
  virtual void global_save_default(THD *thd, set_var *var) = 0;
  virtual bool session_update(THD *thd, set_var *var) = 0;
  virtual bool global_update(THD *thd, set_var *var) = 0;

 protected:
  /**
    A pointer to a value of the variable for SHOW.
    It must be of show_val_type type (bool for SHOW_BOOL, int for SHOW_INT,
    longlong for SHOW_LONGLONG, etc).
  */
  virtual uchar *session_value_ptr(THD *running_thd, THD *target_thd,
                                   LEX_STRING *base);
  virtual uchar *global_value_ptr(THD *thd, LEX_STRING *base);

  /**
    A pointer to a storage area of the variable, to the raw data.
    Typically it's the same as session_value_ptr(), but it's different,
    for example, for ENUM, that is printed as a string, but stored as a number.
  */
  uchar *session_var_ptr(THD *thd);

  uchar *global_var_ptr();
};

/****************************************************************************
  Classes for parsing of the SET command
****************************************************************************/

/**
  A base class for everything that can be set with SET command.
  It's similar to Items, an instance of this is created by the parser
  for every assigmnent in SET (or elsewhere, e.g. in SELECT).
*/
class set_var_base {
 public:
  set_var_base() {}
  virtual ~set_var_base() {}
  virtual int resolve(THD *thd) = 0;  ///< Check privileges & fix_fields
  virtual int check(THD *thd) = 0;    ///< Evaluate the expression
  virtual int update(THD *thd) = 0;   ///< Set the value
  virtual void print(THD *thd, String *str) = 0;  ///< To self-print

  /**
    @returns whether this variable is @@@@optimizer_trace.
  */
  virtual bool is_var_optimizer_trace() const { return false; }

  /**
    Used only by prepared statements to resolve and check. No locking of tables
    between the two phases.
  */
  virtual int light_check(THD *thd) { return (resolve(thd) || check(thd)); }
};

/**
  set_var_base descendant for assignments to the system variables.
*/
class set_var : public set_var_base {
 public:
  sys_var *var;  ///< system variable to be updated
  Item *value;   ///< the expression that provides the new value of the variable
  enum_var_type type;
  union  ///< temp storage to hold a value between sys_var::check and ::update
  {
    ulonglong ulonglong_value;  ///< for all integer, set, enum sysvars
    double double_value;        ///< for Sys_var_double
    plugin_ref plugin;          ///< for Sys_var_plugin
    Time_zone *time_zone;       ///< for Sys_var_tz
    LEX_STRING string_value;    ///< for Sys_var_charptr and others
    const void *ptr;            ///< for Sys_var_struct
  } save_result;
  LEX_STRING
  base; /**< for structured variables, like keycache_name.variable_name */

  set_var(enum_var_type type_arg, sys_var *var_arg,
          const LEX_STRING *base_name_arg, Item *value_arg);

  int resolve(THD *thd);
  int check(THD *thd);
  int update(THD *thd);
  void update_source_user_host_timestamp(THD *thd);
  int light_check(THD *thd);
  /**
    Print variable in short form.

    @param str String buffer to append the partial assignment to.
  */
  void print_short(String *str);
  void print(THD *, String *str); /* To self-print */
  bool is_global_persist() {
    return (type == OPT_GLOBAL || type == OPT_PERSIST ||
            type == OPT_PERSIST_ONLY);
  }
  virtual bool is_var_optimizer_trace() const {
    extern sys_var *Sys_optimizer_trace_ptr;
    return var == Sys_optimizer_trace_ptr;
  }
};

/* User variables like @my_own_variable */
class set_var_user : public set_var_base {
  Item_func_set_user_var *user_var_item;

 public:
  set_var_user(Item_func_set_user_var *item) : user_var_item(item) {}
  int resolve(THD *thd);
  int check(THD *thd);
  int update(THD *thd);
  int light_check(THD *thd);
  void print(THD *thd, String *str); /* To self-print */
};

/* For SET PASSWORD */

class set_var_password : public set_var_base {
  LEX_USER *user;
  char *password;

 public:
  set_var_password(LEX_USER *user_arg, char *password_arg)
      : user(user_arg), password(password_arg) {}
  int resolve(THD *) { return 0; }
  int check(THD *thd);
  int update(THD *thd);
  void print(THD *thd, String *str); /* To self-print */
};

/* For SET NAMES and SET CHARACTER SET */

class set_var_collation_client : public set_var_base {
  int set_cs_flags;
  const CHARSET_INFO *character_set_client;
  const CHARSET_INFO *character_set_results;
  const CHARSET_INFO *collation_connection;

 public:
  enum set_cs_flags_enum {
    SET_CS_NAMES = 1,
    SET_CS_DEFAULT = 2,
    SET_CS_COLLATE = 4
  };
  set_var_collation_client(int set_cs_flags_arg,
                           const CHARSET_INFO *client_coll_arg,
                           const CHARSET_INFO *connection_coll_arg,
                           const CHARSET_INFO *result_coll_arg)
      : set_cs_flags(set_cs_flags_arg),
        character_set_client(client_coll_arg),
        character_set_results(result_coll_arg),
        collation_connection(connection_coll_arg) {}
  int resolve(THD *) { return 0; }
  int check(THD *thd);
  int update(THD *thd);
  void print(THD *thd, String *str); /* To self-print */
};

/* optional things, have_* variables */
extern SHOW_COMP_OPTION have_profiling;

extern SHOW_COMP_OPTION have_ssl, have_symlink, have_dlopen;
extern SHOW_COMP_OPTION have_query_cache;
extern SHOW_COMP_OPTION have_geometry, have_rtree_keys;
extern SHOW_COMP_OPTION have_compress;
extern SHOW_COMP_OPTION have_statement_timeout;
extern SHOW_COMP_OPTION have_backup_locks;
extern SHOW_COMP_OPTION have_backup_safe_binlog_info;
extern SHOW_COMP_OPTION have_snapshot_cloning;

/*
  Helper functions
*/
ulong get_system_variable_hash_records(void);
ulonglong get_system_variable_hash_version(void);
collation_unordered_map<std::string, sys_var *> *get_system_variable_hash(void);

extern bool get_sysvar_source(const char *name, uint length,
                              enum enum_variable_source *source);

bool enumerate_sys_vars(Show_var_array *show_var_array, bool sort,
                        enum enum_var_type type, bool strict);
void lock_plugin_mutex();
void unlock_plugin_mutex();
<<<<<<< HEAD
sys_var *find_sys_var(THD *thd, const char *str, size_t length = 0);
sys_var *find_sys_var_ex(THD *thd, const char *str, size_t length = 0,
                         bool throw_error = false, bool locked = false);
int sql_set_variables(THD *thd, List<set_var_base> *var_list, bool opened);
=======
sys_var *find_sys_var(THD *thd, const char *str, size_t length=0);
sys_var *find_sys_var_ex(THD *thd, const char *str, size_t length=0,
                         bool throw_error= false, bool locked= false);

MY_ATTRIBUTE((warn_unused_result))
int sql_set_variables(THD *thd, List<set_var_base> *var_list,
                      bool free_joins = true);

bool fix_delay_key_write(sys_var *self, THD *thd, enum_var_type type);
>>>>>>> 333b4508
bool keyring_access_test();
bool fix_delay_key_write(sys_var *self, THD *thd, enum_var_type type);

sql_mode_t expand_sql_mode(sql_mode_t sql_mode, THD *thd);
bool sql_mode_string_representation(THD *thd, sql_mode_t sql_mode,
                                    LEX_STRING *ls);
void update_parser_max_mem_size();

extern sys_var *Sys_autocommit_ptr;
extern sys_var *Sys_gtid_next_ptr;
extern sys_var *Sys_gtid_next_list_ptr;
extern sys_var *Sys_gtid_purged_ptr;

extern ulonglong system_variable_hash_version;

const CHARSET_INFO *get_old_charset_by_name(const char *old_name);

int sys_var_init();
int sys_var_add_options(std::vector<my_option> *long_options, int parse_flags);
void sys_var_end(void);

#endif<|MERGE_RESOLUTION|>--- conflicted
+++ resolved
@@ -221,22 +221,11 @@
   */
   bool set_default(THD *thd, set_var *var);
   bool update(THD *thd, set_var *var);
-  void stmt_update(THD *thd) {
-    on_update && on_update(this, thd, OPT_SESSION);
-  }
 
   SHOW_TYPE show_type() { return show_val_type; }
   int scope() const { return flags & SCOPE_MASK; }
   const CHARSET_INFO *charset(THD *thd);
-  bool is_readonly() const 
-  {
-    const my_bool *readonly= getopt_constraint_get_readonly_value(option.name,
-                                                                  0, FALSE);
-    if (readonly && *readonly)
-      return TRUE;  
-    
-    return flags & READONLY;
-  }
+  bool is_readonly() const { return flags & READONLY; }
   bool not_visible() const { return flags & INVISIBLE; }
   bool is_trilevel() const { return flags & TRI_LEVEL; }
   bool is_persist_readonly() const { return flags & PERSIST_AS_READ_ONLY; }
@@ -485,22 +474,11 @@
                         enum enum_var_type type, bool strict);
 void lock_plugin_mutex();
 void unlock_plugin_mutex();
-<<<<<<< HEAD
 sys_var *find_sys_var(THD *thd, const char *str, size_t length = 0);
 sys_var *find_sys_var_ex(THD *thd, const char *str, size_t length = 0,
                          bool throw_error = false, bool locked = false);
+MY_NODISCARD
 int sql_set_variables(THD *thd, List<set_var_base> *var_list, bool opened);
-=======
-sys_var *find_sys_var(THD *thd, const char *str, size_t length=0);
-sys_var *find_sys_var_ex(THD *thd, const char *str, size_t length=0,
-                         bool throw_error= false, bool locked= false);
-
-MY_ATTRIBUTE((warn_unused_result))
-int sql_set_variables(THD *thd, List<set_var_base> *var_list,
-                      bool free_joins = true);
-
-bool fix_delay_key_write(sys_var *self, THD *thd, enum_var_type type);
->>>>>>> 333b4508
 bool keyring_access_test();
 bool fix_delay_key_write(sys_var *self, THD *thd, enum_var_type type);
 
