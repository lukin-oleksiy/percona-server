/* Copyright (c) 2005, 2021, Oracle and/or its affiliates.

   This program is free software; you can redistribute it and/or modify
   it under the terms of the GNU General Public License, version 2.0,
   as published by the Free Software Foundation.

   This program is also distributed with certain software (including
   but not limited to OpenSSL) that is licensed under separate terms,
   as designated in a particular file or component or in included license
   documentation.  The authors of MySQL hereby grant you an additional
   permission to link the program and your derivative works with the
   separately licensed software that they have included with MySQL.

   This program is distributed in the hope that it will be useful,
   but WITHOUT ANY WARRANTY; without even the implied warranty of
   MERCHANTABILITY or FITNESS FOR A PARTICULAR PURPOSE.  See the
   GNU General Public License, version 2.0, for more details.

   You should have received a copy of the GNU General Public License
   along with this program; if not, write to the Free Software
   Foundation, Inc., 51 Franklin St, Fifth Floor, Boston, MA 02110-1301  USA */

// Partial locale(7) support.

#include "sql/sql_locale.h"

#include <assert.h>
#include <stddef.h>

#include "m_ctype.h"
#include "m_string.h"

#include "my_inttypes.h"
#include "my_loglevel.h"
#include "my_macros.h"
#include "mysql/components/services/log_builtins.h"
#include "mysqld_error.h"
#include "sql/derror.h"  // MY_LOCALE_ERRMSGS
#include "sql/log.h"
#include "sql/sql_error.h"
#include "typelib.h"

enum err_msgs_index {
  en_US = 0,
  cs_CZ,
  da_DK,
  nl_NL,
  et_EE,
  fr_FR,
  de_DE,
  el_GR,
  hu_HU,
  it_IT,
  ja_JP,
  ko_KR,
  no_NO,
  nn_NO,
  pl_PL,
  pt_PT,
  ro_RO,
  ru_RU,
  sr_RS,
  sk_SK,
  es_ES,
  sv_SE,
  uk_UA
} ERR_MSGS_INDEX;

MY_LOCALE_ERRMSGS global_errmsgs[] = {
    MY_LOCALE_ERRMSGS("english"),   MY_LOCALE_ERRMSGS("czech"),
    MY_LOCALE_ERRMSGS("danish"),    MY_LOCALE_ERRMSGS("dutch"),
    MY_LOCALE_ERRMSGS("estonian"),  MY_LOCALE_ERRMSGS("french"),
    MY_LOCALE_ERRMSGS("german"),    MY_LOCALE_ERRMSGS("greek"),
    MY_LOCALE_ERRMSGS("hungarian"), MY_LOCALE_ERRMSGS("italian"),
    MY_LOCALE_ERRMSGS("japanese"),  MY_LOCALE_ERRMSGS("korean"),
    MY_LOCALE_ERRMSGS("norwegian"), MY_LOCALE_ERRMSGS("norwegian-ny"),
    MY_LOCALE_ERRMSGS("polish"),    MY_LOCALE_ERRMSGS("portuguese"),
    MY_LOCALE_ERRMSGS("romanian"),  MY_LOCALE_ERRMSGS("russian"),
    MY_LOCALE_ERRMSGS("serbian"),   MY_LOCALE_ERRMSGS("slovak"),
    MY_LOCALE_ERRMSGS("spanish"),   MY_LOCALE_ERRMSGS("swedish"),
    MY_LOCALE_ERRMSGS("ukrainian"), MY_LOCALE_ERRMSGS(nullptr)};

/***** LOCALE BEGIN ar_AE: Arabic - United Arab Emirates *****/
static const char *my_locale_month_names_ar_AE[13] = {
    "يناير", "فبراير", "مارس",   "أبريل",  "مايو",   "يونيو", "يوليو",
    "أغسطس", "سبتمبر", "أكتوبر", "نوفمبر", "ديسمبر", NullS};
static const char *my_locale_ab_month_names_ar_AE[13] = {
    "ينا", "فبر", "مار", "أبر", "ماي", "يون", "يول",
    "أغس", "سبت", "أكت", "نوف", "ديس", NullS};
static const char *my_locale_day_names_ar_AE[8] = {
    "الاثنين", "الثلاثاء", "الأربعاء", "الخميس",
    "الجمعة",  "السبت ",   "الأحد",    NullS};
static const char *my_locale_ab_day_names_ar_AE[8] = {"ن", "ث", "ر", "خ",
                                                      "ج", "س", "ح", NullS};
static TYPELIB my_locale_typelib_month_names_ar_AE = {
    array_elements(my_locale_month_names_ar_AE) - 1, "",
    my_locale_month_names_ar_AE, nullptr};
static TYPELIB my_locale_typelib_ab_month_names_ar_AE = {
    array_elements(my_locale_ab_month_names_ar_AE) - 1, "",
    my_locale_ab_month_names_ar_AE, nullptr};
static TYPELIB my_locale_typelib_day_names_ar_AE = {
    array_elements(my_locale_day_names_ar_AE) - 1, "",
    my_locale_day_names_ar_AE, nullptr};
static TYPELIB my_locale_typelib_ab_day_names_ar_AE = {
    array_elements(my_locale_ab_day_names_ar_AE) - 1, "",
    my_locale_ab_day_names_ar_AE, nullptr};
MY_LOCALE my_locale_ar_AE(6, "ar_AE", "Arabic - United Arab Emirates", false,
                          &my_locale_typelib_month_names_ar_AE,
                          &my_locale_typelib_ab_month_names_ar_AE,
                          &my_locale_typelib_day_names_ar_AE,
                          &my_locale_typelib_ab_day_names_ar_AE, 6, 8,
                          '.',    /* decimal point ar_AE */
                          ',',    /* thousands_sep ar_AE */
                          "\x03", /* grouping      ar_AE */
                          &global_errmsgs[en_US]);
/***** LOCALE END ar_AE *****/

/***** LOCALE BEGIN ar_BH: Arabic - Bahrain *****/
static const char *my_locale_month_names_ar_BH[13] = {
    "يناير", "فبراير", "مارس",   "أبريل",  "مايو",   "يونيو", "يوليو",
    "أغسطس", "سبتمبر", "أكتوبر", "نوفمبر", "ديسمبر", NullS};
static const char *my_locale_ab_month_names_ar_BH[13] = {
    "ينا", "فبر", "مار", "أبر", "ماي", "يون", "يول",
    "أغس", "سبت", "أكت", "نوف", "ديس", NullS};
static const char *my_locale_day_names_ar_BH[8] = {
    "الاثنين", "الثلاثاء", "الأربعاء", "الخميس",
    "الجمعة",  "السبت",    "الأحد",    NullS};
static const char *my_locale_ab_day_names_ar_BH[8] = {"ن", "ث", "ر", "خ",
                                                      "ج", "س", "ح", NullS};
static TYPELIB my_locale_typelib_month_names_ar_BH = {
    array_elements(my_locale_month_names_ar_BH) - 1, "",
    my_locale_month_names_ar_BH, nullptr};
static TYPELIB my_locale_typelib_ab_month_names_ar_BH = {
    array_elements(my_locale_ab_month_names_ar_BH) - 1, "",
    my_locale_ab_month_names_ar_BH, nullptr};
static TYPELIB my_locale_typelib_day_names_ar_BH = {
    array_elements(my_locale_day_names_ar_BH) - 1, "",
    my_locale_day_names_ar_BH, nullptr};
static TYPELIB my_locale_typelib_ab_day_names_ar_BH = {
    array_elements(my_locale_ab_day_names_ar_BH) - 1, "",
    my_locale_ab_day_names_ar_BH, nullptr};
MY_LOCALE my_locale_ar_BH(7, "ar_BH", "Arabic - Bahrain", false,
                          &my_locale_typelib_month_names_ar_BH,
                          &my_locale_typelib_ab_month_names_ar_BH,
                          &my_locale_typelib_day_names_ar_BH,
                          &my_locale_typelib_ab_day_names_ar_BH, 6, 8,
                          '.',    /* decimal point ar_BH */
                          ',',    /* thousands_sep ar_BH */
                          "\x03", /* grouping      ar_BH */
                          &global_errmsgs[en_US]);
/***** LOCALE END ar_BH *****/

/***** LOCALE BEGIN ar_JO: Arabic - Jordan *****/
static const char *my_locale_month_names_ar_JO[13] = {
    "كانون الثاني", "شباط",        "آذار", "نيسان", "نوار",
    "حزيران",       "تموز",        "آب",   "أيلول", "تشرين الأول",
    "تشرين الثاني", "كانون الأول", NullS};
static const char *my_locale_ab_month_names_ar_JO[13] = {
    "كانون الثاني", "شباط",        "آذار", "نيسان", "نوار",
    "حزيران",       "تموز",        "آب",   "أيلول", "تشرين الأول",
    "تشرين الثاني", "كانون الأول", NullS};
static const char *my_locale_day_names_ar_JO[8] = {
    "الاثنين", "الثلاثاء", "الأربعاء", "الخميس",
    "الجمعة",  "السبت",    "الأحد",    NullS};
static const char *my_locale_ab_day_names_ar_JO[8] = {
    "الاثنين", "الثلاثاء", "الأربعاء", "الخميس",
    "الجمعة",  "السبت",    "الأحد",    NullS};
static TYPELIB my_locale_typelib_month_names_ar_JO = {
    array_elements(my_locale_month_names_ar_JO) - 1, "",
    my_locale_month_names_ar_JO, nullptr};
static TYPELIB my_locale_typelib_ab_month_names_ar_JO = {
    array_elements(my_locale_ab_month_names_ar_JO) - 1, "",
    my_locale_ab_month_names_ar_JO, nullptr};
static TYPELIB my_locale_typelib_day_names_ar_JO = {
    array_elements(my_locale_day_names_ar_JO) - 1, "",
    my_locale_day_names_ar_JO, nullptr};
static TYPELIB my_locale_typelib_ab_day_names_ar_JO = {
    array_elements(my_locale_ab_day_names_ar_JO) - 1, "",
    my_locale_ab_day_names_ar_JO, nullptr};
MY_LOCALE my_locale_ar_JO(8, "ar_JO", "Arabic - Jordan", false,
                          &my_locale_typelib_month_names_ar_JO,
                          &my_locale_typelib_ab_month_names_ar_JO,
                          &my_locale_typelib_day_names_ar_JO,
                          &my_locale_typelib_ab_day_names_ar_JO, 12, 8,
                          '.',    /* decimal point ar_JO */
                          ',',    /* thousands_sep ar_JO */
                          "\x03", /* grouping      ar_JO */
                          &global_errmsgs[en_US]);
/***** LOCALE END ar_JO *****/

/***** LOCALE BEGIN ar_SA: Arabic - Saudi Arabia *****/
static const char *my_locale_month_names_ar_SA[13] = {
    "كانون الثاني", "شباط",        "آذار", "نيسـان", "أيار",
    "حزيران",       "تـمـوز",      "آب",   "أيلول",  "تشرين الأول",
    "تشرين الثاني", "كانون الأول", NullS};
static const char *my_locale_ab_month_names_ar_SA[13] = {
    "Jan", "Feb", "Mar", "Apr", "May", "Jun", "Jul",
    "Aug", "Sep", "Oct", "Nov", "Dec", NullS};
static const char *my_locale_day_names_ar_SA[8] = {
    "الإثنين", "الثلاثاء", "الأربعاء", "الخميس",
    "الجمعـة", "السبت",    "الأحد",    NullS};
static const char *my_locale_ab_day_names_ar_SA[8] = {
    "Mon", "Tue", "Wed", "Thu", "Fri", "Sat", "Sun", NullS};
static TYPELIB my_locale_typelib_month_names_ar_SA = {
    array_elements(my_locale_month_names_ar_SA) - 1, "",
    my_locale_month_names_ar_SA, nullptr};
static TYPELIB my_locale_typelib_ab_month_names_ar_SA = {
    array_elements(my_locale_ab_month_names_ar_SA) - 1, "",
    my_locale_ab_month_names_ar_SA, nullptr};
static TYPELIB my_locale_typelib_day_names_ar_SA = {
    array_elements(my_locale_day_names_ar_SA) - 1, "",
    my_locale_day_names_ar_SA, nullptr};
static TYPELIB my_locale_typelib_ab_day_names_ar_SA = {
    array_elements(my_locale_ab_day_names_ar_SA) - 1, "",
    my_locale_ab_day_names_ar_SA, nullptr};
MY_LOCALE my_locale_ar_SA(9, "ar_SA", "Arabic - Saudi Arabia", false,
                          &my_locale_typelib_month_names_ar_SA,
                          &my_locale_typelib_ab_month_names_ar_SA,
                          &my_locale_typelib_day_names_ar_SA,
                          &my_locale_typelib_ab_day_names_ar_SA, 12, 8,
                          '.',    /* decimal point ar_SA */
                          '\0',   /* thousands_sep ar_SA */
                          "\x80", /* grouping      ar_SA */
                          &global_errmsgs[en_US]);
/***** LOCALE END ar_SA *****/

/***** LOCALE BEGIN ar_SY: Arabic - Syria *****/
static const char *my_locale_month_names_ar_SY[13] = {
    "كانون الثاني", "شباط",        "آذار", "نيسان", "نواران",
    "حزير",         "تموز",        "آب",   "أيلول", "تشرين الأول",
    "تشرين الثاني", "كانون الأول", NullS};
static const char *my_locale_ab_month_names_ar_SY[13] = {
    "كانون الثاني", "شباط",        "آذار", "نيسان", "نوار",
    "حزيران",       "تموز",        "آب",   "أيلول", "تشرين الأول",
    "تشرين الثاني", "كانون الأول", NullS};
static const char *my_locale_day_names_ar_SY[8] = {
    "الاثنين", "الثلاثاء", "الأربعاء", "الخميس",
    "الجمعة",  "السبت",    "الأحد",    NullS};
static const char *my_locale_ab_day_names_ar_SY[8] = {
    "الاثنين", "الثلاثاء", "الأربعاء", "الخميس",
    "الجمعة",  "السبت",    "الأحد",    NullS};
static TYPELIB my_locale_typelib_month_names_ar_SY = {
    array_elements(my_locale_month_names_ar_SY) - 1, "",
    my_locale_month_names_ar_SY, nullptr};
static TYPELIB my_locale_typelib_ab_month_names_ar_SY = {
    array_elements(my_locale_ab_month_names_ar_SY) - 1, "",
    my_locale_ab_month_names_ar_SY, nullptr};
static TYPELIB my_locale_typelib_day_names_ar_SY = {
    array_elements(my_locale_day_names_ar_SY) - 1, "",
    my_locale_day_names_ar_SY, nullptr};
static TYPELIB my_locale_typelib_ab_day_names_ar_SY = {
    array_elements(my_locale_ab_day_names_ar_SY) - 1, "",
    my_locale_ab_day_names_ar_SY, nullptr};
MY_LOCALE my_locale_ar_SY(10, "ar_SY", "Arabic - Syria", false,
                          &my_locale_typelib_month_names_ar_SY,
                          &my_locale_typelib_ab_month_names_ar_SY,
                          &my_locale_typelib_day_names_ar_SY,
                          &my_locale_typelib_ab_day_names_ar_SY, 12, 8,
                          '.',    /* decimal point ar_SY */
                          ',',    /* thousands_sep ar_SY */
                          "\x03", /* grouping      ar_SY */
                          &global_errmsgs[en_US]);
/***** LOCALE END ar_SY *****/

/***** LOCALE BEGIN be_BY: Belarusian - Belarus *****/
static const char *my_locale_month_names_be_BY[13] = {
    "Студзень", "Люты",    "Сакавік", "Красавік", "Травень",
    "Чэрвень",  "Ліпень",  "Жнівень", "Верасень", "Кастрычнік",
    "Лістапад", "Снежань", NullS};
static const char *my_locale_ab_month_names_be_BY[13] = {
    "Стд", "Лют", "Сак", "Крс", "Тра", "Чэр", "Ліп",
    "Жнв", "Врс", "Кст", "Ліс", "Снж", NullS};
static const char *my_locale_day_names_be_BY[8] = {
    "Панядзелак", "Аўторак", "Серада",  "Чацвер",
    "Пятніца",    "Субота",  "Нядзеля", NullS};
static const char *my_locale_ab_day_names_be_BY[8] = {
    "Пан", "Аўт", "Срд", "Чцв", "Пят", "Суб", "Няд", NullS};
static TYPELIB my_locale_typelib_month_names_be_BY = {
    array_elements(my_locale_month_names_be_BY) - 1, "",
    my_locale_month_names_be_BY, nullptr};
static TYPELIB my_locale_typelib_ab_month_names_be_BY = {
    array_elements(my_locale_ab_month_names_be_BY) - 1, "",
    my_locale_ab_month_names_be_BY, nullptr};
static TYPELIB my_locale_typelib_day_names_be_BY = {
    array_elements(my_locale_day_names_be_BY) - 1, "",
    my_locale_day_names_be_BY, nullptr};
static TYPELIB my_locale_typelib_ab_day_names_be_BY = {
    array_elements(my_locale_ab_day_names_be_BY) - 1, "",
    my_locale_ab_day_names_be_BY, nullptr};
MY_LOCALE my_locale_be_BY(11, "be_BY", "Belarusian - Belarus", false,
                          &my_locale_typelib_month_names_be_BY,
                          &my_locale_typelib_ab_month_names_be_BY,
                          &my_locale_typelib_day_names_be_BY,
                          &my_locale_typelib_ab_day_names_be_BY, 10, 10,
                          ',',        /* decimal point be_BY */
                          '.',        /* thousands_sep be_BY */
                          "\x03\x03", /* grouping      be_BY */
                          &global_errmsgs[en_US]);
/***** LOCALE END be_BY *****/

/***** LOCALE BEGIN bg_BG: Bulgarian - Bulgaria *****/
static const char *my_locale_month_names_bg_BG[13] = {
    "януари", "февруари",  "март",     "април",   "май",      "юни", "юли",
    "август", "септември", "октомври", "ноември", "декември", NullS};
static const char *my_locale_ab_month_names_bg_BG[13] = {
    "яну", "фев", "мар", "апр", "май", "юни", "юли",
    "авг", "сеп", "окт", "ное", "дек", NullS};
static const char *my_locale_day_names_bg_BG[8] = {
    "понеделник", "вторник", "сряда",  "четвъртък",
    "петък",      "събота",  "неделя", NullS};
static const char *my_locale_ab_day_names_bg_BG[8] = {"пн", "вт", "ср", "чт",
                                                      "пт", "сб", "нд", NullS};
static TYPELIB my_locale_typelib_month_names_bg_BG = {
    array_elements(my_locale_month_names_bg_BG) - 1, "",
    my_locale_month_names_bg_BG, nullptr};
static TYPELIB my_locale_typelib_ab_month_names_bg_BG = {
    array_elements(my_locale_ab_month_names_bg_BG) - 1, "",
    my_locale_ab_month_names_bg_BG, nullptr};
static TYPELIB my_locale_typelib_day_names_bg_BG = {
    array_elements(my_locale_day_names_bg_BG) - 1, "",
    my_locale_day_names_bg_BG, nullptr};
static TYPELIB my_locale_typelib_ab_day_names_bg_BG = {
    array_elements(my_locale_ab_day_names_bg_BG) - 1, "",
    my_locale_ab_day_names_bg_BG, nullptr};
MY_LOCALE my_locale_bg_BG(12, "bg_BG", "Bulgarian - Bulgaria", false,
                          &my_locale_typelib_month_names_bg_BG,
                          &my_locale_typelib_ab_month_names_bg_BG,
                          &my_locale_typelib_day_names_bg_BG,
                          &my_locale_typelib_ab_day_names_bg_BG, 9, 10,
                          ',',        /* decimal point bg_BG */
                          '\0',       /* thousands_sep bg_BG */
                          "\x03\x03", /* grouping      bg_BG */
                          &global_errmsgs[en_US]);
/***** LOCALE END bg_BG *****/

/***** LOCALE BEGIN ca_ES: Catalan - Catalan *****/
static const char *my_locale_month_names_ca_ES[13] = {
    "gener", "febrer",   "març",    "abril",    "maig",     "juny", "juliol",
    "agost", "setembre", "octubre", "novembre", "desembre", NullS};
static const char *my_locale_ab_month_names_ca_ES[13] = {
    "gen", "feb", "mar", "abr", "mai", "jun", "jul",
    "ago", "set", "oct", "nov", "des", NullS};
static const char *my_locale_day_names_ca_ES[8] = {
    "dilluns",   "dimarts",  "dimecres", "dijous",
    "divendres", "dissabte", "diumenge", NullS};
static const char *my_locale_ab_day_names_ca_ES[8] = {"dl", "dt", "dc", "dj",
                                                      "dv", "ds", "dg", NullS};
static TYPELIB my_locale_typelib_month_names_ca_ES = {
    array_elements(my_locale_month_names_ca_ES) - 1, "",
    my_locale_month_names_ca_ES, nullptr};
static TYPELIB my_locale_typelib_ab_month_names_ca_ES = {
    array_elements(my_locale_ab_month_names_ca_ES) - 1, "",
    my_locale_ab_month_names_ca_ES, nullptr};
static TYPELIB my_locale_typelib_day_names_ca_ES = {
    array_elements(my_locale_day_names_ca_ES) - 1, "",
    my_locale_day_names_ca_ES, nullptr};
static TYPELIB my_locale_typelib_ab_day_names_ca_ES = {
    array_elements(my_locale_ab_day_names_ca_ES) - 1, "",
    my_locale_ab_day_names_ca_ES, nullptr};
MY_LOCALE my_locale_ca_ES(13, "ca_ES", "Catalan - Catalan", false,
                          &my_locale_typelib_month_names_ca_ES,
                          &my_locale_typelib_ab_month_names_ca_ES,
                          &my_locale_typelib_day_names_ca_ES,
                          &my_locale_typelib_ab_day_names_ca_ES, 8, 9,
                          ',',        /* decimal point ca_ES */
                          '\0',       /* thousands_sep ca_ES */
                          "\x80\x80", /* grouping      ca_ES */
                          &global_errmsgs[en_US]);
/***** LOCALE END ca_ES *****/

/***** LOCALE BEGIN cs_CZ: Czech - Czech Republic *****/
static const char *my_locale_month_names_cs_CZ[13] = {
    "leden", "únor", "březen", "duben",    "květen",   "červen", "červenec",
    "srpen", "září", "říjen",  "listopad", "prosinec", NullS};
static const char *my_locale_ab_month_names_cs_CZ[13] = {
    "led", "úno", "bře", "dub", "kvě", "čen", "čec",
    "srp", "zář", "říj", "lis", "pro", NullS};
static const char *my_locale_day_names_cs_CZ[8] = {"Pondělí", "Úterý", "Středa",
                                                   "Čtvrtek", "Pátek", "Sobota",
                                                   "Neděle",  NullS};
static const char *my_locale_ab_day_names_cs_CZ[8] = {"Po", "Út", "St", "Čt",
                                                      "Pá", "So", "Ne", NullS};
static TYPELIB my_locale_typelib_month_names_cs_CZ = {
    array_elements(my_locale_month_names_cs_CZ) - 1, "",
    my_locale_month_names_cs_CZ, nullptr};
static TYPELIB my_locale_typelib_ab_month_names_cs_CZ = {
    array_elements(my_locale_ab_month_names_cs_CZ) - 1, "",
    my_locale_ab_month_names_cs_CZ, nullptr};
static TYPELIB my_locale_typelib_day_names_cs_CZ = {
    array_elements(my_locale_day_names_cs_CZ) - 1, "",
    my_locale_day_names_cs_CZ, nullptr};
static TYPELIB my_locale_typelib_ab_day_names_cs_CZ = {
    array_elements(my_locale_ab_day_names_cs_CZ) - 1, "",
    my_locale_ab_day_names_cs_CZ, nullptr};
MY_LOCALE my_locale_cs_CZ(14, "cs_CZ", "Czech - Czech Republic", false,
                          &my_locale_typelib_month_names_cs_CZ,
                          &my_locale_typelib_ab_month_names_cs_CZ,
                          &my_locale_typelib_day_names_cs_CZ,
                          &my_locale_typelib_ab_day_names_cs_CZ, 8, 7,
                          ',',        /* decimal point cs_CZ */
                          ' ',        /* thousands_sep cs_CZ */
                          "\x03\x03", /* grouping      cs_CZ */
                          &global_errmsgs[cs_CZ]);
/***** LOCALE END cs_CZ *****/

/***** LOCALE BEGIN da_DK: Danish - Denmark *****/
static const char *my_locale_month_names_da_DK[13] = {
    "januar", "februar",   "marts",   "april",    "maj",      "juni", "juli",
    "august", "september", "oktober", "november", "december", NullS};
static const char *my_locale_ab_month_names_da_DK[13] = {
    "jan", "feb", "mar", "apr", "maj", "jun", "jul",
    "aug", "sep", "okt", "nov", "dec", NullS};
static const char *my_locale_day_names_da_DK[8] = {
    "mandag", "tirsdag", "onsdag", "torsdag",
    "fredag", "lørdag",  "søndag", NullS};
static const char *my_locale_ab_day_names_da_DK[8] = {
    "man", "tir", "ons", "tor", "fre", "lør", "søn", NullS};
static TYPELIB my_locale_typelib_month_names_da_DK = {
    array_elements(my_locale_month_names_da_DK) - 1, "",
    my_locale_month_names_da_DK, nullptr};
static TYPELIB my_locale_typelib_ab_month_names_da_DK = {
    array_elements(my_locale_ab_month_names_da_DK) - 1, "",
    my_locale_ab_month_names_da_DK, nullptr};
static TYPELIB my_locale_typelib_day_names_da_DK = {
    array_elements(my_locale_day_names_da_DK) - 1, "",
    my_locale_day_names_da_DK, nullptr};
static TYPELIB my_locale_typelib_ab_day_names_da_DK = {
    array_elements(my_locale_ab_day_names_da_DK) - 1, "",
    my_locale_ab_day_names_da_DK, nullptr};
MY_LOCALE my_locale_da_DK(15, "da_DK", "Danish - Denmark", false,
                          &my_locale_typelib_month_names_da_DK,
                          &my_locale_typelib_ab_month_names_da_DK,
                          &my_locale_typelib_day_names_da_DK,
                          &my_locale_typelib_ab_day_names_da_DK, 9, 7,
                          ',',        /* decimal point da_DK */
                          '.',        /* thousands_sep da_DK */
                          "\x03\x03", /* grouping      da_DK */
                          &global_errmsgs[da_DK]);
/***** LOCALE END da_DK *****/

/***** LOCALE BEGIN de_AT: German - Austria *****/
static const char *my_locale_month_names_de_AT[13] = {
    "Jänner", "Feber",     "März",    "April",    "Mai",      "Juni", "Juli",
    "August", "September", "Oktober", "November", "Dezember", NullS};
static const char *my_locale_ab_month_names_de_AT[13] = {
    "Jän", "Feb", "Mär", "Apr", "Mai", "Jun", "Jul",
    "Aug", "Sep", "Okt", "Nov", "Dez", NullS};
static const char *my_locale_day_names_de_AT[8] = {
    "Montag",  "Dienstag", "Mittwoch", "Donnerstag",
    "Freitag", "Samstag",  "Sonntag",  NullS};
static const char *my_locale_ab_day_names_de_AT[8] = {
    "Mon", "Die", "Mit", "Don", "Fre", "Sam", "Son", NullS};
static TYPELIB my_locale_typelib_month_names_de_AT = {
    array_elements(my_locale_month_names_de_AT) - 1, "",
    my_locale_month_names_de_AT, nullptr};
static TYPELIB my_locale_typelib_ab_month_names_de_AT = {
    array_elements(my_locale_ab_month_names_de_AT) - 1, "",
    my_locale_ab_month_names_de_AT, nullptr};
static TYPELIB my_locale_typelib_day_names_de_AT = {
    array_elements(my_locale_day_names_de_AT) - 1, "",
    my_locale_day_names_de_AT, nullptr};
static TYPELIB my_locale_typelib_ab_day_names_de_AT = {
    array_elements(my_locale_ab_day_names_de_AT) - 1, "",
    my_locale_ab_day_names_de_AT, nullptr};
MY_LOCALE my_locale_de_AT(16, "de_AT", "German - Austria", false,
                          &my_locale_typelib_month_names_de_AT,
                          &my_locale_typelib_ab_month_names_de_AT,
                          &my_locale_typelib_day_names_de_AT,
                          &my_locale_typelib_ab_day_names_de_AT, 9, 10,
                          ',',        /* decimal point de_AT */
                          '\0',       /* thousands_sep de_AT */
                          "\x80\x80", /* grouping      de_AT */
                          &global_errmsgs[de_DE]);
/***** LOCALE END de_AT *****/

/***** LOCALE BEGIN de_DE: German - Germany *****/
static const char *my_locale_month_names_de_DE[13] = {
    "Januar", "Februar",   "März",    "April",    "Mai",      "Juni", "Juli",
    "August", "September", "Oktober", "November", "Dezember", NullS};
static const char *my_locale_ab_month_names_de_DE[13] = {
    "Jan", "Feb", "Mär", "Apr", "Mai", "Jun", "Jul",
    "Aug", "Sep", "Okt", "Nov", "Dez", NullS};
static const char *my_locale_day_names_de_DE[8] = {
    "Montag",  "Dienstag", "Mittwoch", "Donnerstag",
    "Freitag", "Samstag",  "Sonntag",  NullS};
static const char *my_locale_ab_day_names_de_DE[8] = {"Mo", "Di", "Mi", "Do",
                                                      "Fr", "Sa", "So", NullS};
static TYPELIB my_locale_typelib_month_names_de_DE = {
    array_elements(my_locale_month_names_de_DE) - 1, "",
    my_locale_month_names_de_DE, nullptr};
static TYPELIB my_locale_typelib_ab_month_names_de_DE = {
    array_elements(my_locale_ab_month_names_de_DE) - 1, "",
    my_locale_ab_month_names_de_DE, nullptr};
static TYPELIB my_locale_typelib_day_names_de_DE = {
    array_elements(my_locale_day_names_de_DE) - 1, "",
    my_locale_day_names_de_DE, nullptr};
static TYPELIB my_locale_typelib_ab_day_names_de_DE = {
    array_elements(my_locale_ab_day_names_de_DE) - 1, "",
    my_locale_ab_day_names_de_DE, nullptr};
MY_LOCALE my_locale_de_DE(4, "de_DE", "German - Germany", false,
                          &my_locale_typelib_month_names_de_DE,
                          &my_locale_typelib_ab_month_names_de_DE,
                          &my_locale_typelib_day_names_de_DE,
                          &my_locale_typelib_ab_day_names_de_DE, 9, 10,
                          ',',        /* decimal point de_DE */
                          '.',        /* thousands_sep de_DE */
                          "\x03\x03", /* grouping      de_DE */
                          &global_errmsgs[de_DE]);
/***** LOCALE END de_DE *****/

/***** LOCALE BEGIN en_US: English - United States *****/
static const char *my_locale_month_names_en_US[13] = {
    "January", "February",  "March",   "April",    "May",      "June", "July",
    "August",  "September", "October", "November", "December", NullS};
static const char *my_locale_ab_month_names_en_US[13] = {
    "Jan", "Feb", "Mar", "Apr", "May", "Jun", "Jul",
    "Aug", "Sep", "Oct", "Nov", "Dec", NullS};
static const char *my_locale_day_names_en_US[8] = {
    "Monday", "Tuesday",  "Wednesday", "Thursday",
    "Friday", "Saturday", "Sunday",    NullS};
static const char *my_locale_ab_day_names_en_US[8] = {
    "Mon", "Tue", "Wed", "Thu", "Fri", "Sat", "Sun", NullS};
static TYPELIB my_locale_typelib_month_names_en_US = {
    array_elements(my_locale_month_names_en_US) - 1, "",
    my_locale_month_names_en_US, nullptr};
static TYPELIB my_locale_typelib_ab_month_names_en_US = {
    array_elements(my_locale_ab_month_names_en_US) - 1, "",
    my_locale_ab_month_names_en_US, nullptr};
static TYPELIB my_locale_typelib_day_names_en_US = {
    array_elements(my_locale_day_names_en_US) - 1, "",
    my_locale_day_names_en_US, nullptr};
static TYPELIB my_locale_typelib_ab_day_names_en_US = {
    array_elements(my_locale_ab_day_names_en_US) - 1, "",
    my_locale_ab_day_names_en_US, nullptr};
MY_LOCALE my_locale_en_US(0, "en_US", "English - United States", true,
                          &my_locale_typelib_month_names_en_US,
                          &my_locale_typelib_ab_month_names_en_US,
                          &my_locale_typelib_day_names_en_US,
                          &my_locale_typelib_ab_day_names_en_US, 9, 9,
                          '.',        /* decimal point en_US */
                          ',',        /* thousands_sep en_US */
                          "\x03\x03", /* grouping      en_US */
                          &global_errmsgs[en_US]);
/***** LOCALE END en_US *****/

/***** LOCALE BEGIN es_ES: Spanish - Spain *****/
<<<<<<< HEAD
static const char *my_locale_month_names_es_ES[13] = {
    "enero",     "febrero",   "marzo",  "abril",      "mayo",
    "junio",     "julio",     "agosto", "septiembre", "octubre",
    "noviembre", "diciembre", NullS};
static const char *my_locale_ab_month_names_es_ES[13] = {
    "ene", "feb", "mar", "abr", "may", "jun", "jul",
    "ago", "sep", "oct", "nov", "dic", NullS};
static const char *my_locale_day_names_es_ES[8] = {
    "lunes",   "martes", "miércoles", "jueves",
    "viernes", "sábado", "domingo",   NullS};
static const char *my_locale_ab_day_names_es_ES[8] = {
    "lun", "mar", "mié", "jue", "vie", "sáb", "dom", NullS};
static TYPELIB my_locale_typelib_month_names_es_ES = {
    array_elements(my_locale_month_names_es_ES) - 1, "",
    my_locale_month_names_es_ES, nullptr};
static TYPELIB my_locale_typelib_ab_month_names_es_ES = {
    array_elements(my_locale_ab_month_names_es_ES) - 1, "",
    my_locale_ab_month_names_es_ES, nullptr};
static TYPELIB my_locale_typelib_day_names_es_ES = {
    array_elements(my_locale_day_names_es_ES) - 1, "",
    my_locale_day_names_es_ES, nullptr};
static TYPELIB my_locale_typelib_ab_day_names_es_ES = {
    array_elements(my_locale_ab_day_names_es_ES) - 1, "",
    my_locale_ab_day_names_es_ES, nullptr};
MY_LOCALE my_locale_es_ES(17, "es_ES", "Spanish - Spain", false,
                          &my_locale_typelib_month_names_es_ES,
                          &my_locale_typelib_ab_month_names_es_ES,
                          &my_locale_typelib_day_names_es_ES,
                          &my_locale_typelib_ab_day_names_es_ES, 10, 9,
                          ',',        /* decimal point es_ES */
                          '\0',       /* thousands_sep es_ES */
                          "\x80\x80", /* grouping      es_ES */
                          &global_errmsgs[es_ES]);
=======
static const char *my_locale_month_names_es_ES[13] = 
 {"enero","febrero","marzo","abril","mayo","junio","julio","agosto","septiembre","octubre","noviembre","diciembre", NullS };
static const char *my_locale_ab_month_names_es_ES[13] = 
 {"ene","feb","mar","abr","may","jun","jul","ago","sep","oct","nov","dic", NullS };
static const char *my_locale_day_names_es_ES[8] = 
 {"lunes","martes","miércoles","jueves","viernes","sábado","domingo", NullS };
static const char *my_locale_ab_day_names_es_ES[8] = 
 {"lun","mar","mié","jue","vie","sáb","dom", NullS };
static TYPELIB my_locale_typelib_month_names_es_ES = 
 { array_elements(my_locale_month_names_es_ES)-1, "", my_locale_month_names_es_ES, NULL };
static TYPELIB my_locale_typelib_ab_month_names_es_ES = 
 { array_elements(my_locale_ab_month_names_es_ES)-1, "", my_locale_ab_month_names_es_ES, NULL };
static TYPELIB my_locale_typelib_day_names_es_ES = 
 { array_elements(my_locale_day_names_es_ES)-1, "", my_locale_day_names_es_ES, NULL };
static TYPELIB my_locale_typelib_ab_day_names_es_ES = 
 { array_elements(my_locale_ab_day_names_es_ES)-1, "", my_locale_ab_day_names_es_ES, NULL };
MY_LOCALE my_locale_es_ES
(
  17,
  "es_ES",
  "Spanish - Spain",
  FALSE,
  &my_locale_typelib_month_names_es_ES,
  &my_locale_typelib_ab_month_names_es_ES,
  &my_locale_typelib_day_names_es_ES,
  &my_locale_typelib_ab_day_names_es_ES,
  10,
  9,
  ',',        /* decimal point es_ES */
  '.',        /* thousands_sep es_ES */
  "\x03\x03", /* grouping      es_ES */
  &global_errmsgs[es_ES]
);
>>>>>>> b59c0613
/***** LOCALE END es_ES *****/

/***** LOCALE BEGIN et_EE: Estonian - Estonia *****/
static const char *my_locale_month_names_et_EE[13] = {
    "jaanuar",  "veebruar",  "märts",  "aprill",    "mai",
    "juuni",    "juuli",     "august", "september", "oktoober",
    "november", "detsember", NullS};
static const char *my_locale_ab_month_names_et_EE[13] = {
    "jaan ", "veebr", "märts", "apr  ", "mai  ", "juuni", "juuli",
    "aug  ", "sept ", "okt  ", "nov  ", "dets ", NullS};
static const char *my_locale_day_names_et_EE[8] = {
    "esmaspäev", "teisipäev", "kolmapäev", "neljapäev",
    "reede",     "laupäev",   "pühapäev",  NullS};
static const char *my_locale_ab_day_names_et_EE[8] = {"E", "T", "K", "N",
                                                      "R", "L", "P", NullS};
static TYPELIB my_locale_typelib_month_names_et_EE = {
    array_elements(my_locale_month_names_et_EE) - 1, "",
    my_locale_month_names_et_EE, nullptr};
static TYPELIB my_locale_typelib_ab_month_names_et_EE = {
    array_elements(my_locale_ab_month_names_et_EE) - 1, "",
    my_locale_ab_month_names_et_EE, nullptr};
static TYPELIB my_locale_typelib_day_names_et_EE = {
    array_elements(my_locale_day_names_et_EE) - 1, "",
    my_locale_day_names_et_EE, nullptr};
static TYPELIB my_locale_typelib_ab_day_names_et_EE = {
    array_elements(my_locale_ab_day_names_et_EE) - 1, "",
    my_locale_ab_day_names_et_EE, nullptr};
MY_LOCALE my_locale_et_EE(18, "et_EE", "Estonian - Estonia", false,
                          &my_locale_typelib_month_names_et_EE,
                          &my_locale_typelib_ab_month_names_et_EE,
                          &my_locale_typelib_day_names_et_EE,
                          &my_locale_typelib_ab_day_names_et_EE, 9, 9,
                          ',',        /* decimal point et_EE */
                          ' ',        /* thousands_sep et_EE */
                          "\x03\x03", /* grouping      et_EE */
                          &global_errmsgs[et_EE]);
/***** LOCALE END et_EE *****/

/***** LOCALE BEGIN eu_ES: Basque - Basque *****/
static const char *my_locale_month_names_eu_ES[13] = {
    "urtarrila", "otsaila", "martxoa", "apirila", "maiatza",
    "ekaina",    "uztaila", "abuztua", "iraila",  "urria",
    "azaroa",    "abendua", NullS};
static const char *my_locale_ab_month_names_eu_ES[13] = {
    "urt", "ots", "mar", "api", "mai", "eka", "uzt",
    "abu", "ira", "urr", "aza", "abe", NullS};
static const char *my_locale_day_names_eu_ES[8] = {
    "astelehena", "asteartea", "asteazkena", "osteguna",
    "ostirala",   "larunbata", "igandea",    NullS};
static const char *my_locale_ab_day_names_eu_ES[8] = {
    "al.", "ar.", "az.", "og.", "or.", "lr.", "ig.", NullS};
static TYPELIB my_locale_typelib_month_names_eu_ES = {
    array_elements(my_locale_month_names_eu_ES) - 1, "",
    my_locale_month_names_eu_ES, nullptr};
static TYPELIB my_locale_typelib_ab_month_names_eu_ES = {
    array_elements(my_locale_ab_month_names_eu_ES) - 1, "",
    my_locale_ab_month_names_eu_ES, nullptr};
static TYPELIB my_locale_typelib_day_names_eu_ES = {
    array_elements(my_locale_day_names_eu_ES) - 1, "",
    my_locale_day_names_eu_ES, nullptr};
static TYPELIB my_locale_typelib_ab_day_names_eu_ES = {
    array_elements(my_locale_ab_day_names_eu_ES) - 1, "",
    my_locale_ab_day_names_eu_ES, nullptr};
MY_LOCALE my_locale_eu_ES(19, "eu_ES", "Basque - Basque", true,
                          &my_locale_typelib_month_names_eu_ES,
                          &my_locale_typelib_ab_month_names_eu_ES,
                          &my_locale_typelib_day_names_eu_ES,
                          &my_locale_typelib_ab_day_names_eu_ES, 9, 10,
                          ',',        /* decimal point eu_ES */
                          '\0',       /* thousands_sep eu_ES */
                          "\x80\x80", /* grouping      eu_ES */
                          &global_errmsgs[en_US]);
/***** LOCALE END eu_ES *****/

/***** LOCALE BEGIN fi_FI: Finnish - Finland *****/
static const char *my_locale_month_names_fi_FI[13] = {
    "tammikuu",  "helmikuu", "maaliskuu", "huhtikuu", "toukokuu",
    "kesäkuu",   "heinäkuu", "elokuu",    "syyskuu",  "lokakuu",
    "marraskuu", "joulukuu", NullS};
static const char *my_locale_ab_month_names_fi_FI[13] = {
    "tammi ", "helmi ", "maalis", "huhti ", "touko ", "kesä  ", "heinä ",
    "elo   ", "syys  ", "loka  ", "marras", "joulu ", NullS};
static const char *my_locale_day_names_fi_FI[8] = {
    "maanantai", "tiistai",  "keskiviikko", "torstai",
    "perjantai", "lauantai", "sunnuntai",   NullS};
static const char *my_locale_ab_day_names_fi_FI[8] = {"ma", "ti", "ke", "to",
                                                      "pe", "la", "su", NullS};
static TYPELIB my_locale_typelib_month_names_fi_FI = {
    array_elements(my_locale_month_names_fi_FI) - 1, "",
    my_locale_month_names_fi_FI, nullptr};
static TYPELIB my_locale_typelib_ab_month_names_fi_FI = {
    array_elements(my_locale_ab_month_names_fi_FI) - 1, "",
    my_locale_ab_month_names_fi_FI, nullptr};
static TYPELIB my_locale_typelib_day_names_fi_FI = {
    array_elements(my_locale_day_names_fi_FI) - 1, "",
    my_locale_day_names_fi_FI, nullptr};
static TYPELIB my_locale_typelib_ab_day_names_fi_FI = {
    array_elements(my_locale_ab_day_names_fi_FI) - 1, "",
    my_locale_ab_day_names_fi_FI, nullptr};
MY_LOCALE my_locale_fi_FI(20, "fi_FI", "Finnish - Finland", false,
                          &my_locale_typelib_month_names_fi_FI,
                          &my_locale_typelib_ab_month_names_fi_FI,
                          &my_locale_typelib_day_names_fi_FI,
                          &my_locale_typelib_ab_day_names_fi_FI, 9, 11,
                          ',',        /* decimal point fi_FI */
                          ' ',        /* thousands_sep fi_FI */
                          "\x03\x03", /* grouping      fi_FI */
                          &global_errmsgs[en_US]);
/***** LOCALE END fi_FI *****/

/***** LOCALE BEGIN fo_FO: Faroese - Faroe Islands *****/
static const char *my_locale_month_names_fo_FO[13] = {
    "januar", "februar",   "mars",    "apríl",    "mai",      "juni", "juli",
    "august", "september", "oktober", "november", "desember", NullS};
static const char *my_locale_ab_month_names_fo_FO[13] = {
    "jan", "feb", "mar", "apr", "mai", "jun", "jul",
    "aug", "sep", "okt", "nov", "des", NullS};
static const char *my_locale_day_names_fo_FO[8] = {
    "mánadagur",    "týsdagur",    "mikudagur",  "hósdagur",
    "fríggjadagur", "leygardagur", "sunnudagur", NullS};
static const char *my_locale_ab_day_names_fo_FO[8] = {
    "mán", "týs", "mik", "hós", "frí", "ley", "sun", NullS};
static TYPELIB my_locale_typelib_month_names_fo_FO = {
    array_elements(my_locale_month_names_fo_FO) - 1, "",
    my_locale_month_names_fo_FO, nullptr};
static TYPELIB my_locale_typelib_ab_month_names_fo_FO = {
    array_elements(my_locale_ab_month_names_fo_FO) - 1, "",
    my_locale_ab_month_names_fo_FO, nullptr};
static TYPELIB my_locale_typelib_day_names_fo_FO = {
    array_elements(my_locale_day_names_fo_FO) - 1, "",
    my_locale_day_names_fo_FO, nullptr};
static TYPELIB my_locale_typelib_ab_day_names_fo_FO = {
    array_elements(my_locale_ab_day_names_fo_FO) - 1, "",
    my_locale_ab_day_names_fo_FO, nullptr};
MY_LOCALE my_locale_fo_FO(21, "fo_FO", "Faroese - Faroe Islands", false,
                          &my_locale_typelib_month_names_fo_FO,
                          &my_locale_typelib_ab_month_names_fo_FO,
                          &my_locale_typelib_day_names_fo_FO,
                          &my_locale_typelib_ab_day_names_fo_FO, 9, 12,
                          ',',        /* decimal point fo_FO */
                          '.',        /* thousands_sep fo_FO */
                          "\x03\x03", /* grouping      fo_FO */
                          &global_errmsgs[en_US]);
/***** LOCALE END fo_FO *****/

/***** LOCALE BEGIN fr_FR: French - France *****/
static const char *my_locale_month_names_fr_FR[13] = {
    "janvier",  "février",  "mars", "avril",     "mai",
    "juin",     "juillet",  "août", "septembre", "octobre",
    "novembre", "décembre", NullS};
static const char *my_locale_ab_month_names_fr_FR[13] = {
    "jan", "fév", "mar", "avr", "mai", "jun", "jui",
    "aoû", "sep", "oct", "nov", "déc", NullS};
static const char *my_locale_day_names_fr_FR[8] = {
    "lundi",    "mardi",  "mercredi", "jeudi",
    "vendredi", "samedi", "dimanche", NullS};
static const char *my_locale_ab_day_names_fr_FR[8] = {
    "lun", "mar", "mer", "jeu", "ven", "sam", "dim", NullS};
static TYPELIB my_locale_typelib_month_names_fr_FR = {
    array_elements(my_locale_month_names_fr_FR) - 1, "",
    my_locale_month_names_fr_FR, nullptr};
static TYPELIB my_locale_typelib_ab_month_names_fr_FR = {
    array_elements(my_locale_ab_month_names_fr_FR) - 1, "",
    my_locale_ab_month_names_fr_FR, nullptr};
static TYPELIB my_locale_typelib_day_names_fr_FR = {
    array_elements(my_locale_day_names_fr_FR) - 1, "",
    my_locale_day_names_fr_FR, nullptr};
static TYPELIB my_locale_typelib_ab_day_names_fr_FR = {
    array_elements(my_locale_ab_day_names_fr_FR) - 1, "",
    my_locale_ab_day_names_fr_FR, nullptr};
MY_LOCALE my_locale_fr_FR(5, "fr_FR", "French - France", false,
                          &my_locale_typelib_month_names_fr_FR,
                          &my_locale_typelib_ab_month_names_fr_FR,
                          &my_locale_typelib_day_names_fr_FR,
                          &my_locale_typelib_ab_day_names_fr_FR, 9, 8,
                          ',',        /* decimal point fr_FR */
                          '\0',       /* thousands_sep fr_FR */
                          "\x80\x80", /* grouping      fr_FR */
                          &global_errmsgs[fr_FR]);
/***** LOCALE END fr_FR *****/

/***** LOCALE BEGIN gl_ES: Galician - Galician *****/
static const char *my_locale_month_names_gl_ES[13] = {
    "Xaneiro", "Febreiro", "Marzo",   "Abril",    "Maio",     "Xuño", "Xullo",
    "Agosto",  "Setembro", "Outubro", "Novembro", "Decembro", NullS};
static const char *my_locale_ab_month_names_gl_ES[13] = {
    "Xan", "Feb", "Mar", "Abr", "Mai", "Xuñ", "Xul",
    "Ago", "Set", "Out", "Nov", "Dec", NullS};
static const char *my_locale_day_names_gl_ES[8] = {
    "Luns",   "Martes", "Mércores", "Xoves",
    "Venres", "Sábado", "Domingo",  NullS};
static const char *my_locale_ab_day_names_gl_ES[8] = {
    "Lun", "Mar", "Mér", "Xov", "Ven", "Sáb", "Dom", NullS};
static TYPELIB my_locale_typelib_month_names_gl_ES = {
    array_elements(my_locale_month_names_gl_ES) - 1, "",
    my_locale_month_names_gl_ES, nullptr};
static TYPELIB my_locale_typelib_ab_month_names_gl_ES = {
    array_elements(my_locale_ab_month_names_gl_ES) - 1, "",
    my_locale_ab_month_names_gl_ES, nullptr};
static TYPELIB my_locale_typelib_day_names_gl_ES = {
    array_elements(my_locale_day_names_gl_ES) - 1, "",
    my_locale_day_names_gl_ES, nullptr};
static TYPELIB my_locale_typelib_ab_day_names_gl_ES = {
    array_elements(my_locale_ab_day_names_gl_ES) - 1, "",
    my_locale_ab_day_names_gl_ES, nullptr};
MY_LOCALE my_locale_gl_ES(22, "gl_ES", "Galician - Galician", false,
                          &my_locale_typelib_month_names_gl_ES,
                          &my_locale_typelib_ab_month_names_gl_ES,
                          &my_locale_typelib_day_names_gl_ES,
                          &my_locale_typelib_ab_day_names_gl_ES, 8, 8,
                          ',',        /* decimal point gl_ES */
                          '\0',       /* thousands_sep gl_ES */
                          "\x80\x80", /* grouping      gl_ES */
                          &global_errmsgs[en_US]);
/***** LOCALE END gl_ES *****/

/***** LOCALE BEGIN gu_IN: Gujarati - India *****/
static const char *my_locale_month_names_gu_IN[13] = {
    "જાન્યુઆરી", "ફેબ્રુઆરી", "માર્ચ",   "એપ્રિલ", "મે",      "જુન", "જુલાઇ",
    "ઓગસ્ટ",    "સેપ્ટેમ્બર", "ઓક્ટોબર", "નવેમ્બર", "ડિસેમ્બર", NullS};
static const char *my_locale_ab_month_names_gu_IN[13] = {
    "જાન", "ફેબ",  "માર", "એપ્ર", "મે",   "જુન", "જુલ",
    "ઓગ",  "સેપ્ટ", "ઓક્ટ", "નોવ", "ડિસ", NullS};
static const char *my_locale_day_names_gu_IN[8] = {
    "સોમવાર", "મન્ગળવાર", "બુધવાર", "ગુરુવાર", "શુક્રવાર", "શનિવાર", "રવિવાર", NullS};
static const char *my_locale_ab_day_names_gu_IN[8] = {
    "સોમ", "મન્ગળ", "બુધ", "ગુરુ", "શુક્ર", "શનિ", "રવિ", NullS};
static TYPELIB my_locale_typelib_month_names_gu_IN = {
    array_elements(my_locale_month_names_gu_IN) - 1, "",
    my_locale_month_names_gu_IN, nullptr};
static TYPELIB my_locale_typelib_ab_month_names_gu_IN = {
    array_elements(my_locale_ab_month_names_gu_IN) - 1, "",
    my_locale_ab_month_names_gu_IN, nullptr};
static TYPELIB my_locale_typelib_day_names_gu_IN = {
    array_elements(my_locale_day_names_gu_IN) - 1, "",
    my_locale_day_names_gu_IN, nullptr};
static TYPELIB my_locale_typelib_ab_day_names_gu_IN = {
    array_elements(my_locale_ab_day_names_gu_IN) - 1, "",
    my_locale_ab_day_names_gu_IN, nullptr};
MY_LOCALE my_locale_gu_IN(23, "gu_IN", "Gujarati - India", false,
                          &my_locale_typelib_month_names_gu_IN,
                          &my_locale_typelib_ab_month_names_gu_IN,
                          &my_locale_typelib_day_names_gu_IN,
                          &my_locale_typelib_ab_day_names_gu_IN, 10, 8,
                          '.',    /* decimal point gu_IN */
                          ',',    /* thousands_sep gu_IN */
                          "\x03", /* grouping      gu_IN */
                          &global_errmsgs[en_US]);
/***** LOCALE END gu_IN *****/

/***** LOCALE BEGIN he_IL: Hebrew - Israel *****/
static const char *my_locale_month_names_he_IL[13] = {
    "ינואר",  "פברואר", "מרץ",     "אפריל",  "מאי",   "יוני", "יולי",
    "אוגוסט", "ספטמבר", "אוקטובר", "נובמבר", "דצמבר", NullS};
static const char *my_locale_ab_month_names_he_IL[13] = {
    "ינו", "פבר", "מרץ", "אפר", "מאי", "יונ", "יול",
    "אוג", "ספט", "אוק", "נוב", "דצמ", NullS};
static const char *my_locale_day_names_he_IL[8] = {
    "שני", "שלישי", "רביעי", "חמישי", "שישי", "שבת", "ראשון", NullS};
static const char *my_locale_ab_day_names_he_IL[8] = {"ב'", "ג'", "ד'", "ה'",
                                                      "ו'", "ש'", "א'", NullS};
static TYPELIB my_locale_typelib_month_names_he_IL = {
    array_elements(my_locale_month_names_he_IL) - 1, "",
    my_locale_month_names_he_IL, nullptr};
static TYPELIB my_locale_typelib_ab_month_names_he_IL = {
    array_elements(my_locale_ab_month_names_he_IL) - 1, "",
    my_locale_ab_month_names_he_IL, nullptr};
static TYPELIB my_locale_typelib_day_names_he_IL = {
    array_elements(my_locale_day_names_he_IL) - 1, "",
    my_locale_day_names_he_IL, nullptr};
static TYPELIB my_locale_typelib_ab_day_names_he_IL = {
    array_elements(my_locale_ab_day_names_he_IL) - 1, "",
    my_locale_ab_day_names_he_IL, nullptr};
MY_LOCALE my_locale_he_IL(24, "he_IL", "Hebrew - Israel", false,
                          &my_locale_typelib_month_names_he_IL,
                          &my_locale_typelib_ab_month_names_he_IL,
                          &my_locale_typelib_day_names_he_IL,
                          &my_locale_typelib_ab_day_names_he_IL, 7, 5,
                          '.',        /* decimal point he_IL */
                          ',',        /* thousands_sep he_IL */
                          "\x03\x03", /* grouping      he_IL */
                          &global_errmsgs[en_US]);
/***** LOCALE END he_IL *****/

/***** LOCALE BEGIN hi_IN: Hindi - India *****/
static const char *my_locale_month_names_hi_IN[13] = {
    "जनवरी", "फ़रवरी",  "मार्च",  "अप्रेल",  "मई",     "जून", "जुलाई",
    "अगस्त",  "सितम्बर", "अक्टूबर", "नवम्बर", "दिसम्बर", NullS};
static const char *my_locale_ab_month_names_hi_IN[13] = {
    "जनवरी", "फ़रवरी",  "मार्च",  "अप्रेल",  "मई",     "जून", "जुलाई",
    "अगस्त",  "सितम्बर", "अक्टूबर", "नवम्बर", "दिसम्बर", NullS};
static const char *my_locale_day_names_hi_IN[8] = {
    "सोमवार ", "मंगलवार ", "बुधवार ",  "गुरुवार ",
    "शुक्रवार ", "शनिवार ", "रविवार ", NullS};
static const char *my_locale_ab_day_names_hi_IN[8] = {
    "सोम ", "मंगल ", "बुध ", "गुरु ", "शुक्र ", "शनि ", "रवि ", NullS};
static TYPELIB my_locale_typelib_month_names_hi_IN = {
    array_elements(my_locale_month_names_hi_IN) - 1, "",
    my_locale_month_names_hi_IN, nullptr};
static TYPELIB my_locale_typelib_ab_month_names_hi_IN = {
    array_elements(my_locale_ab_month_names_hi_IN) - 1, "",
    my_locale_ab_month_names_hi_IN, nullptr};
static TYPELIB my_locale_typelib_day_names_hi_IN = {
    array_elements(my_locale_day_names_hi_IN) - 1, "",
    my_locale_day_names_hi_IN, nullptr};
static TYPELIB my_locale_typelib_ab_day_names_hi_IN = {
    array_elements(my_locale_ab_day_names_hi_IN) - 1, "",
    my_locale_ab_day_names_hi_IN, nullptr};
MY_LOCALE my_locale_hi_IN(25, "hi_IN", "Hindi - India", false,
                          &my_locale_typelib_month_names_hi_IN,
                          &my_locale_typelib_ab_month_names_hi_IN,
                          &my_locale_typelib_day_names_hi_IN,
                          &my_locale_typelib_ab_day_names_hi_IN, 7, 9,
                          '.',    /* decimal point hi_IN */
                          ',',    /* thousands_sep hi_IN */
                          "\x03", /* grouping      hi_IN */
                          &global_errmsgs[en_US]);
/***** LOCALE END hi_IN *****/

/***** LOCALE BEGIN hr_HR: Croatian - Croatia *****/
static const char *my_locale_month_names_hr_HR[13] = {
    "Siječanj", "Veljača",  "Ožujak",  "Travanj", "Svibanj",
    "Lipanj",   "Srpanj",   "Kolovoz", "Rujan",   "Listopad",
    "Studeni",  "Prosinac", NullS};
static const char *my_locale_ab_month_names_hr_HR[13] = {
    "Sij", "Vel", "Ožu", "Tra", "Svi", "Lip", "Srp",
    "Kol", "Ruj", "Lis", "Stu", "Pro", NullS};
static const char *my_locale_day_names_hr_HR[8] = {
    "Ponedjeljak", "Utorak", "Srijeda",  "Četvrtak",
    "Petak",       "Subota", "Nedjelja", NullS};
static const char *my_locale_ab_day_names_hr_HR[8] = {
    "Pon", "Uto", "Sri", "Čet", "Pet", "Sub", "Ned", NullS};
static TYPELIB my_locale_typelib_month_names_hr_HR = {
    array_elements(my_locale_month_names_hr_HR) - 1, "",
    my_locale_month_names_hr_HR, nullptr};
static TYPELIB my_locale_typelib_ab_month_names_hr_HR = {
    array_elements(my_locale_ab_month_names_hr_HR) - 1, "",
    my_locale_ab_month_names_hr_HR, nullptr};
static TYPELIB my_locale_typelib_day_names_hr_HR = {
    array_elements(my_locale_day_names_hr_HR) - 1, "",
    my_locale_day_names_hr_HR, nullptr};
static TYPELIB my_locale_typelib_ab_day_names_hr_HR = {
    array_elements(my_locale_ab_day_names_hr_HR) - 1, "",
    my_locale_ab_day_names_hr_HR, nullptr};
MY_LOCALE my_locale_hr_HR(26, "hr_HR", "Croatian - Croatia", false,
                          &my_locale_typelib_month_names_hr_HR,
                          &my_locale_typelib_ab_month_names_hr_HR,
                          &my_locale_typelib_day_names_hr_HR,
                          &my_locale_typelib_ab_day_names_hr_HR, 8, 11,
                          ',',        /* decimal point hr_HR */
                          '\0',       /* thousands_sep hr_HR */
                          "\x80\x80", /* grouping      hr_HR */
                          &global_errmsgs[en_US]);
/***** LOCALE END hr_HR *****/

/***** LOCALE BEGIN hu_HU: Hungarian - Hungary *****/
static const char *my_locale_month_names_hu_HU[13] = {
    "január",   "február",  "március",   "április",    "május",
    "június",   "július",   "augusztus", "szeptember", "október",
    "november", "december", NullS};
static const char *my_locale_ab_month_names_hu_HU[13] = {
    "jan", "feb", "már", "ápr", "máj", "jún", "júl",
    "aug", "sze", "okt", "nov", "dec", NullS};
static const char *my_locale_day_names_hu_HU[8] = {
    "hétfő",  "kedd",    "szerda",   "csütörtök",
    "péntek", "szombat", "vasárnap", NullS};
static const char *my_locale_ab_day_names_hu_HU[8] = {"h", "k",   "sze", "cs",
                                                      "p", "szo", "v",   NullS};
static TYPELIB my_locale_typelib_month_names_hu_HU = {
    array_elements(my_locale_month_names_hu_HU) - 1, "",
    my_locale_month_names_hu_HU, nullptr};
static TYPELIB my_locale_typelib_ab_month_names_hu_HU = {
    array_elements(my_locale_ab_month_names_hu_HU) - 1, "",
    my_locale_ab_month_names_hu_HU, nullptr};
static TYPELIB my_locale_typelib_day_names_hu_HU = {
    array_elements(my_locale_day_names_hu_HU) - 1, "",
    my_locale_day_names_hu_HU, nullptr};
static TYPELIB my_locale_typelib_ab_day_names_hu_HU = {
    array_elements(my_locale_ab_day_names_hu_HU) - 1, "",
    my_locale_ab_day_names_hu_HU, nullptr};
MY_LOCALE my_locale_hu_HU(27, "hu_HU", "Hungarian - Hungary", false,
                          &my_locale_typelib_month_names_hu_HU,
                          &my_locale_typelib_ab_month_names_hu_HU,
                          &my_locale_typelib_day_names_hu_HU,
                          &my_locale_typelib_ab_day_names_hu_HU, 10, 9,
                          ',',        /* decimal point hu_HU */
                          '.',        /* thousands_sep hu_HU */
                          "\x03\x03", /* grouping      hu_HU */
                          &global_errmsgs[hu_HU]);
/***** LOCALE END hu_HU *****/

/***** LOCALE BEGIN id_ID: Indonesian - Indonesia *****/
static const char *my_locale_month_names_id_ID[13] = {
    "Januari", "Pebruari",  "Maret",   "April",    "Mei",      "Juni", "Juli",
    "Agustus", "September", "Oktober", "November", "Desember", NullS};
static const char *my_locale_ab_month_names_id_ID[13] = {
    "Jan", "Peb", "Mar", "Apr", "Mei", "Jun", "Jul",
    "Agu", "Sep", "Okt", "Nov", "Des", NullS};
static const char *my_locale_day_names_id_ID[8] = {
    "Senin", "Selasa", "Rabu", "Kamis", "Jumat", "Sabtu", "Minggu", NullS};
static const char *my_locale_ab_day_names_id_ID[8] = {
    "Sen", "Sel", "Rab", "Kam", "Jum", "Sab", "Min", NullS};
static TYPELIB my_locale_typelib_month_names_id_ID = {
    array_elements(my_locale_month_names_id_ID) - 1, "",
    my_locale_month_names_id_ID, nullptr};
static TYPELIB my_locale_typelib_ab_month_names_id_ID = {
    array_elements(my_locale_ab_month_names_id_ID) - 1, "",
    my_locale_ab_month_names_id_ID, nullptr};
static TYPELIB my_locale_typelib_day_names_id_ID = {
    array_elements(my_locale_day_names_id_ID) - 1, "",
    my_locale_day_names_id_ID, nullptr};
static TYPELIB my_locale_typelib_ab_day_names_id_ID = {
    array_elements(my_locale_ab_day_names_id_ID) - 1, "",
    my_locale_ab_day_names_id_ID, nullptr};
MY_LOCALE my_locale_id_ID(28, "id_ID", "Indonesian - Indonesia", true,
                          &my_locale_typelib_month_names_id_ID,
                          &my_locale_typelib_ab_month_names_id_ID,
                          &my_locale_typelib_day_names_id_ID,
                          &my_locale_typelib_ab_day_names_id_ID, 9, 6,
                          ',',        /* decimal point id_ID */
                          '.',        /* thousands_sep id_ID */
                          "\x03\x03", /* grouping      id_ID */
                          &global_errmsgs[en_US]);
/***** LOCALE END id_ID *****/

/***** LOCALE BEGIN is_IS: Icelandic - Iceland *****/
static const char *my_locale_month_names_is_IS[13] = {
    "janúar", "febrúar",   "mars",    "apríl",    "maí",      "júní", "júlí",
    "ágúst",  "september", "október", "nóvember", "desember", NullS};
static const char *my_locale_ab_month_names_is_IS[13] = {
    "jan", "feb", "mar", "apr", "maí", "jún", "júl",
    "ágú", "sep", "okt", "nóv", "des", NullS};
static const char *my_locale_day_names_is_IS[8] = {
    "mánudagur",  "þriðjudagur", "miðvikudagur", "fimmtudagur",
    "föstudagur", "laugardagur", "sunnudagur",   NullS};
static const char *my_locale_ab_day_names_is_IS[8] = {
    "mán", "þri", "mið", "fim", "fös", "lau", "sun", NullS};
static TYPELIB my_locale_typelib_month_names_is_IS = {
    array_elements(my_locale_month_names_is_IS) - 1, "",
    my_locale_month_names_is_IS, nullptr};
static TYPELIB my_locale_typelib_ab_month_names_is_IS = {
    array_elements(my_locale_ab_month_names_is_IS) - 1, "",
    my_locale_ab_month_names_is_IS, nullptr};
static TYPELIB my_locale_typelib_day_names_is_IS = {
    array_elements(my_locale_day_names_is_IS) - 1, "",
    my_locale_day_names_is_IS, nullptr};
static TYPELIB my_locale_typelib_ab_day_names_is_IS = {
    array_elements(my_locale_ab_day_names_is_IS) - 1, "",
    my_locale_ab_day_names_is_IS, nullptr};
MY_LOCALE my_locale_is_IS(29, "is_IS", "Icelandic - Iceland", false,
                          &my_locale_typelib_month_names_is_IS,
                          &my_locale_typelib_ab_month_names_is_IS,
                          &my_locale_typelib_day_names_is_IS,
                          &my_locale_typelib_ab_day_names_is_IS, 9, 12,
                          ',',        /* decimal point is_IS */
                          '.',        /* thousands_sep is_IS */
                          "\x03\x03", /* grouping      is_IS */
                          &global_errmsgs[en_US]);
/***** LOCALE END is_IS *****/

/***** LOCALE BEGIN it_CH: Italian - Switzerland *****/
static const char *my_locale_month_names_it_CH[13] = {
    "gennaio",  "febbraio", "marzo",  "aprile",    "maggio",
    "giugno",   "luglio",   "agosto", "settembre", "ottobre",
    "novembre", "dicembre", NullS};
static const char *my_locale_ab_month_names_it_CH[13] = {
    "gen", "feb", "mar", "apr", "mag", "giu", "lug",
    "ago", "set", "ott", "nov", "dic", NullS};
static const char *my_locale_day_names_it_CH[8] = {
    "lunedì",  "martedì", "mercoledì", "giovedì",
    "venerdì", "sabato",  "domenica",  NullS};
static const char *my_locale_ab_day_names_it_CH[8] = {
    "lun", "mar", "mer", "gio", "ven", "sab", "dom", NullS};
static TYPELIB my_locale_typelib_month_names_it_CH = {
    array_elements(my_locale_month_names_it_CH) - 1, "",
    my_locale_month_names_it_CH, nullptr};
static TYPELIB my_locale_typelib_ab_month_names_it_CH = {
    array_elements(my_locale_ab_month_names_it_CH) - 1, "",
    my_locale_ab_month_names_it_CH, nullptr};
static TYPELIB my_locale_typelib_day_names_it_CH = {
    array_elements(my_locale_day_names_it_CH) - 1, "",
    my_locale_day_names_it_CH, nullptr};
static TYPELIB my_locale_typelib_ab_day_names_it_CH = {
    array_elements(my_locale_ab_day_names_it_CH) - 1, "",
    my_locale_ab_day_names_it_CH, nullptr};
MY_LOCALE my_locale_it_CH(30, "it_CH", "Italian - Switzerland", false,
                          &my_locale_typelib_month_names_it_CH,
                          &my_locale_typelib_ab_month_names_it_CH,
                          &my_locale_typelib_day_names_it_CH,
                          &my_locale_typelib_ab_day_names_it_CH, 9, 9,
                          ',',        /* decimal point it_CH */
                          '\'',       /* thousands_sep it_CH */
                          "\x03\x03", /* grouping      it_CH */
                          &global_errmsgs[it_IT]);
/***** LOCALE END it_CH *****/

/***** LOCALE BEGIN ja_JP: Japanese - Japan *****/
static const char *my_locale_month_names_ja_JP[13] = {
    "1月", "2月", "3月",  "4月",  "5月",  "6月", "7月",
    "8月", "9月", "10月", "11月", "12月", NullS};
static const char *my_locale_ab_month_names_ja_JP[13] = {
    " 1月", " 2月", " 3月", " 4月", " 5月", " 6月", " 7月",
    " 8月", " 9月", "10月", "11月", "12月", NullS};
static const char *my_locale_day_names_ja_JP[8] = {"月曜日", "火曜日", "水曜日",
                                                   "木曜日", "金曜日", "土曜日",
                                                   "日曜日", NullS};
static const char *my_locale_ab_day_names_ja_JP[8] = {"月", "火", "水", "木",
                                                      "金", "土", "日", NullS};
static TYPELIB my_locale_typelib_month_names_ja_JP = {
    array_elements(my_locale_month_names_ja_JP) - 1, "",
    my_locale_month_names_ja_JP, nullptr};
static TYPELIB my_locale_typelib_ab_month_names_ja_JP = {
    array_elements(my_locale_ab_month_names_ja_JP) - 1, "",
    my_locale_ab_month_names_ja_JP, nullptr};
static TYPELIB my_locale_typelib_day_names_ja_JP = {
    array_elements(my_locale_day_names_ja_JP) - 1, "",
    my_locale_day_names_ja_JP, nullptr};
static TYPELIB my_locale_typelib_ab_day_names_ja_JP = {
    array_elements(my_locale_ab_day_names_ja_JP) - 1, "",
    my_locale_ab_day_names_ja_JP, nullptr};
MY_LOCALE my_locale_ja_JP(2, "ja_JP", "Japanese - Japan", false,
                          &my_locale_typelib_month_names_ja_JP,
                          &my_locale_typelib_ab_month_names_ja_JP,
                          &my_locale_typelib_day_names_ja_JP,
                          &my_locale_typelib_ab_day_names_ja_JP, 3, 3,
                          '.',    /* decimal point ja_JP */
                          ',',    /* thousands_sep ja_JP */
                          "\x03", /* grouping      ja_JP */
                          &global_errmsgs[ja_JP]);
/***** LOCALE END ja_JP *****/

/***** LOCALE BEGIN ko_KR: Korean - Korea *****/
static const char *my_locale_month_names_ko_KR[13] = {
    "일월", "이월", "삼월", "사월",   "오월",   "유월", "칠월",
    "팔월", "구월", "시월", "십일월", "십이월", NullS};
static const char *my_locale_ab_month_names_ko_KR[13] = {
    " 1월", " 2월", " 3월", " 4월", " 5월", " 6월", " 7월",
    " 8월", " 9월", "10월", "11월", "12월", NullS};
static const char *my_locale_day_names_ko_KR[8] = {"월요일", "화요일", "수요일",
                                                   "목요일", "금요일", "토요일",
                                                   "일요일", NullS};
static const char *my_locale_ab_day_names_ko_KR[8] = {"월", "화", "수", "목",
                                                      "금", "토", "일", NullS};
static TYPELIB my_locale_typelib_month_names_ko_KR = {
    array_elements(my_locale_month_names_ko_KR) - 1, "",
    my_locale_month_names_ko_KR, nullptr};
static TYPELIB my_locale_typelib_ab_month_names_ko_KR = {
    array_elements(my_locale_ab_month_names_ko_KR) - 1, "",
    my_locale_ab_month_names_ko_KR, nullptr};
static TYPELIB my_locale_typelib_day_names_ko_KR = {
    array_elements(my_locale_day_names_ko_KR) - 1, "",
    my_locale_day_names_ko_KR, nullptr};
static TYPELIB my_locale_typelib_ab_day_names_ko_KR = {
    array_elements(my_locale_ab_day_names_ko_KR) - 1, "",
    my_locale_ab_day_names_ko_KR, nullptr};
MY_LOCALE my_locale_ko_KR(31, "ko_KR", "Korean - Korea", false,
                          &my_locale_typelib_month_names_ko_KR,
                          &my_locale_typelib_ab_month_names_ko_KR,
                          &my_locale_typelib_day_names_ko_KR,
                          &my_locale_typelib_ab_day_names_ko_KR, 3, 3,
                          '.',        /* decimal point ko_KR */
                          ',',        /* thousands_sep ko_KR */
                          "\x03\x03", /* grouping      ko_KR */
                          &global_errmsgs[ko_KR]);
/***** LOCALE END ko_KR *****/

/***** LOCALE BEGIN lt_LT: Lithuanian - Lithuania *****/
static const char *my_locale_month_names_lt_LT[13] = {
    "sausio",    "vasario",  "kovo",      "balandžio", "gegužės",
    "birželio",  "liepos",   "rugpjūčio", "rugsėjo",   "spalio",
    "lapkričio", "gruodžio", NullS};
static const char *my_locale_ab_month_names_lt_LT[13] = {
    "Sau", "Vas", "Kov", "Bal", "Geg", "Bir", "Lie",
    "Rgp", "Rgs", "Spa", "Lap", "Grd", NullS};
static const char *my_locale_day_names_lt_LT[8] = {
    "Pirmadienis",  "Antradienis", "Trečiadienis", "Ketvirtadienis",
    "Penktadienis", "Šeštadienis", "Sekmadienis",  NullS};
static const char *my_locale_ab_day_names_lt_LT[8] = {"Pr", "An", "Tr", "Kt",
                                                      "Pn", "Št", "Sk", NullS};
static TYPELIB my_locale_typelib_month_names_lt_LT = {
    array_elements(my_locale_month_names_lt_LT) - 1, "",
    my_locale_month_names_lt_LT, nullptr};
static TYPELIB my_locale_typelib_ab_month_names_lt_LT = {
    array_elements(my_locale_ab_month_names_lt_LT) - 1, "",
    my_locale_ab_month_names_lt_LT, nullptr};
static TYPELIB my_locale_typelib_day_names_lt_LT = {
    array_elements(my_locale_day_names_lt_LT) - 1, "",
    my_locale_day_names_lt_LT, nullptr};
static TYPELIB my_locale_typelib_ab_day_names_lt_LT = {
    array_elements(my_locale_ab_day_names_lt_LT) - 1, "",
    my_locale_ab_day_names_lt_LT, nullptr};
MY_LOCALE my_locale_lt_LT(32, "lt_LT", "Lithuanian - Lithuania", false,
                          &my_locale_typelib_month_names_lt_LT,
                          &my_locale_typelib_ab_month_names_lt_LT,
                          &my_locale_typelib_day_names_lt_LT,
                          &my_locale_typelib_ab_day_names_lt_LT, 9, 14,
                          ',',        /* decimal point lt_LT */
                          '.',        /* thousands_sep lt_LT */
                          "\x03\x03", /* grouping      lt_LT */
                          &global_errmsgs[en_US]);
/***** LOCALE END lt_LT *****/

/***** LOCALE BEGIN lv_LV: Latvian - Latvia *****/
static const char *my_locale_month_names_lv_LV[13] = {
    "janvāris",  "februāris", "marts",   "aprīlis",    "maijs",
    "jūnijs",    "jūlijs",    "augusts", "septembris", "oktobris",
    "novembris", "decembris", NullS};
static const char *my_locale_ab_month_names_lv_LV[13] = {
    "jan", "feb", "mar", "apr", "mai", "jūn", "jūl",
    "aug", "sep", "okt", "nov", "dec", NullS};
static const char *my_locale_day_names_lv_LV[8] = {
    "pirmdiena",  "otrdiena",  "trešdiena", "ceturtdiena",
    "piektdiena", "sestdiena", "svētdiena", NullS};
static const char *my_locale_ab_day_names_lv_LV[8] = {"P ", "O ", "T ", "C ",
                                                      "Pk", "S ", "Sv", NullS};
static TYPELIB my_locale_typelib_month_names_lv_LV = {
    array_elements(my_locale_month_names_lv_LV) - 1, "",
    my_locale_month_names_lv_LV, nullptr};
static TYPELIB my_locale_typelib_ab_month_names_lv_LV = {
    array_elements(my_locale_ab_month_names_lv_LV) - 1, "",
    my_locale_ab_month_names_lv_LV, nullptr};
static TYPELIB my_locale_typelib_day_names_lv_LV = {
    array_elements(my_locale_day_names_lv_LV) - 1, "",
    my_locale_day_names_lv_LV, nullptr};
static TYPELIB my_locale_typelib_ab_day_names_lv_LV = {
    array_elements(my_locale_ab_day_names_lv_LV) - 1, "",
    my_locale_ab_day_names_lv_LV, nullptr};
MY_LOCALE my_locale_lv_LV(33, "lv_LV", "Latvian - Latvia", false,
                          &my_locale_typelib_month_names_lv_LV,
                          &my_locale_typelib_ab_month_names_lv_LV,
                          &my_locale_typelib_day_names_lv_LV,
                          &my_locale_typelib_ab_day_names_lv_LV, 10, 11,
                          ',',        /* decimal point lv_LV */
                          ' ',        /* thousands_sep lv_LV */
                          "\x03\x03", /* grouping      lv_LV */
                          &global_errmsgs[en_US]);
/***** LOCALE END lv_LV *****/

/***** LOCALE BEGIN mk_MK: Macedonian - FYROM *****/
static const char *my_locale_month_names_mk_MK[13] = {
    "јануари", "февруари",  "март",     "април",   "мај",      "јуни", "јули",
    "август",  "септември", "октомври", "ноември", "декември", NullS};
static const char *my_locale_ab_month_names_mk_MK[13] = {
    "јан", "фев", "мар", "апр", "мај", "јун", "јул",
    "авг", "сеп", "окт", "ное", "дек", NullS};
static const char *my_locale_day_names_mk_MK[8] = {
    "понеделник", "вторник", "среда",  "четврток",
    "петок",      "сабота",  "недела", NullS};
static const char *my_locale_ab_day_names_mk_MK[8] = {
    "пон", "вто", "сре", "чет", "пет", "саб", "нед", NullS};
static TYPELIB my_locale_typelib_month_names_mk_MK = {
    array_elements(my_locale_month_names_mk_MK) - 1, "",
    my_locale_month_names_mk_MK, nullptr};
static TYPELIB my_locale_typelib_ab_month_names_mk_MK = {
    array_elements(my_locale_ab_month_names_mk_MK) - 1, "",
    my_locale_ab_month_names_mk_MK, nullptr};
static TYPELIB my_locale_typelib_day_names_mk_MK = {
    array_elements(my_locale_day_names_mk_MK) - 1, "",
    my_locale_day_names_mk_MK, nullptr};
static TYPELIB my_locale_typelib_ab_day_names_mk_MK = {
    array_elements(my_locale_ab_day_names_mk_MK) - 1, "",
    my_locale_ab_day_names_mk_MK, nullptr};
MY_LOCALE my_locale_mk_MK(34, "mk_MK", "Macedonian - FYROM", false,
                          &my_locale_typelib_month_names_mk_MK,
                          &my_locale_typelib_ab_month_names_mk_MK,
                          &my_locale_typelib_day_names_mk_MK,
                          &my_locale_typelib_ab_day_names_mk_MK, 9, 10,
                          ',',        /* decimal point mk_MK */
                          ' ',        /* thousands_sep mk_MK */
                          "\x03\x03", /* grouping      mk_MK */
                          &global_errmsgs[en_US]);
/***** LOCALE END mk_MK *****/

/***** LOCALE BEGIN mn_MN: Mongolia - Mongolian *****/
static const char *my_locale_month_names_mn_MN[13] = {"Нэгдүгээр сар",
                                                      "Хоёрдугаар сар",
                                                      "Гуравдугаар сар",
                                                      "Дөрөвдүгээр сар",
                                                      "Тавдугаар сар",
                                                      "Зургаадугар сар",
                                                      "Долоодугаар сар",
                                                      "Наймдугаар сар",
                                                      "Есдүгээр сар",
                                                      "Аравдугаар сар",
                                                      "Арваннэгдүгээр сар",
                                                      "Арванхоёрдгаар сар",
                                                      NullS};
static const char *my_locale_ab_month_names_mn_MN[13] = {
    "1-р", "2-р", "3-р",  "4-р",  "5-р",  "6-р", "7-р",
    "8-р", "9-р", "10-р", "11-р", "12-р", NullS};
static const char *my_locale_day_names_mn_MN[8] = {
    "Даваа", "Мягмар", "Лхагва", "Пүрэв", "Баасан", "Бямба", "Ням", NullS};
static const char *my_locale_ab_day_names_mn_MN[8] = {"Да", "Мя", "Лх", "Пү",
                                                      "Ба", "Бя", "Ня", NullS};
static TYPELIB my_locale_typelib_month_names_mn_MN = {
    array_elements(my_locale_month_names_mn_MN) - 1, "",
    my_locale_month_names_mn_MN, nullptr};
static TYPELIB my_locale_typelib_ab_month_names_mn_MN = {
    array_elements(my_locale_ab_month_names_mn_MN) - 1, "",
    my_locale_ab_month_names_mn_MN, nullptr};
static TYPELIB my_locale_typelib_day_names_mn_MN = {
    array_elements(my_locale_day_names_mn_MN) - 1, "",
    my_locale_day_names_mn_MN, nullptr};
static TYPELIB my_locale_typelib_ab_day_names_mn_MN = {
    array_elements(my_locale_ab_day_names_mn_MN) - 1, "",
    my_locale_ab_day_names_mn_MN, nullptr};
MY_LOCALE my_locale_mn_MN(35, "mn_MN", "Mongolia - Mongolian", false,
                          &my_locale_typelib_month_names_mn_MN,
                          &my_locale_typelib_ab_month_names_mn_MN,
                          &my_locale_typelib_day_names_mn_MN,
                          &my_locale_typelib_ab_day_names_mn_MN, 18, 6,
                          ',',        /* decimal point mn_MN */
                          '.',        /* thousands_sep mn_MN */
                          "\x03\x03", /* grouping      mn_MN */
                          &global_errmsgs[en_US]);
/***** LOCALE END mn_MN *****/

/***** LOCALE BEGIN ms_MY: Malay - Malaysia *****/
static const char *my_locale_month_names_ms_MY[13] = {
    "Januari", "Februari",  "Mac",     "April",    "Mei",      "Jun", "Julai",
    "Ogos",    "September", "Oktober", "November", "Disember", NullS};
static const char *my_locale_ab_month_names_ms_MY[13] = {
    "Jan",  "Feb", "Mac", "Apr", "Mei", "Jun", "Jul",
    "Ogos", "Sep", "Okt", "Nov", "Dis", NullS};
static const char *my_locale_day_names_ms_MY[8] = {
    "Isnin", "Selasa", "Rabu", "Khamis", "Jumaat", "Sabtu", "Ahad", NullS};
static const char *my_locale_ab_day_names_ms_MY[8] = {
    "Isn", "Sel", "Rab", "Kha", "Jum", "Sab", "Ahd", NullS};
static TYPELIB my_locale_typelib_month_names_ms_MY = {
    array_elements(my_locale_month_names_ms_MY) - 1, "",
    my_locale_month_names_ms_MY, nullptr};
static TYPELIB my_locale_typelib_ab_month_names_ms_MY = {
    array_elements(my_locale_ab_month_names_ms_MY) - 1, "",
    my_locale_ab_month_names_ms_MY, nullptr};
static TYPELIB my_locale_typelib_day_names_ms_MY = {
    array_elements(my_locale_day_names_ms_MY) - 1, "",
    my_locale_day_names_ms_MY, nullptr};
static TYPELIB my_locale_typelib_ab_day_names_ms_MY = {
    array_elements(my_locale_ab_day_names_ms_MY) - 1, "",
    my_locale_ab_day_names_ms_MY, nullptr};
MY_LOCALE my_locale_ms_MY(36, "ms_MY", "Malay - Malaysia", true,
                          &my_locale_typelib_month_names_ms_MY,
                          &my_locale_typelib_ab_month_names_ms_MY,
                          &my_locale_typelib_day_names_ms_MY,
                          &my_locale_typelib_ab_day_names_ms_MY, 9, 6,
                          '.',    /* decimal point ms_MY */
                          ',',    /* thousands_sep ms_MY */
                          "\x03", /* grouping      ms_MY */
                          &global_errmsgs[en_US]);
/***** LOCALE END ms_MY *****/

/***** LOCALE BEGIN nb_NO: Norwegian(Bokml) - Norway *****/
static const char *my_locale_month_names_nb_NO[13] = {
    "januar", "februar",   "mars",    "april",    "mai",      "juni", "juli",
    "august", "september", "oktober", "november", "desember", NullS};
static const char *my_locale_ab_month_names_nb_NO[13] = {
    "jan", "feb", "mar", "apr", "mai", "jun", "jul",
    "aug", "sep", "okt", "nov", "des", NullS};
static const char *my_locale_day_names_nb_NO[8] = {
    "mandag", "tirsdag", "onsdag", "torsdag",
    "fredag", "lørdag",  "søndag", NullS};
static const char *my_locale_ab_day_names_nb_NO[8] = {
    "man", "tir", "ons", "tor", "fre", "lør", "søn", NullS};
static TYPELIB my_locale_typelib_month_names_nb_NO = {
    array_elements(my_locale_month_names_nb_NO) - 1, "",
    my_locale_month_names_nb_NO, nullptr};
static TYPELIB my_locale_typelib_ab_month_names_nb_NO = {
    array_elements(my_locale_ab_month_names_nb_NO) - 1, "",
    my_locale_ab_month_names_nb_NO, nullptr};
static TYPELIB my_locale_typelib_day_names_nb_NO = {
    array_elements(my_locale_day_names_nb_NO) - 1, "",
    my_locale_day_names_nb_NO, nullptr};
static TYPELIB my_locale_typelib_ab_day_names_nb_NO = {
    array_elements(my_locale_ab_day_names_nb_NO) - 1, "",
    my_locale_ab_day_names_nb_NO, nullptr};
MY_LOCALE my_locale_nb_NO(37, "nb_NO", "Norwegian(Bokml) - Norway", false,
                          &my_locale_typelib_month_names_nb_NO,
                          &my_locale_typelib_ab_month_names_nb_NO,
                          &my_locale_typelib_day_names_nb_NO,
                          &my_locale_typelib_ab_day_names_nb_NO, 9, 7,
                          ',',        /* decimal point nb_NO */
                          '.',        /* thousands_sep nb_NO */
                          "\x03\x03", /* grouping      nb_NO */
                          &global_errmsgs[no_NO]);
/***** LOCALE END nb_NO *****/

/***** LOCALE BEGIN nl_NL: Dutch - The Netherlands *****/
static const char *my_locale_month_names_nl_NL[13] = {
    "januari",  "februari",  "maart",   "april",    "mei",      "juni", "juli",
    "augustus", "september", "oktober", "november", "december", NullS};
static const char *my_locale_ab_month_names_nl_NL[13] = {
    "jan", "feb", "mrt", "apr", "mei", "jun", "jul",
    "aug", "sep", "okt", "nov", "dec", NullS};
static const char *my_locale_day_names_nl_NL[8] = {
    "maandag", "dinsdag",  "woensdag", "donderdag",
    "vrijdag", "zaterdag", "zondag",   NullS};
static const char *my_locale_ab_day_names_nl_NL[8] = {"ma", "di", "wo", "do",
                                                      "vr", "za", "zo", NullS};
static TYPELIB my_locale_typelib_month_names_nl_NL = {
    array_elements(my_locale_month_names_nl_NL) - 1, "",
    my_locale_month_names_nl_NL, nullptr};
static TYPELIB my_locale_typelib_ab_month_names_nl_NL = {
    array_elements(my_locale_ab_month_names_nl_NL) - 1, "",
    my_locale_ab_month_names_nl_NL, nullptr};
static TYPELIB my_locale_typelib_day_names_nl_NL = {
    array_elements(my_locale_day_names_nl_NL) - 1, "",
    my_locale_day_names_nl_NL, nullptr};
static TYPELIB my_locale_typelib_ab_day_names_nl_NL = {
    array_elements(my_locale_ab_day_names_nl_NL) - 1, "",
    my_locale_ab_day_names_nl_NL, nullptr};
MY_LOCALE my_locale_nl_NL(38, "nl_NL", "Dutch - The Netherlands", true,
                          &my_locale_typelib_month_names_nl_NL,
                          &my_locale_typelib_ab_month_names_nl_NL,
                          &my_locale_typelib_day_names_nl_NL,
                          &my_locale_typelib_ab_day_names_nl_NL, 9, 9,
                          ',',        /* decimal point nl_NL */
                          '\0',       /* thousands_sep nl_NL */
                          "\x80\x80", /* grouping      nl_NL */
                          &global_errmsgs[nl_NL]);
/***** LOCALE END nl_NL *****/

/***** LOCALE BEGIN pl_PL: Polish - Poland *****/
static const char *my_locale_month_names_pl_PL[13] = {
    "styczeń",  "luty",     "marzec",   "kwiecień", "maj",
    "czerwiec", "lipiec",   "sierpień", "wrzesień", "październik",
    "listopad", "grudzień", NullS};
static const char *my_locale_ab_month_names_pl_PL[13] = {
    "sty", "lut", "mar", "kwi", "maj", "cze", "lip",
    "sie", "wrz", "paź", "lis", "gru", NullS};
static const char *my_locale_day_names_pl_PL[8] = {
    "poniedziałek", "wtorek", "środa",     "czwartek",
    "piątek",       "sobota", "niedziela", NullS};
static const char *my_locale_ab_day_names_pl_PL[8] = {
    "pon", "wto", "śro", "czw", "pią", "sob", "nie", NullS};
static TYPELIB my_locale_typelib_month_names_pl_PL = {
    array_elements(my_locale_month_names_pl_PL) - 1, "",
    my_locale_month_names_pl_PL, nullptr};
static TYPELIB my_locale_typelib_ab_month_names_pl_PL = {
    array_elements(my_locale_ab_month_names_pl_PL) - 1, "",
    my_locale_ab_month_names_pl_PL, nullptr};
static TYPELIB my_locale_typelib_day_names_pl_PL = {
    array_elements(my_locale_day_names_pl_PL) - 1, "",
    my_locale_day_names_pl_PL, nullptr};
static TYPELIB my_locale_typelib_ab_day_names_pl_PL = {
    array_elements(my_locale_ab_day_names_pl_PL) - 1, "",
    my_locale_ab_day_names_pl_PL, nullptr};
MY_LOCALE my_locale_pl_PL(39, "pl_PL", "Polish - Poland", false,
                          &my_locale_typelib_month_names_pl_PL,
                          &my_locale_typelib_ab_month_names_pl_PL,
                          &my_locale_typelib_day_names_pl_PL,
                          &my_locale_typelib_ab_day_names_pl_PL, 11, 12,
                          ',',        /* decimal point pl_PL */
                          '\0',       /* thousands_sep pl_PL */
                          "\x80\x80", /* grouping      pl_PL */
                          &global_errmsgs[pl_PL]);
/***** LOCALE END pl_PL *****/

/***** LOCALE BEGIN pt_BR: Portugese - Brazil *****/
static const char *my_locale_month_names_pt_BR[13] = {
    "janeiro", "fevereiro", "março",   "abril",    "maio",     "junho", "julho",
    "agosto",  "setembro",  "outubro", "novembro", "dezembro", NullS};
static const char *my_locale_ab_month_names_pt_BR[13] = {
    "Jan", "Fev", "Mar", "Abr", "Mai", "Jun", "Jul",
    "Ago", "Set", "Out", "Nov", "Dez", NullS};
static const char *my_locale_day_names_pt_BR[8] = {"segunda", "terça", "quarta",
                                                   "quinta",  "sexta", "sábado",
                                                   "domingo", NullS};
static const char *my_locale_ab_day_names_pt_BR[8] = {
    "Seg", "Ter", "Qua", "Qui", "Sex", "Sáb", "Dom", NullS};
static TYPELIB my_locale_typelib_month_names_pt_BR = {
    array_elements(my_locale_month_names_pt_BR) - 1, "",
    my_locale_month_names_pt_BR, nullptr};
static TYPELIB my_locale_typelib_ab_month_names_pt_BR = {
    array_elements(my_locale_ab_month_names_pt_BR) - 1, "",
    my_locale_ab_month_names_pt_BR, nullptr};
static TYPELIB my_locale_typelib_day_names_pt_BR = {
    array_elements(my_locale_day_names_pt_BR) - 1, "",
    my_locale_day_names_pt_BR, nullptr};
static TYPELIB my_locale_typelib_ab_day_names_pt_BR = {
    array_elements(my_locale_ab_day_names_pt_BR) - 1, "",
    my_locale_ab_day_names_pt_BR, nullptr};
MY_LOCALE my_locale_pt_BR(40, "pt_BR", "Portugese - Brazil", false,
                          &my_locale_typelib_month_names_pt_BR,
                          &my_locale_typelib_ab_month_names_pt_BR,
                          &my_locale_typelib_day_names_pt_BR,
                          &my_locale_typelib_ab_day_names_pt_BR, 9, 7,
                          ',',        /* decimal point pt_BR */
                          '\0',       /* thousands_sep pt_BR */
                          "\x80\x80", /* grouping      pt_BR */
                          &global_errmsgs[pt_PT]);
/***** LOCALE END pt_BR *****/

/***** LOCALE BEGIN pt_PT: Portugese - Portugal *****/
static const char *my_locale_month_names_pt_PT[13] = {
    "Janeiro", "Fevereiro", "Março",   "Abril",    "Maio",     "Junho", "Julho",
    "Agosto",  "Setembro",  "Outubro", "Novembro", "Dezembro", NullS};
static const char *my_locale_ab_month_names_pt_PT[13] = {
    "Jan", "Fev", "Mar", "Abr", "Mai", "Jun", "Jul",
    "Ago", "Set", "Out", "Nov", "Dez", NullS};
static const char *my_locale_day_names_pt_PT[8] = {"Segunda", "Terça", "Quarta",
                                                   "Quinta",  "Sexta", "Sábado",
                                                   "Domingo", NullS};
static const char *my_locale_ab_day_names_pt_PT[8] = {
    "Seg", "Ter", "Qua", "Qui", "Sex", "Sáb", "Dom", NullS};
static TYPELIB my_locale_typelib_month_names_pt_PT = {
    array_elements(my_locale_month_names_pt_PT) - 1, "",
    my_locale_month_names_pt_PT, nullptr};
static TYPELIB my_locale_typelib_ab_month_names_pt_PT = {
    array_elements(my_locale_ab_month_names_pt_PT) - 1, "",
    my_locale_ab_month_names_pt_PT, nullptr};
static TYPELIB my_locale_typelib_day_names_pt_PT = {
    array_elements(my_locale_day_names_pt_PT) - 1, "",
    my_locale_day_names_pt_PT, nullptr};
static TYPELIB my_locale_typelib_ab_day_names_pt_PT = {
    array_elements(my_locale_ab_day_names_pt_PT) - 1, "",
    my_locale_ab_day_names_pt_PT, nullptr};
MY_LOCALE my_locale_pt_PT(41, "pt_PT", "Portugese - Portugal", false,
                          &my_locale_typelib_month_names_pt_PT,
                          &my_locale_typelib_ab_month_names_pt_PT,
                          &my_locale_typelib_day_names_pt_PT,
                          &my_locale_typelib_ab_day_names_pt_PT, 9, 7,
                          ',',        /* decimal point pt_PT */
                          '\0',       /* thousands_sep pt_PT */
                          "\x80\x80", /* grouping      pt_PT */
                          &global_errmsgs[pt_PT]);
/***** LOCALE END pt_PT *****/

/***** LOCALE BEGIN ro_RO: Romanian - Romania *****/
static const char *my_locale_month_names_ro_RO[13] = {
    "Ianuarie",  "Februarie", "Martie", "Aprilie",    "Mai",
    "Iunie",     "Iulie",     "August", "Septembrie", "Octombrie",
    "Noiembrie", "Decembrie", NullS};
static const char *my_locale_ab_month_names_ro_RO[13] = {
    "ian", "feb", "mar", "apr", "mai", "iun", "iul",
    "aug", "sep", "oct", "nov", "dec", NullS};
static const char *my_locale_day_names_ro_RO[8] = {
    "Luni", "Marţi", "Miercuri", "Joi", "Vineri", "Sâmbătă", "Duminică", NullS};
static const char *my_locale_ab_day_names_ro_RO[8] = {"Lu", "Ma", "Mi", "Jo",
                                                      "Vi", "Sâ", "Du", NullS};
static TYPELIB my_locale_typelib_month_names_ro_RO = {
    array_elements(my_locale_month_names_ro_RO) - 1, "",
    my_locale_month_names_ro_RO, nullptr};
static TYPELIB my_locale_typelib_ab_month_names_ro_RO = {
    array_elements(my_locale_ab_month_names_ro_RO) - 1, "",
    my_locale_ab_month_names_ro_RO, nullptr};
static TYPELIB my_locale_typelib_day_names_ro_RO = {
    array_elements(my_locale_day_names_ro_RO) - 1, "",
    my_locale_day_names_ro_RO, nullptr};
static TYPELIB my_locale_typelib_ab_day_names_ro_RO = {
    array_elements(my_locale_ab_day_names_ro_RO) - 1, "",
    my_locale_ab_day_names_ro_RO, nullptr};
MY_LOCALE my_locale_ro_RO(42, "ro_RO", "Romanian - Romania", false,
                          &my_locale_typelib_month_names_ro_RO,
                          &my_locale_typelib_ab_month_names_ro_RO,
                          &my_locale_typelib_day_names_ro_RO,
                          &my_locale_typelib_ab_day_names_ro_RO, 10, 8,
                          ',',        /* decimal point ro_RO */
                          '.',        /* thousands_sep ro_RO */
                          "\x03\x03", /* grouping      ro_RO */
                          &global_errmsgs[ro_RO]);
/***** LOCALE END ro_RO *****/

/***** LOCALE BEGIN ru_RU: Russian - Russia *****/
static const char *my_locale_month_names_ru_RU[13] = {
    "Января",  "Февраля",  "Марта",   "Апреля", "Мая",     "Июня", "Июля",
    "Августа", "Сентября", "Октября", "Ноября", "Декабря", NullS};
static const char *my_locale_ab_month_names_ru_RU[13] = {
    "Янв", "Фев", "Мар", "Апр", "Май", "Июн", "Июл",
    "Авг", "Сен", "Окт", "Ноя", "Дек", NullS};
static const char *my_locale_day_names_ru_RU[8] = {
    "Понедельник", "Вторник", "Среда",       "Четверг",
    "Пятница",     "Суббота", "Воскресенье", NullS};
static const char *my_locale_ab_day_names_ru_RU[8] = {
    "Пнд", "Втр", "Срд", "Чтв", "Птн", "Сбт", "Вск", NullS};
static TYPELIB my_locale_typelib_month_names_ru_RU = {
    array_elements(my_locale_month_names_ru_RU) - 1, "",
    my_locale_month_names_ru_RU, nullptr};
static TYPELIB my_locale_typelib_ab_month_names_ru_RU = {
    array_elements(my_locale_ab_month_names_ru_RU) - 1, "",
    my_locale_ab_month_names_ru_RU, nullptr};
static TYPELIB my_locale_typelib_day_names_ru_RU = {
    array_elements(my_locale_day_names_ru_RU) - 1, "",
    my_locale_day_names_ru_RU, nullptr};
static TYPELIB my_locale_typelib_ab_day_names_ru_RU = {
    array_elements(my_locale_ab_day_names_ru_RU) - 1, "",
    my_locale_ab_day_names_ru_RU, nullptr};
MY_LOCALE my_locale_ru_RU(43, "ru_RU", "Russian - Russia", false,
                          &my_locale_typelib_month_names_ru_RU,
                          &my_locale_typelib_ab_month_names_ru_RU,
                          &my_locale_typelib_day_names_ru_RU,
                          &my_locale_typelib_ab_day_names_ru_RU, 8, 11,
                          ',',        /* decimal point ru_RU */
                          ' ',        /* thousands_sep ru_RU */
                          "\x03\x03", /* grouping      ru_RU */
                          &global_errmsgs[ru_RU]);
/***** LOCALE END ru_RU *****/

/***** LOCALE BEGIN ru_UA: Russian - Ukraine *****/
static const char *my_locale_month_names_ru_UA[13] = {
    "Январь", "Февраль",  "Март",    "Апрель", "Май",     "Июнь", "Июль",
    "Август", "Сентябрь", "Октябрь", "Ноябрь", "Декабрь", NullS};
static const char *my_locale_ab_month_names_ru_UA[13] = {
    "Янв", "Фев", "Мар", "Апр", "Май", "Июн", "Июл",
    "Авг", "Сен", "Окт", "Ноя", "Дек", NullS};
static const char *my_locale_day_names_ru_UA[8] = {
    "Понедельник", "Вторник", "Среда",       "Четверг",
    "Пятница",     "Суббота", "Воскресенье", NullS};
static const char *my_locale_ab_day_names_ru_UA[8] = {
    "Пнд", "Вто", "Срд", "Чтв", "Птн", "Суб", "Вск", NullS};
static TYPELIB my_locale_typelib_month_names_ru_UA = {
    array_elements(my_locale_month_names_ru_UA) - 1, "",
    my_locale_month_names_ru_UA, nullptr};
static TYPELIB my_locale_typelib_ab_month_names_ru_UA = {
    array_elements(my_locale_ab_month_names_ru_UA) - 1, "",
    my_locale_ab_month_names_ru_UA, nullptr};
static TYPELIB my_locale_typelib_day_names_ru_UA = {
    array_elements(my_locale_day_names_ru_UA) - 1, "",
    my_locale_day_names_ru_UA, nullptr};
static TYPELIB my_locale_typelib_ab_day_names_ru_UA = {
    array_elements(my_locale_ab_day_names_ru_UA) - 1, "",
    my_locale_ab_day_names_ru_UA, nullptr};
MY_LOCALE my_locale_ru_UA(44, "ru_UA", "Russian - Ukraine", false,
                          &my_locale_typelib_month_names_ru_UA,
                          &my_locale_typelib_ab_month_names_ru_UA,
                          &my_locale_typelib_day_names_ru_UA,
                          &my_locale_typelib_ab_day_names_ru_UA, 8, 11,
                          ',',        /* decimal point ru_UA */
                          '.',        /* thousands_sep ru_UA */
                          "\x03\x03", /* grouping      ru_UA */
                          &global_errmsgs[ru_RU]);
/***** LOCALE END ru_UA *****/

/***** LOCALE BEGIN sk_SK: Slovak - Slovakia *****/
static const char *my_locale_month_names_sk_SK[13] = {
    "január", "február",   "marec",   "apríl",    "máj",      "jún", "júl",
    "august", "september", "október", "november", "december", NullS};
static const char *my_locale_ab_month_names_sk_SK[13] = {
    "jan", "feb", "mar", "apr", "máj", "jún", "júl",
    "aug", "sep", "okt", "nov", "dec", NullS};
static const char *my_locale_day_names_sk_SK[8] = {
    "Pondelok", "Utorok", "Streda", "Štvrtok",
    "Piatok",   "Sobota", "Nedeľa", NullS};
static const char *my_locale_ab_day_names_sk_SK[8] = {"Po", "Ut", "St", "Št",
                                                      "Pi", "So", "Ne", NullS};
static TYPELIB my_locale_typelib_month_names_sk_SK = {
    array_elements(my_locale_month_names_sk_SK) - 1, "",
    my_locale_month_names_sk_SK, nullptr};
static TYPELIB my_locale_typelib_ab_month_names_sk_SK = {
    array_elements(my_locale_ab_month_names_sk_SK) - 1, "",
    my_locale_ab_month_names_sk_SK, nullptr};
static TYPELIB my_locale_typelib_day_names_sk_SK = {
    array_elements(my_locale_day_names_sk_SK) - 1, "",
    my_locale_day_names_sk_SK, nullptr};
static TYPELIB my_locale_typelib_ab_day_names_sk_SK = {
    array_elements(my_locale_ab_day_names_sk_SK) - 1, "",
    my_locale_ab_day_names_sk_SK, nullptr};
MY_LOCALE my_locale_sk_SK(45, "sk_SK", "Slovak - Slovakia", false,
                          &my_locale_typelib_month_names_sk_SK,
                          &my_locale_typelib_ab_month_names_sk_SK,
                          &my_locale_typelib_day_names_sk_SK,
                          &my_locale_typelib_ab_day_names_sk_SK, 9, 8,
                          ',',        /* decimal point sk_SK */
                          ' ',        /* thousands_sep sk_SK */
                          "\x03\x03", /* grouping      sk_SK */
                          &global_errmsgs[sk_SK]);
/***** LOCALE END sk_SK *****/

/***** LOCALE BEGIN sl_SI: Slovenian - Slovenia *****/
static const char *my_locale_month_names_sl_SI[13] = {
    "januar", "februar",   "marec",   "april",    "maj",      "junij", "julij",
    "avgust", "september", "oktober", "november", "december", NullS};
static const char *my_locale_ab_month_names_sl_SI[13] = {
    "jan", "feb", "mar", "apr", "maj", "jun", "jul",
    "avg", "sep", "okt", "nov", "dec", NullS};
static const char *my_locale_day_names_sl_SI[8] = {
    "ponedeljek", "torek",  "sreda",   "četrtek",
    "petek",      "sobota", "nedelja", NullS};
static const char *my_locale_ab_day_names_sl_SI[8] = {
    "pon", "tor", "sre", "čet", "pet", "sob", "ned", NullS};
static TYPELIB my_locale_typelib_month_names_sl_SI = {
    array_elements(my_locale_month_names_sl_SI) - 1, "",
    my_locale_month_names_sl_SI, nullptr};
static TYPELIB my_locale_typelib_ab_month_names_sl_SI = {
    array_elements(my_locale_ab_month_names_sl_SI) - 1, "",
    my_locale_ab_month_names_sl_SI, nullptr};
static TYPELIB my_locale_typelib_day_names_sl_SI = {
    array_elements(my_locale_day_names_sl_SI) - 1, "",
    my_locale_day_names_sl_SI, nullptr};
static TYPELIB my_locale_typelib_ab_day_names_sl_SI = {
    array_elements(my_locale_ab_day_names_sl_SI) - 1, "",
    my_locale_ab_day_names_sl_SI, nullptr};
MY_LOCALE my_locale_sl_SI(46, "sl_SI", "Slovenian - Slovenia", false,
                          &my_locale_typelib_month_names_sl_SI,
                          &my_locale_typelib_ab_month_names_sl_SI,
                          &my_locale_typelib_day_names_sl_SI,
                          &my_locale_typelib_ab_day_names_sl_SI, 9, 10,
                          ',',        /* decimal point sl_SI */
                          ' ',        /* thousands_sep sl_SI */
                          "\x80\x80", /* grouping      sl_SI */
                          &global_errmsgs[en_US]);
/***** LOCALE END sl_SI *****/

/***** LOCALE BEGIN sq_AL: Albanian - Albania *****/
static const char *my_locale_month_names_sq_AL[13] = {
    "janar", "shkurt",  "mars",  "prill",  "maj",     "qershor", "korrik",
    "gusht", "shtator", "tetor", "nëntor", "dhjetor", NullS};
static const char *my_locale_ab_month_names_sq_AL[13] = {
    "Jan", "Shk", "Mar", "Pri", "Maj", "Qer", "Kor",
    "Gsh", "Sht", "Tet", "Nën", "Dhj", NullS};
static const char *my_locale_day_names_sq_AL[8] = {
    "e hënë ",   "e martë ",  "e mërkurë ", "e enjte ",
    "e premte ", "e shtunë ", "e diel ",    NullS};
static const char *my_locale_ab_day_names_sq_AL[8] = {
    "Hën ", "Mar ", "Mër ", "Enj ", "Pre ", "Sht ", "Die ", NullS};
static TYPELIB my_locale_typelib_month_names_sq_AL = {
    array_elements(my_locale_month_names_sq_AL) - 1, "",
    my_locale_month_names_sq_AL, nullptr};
static TYPELIB my_locale_typelib_ab_month_names_sq_AL = {
    array_elements(my_locale_ab_month_names_sq_AL) - 1, "",
    my_locale_ab_month_names_sq_AL, nullptr};
static TYPELIB my_locale_typelib_day_names_sq_AL = {
    array_elements(my_locale_day_names_sq_AL) - 1, "",
    my_locale_day_names_sq_AL, nullptr};
static TYPELIB my_locale_typelib_ab_day_names_sq_AL = {
    array_elements(my_locale_ab_day_names_sq_AL) - 1, "",
    my_locale_ab_day_names_sq_AL, nullptr};
MY_LOCALE my_locale_sq_AL(47, "sq_AL", "Albanian - Albania", false,
                          &my_locale_typelib_month_names_sq_AL,
                          &my_locale_typelib_ab_month_names_sq_AL,
                          &my_locale_typelib_day_names_sq_AL,
                          &my_locale_typelib_ab_day_names_sq_AL, 7, 10,
                          ',',    /* decimal point sq_AL */
                          '.',    /* thousands_sep sq_AL */
                          "\x03", /* grouping      sq_AL */
                          &global_errmsgs[en_US]);
/***** LOCALE END sq_AL *****/

/***** LOCALE BEGIN sr_RS: Serbian - Serbia *****/
static const char *my_locale_month_names_sr_RS[13] = {
    "januar", "februar",   "mart",    "april",    "maj",      "juni", "juli",
    "avgust", "septembar", "oktobar", "novembar", "decembar", NullS};
static const char *my_locale_ab_month_names_sr_RS[13] = {
    "jan", "feb", "mar", "apr", "maj", "jun", "jul",
    "avg", "sep", "okt", "nov", "dec", NullS};
static const char *my_locale_day_names_sr_RS[8] = {
    "ponedeljak", "utorak", "sreda",   "četvrtak",
    "petak",      "subota", "nedelja", NullS};
static const char *my_locale_ab_day_names_sr_RS[8] = {
    "pon", "uto", "sre", "čet", "pet", "sub", "ned", NullS};
static TYPELIB my_locale_typelib_month_names_sr_RS = {
    array_elements(my_locale_month_names_sr_RS) - 1, "",
    my_locale_month_names_sr_RS, nullptr};
static TYPELIB my_locale_typelib_ab_month_names_sr_RS = {
    array_elements(my_locale_ab_month_names_sr_RS) - 1, "",
    my_locale_ab_month_names_sr_RS, nullptr};
static TYPELIB my_locale_typelib_day_names_sr_RS = {
    array_elements(my_locale_day_names_sr_RS) - 1, "",
    my_locale_day_names_sr_RS, nullptr};
static TYPELIB my_locale_typelib_ab_day_names_sr_RS = {
    array_elements(my_locale_ab_day_names_sr_RS) - 1, "",
    my_locale_ab_day_names_sr_RS, nullptr};
MY_LOCALE my_locale_sr_YU /* Deprecated, use sr_RS instead */
    (48, "sr_YU", "Serbian - Yugoslavia", false,
     &my_locale_typelib_month_names_sr_RS,
     &my_locale_typelib_ab_month_names_sr_RS,
     &my_locale_typelib_day_names_sr_RS, &my_locale_typelib_ab_day_names_sr_RS,
     9, 10, '.', /* decimal point sr_RS */
     '\0',       /* thousands_sep sr_RS */
     "\x80",     /* grouping      sr_RS */
     &global_errmsgs[sr_RS]);

MY_LOCALE my_locale_sr_RS(48, "sr_RS", "Serbian - Serbia", false,
                          &my_locale_typelib_month_names_sr_RS,
                          &my_locale_typelib_ab_month_names_sr_RS,
                          &my_locale_typelib_day_names_sr_RS,
                          &my_locale_typelib_ab_day_names_sr_RS, 9, 10,
                          '.',    /* decimal point sr_RS */
                          '\0',   /* thousands_sep sr_RS */
                          "\x80", /* grouping      sr_RS */
                          &global_errmsgs[sr_RS]);
/***** LOCALE END sr_RS *****/

/***** LOCALE BEGIN sv_SE: Swedish - Sweden *****/
static const char *my_locale_month_names_sv_SE[13] = {
    "januari", "februari",  "mars",    "april",    "maj",      "juni", "juli",
    "augusti", "september", "oktober", "november", "december", NullS};
static const char *my_locale_ab_month_names_sv_SE[13] = {
    "jan", "feb", "mar", "apr", "maj", "jun", "jul",
    "aug", "sep", "okt", "nov", "dec", NullS};
static const char *my_locale_day_names_sv_SE[8] = {
    "måndag", "tisdag", "onsdag", "torsdag",
    "fredag", "lördag", "söndag", NullS};
static const char *my_locale_ab_day_names_sv_SE[8] = {
    "mån", "tis", "ons", "tor", "fre", "lör", "sön", NullS};
static TYPELIB my_locale_typelib_month_names_sv_SE = {
    array_elements(my_locale_month_names_sv_SE) - 1, "",
    my_locale_month_names_sv_SE, nullptr};
static TYPELIB my_locale_typelib_ab_month_names_sv_SE = {
    array_elements(my_locale_ab_month_names_sv_SE) - 1, "",
    my_locale_ab_month_names_sv_SE, nullptr};
static TYPELIB my_locale_typelib_day_names_sv_SE = {
    array_elements(my_locale_day_names_sv_SE) - 1, "",
    my_locale_day_names_sv_SE, nullptr};
static TYPELIB my_locale_typelib_ab_day_names_sv_SE = {
    array_elements(my_locale_ab_day_names_sv_SE) - 1, "",
    my_locale_ab_day_names_sv_SE, nullptr};
MY_LOCALE my_locale_sv_SE(3, "sv_SE", "Swedish - Sweden", false,
                          &my_locale_typelib_month_names_sv_SE,
                          &my_locale_typelib_ab_month_names_sv_SE,
                          &my_locale_typelib_day_names_sv_SE,
                          &my_locale_typelib_ab_day_names_sv_SE, 9, 7,
                          ',',        /* decimal point sv_SE */
                          ' ',        /* thousands_sep sv_SE */
                          "\x03\x03", /* grouping      sv_SE */
                          &global_errmsgs[sv_SE]);
/***** LOCALE END sv_SE *****/

/***** LOCALE BEGIN ta_IN: Tamil - India *****/
static const char *my_locale_month_names_ta_IN[13] = {
    "ஜனவரி", "பெப்ரவரி", "மார்ச்",   "ஏப்ரல்",  "மே",      "ஜூன்", "ஜூலை",
    "ஆகஸ்ட்",  "செப்டம்பர்", "அக்டோபர்", "நவம்பர்", "டிசம்பர்r", NullS};
static const char *my_locale_ab_month_names_ta_IN[13] = {
    "ஜனவரி", "பெப்ரவரி", "மார்ச்",   "ஏப்ரல்",  "மே",      "ஜூன்", "ஜூலை",
    "ஆகஸ்ட்",  "செப்டம்பர்", "அக்டோபர்", "நவம்பர்", "டிசம்பர்r", NullS};
static const char *my_locale_day_names_ta_IN[8] = {
    "திங்கள்", "செவ்வாய்", "புதன்", "வியாழன்", "வெள்ளி", "சனி", "ஞாயிறு", NullS};
static const char *my_locale_ab_day_names_ta_IN[8] = {"த", "ச", "ப", "வ",
                                                      "வ", "ச", "ஞ", NullS};
static TYPELIB my_locale_typelib_month_names_ta_IN = {
    array_elements(my_locale_month_names_ta_IN) - 1, "",
    my_locale_month_names_ta_IN, nullptr};
static TYPELIB my_locale_typelib_ab_month_names_ta_IN = {
    array_elements(my_locale_ab_month_names_ta_IN) - 1, "",
    my_locale_ab_month_names_ta_IN, nullptr};
static TYPELIB my_locale_typelib_day_names_ta_IN = {
    array_elements(my_locale_day_names_ta_IN) - 1, "",
    my_locale_day_names_ta_IN, nullptr};
static TYPELIB my_locale_typelib_ab_day_names_ta_IN = {
    array_elements(my_locale_ab_day_names_ta_IN) - 1, "",
    my_locale_ab_day_names_ta_IN, nullptr};
MY_LOCALE my_locale_ta_IN(49, "ta_IN", "Tamil - India", false,
                          &my_locale_typelib_month_names_ta_IN,
                          &my_locale_typelib_ab_month_names_ta_IN,
                          &my_locale_typelib_day_names_ta_IN,
                          &my_locale_typelib_ab_day_names_ta_IN, 10, 8,
                          '.',        /* decimal point ta_IN */
                          ',',        /* thousands_sep ta_IN */
                          "\x03\x02", /* grouping      ta_IN */
                          &global_errmsgs[en_US]);
/***** LOCALE END ta_IN *****/

/***** LOCALE BEGIN te_IN: Telugu - India *****/
static const char *my_locale_month_names_te_IN[13] = {
    "జనవరి",  "ఫిబ్రవరి",  "మార్చి",   "ఏప్రిల్",  "మే",     "జూన్", "జూలై",
    "ఆగస్టు", "సెప్టెంబర్", "అక్టోబర్", "నవంబర్", "డిసెంబర్", NullS};
static const char *my_locale_ab_month_names_te_IN[13] = {
    "జనవరి",  "ఫిబ్రవరి",  "మార్చి",   "ఏప్రిల్",  "మే",     "జూన్", "జూలై",
    "ఆగస్టు", "సెప్టెంబర్", "అక్టోబర్", "నవంబర్", "డిసెంబర్", NullS};
static const char *my_locale_day_names_te_IN[8] = {
    "సోమవారం",   "మంగళవారం", "బుధవారం", "గురువారం",
    "శుక్రవారం", "శనివారం",   "ఆదివారం",  NullS};
static const char *my_locale_ab_day_names_te_IN[8] = {
    "సోమ", "మంగళ", "బుధ", "గురు", "శుక్ర", "శని", "ఆది", NullS};
static TYPELIB my_locale_typelib_month_names_te_IN = {
    array_elements(my_locale_month_names_te_IN) - 1, "",
    my_locale_month_names_te_IN, nullptr};
static TYPELIB my_locale_typelib_ab_month_names_te_IN = {
    array_elements(my_locale_ab_month_names_te_IN) - 1, "",
    my_locale_ab_month_names_te_IN, nullptr};
static TYPELIB my_locale_typelib_day_names_te_IN = {
    array_elements(my_locale_day_names_te_IN) - 1, "",
    my_locale_day_names_te_IN, nullptr};
static TYPELIB my_locale_typelib_ab_day_names_te_IN = {
    array_elements(my_locale_ab_day_names_te_IN) - 1, "",
    my_locale_ab_day_names_te_IN, nullptr};
MY_LOCALE my_locale_te_IN(50, "te_IN", "Telugu - India", false,
                          &my_locale_typelib_month_names_te_IN,
                          &my_locale_typelib_ab_month_names_te_IN,
                          &my_locale_typelib_day_names_te_IN,
                          &my_locale_typelib_ab_day_names_te_IN, 10, 9,
                          '.',        /* decimal point te_IN */
                          ',',        /* thousands_sep te_IN */
                          "\x03\x02", /* grouping      te_IN */
                          &global_errmsgs[en_US]);
/***** LOCALE END te_IN *****/

/***** LOCALE BEGIN th_TH: Thai - Thailand *****/
static const char *my_locale_month_names_th_TH[13] = {
    "มกราคม", "กุมภาพันธ์", "มีนาคม", "เมษายน",   "พฤษภาคม", "มิถุนายน", "กรกฎาคม",
    "สิงหาคม", "กันยายน",  "ตุลาคม", "พฤศจิกายน", "ธันวาคม",  NullS};
static const char *my_locale_ab_month_names_th_TH[13] = {
    "ม.ค.", "ก.พ.", "มี.ค.", "เม.ย.", "พ.ค.", "มิ.ย.", "ก.ค.",
    "ส.ค.", "ก.ย.", "ต.ค.", "พ.ย.",  "ธ.ค.", NullS};
static const char *my_locale_day_names_th_TH[8] = {
    "จันทร์", "อังคาร", "พุธ", "พฤหัสบดี", "ศุกร์", "เสาร์", "อาทิตย์", NullS};
static const char *my_locale_ab_day_names_th_TH[8] = {"จ.", "อ.", "พ.",  "พฤ.",
                                                      "ศ.", "ส.", "อา.", NullS};
static TYPELIB my_locale_typelib_month_names_th_TH = {
    array_elements(my_locale_month_names_th_TH) - 1, "",
    my_locale_month_names_th_TH, nullptr};
static TYPELIB my_locale_typelib_ab_month_names_th_TH = {
    array_elements(my_locale_ab_month_names_th_TH) - 1, "",
    my_locale_ab_month_names_th_TH, nullptr};
static TYPELIB my_locale_typelib_day_names_th_TH = {
    array_elements(my_locale_day_names_th_TH) - 1, "",
    my_locale_day_names_th_TH, nullptr};
static TYPELIB my_locale_typelib_ab_day_names_th_TH = {
    array_elements(my_locale_ab_day_names_th_TH) - 1, "",
    my_locale_ab_day_names_th_TH, nullptr};
MY_LOCALE my_locale_th_TH(51, "th_TH", "Thai - Thailand", false,
                          &my_locale_typelib_month_names_th_TH,
                          &my_locale_typelib_ab_month_names_th_TH,
                          &my_locale_typelib_day_names_th_TH,
                          &my_locale_typelib_ab_day_names_th_TH, 10, 8,
                          '.',    /* decimal point th_TH */
                          ',',    /* thousands_sep th_TH */
                          "\x03", /* grouping      th_TH */
                          &global_errmsgs[en_US]);
/***** LOCALE END th_TH *****/

/***** LOCALE BEGIN tr_TR: Turkish - Turkey *****/
static const char *my_locale_month_names_tr_TR[13] = {
    "Ocak",    "Şubat", "Mart", "Nisan", "Mayıs",  "Haziran", "Temmuz",
    "Ağustos", "Eylül", "Ekim", "Kasım", "Aralık", NullS};
static const char *my_locale_ab_month_names_tr_TR[13] = {
    "Oca", "Şub", "Mar", "Nis", "May", "Haz", "Tem",
    "Ağu", "Eyl", "Eki", "Kas", "Ara", NullS};
static const char *my_locale_day_names_tr_TR[8] = {
    "Pazartesi", "Salı",      "Çarşamba", "Perşembe",
    "Cuma",      "Cumartesi", "Pazar",    NullS};
static const char *my_locale_ab_day_names_tr_TR[8] = {
    "Pzt", "Sal", "Çrş", "Prş", "Cum", "Cts", "Paz", NullS};
static TYPELIB my_locale_typelib_month_names_tr_TR = {
    array_elements(my_locale_month_names_tr_TR) - 1, "",
    my_locale_month_names_tr_TR, nullptr};
static TYPELIB my_locale_typelib_ab_month_names_tr_TR = {
    array_elements(my_locale_ab_month_names_tr_TR) - 1, "",
    my_locale_ab_month_names_tr_TR, nullptr};
static TYPELIB my_locale_typelib_day_names_tr_TR = {
    array_elements(my_locale_day_names_tr_TR) - 1, "",
    my_locale_day_names_tr_TR, nullptr};
static TYPELIB my_locale_typelib_ab_day_names_tr_TR = {
    array_elements(my_locale_ab_day_names_tr_TR) - 1, "",
    my_locale_ab_day_names_tr_TR, nullptr};
MY_LOCALE my_locale_tr_TR(52, "tr_TR", "Turkish - Turkey", false,
                          &my_locale_typelib_month_names_tr_TR,
                          &my_locale_typelib_ab_month_names_tr_TR,
                          &my_locale_typelib_day_names_tr_TR,
                          &my_locale_typelib_ab_day_names_tr_TR, 7, 9,
                          ',',        /* decimal point tr_TR */
                          '.',        /* thousands_sep tr_TR */
                          "\x03\x03", /* grouping      tr_TR */
                          &global_errmsgs[en_US]);
/***** LOCALE END tr_TR *****/

/***** LOCALE BEGIN uk_UA: Ukrainian - Ukraine *****/
static const char *my_locale_month_names_uk_UA[13] = {
    "Січень",   "Лютий",   "Березень", "Квітень",  "Травень",
    "Червень",  "Липень",  "Серпень",  "Вересень", "Жовтень",
    "Листопад", "Грудень", NullS};
static const char *my_locale_ab_month_names_uk_UA[13] = {
    "Січ", "Лют", "Бер", "Кві", "Тра", "Чер", "Лип",
    "Сер", "Вер", "Жов", "Лис", "Гру", NullS};
static const char *my_locale_day_names_uk_UA[8] = {
    "Понеділок", "Вівторок", "Середа", "Четвер",
    "П'ятниця",  "Субота",   "Неділя", NullS};
static const char *my_locale_ab_day_names_uk_UA[8] = {
    "Пнд", "Втр", "Срд", "Чтв", "Птн", "Сбт", "Ндл", NullS};
static TYPELIB my_locale_typelib_month_names_uk_UA = {
    array_elements(my_locale_month_names_uk_UA) - 1, "",
    my_locale_month_names_uk_UA, nullptr};
static TYPELIB my_locale_typelib_ab_month_names_uk_UA = {
    array_elements(my_locale_ab_month_names_uk_UA) - 1, "",
    my_locale_ab_month_names_uk_UA, nullptr};
static TYPELIB my_locale_typelib_day_names_uk_UA = {
    array_elements(my_locale_day_names_uk_UA) - 1, "",
    my_locale_day_names_uk_UA, nullptr};
static TYPELIB my_locale_typelib_ab_day_names_uk_UA = {
    array_elements(my_locale_ab_day_names_uk_UA) - 1, "",
    my_locale_ab_day_names_uk_UA, nullptr};
MY_LOCALE my_locale_uk_UA(53, "uk_UA", "Ukrainian - Ukraine", false,
                          &my_locale_typelib_month_names_uk_UA,
                          &my_locale_typelib_ab_month_names_uk_UA,
                          &my_locale_typelib_day_names_uk_UA,
                          &my_locale_typelib_ab_day_names_uk_UA, 8, 9,
                          ',',        /* decimal point uk_UA */
                          '.',        /* thousands_sep uk_UA */
                          "\x03\x03", /* grouping      uk_UA */
                          &global_errmsgs[uk_UA]);
/***** LOCALE END uk_UA *****/

/***** LOCALE BEGIN ur_PK: Urdu - Pakistan *****/
static const char *my_locale_month_names_ur_PK[13] = {
    "جنوري", "فروري", "مارچ",   "اپريل", "مٓی",    "جون", "جولاي",
    "اگست",  "ستمبر", "اكتوبر", "نومبر", "دسمبر", NullS};
static const char *my_locale_ab_month_names_ur_PK[13] = {
    "جنوري", "فروري", "مارچ",   "اپريل", "مٓی",    "جون", "جولاي",
    "اگست",  "ستمبر", "اكتوبر", "نومبر", "دسمبر", NullS};
static const char *my_locale_day_names_ur_PK[8] = {
    "پير", "منگل", "بدھ", "جمعرات", "جمعه", "هفته", "اتوار", NullS};
static const char *my_locale_ab_day_names_ur_PK[8] = {
    "پير", "منگل", "بدھ", "جمعرات", "جمعه", "هفته", "اتوار", NullS};
static TYPELIB my_locale_typelib_month_names_ur_PK = {
    array_elements(my_locale_month_names_ur_PK) - 1, "",
    my_locale_month_names_ur_PK, nullptr};
static TYPELIB my_locale_typelib_ab_month_names_ur_PK = {
    array_elements(my_locale_ab_month_names_ur_PK) - 1, "",
    my_locale_ab_month_names_ur_PK, nullptr};
static TYPELIB my_locale_typelib_day_names_ur_PK = {
    array_elements(my_locale_day_names_ur_PK) - 1, "",
    my_locale_day_names_ur_PK, nullptr};
static TYPELIB my_locale_typelib_ab_day_names_ur_PK = {
    array_elements(my_locale_ab_day_names_ur_PK) - 1, "",
    my_locale_ab_day_names_ur_PK, nullptr};
MY_LOCALE my_locale_ur_PK(54, "ur_PK", "Urdu - Pakistan", false,
                          &my_locale_typelib_month_names_ur_PK,
                          &my_locale_typelib_ab_month_names_ur_PK,
                          &my_locale_typelib_day_names_ur_PK,
                          &my_locale_typelib_ab_day_names_ur_PK, 6, 6,
                          '.',        /* decimal point ur_PK */
                          ',',        /* thousands_sep ur_PK */
                          "\x03\x03", /* grouping      ur_PK */
                          &global_errmsgs[en_US]);
/***** LOCALE END ur_PK *****/

/***** LOCALE BEGIN vi_VN: Vietnamese - Vietnam *****/
static const char *my_locale_month_names_vi_VN[13] = {
    "Tháng một",      "Tháng hai",      "Tháng ba",  "Tháng tư",   "Tháng năm",
    "Tháng sáu",      "Tháng bảy",      "Tháng tám", "Tháng chín", "Tháng mười",
    "Tháng mười một", "Tháng mười hai", NullS};
static const char *my_locale_ab_month_names_vi_VN[13] = {
    "Thg 1", "Thg 2", "Thg 3",  "Thg 4",  "Thg 5",  "Thg 6", "Thg 7",
    "Thg 8", "Thg 9", "Thg 10", "Thg 11", "Thg 12", NullS};
static const char *my_locale_day_names_vi_VN[8] = {
    "Thứ hai ", "Thứ ba ",  "Thứ tư ",   "Thứ năm ",
    "Thứ sáu ", "Thứ bảy ", "Chủ nhật ", NullS};
static const char *my_locale_ab_day_names_vi_VN[8] = {
    "Th 2 ", "Th 3 ", "Th 4 ", "Th 5 ", "Th 6 ", "Th 7 ", "CN ", NullS};
static TYPELIB my_locale_typelib_month_names_vi_VN = {
    array_elements(my_locale_month_names_vi_VN) - 1, "",
    my_locale_month_names_vi_VN, nullptr};
static TYPELIB my_locale_typelib_ab_month_names_vi_VN = {
    array_elements(my_locale_ab_month_names_vi_VN) - 1, "",
    my_locale_ab_month_names_vi_VN, nullptr};
static TYPELIB my_locale_typelib_day_names_vi_VN = {
    array_elements(my_locale_day_names_vi_VN) - 1, "",
    my_locale_day_names_vi_VN, nullptr};
static TYPELIB my_locale_typelib_ab_day_names_vi_VN = {
    array_elements(my_locale_ab_day_names_vi_VN) - 1, "",
    my_locale_ab_day_names_vi_VN, nullptr};
MY_LOCALE my_locale_vi_VN(55, "vi_VN", "Vietnamese - Vietnam", false,
                          &my_locale_typelib_month_names_vi_VN,
                          &my_locale_typelib_ab_month_names_vi_VN,
                          &my_locale_typelib_day_names_vi_VN,
                          &my_locale_typelib_ab_day_names_vi_VN, 16, 11,
                          ',',        /* decimal point vi_VN */
                          '.',        /* thousands_sep vi_VN */
                          "\x03\x03", /* grouping      vi_VN */
                          &global_errmsgs[en_US]);
/***** LOCALE END vi_VN *****/

/***** LOCALE BEGIN zh_CN: Chinese - Peoples Republic of China *****/
static const char *my_locale_month_names_zh_CN[13] = {
    "一月", "二月", "三月", "四月",   "五月",   "六月", "七月",
    "八月", "九月", "十月", "十一月", "十二月", NullS};
static const char *my_locale_ab_month_names_zh_CN[13] = {
    " 1月", " 2月", " 3月", " 4月", " 5月", " 6月", " 7月",
    " 8月", " 9月", "10月", "11月", "12月", NullS};
static const char *my_locale_day_names_zh_CN[8] = {"星期一", "星期二", "星期三",
                                                   "星期四", "星期五", "星期六",
                                                   "星期日", NullS};
static const char *my_locale_ab_day_names_zh_CN[8] = {"一", "二", "三", "四",
                                                      "五", "六", "日", NullS};
static TYPELIB my_locale_typelib_month_names_zh_CN = {
    array_elements(my_locale_month_names_zh_CN) - 1, "",
    my_locale_month_names_zh_CN, nullptr};
static TYPELIB my_locale_typelib_ab_month_names_zh_CN = {
    array_elements(my_locale_ab_month_names_zh_CN) - 1, "",
    my_locale_ab_month_names_zh_CN, nullptr};
static TYPELIB my_locale_typelib_day_names_zh_CN = {
    array_elements(my_locale_day_names_zh_CN) - 1, "",
    my_locale_day_names_zh_CN, nullptr};
static TYPELIB my_locale_typelib_ab_day_names_zh_CN = {
    array_elements(my_locale_ab_day_names_zh_CN) - 1, "",
    my_locale_ab_day_names_zh_CN, nullptr};
MY_LOCALE my_locale_zh_CN(56, "zh_CN", "Chinese - Peoples Republic of China",
                          false, &my_locale_typelib_month_names_zh_CN,
                          &my_locale_typelib_ab_month_names_zh_CN,
                          &my_locale_typelib_day_names_zh_CN,
                          &my_locale_typelib_ab_day_names_zh_CN, 3, 3,
                          '.',    /* decimal point zh_CN */
                          ',',    /* thousands_sep zh_CN */
                          "\x03", /* grouping      zh_CN */
                          &global_errmsgs[en_US]);
/***** LOCALE END zh_CN *****/

/***** LOCALE BEGIN zh_TW: Chinese - Taiwan *****/
static const char *my_locale_month_names_zh_TW[13] = {
    "一月", "二月", "三月", "四月",   "五月",   "六月", "七月",
    "八月", "九月", "十月", "十一月", "十二月", NullS};
static const char *my_locale_ab_month_names_zh_TW[13] = {
    " 1月", " 2月", " 3月", " 4月", " 5月", " 6月", " 7月",
    " 8月", " 9月", "10月", "11月", "12月", NullS};
static const char *my_locale_day_names_zh_TW[8] = {
    "週一", "週二", "週三", "週四", "週五", "週六", "週日", NullS};
static const char *my_locale_ab_day_names_zh_TW[8] = {"一", "二", "三", "四",
                                                      "五", "六", "日", NullS};
static TYPELIB my_locale_typelib_month_names_zh_TW = {
    array_elements(my_locale_month_names_zh_TW) - 1, "",
    my_locale_month_names_zh_TW, nullptr};
static TYPELIB my_locale_typelib_ab_month_names_zh_TW = {
    array_elements(my_locale_ab_month_names_zh_TW) - 1, "",
    my_locale_ab_month_names_zh_TW, nullptr};
static TYPELIB my_locale_typelib_day_names_zh_TW = {
    array_elements(my_locale_day_names_zh_TW) - 1, "",
    my_locale_day_names_zh_TW, nullptr};
static TYPELIB my_locale_typelib_ab_day_names_zh_TW = {
    array_elements(my_locale_ab_day_names_zh_TW) - 1, "",
    my_locale_ab_day_names_zh_TW, nullptr};
MY_LOCALE my_locale_zh_TW(57, "zh_TW", "Chinese - Taiwan", false,
                          &my_locale_typelib_month_names_zh_TW,
                          &my_locale_typelib_ab_month_names_zh_TW,
                          &my_locale_typelib_day_names_zh_TW,
                          &my_locale_typelib_ab_day_names_zh_TW, 3, 2,
                          '.',    /* decimal point zh_TW */
                          ',',    /* thousands_sep zh_TW */
                          "\x03", /* grouping      zh_TW */
                          &global_errmsgs[en_US]);
/***** LOCALE END zh_TW *****/

/***** LOCALE BEGIN ar_DZ: Arabic - Algeria *****/
MY_LOCALE my_locale_ar_DZ(58, "ar_DZ", "Arabic - Algeria", false,
                          &my_locale_typelib_month_names_ar_BH,
                          &my_locale_typelib_ab_month_names_ar_BH,
                          &my_locale_typelib_day_names_ar_BH,
                          &my_locale_typelib_ab_day_names_ar_BH, 6, 8,
                          '.',    /* decimal point ar_DZ */
                          ',',    /* thousands_sep ar_DZ */
                          "\x03", /* grouping      ar_DZ */
                          &global_errmsgs[en_US]);
/***** LOCALE END ar_DZ *****/

/***** LOCALE BEGIN ar_EG: Arabic - Egypt *****/
MY_LOCALE my_locale_ar_EG(59, "ar_EG", "Arabic - Egypt", false,
                          &my_locale_typelib_month_names_ar_BH,
                          &my_locale_typelib_ab_month_names_ar_BH,
                          &my_locale_typelib_day_names_ar_BH,
                          &my_locale_typelib_ab_day_names_ar_BH, 6, 8,
                          '.',    /* decimal point ar_EG */
                          ',',    /* thousands_sep ar_EG */
                          "\x03", /* grouping      ar_EG */
                          &global_errmsgs[en_US]);
/***** LOCALE END ar_EG *****/

/***** LOCALE BEGIN ar_IN: Arabic - Iran *****/
MY_LOCALE my_locale_ar_IN(60, "ar_IN", "Arabic - Iran", false,
                          &my_locale_typelib_month_names_ar_BH,
                          &my_locale_typelib_ab_month_names_ar_BH,
                          &my_locale_typelib_day_names_ar_BH,
                          &my_locale_typelib_ab_day_names_ar_BH, 6, 8,
                          '.',    /* decimal point ar_IN */
                          ',',    /* thousands_sep ar_IN */
                          "\x03", /* grouping      ar_IN */
                          &global_errmsgs[en_US]);
/***** LOCALE END ar_IN *****/

/***** LOCALE BEGIN ar_IQ: Arabic - Iraq *****/
MY_LOCALE my_locale_ar_IQ(61, "ar_IQ", "Arabic - Iraq", false,
                          &my_locale_typelib_month_names_ar_BH,
                          &my_locale_typelib_ab_month_names_ar_BH,
                          &my_locale_typelib_day_names_ar_BH,
                          &my_locale_typelib_ab_day_names_ar_BH, 6, 8,
                          '.',    /* decimal point ar_IQ */
                          ',',    /* thousands_sep ar_IQ */
                          "\x03", /* grouping      ar_IQ */
                          &global_errmsgs[en_US]);
/***** LOCALE END ar_IQ *****/

/***** LOCALE BEGIN ar_KW: Arabic - Kuwait *****/
MY_LOCALE my_locale_ar_KW(62, "ar_KW", "Arabic - Kuwait", false,
                          &my_locale_typelib_month_names_ar_BH,
                          &my_locale_typelib_ab_month_names_ar_BH,
                          &my_locale_typelib_day_names_ar_BH,
                          &my_locale_typelib_ab_day_names_ar_BH, 6, 8,
                          '.',    /* decimal point ar_KW */
                          ',',    /* thousands_sep ar_KW */
                          "\x03", /* grouping      ar_KW */
                          &global_errmsgs[en_US]);
/***** LOCALE END ar_KW *****/

/***** LOCALE BEGIN ar_LB: Arabic - Lebanon *****/
MY_LOCALE my_locale_ar_LB(63, "ar_LB", "Arabic - Lebanon", false,
                          &my_locale_typelib_month_names_ar_JO,
                          &my_locale_typelib_ab_month_names_ar_JO,
                          &my_locale_typelib_day_names_ar_JO,
                          &my_locale_typelib_ab_day_names_ar_JO, 12, 8,
                          '.',    /* decimal point ar_LB */
                          ',',    /* thousands_sep ar_LB */
                          "\x03", /* grouping      ar_LB */
                          &global_errmsgs[en_US]);
/***** LOCALE END ar_LB *****/

/***** LOCALE BEGIN ar_LY: Arabic - Libya *****/
MY_LOCALE my_locale_ar_LY(64, "ar_LY", "Arabic - Libya", false,
                          &my_locale_typelib_month_names_ar_BH,
                          &my_locale_typelib_ab_month_names_ar_BH,
                          &my_locale_typelib_day_names_ar_BH,
                          &my_locale_typelib_ab_day_names_ar_BH, 6, 8,
                          '.',    /* decimal point ar_LY */
                          ',',    /* thousands_sep ar_LY */
                          "\x03", /* grouping      ar_LY */
                          &global_errmsgs[en_US]);
/***** LOCALE END ar_LY *****/

/***** LOCALE BEGIN ar_MA: Arabic - Morocco *****/
MY_LOCALE my_locale_ar_MA(65, "ar_MA", "Arabic - Morocco", false,
                          &my_locale_typelib_month_names_ar_BH,
                          &my_locale_typelib_ab_month_names_ar_BH,
                          &my_locale_typelib_day_names_ar_BH,
                          &my_locale_typelib_ab_day_names_ar_BH, 6, 8,
                          '.',    /* decimal point ar_MA */
                          ',',    /* thousands_sep ar_MA */
                          "\x03", /* grouping      ar_MA */
                          &global_errmsgs[en_US]);
/***** LOCALE END ar_MA *****/

/***** LOCALE BEGIN ar_OM: Arabic - Oman *****/
MY_LOCALE my_locale_ar_OM(66, "ar_OM", "Arabic - Oman", false,
                          &my_locale_typelib_month_names_ar_BH,
                          &my_locale_typelib_ab_month_names_ar_BH,
                          &my_locale_typelib_day_names_ar_BH,
                          &my_locale_typelib_ab_day_names_ar_BH, 6, 8,
                          '.',    /* decimal point ar_OM */
                          ',',    /* thousands_sep ar_OM */
                          "\x03", /* grouping      ar_OM */
                          &global_errmsgs[en_US]);
/***** LOCALE END ar_OM *****/

/***** LOCALE BEGIN ar_QA: Arabic - Qatar *****/
MY_LOCALE my_locale_ar_QA(67, "ar_QA", "Arabic - Qatar", false,
                          &my_locale_typelib_month_names_ar_BH,
                          &my_locale_typelib_ab_month_names_ar_BH,
                          &my_locale_typelib_day_names_ar_BH,
                          &my_locale_typelib_ab_day_names_ar_BH, 6, 8,
                          '.',    /* decimal point ar_QA */
                          ',',    /* thousands_sep ar_QA */
                          "\x03", /* grouping      ar_QA */
                          &global_errmsgs[en_US]);
/***** LOCALE END ar_QA *****/

/***** LOCALE BEGIN ar_SD: Arabic - Sudan *****/
MY_LOCALE my_locale_ar_SD(68, "ar_SD", "Arabic - Sudan", false,
                          &my_locale_typelib_month_names_ar_BH,
                          &my_locale_typelib_ab_month_names_ar_BH,
                          &my_locale_typelib_day_names_ar_BH,
                          &my_locale_typelib_ab_day_names_ar_BH, 6, 8,
                          '.',    /* decimal point ar_SD */
                          ',',    /* thousands_sep ar_SD */
                          "\x03", /* grouping      ar_SD */
                          &global_errmsgs[en_US]);
/***** LOCALE END ar_SD *****/

/***** LOCALE BEGIN ar_TN: Arabic - Tunisia *****/
MY_LOCALE my_locale_ar_TN(69, "ar_TN", "Arabic - Tunisia", false,
                          &my_locale_typelib_month_names_ar_BH,
                          &my_locale_typelib_ab_month_names_ar_BH,
                          &my_locale_typelib_day_names_ar_BH,
                          &my_locale_typelib_ab_day_names_ar_BH, 6, 8,
                          '.',    /* decimal point ar_TN */
                          ',',    /* thousands_sep ar_TN */
                          "\x03", /* grouping      ar_TN */
                          &global_errmsgs[en_US]);
/***** LOCALE END ar_TN *****/

/***** LOCALE BEGIN ar_YE: Arabic - Yemen *****/
MY_LOCALE my_locale_ar_YE(70, "ar_YE", "Arabic - Yemen", false,
                          &my_locale_typelib_month_names_ar_BH,
                          &my_locale_typelib_ab_month_names_ar_BH,
                          &my_locale_typelib_day_names_ar_BH,
                          &my_locale_typelib_ab_day_names_ar_BH, 6, 8,
                          '.',    /* decimal point ar_YE */
                          ',',    /* thousands_sep ar_YE */
                          "\x03", /* grouping      ar_YE */
                          &global_errmsgs[en_US]);
/***** LOCALE END ar_YE *****/

/***** LOCALE BEGIN de_BE: German - Belgium *****/
MY_LOCALE my_locale_de_BE(71, "de_BE", "German - Belgium", false,
                          &my_locale_typelib_month_names_de_DE,
                          &my_locale_typelib_ab_month_names_de_DE,
                          &my_locale_typelib_day_names_de_DE,
                          &my_locale_typelib_ab_day_names_de_DE, 9, 10,
                          ',',        /* decimal point de_BE */
                          '.',        /* thousands_sep de_BE */
                          "\x03\x03", /* grouping    de_BE */
                          &global_errmsgs[de_DE]);
/***** LOCALE END de_BE *****/

/***** LOCALE BEGIN de_CH: German - Switzerland *****/
MY_LOCALE my_locale_de_CH(72, "de_CH", "German - Switzerland", false,
                          &my_locale_typelib_month_names_de_DE,
                          &my_locale_typelib_ab_month_names_de_DE,
                          &my_locale_typelib_day_names_de_DE,
                          &my_locale_typelib_ab_day_names_de_DE, 9, 10,
                          '.',        /* decimal point de_CH */
                          '\'',       /* thousands_sep de_CH */
                          "\x03\x03", /* grouping      de_CH */
                          &global_errmsgs[de_DE]);
/***** LOCALE END de_CH *****/

/***** LOCALE BEGIN de_LU: German - Luxembourg *****/
MY_LOCALE my_locale_de_LU(73, "de_LU", "German - Luxembourg", false,
                          &my_locale_typelib_month_names_de_DE,
                          &my_locale_typelib_ab_month_names_de_DE,
                          &my_locale_typelib_day_names_de_DE,
                          &my_locale_typelib_ab_day_names_de_DE, 9, 10,
                          ',',        /* decimal point de_LU */
                          '.',        /* thousands_sep de_LU */
                          "\x03\x03", /* grouping      de_LU */
                          &global_errmsgs[de_DE]);
/***** LOCALE END de_LU *****/

/***** LOCALE BEGIN en_AU: English - Australia *****/
MY_LOCALE my_locale_en_AU(74, "en_AU", "English - Australia", true,
                          &my_locale_typelib_month_names_en_US,
                          &my_locale_typelib_ab_month_names_en_US,
                          &my_locale_typelib_day_names_en_US,
                          &my_locale_typelib_ab_day_names_en_US, 9, 9,
                          '.',        /* decimal point en_AU */
                          ',',        /* thousands_sep en_AU */
                          "\x03\x03", /* grouping      en_AU */
                          &global_errmsgs[en_US]);
/***** LOCALE END en_AU *****/

/***** LOCALE BEGIN en_CA: English - Canada *****/
MY_LOCALE my_locale_en_CA(75, "en_CA", "English - Canada", true,
                          &my_locale_typelib_month_names_en_US,
                          &my_locale_typelib_ab_month_names_en_US,
                          &my_locale_typelib_day_names_en_US,
                          &my_locale_typelib_ab_day_names_en_US, 9, 9,
                          '.',        /* decimal point en_CA */
                          ',',        /* thousands_sep en_CA */
                          "\x03\x03", /* grouping      en_CA */
                          &global_errmsgs[en_US]);
/***** LOCALE END en_CA *****/

/***** LOCALE BEGIN en_GB: English - United Kingdom *****/
MY_LOCALE my_locale_en_GB(1, "en_GB", "English - United Kingdom", true,
                          &my_locale_typelib_month_names_en_US,
                          &my_locale_typelib_ab_month_names_en_US,
                          &my_locale_typelib_day_names_en_US,
                          &my_locale_typelib_ab_day_names_en_US, 9, 9,
                          '.',        /* decimal point en_GB */
                          ',',        /* thousands_sep en_GB */
                          "\x03\x03", /* grouping      en_GB */
                          &global_errmsgs[en_US]);
/***** LOCALE END en_GB *****/

/***** LOCALE BEGIN en_IN: English - India *****/
MY_LOCALE my_locale_en_IN(76, "en_IN", "English - India", true,
                          &my_locale_typelib_month_names_en_US,
                          &my_locale_typelib_ab_month_names_en_US,
                          &my_locale_typelib_day_names_en_US,
                          &my_locale_typelib_ab_day_names_en_US, 9, 9,
                          '.',        /* decimal point en_IN */
                          ',',        /* thousands_sep en_IN */
                          "\x03\x02", /* grouping      en_IN */
                          &global_errmsgs[en_US]);
/***** LOCALE END en_IN *****/

/***** LOCALE BEGIN en_NZ: English - New Zealand *****/
MY_LOCALE my_locale_en_NZ(77, "en_NZ", "English - New Zealand", true,
                          &my_locale_typelib_month_names_en_US,
                          &my_locale_typelib_ab_month_names_en_US,
                          &my_locale_typelib_day_names_en_US,
                          &my_locale_typelib_ab_day_names_en_US, 9, 9,
                          '.',        /* decimal point en_NZ */
                          ',',        /* thousands_sep en_NZ */
                          "\x03\x03", /* grouping      en_NZ */
                          &global_errmsgs[en_US]);
/***** LOCALE END en_NZ *****/

/***** LOCALE BEGIN en_PH: English - Philippines *****/
MY_LOCALE my_locale_en_PH(78, "en_PH", "English - Philippines", true,
                          &my_locale_typelib_month_names_en_US,
                          &my_locale_typelib_ab_month_names_en_US,
                          &my_locale_typelib_day_names_en_US,
                          &my_locale_typelib_ab_day_names_en_US, 9, 9,
                          '.',    /* decimal point en_PH */
                          ',',    /* thousands_sep en_PH */
                          "\x03", /* grouping      en_PH */
                          &global_errmsgs[en_US]);
/***** LOCALE END en_PH *****/

/***** LOCALE BEGIN en_ZA: English - South Africa *****/
MY_LOCALE my_locale_en_ZA(79, "en_ZA", "English - South Africa", true,
                          &my_locale_typelib_month_names_en_US,
                          &my_locale_typelib_ab_month_names_en_US,
                          &my_locale_typelib_day_names_en_US,
                          &my_locale_typelib_ab_day_names_en_US, 9, 9,
                          '.',        /* decimal point en_ZA */
                          ',',        /* thousands_sep en_ZA */
                          "\x03\x03", /* grouping      en_ZA */
                          &global_errmsgs[en_US]);
/***** LOCALE END en_ZA *****/

/***** LOCALE BEGIN en_ZW: English - Zimbabwe *****/
MY_LOCALE my_locale_en_ZW(80, "en_ZW", "English - Zimbabwe", true,
                          &my_locale_typelib_month_names_en_US,
                          &my_locale_typelib_ab_month_names_en_US,
                          &my_locale_typelib_day_names_en_US,
                          &my_locale_typelib_ab_day_names_en_US, 9, 9,
                          '.',        /* decimal point en_ZW */
                          ',',        /* thousands_sep en_ZW */
                          "\x03\x03", /* grouping      en_ZW */
                          &global_errmsgs[en_US]);
/***** LOCALE END en_ZW *****/

/***** LOCALE BEGIN es_AR: Spanish - Argentina *****/
MY_LOCALE my_locale_es_AR(81, "es_AR", "Spanish - Argentina", false,
                          &my_locale_typelib_month_names_es_ES,
                          &my_locale_typelib_ab_month_names_es_ES,
                          &my_locale_typelib_day_names_es_ES,
                          &my_locale_typelib_ab_day_names_es_ES, 10, 9,
                          ',',        /* decimal point es_AR */
                          '.',        /* thousands_sep es_AR */
                          "\x03\x03", /* grouping      es_AR */
                          &global_errmsgs[es_ES]);
/***** LOCALE END es_AR *****/

/***** LOCALE BEGIN es_BO: Spanish - Bolivia *****/
<<<<<<< HEAD
MY_LOCALE my_locale_es_BO(82, "es_BO", "Spanish - Bolivia", false,
                          &my_locale_typelib_month_names_es_ES,
                          &my_locale_typelib_ab_month_names_es_ES,
                          &my_locale_typelib_day_names_es_ES,
                          &my_locale_typelib_ab_day_names_es_ES, 10, 9,
                          ',',        /* decimal point es_BO */
                          '\0',       /* thousands_sep es_BO */
                          "\x80\x80", /* grouping      es_BO */
                          &global_errmsgs[es_ES]);
/***** LOCALE END es_BO *****/

/***** LOCALE BEGIN es_CL: Spanish - Chile *****/
MY_LOCALE my_locale_es_CL(83, "es_CL", "Spanish - Chile", false,
                          &my_locale_typelib_month_names_es_ES,
                          &my_locale_typelib_ab_month_names_es_ES,
                          &my_locale_typelib_day_names_es_ES,
                          &my_locale_typelib_ab_day_names_es_ES, 10, 9,
                          ',',        /* decimal point es_CL */
                          '\0',       /* thousands_sep es_CL */
                          "\x80\x80", /* grouping      es_CL */
                          &global_errmsgs[es_ES]);
/***** LOCALE END es_CL *****/

/***** LOCALE BEGIN es_CO: Spanish - Columbia *****/
MY_LOCALE my_locale_es_CO(84, "es_CO", "Spanish - Columbia", false,
                          &my_locale_typelib_month_names_es_ES,
                          &my_locale_typelib_ab_month_names_es_ES,
                          &my_locale_typelib_day_names_es_ES,
                          &my_locale_typelib_ab_day_names_es_ES, 10, 9,
                          ',',        /* decimal point es_CO */
                          '\0',       /* thousands_sep es_CO */
                          "\x80\x80", /* grouping      es_CO */
                          &global_errmsgs[es_ES]);
/***** LOCALE END es_CO *****/

/***** LOCALE BEGIN es_CR: Spanish - Costa Rica *****/
MY_LOCALE my_locale_es_CR(85, "es_CR", "Spanish - Costa Rica", false,
                          &my_locale_typelib_month_names_es_ES,
                          &my_locale_typelib_ab_month_names_es_ES,
                          &my_locale_typelib_day_names_es_ES,
                          &my_locale_typelib_ab_day_names_es_ES, 10, 9,
                          '.',        /* decimal point es_CR */
                          '\0',       /* thousands_sep es_CR */
                          "\x80\x80", /* grouping      es_CR */
                          &global_errmsgs[es_ES]);
/***** LOCALE END es_CR *****/

/***** LOCALE BEGIN es_DO: Spanish - Dominican Republic *****/
MY_LOCALE my_locale_es_DO(86, "es_DO", "Spanish - Dominican Republic", false,
                          &my_locale_typelib_month_names_es_ES,
                          &my_locale_typelib_ab_month_names_es_ES,
                          &my_locale_typelib_day_names_es_ES,
                          &my_locale_typelib_ab_day_names_es_ES, 10, 9,
                          '.',        /* decimal point es_DO */
                          '\0',       /* thousands_sep es_DO */
                          "\x80\x80", /* grouping      es_DO */
                          &global_errmsgs[es_ES]);
/***** LOCALE END es_DO *****/

/***** LOCALE BEGIN es_EC: Spanish - Ecuador *****/
MY_LOCALE my_locale_es_EC(87, "es_EC", "Spanish - Ecuador", false,
                          &my_locale_typelib_month_names_es_ES,
                          &my_locale_typelib_ab_month_names_es_ES,
                          &my_locale_typelib_day_names_es_ES,
                          &my_locale_typelib_ab_day_names_es_ES, 10, 9,
                          ',',        /* decimal point es_EC */
                          '\0',       /* thousands_sep es_EC */
                          "\x80\x80", /* grouping      es_EC */
                          &global_errmsgs[es_ES]);
/***** LOCALE END es_EC *****/

/***** LOCALE BEGIN es_GT: Spanish - Guatemala *****/
MY_LOCALE my_locale_es_GT(88, "es_GT", "Spanish - Guatemala", false,
                          &my_locale_typelib_month_names_es_ES,
                          &my_locale_typelib_ab_month_names_es_ES,
                          &my_locale_typelib_day_names_es_ES,
                          &my_locale_typelib_ab_day_names_es_ES, 10, 9,
                          '.',        /* decimal point es_GT */
                          '\0',       /* thousands_sep es_GT */
                          "\x80\x80", /* grouping      es_GT */
                          &global_errmsgs[es_ES]);
/***** LOCALE END es_GT *****/

/***** LOCALE BEGIN es_HN: Spanish - Honduras *****/
MY_LOCALE my_locale_es_HN(89, "es_HN", "Spanish - Honduras", false,
                          &my_locale_typelib_month_names_es_ES,
                          &my_locale_typelib_ab_month_names_es_ES,
                          &my_locale_typelib_day_names_es_ES,
                          &my_locale_typelib_ab_day_names_es_ES, 10, 9,
                          '.',        /* decimal point es_HN */
                          '\0',       /* thousands_sep es_HN */
                          "\x80\x80", /* grouping      es_HN */
                          &global_errmsgs[es_ES]);
/***** LOCALE END es_HN *****/

/***** LOCALE BEGIN es_MX: Spanish - Mexico *****/
MY_LOCALE my_locale_es_MX(90, "es_MX", "Spanish - Mexico", false,
                          &my_locale_typelib_month_names_es_ES,
                          &my_locale_typelib_ab_month_names_es_ES,
                          &my_locale_typelib_day_names_es_ES,
                          &my_locale_typelib_ab_day_names_es_ES, 10, 9,
                          '.',        /* decimal point es_MX */
                          '\0',       /* thousands_sep es_MX */
                          "\x80\x80", /* grouping      es_MX */
                          &global_errmsgs[es_ES]);
/***** LOCALE END es_MX *****/

/***** LOCALE BEGIN es_NI: Spanish - Nicaragua *****/
MY_LOCALE my_locale_es_NI(91, "es_NI", "Spanish - Nicaragua", false,
                          &my_locale_typelib_month_names_es_ES,
                          &my_locale_typelib_ab_month_names_es_ES,
                          &my_locale_typelib_day_names_es_ES,
                          &my_locale_typelib_ab_day_names_es_ES, 10, 9,
                          '.',        /* decimal point es_NI */
                          '\0',       /* thousands_sep es_NI */
                          "\x80\x80", /* grouping      es_NI */
                          &global_errmsgs[es_ES]);
/***** LOCALE END es_NI *****/

/***** LOCALE BEGIN es_PA: Spanish - Panama *****/
MY_LOCALE my_locale_es_PA(92, "es_PA", "Spanish - Panama", false,
                          &my_locale_typelib_month_names_es_ES,
                          &my_locale_typelib_ab_month_names_es_ES,
                          &my_locale_typelib_day_names_es_ES,
                          &my_locale_typelib_ab_day_names_es_ES, 10, 9,
                          '.',        /* decimal point es_PA */
                          '\0',       /* thousands_sep es_PA */
                          "\x80\x80", /* grouping      es_PA */
                          &global_errmsgs[es_ES]);
/***** LOCALE END es_PA *****/

/***** LOCALE BEGIN es_PE: Spanish - Peru *****/
MY_LOCALE my_locale_es_PE(93, "es_PE", "Spanish - Peru", false,
                          &my_locale_typelib_month_names_es_ES,
                          &my_locale_typelib_ab_month_names_es_ES,
                          &my_locale_typelib_day_names_es_ES,
                          &my_locale_typelib_ab_day_names_es_ES, 10, 9,
                          '.',        /* decimal point es_PE */
                          '\0',       /* thousands_sep es_PE */
                          "\x80\x80", /* grouping      es_PE */
                          &global_errmsgs[es_ES]);
/***** LOCALE END es_PE *****/

/***** LOCALE BEGIN es_PR: Spanish - Puerto Rico *****/
MY_LOCALE my_locale_es_PR(94, "es_PR", "Spanish - Puerto Rico", false,
                          &my_locale_typelib_month_names_es_ES,
                          &my_locale_typelib_ab_month_names_es_ES,
                          &my_locale_typelib_day_names_es_ES,
                          &my_locale_typelib_ab_day_names_es_ES, 10, 9,
                          '.',        /* decimal point es_PR */
                          '\0',       /* thousands_sep es_PR */
                          "\x80\x80", /* grouping      es_PR */
                          &global_errmsgs[es_ES]);
/***** LOCALE END es_PR *****/

/***** LOCALE BEGIN es_PY: Spanish - Paraguay *****/
MY_LOCALE my_locale_es_PY(95, "es_PY", "Spanish - Paraguay", false,
                          &my_locale_typelib_month_names_es_ES,
                          &my_locale_typelib_ab_month_names_es_ES,
                          &my_locale_typelib_day_names_es_ES,
                          &my_locale_typelib_ab_day_names_es_ES, 10, 9,
                          ',',        /* decimal point es_PY */
                          '\0',       /* thousands_sep es_PY */
                          "\x80\x80", /* grouping      es_PY */
                          &global_errmsgs[es_ES]);
/***** LOCALE END es_PY *****/

/***** LOCALE BEGIN es_SV: Spanish - El Salvador *****/
MY_LOCALE my_locale_es_SV(96, "es_SV", "Spanish - El Salvador", false,
                          &my_locale_typelib_month_names_es_ES,
                          &my_locale_typelib_ab_month_names_es_ES,
                          &my_locale_typelib_day_names_es_ES,
                          &my_locale_typelib_ab_day_names_es_ES, 10, 9,
                          '.',        /* decimal point es_SV */
                          '\0',       /* thousands_sep es_SV */
                          "\x80\x80", /* grouping      es_SV */
                          &global_errmsgs[es_ES]);
=======
MY_LOCALE my_locale_es_BO
(
  82,
  "es_BO",
  "Spanish - Bolivia",
  FALSE,
  &my_locale_typelib_month_names_es_ES,
  &my_locale_typelib_ab_month_names_es_ES,
  &my_locale_typelib_day_names_es_ES,
  &my_locale_typelib_ab_day_names_es_ES,
  10,
  9,
  ',',        /* decimal point es_BO */
  '.',        /* thousands_sep es_BO */
  "\x03\x03", /* grouping      es_BO */
  &global_errmsgs[es_ES]
);
/***** LOCALE END es_BO *****/

/***** LOCALE BEGIN es_CL: Spanish - Chile *****/
MY_LOCALE my_locale_es_CL
(
  83,
  "es_CL",
  "Spanish - Chile",
  FALSE,
  &my_locale_typelib_month_names_es_ES,
  &my_locale_typelib_ab_month_names_es_ES,
  &my_locale_typelib_day_names_es_ES,
  &my_locale_typelib_ab_day_names_es_ES,
  10,
  9,
  ',',        /* decimal point es_CL */
  '.',        /* thousands_sep es_CL */
  "\x03\x03", /* grouping      es_CL */
  &global_errmsgs[es_ES]
);
/***** LOCALE END es_CL *****/

/***** LOCALE BEGIN es_CO: Spanish - Columbia *****/
MY_LOCALE my_locale_es_CO
(
  84,
  "es_CO",
  "Spanish - Columbia",
  FALSE,
  &my_locale_typelib_month_names_es_ES,
  &my_locale_typelib_ab_month_names_es_ES,
  &my_locale_typelib_day_names_es_ES,
  &my_locale_typelib_ab_day_names_es_ES,
  10,
  9,
  ',',        /* decimal point es_CO */
  '.',        /* thousands_sep es_CO */
  "\x03\x03", /* grouping      es_CO */
  &global_errmsgs[es_ES]
);
/***** LOCALE END es_CO *****/

/***** LOCALE BEGIN es_CR: Spanish - Costa Rica *****/
MY_LOCALE my_locale_es_CR
(
  85,
  "es_CR",
  "Spanish - Costa Rica",
  FALSE,
  &my_locale_typelib_month_names_es_ES,
  &my_locale_typelib_ab_month_names_es_ES,
  &my_locale_typelib_day_names_es_ES,
  &my_locale_typelib_ab_day_names_es_ES,
  10,
  9,
  ',',        /* decimal point es_CR */
  ' ',        /* thousands_sep es_CR */
  "\x03\x03", /* grouping      es_CR */
  &global_errmsgs[es_ES]
);
/***** LOCALE END es_CR *****/

/***** LOCALE BEGIN es_DO: Spanish - Dominican Republic *****/
MY_LOCALE my_locale_es_DO
(
  86,
  "es_DO",
  "Spanish - Dominican Republic",
  FALSE,
  &my_locale_typelib_month_names_es_ES,
  &my_locale_typelib_ab_month_names_es_ES,
  &my_locale_typelib_day_names_es_ES,
  &my_locale_typelib_ab_day_names_es_ES,
  10,
  9,
  '.',        /* decimal point es_DO */
  ',',        /* thousands_sep es_DO */
  "\x03\x03", /* grouping      es_DO */
  &global_errmsgs[es_ES]
);
/***** LOCALE END es_DO *****/

/***** LOCALE BEGIN es_EC: Spanish - Ecuador *****/
MY_LOCALE my_locale_es_EC
(
  87,
  "es_EC",
  "Spanish - Ecuador",
  FALSE,
  &my_locale_typelib_month_names_es_ES,
  &my_locale_typelib_ab_month_names_es_ES,
  &my_locale_typelib_day_names_es_ES,
  &my_locale_typelib_ab_day_names_es_ES,
  10,
  9,
  ',',        /* decimal point es_EC */
  '.',        /* thousands_sep es_EC */
  "\x03\x03", /* grouping      es_EC */
  &global_errmsgs[es_ES]
);
/***** LOCALE END es_EC *****/

/***** LOCALE BEGIN es_GT: Spanish - Guatemala *****/
MY_LOCALE my_locale_es_GT
(
  88,
  "es_GT",
  "Spanish - Guatemala",
  FALSE,
  &my_locale_typelib_month_names_es_ES,
  &my_locale_typelib_ab_month_names_es_ES,
  &my_locale_typelib_day_names_es_ES,
  &my_locale_typelib_ab_day_names_es_ES,
  10,
  9,
  '.',        /* decimal point es_GT */
  ',',       /* thousands_sep es_GT */
  "\x03\x03", /* grouping      es_GT */
  &global_errmsgs[es_ES]
);
/***** LOCALE END es_GT *****/

/***** LOCALE BEGIN es_HN: Spanish - Honduras *****/
MY_LOCALE my_locale_es_HN
(
  89,
  "es_HN",
  "Spanish - Honduras",
  FALSE,
  &my_locale_typelib_month_names_es_ES,
  &my_locale_typelib_ab_month_names_es_ES,
  &my_locale_typelib_day_names_es_ES,
  &my_locale_typelib_ab_day_names_es_ES,
  10,
  9,
  '.',        /* decimal point es_HN */
  ',',       /* thousands_sep es_HN */
  "\x03\x03", /* grouping      es_HN */
  &global_errmsgs[es_ES]
);
/***** LOCALE END es_HN *****/

/***** LOCALE BEGIN es_MX: Spanish - Mexico *****/
MY_LOCALE my_locale_es_MX
(
  90,
  "es_MX",
  "Spanish - Mexico",
  FALSE,
  &my_locale_typelib_month_names_es_ES,
  &my_locale_typelib_ab_month_names_es_ES,
  &my_locale_typelib_day_names_es_ES,
  &my_locale_typelib_ab_day_names_es_ES,
  10,
  9,
  '.',        /* decimal point es_MX */
  ',',        /* thousands_sep es_MX */
  "\x03\x03", /* grouping      es_MX */
  &global_errmsgs[es_ES]
);
/***** LOCALE END es_MX *****/

/***** LOCALE BEGIN es_NI: Spanish - Nicaragua *****/
MY_LOCALE my_locale_es_NI
(
  91,
  "es_NI",
  "Spanish - Nicaragua",
  FALSE,
  &my_locale_typelib_month_names_es_ES,
  &my_locale_typelib_ab_month_names_es_ES,
  &my_locale_typelib_day_names_es_ES,
  &my_locale_typelib_ab_day_names_es_ES,
  10,
  9,
  '.',        /* decimal point es_NI */
  ',',        /* thousands_sep es_NI */
  "\x03\x03", /* grouping      es_NI */
  &global_errmsgs[es_ES]
);
/***** LOCALE END es_NI *****/

/***** LOCALE BEGIN es_PA: Spanish - Panama *****/
MY_LOCALE my_locale_es_PA
(
  92,
  "es_PA",
  "Spanish - Panama",
  FALSE,
  &my_locale_typelib_month_names_es_ES,
  &my_locale_typelib_ab_month_names_es_ES,
  &my_locale_typelib_day_names_es_ES,
  &my_locale_typelib_ab_day_names_es_ES,
  10,
  9,
  '.',        /* decimal point es_PA */
  ',',        /* thousands_sep es_PA */
  "\x03\x03", /* grouping      es_PA */
  &global_errmsgs[es_ES]
);
/***** LOCALE END es_PA *****/

/***** LOCALE BEGIN es_PE: Spanish - Peru *****/
MY_LOCALE my_locale_es_PE
(
  93,
  "es_PE",
  "Spanish - Peru",
  FALSE,
  &my_locale_typelib_month_names_es_ES,
  &my_locale_typelib_ab_month_names_es_ES,
  &my_locale_typelib_day_names_es_ES,
  &my_locale_typelib_ab_day_names_es_ES,
  10,
  9,
  '.',        /* decimal point es_PE */
  ',',        /* thousands_sep es_PE */
  "\x03\x03", /* grouping      es_PE */
  &global_errmsgs[es_ES]
);
/***** LOCALE END es_PE *****/

/***** LOCALE BEGIN es_PR: Spanish - Puerto Rico *****/
MY_LOCALE my_locale_es_PR
(
  94,
  "es_PR",
  "Spanish - Puerto Rico",
  FALSE,
  &my_locale_typelib_month_names_es_ES,
  &my_locale_typelib_ab_month_names_es_ES,
  &my_locale_typelib_day_names_es_ES,
  &my_locale_typelib_ab_day_names_es_ES,
  10,
  9,
  '.',        /* decimal point es_PR */
  ',',        /* thousands_sep es_PR */
  "\x03\x03", /* grouping      es_PR */
  &global_errmsgs[es_ES]
);
/***** LOCALE END es_PR *****/

/***** LOCALE BEGIN es_PY: Spanish - Paraguay *****/
MY_LOCALE my_locale_es_PY
(
  95,
  "es_PY",
  "Spanish - Paraguay",
  FALSE,
  &my_locale_typelib_month_names_es_ES,
  &my_locale_typelib_ab_month_names_es_ES,
  &my_locale_typelib_day_names_es_ES,
  &my_locale_typelib_ab_day_names_es_ES,
  10,
  9,
  ',',        /* decimal point es_PY */
  '.',        /* thousands_sep es_PY */
  "\x03\x03", /* grouping      es_PY */
  &global_errmsgs[es_ES]
);
/***** LOCALE END es_PY *****/

/***** LOCALE BEGIN es_SV: Spanish - El Salvador *****/
MY_LOCALE my_locale_es_SV
(
  96,
  "es_SV",
  "Spanish - El Salvador",
  FALSE,
  &my_locale_typelib_month_names_es_ES,
  &my_locale_typelib_ab_month_names_es_ES,
  &my_locale_typelib_day_names_es_ES,
  &my_locale_typelib_ab_day_names_es_ES,
  10,
  9,
  '.',        /* decimal point es_SV */
  ',',        /* thousands_sep es_SV */
  "\x03\x03", /* grouping      es_SV */
  &global_errmsgs[es_ES]
);
>>>>>>> b59c0613
/***** LOCALE END es_SV *****/

/***** LOCALE BEGIN es_US: Spanish - United States *****/
MY_LOCALE my_locale_es_US(97, "es_US", "Spanish - United States", false,
                          &my_locale_typelib_month_names_es_ES,
                          &my_locale_typelib_ab_month_names_es_ES,
                          &my_locale_typelib_day_names_es_ES,
                          &my_locale_typelib_ab_day_names_es_ES, 10, 9,
                          '.',        /* decimal point es_US */
                          ',',        /* thousands_sep es_US */
                          "\x03\x03", /* grouping      es_US */
                          &global_errmsgs[es_ES]);
/***** LOCALE END es_US *****/

/***** LOCALE BEGIN es_UY: Spanish - Uruguay *****/
<<<<<<< HEAD
MY_LOCALE my_locale_es_UY(98, "es_UY", "Spanish - Uruguay", false,
                          &my_locale_typelib_month_names_es_ES,
                          &my_locale_typelib_ab_month_names_es_ES,
                          &my_locale_typelib_day_names_es_ES,
                          &my_locale_typelib_ab_day_names_es_ES, 10, 9,
                          ',',        /* decimal point es_UY */
                          '\0',       /* thousands_sep es_UY */
                          "\x80\x80", /* grouping      es_UY */
                          &global_errmsgs[es_ES]);
/***** LOCALE END es_UY *****/

/***** LOCALE BEGIN es_VE: Spanish - Venezuela *****/
MY_LOCALE my_locale_es_VE(99, "es_VE", "Spanish - Venezuela", false,
                          &my_locale_typelib_month_names_es_ES,
                          &my_locale_typelib_ab_month_names_es_ES,
                          &my_locale_typelib_day_names_es_ES,
                          &my_locale_typelib_ab_day_names_es_ES, 10, 9,
                          ',',        /* decimal point es_VE */
                          '\0',       /* thousands_sep es_VE */
                          "\x80\x80", /* grouping      es_VE */
                          &global_errmsgs[es_ES]);
=======
MY_LOCALE my_locale_es_UY
(
  98,
  "es_UY",
  "Spanish - Uruguay",
  FALSE,
  &my_locale_typelib_month_names_es_ES,
  &my_locale_typelib_ab_month_names_es_ES,
  &my_locale_typelib_day_names_es_ES,
  &my_locale_typelib_ab_day_names_es_ES,
  10,
  9,
  ',',        /* decimal point es_UY */
  '.',        /* thousands_sep es_UY */
  "\x03\x03", /* grouping      es_UY */
  &global_errmsgs[es_ES]
);
/***** LOCALE END es_UY *****/

/***** LOCALE BEGIN es_VE: Spanish - Venezuela *****/
MY_LOCALE my_locale_es_VE
(
  99,
  "es_VE",
  "Spanish - Venezuela",
  FALSE,
  &my_locale_typelib_month_names_es_ES,
  &my_locale_typelib_ab_month_names_es_ES,
  &my_locale_typelib_day_names_es_ES,
  &my_locale_typelib_ab_day_names_es_ES,
  10,
  9,
  ',',        /* decimal point es_VE */
  '.',        /* thousands_sep es_VE */
  "\x03\x03", /* grouping      es_VE */
  &global_errmsgs[es_ES]
);
>>>>>>> b59c0613
/***** LOCALE END es_VE *****/

/***** LOCALE BEGIN fr_BE: French - Belgium *****/
MY_LOCALE my_locale_fr_BE(100, "fr_BE", "French - Belgium", false,
                          &my_locale_typelib_month_names_fr_FR,
                          &my_locale_typelib_ab_month_names_fr_FR,
                          &my_locale_typelib_day_names_fr_FR,
                          &my_locale_typelib_ab_day_names_fr_FR, 9, 8,
                          ',',        /* decimal point fr_BE */
                          '.',        /* thousands_sep fr_BE */
                          "\x80\x80", /* grouping      fr_BE */
                          &global_errmsgs[fr_FR]);
/***** LOCALE END fr_BE *****/

/***** LOCALE BEGIN fr_CA: French - Canada *****/
MY_LOCALE my_locale_fr_CA(101, "fr_CA", "French - Canada", false,
                          &my_locale_typelib_month_names_fr_FR,
                          &my_locale_typelib_ab_month_names_fr_FR,
                          &my_locale_typelib_day_names_fr_FR,
                          &my_locale_typelib_ab_day_names_fr_FR, 9, 8,
                          ',',        /* decimal point fr_CA */
                          ' ',        /* thousands_sep fr_CA */
                          "\x80\x80", /* grouping      fr_CA */
                          &global_errmsgs[fr_FR]);
/***** LOCALE END fr_CA *****/

/***** LOCALE BEGIN fr_CH: French - Switzerland *****/
MY_LOCALE my_locale_fr_CH(102, "fr_CH", "French - Switzerland", false,
                          &my_locale_typelib_month_names_fr_FR,
                          &my_locale_typelib_ab_month_names_fr_FR,
                          &my_locale_typelib_day_names_fr_FR,
                          &my_locale_typelib_ab_day_names_fr_FR, 9, 8,
                          ',',        /* decimal point fr_CH */
                          '\0',       /* thousands_sep fr_CH */
                          "\x80\x80", /* grouping      fr_CH */
                          &global_errmsgs[fr_FR]);
/***** LOCALE END fr_CH *****/

/***** LOCALE BEGIN fr_LU: French - Luxembourg *****/
MY_LOCALE my_locale_fr_LU(103, "fr_LU", "French - Luxembourg", false,
                          &my_locale_typelib_month_names_fr_FR,
                          &my_locale_typelib_ab_month_names_fr_FR,
                          &my_locale_typelib_day_names_fr_FR,
                          &my_locale_typelib_ab_day_names_fr_FR, 9, 8,
                          ',',        /* decimal point fr_LU */
                          '\0',       /* thousands_sep fr_LU */
                          "\x80\x80", /* grouping      fr_LU */
                          &global_errmsgs[fr_FR]);
/***** LOCALE END fr_LU *****/

/***** LOCALE BEGIN it_IT: Italian - Italy *****/
MY_LOCALE my_locale_it_IT(104, "it_IT", "Italian - Italy", false,
                          &my_locale_typelib_month_names_it_CH,
                          &my_locale_typelib_ab_month_names_it_CH,
                          &my_locale_typelib_day_names_it_CH,
                          &my_locale_typelib_ab_day_names_it_CH, 9, 9,
                          ',',        /* decimal point it_IT */
                          '\0',       /* thousands_sep it_IT */
                          "\x80\x80", /* grouping      it_IT */
                          &global_errmsgs[it_IT]);
/***** LOCALE END it_IT *****/

/***** LOCALE BEGIN nl_BE: Dutch - Belgium *****/
MY_LOCALE my_locale_nl_BE(105, "nl_BE", "Dutch - Belgium", true,
                          &my_locale_typelib_month_names_nl_NL,
                          &my_locale_typelib_ab_month_names_nl_NL,
                          &my_locale_typelib_day_names_nl_NL,
                          &my_locale_typelib_ab_day_names_nl_NL, 9, 9,
                          ',',        /* decimal point nl_BE */
                          '.',        /* thousands_sep nl_BE */
                          "\x80\x80", /* grouping      nl_BE */
                          &global_errmsgs[nl_NL]);
/***** LOCALE END nl_BE *****/

/***** LOCALE BEGIN no_NO: Norwegian - Norway *****/
MY_LOCALE my_locale_no_NO(106, "no_NO", "Norwegian - Norway", false,
                          &my_locale_typelib_month_names_nb_NO,
                          &my_locale_typelib_ab_month_names_nb_NO,
                          &my_locale_typelib_day_names_nb_NO,
                          &my_locale_typelib_ab_day_names_nb_NO, 9, 7,
                          ',',        /* decimal point no_NO */
                          '.',        /* thousands_sep no_NO */
                          "\x03\x03", /* grouping      no_NO */
                          &global_errmsgs[no_NO]);
/***** LOCALE END no_NO *****/

/***** LOCALE BEGIN sv_FI: Swedish - Finland *****/
MY_LOCALE my_locale_sv_FI(107, "sv_FI", "Swedish - Finland", false,
                          &my_locale_typelib_month_names_sv_SE,
                          &my_locale_typelib_ab_month_names_sv_SE,
                          &my_locale_typelib_day_names_sv_SE,
                          &my_locale_typelib_ab_day_names_sv_SE, 9, 7,
                          ',',        /* decimal point sv_FI */
                          ' ',        /* thousands_sep sv_FI */
                          "\x03\x03", /* grouping      sv_FI */
                          &global_errmsgs[sv_SE]);
/***** LOCALE END sv_FI *****/

/***** LOCALE BEGIN zh_HK: Chinese - Hong Kong SAR *****/
MY_LOCALE my_locale_zh_HK(108, "zh_HK", "Chinese - Hong Kong SAR", false,
                          &my_locale_typelib_month_names_zh_CN,
                          &my_locale_typelib_ab_month_names_zh_CN,
                          &my_locale_typelib_day_names_zh_CN,
                          &my_locale_typelib_ab_day_names_zh_CN, 3, 3,
                          '.',    /* decimal point zh_HK */
                          ',',    /* thousands_sep zh_HK */
                          "\x03", /* grouping      zh_HK */
                          &global_errmsgs[en_US]);
/***** LOCALE END zh_HK *****/

/***** LOCALE BEGIN el_GR: Greek - Greece *****/
static const char *my_locale_month_names_el_GR[13] = {
    "Ιανουάριος", "Φεβρουάριος", "Μάρτιος",   "Απρίλιος",    "Μάιος",
    "Ιούνιος",    "Ιούλιος",     "Αύγουστος", "Σεπτέμβριος", "Οκτώβριος",
    "Νοέμβριος",  "Δεκέμβριος",  NullS};

static const char *my_locale_ab_month_names_el_GR[13] = {
    "Ιαν", "Φεβ", "Μάρ", "Απρ", "Μάι", "Ιούν", "Ιούλ",
    "Αύγ", "Σεπ", "Οκτ", "Νοέ", "Δεκ", NullS};

static const char *my_locale_day_names_el_GR[8] = {
    "Δευτέρα",   "Τρίτη",   "Τετάρτη", "Πέμπτη",
    "Παρασκευή", "Σάββατο", "Κυριακή", NullS};

static const char *my_locale_ab_day_names_el_GR[8] = {
    "Δευ", "Τρί", "Τετ", "Πέμ", "Παρ", "Σάβ", "Κυρ", NullS};

static TYPELIB my_locale_typelib_month_names_el_GR = {
    array_elements(my_locale_month_names_el_GR) - 1, "",
    my_locale_month_names_el_GR, nullptr};

static TYPELIB my_locale_typelib_ab_month_names_el_GR = {
    array_elements(my_locale_ab_month_names_el_GR) - 1, "",
    my_locale_ab_month_names_el_GR, nullptr};

static TYPELIB my_locale_typelib_day_names_el_GR = {
    array_elements(my_locale_day_names_el_GR) - 1, "",
    my_locale_day_names_el_GR, nullptr};

static TYPELIB my_locale_typelib_ab_day_names_el_GR = {
    array_elements(my_locale_ab_day_names_el_GR) - 1, "",
    my_locale_ab_day_names_el_GR, nullptr};

MY_LOCALE my_locale_el_GR(109, "el_GR", "Greek - Greece", false,
                          &my_locale_typelib_month_names_el_GR,
                          &my_locale_typelib_ab_month_names_el_GR,
                          &my_locale_typelib_day_names_el_GR,
                          &my_locale_typelib_ab_day_names_el_GR,
                          11,     /* max mon name length */
                          9,      /* max day name length */
                          ',',    /* decimal point el_GR */
                          '.',    /* thousands_sep el_GR */
                          "\x80", /* grouping      el_GR */
                          &global_errmsgs[el_GR]);
/***** LOCALE END el_GR *****/

/***** LOCALE BEGIN rm_CH: Romansh - Switzerland *****/
static const char *my_locale_month_names_rm_CH[13] = {
    "schaner",   "favrer",   "mars",  "avrigl",    "matg",
    "zercladur", "fanadur",  "avust", "settember", "october",
    "november",  "december", NullS};

static const char *my_locale_ab_month_names_rm_CH[13] = {
    "schan", "favr", "mars", "avr", "matg", "zercl", "fan",
    "avust", "sett", "oct",  "nov", "dec",  NullS};

static const char *my_locale_day_names_rm_CH[8] = {
    "glindesdi", "mardi", "mesemna",  "gievgia",
    "venderdi",  "sonda", "dumengia", NullS};

static const char *my_locale_ab_day_names_rm_CH[8] = {"gli", "ma", "me", "gie",
                                                      "ve",  "so", "du", NullS};

static TYPELIB my_locale_typelib_month_names_rm_CH = {
    array_elements(my_locale_month_names_rm_CH) - 1, "",
    my_locale_month_names_rm_CH, nullptr};

static TYPELIB my_locale_typelib_ab_month_names_rm_CH = {
    array_elements(my_locale_ab_month_names_rm_CH) - 1, "",
    my_locale_ab_month_names_rm_CH, nullptr};

static TYPELIB my_locale_typelib_day_names_rm_CH = {
    array_elements(my_locale_day_names_rm_CH) - 1, "",
    my_locale_day_names_rm_CH, nullptr};

static TYPELIB my_locale_typelib_ab_day_names_rm_CH = {
    array_elements(my_locale_ab_day_names_rm_CH) - 1, "",
    my_locale_ab_day_names_rm_CH, nullptr};

MY_LOCALE my_locale_rm_CH(110, "rm_CH", "Romansh - Switzerland", false,
                          &my_locale_typelib_month_names_rm_CH,
                          &my_locale_typelib_ab_month_names_rm_CH,
                          &my_locale_typelib_day_names_rm_CH,
                          &my_locale_typelib_ab_day_names_rm_CH,
                          9,          /* max mon name length */
                          9,          /* max day name length */
                          ',',        /* decimal point rm_CH */
                          '\'',       /* thousands_sep rm_CH */
                          "\x03\x03", /* grouping      rm_CH */
                          &global_errmsgs[en_US]);
/***** LOCALE END rm_CH *****/

/*
  The list of all locales.
  Note, locales must be ordered according to their
  numbers to make my_locale_by_number() work fast.
  Some debug asserts below check this.
*/
MY_LOCALE *my_locales[] = {
    &my_locale_en_US, &my_locale_en_GB, &my_locale_ja_JP, &my_locale_sv_SE,
    &my_locale_de_DE, &my_locale_fr_FR, &my_locale_ar_AE, &my_locale_ar_BH,
    &my_locale_ar_JO, &my_locale_ar_SA, &my_locale_ar_SY, &my_locale_be_BY,
    &my_locale_bg_BG, &my_locale_ca_ES, &my_locale_cs_CZ, &my_locale_da_DK,
    &my_locale_de_AT, &my_locale_es_ES, &my_locale_et_EE, &my_locale_eu_ES,
    &my_locale_fi_FI, &my_locale_fo_FO, &my_locale_gl_ES, &my_locale_gu_IN,
    &my_locale_he_IL, &my_locale_hi_IN, &my_locale_hr_HR, &my_locale_hu_HU,
    &my_locale_id_ID, &my_locale_is_IS, &my_locale_it_CH, &my_locale_ko_KR,
    &my_locale_lt_LT, &my_locale_lv_LV, &my_locale_mk_MK, &my_locale_mn_MN,
    &my_locale_ms_MY, &my_locale_nb_NO, &my_locale_nl_NL, &my_locale_pl_PL,
    &my_locale_pt_BR, &my_locale_pt_PT, &my_locale_ro_RO, &my_locale_ru_RU,
    &my_locale_ru_UA, &my_locale_sk_SK, &my_locale_sl_SI, &my_locale_sq_AL,
    &my_locale_sr_RS, &my_locale_ta_IN, &my_locale_te_IN, &my_locale_th_TH,
    &my_locale_tr_TR, &my_locale_uk_UA, &my_locale_ur_PK, &my_locale_vi_VN,
    &my_locale_zh_CN, &my_locale_zh_TW, &my_locale_ar_DZ, &my_locale_ar_EG,
    &my_locale_ar_IN, &my_locale_ar_IQ, &my_locale_ar_KW, &my_locale_ar_LB,
    &my_locale_ar_LY, &my_locale_ar_MA, &my_locale_ar_OM, &my_locale_ar_QA,
    &my_locale_ar_SD, &my_locale_ar_TN, &my_locale_ar_YE, &my_locale_de_BE,
    &my_locale_de_CH, &my_locale_de_LU, &my_locale_en_AU, &my_locale_en_CA,
    &my_locale_en_IN, &my_locale_en_NZ, &my_locale_en_PH, &my_locale_en_ZA,
    &my_locale_en_ZW, &my_locale_es_AR, &my_locale_es_BO, &my_locale_es_CL,
    &my_locale_es_CO, &my_locale_es_CR, &my_locale_es_DO, &my_locale_es_EC,
    &my_locale_es_GT, &my_locale_es_HN, &my_locale_es_MX, &my_locale_es_NI,
    &my_locale_es_PA, &my_locale_es_PE, &my_locale_es_PR, &my_locale_es_PY,
    &my_locale_es_SV, &my_locale_es_US, &my_locale_es_UY, &my_locale_es_VE,
    &my_locale_fr_BE, &my_locale_fr_CA, &my_locale_fr_CH, &my_locale_fr_LU,
    &my_locale_it_IT, &my_locale_nl_BE, &my_locale_no_NO, &my_locale_sv_FI,
    &my_locale_zh_HK, &my_locale_el_GR, &my_locale_rm_CH, nullptr};

MY_LOCALE *my_locales_deprecated[] = {&my_locale_sr_YU, nullptr};

MY_LOCALE *my_locale_by_number(uint number) {
  MY_LOCALE *locale;
  if (number >= array_elements(my_locales) - 1) return nullptr;
  locale = my_locales[number];
  // Check that locale is on its correct position in the array
  assert(locale == my_locales[locale->number]);
  return locale;
}

static MY_LOCALE *my_locale_by_name(MY_LOCALE **locales, const char *name,
                                    size_t length) {
  MY_LOCALE **locale;
  for (locale = locales; *locale != nullptr; locale++) {
    if (length == strlen((*locale)->name) &&
        0 == native_strncasecmp((*locale)->name, name, length))
      return *locale;
  }
  return nullptr;
}

MY_LOCALE *my_locale_by_name(THD *thd, const char *name, size_t length) {
  MY_LOCALE *locale;

  if ((locale = my_locale_by_name(my_locales, name, length))) {
    // Check that locale is on its correct position in the array
    assert(locale == my_locales[locale->number]);
    return locale;
  } else if ((locale =
                  my_locale_by_name(my_locales_deprecated, name, length))) {
    /*
      Replace the deprecated locale to the corresponding
      'fresh' locale with the same ID.
    */
    locale = my_locales[locale->number];
    if (thd) {
      // Send a warning to the client
      push_warning_printf(
          thd, Sql_condition::SL_WARNING, ER_WARN_DEPRECATED_SYNTAX,
          ER_THD(thd, ER_WARN_DEPRECATED_SYNTAX), name, locale->name);
    } else {
      // Send a warning to mysqld error log
      LogErr(WARNING_LEVEL, ER_DEPRECATE_MSG_WITH_REPLACEMENT, name,
             locale->name);
    }
  }
  return locale;
}

void cleanup_errmsgs() {
  for (MY_LOCALE_ERRMSGS *msgs = global_errmsgs; msgs->get_language(); msgs++) {
    msgs->destroy();
  }
}<|MERGE_RESOLUTION|>--- conflicted
+++ resolved
@@ -544,7 +544,6 @@
 /***** LOCALE END en_US *****/
 
 /***** LOCALE BEGIN es_ES: Spanish - Spain *****/
-<<<<<<< HEAD
 static const char *my_locale_month_names_es_ES[13] = {
     "enero",     "febrero",   "marzo",  "abril",      "mayo",
     "junio",     "julio",     "agosto", "septiembre", "octubre",
@@ -575,44 +574,9 @@
                           &my_locale_typelib_day_names_es_ES,
                           &my_locale_typelib_ab_day_names_es_ES, 10, 9,
                           ',',        /* decimal point es_ES */
-                          '\0',       /* thousands_sep es_ES */
-                          "\x80\x80", /* grouping      es_ES */
+                          '.',        /* thousands_sep es_ES */
+                          "\x03\x03", /* grouping      es_ES */
                           &global_errmsgs[es_ES]);
-=======
-static const char *my_locale_month_names_es_ES[13] = 
- {"enero","febrero","marzo","abril","mayo","junio","julio","agosto","septiembre","octubre","noviembre","diciembre", NullS };
-static const char *my_locale_ab_month_names_es_ES[13] = 
- {"ene","feb","mar","abr","may","jun","jul","ago","sep","oct","nov","dic", NullS };
-static const char *my_locale_day_names_es_ES[8] = 
- {"lunes","martes","miércoles","jueves","viernes","sábado","domingo", NullS };
-static const char *my_locale_ab_day_names_es_ES[8] = 
- {"lun","mar","mié","jue","vie","sáb","dom", NullS };
-static TYPELIB my_locale_typelib_month_names_es_ES = 
- { array_elements(my_locale_month_names_es_ES)-1, "", my_locale_month_names_es_ES, NULL };
-static TYPELIB my_locale_typelib_ab_month_names_es_ES = 
- { array_elements(my_locale_ab_month_names_es_ES)-1, "", my_locale_ab_month_names_es_ES, NULL };
-static TYPELIB my_locale_typelib_day_names_es_ES = 
- { array_elements(my_locale_day_names_es_ES)-1, "", my_locale_day_names_es_ES, NULL };
-static TYPELIB my_locale_typelib_ab_day_names_es_ES = 
- { array_elements(my_locale_ab_day_names_es_ES)-1, "", my_locale_ab_day_names_es_ES, NULL };
-MY_LOCALE my_locale_es_ES
-(
-  17,
-  "es_ES",
-  "Spanish - Spain",
-  FALSE,
-  &my_locale_typelib_month_names_es_ES,
-  &my_locale_typelib_ab_month_names_es_ES,
-  &my_locale_typelib_day_names_es_ES,
-  &my_locale_typelib_ab_day_names_es_ES,
-  10,
-  9,
-  ',',        /* decimal point es_ES */
-  '.',        /* thousands_sep es_ES */
-  "\x03\x03", /* grouping      es_ES */
-  &global_errmsgs[es_ES]
-);
->>>>>>> b59c0613
 /***** LOCALE END es_ES *****/
 
 /***** LOCALE BEGIN et_EE: Estonian - Estonia *****/
@@ -2444,15 +2408,14 @@
 /***** LOCALE END es_AR *****/
 
 /***** LOCALE BEGIN es_BO: Spanish - Bolivia *****/
-<<<<<<< HEAD
 MY_LOCALE my_locale_es_BO(82, "es_BO", "Spanish - Bolivia", false,
                           &my_locale_typelib_month_names_es_ES,
                           &my_locale_typelib_ab_month_names_es_ES,
                           &my_locale_typelib_day_names_es_ES,
                           &my_locale_typelib_ab_day_names_es_ES, 10, 9,
                           ',',        /* decimal point es_BO */
-                          '\0',       /* thousands_sep es_BO */
-                          "\x80\x80", /* grouping      es_BO */
+                          '.',        /* thousands_sep es_BO */
+                          "\x03\x03", /* grouping      es_BO */
                           &global_errmsgs[es_ES]);
 /***** LOCALE END es_BO *****/
 
@@ -2463,8 +2426,8 @@
                           &my_locale_typelib_day_names_es_ES,
                           &my_locale_typelib_ab_day_names_es_ES, 10, 9,
                           ',',        /* decimal point es_CL */
-                          '\0',       /* thousands_sep es_CL */
-                          "\x80\x80", /* grouping      es_CL */
+                          '.',        /* thousands_sep es_CL */
+                          "\x03\x03", /* grouping      es_CL */
                           &global_errmsgs[es_ES]);
 /***** LOCALE END es_CL *****/
 
@@ -2475,8 +2438,8 @@
                           &my_locale_typelib_day_names_es_ES,
                           &my_locale_typelib_ab_day_names_es_ES, 10, 9,
                           ',',        /* decimal point es_CO */
-                          '\0',       /* thousands_sep es_CO */
-                          "\x80\x80", /* grouping      es_CO */
+                          '.',        /* thousands_sep es_CO */
+                          "\x03\x03", /* grouping      es_CO */
                           &global_errmsgs[es_ES]);
 /***** LOCALE END es_CO *****/
 
@@ -2486,9 +2449,9 @@
                           &my_locale_typelib_ab_month_names_es_ES,
                           &my_locale_typelib_day_names_es_ES,
                           &my_locale_typelib_ab_day_names_es_ES, 10, 9,
-                          '.',        /* decimal point es_CR */
-                          '\0',       /* thousands_sep es_CR */
-                          "\x80\x80", /* grouping      es_CR */
+                          ',',        /* decimal point es_CR */
+                          ' ',        /* thousands_sep es_CR */
+                          "\x03\x03", /* grouping      es_CR */
                           &global_errmsgs[es_ES]);
 /***** LOCALE END es_CR *****/
 
@@ -2499,8 +2462,8 @@
                           &my_locale_typelib_day_names_es_ES,
                           &my_locale_typelib_ab_day_names_es_ES, 10, 9,
                           '.',        /* decimal point es_DO */
-                          '\0',       /* thousands_sep es_DO */
-                          "\x80\x80", /* grouping      es_DO */
+                          ',',        /* thousands_sep es_DO */
+                          "\x03\x03", /* grouping      es_DO */
                           &global_errmsgs[es_ES]);
 /***** LOCALE END es_DO *****/
 
@@ -2511,8 +2474,8 @@
                           &my_locale_typelib_day_names_es_ES,
                           &my_locale_typelib_ab_day_names_es_ES, 10, 9,
                           ',',        /* decimal point es_EC */
-                          '\0',       /* thousands_sep es_EC */
-                          "\x80\x80", /* grouping      es_EC */
+                          '.',        /* thousands_sep es_EC */
+                          "\x03\x03", /* grouping      es_EC */
                           &global_errmsgs[es_ES]);
 /***** LOCALE END es_EC *****/
 
@@ -2523,8 +2486,8 @@
                           &my_locale_typelib_day_names_es_ES,
                           &my_locale_typelib_ab_day_names_es_ES, 10, 9,
                           '.',        /* decimal point es_GT */
-                          '\0',       /* thousands_sep es_GT */
-                          "\x80\x80", /* grouping      es_GT */
+                          ',',        /* thousands_sep es_GT */
+                          "\x03\x03", /* grouping      es_GT */
                           &global_errmsgs[es_ES]);
 /***** LOCALE END es_GT *****/
 
@@ -2535,8 +2498,8 @@
                           &my_locale_typelib_day_names_es_ES,
                           &my_locale_typelib_ab_day_names_es_ES, 10, 9,
                           '.',        /* decimal point es_HN */
-                          '\0',       /* thousands_sep es_HN */
-                          "\x80\x80", /* grouping      es_HN */
+                          ',',        /* thousands_sep es_HN */
+                          "\x03\x03", /* grouping      es_HN */
                           &global_errmsgs[es_ES]);
 /***** LOCALE END es_HN *****/
 
@@ -2547,8 +2510,8 @@
                           &my_locale_typelib_day_names_es_ES,
                           &my_locale_typelib_ab_day_names_es_ES, 10, 9,
                           '.',        /* decimal point es_MX */
-                          '\0',       /* thousands_sep es_MX */
-                          "\x80\x80", /* grouping      es_MX */
+                          ',',        /* thousands_sep es_MX */
+                          "\x03\x03", /* grouping      es_MX */
                           &global_errmsgs[es_ES]);
 /***** LOCALE END es_MX *****/
 
@@ -2559,8 +2522,8 @@
                           &my_locale_typelib_day_names_es_ES,
                           &my_locale_typelib_ab_day_names_es_ES, 10, 9,
                           '.',        /* decimal point es_NI */
-                          '\0',       /* thousands_sep es_NI */
-                          "\x80\x80", /* grouping      es_NI */
+                          ',',        /* thousands_sep es_NI */
+                          "\x03\x03", /* grouping      es_NI */
                           &global_errmsgs[es_ES]);
 /***** LOCALE END es_NI *****/
 
@@ -2571,8 +2534,8 @@
                           &my_locale_typelib_day_names_es_ES,
                           &my_locale_typelib_ab_day_names_es_ES, 10, 9,
                           '.',        /* decimal point es_PA */
-                          '\0',       /* thousands_sep es_PA */
-                          "\x80\x80", /* grouping      es_PA */
+                          ',',        /* thousands_sep es_PA */
+                          "\x03\x03", /* grouping      es_PA */
                           &global_errmsgs[es_ES]);
 /***** LOCALE END es_PA *****/
 
@@ -2583,8 +2546,8 @@
                           &my_locale_typelib_day_names_es_ES,
                           &my_locale_typelib_ab_day_names_es_ES, 10, 9,
                           '.',        /* decimal point es_PE */
-                          '\0',       /* thousands_sep es_PE */
-                          "\x80\x80", /* grouping      es_PE */
+                          ',',        /* thousands_sep es_PE */
+                          "\x03\x03", /* grouping      es_PE */
                           &global_errmsgs[es_ES]);
 /***** LOCALE END es_PE *****/
 
@@ -2595,8 +2558,8 @@
                           &my_locale_typelib_day_names_es_ES,
                           &my_locale_typelib_ab_day_names_es_ES, 10, 9,
                           '.',        /* decimal point es_PR */
-                          '\0',       /* thousands_sep es_PR */
-                          "\x80\x80", /* grouping      es_PR */
+                          ',',        /* thousands_sep es_PR */
+                          "\x03\x03", /* grouping      es_PR */
                           &global_errmsgs[es_ES]);
 /***** LOCALE END es_PR *****/
 
@@ -2607,8 +2570,8 @@
                           &my_locale_typelib_day_names_es_ES,
                           &my_locale_typelib_ab_day_names_es_ES, 10, 9,
                           ',',        /* decimal point es_PY */
-                          '\0',       /* thousands_sep es_PY */
-                          "\x80\x80", /* grouping      es_PY */
+                          '.',        /* thousands_sep es_PY */
+                          "\x03\x03", /* grouping      es_PY */
                           &global_errmsgs[es_ES]);
 /***** LOCALE END es_PY *****/
 
@@ -2619,308 +2582,9 @@
                           &my_locale_typelib_day_names_es_ES,
                           &my_locale_typelib_ab_day_names_es_ES, 10, 9,
                           '.',        /* decimal point es_SV */
-                          '\0',       /* thousands_sep es_SV */
-                          "\x80\x80", /* grouping      es_SV */
+                          ',',        /* thousands_sep es_SV */
+                          "\x03\x03", /* grouping      es_SV */
                           &global_errmsgs[es_ES]);
-=======
-MY_LOCALE my_locale_es_BO
-(
-  82,
-  "es_BO",
-  "Spanish - Bolivia",
-  FALSE,
-  &my_locale_typelib_month_names_es_ES,
-  &my_locale_typelib_ab_month_names_es_ES,
-  &my_locale_typelib_day_names_es_ES,
-  &my_locale_typelib_ab_day_names_es_ES,
-  10,
-  9,
-  ',',        /* decimal point es_BO */
-  '.',        /* thousands_sep es_BO */
-  "\x03\x03", /* grouping      es_BO */
-  &global_errmsgs[es_ES]
-);
-/***** LOCALE END es_BO *****/
-
-/***** LOCALE BEGIN es_CL: Spanish - Chile *****/
-MY_LOCALE my_locale_es_CL
-(
-  83,
-  "es_CL",
-  "Spanish - Chile",
-  FALSE,
-  &my_locale_typelib_month_names_es_ES,
-  &my_locale_typelib_ab_month_names_es_ES,
-  &my_locale_typelib_day_names_es_ES,
-  &my_locale_typelib_ab_day_names_es_ES,
-  10,
-  9,
-  ',',        /* decimal point es_CL */
-  '.',        /* thousands_sep es_CL */
-  "\x03\x03", /* grouping      es_CL */
-  &global_errmsgs[es_ES]
-);
-/***** LOCALE END es_CL *****/
-
-/***** LOCALE BEGIN es_CO: Spanish - Columbia *****/
-MY_LOCALE my_locale_es_CO
-(
-  84,
-  "es_CO",
-  "Spanish - Columbia",
-  FALSE,
-  &my_locale_typelib_month_names_es_ES,
-  &my_locale_typelib_ab_month_names_es_ES,
-  &my_locale_typelib_day_names_es_ES,
-  &my_locale_typelib_ab_day_names_es_ES,
-  10,
-  9,
-  ',',        /* decimal point es_CO */
-  '.',        /* thousands_sep es_CO */
-  "\x03\x03", /* grouping      es_CO */
-  &global_errmsgs[es_ES]
-);
-/***** LOCALE END es_CO *****/
-
-/***** LOCALE BEGIN es_CR: Spanish - Costa Rica *****/
-MY_LOCALE my_locale_es_CR
-(
-  85,
-  "es_CR",
-  "Spanish - Costa Rica",
-  FALSE,
-  &my_locale_typelib_month_names_es_ES,
-  &my_locale_typelib_ab_month_names_es_ES,
-  &my_locale_typelib_day_names_es_ES,
-  &my_locale_typelib_ab_day_names_es_ES,
-  10,
-  9,
-  ',',        /* decimal point es_CR */
-  ' ',        /* thousands_sep es_CR */
-  "\x03\x03", /* grouping      es_CR */
-  &global_errmsgs[es_ES]
-);
-/***** LOCALE END es_CR *****/
-
-/***** LOCALE BEGIN es_DO: Spanish - Dominican Republic *****/
-MY_LOCALE my_locale_es_DO
-(
-  86,
-  "es_DO",
-  "Spanish - Dominican Republic",
-  FALSE,
-  &my_locale_typelib_month_names_es_ES,
-  &my_locale_typelib_ab_month_names_es_ES,
-  &my_locale_typelib_day_names_es_ES,
-  &my_locale_typelib_ab_day_names_es_ES,
-  10,
-  9,
-  '.',        /* decimal point es_DO */
-  ',',        /* thousands_sep es_DO */
-  "\x03\x03", /* grouping      es_DO */
-  &global_errmsgs[es_ES]
-);
-/***** LOCALE END es_DO *****/
-
-/***** LOCALE BEGIN es_EC: Spanish - Ecuador *****/
-MY_LOCALE my_locale_es_EC
-(
-  87,
-  "es_EC",
-  "Spanish - Ecuador",
-  FALSE,
-  &my_locale_typelib_month_names_es_ES,
-  &my_locale_typelib_ab_month_names_es_ES,
-  &my_locale_typelib_day_names_es_ES,
-  &my_locale_typelib_ab_day_names_es_ES,
-  10,
-  9,
-  ',',        /* decimal point es_EC */
-  '.',        /* thousands_sep es_EC */
-  "\x03\x03", /* grouping      es_EC */
-  &global_errmsgs[es_ES]
-);
-/***** LOCALE END es_EC *****/
-
-/***** LOCALE BEGIN es_GT: Spanish - Guatemala *****/
-MY_LOCALE my_locale_es_GT
-(
-  88,
-  "es_GT",
-  "Spanish - Guatemala",
-  FALSE,
-  &my_locale_typelib_month_names_es_ES,
-  &my_locale_typelib_ab_month_names_es_ES,
-  &my_locale_typelib_day_names_es_ES,
-  &my_locale_typelib_ab_day_names_es_ES,
-  10,
-  9,
-  '.',        /* decimal point es_GT */
-  ',',       /* thousands_sep es_GT */
-  "\x03\x03", /* grouping      es_GT */
-  &global_errmsgs[es_ES]
-);
-/***** LOCALE END es_GT *****/
-
-/***** LOCALE BEGIN es_HN: Spanish - Honduras *****/
-MY_LOCALE my_locale_es_HN
-(
-  89,
-  "es_HN",
-  "Spanish - Honduras",
-  FALSE,
-  &my_locale_typelib_month_names_es_ES,
-  &my_locale_typelib_ab_month_names_es_ES,
-  &my_locale_typelib_day_names_es_ES,
-  &my_locale_typelib_ab_day_names_es_ES,
-  10,
-  9,
-  '.',        /* decimal point es_HN */
-  ',',       /* thousands_sep es_HN */
-  "\x03\x03", /* grouping      es_HN */
-  &global_errmsgs[es_ES]
-);
-/***** LOCALE END es_HN *****/
-
-/***** LOCALE BEGIN es_MX: Spanish - Mexico *****/
-MY_LOCALE my_locale_es_MX
-(
-  90,
-  "es_MX",
-  "Spanish - Mexico",
-  FALSE,
-  &my_locale_typelib_month_names_es_ES,
-  &my_locale_typelib_ab_month_names_es_ES,
-  &my_locale_typelib_day_names_es_ES,
-  &my_locale_typelib_ab_day_names_es_ES,
-  10,
-  9,
-  '.',        /* decimal point es_MX */
-  ',',        /* thousands_sep es_MX */
-  "\x03\x03", /* grouping      es_MX */
-  &global_errmsgs[es_ES]
-);
-/***** LOCALE END es_MX *****/
-
-/***** LOCALE BEGIN es_NI: Spanish - Nicaragua *****/
-MY_LOCALE my_locale_es_NI
-(
-  91,
-  "es_NI",
-  "Spanish - Nicaragua",
-  FALSE,
-  &my_locale_typelib_month_names_es_ES,
-  &my_locale_typelib_ab_month_names_es_ES,
-  &my_locale_typelib_day_names_es_ES,
-  &my_locale_typelib_ab_day_names_es_ES,
-  10,
-  9,
-  '.',        /* decimal point es_NI */
-  ',',        /* thousands_sep es_NI */
-  "\x03\x03", /* grouping      es_NI */
-  &global_errmsgs[es_ES]
-);
-/***** LOCALE END es_NI *****/
-
-/***** LOCALE BEGIN es_PA: Spanish - Panama *****/
-MY_LOCALE my_locale_es_PA
-(
-  92,
-  "es_PA",
-  "Spanish - Panama",
-  FALSE,
-  &my_locale_typelib_month_names_es_ES,
-  &my_locale_typelib_ab_month_names_es_ES,
-  &my_locale_typelib_day_names_es_ES,
-  &my_locale_typelib_ab_day_names_es_ES,
-  10,
-  9,
-  '.',        /* decimal point es_PA */
-  ',',        /* thousands_sep es_PA */
-  "\x03\x03", /* grouping      es_PA */
-  &global_errmsgs[es_ES]
-);
-/***** LOCALE END es_PA *****/
-
-/***** LOCALE BEGIN es_PE: Spanish - Peru *****/
-MY_LOCALE my_locale_es_PE
-(
-  93,
-  "es_PE",
-  "Spanish - Peru",
-  FALSE,
-  &my_locale_typelib_month_names_es_ES,
-  &my_locale_typelib_ab_month_names_es_ES,
-  &my_locale_typelib_day_names_es_ES,
-  &my_locale_typelib_ab_day_names_es_ES,
-  10,
-  9,
-  '.',        /* decimal point es_PE */
-  ',',        /* thousands_sep es_PE */
-  "\x03\x03", /* grouping      es_PE */
-  &global_errmsgs[es_ES]
-);
-/***** LOCALE END es_PE *****/
-
-/***** LOCALE BEGIN es_PR: Spanish - Puerto Rico *****/
-MY_LOCALE my_locale_es_PR
-(
-  94,
-  "es_PR",
-  "Spanish - Puerto Rico",
-  FALSE,
-  &my_locale_typelib_month_names_es_ES,
-  &my_locale_typelib_ab_month_names_es_ES,
-  &my_locale_typelib_day_names_es_ES,
-  &my_locale_typelib_ab_day_names_es_ES,
-  10,
-  9,
-  '.',        /* decimal point es_PR */
-  ',',        /* thousands_sep es_PR */
-  "\x03\x03", /* grouping      es_PR */
-  &global_errmsgs[es_ES]
-);
-/***** LOCALE END es_PR *****/
-
-/***** LOCALE BEGIN es_PY: Spanish - Paraguay *****/
-MY_LOCALE my_locale_es_PY
-(
-  95,
-  "es_PY",
-  "Spanish - Paraguay",
-  FALSE,
-  &my_locale_typelib_month_names_es_ES,
-  &my_locale_typelib_ab_month_names_es_ES,
-  &my_locale_typelib_day_names_es_ES,
-  &my_locale_typelib_ab_day_names_es_ES,
-  10,
-  9,
-  ',',        /* decimal point es_PY */
-  '.',        /* thousands_sep es_PY */
-  "\x03\x03", /* grouping      es_PY */
-  &global_errmsgs[es_ES]
-);
-/***** LOCALE END es_PY *****/
-
-/***** LOCALE BEGIN es_SV: Spanish - El Salvador *****/
-MY_LOCALE my_locale_es_SV
-(
-  96,
-  "es_SV",
-  "Spanish - El Salvador",
-  FALSE,
-  &my_locale_typelib_month_names_es_ES,
-  &my_locale_typelib_ab_month_names_es_ES,
-  &my_locale_typelib_day_names_es_ES,
-  &my_locale_typelib_ab_day_names_es_ES,
-  10,
-  9,
-  '.',        /* decimal point es_SV */
-  ',',        /* thousands_sep es_SV */
-  "\x03\x03", /* grouping      es_SV */
-  &global_errmsgs[es_ES]
-);
->>>>>>> b59c0613
 /***** LOCALE END es_SV *****/
 
 /***** LOCALE BEGIN es_US: Spanish - United States *****/
@@ -2936,15 +2600,14 @@
 /***** LOCALE END es_US *****/
 
 /***** LOCALE BEGIN es_UY: Spanish - Uruguay *****/
-<<<<<<< HEAD
 MY_LOCALE my_locale_es_UY(98, "es_UY", "Spanish - Uruguay", false,
                           &my_locale_typelib_month_names_es_ES,
                           &my_locale_typelib_ab_month_names_es_ES,
                           &my_locale_typelib_day_names_es_ES,
                           &my_locale_typelib_ab_day_names_es_ES, 10, 9,
                           ',',        /* decimal point es_UY */
-                          '\0',       /* thousands_sep es_UY */
-                          "\x80\x80", /* grouping      es_UY */
+                          '.',        /* thousands_sep es_UY */
+                          "\x03\x03", /* grouping      es_UY */
                           &global_errmsgs[es_ES]);
 /***** LOCALE END es_UY *****/
 
@@ -2955,48 +2618,9 @@
                           &my_locale_typelib_day_names_es_ES,
                           &my_locale_typelib_ab_day_names_es_ES, 10, 9,
                           ',',        /* decimal point es_VE */
-                          '\0',       /* thousands_sep es_VE */
-                          "\x80\x80", /* grouping      es_VE */
+                          '.',        /* thousands_sep es_VE */
+                          "\x03\x03", /* grouping      es_VE */
                           &global_errmsgs[es_ES]);
-=======
-MY_LOCALE my_locale_es_UY
-(
-  98,
-  "es_UY",
-  "Spanish - Uruguay",
-  FALSE,
-  &my_locale_typelib_month_names_es_ES,
-  &my_locale_typelib_ab_month_names_es_ES,
-  &my_locale_typelib_day_names_es_ES,
-  &my_locale_typelib_ab_day_names_es_ES,
-  10,
-  9,
-  ',',        /* decimal point es_UY */
-  '.',        /* thousands_sep es_UY */
-  "\x03\x03", /* grouping      es_UY */
-  &global_errmsgs[es_ES]
-);
-/***** LOCALE END es_UY *****/
-
-/***** LOCALE BEGIN es_VE: Spanish - Venezuela *****/
-MY_LOCALE my_locale_es_VE
-(
-  99,
-  "es_VE",
-  "Spanish - Venezuela",
-  FALSE,
-  &my_locale_typelib_month_names_es_ES,
-  &my_locale_typelib_ab_month_names_es_ES,
-  &my_locale_typelib_day_names_es_ES,
-  &my_locale_typelib_ab_day_names_es_ES,
-  10,
-  9,
-  ',',        /* decimal point es_VE */
-  '.',        /* thousands_sep es_VE */
-  "\x03\x03", /* grouping      es_VE */
-  &global_errmsgs[es_ES]
-);
->>>>>>> b59c0613
 /***** LOCALE END es_VE *****/
 
 /***** LOCALE BEGIN fr_BE: French - Belgium *****/
