--- conflicted
+++ resolved
@@ -229,7 +229,6 @@
                  SHOW_TYPE show_val_type_arg, longlong def_val, PolyLock *lock,
                  enum binlog_status_enum binlog_status_arg,
                  on_check_function on_check_func,
-<<<<<<< HEAD
                  on_update_function on_update_func, const char *substitute,
                  int parse_flag)
     : next(nullptr),
@@ -240,21 +239,10 @@
       guard(lock),
       offset(off),
       on_check(on_check_func),
+      pre_update(nullptr),
       on_update(on_update_func),
       deprecation_substitute(substitute),
       is_os_charset(false) {
-=======
-                 on_update_function on_update_func,
-                 const char *substitute, int parse_flag) :
-  next(0),
-  binlog_status(binlog_status_arg),
-  flags(flags_arg), m_parse_flag(parse_flag), show_val_type(show_val_type_arg),
-  guard(lock), offset(off), on_check(on_check_func),
-  pre_update(0), on_update(on_update_func),
-  deprecation_substitute(substitute),
-  is_os_charset(FALSE)
-{
->>>>>>> 193e0a49
   /*
     There is a limitation in handle_options() related to short options:
     - either all short options should be declared when parsing in multiple
@@ -296,25 +284,16 @@
   chain->last = this;
 }
 
-<<<<<<< HEAD
 bool sys_var::update(THD *thd, set_var *var) {
-  enum_var_type type = var->type;
-  if (type == OPT_GLOBAL || type == OPT_PERSIST || scope() == GLOBAL) {
-=======
-bool sys_var::update(THD *thd, set_var *var)
-{
   /*
     Invoke preparatory step for updating a system variable. Doing this action
     before we have acquired any locks allows to invoke code which acquires other
     locks without introducing deadlocks.
   */
-  if (pre_update && pre_update(this, thd, var))
-    return true;
-
-  enum_var_type type= var->type;
-  if (type == OPT_GLOBAL || scope() == GLOBAL)
-  {
->>>>>>> 193e0a49
+  if (pre_update && pre_update(this, thd, var)) return true;
+
+  enum_var_type type = var->type;
+  if (type == OPT_GLOBAL || type == OPT_PERSIST || scope() == GLOBAL) {
     /*
       Yes, both locks need to be taken before an update, just as
       both are taken to get a value. If we'll take only 'guard' here,
