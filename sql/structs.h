--- conflicted
+++ resolved
@@ -380,7 +380,6 @@
     }
     head= tail= current= NULL;
     elements= 0;
-<<<<<<< HEAD
   }
   void swap(Discrete_intervals_list *other)
   {
@@ -390,17 +389,6 @@
   }
   const Discrete_interval *get_next()
   {
-=======
-  }
-  void swap(Discrete_intervals_list *other)
-  {
-    const Discrete_intervals_list tmp(*other);
-    other->copy_shallow(this);
-    copy_shallow(&tmp);
-  }
-  const Discrete_interval *get_next()
-  {
->>>>>>> 06df50b9
     const Discrete_interval *tmp= current;
     if (current != NULL)
       current= current->next;
