/* Copyright (c) 2000, 2015, Oracle and/or its affiliates. All rights reserved.
   Copyright (c) 2009, 2013, Monty Program Ab
   Copyright (C) 2012 Percona Inc.

   This program is free software; you can redistribute it and/or modify
   it under the terms of the GNU General Public License as published by
   the Free Software Foundation; version 2 of the License.

   This program is distributed in the hope that it will be useful,
   but WITHOUT ANY WARRANTY; without even the implied warranty of
   MERCHANTABILITY or FITNESS FOR A PARTICULAR PURPOSE.  See the
   GNU General Public License for more details.

   You should have received a copy of the GNU General Public License
   along with this program; if not, write to the Free Software
   Foundation, Inc., 51 Franklin St, Fifth Floor, Boston, MA 02110-1301  USA */


/**
  @file

  @brief
  logging of commands

  @todo
    Abort logging when we get an error in reading or writing log files
*/

#include "log.h"
<<<<<<< HEAD
=======
#include "sql_base.h"                           // open_log_table
#include "sql_delete.h"                         // mysql_truncate
#include "sql_parse.h"                          // command_name
#include "sql_time.h"           // calc_time_from_sec, my_time_compare
#include "tztime.h"             // my_tz_OFFSET0, struct Time_zone
#include "sql_acl.h"            // SUPER_ACL
#include "sql_audit.h"
#include "mysql/service_my_plugin_log.h"
#include "sp_rcontext.h"
#include "sp_head.h"

#include <my_dir.h>
#include <stdarg.h>
#include <m_ctype.h>				// For test_if_number
>>>>>>> 2071aeef

#include "sql_audit.h"    // mysql_audit_general_log
#include "sql_base.h"     // close_log_table
#include "sql_class.h"    // THD
#include "sql_parse.h"    // sql_command_flags
#include "sql_time.h"     // calc_time_from_sec
#include "table.h"        // TABLE_FIELD_TYPE

#include "pfs_file_provider.h"
#include "mysql/psi/mysql_file.h"

#include <string>
#include <sstream>
#ifdef _WIN32
#include <message.h>
#else
#include <syslog.h>
#endif

using std::min;
using std::max;

<<<<<<< HEAD
=======
#include "sql_plugin.h"
#include "rpl_handler.h"
#include "debug_sync.h"
#include "sql_show.h"
#include "mysqld.h"

/* max size of the log message */
#define MAX_LOG_BUFFER_SIZE 1024
#define MAX_TIME_SIZE 32
>>>>>>> 2071aeef

#ifndef _WIN32
static int   log_syslog_facility= 0;
#endif
static char *log_syslog_ident   = NULL;
static bool  log_syslog_enabled = false;


/* 26 for regular timestamp, plus 7 (".123456") when using micro-seconds */
static const int iso8601_size= 33;

enum enum_slow_query_log_table_field
{
  SQLT_FIELD_START_TIME = 0,
  SQLT_FIELD_USER_HOST,
  SQLT_FIELD_QUERY_TIME,
  SQLT_FIELD_LOCK_TIME,
  SQLT_FIELD_ROWS_SENT,
  SQLT_FIELD_ROWS_EXAMINED,
  SQLT_FIELD_DATABASE,
  SQLT_FIELD_LAST_INSERT_ID,
  SQLT_FIELD_INSERT_ID,
  SQLT_FIELD_SERVER_ID,
  SQLT_FIELD_SQL_TEXT,
  SQLT_FIELD_THREAD_ID,
  SQLT_FIELD_COUNT
};

static const TABLE_FIELD_TYPE slow_query_log_table_fields[SQLT_FIELD_COUNT] =
{
  {
    { C_STRING_WITH_LEN("start_time") },
    { C_STRING_WITH_LEN("timestamp(6)") },
    { NULL, 0 }
  },
  {
    { C_STRING_WITH_LEN("user_host") },
    { C_STRING_WITH_LEN("mediumtext") },
    { C_STRING_WITH_LEN("utf8") }
  },
  {
    { C_STRING_WITH_LEN("query_time") },
    { C_STRING_WITH_LEN("time(6)") },
    { NULL, 0 }
  },
  {
    { C_STRING_WITH_LEN("lock_time") },
    { C_STRING_WITH_LEN("time(6)") },
    { NULL, 0 }
  },
  {
    { C_STRING_WITH_LEN("rows_sent") },
    { C_STRING_WITH_LEN("int(11)") },
    { NULL, 0 }
  },
  {
    { C_STRING_WITH_LEN("rows_examined") },
    { C_STRING_WITH_LEN("int(11)") },
    { NULL, 0 }
  },
  {
    { C_STRING_WITH_LEN("db") },
    { C_STRING_WITH_LEN("varchar(512)") },
    { C_STRING_WITH_LEN("utf8") }
  },
  {
    { C_STRING_WITH_LEN("last_insert_id") },
    { C_STRING_WITH_LEN("int(11)") },
    { NULL, 0 }
  },
  {
    { C_STRING_WITH_LEN("insert_id") },
    { C_STRING_WITH_LEN("int(11)") },
    { NULL, 0 }
  },
  {
    { C_STRING_WITH_LEN("server_id") },
    { C_STRING_WITH_LEN("int(10) unsigned") },
    { NULL, 0 }
  },
  {
    { C_STRING_WITH_LEN("sql_text") },
    { C_STRING_WITH_LEN("mediumblob") },
    { NULL, 0 }
  },
  {
    { C_STRING_WITH_LEN("thread_id") },
    { C_STRING_WITH_LEN("bigint(21) unsigned") },
    { NULL, 0 }
  }
};

static const TABLE_FIELD_DEF
  slow_query_log_table_def= {SQLT_FIELD_COUNT, slow_query_log_table_fields};


enum enum_general_log_table_field
{
  GLT_FIELD_EVENT_TIME = 0,
  GLT_FIELD_USER_HOST,
  GLT_FIELD_THREAD_ID,
  GLT_FIELD_SERVER_ID,
  GLT_FIELD_COMMAND_TYPE,
  GLT_FIELD_ARGUMENT,
  GLT_FIELD_COUNT
};

static const TABLE_FIELD_TYPE general_log_table_fields[GLT_FIELD_COUNT] =
{
  {
    { C_STRING_WITH_LEN("event_time") },
    { C_STRING_WITH_LEN("timestamp(6)") },
    { NULL, 0 }
  },
  {
    { C_STRING_WITH_LEN("user_host") },
    { C_STRING_WITH_LEN("mediumtext") },
    { C_STRING_WITH_LEN("utf8") }
  },
  {
    { C_STRING_WITH_LEN("thread_id") },
    { C_STRING_WITH_LEN("bigint(21) unsigned") },
    { NULL, 0 }
  },
  {
    { C_STRING_WITH_LEN("server_id") },
    { C_STRING_WITH_LEN("int(10) unsigned") },
    { NULL, 0 }
  },
  {
    { C_STRING_WITH_LEN("command_type") },
    { C_STRING_WITH_LEN("varchar(64)") },
    { C_STRING_WITH_LEN("utf8") }
  },
  {
    { C_STRING_WITH_LEN("argument") },
    { C_STRING_WITH_LEN("mediumblob") },
    { NULL, 0 }
  }
};

static const TABLE_FIELD_DEF
  general_log_table_def= {GLT_FIELD_COUNT, general_log_table_fields};


class Query_log_table_intact : public Table_check_intact
{
protected:
  void report_error(uint, const char *fmt, ...)
  {
    va_list args;
    va_start(args, fmt);
    error_log_print(ERROR_LEVEL, fmt, args);
    va_end(args);
  }
};

/** In case of an error, a message is printed to the error log. */
<<<<<<< HEAD
static Query_log_table_intact log_table_intact;
=======
static General_log_table_intact glt_intact;

LOGGER logger;

ulong max_binlog_files;
ulong max_slowlog_size;
ulong max_slowlog_files;

static bool test_if_number(const char *str,
			   ulong *res, bool allow_wildcards);

/**
   purge logs, master and slave sides both, related error code
   convertor.
   Called from @c purge_error_message(), @c MYSQL_BIN_LOG::reset_logs()

   @param  res  an internal to purging routines error code 

   @return the user level error code ER_*
*/
uint purge_log_get_error_code(int res)
{
  uint errcode= 0;

  switch (res)  {
  case 0: break;
  case LOG_INFO_EOF:	errcode= ER_UNKNOWN_TARGET_BINLOG; break;
  case LOG_INFO_IO:	errcode= ER_IO_ERR_LOG_INDEX_READ; break;
  case LOG_INFO_INVALID:errcode= ER_BINLOG_PURGE_PROHIBITED; break;
  case LOG_INFO_SEEK:	errcode= ER_FSEEK_FAIL; break;
  case LOG_INFO_MEM:	errcode= ER_OUT_OF_RESOURCES; break;
  case LOG_INFO_FATAL:	errcode= ER_BINLOG_PURGE_FATAL_ERR; break;
  case LOG_INFO_IN_USE: errcode= ER_LOG_IN_USE; break;
  case LOG_INFO_EMFILE: errcode= ER_BINLOG_PURGE_EMFILE; break;
  default:		errcode= ER_LOG_PURGE_UNKNOWN_ERR; break;
  }
>>>>>>> 2071aeef


/**
  Silence all errors and warnings reported when performing a write
  to a log table.
  Errors and warnings are not reported to the client or SQL exception
  handlers, so that the presence of logging does not interfere and affect
  the logic of an application.
*/

class Silence_log_table_errors : public Internal_error_handler
{
  char m_message[MYSQL_ERRMSG_SIZE];
public:
  Silence_log_table_errors() { m_message[0]= '\0'; }

  virtual bool handle_condition(THD *thd,
                                uint sql_errno,
                                const char* sql_state,
                                Sql_condition::enum_severity_level *level,
                                const char* msg)
  {
    strmake(m_message, msg, sizeof(m_message)-1);
    return true;
  }

  const char *message() const { return m_message; }
};


#ifndef _WIN32

/**
  On being handed a syslog facility name tries to look it up.
  If successful, fills in a struct with the facility ID and
  the facility's canonical name.

  @param f   [in]   Name of the faciltiy we're trying to look up.
                    Lookup is case-insensitive; leading "log_" is ignored.
  @param rsf [out]  A buffer in which to return the ID and canonical name.

  @return
    false           No errors; buffer contains valid result
    true            Something went wrong, no valid result set returned
*/
bool log_syslog_find_facility(char *f, SYSLOG_FACILITY *rsf)
{
  if (!f || !*f || !rsf)
    return true;

  if (strncasecmp(f, "log_", 4) == 0)
    f+= 4;

  for(int i= 0; syslog_facility[i].name != NULL; i++)
    if (!strcasecmp(f, syslog_facility[i].name))
    {
      rsf->id=   syslog_facility[i].id;
      rsf->name= syslog_facility[i].name;
      return false;
    }

  return true;
}

#endif


/**
  Close POSIX syslog / Windows EventLog.
*/
static void log_syslog_close()
{
  if (log_syslog_enabled)
  {
    my_closelog();
    log_syslog_enabled= false;
  }
}


/**
  Update syslog / Windows EventLog characteristics (on/off,
  identify-as, log-PIDs, facility, ...) from global variables.

  @return
    false  No errors; all characteristics updated.
    true   Unable to update characteristics.
*/
bool log_syslog_update_settings()
{
  const char *prefix;

  if (!opt_log_syslog_enable && log_syslog_enabled)
  {
    log_syslog_close();
    return false;
  }

#ifndef _WIN32
  {
    /*
      make facility
    */

    SYSLOG_FACILITY rsf = { LOG_DAEMON, "daemon" };

    DBUG_ASSERT(opt_log_syslog_facility != NULL);

    if (log_syslog_find_facility(opt_log_syslog_facility, &rsf))
    {
      log_syslog_find_facility((char *) "daemon", &rsf);
      sql_print_warning("failed to set syslog facility to \"%s\", "
                        "setting to \"%s\" (%d) instead.",
                        opt_log_syslog_facility, rsf.name, rsf.id);
      rsf.name= NULL;
    }
    log_syslog_facility= rsf.id;

    // If NaN, set to the canonical form (cut "log_", fix case)
    if ((rsf.name != NULL) && (strcmp(opt_log_syslog_facility, rsf.name) != 0))
      strcpy(opt_log_syslog_facility, rsf.name);
  }

  /*
    Logs historically have subtly different names, to meet each platform's
    conventions -- "mysqld" on unix (via mysqld_safe), and "MySQL" for the
    Win NT EventLog.
  */
  prefix= "mysqld";
#else
  prefix= "MySQL";
#endif

  // tag must not contain directory separators
  if ((opt_log_syslog_tag != NULL) &&
      (strchr(opt_log_syslog_tag, FN_LIBCHAR) != NULL))
    return true;

  if (opt_log_syslog_enable)
  {
    /*
      make ident
    */
    char *ident= NULL;

    if ((opt_log_syslog_tag == NULL) ||
        (*opt_log_syslog_tag == '\0'))
      ident= my_strdup(PSI_NOT_INSTRUMENTED, prefix, MYF(0));
    else
    {
      size_t l= 6 + 1 + 1 + strlen(opt_log_syslog_tag);

      ident= (char *) my_malloc(PSI_NOT_INSTRUMENTED, l, MYF(0));
      if (ident)
        my_snprintf(ident, l, "%s-%s", prefix, opt_log_syslog_tag);
    }

    // if we succeeded in making an ident, replace the old one
    if (ident)
    {
      char *i= log_syslog_ident;
      log_syslog_ident= ident;
      if (i)
        my_free(i);
    }
    else
      return true;

    log_syslog_close();

    int ret;

    ret= my_openlog(log_syslog_ident,
#ifndef _WIN32
                    opt_log_syslog_include_pid ? MY_SYSLOG_PIDS : 0,
                    log_syslog_facility
#else
                    0, 0
#endif
                   );

    if (ret == -1)
      return true;

    log_syslog_enabled= true;

    if (ret == -2)
    {
      my_syslog(system_charset_info, ERROR_LEVEL, "could not update log settings!");
      return true;
    }
  }

  return false;
}


/**
  Stop using syslog / EventLog. Call as late as possible.
*/
void log_syslog_exit(void)
{
  log_syslog_close();

  if (log_syslog_ident != NULL)
  {
    my_free(log_syslog_ident);
    log_syslog_ident= NULL;
  }
}


/**
  Start using syslog / EventLog.

  @return
    true   could not open syslog / EventLog with the requested characteristics
    false  no issues encountered
*/
bool log_syslog_init(void)
{
  if (log_syslog_update_settings())
  {
#ifdef _WIN32
    const char *l = "Windows EventLog";
#else
    const char *l = "syslog";
#endif
    sql_print_error("Cannot open %s; check privileges, or start server with --log_syslog=0", l);
    return true;
  }
  return false;
}


static void ull2timeval(ulonglong utime, struct timeval *tv)
{
  DBUG_ASSERT(tv != NULL);
  DBUG_ASSERT(utime > 0);      /* should hold true in this context */
  tv->tv_sec= static_cast<long>(utime / 1000000);
  tv->tv_usec=utime % 1000000;
}


/**
  Make and return an ISO 8601 / RFC 3339 compliant timestamp.
  Heeds log_timestamps.

  @param buf       A buffer of at least 26 bytes to store the timestamp in
                   (19 + tzinfo tail + \0)
  @param seconds   Seconds since the epoch, or 0 for "now"

  @return          length of timestamp (excluding \0)
*/

<<<<<<< HEAD
static int make_iso8601_timestamp(char *buf, ulonglong utime= 0)
{
  struct tm  my_tm;
  char       tzinfo[7]="Z";  // max 6 chars plus \0
  size_t     len;
  time_t     seconds;
=======
bool Log_to_csv_event_handler::
  log_slow(THD *thd, ulonglong current_utime, time_t query_start_arg,
           const char *user_host, uint user_host_len,
           ulonglong query_utime, ulonglong lock_utime, bool is_command,
           const char *sql_text, uint sql_text_len)
{
  time_t current_time= my_time_possible_from_micro(current_utime);

  TABLE_LIST table_list;
  TABLE *table;
  bool result= TRUE;
  bool need_close= FALSE;
  bool need_rnd_end= FALSE;
  Silence_log_table_errors error_handler;
  Open_tables_backup open_tables_backup;
  const CHARSET_INFO *client_cs= thd->variables.character_set_client;
  bool save_time_zone_used;
  DBUG_ENTER("Log_to_csv_event_handler::log_slow");
>>>>>>> 2071aeef

  if (utime == 0)
    utime= my_micro_time();

  seconds= utime / 1000000;
  utime = utime % 1000000;

  if (opt_log_timestamps == 0)
    gmtime_r(&seconds, &my_tm);
  else
  {
    localtime_r(&seconds, &my_tm);

#ifdef __FreeBSD__
    /*
      The field tm_gmtoff is the offset (in seconds) of the time represented
      from UTC, with positive values indicating east of the Prime Meridian.
    */
    long tim= -my_tm.tm_gmtoff;
#elif _WIN32
    long tim = _timezone;
#else
    long tim= timezone; // seconds West of UTC.
#endif
    char dir= '-';

    if (tim < 0)
    {
      dir= '+';
      tim= -tim;
    }
    my_snprintf(tzinfo, sizeof(tzinfo), "%c%02d:%02d",
                dir, (int) (tim / (60 * 60)), (int) ((tim / 60) % 60));
  }

  len= my_snprintf(buf, iso8601_size, "%04d-%02d-%02dT%02d:%02d:%02d.%06lu%s",
                   my_tm.tm_year + 1900,
                   my_tm.tm_mon  + 1,
                   my_tm.tm_mday,
                   my_tm.tm_hour,
                   my_tm.tm_min,
                   my_tm.tm_sec,
                   (unsigned long) utime,
                   tzinfo);

  return min<int>(len, iso8601_size - 1);
}


bool File_query_log::open()
{
  File file= -1;
  my_off_t pos= 0;
  const char *log_name= NULL;
  char buff[FN_REFLEN];
  MY_STAT f_stat;
  DBUG_ENTER("File_query_log::open");

  if (m_log_type == QUERY_LOG_SLOW)
    log_name= opt_slow_logname;
  else if (m_log_type == QUERY_LOG_GENERAL)
    log_name= opt_general_logname;
  else
    DBUG_ASSERT(false);
  DBUG_ASSERT(log_name && log_name[0]);

  write_error= false;

  if (!(name= my_strdup(key_memory_File_query_log_name, log_name, MYF(MY_WME))))
  {
    name= const_cast<char *>(log_name); // for the error message
    goto err;
  }

  fn_format(log_file_name, name, mysql_data_home, "", 4);

  /* File is regular writable file */
  if (my_stat(log_file_name, &f_stat, MYF(0)) && !MY_S_ISREG(f_stat.st_mode))
    goto err;

  db[0]= 0;

  if ((file= mysql_file_open(m_log_file_key,
                             log_file_name,
                             O_CREAT | O_BINARY | O_WRONLY | O_APPEND,
                             MYF(MY_WME))) < 0)
    goto err;

  if ((pos= mysql_file_tell(file, MYF(MY_WME))) == MY_FILEPOS_ERROR)
  {
    if (my_errno() == ESPIPE)
      pos= 0;
    else
      goto err;
  }

  if (init_io_cache(&log_file, file, IO_SIZE, WRITE_CACHE, pos, 0,
                    MYF(MY_WME | MY_NABP)))
    goto err;

  {
    char *end;
    size_t len=my_snprintf(buff, sizeof(buff), "%s, Version: %s (%s). "
#ifdef EMBEDDED_LIBRARY
                        "embedded library\n",
                        my_progname, server_version, MYSQL_COMPILATION_COMMENT
#elif _WIN32
                        "started with:\nTCP Port: %d, Named Pipe: %s\n",
                        my_progname, server_version, MYSQL_COMPILATION_COMMENT,
                        mysqld_port, mysqld_unix_port
#else
                        "started with:\nTcp port: %d  Unix socket: %s\n",
                        my_progname, server_version, MYSQL_COMPILATION_COMMENT,
                        mysqld_port, mysqld_unix_port
#endif
                        );
    end= my_stpncpy(buff + len, "Time                 Id Command    Argument\n",
                 sizeof(buff) - len);
    if (my_b_write(&log_file, (uchar*) buff, (uint) (end-buff)) ||
        flush_io_cache(&log_file))
      goto err;
  }

  log_open= true;
  DBUG_RETURN(false);

err:
  char log_open_file_error_message[96]= "";
  if (strcmp(opt_slow_logname, name) == 0)
  {
    strcpy(log_open_file_error_message, "either restart the query logging "
           "by using \"SET GLOBAL SLOW_QUERY_LOG=ON\" or");
  }
  else if (strcmp(opt_general_logname, name) == 0)
  {
    strcpy(log_open_file_error_message, "either restart the query logging "
           "by using \"SET GLOBAL GENERAL_LOG=ON\" or");
  }

  char errbuf[MYSYS_STRERROR_SIZE];
  sql_print_error("Could not use %s for logging (error %d - %s). "
                  "Turning logging off for the server process. "
                  "To turn it on again: fix the cause, "
                  "then %s restart the MySQL server.", name, errno,
                  my_strerror(errbuf, sizeof(errbuf), errno),
                  log_open_file_error_message);
  if (file >= 0)
    mysql_file_close(file, MYF(0));
  end_io_cache(&log_file);
  my_free(name);
  name= NULL;
  log_open= false;
  DBUG_RETURN(true);
}


void File_query_log::close()
{
  DBUG_ENTER("File_query_log::close");
  if (!is_open())
    DBUG_VOID_RETURN;

  end_io_cache(&log_file);

  if (mysql_file_sync(log_file.file, MYF(MY_WME)))
    check_and_print_write_error();

  if (mysql_file_close(log_file.file, MYF(MY_WME)))
    check_and_print_write_error();

<<<<<<< HEAD
  log_open= false;
  my_free(name);
  name= NULL;
  DBUG_VOID_RETURN;
=======
bool Log_to_file_event_handler::
  log_slow(THD *thd, ulonglong current_utime, time_t query_start_arg,
           const char *user_host, uint user_host_len,
           ulonglong query_utime, ulonglong lock_utime, bool is_command,
           const char *sql_text, uint sql_text_len)
{
  Silence_log_table_errors error_handler;
  thd->push_internal_handler(&error_handler);
  bool retval= mysql_slow_log.write(thd, current_utime, query_start_arg,
                                    user_host, user_host_len,
                                    query_utime, lock_utime, is_command,
                                    sql_text, sql_text_len);
  thd->pop_internal_handler();
  return retval;
>>>>>>> 2071aeef
}


void File_query_log::check_and_print_write_error()
{
  if (!write_error)
  {
    char errbuf[MYSYS_STRERROR_SIZE];
    write_error= true;
    sql_print_error(ER_DEFAULT(ER_ERROR_ON_WRITE), name, errno,
                    my_strerror(errbuf, sizeof(errbuf), errno));
  }
}


bool File_query_log::write_general(ulonglong event_utime,
                                   const char *user_host,
                                   size_t user_host_len,
                                   my_thread_id thread_id,
                                   const char *command_type,
                                   size_t command_type_len,
                                   const char *sql_text,
                                   size_t sql_text_len)
{
  char buff[32];
  size_t length= 0;

  mysql_mutex_lock(&LOCK_log);
  DBUG_ASSERT(is_open());

  /* Note that my_b_write() assumes it knows the length for this */
  char local_time_buff[iso8601_size];
  int  time_buff_len= make_iso8601_timestamp(local_time_buff, event_utime);

  if (my_b_write(&log_file, (uchar*) local_time_buff, time_buff_len))
    goto err;

  length= my_snprintf(buff, 32, "%5u ", thread_id);

<<<<<<< HEAD
  if (my_b_write(&log_file, (uchar*) buff, length))
    goto err;
=======
void Log_to_file_event_handler::flush_slow_log()
{
  /* reopen slow log file */
  if (opt_slow_log)
    mysql_slow_log.reopen_file();
}

/*
  Log error with all enabled log event handlers
>>>>>>> 2071aeef

  if (my_b_write(&log_file, (uchar*) command_type, command_type_len))
    goto err;

  if (my_b_write(&log_file, (uchar*) "\t", 1))
    goto err;

  /* sql_text */
  if (my_b_write(&log_file, (uchar*) sql_text, sql_text_len))
    goto err;

  if (my_b_write(&log_file, (uchar*) "\n", 1) ||
      flush_io_cache(&log_file))
    goto err;

  mysql_mutex_unlock(&LOCK_log);
  return false;

err:
  check_and_print_write_error();
  mysql_mutex_unlock(&LOCK_log);
  return true;
}


bool File_query_log::write_slow(THD *thd, ulonglong current_utime,
                                ulonglong query_start_arg,
                                const char *user_host,
                                size_t user_host_len, ulonglong query_utime,
                                ulonglong lock_utime, bool is_command,
                                const char *sql_text, size_t sql_text_len)
{
  char buff[80], *end;
  char query_time_buff[22+7], lock_time_buff[22+7];
  size_t buff_len;
  end= buff;

  mysql_mutex_lock(&LOCK_log);
  DBUG_ASSERT(is_open());

  if (!(specialflag & SPECIAL_SHORT_LOG_FORMAT))
  {
    char my_timestamp[iso8601_size];

    make_iso8601_timestamp(my_timestamp, current_utime);

    buff_len= my_snprintf(buff, sizeof buff,
                          "# Time: %s\n", my_timestamp);

    /* Note that my_b_write() assumes it knows the length for this */
    if (my_b_write(&log_file, (uchar*) buff, buff_len))
      goto err;

    buff_len= my_snprintf(buff, 32, "%5u", thd->thread_id());
    if (my_b_printf(&log_file, "# User@Host: %s  Id: %s\n", user_host, buff)
        == (uint) -1)
      goto err;
  }

  /* For slow query log */
  sprintf(query_time_buff, "%.6f", ulonglong2double(query_utime)/1000000.0);
  sprintf(lock_time_buff,  "%.6f", ulonglong2double(lock_utime)/1000000.0);
  if (my_b_printf(&log_file,
                  "# Query_time: %s  Lock_time: %s"
                  " Rows_sent: %lu  Rows_examined: %lu\n",
                  query_time_buff, lock_time_buff,
                  (ulong) thd->get_sent_row_count(),
                  (ulong) thd->get_examined_row_count()) == (uint) -1)
    goto err;
  if (thd->db().str && strcmp(thd->db().str, db))
  {						// Database changed
    if (my_b_printf(&log_file,"use %s;\n",thd->db().str) == (uint) -1)
      goto err;
    my_stpcpy(db,thd->db().str);
  }
  if (thd->stmt_depends_on_first_successful_insert_id_in_prev_stmt)
  {
    end=my_stpcpy(end, ",last_insert_id=");
    end=longlong10_to_str((longlong)
                          thd->first_successful_insert_id_in_prev_stmt_for_binlog,
                          end, -10);
  }
  // Save value if we do an insert.
  if (thd->auto_inc_intervals_in_cur_stmt_for_binlog.nb_elements() > 0)
  {
    if (!(specialflag & SPECIAL_SHORT_LOG_FORMAT))
    {
      end=my_stpcpy(end,",insert_id=");
      end=longlong10_to_str((longlong)
                            thd->auto_inc_intervals_in_cur_stmt_for_binlog.minimum(),
                            end, -10);
    }
  }

  /*
    This info used to show up randomly, depending on whether the query
    checked the query start time or not. now we always write current
    timestamp to the slow log
  */
  end= my_stpcpy(end, ",timestamp=");
  end= int10_to_str((long) (current_utime / 1000000), end, 10);

  if (end != buff)
  {
    *end++=';';
    *end='\n';
    if (my_b_write(&log_file, (uchar*) "SET ", 4) ||
        my_b_write(&log_file, (uchar*) buff + 1, (uint) (end-buff)))
      goto err;
  }
  if (is_command)
  {
    end= strxmov(buff, "# administrator command: ", NullS);
    buff_len= (ulong) (end - buff);
    DBUG_EXECUTE_IF("simulate_slow_log_write_error",
                    {DBUG_SET("+d,simulate_file_write_error");});
    if (my_b_write(&log_file, (uchar*) buff, buff_len))
      goto err;
  }
  if (my_b_write(&log_file, (uchar*) sql_text, sql_text_len) ||
      my_b_write(&log_file, (uchar*) ";\n",2) ||
      flush_io_cache(&log_file))
    goto err;

  mysql_mutex_unlock(&LOCK_log);
  return false;

err:
  check_and_print_write_error();
  mysql_mutex_unlock(&LOCK_log);
  return true;
}


bool Log_to_csv_event_handler::log_general(THD *thd, ulonglong event_utime,
                                           const char *user_host,
                                           size_t user_host_len,
                                           my_thread_id thread_id,
                                           const char *command_type,
                                           size_t command_type_len,
                                           const char *sql_text,
                                           size_t sql_text_len,
                                           const CHARSET_INFO *client_cs)
{
  TABLE *table= NULL;
  bool result= true;
  bool need_close= false;
  bool need_rnd_end= false;
  uint field_index;
  struct timeval tv;

  /*
    CSV uses TIME_to_timestamp() internally if table needs to be repaired
    which will set thd->time_zone_used
  */
  bool save_time_zone_used= thd->time_zone_used;

  ulonglong save_thd_options= thd->variables.option_bits;
  thd->variables.option_bits&= ~OPTION_BIN_LOG;

  TABLE_LIST table_list;
  table_list.init_one_table(MYSQL_SCHEMA_NAME.str, MYSQL_SCHEMA_NAME.length,
                            GENERAL_LOG_NAME.str, GENERAL_LOG_NAME.length,
                            GENERAL_LOG_NAME.str,
                            TL_WRITE_CONCURRENT_INSERT);

  /*
    1) open_log_table generates an error if the
    table can not be opened or is corrupted.
    2) "INSERT INTO general_log" can generate warning sometimes.

    Suppress these warnings and errors, they can't be dealt with
    properly anyway.

    QQ: this problem needs to be studied in more detail.
    Comment this 2 lines and run "cast.test" to see what's happening.
  */
  Silence_log_table_errors error_handler;
  thd->push_internal_handler(&error_handler);

  Open_tables_backup open_tables_backup;
  if (!(table= open_log_table(thd, &table_list, &open_tables_backup)))
    goto err;

  need_close= true;

  if (log_table_intact.check(table_list.table, &general_log_table_def))
    goto err;

  if (table->file->extra(HA_EXTRA_MARK_AS_LOG_TABLE) ||
      table->file->ha_rnd_init(0))
    goto err;

  need_rnd_end= true;

  /* Honor next number columns if present */
  table->next_number_field= table->found_next_number_field;

  /*
    NOTE: we do not call restore_record() here, as all fields are
    filled by the Logger (=> no need to load default ones).
  */

  /*
    We do not set a value for table->field[0], as it will use
    default value (which is CURRENT_TIMESTAMP).
  */

  DBUG_ASSERT(table->field[GLT_FIELD_EVENT_TIME]->type() == MYSQL_TYPE_TIMESTAMP);
  ull2timeval(event_utime, &tv);
  table->field[GLT_FIELD_EVENT_TIME]->store_timestamp(&tv);

  /* do a write */
  if (table->field[GLT_FIELD_USER_HOST]->store(user_host, user_host_len,
                                               client_cs) ||
      table->field[GLT_FIELD_THREAD_ID]->store((longlong) thread_id, true) ||
      table->field[GLT_FIELD_SERVER_ID]->store((longlong) server_id, true) ||
      table->field[GLT_FIELD_COMMAND_TYPE]->store(command_type,
                                                  command_type_len, client_cs))
    goto err;

  /*
    A positive return value in store() means truncation.
    Still logging a message in the log in this case.
  */
  if (table->field[GLT_FIELD_ARGUMENT]->store(sql_text, sql_text_len,
                                              client_cs) < 0)
    goto err;

  /* mark all fields as not null */
  table->field[GLT_FIELD_USER_HOST]->set_notnull();
  table->field[GLT_FIELD_THREAD_ID]->set_notnull();
  table->field[GLT_FIELD_SERVER_ID]->set_notnull();
  table->field[GLT_FIELD_COMMAND_TYPE]->set_notnull();
  table->field[GLT_FIELD_ARGUMENT]->set_notnull();

  /* Set any extra columns to their default values */
  for (field_index= GLT_FIELD_COUNT ;
       field_index < table->s->fields ;
       field_index++)
  {
    table->field[field_index]->set_default();
  }

  /* log table entries are not replicated */
  if (table->file->ha_write_row(table->record[0]))
    goto err;

  result= false;

err:
  thd->pop_internal_handler();

  if (result && !thd->killed)
    sql_print_error("Failed to write to mysql.general_log: %s",
                    error_handler.message());

  if (need_rnd_end)
  {
<<<<<<< HEAD
    table->file->ha_rnd_end();
    table->file->ha_release_auto_increment();
  }

  if (need_close)
    close_log_table(thd, &open_tables_backup);
=======
    /* do not log slow queries from replication threads, unless requested */
    if (thd->slave_thread && !opt_log_slow_slave_statements)
      return 0;
>>>>>>> 2071aeef

  thd->variables.option_bits= save_thd_options;
  thd->time_zone_used= save_time_zone_used;
  return result;
}

<<<<<<< HEAD
=======
    /* fill in user_host value: the format is "%s[%s] @ %s [%s]" */
    user_host_len= (strxnmov(user_host_buff, MAX_USER_HOST_SIZE,
                             sctx->priv_user, "[",
                             sctx->user ? sctx->user : (thd->slave_thread ?
                                                        "SQL_SLAVE" : ""),
                             "] @ ",
                             sctx->get_host()->length() ?
                             sctx->get_host()->ptr() : "", " [",
                             sctx->get_ip()->length() ? sctx->get_ip()->ptr() :
                             "", "]", NullS) - user_host_buff);
>>>>>>> 2071aeef

bool Log_to_csv_event_handler::log_slow(THD *thd, ulonglong current_utime,
                                        ulonglong query_start_arg,
                                        const char *user_host,
                                        size_t user_host_len,
                                        ulonglong query_utime,
                                        ulonglong lock_utime, bool is_command,
                                        const char *sql_text,
                                        size_t sql_text_len)
{
  TABLE *table= NULL;
  bool result= true;
  bool need_close= false;
  bool need_rnd_end= false;
  const CHARSET_INFO *client_cs= thd->variables.character_set_client;
  struct timeval tv;

<<<<<<< HEAD
  DBUG_ENTER("Log_to_csv_event_handler::log_slow");
=======
    current_utime= thd->current_utime();
    if (thd->start_utime)
    {
      if(current_utime < thd->start_utime)
      {
        query_utime= 0;
      }
      else
      {
        query_utime= (current_utime - thd->start_utime);
      }
      if(thd->utime_after_lock < thd->start_utime)
      {
        lock_utime= 0;
      }
      else
      {
        lock_utime= (thd->utime_after_lock - thd->start_utime);
      }
    }
    else
    {
      query_utime= lock_utime= 0;
    }
>>>>>>> 2071aeef

  /*
    CSV uses TIME_to_timestamp() internally if table needs to be repaired
    which will set thd->time_zone_used
  */
  bool save_time_zone_used= thd->time_zone_used;

<<<<<<< HEAD
  TABLE_LIST table_list;
  table_list.init_one_table(MYSQL_SCHEMA_NAME.str, MYSQL_SCHEMA_NAME.length,
                            SLOW_LOG_NAME.str, SLOW_LOG_NAME.length,
                            SLOW_LOG_NAME.str,
                            TL_WRITE_CONCURRENT_INSERT);
=======
    for (current_handler= slow_log_handler_list; *current_handler ;)
      error= (*current_handler++)->log_slow(thd, current_utime,
                                            thd->start_time.tv_sec,
                                            user_host_buff, user_host_len,
                                            query_utime, lock_utime, is_command,
                                            query, query_length) || error;
>>>>>>> 2071aeef

  Silence_log_table_errors error_handler;
  thd->push_internal_handler(& error_handler);

  Open_tables_backup open_tables_backup;
  if (!(table= open_log_table(thd, &table_list, &open_tables_backup)))
    goto err;

  need_close= true;

  if (log_table_intact.check(table_list.table, &slow_query_log_table_def))
    goto err;

  if (table->file->extra(HA_EXTRA_MARK_AS_LOG_TABLE) ||
      table->file->ha_rnd_init(0))
    goto err;

  need_rnd_end= true;

  /* Honor next number columns if present */
  table->next_number_field= table->found_next_number_field;

  restore_record(table, s->default_values);    // Get empty record

  /* store the time and user values */
  DBUG_ASSERT(table->field[SQLT_FIELD_START_TIME]->type() == MYSQL_TYPE_TIMESTAMP);
  ull2timeval(current_utime, &tv);
  table->field[SQLT_FIELD_START_TIME]->store_timestamp(&tv);

  if (table->field[SQLT_FIELD_USER_HOST]->store(user_host, user_host_len,
                                                client_cs))
    goto err;

  if (query_start_arg)
  {
    /*
      A TIME field can not hold the full longlong range; query_time or
      lock_time may be truncated without warning here, if greater than
      839 hours (~35 days)
    */
    MYSQL_TIME t;
    t.neg= 0;

    /* fill in query_time field */
    calc_time_from_sec(&t,
                       static_cast<long>(min((longlong)(query_utime / 1000000),
                                             (longlong)TIME_MAX_VALUE_SECONDS)),
                       query_utime % 1000000);
    if (table->field[SQLT_FIELD_QUERY_TIME]->store_time(&t))
      goto err;
    /* lock_time */
    calc_time_from_sec(&t,
                       static_cast<long>(min((longlong)(lock_utime / 1000000),
                                             (longlong)TIME_MAX_VALUE_SECONDS)),
                       lock_utime % 1000000);
    if (table->field[SQLT_FIELD_LOCK_TIME]->store_time(&t))
      goto err;
    /* rows_sent */
    if (table->field[SQLT_FIELD_ROWS_SENT]->store((longlong) thd->get_sent_row_count(), true))
      goto err;
    /* rows_examined */
    if (table->field[SQLT_FIELD_ROWS_EXAMINED]->store((longlong) thd->get_examined_row_count(), true))
      goto err;
  }
  else
  {
    table->field[SQLT_FIELD_QUERY_TIME]->set_null();
    table->field[SQLT_FIELD_LOCK_TIME]->set_null();
    table->field[SQLT_FIELD_ROWS_SENT]->set_null();
    table->field[SQLT_FIELD_ROWS_EXAMINED]->set_null();
  }
  /* fill database field */
  if (thd->db().str)
  {
    if (table->field[SQLT_FIELD_DATABASE]->store(thd->db().str,
                                                 thd->db().length,
                                                 client_cs))
      goto err;
    table->field[SQLT_FIELD_DATABASE]->set_notnull();
  }

  if (thd->stmt_depends_on_first_successful_insert_id_in_prev_stmt)
  {
    if (table->
        field[SQLT_FIELD_LAST_INSERT_ID]->store((longlong)
                        thd->first_successful_insert_id_in_prev_stmt_for_binlog,
                        true))
      goto err;
    table->field[SQLT_FIELD_LAST_INSERT_ID]->set_notnull();
  }

  /*
    Set value if we do an insert on autoincrement column. Note that for
    some engines (those for which get_auto_increment() does not leave a
    table lock until the statement ends), this is just the first value and
    the next ones used may not be contiguous to it.
  */
  if (thd->auto_inc_intervals_in_cur_stmt_for_binlog.nb_elements() > 0)
  {
    if (table->
        field[SQLT_FIELD_INSERT_ID]->store((longlong)
          thd->auto_inc_intervals_in_cur_stmt_for_binlog.minimum(), true))
      goto err;
    table->field[SQLT_FIELD_INSERT_ID]->set_notnull();
  }

  if (table->field[SQLT_FIELD_SERVER_ID]->store((longlong) server_id, true))
    goto err;
  table->field[SQLT_FIELD_SERVER_ID]->set_notnull();

  /*
    Column sql_text.
    A positive return value in store() means truncation.
    Still logging a message in the log in this case.
  */
  if (table->field[SQLT_FIELD_SQL_TEXT]->store(sql_text, sql_text_len,
                                               client_cs) < 0)
    goto err;

  if (table->field[SQLT_FIELD_THREAD_ID]->store((longlong) thd->thread_id(),
                                                true))
    goto err;

  /* log table entries are not replicated */
  if (table->file->ha_write_row(table->record[0]))
    goto err;

  result= false;

err:
  thd->pop_internal_handler();

  if (result && !thd->killed)
    sql_print_error("Failed to write to mysql.slow_log: %s",
                    error_handler.message());

  if (need_rnd_end)
  {
    table->file->ha_rnd_end();
    table->file->ha_release_auto_increment();
  }

  if (need_close)
    close_log_table(thd, &open_tables_backup);

  thd->time_zone_used= save_time_zone_used;
  DBUG_RETURN(result);
}


<<<<<<< HEAD
bool Log_to_csv_event_handler::activate_log(THD *thd,
                                            enum_log_table_type log_table_type)
{
  TABLE_LIST table_list;
=======
static int find_uniq_filename(char *name, ulong *next, bool need_next)
{
  uint                  i;
  char                  buff[FN_REFLEN], ext_buf[FN_REFLEN];
  struct st_my_dir     *dir_info;
  reg1 struct fileinfo *file_info;
  ulong                 max_found= 0, number= 0;
  size_t		buf_length, length;
  char			*start, *end;
  int                   error= 0;
  DBUG_ENTER("find_uniq_filename");

  *next= 0;
  length= dirname_part(buff, name, &buf_length);
  start=  name + length;
  end=    strend(start);

  *end='.';
  length= (size_t) (end - start + 1);

  if ((DBUG_EVALUATE_IF("error_unique_log_filename", 1, 
      !(dir_info= my_dir(buff,MYF(MY_DONT_SORT))))))
  {						// This shouldn't happen
    strmov(end,".1");				// use name+1
    DBUG_RETURN(1);
  }
  file_info= dir_info->dir_entry;
  for (i= dir_info->number_off_files ; i-- ; file_info++)
  {
    if (strncmp(file_info->name, start, length) == 0 &&
	test_if_number(file_info->name+length, &number,0))
    {
      set_if_bigger(max_found,(ulong) number);
    }
  }
  my_dirend(dir_info);
>>>>>>> 2071aeef

  DBUG_ENTER("Log_to_csv_event_handler::activate_log");

<<<<<<< HEAD
  switch (log_table_type)
=======
  *next= (need_next || max_found == 0) ? max_found + 1 : max_found;
  if (sprintf(ext_buf, "%06lu", *next) < 0)
>>>>>>> 2071aeef
  {
  case QUERY_LOG_GENERAL:
    table_list.init_one_table(MYSQL_SCHEMA_NAME.str, MYSQL_SCHEMA_NAME.length,
                              GENERAL_LOG_NAME.str, GENERAL_LOG_NAME.length,
                              GENERAL_LOG_NAME.str, TL_WRITE_CONCURRENT_INSERT);
    break;
  case QUERY_LOG_SLOW:
    table_list.init_one_table(MYSQL_SCHEMA_NAME.str, MYSQL_SCHEMA_NAME.length,
                              SLOW_LOG_NAME.str, SLOW_LOG_NAME.length,
                              SLOW_LOG_NAME.str, TL_WRITE_CONCURRENT_INSERT);
    break;
  default:
    DBUG_ASSERT(false);
  }

<<<<<<< HEAD
  Open_tables_backup open_tables_backup;
  if (open_log_table(thd, &table_list, &open_tables_backup) != NULL)
=======
  if (sprintf(end, "%06lu", *next)<0)
>>>>>>> 2071aeef
  {
    close_log_table(thd, &open_tables_backup);
    DBUG_RETURN(false);
  }
<<<<<<< HEAD
  DBUG_RETURN(true);
=======

  /* print warning if reaching the end of available extensions. */
  if ((*next > (MAX_LOG_UNIQUE_FN_EXT - LOG_WARN_UNIQUE_FN_EXT_LEFT)))
    sql_print_warning("Next log extension: %lu. \
Remaining log filename extensions: %lu. \
Please consider archiving some logs.", *next, (MAX_LOG_UNIQUE_FN_EXT - *next));

end:
  DBUG_RETURN(error);
>>>>>>> 2071aeef
}


bool Log_to_file_event_handler::log_slow(THD *thd, ulonglong current_utime,
                                         ulonglong query_start_arg,
                                         const char *user_host,
                                         size_t user_host_len,
                                         ulonglong query_utime,
                                         ulonglong lock_utime,
                                         bool is_command,
                                         const char *sql_text,
                                         size_t sql_text_len)
{
  if (!mysql_slow_log.is_open())
    return false;

  Silence_log_table_errors error_handler;
  thd->push_internal_handler(&error_handler);
  bool retval= mysql_slow_log.write_slow(thd, current_utime, query_start_arg,
                                         user_host, user_host_len,
                                         query_utime, lock_utime, is_command,
                                         sql_text, sql_text_len);
  thd->pop_internal_handler();
  return retval;
}


bool Log_to_file_event_handler::log_general(THD *thd, ulonglong event_utime,
                                            const char *user_host,
                                            size_t user_host_len,
                                            my_thread_id thread_id,
                                            const char *command_type,
                                            size_t command_type_len,
                                            const char *sql_text,
                                            size_t sql_text_len,
                                            const CHARSET_INFO *client_cs)
{
  if (!mysql_general_log.is_open())
    return false;

  Silence_log_table_errors error_handler;
  thd->push_internal_handler(&error_handler);
  bool retval= mysql_general_log.write_general(event_utime, user_host,
                                               user_host_len, thread_id,
                                               command_type, command_type_len,
                                               sql_text, sql_text_len);
  thd->pop_internal_handler();
  return retval;
}


void Query_logger::cleanup()
{
  mysql_rwlock_destroy(&LOCK_logger);

  DBUG_ASSERT(file_log_handler);
  file_log_handler->cleanup();
  delete file_log_handler;
  file_log_handler= NULL;
}


bool Query_logger::slow_log_write(THD *thd, const char *query,
                                  size_t query_length)
{
  DBUG_ASSERT(thd->enable_slow_log && opt_slow_log);

  if (!(*slow_log_handler_list))
    return false;

  /* do not log slow queries from replication threads */
  if (thd->slave_thread && !opt_log_slow_slave_statements)
    return false;

  mysql_rwlock_rdlock(&LOCK_logger);

  /* fill in user_host value: the format is "%s[%s] @ %s [%s]" */
  char user_host_buff[MAX_USER_HOST_SIZE + 1];
  Security_context *sctx= thd->security_context();
  LEX_CSTRING sctx_user= sctx->user();
  LEX_CSTRING sctx_host= sctx->host();
  LEX_CSTRING sctx_ip= sctx->ip();
  size_t user_host_len= (strxnmov(user_host_buff, MAX_USER_HOST_SIZE,
                                  sctx->priv_user().str, "[",
                                  sctx_user.length ? sctx_user.str : "", "] @ ",
                                  sctx_host.length ? sctx_host.str : "", " [",
                                  sctx_ip.length ? sctx_ip.str : "", "]",
                                  NullS) - user_host_buff);
  ulonglong current_utime= thd->current_utime();
  ulonglong query_utime, lock_utime;
  if (thd->start_utime)
  {
    query_utime= (current_utime - thd->start_utime);
    lock_utime=  (thd->utime_after_lock - thd->start_utime);
  }
  else
  {
    query_utime= 0;
    lock_utime= 0;
  }

  bool is_command= false;
  if (!query)
  {
    is_command= true;
    query= command_name[thd->get_command()].str;
    query_length= command_name[thd->get_command()].length;
  }

  bool error= false;
  for (Log_event_handler **current_handler= slow_log_handler_list;
       *current_handler ;)
  {
    error|= (*current_handler++)->log_slow(thd, current_utime,
                                           (thd->start_time.tv_sec * 1000000) +
                                           thd->start_time.tv_usec,
                                           user_host_buff, user_host_len,
                                           query_utime, lock_utime, is_command,
                                           query, query_length);
  }

<<<<<<< HEAD
  mysql_rwlock_unlock(&LOCK_logger);
=======
MYSQL_LOG::MYSQL_LOG()
  : name(0), write_error(FALSE), inited(FALSE), log_type(LOG_UNKNOWN),
    log_state(LOG_CLOSED),
    cur_log_ext(-1)
#ifdef HAVE_PSI_INTERFACE
    , m_key_LOCK_log(key_LOG_LOCK_log)
#endif
{
  /*
    We don't want to initialize LOCK_Log here as such initialization depends on
    safe_mutex (when using safe_mutex) which depends on MY_INIT(), which is
    called only in main(). Doing initialization here would make it happen
    before main().
  */
  memset(&log_file, 0, sizeof(log_file));
}
>>>>>>> 2071aeef

  return error;
}


/**
   Check if a given command should be logged to the general log.

   @param thd      Thread handle
   @param command  SQL command

   @return true if command should be logged, false otherwise.
*/
static bool log_command(THD *thd, enum_server_command command)
{
  if (what_to_log & (1L << (uint) command))
  {
    if ((thd->variables.option_bits & OPTION_LOG_OFF)
#ifndef NO_EMBEDDED_ACCESS_CHECKS
         && (thd->security_context()->check_access(SUPER_ACL))
#endif
       )
    {
      /* No logging */
      return false;
    }
    return true;
  }
  return false;
}


bool Query_logger::general_log_write(THD *thd, enum_server_command command,
                                     const char *query, size_t query_length)
{
#ifndef EMBEDDED_LIBRARY
  /* Send a general log message to the audit API. */
  mysql_audit_general_log(thd, command_name[(uint) command].str,
                          command_name[(uint) command].length);
#endif

  /*
    Do we want to log this kind of command?
    Is general log enabled?
    Any active handlers?
  */
  if (!log_command(thd, command) ||
      !opt_general_log ||
      !(*general_log_handler_list))
    return false;

  mysql_rwlock_rdlock(&LOCK_logger);

  char user_host_buff[MAX_USER_HOST_SIZE + 1];
  size_t user_host_len= make_user_name(thd->security_context(), user_host_buff);
  ulonglong current_utime= thd->current_utime();

  bool error= false;
  for (Log_event_handler **current_handler= general_log_handler_list;
       *current_handler; )
  {
    error|= (*current_handler++)->log_general(thd, current_utime, user_host_buff,
                                              user_host_len, thd->thread_id(),
                                              command_name[(uint) command].str,
                                              command_name[(uint) command].length,
                                              query, query_length,
                                              thd->variables.character_set_client);
  }
  mysql_rwlock_unlock(&LOCK_logger);

  return error;
}


bool Query_logger::general_log_print(THD *thd, enum_server_command command,
                                     const char *format, ...)
{
<<<<<<< HEAD
  /*
    Do we want to log this kind of command?
    Is general log enabled?
    Any active handlers?
  */
  if (!log_command(thd, command) ||
      !opt_general_log ||
      !(*general_log_handler_list))
  {
#ifndef EMBEDDED_LIBRARY
    /* Send a general log message to the audit API. */
    mysql_audit_general_log(thd, command_name[(uint) command].str,
                            command_name[(uint) command].length);
#endif
    return false;
=======
  fn_format(new_name, log_name, mysql_data_home, "", 4);
  if (log_type == LOG_BIN || max_slowlog_size > 0)
  {
    if (!fn_ext(log_name)[0])
    {
      if (find_uniq_filename(new_name, &cur_log_ext, log_type == LOG_BIN))
      {
        my_printf_error(ER_NO_UNIQUE_LOGFILE, ER(ER_NO_UNIQUE_LOGFILE),
                        MYF(ME_FATALERROR), log_name);
	sql_print_error(ER(ER_NO_UNIQUE_LOGFILE), log_name);
	return 1;
      }
    }
>>>>>>> 2071aeef
  }

  size_t message_buff_len= 0;
  char message_buff[MAX_LOG_BUFFER_SIZE];

<<<<<<< HEAD
  /* prepare message */
  if (format)
  {
    va_list args;
    va_start(args, format);
    message_buff_len= my_vsnprintf(message_buff, sizeof(message_buff),
                                   format, args);
    va_end(args);
  }
  else
    message_buff[0]= '\0';
=======
int MYSQL_LOG::purge_up_to(ulong to_ext, const char *log_name)
{
  char buff[FN_REFLEN];
  int error= 0;

  DBUG_ENTER("MYSQL_LOG::purge_up_to");

  do {
    snprintf(buff, sizeof(buff), "%s.%06lu", name, to_ext);
    if ((error= unlink(buff)))
    {
      if (my_errno == ENOENT)
        error= 0;
      break;
    }
    --to_ext;
  } while (to_ext > 0);

  DBUG_RETURN(error);
}

/*
  Reopen the log file

  SYNOPSIS
    reopen_file()
>>>>>>> 2071aeef

  return general_log_write(thd, command, message_buff, message_buff_len);
}


void Query_logger::init_query_log(enum_log_table_type log_type,
                                  ulonglong log_printer)
{
  if (log_type == QUERY_LOG_SLOW)
  {
    if (log_printer & LOG_NONE)
    {
      slow_log_handler_list[0]= NULL;
      return;
    }

    switch (log_printer) {
    case LOG_FILE:
      slow_log_handler_list[0]= file_log_handler;
      slow_log_handler_list[1]= NULL;
      break;
    case LOG_TABLE:
      slow_log_handler_list[0]= &table_log_handler;
      slow_log_handler_list[1]= NULL;
      break;
    case LOG_TABLE|LOG_FILE:
      slow_log_handler_list[0]= file_log_handler;
      slow_log_handler_list[1]= &table_log_handler;
      slow_log_handler_list[2]= NULL;
      break;
    }
  }
  else if (log_type == QUERY_LOG_GENERAL)
  {
    if (log_printer & LOG_NONE)
    {
      general_log_handler_list[0]= NULL;
      return;
    }

    switch (log_printer) {
    case LOG_FILE:
      general_log_handler_list[0]= file_log_handler;
      general_log_handler_list[1]= NULL;
      break;
    case LOG_TABLE:
      general_log_handler_list[0]= &table_log_handler;
      general_log_handler_list[1]= NULL;
      break;
    case LOG_TABLE|LOG_FILE:
      general_log_handler_list[0]= file_log_handler;
      general_log_handler_list[1]= &table_log_handler;
      general_log_handler_list[2]= NULL;
      break;
    }
  }
  else
    DBUG_ASSERT(false);
}


void Query_logger::set_handlers(ulonglong log_printer)
{
  mysql_rwlock_wrlock(&LOCK_logger);

  init_query_log(QUERY_LOG_SLOW, log_printer);
  init_query_log(QUERY_LOG_GENERAL, log_printer);

  mysql_rwlock_unlock(&LOCK_logger);
}


bool Query_logger::activate_log_handler(THD* thd, enum_log_table_type log_type)
{
  bool res= false;
  mysql_rwlock_wrlock(&LOCK_logger);
  if (table_log_handler.activate_log(thd, log_type) ||
      file_log_handler->get_query_log(log_type)->open())
    res= true;
  else
    init_query_log(log_type, log_output_options);
  mysql_rwlock_unlock(&LOCK_logger);
  return res;
}


void Query_logger::deactivate_log_handler(enum_log_table_type log_type)
{
  mysql_rwlock_wrlock(&LOCK_logger);
  file_log_handler->get_query_log(log_type)->close();
  // table_list_handler has no state, nothing to close
  mysql_rwlock_unlock(&LOCK_logger);
}


bool Query_logger::reopen_log_file(enum_log_table_type log_type)
{
  mysql_rwlock_wrlock(&LOCK_logger);
  file_log_handler->get_query_log(log_type)->close();
  bool res= file_log_handler->get_query_log(log_type)->open();
  mysql_rwlock_unlock(&LOCK_logger);
  return res;
}


enum_log_table_type
Query_logger::check_if_log_table(TABLE_LIST *table_list,
                                 bool check_if_opened) const
{
  if (table_list->db_length == MYSQL_SCHEMA_NAME.length &&
      !my_strcasecmp(system_charset_info,
                     table_list->db, MYSQL_SCHEMA_NAME.str))
  {
    if (table_list->table_name_length == GENERAL_LOG_NAME.length &&
        !my_strcasecmp(system_charset_info,
                       table_list->table_name, GENERAL_LOG_NAME.str))
    {
      if (!check_if_opened || is_log_table_enabled(QUERY_LOG_GENERAL))
        return QUERY_LOG_GENERAL;
      return QUERY_LOG_NONE;
    }

    if (table_list->table_name_length == SLOW_LOG_NAME.length &&
        !my_strcasecmp(system_charset_info,
                       table_list->table_name, SLOW_LOG_NAME.str))
    {
      if (!check_if_opened || is_log_table_enabled(QUERY_LOG_SLOW))
        return QUERY_LOG_SLOW;
      return QUERY_LOG_NONE;
    }
  }
  return QUERY_LOG_NONE;
}


Query_logger query_logger;


char *make_query_log_name(char *buff, enum_log_table_type log_type)
{
  const char* log_ext= "";
  if (log_type == QUERY_LOG_GENERAL)
    log_ext= ".log";
  else if (log_type == QUERY_LOG_SLOW)
    log_ext= "-slow.log";
  else
    DBUG_ASSERT(false);

  strmake(buff, default_logfile_name, FN_REFLEN-5);
  return fn_format(buff, buff, mysql_real_data_home, log_ext,
                   MYF(MY_UNPACK_FILENAME|MY_REPLACE_EXT));
}


bool log_slow_applicable(THD *thd)
{
  DBUG_ENTER("log_slow_applicable");

  /*
    The following should never be true with our current code base,
    but better to keep this here so we don't accidently try to log a
    statement in a trigger or stored function
  */
  if (unlikely(thd->in_sub_stmt))
    DBUG_RETURN(false);                         // Don't set time for sub stmt

  /*
    Do not log administrative statements unless the appropriate option is
    set.
  */
  if (thd->enable_slow_log && opt_slow_log)
  {
    bool warn_no_index= ((thd->server_status &
                          (SERVER_QUERY_NO_INDEX_USED |
                           SERVER_QUERY_NO_GOOD_INDEX_USED)) &&
                         opt_log_queries_not_using_indexes &&
                         !(sql_command_flags[thd->lex->sql_command] &
                           CF_STATUS_COMMAND));
    bool log_this_query=  ((thd->server_status & SERVER_QUERY_WAS_SLOW) ||
                           warn_no_index) &&
                          (thd->get_examined_row_count() >=
                           thd->variables.min_examined_row_limit);
    bool suppress_logging= log_throttle_qni.log(thd, warn_no_index);

    if (!suppress_logging && log_this_query)
      DBUG_RETURN(true);
  }
  DBUG_RETURN(false);
}


void log_slow_do(THD *thd)
{
  THD_STAGE_INFO(thd, stage_logging_slow_query);
  thd->status_var.long_query_count++;

  if (thd->rewritten_query.length())
    query_logger.slow_log_write(thd,
                                thd->rewritten_query.c_ptr_safe(),
                                thd->rewritten_query.length());
  else
    query_logger.slow_log_write(thd, thd->query().str, thd->query().length);
}


<<<<<<< HEAD
void log_slow_statement(THD *thd)
{
  if (log_slow_applicable(thd))
    log_slow_do(thd);
}
=======
bool MYSQL_QUERY_LOG::write(THD *thd, ulonglong current_utime,
                            time_t query_start_arg, const char *user_host,
                            uint user_host_len, ulonglong query_utime,
                            ulonglong lock_utime, bool is_command,
                            const char *sql_text, uint sql_text_len)
{
  time_t current_time= my_time_possible_from_micro(current_utime);
  bool error= 0;
  bool need_purge= false;
  DBUG_ENTER("MYSQL_QUERY_LOG::write");
>>>>>>> 2071aeef


#ifdef MYSQL_SERVER
void Log_throttle::new_window(ulonglong now)
{
  count= 0;
  window_end= now + window_size;
}

<<<<<<< HEAD

void Slow_log_throttle::new_window(ulonglong now)
{
  Log_throttle::new_window(now);
  total_exec_time= 0;
  total_lock_time= 0;
}
=======
  if (is_open())
  {						// Safety agains reopen
    int tmp_errno= 0;
    char buff[80], *end;
    char query_time_buff[22+7], lock_time_buff[22+7];
    uint buff_len;
    char sent_row_buff[21]; // max ulonglong val in dec is 20 digits
    char examined_row_buff[21];
    char affected_row_buff[21];
    end= buff;

    if (max_slowlog_size > 0)
      error= rotate(max_slowlog_size, &need_purge);

    if (!(specialflag & SPECIAL_SHORT_LOG_FORMAT))
    {
      if (opt_slow_query_log_timestamp_always || current_time != last_time)
      {
        last_time= current_time;
        struct tm start;
        localtime_r(&current_time, &start);
	if(opt_slow_query_log_timestamp_precision & SLOG_MICROSECOND)
	{
	  ulonglong microsecond = current_utime % (1000 * 1000);
	  buff_len= snprintf(buff, sizeof buff,
	    "# Time: %02d%02d%02d %2d:%02d:%02d.%06lld\n",
            start.tm_year % 100, start.tm_mon + 1,
	    start.tm_mday, start.tm_hour,
	    start.tm_min, start.tm_sec,microsecond);
	}
	else
	{
	  buff_len= my_snprintf(buff, sizeof buff,
	    "# Time: %02d%02d%02d %2d:%02d:%02d\n",
            start.tm_year % 100, start.tm_mon + 1,
	    start.tm_mday, start.tm_hour,
	    start.tm_min, start.tm_sec);
	}

        /* Note that my_b_write() assumes it knows the length for this */
        if (my_b_write(&log_file, (uchar*) buff, buff_len))
          tmp_errno= errno;
      }
      buff_len= my_snprintf(buff, 32, "%5lu", thd->thread_id);
      if (my_b_printf(&log_file, "# User@Host: %s  Id: %s\n", user_host, buff)
          == (uint) -1)
        tmp_errno= errno;
    }
    /* For slow query log */
    sprintf(query_time_buff, "%.6f", ulonglong2double(query_utime)/1000000.0);
    sprintf(lock_time_buff,  "%.6f", ulonglong2double(lock_utime)/1000000.0);
    /* Here and below sprintf is used because my_b_printf does not support %llu
    natively.  snprintf is not used as there is no way to overflow the buffer
    for 64-bit integers and MySQL assumes it to be available on less systems
    than sprintf.  */
    sprintf(sent_row_buff, "%llu", (ulonglong)thd->get_sent_row_count());
    sprintf(examined_row_buff, "%llu",
            (ulonglong)thd->get_examined_row_count());
    sprintf(affected_row_buff, "%llu", (thd->get_row_count_func() > 0)
            ? (ulonglong) thd->get_row_count_func() : 0);
    if (my_b_printf(&log_file,
                    "# Schema: %s  Last_errno: %u  Killed: %u\n"
                    "# Query_time: %s  Lock_time: %s  Rows_sent: %s  "
                    "Rows_examined: %s  Rows_affected: %s\n"
                    "# Bytes_sent: %lu",
                    (thd->db ? thd->db : ""),
                    thd->last_errno, (uint) thd->killed,
                    query_time_buff, lock_time_buff, sent_row_buff,
                    examined_row_buff, affected_row_buff,
                    (ulong) (thd->status_var.bytes_sent - thd->bytes_sent_old))
        == (uint) -1)
      tmp_errno= errno;

    if (thd->variables.log_slow_verbosity & (1ULL << SLOG_V_QUERY_PLAN))
    {
        char tmp_tables_size_buff[21];
        sprintf(tmp_tables_size_buff, "%llu", thd->tmp_tables_size);
        if (my_b_printf(&log_file,
                        "  Tmp_tables: %lu  Tmp_disk_tables: %lu  "
                        "Tmp_table_sizes: %s",
                        thd->tmp_tables_used, thd->tmp_tables_disk_used,
                        tmp_tables_size_buff) == (uint) -1)
        {
            tmp_errno= errno;
        }
    }
    if (my_b_write(&log_file, (uchar*) "\n", 1))
        tmp_errno= errno;

    if (opt_log_slow_sp_statements == 1 &&
        thd->sp_runtime_ctx &&
        my_b_printf(&log_file,
                    "# Stored_routine: %s\n",
                    thd->sp_runtime_ctx->sp->m_qname.str) == (uint) -1)
      tmp_errno= errno;

#if defined(ENABLED_PROFILING)
    thd->profiling.print_current(&log_file);
#endif
    if ((thd->variables.log_slow_verbosity & (1ULL << SLOG_V_INNODB))
        && thd->innodb_was_used)
    {
      char buf[20];
      snprintf(buf, 20, "%llX", thd->innodb_trx_id);
      if (my_b_printf(&log_file,
                    "# InnoDB_trx_id: %s\n", buf) == (uint) -1)
        tmp_errno=errno;
    }
    if ((thd->variables.log_slow_verbosity & (ULL(1) << SLOG_V_QUERY_PLAN)) &&
         my_b_printf(&log_file,
                    "# QC_Hit: %s  Full_scan: %s  Full_join: %s  Tmp_table: %s  Tmp_table_on_disk: %s\n" \
                    "# Filesort: %s  Filesort_on_disk: %s  Merge_passes: %lu\n",
                    ((thd->query_plan_flags & QPLAN_QC) ? "Yes" : "No"),
                    ((thd->query_plan_flags & QPLAN_FULL_SCAN) ? "Yes" : "No"),
                    ((thd->query_plan_flags & QPLAN_FULL_JOIN) ? "Yes" : "No"),
                    ((thd->query_plan_flags & QPLAN_TMP_TABLE) ? "Yes" : "No"),
                    ((thd->query_plan_flags & QPLAN_TMP_DISK) ? "Yes" : "No"),
                    ((thd->query_plan_flags & QPLAN_FILESORT) ? "Yes" : "No"),
                    ((thd->query_plan_flags & QPLAN_FILESORT_DISK) ? "Yes" : "No"),
                    thd->query_plan_fsort_passes) == (uint) -1)
      tmp_errno=errno;
    if ((thd->variables.log_slow_verbosity & (ULL(1) << SLOG_V_INNODB)) && thd->innodb_was_used)
    {
      char buf[3][20];
      char io_read_buff[21];
      snprintf(buf[0], 20, "%.6f", thd->innodb_io_reads_wait_timer / 1000000.0);
      snprintf(buf[1], 20, "%.6f", thd->innodb_lock_que_wait_timer / 1000000.0);
      snprintf(buf[2], 20, "%.6f", thd->innodb_innodb_que_wait_timer / 1000000.0);
      sprintf(io_read_buff, "%llu", thd->innodb_io_read);
      if (my_b_printf(&log_file,
                      "#   InnoDB_IO_r_ops: %lu  InnoDB_IO_r_bytes: %s  "
                      "InnoDB_IO_r_wait: %s\n"
                      "#   InnoDB_rec_lock_wait: %s  InnoDB_queue_wait: %s\n"
                      "#   InnoDB_pages_distinct: %lu\n",
                      thd->innodb_io_reads, io_read_buff,
                      buf[0], buf[1], buf[2], thd->innodb_page_access)
          == (uint) -1)
        tmp_errno= errno;
    } 
    else
    {
      if ((thd->variables.log_slow_verbosity & (ULL(1) << SLOG_V_INNODB)) &&
          my_b_printf(&log_file,"# No InnoDB statistics available for this query\n") == (uint) -1)
        tmp_errno=errno;
    }
    if (thd->variables.log_slow_rate_limit > 1)
    {
      my_b_printf(&log_file,
                  "# Log_slow_rate_type: %s  Log_slow_rate_limit: %lu\n",
                  opt_slow_query_log_rate_type == SLOG_RT_SESSION ?
                                                  "session" : "query",
                  thd->variables.log_slow_rate_limit);
    }

    if (thd->db && strcmp(thd->db, db))
    {						// Database changed
      if (my_b_printf(&log_file,"use %s;\n",thd->db) == (uint) -1)
        tmp_errno= errno;
      strmov(db,thd->db);
    }
    if (thd->stmt_depends_on_first_successful_insert_id_in_prev_stmt)
    {
      end=strmov(end, ",last_insert_id=");
      end=longlong10_to_str((longlong)
                            thd->first_successful_insert_id_in_prev_stmt_for_binlog,
                            end, -10);
    }
    // Save value if we do an insert.
    if (thd->auto_inc_intervals_in_cur_stmt_for_binlog.nb_elements() > 0)
    {
      if (!(specialflag & SPECIAL_SHORT_LOG_FORMAT))
      {
        end=strmov(end,",insert_id=");
        end=longlong10_to_str((longlong)
                              thd->auto_inc_intervals_in_cur_stmt_for_binlog.minimum(),
                              end, -10);
      }
    }
>>>>>>> 2071aeef


<<<<<<< HEAD
Slow_log_throttle::Slow_log_throttle(ulong *threshold, mysql_mutex_t *lock,
                                     ulong window_usecs,
                                     bool (*logger)(THD *, const char *, size_t),
                                     const char *msg)
  : Log_throttle(window_usecs, msg), total_exec_time(0), total_lock_time(0),
    rate(threshold), log_summary(logger), LOCK_log_throttle(lock)
{ }
=======
    if (end != buff)
    {
      *end++=';';
      *end='\n';
      if (my_b_write(&log_file, (uchar*) "SET ", 4) ||
          my_b_write(&log_file, (uchar*) buff + 1, (uint) (end-buff)))
        tmp_errno= errno;
    }
    if (is_command)
    {
      end= strxmov(buff, "# administrator command: ", NullS);
      buff_len= (ulong) (end - buff);
      DBUG_EXECUTE_IF("simulate_slow_log_write_error",
                      {DBUG_SET("+d,simulate_file_write_error");});
      if(my_b_write(&log_file, (uchar*) buff, buff_len))
        tmp_errno= errno;
    }
    if (my_b_write(&log_file, (uchar*) sql_text, sql_text_len) ||
        my_b_write(&log_file, (uchar*) ";\n",2) ||
        flush_io_cache(&log_file))
      tmp_errno= errno;
    if (tmp_errno)
    {
      error= 1;
      if (! write_error)
      {
        char errbuf[MYSYS_STRERROR_SIZE];
        write_error= 1;
        sql_print_error(ER(ER_ERROR_ON_WRITE), name, error,
                        my_strerror(errbuf, sizeof(errbuf), errno));
      }
    }
  }
  ulong save_cur_ext = cur_log_ext;
  mysql_mutex_unlock(&LOCK_log);
  if (max_slowlog_files && need_purge && !error)
    error= purge_up_to(save_cur_ext > max_slowlog_files ? 
                       save_cur_ext - max_slowlog_files : 0,
                       log_file_name);
  DBUG_RETURN(error);
}


int MYSQL_QUERY_LOG::rotate(ulong max_size, bool *need_purge)
{
  int error;
  DBUG_ENTER("MYSQL_QUERY_LOG::rotate");

  *need_purge= false;
  if (my_b_tell(&log_file) > max_size)
  {
    if ((error= new_file()))
      DBUG_RETURN(error);

    *need_purge= true;
  }

  DBUG_RETURN(0);
}

int MYSQL_QUERY_LOG::new_file()
{
  int error= 0, close_on_error= FALSE;
  char new_name[FN_REFLEN], *old_name;

  DBUG_ENTER("MYSQL_QUERY_LOG::new_file");
  if (!is_open())
  {
    DBUG_PRINT("info",("log is closed"));
    DBUG_RETURN(error);
  }

  mysql_mutex_assert_owner(&LOCK_log);

  if (cur_log_ext == (ulong)-1)
  {
    strcpy(new_name, name);
    if ((error= generate_new_name(new_name, name)))
      goto end;
  }
  else
  {
    if (cur_log_ext == MAX_LOG_UNIQUE_FN_EXT)
    {
      error= 1;
      goto end;
    }
    snprintf(new_name, sizeof(new_name), "%s.%06lu", name, ++cur_log_ext);
  }

  /*
    close will try to free name and zero name pointer,
    We saving current name value and zeroing the pointer to
    prvent it.
  */
  old_name= name;
  name= NULL;
  close(LOG_CLOSE_TO_BE_OPENED);
  name= old_name;

  error= open(
#ifdef HAVE_PSI_INTERFACE
                key_file_query_log,
#endif
                name,
                LOG_NORMAL, new_name, WRITE_CACHE);

  my_free(old_name);

end:

  if (error && close_on_error /* rotate or reopen failed */)
  {
    sql_print_error("Could not open %s for logging (error %d). "
                     "Turning logging off for the whole duration "
                     "of the MySQL server process. To turn it on "
                     "again: fix the cause, shutdown the MySQL "
                     "server and restart it.", 
                     new_name, errno);
  }

  DBUG_RETURN(error);
}
>>>>>>> 2071aeef


ulong Log_throttle::prepare_summary(ulong rate)
{
  ulong ret= 0;
  /*
    Previous throttling window is over or rate changed.
    Return the number of lines we throttled.
  */
  if (count > rate)
  {
    ret= count - rate;
    count= 0;                                 // prevent writing it again.
  }

  return ret;
}


void Slow_log_throttle::print_summary(THD *thd, ulong suppressed,
                                      ulonglong print_lock_time,
                                      ulonglong print_exec_time)
{
  /*
    We synthesize these values so the totals in the log will be
    correct (just in case somebody analyses them), even if the
    start/stop times won't be (as they're an aggregate which will
    usually mostly lie within [ window_end - window_size ; window_end ]
  */
  ulonglong save_start_utime=      thd->start_utime;
  ulonglong save_utime_after_lock= thd->utime_after_lock;
  Security_context *save_sctx=     thd->security_context();

  char buf[128];

  my_snprintf(buf, sizeof(buf), summary_template, suppressed);

  mysql_mutex_lock(&thd->LOCK_thd_data);
  thd->start_utime=                thd->current_utime() - print_exec_time;
  thd->utime_after_lock=           thd->start_utime + print_lock_time;
  thd->set_security_context(&aggregate_sctx);
  mysql_mutex_unlock(&thd->LOCK_thd_data);

  (*log_summary)(thd, buf, strlen(buf));

  mysql_mutex_lock(&thd->LOCK_thd_data);
  thd->set_security_context(save_sctx);
  thd->start_utime     = save_start_utime;
  thd->utime_after_lock= save_utime_after_lock;
  mysql_mutex_unlock(&thd->LOCK_thd_data);
}


bool Slow_log_throttle::flush(THD *thd)
{
  // Write summary if we throttled.
  mysql_mutex_lock(LOCK_log_throttle);
  ulonglong print_lock_time=  total_lock_time;
  ulonglong print_exec_time=  total_exec_time;
  ulong     suppressed_count= prepare_summary(*rate);
  mysql_mutex_unlock(LOCK_log_throttle);
  if (suppressed_count > 0)
  {
    print_summary(thd, suppressed_count, print_lock_time, print_exec_time);
    return true;
  }
  return false;
}


bool Slow_log_throttle::log(THD *thd, bool eligible)
{
  bool  suppress_current= false;

  /*
    If throttling is enabled, we might have to write a summary even if
    the current query is not of the type we handle.
  */
  if (*rate > 0)
  {
    mysql_mutex_lock(LOCK_log_throttle);

    ulong     suppressed_count=   0;
    ulonglong print_lock_time=    total_lock_time;
    ulonglong print_exec_time=    total_exec_time;
    ulonglong end_utime_of_query= thd->current_utime();

    /*
      If the window has expired, we'll try to write a summary line.
      The subroutine will know whether we actually need to.
    */
    if (!in_window(end_utime_of_query))
    {
      suppressed_count= prepare_summary(*rate);
      // start new window only if this is the statement type we handle
      if (eligible)
        new_window(end_utime_of_query);
    }
    if (eligible && inc_log_count(*rate))
    {
      /*
        Current query's logging should be suppressed.
        Add its execution time and lock time to totals for the current window.
      */
      total_exec_time += (end_utime_of_query - thd->start_utime);
      total_lock_time += (thd->utime_after_lock - thd->start_utime);
      suppress_current= true;
    }

    mysql_mutex_unlock(LOCK_log_throttle);

    /*
      print_summary() is deferred until after we release the locks to
      avoid congestion. All variables we hand in are local to the caller,
      so things would even be safe if print_summary() hadn't finished by the
      time the next one comes around (60s later at the earliest for now).
      The current design will produce correct data, but does not guarantee
      order (there is a theoretical race condition here where the above
      new_window()/unlock() may enable a different thread to print a warning
      for the new window before the current thread gets to print_summary().
      If the requirements ever change, add a print_lock to the object that
      is held during print_summary(), AND that is briefly locked before
      returning from this function if(eligible && !suppress_current).
      This should ensure correct ordering of summaries with regard to any
      follow-up summaries as well as to any (non-suppressed) warnings (of
      the type we handle) from the next window.
    */
    if (suppressed_count > 0)
      print_summary(thd, suppressed_count, print_lock_time, print_exec_time);
  }

  return suppress_current;
}


bool Error_log_throttle::log()
{
  ulonglong end_utime_of_query= my_micro_time();
  DBUG_EXECUTE_IF("simulate_error_throttle_expiry",
                  end_utime_of_query+=Log_throttle::LOG_THROTTLE_WINDOW_SIZE;);

  /*
    If the window has expired, we'll try to write a summary line.
    The subroutine will know whether we actually need to.
  */
  if (!in_window(end_utime_of_query))
  {
    ulong suppressed_count= prepare_summary(1);

    new_window(end_utime_of_query);

    if (suppressed_count > 0)
      print_summary(suppressed_count);
  }

  /*
    If this is a first error in the current window then do not suppress it.
  */
  return inc_log_count(1);
}


bool Error_log_throttle::flush()
{
  // Write summary if we throttled.
  ulong     suppressed_count= prepare_summary(1);
  if (suppressed_count > 0)
  {
    print_summary(suppressed_count);
    return true;
  }
  return false;
}


static bool slow_log_write(THD *thd, const char *query, size_t query_length)
{
  return opt_slow_log && query_logger.slow_log_write(thd, query, query_length);
}


Slow_log_throttle log_throttle_qni(&opt_log_throttle_queries_not_using_indexes,
                                   &LOCK_log_throttle_qni,
                                   Log_throttle::LOG_THROTTLE_WINDOW_SIZE,
                                   slow_log_write,
                                   "throttle: %10lu 'index "
                                   "not used' warning(s) suppressed.");
#endif // MYSQL_SERVER

////////////////////////////////////////////////////////////
//
// Error Log
//
////////////////////////////////////////////////////////////

static bool error_log_initialized= false;
// This mutex prevents fprintf from different threads from being interleaved.
// It also prevents reopen while we are in the process of logging.
static mysql_mutex_t LOCK_error_log;
// This variable is different from log_error_dest.
// E.g. log_error_dest is "stderr" if we are not logging to file.
static const char *error_log_file= NULL;
static bool error_log_buffering= true;
static std::string *buffered_messages= NULL;


void flush_error_log_messages()
{
  if (buffered_messages && !buffered_messages->empty())
  {
    fprintf(stderr, "%s", buffered_messages->c_str());
    fflush(stderr);
    delete buffered_messages;
    buffered_messages= NULL;
  }
  error_log_buffering= false;
}


void init_error_log()
{
  DBUG_ASSERT(!error_log_initialized);
  mysql_mutex_init(key_LOCK_error_log, &LOCK_error_log, MY_MUTEX_INIT_FAST);
  error_log_initialized= true;
}


bool open_error_log(const char *filename)
{
  DBUG_ASSERT(filename);
  int retries= 2, errors= 0;

  do
  {
    errors= 0;
    if (!my_freopen(filename, "a", stderr))
      errors++;
#ifndef EMBEDDED_LIBRARY
    if (!my_freopen(filename, "a", stdout))
      errors++;
#endif
  }
  while (retries-- && errors);

  if (errors)
    return true;

  /* The error stream must be unbuffered. */
  setbuf(stderr, NULL);

  error_log_file= filename; // Remember name for later reopen

  // Write any messages buffered while we were figuring out the filename
  flush_error_log_messages();
  return false;
}


void destroy_error_log()
{
  // We should have flushed before this...
  DBUG_ASSERT(!error_log_buffering);
  // ... but play it safe on release builds
  flush_error_log_messages();
  if (error_log_initialized)
  {
    error_log_initialized= false;
    error_log_file= NULL;
    mysql_mutex_destroy(&LOCK_error_log);
  }
}


bool reopen_error_log()
{
  if (!error_log_file)
    return false;
  mysql_mutex_lock(&LOCK_error_log);
  bool result= open_error_log(error_log_file);
  mysql_mutex_unlock(&LOCK_error_log);
  if (result)
    my_error(ER_UNKNOWN_ERROR, MYF(0));
  return result;
}


#ifndef EMBEDDED_LIBRARY
static void print_buffer_to_file(enum loglevel level, const char *buffer,
                                 size_t length)
{
  DBUG_ENTER("print_buffer_to_file");
  DBUG_PRINT("enter",("buffer: %s", buffer));

  char my_timestamp[iso8601_size];

  my_thread_id thread_id= 0;

  /*
    If the thread system is up and running and we're in a connection,
    add the connection ID to the log-line, otherwise 0.
  */
  if (THR_THD_initialized && (current_thd != NULL))
    thread_id= current_thd->thread_id();

  make_iso8601_timestamp(my_timestamp);

  /*
    This must work even if the mutex has not been initialized yet.
    At that point we should still be single threaded so that it is
    safe to write without mutex.
  */
  if (error_log_initialized)
    mysql_mutex_lock(&LOCK_error_log);

  if (error_log_buffering)
  {
    // Logfile not open yet, buffer messages for now.
    if (buffered_messages == NULL)
      buffered_messages= new (std::nothrow) std::string();
    std::ostringstream s;
    s << my_timestamp << " " << thread_id;
    if (level == ERROR_LEVEL)
      s << " [ERROR] ";
    else if (level == WARNING_LEVEL)
      s << " [Warning] ";
    else
      s << " [Note] ";
    s << buffer << std::endl;
    buffered_messages->append(s.str());
  }
  else
  {
    fprintf(stderr, "%s %u [%s] %.*s\n",
            my_timestamp,
            thread_id,
            (level == ERROR_LEVEL ? "ERROR" : level == WARNING_LEVEL ?
             "Warning" : "Note"),
            (int) length, buffer);

    fflush(stderr);
  }

  if (error_log_initialized)
    mysql_mutex_unlock(&LOCK_error_log);
  DBUG_VOID_RETURN;
}


void error_log_print(enum loglevel level, const char *format, va_list args)
{
  char   buff[1024];
  size_t length;
  DBUG_ENTER("error_log_print");

  if (static_cast<ulong>(level) < log_error_verbosity)
  {
    length= my_vsnprintf(buff, sizeof(buff), format, args);
    print_buffer_to_file(level, buff, length);

    if (log_syslog_enabled
#ifdef _WIN32
    && !abort_loop // Don't write to the eventlog during shutdown.
#endif
      )
    {
      my_syslog(system_charset_info, level, buff);
    }
  }

  DBUG_VOID_RETURN;
}
#endif /* EMBEDDED_LIBRARY */


void sql_print_error(const char *format, ...)
{
  va_list args;
  DBUG_ENTER("sql_print_error");

  va_start(args, format);
  error_log_print(ERROR_LEVEL, format, args);
  va_end(args);

  DBUG_VOID_RETURN;
}


void sql_print_warning(const char *format, ...)
{
  va_list args;
  DBUG_ENTER("sql_print_warning");

  va_start(args, format);
  error_log_print(WARNING_LEVEL, format, args);
  va_end(args);

  DBUG_VOID_RETURN;
}


void sql_print_information(const char *format, ...)
{
  va_list args;
  DBUG_ENTER("sql_print_information");

  va_start(args, format);
  error_log_print(INFORMATION_LEVEL, format, args);
  va_end(args);

  DBUG_VOID_RETURN;
}


extern "C"
int my_plugin_log_message(MYSQL_PLUGIN *plugin_ptr, plugin_log_level level,
                          const char *format, ...)
{
  char format2[MYSQL_ERRMSG_SIZE];
  loglevel lvl;
  struct st_plugin_int *plugin = static_cast<st_plugin_int *> (*plugin_ptr);
  va_list args;

  DBUG_ASSERT(level >= MY_ERROR_LEVEL || level <= MY_INFORMATION_LEVEL);

  switch (level)
  {
  case MY_ERROR_LEVEL:       lvl= ERROR_LEVEL; break;
  case MY_WARNING_LEVEL:     lvl= WARNING_LEVEL; break;
  case MY_INFORMATION_LEVEL: lvl= INFORMATION_LEVEL; break;
  default:                   return 1;
  }

  va_start(args, format);
  my_snprintf(format2, sizeof (format2) - 1, "Plugin %.*s reported: '%s'",
              (int) plugin->name.length, plugin->name.str, format);
  error_log_print(lvl, format2, args);
  va_end(args);
<<<<<<< HEAD
=======
  return ret;
}


/********* transaction coordinator log for 2pc - mmap() based solution *******/

/*
  the log consists of a file, mmapped to a memory.
  file is divided on pages of tc_log_page_size size.
  (usable size of the first page is smaller because of log header)
  there's PAGE control structure for each page
  each page (or rather PAGE control structure) can be in one of three
  states - active, syncing, pool.
  there could be only one page in active or syncing states,
  but many in pool - pool is fifo queue.
  usual lifecycle of a page is pool->active->syncing->pool
  "active" page - is a page where new xid's are logged.
  the page stays active as long as syncing slot is taken.
  "syncing" page is being synced to disk. no new xid can be added to it.
  when the sync is done the page is moved to a pool and an active page
  becomes "syncing".

  the result of such an architecture is a natural "commit grouping" -
  If commits are coming faster than the system can sync, they do not
  stall. Instead, all commit that came since the last sync are
  logged to the same page, and they all are synced with the next -
  one - sync. Thus, thought individual commits are delayed, throughput
  is not decreasing.

  when a xid is added to an active page, the thread of this xid waits
  for a page's condition until the page is synced. when syncing slot
  becomes vacant one of these waiters is awaken to take care of syncing.
  it syncs the page and signals all waiters that the page is synced.
  PAGE::waiters is used to count these waiters, and a page may never
  become active again until waiters==0 (that is all waiters from the
  previous sync have noticed the sync was completed)

  note, that the page becomes "dirty" and has to be synced only when a
  new xid is added into it. Removing a xid from a page does not make it
  dirty - we don't sync removals to disk.
*/

ulong tc_log_page_waits= 0;

#ifdef HAVE_MMAP

#define TC_LOG_HEADER_SIZE (sizeof(tc_log_magic)+1)

static const char tc_log_magic[]={(char) 254, 0x23, 0x05, 0x74};

ulong opt_tc_log_size= TC_LOG_MIN_SIZE;
ulong tc_log_max_pages_used=0, tc_log_page_size=0, tc_log_cur_pages_used=0;

int TC_LOG_MMAP::open(const char *opt_name)
{
  uint i;
  bool crashed=FALSE;
  PAGE *pg;

  DBUG_ASSERT(total_ha_2pc > 1);
  DBUG_ASSERT(opt_name && opt_name[0]);

  tc_log_page_size= my_getpagesize();
  if (TC_LOG_PAGE_SIZE > tc_log_page_size)
  {
    DBUG_ASSERT(TC_LOG_PAGE_SIZE % tc_log_page_size == 0);
  }

  fn_format(logname,opt_name,mysql_data_home,"",MY_UNPACK_FILENAME);
  if ((fd= mysql_file_open(key_file_tclog, logname, O_RDWR, MYF(0))) < 0)
  {
    if (my_errno != ENOENT)
      goto err;
    if (using_heuristic_recover())
      return 1;
    if ((fd= mysql_file_create(key_file_tclog, logname, CREATE_MODE,
                               O_RDWR, MYF(MY_WME))) < 0)
      goto err;
    inited=1;
    file_length= opt_tc_log_size;
    if (mysql_file_chsize(fd, file_length, 0, MYF(MY_WME)))
      goto err;
  }
  else
  {
    inited= 1;
    crashed= TRUE;
    sql_print_information("Recovering after a crash using %s", opt_name);
    if (tc_heuristic_recover)
    {
      sql_print_error("Cannot perform automatic crash recovery when "
                      "--tc-heuristic-recover is used");
      goto err;
    }
    file_length= mysql_file_seek(fd, 0L, MY_SEEK_END, MYF(MY_WME+MY_FAE));
    if (file_length == MY_FILEPOS_ERROR || file_length % tc_log_page_size)
      goto err;
  }

  data= (uchar *)my_mmap(0, (size_t)file_length, PROT_READ|PROT_WRITE,
                        MAP_NOSYNC|MAP_SHARED, fd, 0);
  if (data == MAP_FAILED)
  {
    my_errno=errno;
    goto err;
  }
  inited=2;

  npages=(uint)file_length/tc_log_page_size;
  if (npages < 3)             // to guarantee non-empty pool
    goto err;
  if (!(pages=(PAGE *)my_malloc(npages*sizeof(PAGE), MYF(MY_WME|MY_ZEROFILL))))
    goto err;
  inited=3;
  for (pg=pages, i=0; i < npages; i++, pg++)
  {
    pg->next=pg+1;
    pg->waiters=0;
    pg->state=PS_POOL;
    mysql_mutex_init(key_PAGE_lock, &pg->lock, MY_MUTEX_INIT_FAST);
    mysql_cond_init(key_PAGE_cond, &pg->cond, 0);
    pg->ptr= pg->start=(my_xid *)(data + i*tc_log_page_size);
    pg->size=pg->free=tc_log_page_size/sizeof(my_xid);
    pg->end=pg->start + pg->size;

  }
  pages[0].size=pages[0].free=
                (tc_log_page_size-TC_LOG_HEADER_SIZE)/sizeof(my_xid);
  pages[0].start=pages[0].end-pages[0].size;
  pages[npages-1].next=0;
  inited=4;

  if (crashed && recover())
      goto err;

  memcpy(data, tc_log_magic, sizeof(tc_log_magic));
  data[sizeof(tc_log_magic)]= (uchar)total_ha_2pc;
  my_msync(fd, data, tc_log_page_size, MS_SYNC);
  inited=5;

  mysql_mutex_init(key_LOCK_sync, &LOCK_sync, MY_MUTEX_INIT_FAST);
  mysql_mutex_init(key_LOCK_active, &LOCK_active, MY_MUTEX_INIT_FAST);
  mysql_mutex_init(key_LOCK_pool, &LOCK_pool, MY_MUTEX_INIT_FAST);
  mysql_cond_init(key_COND_active, &COND_active, 0);
  mysql_cond_init(key_COND_pool, &COND_pool, 0);

  inited=6;

  syncing= 0;
  active=pages;
  DBUG_ASSERT(npages >= 2);
  pool=pages+1;
  pool_last_ptr= &((pages+npages-1)->next);

  return 0;

err:
  close();
  return 1;
}


/**
   Get the total amount of potentially usable slots for XIDs in TC log.
*/

uint TC_LOG_MMAP::size() const
{
  return (tc_log_page_size-TC_LOG_HEADER_SIZE)/sizeof(my_xid) +
         (npages - 1) * (tc_log_page_size/sizeof(my_xid));
}

/**
  there is no active page, let's got one from the pool.

  Two strategies here:
    -# take the first from the pool
    -# if there're waiters - take the one with the most free space.

  @todo
    TODO page merging. try to allocate adjacent page first,
    so that they can be flushed both in one sync
*/

void TC_LOG_MMAP::get_active_from_pool()
{
  PAGE **p, **best_p=0;
  int best_free;

  mysql_mutex_lock(&LOCK_pool);

  do
  {
    best_p= p= &pool;
    if ((*p)->waiters == 0 && (*p)->free > 0) // can the first page be used ?
      break;                // yes - take it.

    best_free=0;            // no - trying second strategy
    for (p=&(*p)->next; *p; p=&(*p)->next)
    {
      if ((*p)->waiters == 0 && (*p)->free > best_free)
      {
        best_free=(*p)->free;
        best_p=p;
      }
    }
  }
  while ((*best_p == 0 || best_free == 0) && overflow());

  mysql_mutex_assert_owner(&LOCK_active);
  active=*best_p;

  /* Unlink the page from the pool. */
  if (!(*best_p)->next)
    pool_last_ptr= best_p;
  *best_p=(*best_p)->next;
  mysql_mutex_unlock(&LOCK_pool);

  mysql_mutex_lock(&active->lock);
  if (active->free == active->size) // we've chosen an empty page
  {
    thread_safe_increment(tc_log_cur_pages_used, &LOCK_status);
    set_if_bigger(tc_log_max_pages_used, tc_log_cur_pages_used);
  }
}

/**
  @todo
  perhaps, increase log size ?
*/
int TC_LOG_MMAP::overflow()
{
  /*
    simple overflow handling - just wait
    TODO perhaps, increase log size ?
    let's check the behaviour of tc_log_page_waits first
  */
  tc_log_page_waits++;
  mysql_cond_wait(&COND_pool, &LOCK_pool);
  return 1; // always return 1
}

/**
  Commit the transaction.

  @note When the TC_LOG inteface was changed, this function was added
  and uses the functions that were there with the old interface to
  implement the logic.
 */
TC_LOG::enum_result TC_LOG_MMAP::commit(THD *thd, bool all)
{
  DBUG_ENTER("TC_LOG_MMAP::commit");
  unsigned long cookie= 0;
  my_xid xid= thd->transaction.xid_state.xid.get_my_xid();
  int rc;

  if (all && xid)
    if (!(cookie= log_xid(thd, xid)))
      DBUG_RETURN(RESULT_ABORTED);    // Failed to log the transaction

  /*
    Acquire a shared lock to block commits until START TRANSACTION WITH
    CONSISTENT SNAPSHOT completes snapshot creation for all storage engines.
  */
  slock();
  rc= ha_commit_low(thd, all);
  sunlock();

  if (rc)
    DBUG_RETURN(RESULT_INCONSISTENT); // Transaction logged, but not committed

  /* If cookie is non-zero, something was logged */
  if (cookie)
    if (unlog(cookie, xid))
      DBUG_RETURN(RESULT_INCONSISTENT); // Transaction logged, committed, but not unlogged.
  DBUG_RETURN(RESULT_SUCCESS);
}


/**
  Record that transaction XID is committed on the persistent storage.

    This function is called in the middle of two-phase commit:
    First all resources prepare the transaction, then tc_log->log() is called,
    then all resources commit the transaction, then tc_log->unlog() is called.

    All access to active page is serialized but it's not a problem, as
    we're assuming that fsync() will be a main bottleneck.
    That is, parallelizing writes to log pages we'll decrease number of
    threads waiting for a page, but then all these threads will be waiting
    for a fsync() anyway

   If tc_log == MYSQL_LOG then tc_log writes transaction to binlog and
   records XID in a special Xid_log_event.
   If tc_log = TC_LOG_MMAP then xid is written in a special memory-mapped
   log.

  @retval
    0  - error
  @retval
    \# - otherwise, "cookie", a number that will be passed as an argument
    to unlog() call. tc_log can define it any way it wants,
    and use for whatever purposes. TC_LOG_MMAP sets it
    to the position in memory where xid was logged to.
*/

int TC_LOG_MMAP::log_xid(THD *thd, my_xid xid)
{
  int err;
  PAGE *p;
  ulong cookie;

  mysql_mutex_lock(&LOCK_active);

  /*
    if active page is full - just wait...
    frankly speaking, active->free here accessed outside of mutex
    protection, but it's safe, because it only means we may miss an
    unlog() for the active page, and we're not waiting for it here -
    unlog() does not signal COND_active.
  */
  while (unlikely(active && active->free == 0))
    mysql_cond_wait(&COND_active, &LOCK_active);

  /* no active page ? take one from the pool */
  if (active == 0)
    get_active_from_pool();
  else
    mysql_mutex_lock(&active->lock);

  p=active;

  /*
    p->free is always > 0 here because to decrease it one needs
    to take p->lock and before it one needs to take LOCK_active.
    But checked that active->free > 0 under LOCK_active and
    haven't release it ever since
  */

  /* searching for an empty slot */
  while (*p->ptr)
  {
    p->ptr++;
    DBUG_ASSERT(p->ptr < p->end);               // because p->free > 0
  }

  /* found! store xid there and mark the page dirty */
  cookie= (ulong)((uchar *)p->ptr - data);      // can never be zero
  *p->ptr++= xid;
  p->free--;
  p->state= PS_DIRTY;

  mysql_mutex_unlock(&p->lock);

  mysql_mutex_lock(&LOCK_sync);
  if (syncing)
  {                                          // somebody's syncing. let's wait
    mysql_mutex_unlock(&LOCK_active);
    mysql_mutex_lock(&p->lock);
    p->waiters++;
    /*
      note - it must be while (), not do ... while () here
      as p->state may be not PS_DIRTY when we come here
    */
    while (p->state == PS_DIRTY && syncing)
    {
      mysql_mutex_unlock(&p->lock);
      mysql_cond_wait(&p->cond, &LOCK_sync);
      mysql_mutex_lock(&p->lock);
    }
    p->waiters--;
    err= p->state == PS_ERROR;
    if (p->state != PS_DIRTY)                   // page was synced
    {
      mysql_mutex_unlock(&LOCK_sync);
      if (p->waiters == 0)
        mysql_cond_signal(&COND_pool);       // in case somebody's waiting
      mysql_mutex_unlock(&p->lock);
      goto done;                             // we're done
    }
    DBUG_ASSERT(!syncing);
    mysql_mutex_unlock(&p->lock);
    syncing = p;
    mysql_mutex_unlock(&LOCK_sync);

    mysql_mutex_lock(&LOCK_active);
  }
  else
  {
    syncing=p;                               // place is vacant - take it
    mysql_mutex_unlock(&LOCK_sync);
  }
  active=0;                                  // page is not active anymore
  mysql_cond_broadcast(&COND_active);        // in case somebody's waiting
  mysql_mutex_unlock(&LOCK_active);
  err= sync();

done:
  return err ? 0 : cookie;
}

int TC_LOG_MMAP::sync()
{
  int err;

  DBUG_ASSERT(syncing != active);

  /*
    sit down and relax - this can take a while...
    note - no locks are held at this point
  */
  err= my_msync(fd, syncing->start, syncing->size * sizeof(my_xid), MS_SYNC);

  /* page is synced. let's move it to the pool */
  mysql_mutex_lock(&LOCK_pool);
  (*pool_last_ptr)= syncing;
  pool_last_ptr= &(syncing->next);
  syncing->next=0;
  syncing->state= err ? PS_ERROR : PS_POOL;
  mysql_cond_signal(&COND_pool);             // in case somebody's waiting
  mysql_mutex_unlock(&LOCK_pool);

  /* marking 'syncing' slot free */
  mysql_mutex_lock(&LOCK_sync);
  mysql_cond_broadcast(&syncing->cond);      // signal "sync done"
  syncing=0;
  /*
    we check the "active" pointer without LOCK_active. Still, it's safe -
    "active" can change from NULL to not NULL any time, but it
    will take LOCK_sync before waiting on active->cond. That is, it can never
    miss a signal.
    And "active" can change to NULL only by the syncing thread
    (the thread that will send a signal below)
  */
  if (active)
      mysql_cond_signal(&active->cond);        // wake up a new syncer
  mysql_mutex_unlock(&LOCK_sync);
  return err;
}

/**
  erase xid from the page, update page free space counters/pointers.
  cookie points directly to the memory where xid was logged.
*/

int TC_LOG_MMAP::unlog(ulong cookie, my_xid xid)
{
  PAGE *p=pages+(cookie/tc_log_page_size);
  my_xid *x=(my_xid *)(data+cookie);

  DBUG_ASSERT(*x == xid);
  DBUG_ASSERT(x >= p->start && x < p->end);

  mysql_mutex_lock(&p->lock);
  *x=0;
  p->free++;
  DBUG_ASSERT(p->free <= p->size);
  set_if_smaller(p->ptr, x);
  if (p->free == p->size)               // the page is completely empty
    statistic_decrement(tc_log_cur_pages_used, &LOCK_status);
  if (p->waiters == 0)                 // the page is in pool and ready to rock
    mysql_cond_signal(&COND_pool);     // ping ... for overflow()
  mysql_mutex_unlock(&p->lock);
  return 0;
}

void TC_LOG_MMAP::close()
{
  uint i;
  switch (inited) {
  case 6:
    mysql_mutex_destroy(&LOCK_sync);
    mysql_mutex_destroy(&LOCK_active);
    mysql_mutex_destroy(&LOCK_pool);
    mysql_cond_destroy(&COND_pool);
  case 5:
    data[0]='A'; // garble the first (signature) byte, in case mysql_file_delete fails
  case 4:
    for (i=0; i < npages; i++)
    {
      if (pages[i].ptr == 0)
        break;
      mysql_mutex_destroy(&pages[i].lock);
      mysql_cond_destroy(&pages[i].cond);
    }
  case 3:
    my_free(pages);
  case 2:
    my_munmap((char*)data, (size_t)file_length);
  case 1:
    mysql_file_close(fd, MYF(0));
  }
  if (inited>=5) // cannot do in the switch because of Windows
    mysql_file_delete(key_file_tclog, logname, MYF(MY_WME));
  inited=0;
}

int TC_LOG_MMAP::recover()
{
  HASH xids;
  PAGE *p=pages, *end_p=pages+npages;

  if (memcmp(data, tc_log_magic, sizeof(tc_log_magic)))
  {
    sql_print_error("Bad magic header in tc log");
    goto err1;
  }

  /*
    the first byte after magic signature is set to current
    number of storage engines on startup
  */
  if (data[sizeof(tc_log_magic)] != total_ha_2pc)
  {
    sql_print_error("Recovery failed! You must enable "
                    "exactly %d storage engines that support "
                    "two-phase commit protocol",
                    data[sizeof(tc_log_magic)]);
    goto err1;
  }

  if (my_hash_init(&xids, &my_charset_bin, tc_log_page_size/3, 0,
                   sizeof(my_xid), 0, 0, MYF(0)))
    goto err1;

  for ( ; p < end_p ; p++)
  {
    for (my_xid *x=p->start; x < p->end; x++)
      if (*x && my_hash_insert(&xids, (uchar *)x))
        goto err2; // OOM
  }

  if (ha_recover(&xids))
    goto err2;

  my_hash_free(&xids);
  memset(data, 0, (size_t)file_length);
>>>>>>> 2071aeef
  return 0;
}<|MERGE_RESOLUTION|>--- conflicted
+++ resolved
@@ -1,6 +1,4 @@
 /* Copyright (c) 2000, 2015, Oracle and/or its affiliates. All rights reserved.
-   Copyright (c) 2009, 2013, Monty Program Ab
-   Copyright (C) 2012 Percona Inc.
 
    This program is free software; you can redistribute it and/or modify
    it under the terms of the GNU General Public License as published by
@@ -27,23 +25,6 @@
 */
 
 #include "log.h"
-<<<<<<< HEAD
-=======
-#include "sql_base.h"                           // open_log_table
-#include "sql_delete.h"                         // mysql_truncate
-#include "sql_parse.h"                          // command_name
-#include "sql_time.h"           // calc_time_from_sec, my_time_compare
-#include "tztime.h"             // my_tz_OFFSET0, struct Time_zone
-#include "sql_acl.h"            // SUPER_ACL
-#include "sql_audit.h"
-#include "mysql/service_my_plugin_log.h"
-#include "sp_rcontext.h"
-#include "sp_head.h"
-
-#include <my_dir.h>
-#include <stdarg.h>
-#include <m_ctype.h>				// For test_if_number
->>>>>>> 2071aeef
 
 #include "sql_audit.h"    // mysql_audit_general_log
 #include "sql_base.h"     // close_log_table
@@ -51,6 +32,12 @@
 #include "sql_parse.h"    // sql_command_flags
 #include "sql_time.h"     // calc_time_from_sec
 #include "table.h"        // TABLE_FIELD_TYPE
+#include "sp_rcontext.h"
+#include "sp_head.h"
+#include "binlog.h"             // generate_new_log_name
+#include "sp_instr.h"           // sp_lex_instr
+#include "sql_prepare.h"        // Prepared_statement
+#include "mysqld.h" // max_binlog_files etc
 
 #include "pfs_file_provider.h"
 #include "mysql/psi/mysql_file.h"
@@ -65,19 +52,6 @@
 
 using std::min;
 using std::max;
-
-<<<<<<< HEAD
-=======
-#include "sql_plugin.h"
-#include "rpl_handler.h"
-#include "debug_sync.h"
-#include "sql_show.h"
-#include "mysqld.h"
-
-/* max size of the log message */
-#define MAX_LOG_BUFFER_SIZE 1024
-#define MAX_TIME_SIZE 32
->>>>>>> 2071aeef
 
 #ifndef _WIN32
 static int   log_syslog_facility= 0;
@@ -236,47 +210,11 @@
 };
 
 /** In case of an error, a message is printed to the error log. */
-<<<<<<< HEAD
 static Query_log_table_intact log_table_intact;
-=======
-static General_log_table_intact glt_intact;
-
-LOGGER logger;
 
 ulong max_binlog_files;
 ulong max_slowlog_size;
 ulong max_slowlog_files;
-
-static bool test_if_number(const char *str,
-			   ulong *res, bool allow_wildcards);
-
-/**
-   purge logs, master and slave sides both, related error code
-   convertor.
-   Called from @c purge_error_message(), @c MYSQL_BIN_LOG::reset_logs()
-
-   @param  res  an internal to purging routines error code 
-
-   @return the user level error code ER_*
-*/
-uint purge_log_get_error_code(int res)
-{
-  uint errcode= 0;
-
-  switch (res)  {
-  case 0: break;
-  case LOG_INFO_EOF:	errcode= ER_UNKNOWN_TARGET_BINLOG; break;
-  case LOG_INFO_IO:	errcode= ER_IO_ERR_LOG_INDEX_READ; break;
-  case LOG_INFO_INVALID:errcode= ER_BINLOG_PURGE_PROHIBITED; break;
-  case LOG_INFO_SEEK:	errcode= ER_FSEEK_FAIL; break;
-  case LOG_INFO_MEM:	errcode= ER_OUT_OF_RESOURCES; break;
-  case LOG_INFO_FATAL:	errcode= ER_BINLOG_PURGE_FATAL_ERR; break;
-  case LOG_INFO_IN_USE: errcode= ER_LOG_IN_USE; break;
-  case LOG_INFO_EMFILE: errcode= ER_BINLOG_PURGE_EMFILE; break;
-  default:		errcode= ER_LOG_PURGE_UNKNOWN_ERR; break;
-  }
->>>>>>> 2071aeef
-
 
 /**
   Silence all errors and warnings reported when performing a write
@@ -531,33 +469,12 @@
   @return          length of timestamp (excluding \0)
 */
 
-<<<<<<< HEAD
 static int make_iso8601_timestamp(char *buf, ulonglong utime= 0)
 {
   struct tm  my_tm;
   char       tzinfo[7]="Z";  // max 6 chars plus \0
   size_t     len;
   time_t     seconds;
-=======
-bool Log_to_csv_event_handler::
-  log_slow(THD *thd, ulonglong current_utime, time_t query_start_arg,
-           const char *user_host, uint user_host_len,
-           ulonglong query_utime, ulonglong lock_utime, bool is_command,
-           const char *sql_text, uint sql_text_len)
-{
-  time_t current_time= my_time_possible_from_micro(current_utime);
-
-  TABLE_LIST table_list;
-  TABLE *table;
-  bool result= TRUE;
-  bool need_close= FALSE;
-  bool need_rnd_end= FALSE;
-  Silence_log_table_errors error_handler;
-  Open_tables_backup open_tables_backup;
-  const CHARSET_INFO *client_cs= thd->variables.character_set_client;
-  bool save_time_zone_used;
-  DBUG_ENTER("Log_to_csv_event_handler::log_slow");
->>>>>>> 2071aeef
 
   if (utime == 0)
     utime= my_micro_time();
@@ -632,7 +549,8 @@
     goto err;
   }
 
-  fn_format(log_file_name, name, mysql_data_home, "", 4);
+  if (generate_new_log_name(log_file_name, &cur_log_ext, name, false))
+    goto err;
 
   /* File is regular writable file */
   if (my_stat(log_file_name, &f_stat, MYF(0)) && !MY_S_ISREG(f_stat.st_mode))
@@ -728,27 +646,10 @@
   if (mysql_file_close(log_file.file, MYF(MY_WME)))
     check_and_print_write_error();
 
-<<<<<<< HEAD
   log_open= false;
   my_free(name);
   name= NULL;
   DBUG_VOID_RETURN;
-=======
-bool Log_to_file_event_handler::
-  log_slow(THD *thd, ulonglong current_utime, time_t query_start_arg,
-           const char *user_host, uint user_host_len,
-           ulonglong query_utime, ulonglong lock_utime, bool is_command,
-           const char *sql_text, uint sql_text_len)
-{
-  Silence_log_table_errors error_handler;
-  thd->push_internal_handler(&error_handler);
-  bool retval= mysql_slow_log.write(thd, current_utime, query_start_arg,
-                                    user_host, user_host_len,
-                                    query_utime, lock_utime, is_command,
-                                    sql_text, sql_text_len);
-  thd->pop_internal_handler();
-  return retval;
->>>>>>> 2071aeef
 }
 
 
@@ -788,20 +689,8 @@
 
   length= my_snprintf(buff, 32, "%5u ", thread_id);
 
-<<<<<<< HEAD
   if (my_b_write(&log_file, (uchar*) buff, length))
     goto err;
-=======
-void Log_to_file_event_handler::flush_slow_log()
-{
-  /* reopen slow log file */
-  if (opt_slow_log)
-    mysql_slow_log.reopen_file();
-}
-
-/*
-  Log error with all enabled log event handlers
->>>>>>> 2071aeef
 
   if (my_b_write(&log_file, (uchar*) command_type, command_type_len))
     goto err;
@@ -837,10 +726,15 @@
   char buff[80], *end;
   char query_time_buff[22+7], lock_time_buff[22+7];
   size_t buff_len;
+  bool need_purge= false;
+  ulong save_cur_ext= 0;
   end= buff;
 
   mysql_mutex_lock(&LOCK_log);
   DBUG_ASSERT(is_open());
+
+  if ((max_slowlog_size > 0) && rotate(max_slowlog_size, &need_purge))
+    goto err;
 
   if (!(specialflag & SPECIAL_SHORT_LOG_FORMAT))
   {
@@ -865,12 +759,103 @@
   sprintf(query_time_buff, "%.6f", ulonglong2double(query_utime)/1000000.0);
   sprintf(lock_time_buff,  "%.6f", ulonglong2double(lock_utime)/1000000.0);
   if (my_b_printf(&log_file,
-                  "# Query_time: %s  Lock_time: %s"
-                  " Rows_sent: %lu  Rows_examined: %lu\n",
+                  "# Schema: %s  Last_errno: %u  Killed: %u\n"
+                  "# Query_time: %s  Lock_time: %s  Rows_sent: %llu"
+                  "  Rows_examined: %llu  Rows_affected: %llu\n"
+                  "# Bytes_sent: %lu",
+                  (thd->db().str ? thd->db().str : ""),
+                  thd->last_errno, (uint) thd->killed,
                   query_time_buff, lock_time_buff,
-                  (ulong) thd->get_sent_row_count(),
-                  (ulong) thd->get_examined_row_count()) == (uint) -1)
-    goto err;
+                  (ulonglong) thd->get_sent_row_count(),
+                  (ulonglong) thd->get_examined_row_count(),
+                  (thd->get_row_count_func() > 0)
+                  ? (ulonglong) thd->get_row_count_func() : 0,
+                  (ulong) (thd->status_var.bytes_sent - thd->bytes_sent_old))
+      == (uint) -1)
+    goto err;
+
+  if (thd->variables.log_slow_verbosity & (1ULL << SLOG_V_QUERY_PLAN))
+    if (my_b_printf(&log_file,
+                    "  Tmp_tables: %lu  Tmp_disk_tables: %lu  "
+                    "Tmp_table_sizes: %llu",
+                    thd->tmp_tables_used, thd->tmp_tables_disk_used,
+                    thd->tmp_tables_size) == (uint) -1)
+      goto err;
+
+  if (my_b_write(&log_file, (uchar*) "\n", 1))
+    goto err;
+
+  if (opt_log_slow_sp_statements == 1 && thd->sp_runtime_ctx &&
+      my_b_printf(&log_file,
+                  "# Stored_routine: %s\n",
+                  thd->sp_runtime_ctx->sp->m_qname.str) == (uint) -1)
+    goto err;
+
+#if defined(ENABLED_PROFILING)
+  thd->profiling.print_current(&log_file);
+#endif
+
+  if ((thd->variables.log_slow_verbosity & (1ULL << SLOG_V_INNODB))
+      && thd->innodb_was_used)
+  {
+    char buf[20];
+    snprintf(buf, 20, "%llX", thd->innodb_trx_id);
+    if (my_b_printf(&log_file,
+                    "# InnoDB_trx_id: %s\n", buf) == (uint) -1)
+      goto err;
+  }
+
+  if ((thd->variables.log_slow_verbosity & (1ULL << SLOG_V_QUERY_PLAN)) &&
+      my_b_printf(&log_file,
+                  "# QC_Hit: %s  Full_scan: %s  Full_join: %s  Tmp_table: %s  "
+                  "Tmp_table_on_disk: %s\n"                             \
+                  "# Filesort: %s  Filesort_on_disk: %s  Merge_passes: %lu\n",
+                  ((thd->query_plan_flags & QPLAN_QC) ? "Yes" : "No"),
+                  ((thd->query_plan_flags & QPLAN_FULL_SCAN) ? "Yes" : "No"),
+                  ((thd->query_plan_flags & QPLAN_FULL_JOIN) ? "Yes" : "No"),
+                  ((thd->query_plan_flags & QPLAN_TMP_TABLE) ? "Yes" : "No"),
+                  ((thd->query_plan_flags & QPLAN_TMP_DISK) ? "Yes" : "No"),
+                  ((thd->query_plan_flags & QPLAN_FILESORT) ? "Yes" : "No"),
+                  ((thd->query_plan_flags & QPLAN_FILESORT_DISK) ? "Yes" : "No"),
+                  thd->query_plan_fsort_passes) == (uint) -1)
+    goto err;
+
+  if ((thd->variables.log_slow_verbosity & (1ULL << SLOG_V_INNODB))
+      && thd->innodb_was_used)
+  {
+    char buf[3][20];
+    snprintf(buf[0], 20, "%.6f", thd->innodb_io_reads_wait_timer / 1000000.0);
+    snprintf(buf[1], 20, "%.6f", thd->innodb_lock_que_wait_timer / 1000000.0);
+    snprintf(buf[2], 20, "%.6f", thd->innodb_innodb_que_wait_timer / 1000000.0);
+    if (my_b_printf(&log_file,
+                    "#   InnoDB_IO_r_ops: %lu  InnoDB_IO_r_bytes: %llu  "
+                    "InnoDB_IO_r_wait: %s\n"
+                    "#   InnoDB_rec_lock_wait: %s  InnoDB_queue_wait: %s\n"
+                    "#   InnoDB_pages_distinct: %lu\n",
+                    thd->innodb_io_reads, thd->innodb_io_read,
+                    buf[0], buf[1], buf[2], thd->innodb_page_access)
+        == (uint) -1)
+      goto err;
+  }
+  else
+  {
+    if ((thd->variables.log_slow_verbosity & (1ULL << SLOG_V_INNODB)) &&
+        my_b_printf(&log_file,
+                    "# No InnoDB statistics available for this query\n")
+        == (uint) -1)
+      goto err;
+  }
+
+  if (thd->variables.log_slow_rate_limit > 1)
+  {
+    if (my_b_printf(&log_file,
+                    "# Log_slow_rate_type: %s  Log_slow_rate_limit: %lu\n",
+                    opt_slow_query_log_rate_type == SLOG_RT_SESSION ?
+                    "session" : "query",
+                    thd->variables.log_slow_rate_limit) == (uint) -1)
+      goto err;
+  }
+
   if (thd->db().str && strcmp(thd->db().str, db))
   {						// Database changed
     if (my_b_printf(&log_file,"use %s;\n",thd->db().str) == (uint) -1)
@@ -926,7 +911,18 @@
       flush_io_cache(&log_file))
     goto err;
 
+  save_cur_ext = cur_log_ext;
+
   mysql_mutex_unlock(&LOCK_log);
+
+  if (max_slowlog_files && need_purge &&
+      purge_up_to(save_cur_ext > max_slowlog_files ?
+                  save_cur_ext - max_slowlog_files : 0, log_file_name))
+  {
+    check_and_print_write_error();
+    return true;
+  }
+
   return false;
 
 err:
@@ -934,7 +930,6 @@
   mysql_mutex_unlock(&LOCK_log);
   return true;
 }
-
 
 bool Log_to_csv_event_handler::log_general(THD *thd, ulonglong event_utime,
                                            const char *user_host,
@@ -1061,37 +1056,18 @@
 
   if (need_rnd_end)
   {
-<<<<<<< HEAD
     table->file->ha_rnd_end();
     table->file->ha_release_auto_increment();
   }
 
   if (need_close)
     close_log_table(thd, &open_tables_backup);
-=======
-    /* do not log slow queries from replication threads, unless requested */
-    if (thd->slave_thread && !opt_log_slow_slave_statements)
-      return 0;
->>>>>>> 2071aeef
 
   thd->variables.option_bits= save_thd_options;
   thd->time_zone_used= save_time_zone_used;
   return result;
 }
 
-<<<<<<< HEAD
-=======
-    /* fill in user_host value: the format is "%s[%s] @ %s [%s]" */
-    user_host_len= (strxnmov(user_host_buff, MAX_USER_HOST_SIZE,
-                             sctx->priv_user, "[",
-                             sctx->user ? sctx->user : (thd->slave_thread ?
-                                                        "SQL_SLAVE" : ""),
-                             "] @ ",
-                             sctx->get_host()->length() ?
-                             sctx->get_host()->ptr() : "", " [",
-                             sctx->get_ip()->length() ? sctx->get_ip()->ptr() :
-                             "", "]", NullS) - user_host_buff);
->>>>>>> 2071aeef
 
 bool Log_to_csv_event_handler::log_slow(THD *thd, ulonglong current_utime,
                                         ulonglong query_start_arg,
@@ -1109,34 +1085,7 @@
   const CHARSET_INFO *client_cs= thd->variables.character_set_client;
   struct timeval tv;
 
-<<<<<<< HEAD
   DBUG_ENTER("Log_to_csv_event_handler::log_slow");
-=======
-    current_utime= thd->current_utime();
-    if (thd->start_utime)
-    {
-      if(current_utime < thd->start_utime)
-      {
-        query_utime= 0;
-      }
-      else
-      {
-        query_utime= (current_utime - thd->start_utime);
-      }
-      if(thd->utime_after_lock < thd->start_utime)
-      {
-        lock_utime= 0;
-      }
-      else
-      {
-        lock_utime= (thd->utime_after_lock - thd->start_utime);
-      }
-    }
-    else
-    {
-      query_utime= lock_utime= 0;
-    }
->>>>>>> 2071aeef
 
   /*
     CSV uses TIME_to_timestamp() internally if table needs to be repaired
@@ -1144,20 +1093,11 @@
   */
   bool save_time_zone_used= thd->time_zone_used;
 
-<<<<<<< HEAD
   TABLE_LIST table_list;
   table_list.init_one_table(MYSQL_SCHEMA_NAME.str, MYSQL_SCHEMA_NAME.length,
                             SLOW_LOG_NAME.str, SLOW_LOG_NAME.length,
                             SLOW_LOG_NAME.str,
                             TL_WRITE_CONCURRENT_INSERT);
-=======
-    for (current_handler= slow_log_handler_list; *current_handler ;)
-      error= (*current_handler++)->log_slow(thd, current_utime,
-                                            thd->start_time.tv_sec,
-                                            user_host_buff, user_host_len,
-                                            query_utime, lock_utime, is_command,
-                                            query, query_length) || error;
->>>>>>> 2071aeef
 
   Silence_log_table_errors error_handler;
   thd->push_internal_handler(& error_handler);
@@ -1308,58 +1248,14 @@
 }
 
 
-<<<<<<< HEAD
 bool Log_to_csv_event_handler::activate_log(THD *thd,
                                             enum_log_table_type log_table_type)
 {
   TABLE_LIST table_list;
-=======
-static int find_uniq_filename(char *name, ulong *next, bool need_next)
-{
-  uint                  i;
-  char                  buff[FN_REFLEN], ext_buf[FN_REFLEN];
-  struct st_my_dir     *dir_info;
-  reg1 struct fileinfo *file_info;
-  ulong                 max_found= 0, number= 0;
-  size_t		buf_length, length;
-  char			*start, *end;
-  int                   error= 0;
-  DBUG_ENTER("find_uniq_filename");
-
-  *next= 0;
-  length= dirname_part(buff, name, &buf_length);
-  start=  name + length;
-  end=    strend(start);
-
-  *end='.';
-  length= (size_t) (end - start + 1);
-
-  if ((DBUG_EVALUATE_IF("error_unique_log_filename", 1, 
-      !(dir_info= my_dir(buff,MYF(MY_DONT_SORT))))))
-  {						// This shouldn't happen
-    strmov(end,".1");				// use name+1
-    DBUG_RETURN(1);
-  }
-  file_info= dir_info->dir_entry;
-  for (i= dir_info->number_off_files ; i-- ; file_info++)
-  {
-    if (strncmp(file_info->name, start, length) == 0 &&
-	test_if_number(file_info->name+length, &number,0))
-    {
-      set_if_bigger(max_found,(ulong) number);
-    }
-  }
-  my_dirend(dir_info);
->>>>>>> 2071aeef
 
   DBUG_ENTER("Log_to_csv_event_handler::activate_log");
 
-<<<<<<< HEAD
   switch (log_table_type)
-=======
-  *next= (need_next || max_found == 0) ? max_found + 1 : max_found;
-  if (sprintf(ext_buf, "%06lu", *next) < 0)
->>>>>>> 2071aeef
   {
   case QUERY_LOG_GENERAL:
     table_list.init_one_table(MYSQL_SCHEMA_NAME.str, MYSQL_SCHEMA_NAME.length,
@@ -1375,29 +1271,13 @@
     DBUG_ASSERT(false);
   }
 
-<<<<<<< HEAD
   Open_tables_backup open_tables_backup;
   if (open_log_table(thd, &table_list, &open_tables_backup) != NULL)
-=======
-  if (sprintf(end, "%06lu", *next)<0)
->>>>>>> 2071aeef
   {
     close_log_table(thd, &open_tables_backup);
     DBUG_RETURN(false);
   }
-<<<<<<< HEAD
   DBUG_RETURN(true);
-=======
-
-  /* print warning if reaching the end of available extensions. */
-  if ((*next > (MAX_LOG_UNIQUE_FN_EXT - LOG_WARN_UNIQUE_FN_EXT_LEFT)))
-    sql_print_warning("Next log extension: %lu. \
-Remaining log filename extensions: %lu. \
-Please consider archiving some logs.", *next, (MAX_LOG_UNIQUE_FN_EXT - *next));
-
-end:
-  DBUG_RETURN(error);
->>>>>>> 2071aeef
 }
 
 
@@ -1481,8 +1361,11 @@
   LEX_CSTRING sctx_host= sctx->host();
   LEX_CSTRING sctx_ip= sctx->ip();
   size_t user_host_len= (strxnmov(user_host_buff, MAX_USER_HOST_SIZE,
-                                  sctx->priv_user().str, "[",
-                                  sctx_user.length ? sctx_user.str : "", "] @ ",
+                                  sctx->priv_user().str
+                                  ? sctx->priv_user().str : "",
+                                  "[", sctx_user.length ? sctx_user.str :
+                                  (thd->slave_thread ? "SQL_SLAVE" : ""),
+                                  "] @ ",
                                   sctx_host.length ? sctx_host.str : "", " [",
                                   sctx_ip.length ? sctx_ip.str : "", "]",
                                   NullS) - user_host_buff);
@@ -1490,8 +1373,10 @@
   ulonglong query_utime, lock_utime;
   if (thd->start_utime)
   {
-    query_utime= (current_utime - thd->start_utime);
-    lock_utime=  (thd->utime_after_lock - thd->start_utime);
+    query_utime= (current_utime > thd->start_utime) ?
+      (current_utime - thd->start_utime) : 0;
+    lock_utime=  (thd->utime_after_lock > thd->start_utime) ?
+      (thd->utime_after_lock - thd->start_utime) : 0;
   }
   else
   {
@@ -1519,26 +1404,7 @@
                                            query, query_length);
   }
 
-<<<<<<< HEAD
   mysql_rwlock_unlock(&LOCK_logger);
-=======
-MYSQL_LOG::MYSQL_LOG()
-  : name(0), write_error(FALSE), inited(FALSE), log_type(LOG_UNKNOWN),
-    log_state(LOG_CLOSED),
-    cur_log_ext(-1)
-#ifdef HAVE_PSI_INTERFACE
-    , m_key_LOCK_log(key_LOG_LOCK_log)
-#endif
-{
-  /*
-    We don't want to initialize LOCK_Log here as such initialization depends on
-    safe_mutex (when using safe_mutex) which depends on MY_INIT(), which is
-    called only in main(). Doing initialization here would make it happen
-    before main().
-  */
-  memset(&log_file, 0, sizeof(log_file));
-}
->>>>>>> 2071aeef
 
   return error;
 }
@@ -1616,7 +1482,6 @@
 bool Query_logger::general_log_print(THD *thd, enum_server_command command,
                                      const char *format, ...)
 {
-<<<<<<< HEAD
   /*
     Do we want to log this kind of command?
     Is general log enabled?
@@ -1632,27 +1497,11 @@
                             command_name[(uint) command].length);
 #endif
     return false;
-=======
-  fn_format(new_name, log_name, mysql_data_home, "", 4);
-  if (log_type == LOG_BIN || max_slowlog_size > 0)
-  {
-    if (!fn_ext(log_name)[0])
-    {
-      if (find_uniq_filename(new_name, &cur_log_ext, log_type == LOG_BIN))
-      {
-        my_printf_error(ER_NO_UNIQUE_LOGFILE, ER(ER_NO_UNIQUE_LOGFILE),
-                        MYF(ME_FATALERROR), log_name);
-	sql_print_error(ER(ER_NO_UNIQUE_LOGFILE), log_name);
-	return 1;
-      }
-    }
->>>>>>> 2071aeef
   }
 
   size_t message_buff_len= 0;
   char message_buff[MAX_LOG_BUFFER_SIZE];
 
-<<<<<<< HEAD
   /* prepare message */
   if (format)
   {
@@ -1664,34 +1513,6 @@
   }
   else
     message_buff[0]= '\0';
-=======
-int MYSQL_LOG::purge_up_to(ulong to_ext, const char *log_name)
-{
-  char buff[FN_REFLEN];
-  int error= 0;
-
-  DBUG_ENTER("MYSQL_LOG::purge_up_to");
-
-  do {
-    snprintf(buff, sizeof(buff), "%s.%06lu", name, to_ext);
-    if ((error= unlink(buff)))
-    {
-      if (my_errno == ENOENT)
-        error= 0;
-      break;
-    }
-    --to_ext;
-  } while (to_ext > 0);
-
-  DBUG_RETURN(error);
-}
-
-/*
-  Reopen the log file
-
-  SYNOPSIS
-    reopen_file()
->>>>>>> 2071aeef
 
   return general_log_write(thd, command, message_buff, message_buff_len);
 }
@@ -1826,9 +1647,28 @@
   return QUERY_LOG_NONE;
 }
 
-
 Query_logger query_logger;
 
+bool File_query_log::purge_up_to(ulong to_ext, const char *log_name)
+{
+  char buff[FN_REFLEN];
+  bool error= false;
+
+  DBUG_ENTER("File_query_log::purge_up_to");
+
+  do {
+    snprintf(buff, sizeof(buff), "%s.%06lu", name, to_ext);
+    if ((error= unlink(buff)))
+    {
+      if (my_errno() == ENOENT)
+        error= false;
+      break;
+    }
+    --to_ext;
+  } while (to_ext > 0);
+
+  DBUG_RETURN(error);
+}
 
 char *make_query_log_name(char *buff, enum_log_table_type log_type)
 {
@@ -1845,6 +1685,54 @@
                    MYF(MY_UNPACK_FILENAME|MY_REPLACE_EXT));
 }
 
+/**
+   Calculate execution time for the current query.
+
+   SET queries outside stored procedures are ignored so that
+   statements changing query_exec_time are not affected by
+   themselves.
+
+   @param thd              thread handle
+   @param lex              current relative time in microseconds
+
+   @return                 time in microseconds from utime_after_lock
+*/
+
+static ulonglong get_query_exec_time(THD *thd, ulonglong cur_utime)
+{
+  ulonglong res;
+
+#ifndef DBUG_OFF
+  if (thd->variables.query_exec_time != 0)
+    res= thd->lex->sql_command != SQLCOM_SET_OPTION ?
+      thd->variables.query_exec_time : 0;
+  else
+#endif
+    res= cur_utime - thd->utime_after_lock;
+
+  if (res > thd->variables.long_query_time)
+    thd->server_status|= SERVER_QUERY_WAS_SLOW;
+  else
+    thd->server_status&= ~SERVER_QUERY_WAS_SLOW;
+
+  return res;
+}
+
+inline void copy_global_to_session(THD *thd, ulong flag,
+                                   const ulong *val)
+{
+  my_ptrdiff_t offset = ((char *)val - (char *)&global_system_variables);
+  if (opt_slow_query_log_use_global_control & (1ULL << flag))
+    *(ulong *)((char *) &thd->variables + offset) = *val;
+}
+
+static void copy_global_to_session(THD *thd, ulong flag,
+                                   const ulonglong *val)
+{
+  my_ptrdiff_t offset = ((char *)val - (char *)&global_system_variables);
+  if (opt_slow_query_log_use_global_control & (1ULL << flag))
+    *(ulonglong *)((char *) &thd->variables + offset) = *val;
+}
 
 bool log_slow_applicable(THD *thd)
 {
@@ -1857,6 +1745,80 @@
   */
   if (unlikely(thd->in_sub_stmt))
     DBUG_RETURN(false);                         // Don't set time for sub stmt
+
+  /* Follow the slow log filter configuration. */
+  if (thd->variables.log_slow_filter != 0 &&
+      (!(thd->variables.log_slow_filter & thd->query_plan_flags) ||
+       ((thd->variables.log_slow_filter & (1UL << SLOG_F_QC_NO)) &&
+        (thd->query_plan_flags & QPLAN_QC))))
+    DBUG_RETURN(false);
+
+  ulonglong end_utime_of_query= thd->current_utime();
+  ulonglong query_exec_time= get_query_exec_time(thd, end_utime_of_query);
+
+  /*
+    Don't log the CALL statement if slow statements logging
+    inside of stored procedures is enabled.
+  */
+  if (opt_log_slow_sp_statements > 0 && thd->lex)
+  {
+    if (thd->lex->sql_command == SQLCOM_CALL)
+    {
+      if (!thd->stmt_arena->is_conventional())
+      {
+        int sql_command= ((sp_lex_instr *)thd->stmt_arena)->get_command();
+        if (sql_command == SQLCOM_CALL || sql_command == -1)
+          DBUG_RETURN(false);
+      }
+      else
+        DBUG_RETURN(false);
+    }
+    else if (thd->lex->sql_command == SQLCOM_EXECUTE)
+    {
+      Prepared_statement *stmt;
+      LEX_CSTRING *name= &thd->lex->prepared_stmt_name;
+      if ((stmt= thd->stmt_map.find_by_name(*name)) != NULL &&
+          stmt->lex && stmt->lex->sql_command == SQLCOM_CALL)
+        DBUG_RETURN(false);
+    }
+  }
+
+  /*
+    Low long_query_time value most likely means user is debugging stuff and even
+    though some thread's queries are not supposed to be logged b/c of the rate
+    limit, if one of them takes long enough (>= 1 second) it will be sensible
+    to make an exception and write to slow log anyway.
+  */
+
+  system_variables const &g= global_system_variables;
+  copy_global_to_session(thd, SLOG_UG_LOG_SLOW_FILTER,
+                         &g.log_slow_filter);
+  copy_global_to_session(thd, SLOG_UG_LOG_SLOW_RATE_LIMIT,
+                         &g.log_slow_rate_limit);
+  copy_global_to_session(thd, SLOG_UG_LOG_SLOW_VERBOSITY,
+                         &g.log_slow_verbosity);
+  copy_global_to_session(thd, SLOG_UG_LONG_QUERY_TIME,
+                         &g.long_query_time);
+  copy_global_to_session(thd, SLOG_UG_MIN_EXAMINED_ROW_LIMIT,
+                         &g.min_examined_row_limit);
+
+  if (opt_slow_query_log_rate_type == SLOG_RT_QUERY
+      && thd->variables.log_slow_rate_limit
+      && my_rnd(&thd->slog_rand) * ((double)thd->variables.log_slow_rate_limit)
+      > 1.0
+      && query_exec_time < slow_query_log_always_write_time
+      && (thd->variables.long_query_time >= 1000000
+          || (ulong) query_exec_time < 1000000)) {
+    DBUG_RETURN(false);
+  }
+  if (opt_slow_query_log_rate_type == SLOG_RT_SESSION
+      && thd->variables.log_slow_rate_limit
+      && thd->thread_id() % thd->variables.log_slow_rate_limit
+      && query_exec_time < slow_query_log_always_write_time
+      && (thd->variables.long_query_time >= 1000000
+          || (ulong) query_exec_time < 1000000)) {
+    DBUG_RETURN(false);
+  }
 
   /*
     Do not log administrative statements unless the appropriate option is
@@ -1885,6 +1847,7 @@
 
 void log_slow_do(THD *thd)
 {
+  thd_proc_info(thd, "logging slow query");
   THD_STAGE_INFO(thd, stage_logging_slow_query);
   thd->status_var.long_query_count++;
 
@@ -1897,24 +1860,11 @@
 }
 
 
-<<<<<<< HEAD
 void log_slow_statement(THD *thd)
 {
   if (log_slow_applicable(thd))
     log_slow_do(thd);
 }
-=======
-bool MYSQL_QUERY_LOG::write(THD *thd, ulonglong current_utime,
-                            time_t query_start_arg, const char *user_host,
-                            uint user_host_len, ulonglong query_utime,
-                            ulonglong lock_utime, bool is_command,
-                            const char *sql_text, uint sql_text_len)
-{
-  time_t current_time= my_time_possible_from_micro(current_utime);
-  bool error= 0;
-  bool need_purge= false;
-  DBUG_ENTER("MYSQL_QUERY_LOG::write");
->>>>>>> 2071aeef
 
 
 #ifdef MYSQL_SERVER
@@ -1924,7 +1874,6 @@
   window_end= now + window_size;
 }
 
-<<<<<<< HEAD
 
 void Slow_log_throttle::new_window(ulonglong now)
 {
@@ -1932,189 +1881,8 @@
   total_exec_time= 0;
   total_lock_time= 0;
 }
-=======
-  if (is_open())
-  {						// Safety agains reopen
-    int tmp_errno= 0;
-    char buff[80], *end;
-    char query_time_buff[22+7], lock_time_buff[22+7];
-    uint buff_len;
-    char sent_row_buff[21]; // max ulonglong val in dec is 20 digits
-    char examined_row_buff[21];
-    char affected_row_buff[21];
-    end= buff;
-
-    if (max_slowlog_size > 0)
-      error= rotate(max_slowlog_size, &need_purge);
-
-    if (!(specialflag & SPECIAL_SHORT_LOG_FORMAT))
-    {
-      if (opt_slow_query_log_timestamp_always || current_time != last_time)
-      {
-        last_time= current_time;
-        struct tm start;
-        localtime_r(&current_time, &start);
-	if(opt_slow_query_log_timestamp_precision & SLOG_MICROSECOND)
-	{
-	  ulonglong microsecond = current_utime % (1000 * 1000);
-	  buff_len= snprintf(buff, sizeof buff,
-	    "# Time: %02d%02d%02d %2d:%02d:%02d.%06lld\n",
-            start.tm_year % 100, start.tm_mon + 1,
-	    start.tm_mday, start.tm_hour,
-	    start.tm_min, start.tm_sec,microsecond);
-	}
-	else
-	{
-	  buff_len= my_snprintf(buff, sizeof buff,
-	    "# Time: %02d%02d%02d %2d:%02d:%02d\n",
-            start.tm_year % 100, start.tm_mon + 1,
-	    start.tm_mday, start.tm_hour,
-	    start.tm_min, start.tm_sec);
-	}
-
-        /* Note that my_b_write() assumes it knows the length for this */
-        if (my_b_write(&log_file, (uchar*) buff, buff_len))
-          tmp_errno= errno;
-      }
-      buff_len= my_snprintf(buff, 32, "%5lu", thd->thread_id);
-      if (my_b_printf(&log_file, "# User@Host: %s  Id: %s\n", user_host, buff)
-          == (uint) -1)
-        tmp_errno= errno;
-    }
-    /* For slow query log */
-    sprintf(query_time_buff, "%.6f", ulonglong2double(query_utime)/1000000.0);
-    sprintf(lock_time_buff,  "%.6f", ulonglong2double(lock_utime)/1000000.0);
-    /* Here and below sprintf is used because my_b_printf does not support %llu
-    natively.  snprintf is not used as there is no way to overflow the buffer
-    for 64-bit integers and MySQL assumes it to be available on less systems
-    than sprintf.  */
-    sprintf(sent_row_buff, "%llu", (ulonglong)thd->get_sent_row_count());
-    sprintf(examined_row_buff, "%llu",
-            (ulonglong)thd->get_examined_row_count());
-    sprintf(affected_row_buff, "%llu", (thd->get_row_count_func() > 0)
-            ? (ulonglong) thd->get_row_count_func() : 0);
-    if (my_b_printf(&log_file,
-                    "# Schema: %s  Last_errno: %u  Killed: %u\n"
-                    "# Query_time: %s  Lock_time: %s  Rows_sent: %s  "
-                    "Rows_examined: %s  Rows_affected: %s\n"
-                    "# Bytes_sent: %lu",
-                    (thd->db ? thd->db : ""),
-                    thd->last_errno, (uint) thd->killed,
-                    query_time_buff, lock_time_buff, sent_row_buff,
-                    examined_row_buff, affected_row_buff,
-                    (ulong) (thd->status_var.bytes_sent - thd->bytes_sent_old))
-        == (uint) -1)
-      tmp_errno= errno;
-
-    if (thd->variables.log_slow_verbosity & (1ULL << SLOG_V_QUERY_PLAN))
-    {
-        char tmp_tables_size_buff[21];
-        sprintf(tmp_tables_size_buff, "%llu", thd->tmp_tables_size);
-        if (my_b_printf(&log_file,
-                        "  Tmp_tables: %lu  Tmp_disk_tables: %lu  "
-                        "Tmp_table_sizes: %s",
-                        thd->tmp_tables_used, thd->tmp_tables_disk_used,
-                        tmp_tables_size_buff) == (uint) -1)
-        {
-            tmp_errno= errno;
-        }
-    }
-    if (my_b_write(&log_file, (uchar*) "\n", 1))
-        tmp_errno= errno;
-
-    if (opt_log_slow_sp_statements == 1 &&
-        thd->sp_runtime_ctx &&
-        my_b_printf(&log_file,
-                    "# Stored_routine: %s\n",
-                    thd->sp_runtime_ctx->sp->m_qname.str) == (uint) -1)
-      tmp_errno= errno;
-
-#if defined(ENABLED_PROFILING)
-    thd->profiling.print_current(&log_file);
-#endif
-    if ((thd->variables.log_slow_verbosity & (1ULL << SLOG_V_INNODB))
-        && thd->innodb_was_used)
-    {
-      char buf[20];
-      snprintf(buf, 20, "%llX", thd->innodb_trx_id);
-      if (my_b_printf(&log_file,
-                    "# InnoDB_trx_id: %s\n", buf) == (uint) -1)
-        tmp_errno=errno;
-    }
-    if ((thd->variables.log_slow_verbosity & (ULL(1) << SLOG_V_QUERY_PLAN)) &&
-         my_b_printf(&log_file,
-                    "# QC_Hit: %s  Full_scan: %s  Full_join: %s  Tmp_table: %s  Tmp_table_on_disk: %s\n" \
-                    "# Filesort: %s  Filesort_on_disk: %s  Merge_passes: %lu\n",
-                    ((thd->query_plan_flags & QPLAN_QC) ? "Yes" : "No"),
-                    ((thd->query_plan_flags & QPLAN_FULL_SCAN) ? "Yes" : "No"),
-                    ((thd->query_plan_flags & QPLAN_FULL_JOIN) ? "Yes" : "No"),
-                    ((thd->query_plan_flags & QPLAN_TMP_TABLE) ? "Yes" : "No"),
-                    ((thd->query_plan_flags & QPLAN_TMP_DISK) ? "Yes" : "No"),
-                    ((thd->query_plan_flags & QPLAN_FILESORT) ? "Yes" : "No"),
-                    ((thd->query_plan_flags & QPLAN_FILESORT_DISK) ? "Yes" : "No"),
-                    thd->query_plan_fsort_passes) == (uint) -1)
-      tmp_errno=errno;
-    if ((thd->variables.log_slow_verbosity & (ULL(1) << SLOG_V_INNODB)) && thd->innodb_was_used)
-    {
-      char buf[3][20];
-      char io_read_buff[21];
-      snprintf(buf[0], 20, "%.6f", thd->innodb_io_reads_wait_timer / 1000000.0);
-      snprintf(buf[1], 20, "%.6f", thd->innodb_lock_que_wait_timer / 1000000.0);
-      snprintf(buf[2], 20, "%.6f", thd->innodb_innodb_que_wait_timer / 1000000.0);
-      sprintf(io_read_buff, "%llu", thd->innodb_io_read);
-      if (my_b_printf(&log_file,
-                      "#   InnoDB_IO_r_ops: %lu  InnoDB_IO_r_bytes: %s  "
-                      "InnoDB_IO_r_wait: %s\n"
-                      "#   InnoDB_rec_lock_wait: %s  InnoDB_queue_wait: %s\n"
-                      "#   InnoDB_pages_distinct: %lu\n",
-                      thd->innodb_io_reads, io_read_buff,
-                      buf[0], buf[1], buf[2], thd->innodb_page_access)
-          == (uint) -1)
-        tmp_errno= errno;
-    } 
-    else
-    {
-      if ((thd->variables.log_slow_verbosity & (ULL(1) << SLOG_V_INNODB)) &&
-          my_b_printf(&log_file,"# No InnoDB statistics available for this query\n") == (uint) -1)
-        tmp_errno=errno;
-    }
-    if (thd->variables.log_slow_rate_limit > 1)
-    {
-      my_b_printf(&log_file,
-                  "# Log_slow_rate_type: %s  Log_slow_rate_limit: %lu\n",
-                  opt_slow_query_log_rate_type == SLOG_RT_SESSION ?
-                                                  "session" : "query",
-                  thd->variables.log_slow_rate_limit);
-    }
-
-    if (thd->db && strcmp(thd->db, db))
-    {						// Database changed
-      if (my_b_printf(&log_file,"use %s;\n",thd->db) == (uint) -1)
-        tmp_errno= errno;
-      strmov(db,thd->db);
-    }
-    if (thd->stmt_depends_on_first_successful_insert_id_in_prev_stmt)
-    {
-      end=strmov(end, ",last_insert_id=");
-      end=longlong10_to_str((longlong)
-                            thd->first_successful_insert_id_in_prev_stmt_for_binlog,
-                            end, -10);
-    }
-    // Save value if we do an insert.
-    if (thd->auto_inc_intervals_in_cur_stmt_for_binlog.nb_elements() > 0)
-    {
-      if (!(specialflag & SPECIAL_SHORT_LOG_FORMAT))
-      {
-        end=strmov(end,",insert_id=");
-        end=longlong10_to_str((longlong)
-                              thd->auto_inc_intervals_in_cur_stmt_for_binlog.minimum(),
-                              end, -10);
-      }
-    }
->>>>>>> 2071aeef
-
-
-<<<<<<< HEAD
+
+
 Slow_log_throttle::Slow_log_throttle(ulong *threshold, mysql_mutex_t *lock,
                                      ulong window_usecs,
                                      bool (*logger)(THD *, const char *, size_t),
@@ -2122,131 +1890,6 @@
   : Log_throttle(window_usecs, msg), total_exec_time(0), total_lock_time(0),
     rate(threshold), log_summary(logger), LOCK_log_throttle(lock)
 { }
-=======
-    if (end != buff)
-    {
-      *end++=';';
-      *end='\n';
-      if (my_b_write(&log_file, (uchar*) "SET ", 4) ||
-          my_b_write(&log_file, (uchar*) buff + 1, (uint) (end-buff)))
-        tmp_errno= errno;
-    }
-    if (is_command)
-    {
-      end= strxmov(buff, "# administrator command: ", NullS);
-      buff_len= (ulong) (end - buff);
-      DBUG_EXECUTE_IF("simulate_slow_log_write_error",
-                      {DBUG_SET("+d,simulate_file_write_error");});
-      if(my_b_write(&log_file, (uchar*) buff, buff_len))
-        tmp_errno= errno;
-    }
-    if (my_b_write(&log_file, (uchar*) sql_text, sql_text_len) ||
-        my_b_write(&log_file, (uchar*) ";\n",2) ||
-        flush_io_cache(&log_file))
-      tmp_errno= errno;
-    if (tmp_errno)
-    {
-      error= 1;
-      if (! write_error)
-      {
-        char errbuf[MYSYS_STRERROR_SIZE];
-        write_error= 1;
-        sql_print_error(ER(ER_ERROR_ON_WRITE), name, error,
-                        my_strerror(errbuf, sizeof(errbuf), errno));
-      }
-    }
-  }
-  ulong save_cur_ext = cur_log_ext;
-  mysql_mutex_unlock(&LOCK_log);
-  if (max_slowlog_files && need_purge && !error)
-    error= purge_up_to(save_cur_ext > max_slowlog_files ? 
-                       save_cur_ext - max_slowlog_files : 0,
-                       log_file_name);
-  DBUG_RETURN(error);
-}
-
-
-int MYSQL_QUERY_LOG::rotate(ulong max_size, bool *need_purge)
-{
-  int error;
-  DBUG_ENTER("MYSQL_QUERY_LOG::rotate");
-
-  *need_purge= false;
-  if (my_b_tell(&log_file) > max_size)
-  {
-    if ((error= new_file()))
-      DBUG_RETURN(error);
-
-    *need_purge= true;
-  }
-
-  DBUG_RETURN(0);
-}
-
-int MYSQL_QUERY_LOG::new_file()
-{
-  int error= 0, close_on_error= FALSE;
-  char new_name[FN_REFLEN], *old_name;
-
-  DBUG_ENTER("MYSQL_QUERY_LOG::new_file");
-  if (!is_open())
-  {
-    DBUG_PRINT("info",("log is closed"));
-    DBUG_RETURN(error);
-  }
-
-  mysql_mutex_assert_owner(&LOCK_log);
-
-  if (cur_log_ext == (ulong)-1)
-  {
-    strcpy(new_name, name);
-    if ((error= generate_new_name(new_name, name)))
-      goto end;
-  }
-  else
-  {
-    if (cur_log_ext == MAX_LOG_UNIQUE_FN_EXT)
-    {
-      error= 1;
-      goto end;
-    }
-    snprintf(new_name, sizeof(new_name), "%s.%06lu", name, ++cur_log_ext);
-  }
-
-  /*
-    close will try to free name and zero name pointer,
-    We saving current name value and zeroing the pointer to
-    prvent it.
-  */
-  old_name= name;
-  name= NULL;
-  close(LOG_CLOSE_TO_BE_OPENED);
-  name= old_name;
-
-  error= open(
-#ifdef HAVE_PSI_INTERFACE
-                key_file_query_log,
-#endif
-                name,
-                LOG_NORMAL, new_name, WRITE_CACHE);
-
-  my_free(old_name);
-
-end:
-
-  if (error && close_on_error /* rotate or reopen failed */)
-  {
-    sql_print_error("Could not open %s for logging (error %d). "
-                     "Turning logging off for the whole duration "
-                     "of the MySQL server process. To turn it on "
-                     "again: fix the cause, shutdown the MySQL "
-                     "server and restart it.", 
-                     new_name, errno);
-  }
-
-  DBUG_RETURN(error);
-}
->>>>>>> 2071aeef
 
 
 ulong Log_throttle::prepare_summary(ulong rate)
@@ -2381,6 +2024,81 @@
   return suppress_current;
 }
 
+int File_query_log::rotate(ulong max_size, bool *need_purge)
+{
+  int error;
+  DBUG_ENTER("File_query_log::rotate");
+
+  *need_purge= false;
+  if (my_b_tell(&log_file) > max_size)
+  {
+    if ((error= new_file()))
+      DBUG_RETURN(error);
+
+    *need_purge= true;
+  }
+
+  DBUG_RETURN(0);
+}
+
+int File_query_log::new_file()
+{
+  int error= 0, close_on_error= FALSE;
+  char new_name[FN_REFLEN], *old_name;
+
+  DBUG_ENTER("File_query_log::new_file");
+  if (!is_open())
+  {
+    DBUG_PRINT("info",("log is closed"));
+    DBUG_RETURN(error);
+  }
+
+  mysql_mutex_assert_owner(&LOCK_log);
+
+  if (cur_log_ext == (ulong)-1)
+  {
+    strcpy(new_name, name);
+    if ((error= generate_new_log_name(new_name, &cur_log_ext, name, false)))
+      goto end;
+  }
+  else
+  {
+    if (cur_log_ext == MAX_LOG_UNIQUE_FN_EXT)
+    {
+      error= 1;
+      goto end;
+    }
+    snprintf(new_name, sizeof(new_name), "%s.%06lu", name, ++cur_log_ext);
+  }
+
+  /*
+    close will try to free name and zero name pointer,
+    We saving current name value and zeroing the pointer to
+    prvent it.
+  */
+  old_name= name;
+  name= NULL;
+  close();
+  name= old_name;
+
+  error= open();
+
+  my_free(old_name);
+
+end:
+
+  if (error && close_on_error /* rotate or reopen failed */)
+  {
+    sql_print_error("Could not open %s for logging (error %d). "
+                    "Turning logging off for the whole duration "
+                    "of the MySQL server process. To turn it on "
+                    "again: fix the cause, shutdown the MySQL "
+                    "server and restart it.",
+                    new_name, errno);
+  }
+
+  DBUG_RETURN(error);
+}
 
 bool Error_log_throttle::log()
 {
@@ -2684,545 +2402,5 @@
               (int) plugin->name.length, plugin->name.str, format);
   error_log_print(lvl, format2, args);
   va_end(args);
-<<<<<<< HEAD
-=======
-  return ret;
-}
-
-
-/********* transaction coordinator log for 2pc - mmap() based solution *******/
-
-/*
-  the log consists of a file, mmapped to a memory.
-  file is divided on pages of tc_log_page_size size.
-  (usable size of the first page is smaller because of log header)
-  there's PAGE control structure for each page
-  each page (or rather PAGE control structure) can be in one of three
-  states - active, syncing, pool.
-  there could be only one page in active or syncing states,
-  but many in pool - pool is fifo queue.
-  usual lifecycle of a page is pool->active->syncing->pool
-  "active" page - is a page where new xid's are logged.
-  the page stays active as long as syncing slot is taken.
-  "syncing" page is being synced to disk. no new xid can be added to it.
-  when the sync is done the page is moved to a pool and an active page
-  becomes "syncing".
-
-  the result of such an architecture is a natural "commit grouping" -
-  If commits are coming faster than the system can sync, they do not
-  stall. Instead, all commit that came since the last sync are
-  logged to the same page, and they all are synced with the next -
-  one - sync. Thus, thought individual commits are delayed, throughput
-  is not decreasing.
-
-  when a xid is added to an active page, the thread of this xid waits
-  for a page's condition until the page is synced. when syncing slot
-  becomes vacant one of these waiters is awaken to take care of syncing.
-  it syncs the page and signals all waiters that the page is synced.
-  PAGE::waiters is used to count these waiters, and a page may never
-  become active again until waiters==0 (that is all waiters from the
-  previous sync have noticed the sync was completed)
-
-  note, that the page becomes "dirty" and has to be synced only when a
-  new xid is added into it. Removing a xid from a page does not make it
-  dirty - we don't sync removals to disk.
-*/
-
-ulong tc_log_page_waits= 0;
-
-#ifdef HAVE_MMAP
-
-#define TC_LOG_HEADER_SIZE (sizeof(tc_log_magic)+1)
-
-static const char tc_log_magic[]={(char) 254, 0x23, 0x05, 0x74};
-
-ulong opt_tc_log_size= TC_LOG_MIN_SIZE;
-ulong tc_log_max_pages_used=0, tc_log_page_size=0, tc_log_cur_pages_used=0;
-
-int TC_LOG_MMAP::open(const char *opt_name)
-{
-  uint i;
-  bool crashed=FALSE;
-  PAGE *pg;
-
-  DBUG_ASSERT(total_ha_2pc > 1);
-  DBUG_ASSERT(opt_name && opt_name[0]);
-
-  tc_log_page_size= my_getpagesize();
-  if (TC_LOG_PAGE_SIZE > tc_log_page_size)
-  {
-    DBUG_ASSERT(TC_LOG_PAGE_SIZE % tc_log_page_size == 0);
-  }
-
-  fn_format(logname,opt_name,mysql_data_home,"",MY_UNPACK_FILENAME);
-  if ((fd= mysql_file_open(key_file_tclog, logname, O_RDWR, MYF(0))) < 0)
-  {
-    if (my_errno != ENOENT)
-      goto err;
-    if (using_heuristic_recover())
-      return 1;
-    if ((fd= mysql_file_create(key_file_tclog, logname, CREATE_MODE,
-                               O_RDWR, MYF(MY_WME))) < 0)
-      goto err;
-    inited=1;
-    file_length= opt_tc_log_size;
-    if (mysql_file_chsize(fd, file_length, 0, MYF(MY_WME)))
-      goto err;
-  }
-  else
-  {
-    inited= 1;
-    crashed= TRUE;
-    sql_print_information("Recovering after a crash using %s", opt_name);
-    if (tc_heuristic_recover)
-    {
-      sql_print_error("Cannot perform automatic crash recovery when "
-                      "--tc-heuristic-recover is used");
-      goto err;
-    }
-    file_length= mysql_file_seek(fd, 0L, MY_SEEK_END, MYF(MY_WME+MY_FAE));
-    if (file_length == MY_FILEPOS_ERROR || file_length % tc_log_page_size)
-      goto err;
-  }
-
-  data= (uchar *)my_mmap(0, (size_t)file_length, PROT_READ|PROT_WRITE,
-                        MAP_NOSYNC|MAP_SHARED, fd, 0);
-  if (data == MAP_FAILED)
-  {
-    my_errno=errno;
-    goto err;
-  }
-  inited=2;
-
-  npages=(uint)file_length/tc_log_page_size;
-  if (npages < 3)             // to guarantee non-empty pool
-    goto err;
-  if (!(pages=(PAGE *)my_malloc(npages*sizeof(PAGE), MYF(MY_WME|MY_ZEROFILL))))
-    goto err;
-  inited=3;
-  for (pg=pages, i=0; i < npages; i++, pg++)
-  {
-    pg->next=pg+1;
-    pg->waiters=0;
-    pg->state=PS_POOL;
-    mysql_mutex_init(key_PAGE_lock, &pg->lock, MY_MUTEX_INIT_FAST);
-    mysql_cond_init(key_PAGE_cond, &pg->cond, 0);
-    pg->ptr= pg->start=(my_xid *)(data + i*tc_log_page_size);
-    pg->size=pg->free=tc_log_page_size/sizeof(my_xid);
-    pg->end=pg->start + pg->size;
-
-  }
-  pages[0].size=pages[0].free=
-                (tc_log_page_size-TC_LOG_HEADER_SIZE)/sizeof(my_xid);
-  pages[0].start=pages[0].end-pages[0].size;
-  pages[npages-1].next=0;
-  inited=4;
-
-  if (crashed && recover())
-      goto err;
-
-  memcpy(data, tc_log_magic, sizeof(tc_log_magic));
-  data[sizeof(tc_log_magic)]= (uchar)total_ha_2pc;
-  my_msync(fd, data, tc_log_page_size, MS_SYNC);
-  inited=5;
-
-  mysql_mutex_init(key_LOCK_sync, &LOCK_sync, MY_MUTEX_INIT_FAST);
-  mysql_mutex_init(key_LOCK_active, &LOCK_active, MY_MUTEX_INIT_FAST);
-  mysql_mutex_init(key_LOCK_pool, &LOCK_pool, MY_MUTEX_INIT_FAST);
-  mysql_cond_init(key_COND_active, &COND_active, 0);
-  mysql_cond_init(key_COND_pool, &COND_pool, 0);
-
-  inited=6;
-
-  syncing= 0;
-  active=pages;
-  DBUG_ASSERT(npages >= 2);
-  pool=pages+1;
-  pool_last_ptr= &((pages+npages-1)->next);
-
-  return 0;
-
-err:
-  close();
-  return 1;
-}
-
-
-/**
-   Get the total amount of potentially usable slots for XIDs in TC log.
-*/
-
-uint TC_LOG_MMAP::size() const
-{
-  return (tc_log_page_size-TC_LOG_HEADER_SIZE)/sizeof(my_xid) +
-         (npages - 1) * (tc_log_page_size/sizeof(my_xid));
-}
-
-/**
-  there is no active page, let's got one from the pool.
-
-  Two strategies here:
-    -# take the first from the pool
-    -# if there're waiters - take the one with the most free space.
-
-  @todo
-    TODO page merging. try to allocate adjacent page first,
-    so that they can be flushed both in one sync
-*/
-
-void TC_LOG_MMAP::get_active_from_pool()
-{
-  PAGE **p, **best_p=0;
-  int best_free;
-
-  mysql_mutex_lock(&LOCK_pool);
-
-  do
-  {
-    best_p= p= &pool;
-    if ((*p)->waiters == 0 && (*p)->free > 0) // can the first page be used ?
-      break;                // yes - take it.
-
-    best_free=0;            // no - trying second strategy
-    for (p=&(*p)->next; *p; p=&(*p)->next)
-    {
-      if ((*p)->waiters == 0 && (*p)->free > best_free)
-      {
-        best_free=(*p)->free;
-        best_p=p;
-      }
-    }
-  }
-  while ((*best_p == 0 || best_free == 0) && overflow());
-
-  mysql_mutex_assert_owner(&LOCK_active);
-  active=*best_p;
-
-  /* Unlink the page from the pool. */
-  if (!(*best_p)->next)
-    pool_last_ptr= best_p;
-  *best_p=(*best_p)->next;
-  mysql_mutex_unlock(&LOCK_pool);
-
-  mysql_mutex_lock(&active->lock);
-  if (active->free == active->size) // we've chosen an empty page
-  {
-    thread_safe_increment(tc_log_cur_pages_used, &LOCK_status);
-    set_if_bigger(tc_log_max_pages_used, tc_log_cur_pages_used);
-  }
-}
-
-/**
-  @todo
-  perhaps, increase log size ?
-*/
-int TC_LOG_MMAP::overflow()
-{
-  /*
-    simple overflow handling - just wait
-    TODO perhaps, increase log size ?
-    let's check the behaviour of tc_log_page_waits first
-  */
-  tc_log_page_waits++;
-  mysql_cond_wait(&COND_pool, &LOCK_pool);
-  return 1; // always return 1
-}
-
-/**
-  Commit the transaction.
-
-  @note When the TC_LOG inteface was changed, this function was added
-  and uses the functions that were there with the old interface to
-  implement the logic.
- */
-TC_LOG::enum_result TC_LOG_MMAP::commit(THD *thd, bool all)
-{
-  DBUG_ENTER("TC_LOG_MMAP::commit");
-  unsigned long cookie= 0;
-  my_xid xid= thd->transaction.xid_state.xid.get_my_xid();
-  int rc;
-
-  if (all && xid)
-    if (!(cookie= log_xid(thd, xid)))
-      DBUG_RETURN(RESULT_ABORTED);    // Failed to log the transaction
-
-  /*
-    Acquire a shared lock to block commits until START TRANSACTION WITH
-    CONSISTENT SNAPSHOT completes snapshot creation for all storage engines.
-  */
-  slock();
-  rc= ha_commit_low(thd, all);
-  sunlock();
-
-  if (rc)
-    DBUG_RETURN(RESULT_INCONSISTENT); // Transaction logged, but not committed
-
-  /* If cookie is non-zero, something was logged */
-  if (cookie)
-    if (unlog(cookie, xid))
-      DBUG_RETURN(RESULT_INCONSISTENT); // Transaction logged, committed, but not unlogged.
-  DBUG_RETURN(RESULT_SUCCESS);
-}
-
-
-/**
-  Record that transaction XID is committed on the persistent storage.
-
-    This function is called in the middle of two-phase commit:
-    First all resources prepare the transaction, then tc_log->log() is called,
-    then all resources commit the transaction, then tc_log->unlog() is called.
-
-    All access to active page is serialized but it's not a problem, as
-    we're assuming that fsync() will be a main bottleneck.
-    That is, parallelizing writes to log pages we'll decrease number of
-    threads waiting for a page, but then all these threads will be waiting
-    for a fsync() anyway
-
-   If tc_log == MYSQL_LOG then tc_log writes transaction to binlog and
-   records XID in a special Xid_log_event.
-   If tc_log = TC_LOG_MMAP then xid is written in a special memory-mapped
-   log.
-
-  @retval
-    0  - error
-  @retval
-    \# - otherwise, "cookie", a number that will be passed as an argument
-    to unlog() call. tc_log can define it any way it wants,
-    and use for whatever purposes. TC_LOG_MMAP sets it
-    to the position in memory where xid was logged to.
-*/
-
-int TC_LOG_MMAP::log_xid(THD *thd, my_xid xid)
-{
-  int err;
-  PAGE *p;
-  ulong cookie;
-
-  mysql_mutex_lock(&LOCK_active);
-
-  /*
-    if active page is full - just wait...
-    frankly speaking, active->free here accessed outside of mutex
-    protection, but it's safe, because it only means we may miss an
-    unlog() for the active page, and we're not waiting for it here -
-    unlog() does not signal COND_active.
-  */
-  while (unlikely(active && active->free == 0))
-    mysql_cond_wait(&COND_active, &LOCK_active);
-
-  /* no active page ? take one from the pool */
-  if (active == 0)
-    get_active_from_pool();
-  else
-    mysql_mutex_lock(&active->lock);
-
-  p=active;
-
-  /*
-    p->free is always > 0 here because to decrease it one needs
-    to take p->lock and before it one needs to take LOCK_active.
-    But checked that active->free > 0 under LOCK_active and
-    haven't release it ever since
-  */
-
-  /* searching for an empty slot */
-  while (*p->ptr)
-  {
-    p->ptr++;
-    DBUG_ASSERT(p->ptr < p->end);               // because p->free > 0
-  }
-
-  /* found! store xid there and mark the page dirty */
-  cookie= (ulong)((uchar *)p->ptr - data);      // can never be zero
-  *p->ptr++= xid;
-  p->free--;
-  p->state= PS_DIRTY;
-
-  mysql_mutex_unlock(&p->lock);
-
-  mysql_mutex_lock(&LOCK_sync);
-  if (syncing)
-  {                                          // somebody's syncing. let's wait
-    mysql_mutex_unlock(&LOCK_active);
-    mysql_mutex_lock(&p->lock);
-    p->waiters++;
-    /*
-      note - it must be while (), not do ... while () here
-      as p->state may be not PS_DIRTY when we come here
-    */
-    while (p->state == PS_DIRTY && syncing)
-    {
-      mysql_mutex_unlock(&p->lock);
-      mysql_cond_wait(&p->cond, &LOCK_sync);
-      mysql_mutex_lock(&p->lock);
-    }
-    p->waiters--;
-    err= p->state == PS_ERROR;
-    if (p->state != PS_DIRTY)                   // page was synced
-    {
-      mysql_mutex_unlock(&LOCK_sync);
-      if (p->waiters == 0)
-        mysql_cond_signal(&COND_pool);       // in case somebody's waiting
-      mysql_mutex_unlock(&p->lock);
-      goto done;                             // we're done
-    }
-    DBUG_ASSERT(!syncing);
-    mysql_mutex_unlock(&p->lock);
-    syncing = p;
-    mysql_mutex_unlock(&LOCK_sync);
-
-    mysql_mutex_lock(&LOCK_active);
-  }
-  else
-  {
-    syncing=p;                               // place is vacant - take it
-    mysql_mutex_unlock(&LOCK_sync);
-  }
-  active=0;                                  // page is not active anymore
-  mysql_cond_broadcast(&COND_active);        // in case somebody's waiting
-  mysql_mutex_unlock(&LOCK_active);
-  err= sync();
-
-done:
-  return err ? 0 : cookie;
-}
-
-int TC_LOG_MMAP::sync()
-{
-  int err;
-
-  DBUG_ASSERT(syncing != active);
-
-  /*
-    sit down and relax - this can take a while...
-    note - no locks are held at this point
-  */
-  err= my_msync(fd, syncing->start, syncing->size * sizeof(my_xid), MS_SYNC);
-
-  /* page is synced. let's move it to the pool */
-  mysql_mutex_lock(&LOCK_pool);
-  (*pool_last_ptr)= syncing;
-  pool_last_ptr= &(syncing->next);
-  syncing->next=0;
-  syncing->state= err ? PS_ERROR : PS_POOL;
-  mysql_cond_signal(&COND_pool);             // in case somebody's waiting
-  mysql_mutex_unlock(&LOCK_pool);
-
-  /* marking 'syncing' slot free */
-  mysql_mutex_lock(&LOCK_sync);
-  mysql_cond_broadcast(&syncing->cond);      // signal "sync done"
-  syncing=0;
-  /*
-    we check the "active" pointer without LOCK_active. Still, it's safe -
-    "active" can change from NULL to not NULL any time, but it
-    will take LOCK_sync before waiting on active->cond. That is, it can never
-    miss a signal.
-    And "active" can change to NULL only by the syncing thread
-    (the thread that will send a signal below)
-  */
-  if (active)
-      mysql_cond_signal(&active->cond);        // wake up a new syncer
-  mysql_mutex_unlock(&LOCK_sync);
-  return err;
-}
-
-/**
-  erase xid from the page, update page free space counters/pointers.
-  cookie points directly to the memory where xid was logged.
-*/
-
-int TC_LOG_MMAP::unlog(ulong cookie, my_xid xid)
-{
-  PAGE *p=pages+(cookie/tc_log_page_size);
-  my_xid *x=(my_xid *)(data+cookie);
-
-  DBUG_ASSERT(*x == xid);
-  DBUG_ASSERT(x >= p->start && x < p->end);
-
-  mysql_mutex_lock(&p->lock);
-  *x=0;
-  p->free++;
-  DBUG_ASSERT(p->free <= p->size);
-  set_if_smaller(p->ptr, x);
-  if (p->free == p->size)               // the page is completely empty
-    statistic_decrement(tc_log_cur_pages_used, &LOCK_status);
-  if (p->waiters == 0)                 // the page is in pool and ready to rock
-    mysql_cond_signal(&COND_pool);     // ping ... for overflow()
-  mysql_mutex_unlock(&p->lock);
-  return 0;
-}
-
-void TC_LOG_MMAP::close()
-{
-  uint i;
-  switch (inited) {
-  case 6:
-    mysql_mutex_destroy(&LOCK_sync);
-    mysql_mutex_destroy(&LOCK_active);
-    mysql_mutex_destroy(&LOCK_pool);
-    mysql_cond_destroy(&COND_pool);
-  case 5:
-    data[0]='A'; // garble the first (signature) byte, in case mysql_file_delete fails
-  case 4:
-    for (i=0; i < npages; i++)
-    {
-      if (pages[i].ptr == 0)
-        break;
-      mysql_mutex_destroy(&pages[i].lock);
-      mysql_cond_destroy(&pages[i].cond);
-    }
-  case 3:
-    my_free(pages);
-  case 2:
-    my_munmap((char*)data, (size_t)file_length);
-  case 1:
-    mysql_file_close(fd, MYF(0));
-  }
-  if (inited>=5) // cannot do in the switch because of Windows
-    mysql_file_delete(key_file_tclog, logname, MYF(MY_WME));
-  inited=0;
-}
-
-int TC_LOG_MMAP::recover()
-{
-  HASH xids;
-  PAGE *p=pages, *end_p=pages+npages;
-
-  if (memcmp(data, tc_log_magic, sizeof(tc_log_magic)))
-  {
-    sql_print_error("Bad magic header in tc log");
-    goto err1;
-  }
-
-  /*
-    the first byte after magic signature is set to current
-    number of storage engines on startup
-  */
-  if (data[sizeof(tc_log_magic)] != total_ha_2pc)
-  {
-    sql_print_error("Recovery failed! You must enable "
-                    "exactly %d storage engines that support "
-                    "two-phase commit protocol",
-                    data[sizeof(tc_log_magic)]);
-    goto err1;
-  }
-
-  if (my_hash_init(&xids, &my_charset_bin, tc_log_page_size/3, 0,
-                   sizeof(my_xid), 0, 0, MYF(0)))
-    goto err1;
-
-  for ( ; p < end_p ; p++)
-  {
-    for (my_xid *x=p->start; x < p->end; x++)
-      if (*x && my_hash_insert(&xids, (uchar *)x))
-        goto err2; // OOM
-  }
-
-  if (ha_recover(&xids))
-    goto err2;
-
-  my_hash_free(&xids);
-  memset(data, 0, (size_t)file_length);
->>>>>>> 2071aeef
   return 0;
 }