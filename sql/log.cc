--- conflicted
+++ resolved
@@ -721,7 +721,6 @@
   }
 
   /* For slow query log */
-<<<<<<< HEAD
   sprintf(query_time_buff, "%.6f", ulonglong2double(query_utime) / 1000000.0);
   sprintf(lock_time_buff, "%.6f", ulonglong2double(lock_utime) / 1000000.0);
 
@@ -736,20 +735,23 @@
     available, we generate the now, "long" line (with "extra" information).
   */
   if (!query_start) {
-    if (my_b_printf(&log_file,
-                    "# Schema: %s  Last_errno: %u  Killed: %u\n"
-                    "# Query_time: %s  Lock_time: %s"
-                    "  Rows_sent: %llu  Rows_examined: %llu"
-                    "  Rows_affected: %llu  Bytes_sent: %lu\n",
-                    (thd->db().str ? thd->db().str : ""), thd->last_errno,
-                    (uint)thd->killed, query_time_buff, lock_time_buff,
-                    (ulonglong)thd->get_sent_row_count(),
-                    (ulonglong)thd->get_examined_row_count(),
-                    (thd->get_row_count_func() > 0)
-                        ? (ulonglong)thd->get_row_count_func()
-                        : 0,
-                    (ulong)(thd->status_var.bytes_sent -
-                            thd->bytes_sent_old)) == (uint)-1)
+    if (my_b_printf(
+            &log_file,
+            "# Schema: %s  Last_errno: %lu  Killed: %u\n"
+            "# Query_time: %s  Lock_time: %s"
+            "  Rows_sent: %llu  Rows_examined: %llu"
+            "  Rows_affected: %llu  Bytes_sent: %lu\n",
+            (thd->db().str ? thd->db().str : ""),
+            static_cast<ulong>(
+                thd->is_error() ? thd->get_stmt_da()->mysql_errno() : 0),
+            (uint)thd->killed, query_time_buff, lock_time_buff,
+            (ulonglong)thd->get_sent_row_count(),
+            (ulonglong)thd->get_examined_row_count(),
+            (thd->get_row_count_func() > 0)
+                ? (ulonglong)thd->get_row_count_func()
+                : 0,
+            (ulong)(thd->status_var.bytes_sent - thd->bytes_sent_old)) ==
+        (uint)-1)
       goto err; /* purecov: inspected */
   } else {
     char start_time_buff[iso8601_size];
@@ -821,27 +823,6 @@
                  : 0)) == (uint)-1)
       goto err; /* purecov: inspected */
   }
-=======
-  sprintf(query_time_buff, "%.6f", ulonglong2double(query_utime)/1000000.0);
-  sprintf(lock_time_buff,  "%.6f", ulonglong2double(lock_utime)/1000000.0);
-  if (my_b_printf(&log_file,
-                  "# Schema: %s  Last_errno: %lu  Killed: %u\n"
-                  "# Query_time: %s  Lock_time: %s  Rows_sent: %llu"
-                  "  Rows_examined: %llu  Rows_affected: %llu"
-                  "  Bytes_sent: %lu\n",
-                  (thd->db().str ? thd->db().str : ""),
-                  static_cast<ulong>(
-                      thd->is_error() ? thd->get_stmt_da()->mysql_errno() : 0),
-                  (uint) thd->killed,
-                  query_time_buff, lock_time_buff,
-                  (ulonglong) thd->get_sent_row_count(),
-                  (ulonglong) thd->get_examined_row_count(),
-                  (thd->get_row_count_func() > 0)
-                  ? (ulonglong) thd->get_row_count_func() : 0,
-                  (ulong) (thd->status_var.bytes_sent - thd->bytes_sent_old))
-      == (uint) -1)
-    goto err;
->>>>>>> b7964514
 
   if (thd->variables.log_slow_verbosity & (1ULL << SLOG_V_QUERY_PLAN))
     if (my_b_printf(&log_file,
