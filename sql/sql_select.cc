/* Copyright (c) 2000, 2017, Oracle and/or its affiliates. All rights reserved.

   This program is free software; you can redistribute it and/or modify
   it under the terms of the GNU General Public License as published by
   the Free Software Foundation; version 2 of the License.

   This program is distributed in the hope that it will be useful,
   but WITHOUT ANY WARRANTY; without even the implied warranty of
   MERCHANTABILITY or FITNESS FOR A PARTICULAR PURPOSE.  See the
   GNU General Public License for more details.

   You should have received a copy of the GNU General Public License
   along with this program; if not, write to the Free Software
   Foundation, Inc., 51 Franklin St, Fifth Floor, Boston, MA 02110-1301  USA */

/**
  @file

  @brief
  mysql_select and join optimization


  @defgroup Query_Optimizer  Query Optimizer
  @{
*/

#include "sql_priv.h"
#include "sql_select.h"
#include "sql_table.h"                          // primary_key_name
#include "sql_derived.h"
#include "probes_mysql.h"
#include "opt_trace.h"
#include "key.h"                 // key_copy, key_cmp, key_cmp_if_same
#include "lock.h"                // mysql_unlock_some_tables,
                                 // mysql_unlock_read_tables
#include "sql_show.h"            // append_identifier
#include "sql_base.h"            // setup_wild, setup_fields, fill_record
#include "sql_acl.h"             // *_ACL
#include "sql_test.h"            // misc. debug printing utilities
#include "records.h"             // init_read_record, end_read_record
#include "filesort.h"            // filesort_free_buffers
#include "sql_union.h"           // mysql_union
#include "opt_explain.h"
#include "sql_join_buffer.h"     // JOIN_CACHE
#include "sql_optimizer.h"       // JOIN
#include "sql_tmp_table.h"       // tmp tables

#include <algorithm>
using std::max;
using std::min;

static store_key *get_store_key(THD *thd,
				Key_use *keyuse, table_map used_tables,
				KEY_PART_INFO *key_part, uchar *key_buff,
				uint maybe_null);
bool const_expression_in_where(Item *conds,Item *item, Item **comp_item);
uint find_shortest_key(TABLE *table, const key_map *usable_keys);
static bool test_if_cheaper_ordering(const JOIN_TAB *tab,
                                     ORDER *order, TABLE *table,
                                     key_map usable_keys, int key,
                                     ha_rows select_limit,
                                     int *new_key, int *new_key_direction,
                                     ha_rows *new_select_limit,
                                     uint *new_used_key_parts= NULL,
                                     uint *saved_best_key_parts= NULL);
static uint join_buffer_alg(const THD *thd);
static void push_index_cond(JOIN_TAB *tab, uint keyno, bool other_tbls_ok,
                            Opt_trace_object *trace_obj);

/**
  This handles SELECT with and without UNION
*/

bool handle_select(THD *thd, select_result *result,
                   ulong setup_tables_done_option)
{
  bool res;
  LEX *lex= thd->lex;
  register SELECT_LEX *select_lex = &lex->select_lex;
  DBUG_ENTER("handle_select");
  MYSQL_SELECT_START(thd->query());

  if (lex->proc_analyse && lex->sql_command != SQLCOM_SELECT)
  {
    my_error(ER_WRONG_USAGE, MYF(0), "PROCEDURE", "non-SELECT");
    DBUG_RETURN(true);
  }

  if (select_lex->master_unit()->is_union() || 
      select_lex->master_unit()->fake_select_lex)
    res= mysql_union(thd, lex, result, &lex->unit, setup_tables_done_option);
  else
  {
    SELECT_LEX_UNIT *unit= &lex->unit;
    unit->set_limit(unit->global_parameters);
    /*
      'options' of mysql_select will be set in JOIN, as far as JOIN for
      every PS/SP execution new, we will not need reset this flag if 
      setup_tables_done_option changed for next rexecution
    */
    res= mysql_select(thd,
		      select_lex->table_list.first,
		      select_lex->with_wild, select_lex->item_list,
		      select_lex->where,
		      &select_lex->order_list,
		      &select_lex->group_list,
		      select_lex->having,
		      select_lex->options | thd->variables.option_bits |
                      setup_tables_done_option,
		      result, unit, select_lex);
  }
  DBUG_PRINT("info",("res: %d  report_error: %d", res,
		     thd->is_error()));
  res|= thd->is_error();
  if (unlikely(res))
    result->abort_result_set();

  MYSQL_SELECT_DONE((int) res, (ulong) thd->limit_found_rows);
  DBUG_RETURN(res);
}


/*****************************************************************************
  Check fields, find best join, do the select and output fields.
  All tables must be opened.
*****************************************************************************/

/**
  @brief Check if two items are compatible wrt. materialization.

  @param outer Expression from outer query
  @param inner Expression from inner query

  @retval TRUE   If subquery types allow materialization.
  @retval FALSE  Otherwise.
*/

bool types_allow_materialization(Item *outer, Item *inner)

{
  if (outer->result_type() != inner->result_type())
    return FALSE;
  switch (outer->result_type()) {
  case STRING_RESULT:
    if (outer->is_temporal_with_date() != inner->is_temporal_with_date())
      return FALSE;
    if (!(outer->collation.collation == inner->collation.collation
        /*&& outer->max_length <= inner->max_length */))
      return FALSE;
  /*case INT_RESULT:
    if (!(outer->unsigned_flag ^ inner->unsigned_flag))
      return FALSE; */
  default:
    ;                 /* suitable for materialization */
  }
  return TRUE;
}


/*
  Check if the table's rowid is included in the temptable

  SYNOPSIS
    sj_table_is_included()
      join      The join
      join_tab  The table to be checked

  DESCRIPTION
    SemiJoinDuplicateElimination: check the table's rowid should be included
    in the temptable. This is so if

    1. The table is not embedded within some semi-join nest
    2. The has been pulled out of a semi-join nest, or

    3. The table is functionally dependent on some previous table

    [4. This is also true for constant tables that can't be
        NULL-complemented but this function is not called for such tables]

  RETURN
    TRUE  - Include table's rowid
    FALSE - Don't
*/

static bool sj_table_is_included(JOIN *join, JOIN_TAB *join_tab)
{
  if (join_tab->emb_sj_nest)
    return FALSE;
  
  /* Check if this table is functionally dependent on the tables that
     are within the same outer join nest
  */
  TABLE_LIST *embedding= join_tab->table->pos_in_table_list->embedding;
  if (join_tab->type == JT_EQ_REF)
  {
    table_map depends_on= 0;
    uint idx;
    
    for (uint kp= 0; kp < join_tab->ref.key_parts; kp++)
      depends_on |= join_tab->ref.items[kp]->used_tables();

    Table_map_iterator it(depends_on & ~PSEUDO_TABLE_BITS);
    while ((idx= it.next_bit())!=Table_map_iterator::BITMAP_END)
    {
      JOIN_TAB *ref_tab= join->map2table[idx];
      if (embedding != ref_tab->table->pos_in_table_list->embedding)
        return TRUE;
    }
    /* Ok, functionally dependent */
    return FALSE;
  }
  /* Not functionally dependent => need to include*/
  return TRUE;
}

/**
   Check if the optimizer might choose to use join buffering for this
   join. If that is the case, and if duplicate weedout semijoin
   strategy is used, the duplicate generating range must be extended
   to the first non-const table. 

   This function is called from setup_semijoin_dups_elimination()
   before the final decision is made on whether or not buffering is
   used. It is therefore only a rough test that covers all cases where
   join buffering might be used, but potentially also some cases where
   join buffering will not be used.

   @param join_buffer_alg      Bitmap with possible join buffer algorithms
   @param sj_tab               Table that might be joined by BNL/BKA

   @return                     
      true if join buffering might be used, false otherwise

 */
static bool might_do_join_buffering(uint join_buffer_alg, 
                                    const JOIN_TAB *sj_tab) 
{
  /* 
     (1) sj_tab is not a const table
  */
  int sj_tabno= sj_tab - sj_tab->join->join_tab;
  return (sj_tabno >= (int)sj_tab->join->const_tables && // (1)
          sj_tab->use_quick != QS_DYNAMIC_RANGE && 
          (((join_buffer_alg & JOIN_CACHE::ALG_BNL) && 
            sj_tab->type == JT_ALL) ||
           ((join_buffer_alg & 
             (JOIN_CACHE::ALG_BKA | JOIN_CACHE::ALG_BKA_UNIQUE)) && 
            (sj_tab->type == JT_REF || 
             sj_tab->type == JT_EQ_REF ||
             sj_tab->type == JT_CONST))));
}

/**
  Setup the strategies to eliminate semi-join duplicates.
  
  @param join           Join to process
  @param options        Join options (needed to see if join buffering will be 
                        used or not)
  @param no_jbuf_after  Do not use join buffering after the table with this 
                        number

  @retval FALSE  OK 
  @retval TRUE   Out of memory error

  @details
    Setup the strategies to eliminate semi-join duplicates.
    At the moment there are 5 strategies:

    1. DuplicateWeedout (use of temptable to remove duplicates based on rowids
                         of row combinations)
    2. FirstMatch (pick only the 1st matching row combination of inner tables)
    3. LooseScan (scanning the sj-inner table in a way that groups duplicates
                  together and picking the 1st one)
    4. MaterializeLookup (Materialize inner tables, then setup a scan over
                          outer correlated tables, lookup in materialized table)
    5. MaterializeScan (Materialize inner tables, then setup a scan over
                        materialized tables, perform lookup in outer tables)
    
    The join order has "duplicate-generating ranges", and every range is
    served by one strategy or a combination of FirstMatch with with some
    other strategy.
    
    "Duplicate-generating range" is defined as a range within the join order
    that contains all of the inner tables of a semi-join. All ranges must be
    disjoint, if tables of several semi-joins are interleaved, then the ranges
    are joined together, which is equivalent to converting
      SELECT ... WHERE oe1 IN (SELECT ie1 ...) AND oe2 IN (SELECT ie2 )
    to
      SELECT ... WHERE (oe1, oe2) IN (SELECT ie1, ie2 ... ...)
    .

    Applicability conditions are as follows:

    DuplicateWeedout strategy
    ~~~~~~~~~~~~~~~~~~~~~~~~~

      (ot|nt)*  [ it ((it|ot|nt)* (it|ot))]  (nt)*
      +------+  +=========================+  +---+
        (1)                 (2)               (3)

       (1) - Prefix of OuterTables (those that participate in 
             IN-equality and/or are correlated with subquery) and outer 
             Non-correlated tables.
       (2) - The handled range. The range starts with the first sj-inner
             table, and covers all sj-inner and outer tables 
             Within the range,  Inner, Outer, outer non-correlated tables
             may follow in any order.
       (3) - The suffix of outer non-correlated tables.
    
    FirstMatch strategy
    ~~~~~~~~~~~~~~~~~~~

      (ot|nt)*  [ it ((it|nt)* it) ]  (nt)*
      +------+  +==================+  +---+
        (1)             (2)          (3)

      (1) - Prefix of outer correlated and non-correlated tables
      (2) - The handled range, which may contain only inner and
            non-correlated tables.
      (3) - The suffix of outer non-correlated tables.

    LooseScan strategy 
    ~~~~~~~~~~~~~~~~~~

     (ot|ct|nt) [ loosescan_tbl (ot|nt|it)* it ]  (ot|nt)*
     +--------+   +===========+ +=============+   +------+
        (1)           (2)          (3)              (4)
     
      (1) - Prefix that may contain any outer tables. The prefix must contain
            all the non-trivially correlated outer tables. (non-trivially means
            that the correlation is not just through the IN-equality).
      
      (2) - Inner table for which the LooseScan scan is performed.
            Notice that special requirements for existence of certain indexes
            apply to this table, @see class Loose_scan_opt.

      (3) - The remainder of the duplicate-generating range. It is served by 
            application of FirstMatch strategy. Outer IN-correlated tables
            must be correlated to the LooseScan table but not to the inner
            tables in this range. (Currently, there can be no outer tables
            in this range because of implementation restrictions,
            @see Optimize_table_order::advance_sj_state()).

      (4) - The suffix of outer correlated and non-correlated tables.

    MaterializeLookup strategy
    ~~~~~~~~~~~~~~~~~~~~~~~~~~

     (ot|nt)*  [ it (it)* ]  (nt)*
     +------+  +==========+  +---+
        (1)         (2)        (3)

      (1) - Prefix of outer correlated and non-correlated tables.

      (2) - The handled range, which may contain only inner tables.
            The inner tables are materialized in a temporary table that is
            later used as a lookup structure for the outer correlated tables.

      (3) - The suffix of outer non-correlated tables.

    MaterializeScan strategy
    ~~~~~~~~~~~~~~~~~~~~~~~~~~

     (ot|nt)*  [ it (it)* ]  (ot|nt)*
     +------+  +==========+  +-----+
        (1)         (2)         (3)

      (1) - Prefix of outer correlated and non-correlated tables.

      (2) - The handled range, which may contain only inner tables.
            The inner tables are materialized in a temporary table which is
            later used to setup a scan.

      (3) - The suffix of outer correlated and non-correlated tables.

  Note that MaterializeLookup and MaterializeScan has overlap in their patterns.
  It may be possible to consolidate the materialization strategies into one.
  
  The choice between the strategies is made by the join optimizer (see
  advance_sj_state() and fix_semijoin_strategies()).
  This function sets up all fields/structures/etc needed for execution except
  for setup/initialization of semi-join materialization which is done in 
  setup_materialized_table().
*/

static bool setup_semijoin_dups_elimination(JOIN *join, ulonglong options,
                                            uint no_jbuf_after)
{
  uint tableno;
  THD *thd= join->thd;
  DBUG_ENTER("setup_semijoin_dups_elimination");

  if (join->select_lex->sj_nests.is_empty())
    DBUG_RETURN(FALSE);

  for (tableno= join->const_tables; tableno < join->primary_tables; )
  {
    JOIN_TAB *const tab= join->join_tab + tableno;
    POSITION *const pos= tab->position;
    uint keylen, keyno;
    if (pos->sj_strategy == SJ_OPT_NONE)
    {
      tableno++;  // nothing to do
      continue;
    }
    JOIN_TAB *last_sj_tab= tab + pos->n_sj_tables - 1;
    switch (pos->sj_strategy) {
      case SJ_OPT_MATERIALIZE_LOOKUP:
      case SJ_OPT_MATERIALIZE_SCAN:
        DBUG_ASSERT(false); // Should not occur among "primary" tables
        // Do nothing
        tableno+= pos->n_sj_tables;
        break;
      case SJ_OPT_LOOSE_SCAN:
      {
        DBUG_ASSERT(tab->emb_sj_nest != NULL); // First table must be inner
        /* We jump from the last table to the first one */
        tab->match_tab= last_sj_tab;

        /* For LooseScan, duplicate elimination is based on rows being sorted 
           on key. We need to make sure that range select keeps the sorted index
           order. (When using MRR it may not.)  

           Note: need_sorted_output() implementations for range select classes 
           that do not support sorted output, will trigger an assert. This 
           should not happen since LooseScan strategy is only picked if sorted 
           output is supported.
        */
        if (tab->select && tab->select->quick)
        {
          if (tab->select->quick->index == pos->loosescan_key)
            tab->select->quick->need_sorted_output();
          else
            tab->select->set_quick(NULL);
        }
        /* Calculate key length */
        keylen= 0;
        keyno= pos->loosescan_key;
        for (uint kp=0; kp < pos->loosescan_parts; kp++)
          keylen += tab->table->key_info[keyno].key_part[kp].store_length;

        tab->loosescan_key_len= keylen;
        if (pos->n_sj_tables > 1)
        {
          last_sj_tab->firstmatch_return= tab;
          last_sj_tab->match_tab= last_sj_tab;
        }
        tableno+= pos->n_sj_tables;
        break;
      }
      case SJ_OPT_DUPS_WEEDOUT:
      {
        DBUG_ASSERT(tab->emb_sj_nest != NULL); // First table must be inner
        /*
          Consider a semijoin of one outer and one inner table, both
          with two rows. The inner table is assumed to be confluent
          (See sj_opt_materialize_lookup)

          If normal nested loop execution is used, we do not need to
          include semi-join outer table rowids in the duplicate
          weedout temp table since NL guarantees that outer table rows
          are encountered only consecutively and because all rows in
          the temp table are deleted for every new outer table
          combination (example is with a confluent inner table):

            ot1.row1|it1.row1 
                 '-> temp table's have_confluent_row == FALSE 
                   |-> output ot1.row1
                   '-> set have_confluent_row= TRUE
            ot1.row1|it1.row2
                 |-> temp table's have_confluent_row == TRUE
                 | '-> do not output ot1.row1
                 '-> no more join matches - set have_confluent_row= FALSE
            ot1.row2|it1.row1 
                 '-> temp table's have_confluent_row == FALSE 
                   |-> output ot1.row2
                   '-> set have_confluent_row= TRUE
              ...                 

          Note: not having outer table rowids in the temp table and
          then emptying the temp table when a new outer table row
          combinition is encountered is an optimization. Including
          outer table rowids in the temp table is not harmful but
          wastes memory.

          Now consider the join buffering algorithms (BNL/BKA). These
          algorithms join each inner row with outer rows in "reverse"
          order compared to NL. Effectively, this means that outer
          table rows may be encountered multiple times in a
          non-consecutive manner:

            NL:                 BNL/BKA:
            ot1.row1|it1.row1   ot1.row1|it1.row1
            ot1.row1|it1.row2   ot1.row2|it1.row1
            ot1.row2|it1.row1   ot1.row1|it1.row2
            ot1.row2|it1.row2   ot1.row2|it1.row2

          It is clear from the above that there is no place we can
          empty the temp table like we do in NL to avoid storing outer
          table rowids. 

          Below we check if join buffering might be used. If so, set
          first_table to the first non-constant table so that outer
          table rowids are included in the temp table. Do not destroy
          other duplicate elimination methods. 
        */
        uint first_table= tableno;
        for (uint sj_tableno= tableno; 
             sj_tableno < tableno + pos->n_sj_tables; 
             sj_tableno++)
        {
          /*
            The final decision on whether or not join buffering will
            be used is taken in setup_join_buffering(), which is
            called from make_join_readinfo()'s main loop.
            setup_join_buffering() needs to know if duplicate weedout is used,
            so moving setup_semijoin_dups_elimination() from before the main
            loop to after it is not possible. I.e.,
            join->join_tab[sj_tableno]->position->use_join_buffer is not
            trustworthy at this point.
          */
          /**
            @todo: merge make_join_readinfo() and
            setup_semijoin_dups_elimination() loops and change the
            following 'if' to

            "if (join->join_tab[sj_tableno]->position->use_join_buffer && 
                 sj_tableno <= no_jbuf_after)".

            For now, use a rough criteria:
          */

          if (sj_tableno <= no_jbuf_after &&
              might_do_join_buffering(join_buffer_alg(thd), 
                                      join->join_tab + sj_tableno))

          {
            /* Join buffering will probably be used */
            first_table= join->const_tables;
            break;
          }
        }

        JOIN_TAB *const first_sj_tab= join->join_tab + first_table;
        if (last_sj_tab->first_inner != NULL &&
            first_sj_tab->first_inner != last_sj_tab->first_inner)
        {
          /*
            The first duplicate weedout table is an outer table of an outer join
            and the last duplicate weedout table is one of the inner tables of
            the outer join.
            In this case, we must assure that all the inner tables of the
            outer join are part of the duplicate weedout operation.
            This is to assure that NULL-extension for inner tables of an
            outer join is performed before duplicate elimination is performed,
            otherwise we will have extra NULL-extended rows being output, which
            should have been eliminated as duplicates.
          */
          JOIN_TAB *tab= last_sj_tab->first_inner;
          /*
            First, locate the table that is the first inner table of the
            outer join operation that first_sj_tab is outer for.
          */
          while (tab->first_upper != NULL &&
                 tab->first_upper != first_sj_tab->first_inner)
            tab= tab->first_upper;
          // Then, extend the range with all inner tables of the join nest:
          if (tab->first_inner->last_inner > last_sj_tab)
            last_sj_tab= tab->first_inner->last_inner;
        }

        SJ_TMP_TABLE::TAB sjtabs[MAX_TABLES];
        SJ_TMP_TABLE::TAB *last_tab= sjtabs;
        uint jt_rowid_offset= 0; // # tuple bytes are already occupied (w/o NULL bytes)
        uint jt_null_bits= 0;    // # null bits in tuple bytes
        /*
          Walk through the range and remember
           - tables that need their rowids to be put into temptable
           - the last outer table
        */
        for (JOIN_TAB *tab_in_range= join->join_tab + first_table; 
             tab_in_range <= last_sj_tab; 
             tab_in_range++)
        {
          if (sj_table_is_included(join, tab_in_range))
          {
            last_tab->join_tab= tab_in_range;
            last_tab->rowid_offset= jt_rowid_offset;
            jt_rowid_offset += tab_in_range->table->file->ref_length;
            if (tab_in_range->table->maybe_null)
            {
              last_tab->null_byte= jt_null_bits / 8;
              last_tab->null_bit= jt_null_bits++;
            }
            last_tab++;
            tab_in_range->table->prepare_for_position();
            tab_in_range->keep_current_rowid= TRUE;
          }
        }

        SJ_TMP_TABLE *sjtbl;
        if (jt_rowid_offset) /* Temptable has at least one rowid */
        {
          uint tabs_size= (last_tab - sjtabs) * sizeof(SJ_TMP_TABLE::TAB);
          if (!(sjtbl= new (thd->mem_root) SJ_TMP_TABLE) ||
              !(sjtbl->tabs= (SJ_TMP_TABLE::TAB*) thd->alloc(tabs_size)))
            DBUG_RETURN(TRUE); /* purecov: inspected */
          memcpy(sjtbl->tabs, sjtabs, tabs_size);
          sjtbl->is_confluent= FALSE;
          sjtbl->tabs_end= sjtbl->tabs + (last_tab - sjtabs);
          sjtbl->rowid_len= jt_rowid_offset;
          sjtbl->null_bits= jt_null_bits;
          sjtbl->null_bytes= (jt_null_bits + 7)/8;
          sjtbl->tmp_table= 
            create_duplicate_weedout_tmp_table(thd, 
                                               sjtbl->rowid_len + 
                                               sjtbl->null_bytes,
                                               sjtbl);
          join->sj_tmp_tables.push_back(sjtbl->tmp_table);
        }
        else
        {
          /* 
            This is confluent case where the entire subquery predicate does 
            not depend on anything at all, ie this is 
              WHERE const IN (uncorrelated select)
          */
          if (!(sjtbl= new (thd->mem_root) SJ_TMP_TABLE))
            DBUG_RETURN(TRUE); /* purecov: inspected */
          sjtbl->tmp_table= NULL;
          sjtbl->is_confluent= TRUE;
          sjtbl->have_confluent_row= FALSE;
        }
        join->join_tab[first_table].flush_weedout_table= sjtbl;
        last_sj_tab->check_weed_out_table= sjtbl;

        tableno+= pos->n_sj_tables;
        break;
      }
      case SJ_OPT_FIRST_MATCH:
      {
        /*
          Setup a "jump" from the last table in the range of inner tables
          to the last outer table before the inner tables.
          If there are outer tables inbetween the inner tables, we have to
          setup a "split jump": Jump from the last inner table to the last
          outer table within the range, then from the last inner table
          before the outer table(s), jump to the last outer table before
          this range of inner tables, etc.
        */
        JOIN_TAB *jump_to= tab - 1;
        DBUG_ASSERT(tab->emb_sj_nest != NULL); // First table must be inner
        for (JOIN_TAB *tab_in_range= tab; 
             tab_in_range <= last_sj_tab; 
             tab_in_range++)
        {
          if (!tab_in_range->emb_sj_nest)
          {
            /*
              Let last non-correlated table be jump target for
              subsequent inner tables.
            */
            jump_to= tab_in_range;
          }
          else
          {
            /*
              Assign jump target for last table in a consecutive range of 
              inner tables.
            */
            if (tab_in_range == last_sj_tab || !(tab_in_range+1)->emb_sj_nest)
            {
              tab_in_range->firstmatch_return= jump_to;
              tab_in_range->match_tab= last_sj_tab;
            }
          }
        }
        tableno+= pos->n_sj_tables;
        break;
      }
    }
  }
  DBUG_RETURN(FALSE);
}


/*
  Destroy all temporary tables created by NL-semijoin runtime
*/

static void destroy_sj_tmp_tables(JOIN *join)
{
  List_iterator<TABLE> it(join->sj_tmp_tables);
  TABLE *table;
  while ((table= it++))
  {
    /* 
      SJ-Materialization tables are initialized for either sequential reading 
      or index lookup, DuplicateWeedout tables are not initialized for read 
      (we only write to them), so need to call ha_index_or_rnd_end.
    */
    table->file->ha_index_or_rnd_end();
    free_tmp_table(join->thd, table);
  }
  join->sj_tmp_tables.empty();
}


/**
  Remove all rows from all temp tables used by NL-semijoin runtime

  @param join  The join to remove tables for

  All rows must be removed from all temporary tables before every join
  re-execution.
*/

static int clear_sj_tmp_tables(JOIN *join)
{
  int res;
  List_iterator<TABLE> it(join->sj_tmp_tables);
  TABLE *table;
  while ((table= it++))
  {
    if ((res= table->file->ha_delete_all_rows()))
      return res; /* purecov: inspected */
  }
  Semijoin_mat_exec *sjm;
  List_iterator<Semijoin_mat_exec> it2(join->sjm_exec_list);
  while ((sjm= it2++))
  {
    JOIN_TAB *const tab= join->join_tab + sjm->mat_table_index;
    DBUG_ASSERT(tab->materialize_table);
    tab->materialized= false;
    // The materialized table must be re-read on next evaluation:
    tab->table->status= STATUS_GARBAGE | STATUS_NOT_FOUND;
  }
  return 0;
}


/**
  Reset the state of this join object so that it is ready for a
  new execution.
*/

void JOIN::reset()
{
  DBUG_ENTER("JOIN::reset");

  unit->offset_limit_cnt= (ha_rows)(select_lex->offset_limit ?
                                    select_lex->offset_limit->val_uint() :
                                    ULL(0));

  first_record= false;
  group_sent= false;

  if (tmp_tables)
  {
    for (uint tmp= primary_tables; tmp < primary_tables + tmp_tables; tmp++)
    {
      TABLE *tmp_table= join_tab[tmp].table;
      if (!tmp_table->is_created())
        continue;
      tmp_table->file->extra(HA_EXTRA_RESET_STATE);
      tmp_table->file->ha_delete_all_rows();
      free_io_cache(tmp_table);
      filesort_free_buffers(tmp_table,0);
    }
  }
  clear_sj_tmp_tables(this);
  if (current_ref_ptrs != items0)
  {
    set_items_ref_array(items0);
    set_group_rpa= false;
  }

  /* need to reset ref access state (see join_read_key) */
  if (join_tab)
    for (uint i= 0; i < tables; i++)
      join_tab[i].ref.key_err= TRUE;

  /* Reset of sum functions */
  if (sum_funcs)
  {
    Item_sum *func, **func_ptr= sum_funcs;
    while ((func= *(func_ptr++)))
      func->clear();
  }

<<<<<<< HEAD
  if (!(select_options & SELECT_DESCRIBE) &&
      select_lex->has_ft_funcs())
  {
    /* TODO: move the code to JOIN::exec */
    (void)init_ftfuncs(thd, select_lex, MY_TEST(order));
  }
=======
  if (!(select_options & SELECT_DESCRIBE) && select_lex->has_ft_funcs())
    (void) init_ftfuncs(thd, select_lex, MY_TEST(order));
>>>>>>> 38e2b4d1

  DBUG_VOID_RETURN;
}


/**
  Prepare join result.

  @details Prepare join result prior to join execution or describing.
  Instantiate derived tables and get schema tables result if necessary.

  @return
    TRUE  An error during derived or schema tables instantiation.
    FALSE Ok
*/

bool JOIN::prepare_result(List<Item> **columns_list)
{
  DBUG_ENTER("JOIN::prepare_result");

  error= 0;
  /* Create result tables for materialized views. */
  if (!zero_result_cause &&
      select_lex->handle_derived(thd->lex, &mysql_derived_create))
    goto err;

  if (result->prepare2())
    goto err;

  if ((select_lex->options & OPTION_SCHEMA_TABLE) &&
      get_schema_tables_result(this, PROCESSED_BY_JOIN_EXEC))
    goto err;

  DBUG_RETURN(FALSE);

err:
  error= 1;
  DBUG_RETURN(TRUE);
}


/**
  Explain join.
*/

bool
JOIN::explain()
{
  Opt_trace_context * const trace= &thd->opt_trace;
  Opt_trace_object trace_wrapper(trace);
  Opt_trace_object trace_exec(trace, "join_explain");
  trace_exec.add_select_number(select_lex->select_number);
  Opt_trace_array trace_steps(trace, "steps");
  List<Item> *columns_list= &fields_list;
  bool ret;
  DBUG_ENTER("JOIN::explain");

  THD_STAGE_INFO(thd, stage_explaining);

  if (prepare_result(&columns_list))
    DBUG_RETURN(true);

  if (!tables_list && (tables || !select_lex->with_sum_func))
  {                                           // Only test of functions
    ret= explain_no_table(thd, this, zero_result_cause ? zero_result_cause 
                                                  : "No tables used");
    /* Single select (without union) always returns 0 or 1 row */
    thd->limit_found_rows= send_records;
    thd->set_examined_row_count(0);
    DBUG_RETURN(ret);
  }
  /*
    Don't reset the found rows count if there're no tables as
    FOUND_ROWS() may be called. Never reset the examined row count here.
    It must be accumulated from all join iterations of all join parts.
  */
  if (tables)
    thd->limit_found_rows= 0;

  if (zero_result_cause)
  {
    ret= explain_no_table(thd, this, zero_result_cause);
    DBUG_RETURN(ret);
  }

  if (tables)
    ret= explain_query_specification(thd, this);
  else
    ret= explain_no_table(thd, this, "No tables used");

  DBUG_RETURN(ret);
}


/**
  Clean up and destroy join object.

  @return false if previous execution was successful, and true otherwise
*/

bool JOIN::destroy()
{
  DBUG_ENTER("JOIN::destroy");
  select_lex->join= 0;

  cond_equal= 0;

  cleanup(1);

  if (join_tab) // We should not have tables > 0 and join_tab != NULL
  for (uint i= 0; i < tables; i++)
  {
    JOIN_TAB *const tab= join_tab + i;

    DBUG_ASSERT(!tab->table || !tab->table->sort.record_pointers);
    if (tab->op)
    {
      if (tab->op->type() == QEP_operation::OT_TMP_TABLE)
      {
        if (tab->table) // Check tmp table is not yet freed.
          free_tmp_table(thd, tab->table);
        delete tab->tmp_table_param;
        tab->tmp_table_param= NULL;
      }
      tab->op->free();
      tab->op= NULL;
    }

    tab->table= NULL;
  }
 /* Cleanup items referencing temporary table columns */
  cleanup_item_list(tmp_all_fields1);
  cleanup_item_list(tmp_all_fields3);
  destroy_sj_tmp_tables(this);

  List_iterator<Semijoin_mat_exec> sjm_list_it(sjm_exec_list);
  Semijoin_mat_exec *sjm;
  while ((sjm= sjm_list_it++))
    delete sjm;
  sjm_exec_list.empty();

  keyuse.clear();
  DBUG_RETURN(MY_TEST(error));
}


void JOIN::cleanup_item_list(List<Item> &items) const
{
  if (!items.is_empty())
  {
    List_iterator_fast<Item> it(items);
    Item *item;
    while ((item= it++))
      item->cleanup();
  }
}


/**
  Prepare stage of mysql_select.

  @param thd                  thread handler
                              the top-level select_lex for this query
  @param tables               list of all tables used in this query.
                              The tables have been pre-opened.
  @param wild_num             number of wildcards used in the top level 
                              select of this query.
                              For example statement
                              SELECT *, t1.*, catalog.t2.* FROM t0, t1, t2;
                              has 3 wildcards.
  @param fields               list of items in SELECT list of the top-level
                              select
                              e.g. SELECT a, b, c FROM t1 will have Item_field
                              for a, b and c in this list.
  @param conds                top level item of an expression representing
                              WHERE clause of the top level select
  @param og_num               total number of ORDER BY and GROUP BY clauses
                              arguments
  @param order                linked list of ORDER BY agruments
  @param group                linked list of GROUP BY arguments
  @param having               top level item of HAVING expression
  @param select_options       select options (BIG_RESULT, etc)
  @param result               an instance of result set handling class.
                              This object is responsible for send result
                              set rows to the client or inserting them
                              into a table.
  @param unit                 top-level UNIT of this query
                              UNIT is an artificial object created by the
                              parser for every SELECT clause.
                              e.g.
                              SELECT * FROM t1 WHERE a1 IN (SELECT * FROM t2)
                              has 2 unions.
  @param select_lex           the only SELECT_LEX of this query
  @param[out] free_join       Will be set to false if select_lex->join does
                              not need to be freed.

  @retval
    false  success
  @retval
    true   an error

  @note tables must be opened before calling mysql_prepare_select.
*/

static bool
mysql_prepare_select(THD *thd,
                     TABLE_LIST *tables, uint wild_num, List<Item> &fields,
                     Item *conds, uint og_num,  ORDER *order, ORDER *group,
                     Item *having, ulonglong select_options,
                     select_result *result, SELECT_LEX_UNIT *unit,
                     SELECT_LEX *select_lex, bool *free_join)
{
  bool err= false;
  JOIN *join;

  DBUG_ENTER("mysql_prepare_select");
  select_lex->context.resolve_in_select_list= TRUE;
  if (select_lex->join != 0)
  {
    join= select_lex->join;
    /*
      is it single SELECT in derived table, called in derived table
      creation
    */
    if (select_lex->linkage != DERIVED_TABLE_TYPE ||
	(select_options & SELECT_DESCRIBE))
    {
      if (select_lex->linkage != GLOBAL_OPTIONS_TYPE)
      {
	//here is EXPLAIN of subselect or derived table
	if (join->change_result(result))
	{
	  DBUG_RETURN(TRUE);
	}
        /*
          Original join tabs might be overwritten at first
          subselect execution. So we need to restore them.
        */
        Item_subselect *subselect= select_lex->master_unit()->item;
        if (subselect && subselect->is_uncacheable())
          join->reset();
      }
      else
      {
        err= join->prepare(tables, wild_num,
                           conds, og_num, order, group, having,
                           select_lex, unit);
        if (err)
          DBUG_RETURN(true);
      }
    }
    *free_join= false;
    join->select_options= select_options;
  }
  else
  {
    if (!(join= new JOIN(thd, fields, select_options, result)))
	DBUG_RETURN(TRUE); /* purecov: inspected */
    THD_STAGE_INFO(thd, stage_init);
    thd->lex->used_tables=0;                         // Updated by setup_fields
    err= join->prepare(tables, wild_num,
                       conds, og_num, order, group, having,
                       select_lex, unit);
    if (err)
      DBUG_RETURN(true);
  }

  DBUG_RETURN(err);
}


/**
  Execute stage of mysql_select.

  @param thd                  thread handler
  @param select_lex           the only SELECT_LEX of this query
  @param free_join            if join should be freed

  @return Operation status
    @retval false  success
    @retval true   an error

  @note tables must be opened and locked before calling mysql_execute_select.
*/

static bool
mysql_execute_select(THD *thd, SELECT_LEX *select_lex, bool free_join)
{
  bool err;
  JOIN* join= select_lex->join;

  DBUG_ENTER("mysql_execute_select");
  DBUG_ASSERT(join);

  if ((err= join->optimize()))
  {
    goto err;					// 1
  }

  if (thd->is_error())
    goto err;

  if (join->select_options & SELECT_DESCRIBE)
  {
    join->explain();
    free_join= false;
  }
  else
    join->exec();

err:
  if (free_join)
  {
    THD_STAGE_INFO(thd, stage_end);
    err|= select_lex->cleanup();
    DBUG_RETURN(err || thd->is_error());
  }
  DBUG_RETURN(join->error);
}


/**
  An entry point to single-unit select (a select without UNION).

  @param thd                  thread handler
  @param tables               list of all tables used in this query.
                              The tables have been pre-opened.
  @param wild_num             number of wildcards used in the top level 
                              select of this query.
                              For example statement
                              SELECT *, t1.*, catalog.t2.* FROM t0, t1, t2;
                              has 3 wildcards.
  @param fields               list of items in SELECT list of the top-level
                              select
                              e.g. SELECT a, b, c FROM t1 will have Item_field
                              for a, b and c in this list.
  @param conds                top level item of an expression representing
                              WHERE clause of the top level select
  @param order                linked list of ORDER BY agruments
  @param group                linked list of GROUP BY arguments
  @param having               top level item of HAVING expression
  @param select_options       select options (BIG_RESULT, etc)
  @param result               an instance of result set handling class.
                              This object is responsible for send result
                              set rows to the client or inserting them
                              into a table.
  @param unit                 top-level UNIT of this query
                              UNIT is an artificial object created by the
                              parser for every SELECT clause.
                              e.g.
                              SELECT * FROM t1 WHERE a1 IN (SELECT * FROM t2)
                              has 2 unions.
  @param select_lex           the only SELECT_LEX of this query

  @retval
    false  success
  @retval
    true   an error
*/

bool
mysql_select(THD *thd,
             TABLE_LIST *tables, uint wild_num, List<Item> &fields,
             Item *conds, SQL_I_List<ORDER> *order, SQL_I_List<ORDER> *group,
             Item *having, ulonglong select_options,
             select_result *result, SELECT_LEX_UNIT *unit,
             SELECT_LEX *select_lex)
{
  bool free_join= true;
  uint og_num= 0;
  ORDER *first_order= NULL;
  ORDER *first_group= NULL;
  DBUG_ENTER("mysql_select");

  if (order)
  {
    og_num= order->elements;
    first_order= order->first;
  }
  if (group)
  {
    og_num+= group->elements;
    first_group= group->first;
  }

  if (mysql_prepare_select(thd, tables, wild_num, fields,
                           conds, og_num, first_order, first_group, having,
                           select_options, result, unit,
                           select_lex, &free_join))
  {
    if (free_join)
    {
      THD_STAGE_INFO(thd, stage_end);
      (void) select_lex->cleanup();
    }
    DBUG_RETURN(true);
  }

  if (! thd->lex->is_query_tables_locked())
  {
    /*
      If tables are not locked at this point, it means that we have delayed
      this step until after prepare stage (i.e. this moment). This allows to
      do better partition pruning and avoid locking unused partitions.
      As a consequence, in such a case, prepare stage can rely only on
      metadata about tables used and not data from them.
      We need to lock tables now in order to proceed with the remaning
      stages of query optimization and execution.
    */
    if (lock_tables(thd, thd->lex->query_tables, thd->lex->table_count, 0))
    {
      if (free_join)
      {
        THD_STAGE_INFO(thd, stage_end);
        (void) select_lex->cleanup();
      }
      DBUG_RETURN(true);
    }

    /*
      Only register query in cache if it tables were locked above.

      Tables must be locked before storing the query in the query cache.
      Transactional engines must been signalled that the statement started,
      which external_lock signals.
    */
    query_cache_store_query(thd, thd->lex->query_tables);
  }

  DBUG_RETURN(mysql_execute_select(thd, select_lex, free_join));
}

/*****************************************************************************
  Go through all combinations of not marked tables and find the one
  which uses least records
*****************************************************************************/

/**
   Returns which join buffer algorithms are enabled for this session.

   @param thd the @c THD for this session

   @return bitmap with available join buffer algorithms
*/

static uint join_buffer_alg(const THD *thd)
{
  uint alg= JOIN_CACHE::ALG_NONE;

  if (thd->optimizer_switch_flag(OPTIMIZER_SWITCH_BNL))
    alg|= JOIN_CACHE::ALG_BNL;

  if (thd->optimizer_switch_flag(OPTIMIZER_SWITCH_BKA))
  {
    bool use_bka_unique= false;
    DBUG_EXECUTE_IF("test_bka_unique", use_bka_unique= true;);
    
    if (use_bka_unique)
      alg|= JOIN_CACHE::ALG_BKA_UNIQUE;
    else
      alg|= JOIN_CACHE::ALG_BKA;
  }

  return alg;
}


/**
  Find how much space the prevous read not const tables takes in cache.
*/

void calc_used_field_length(THD *thd, JOIN_TAB *join_tab)
{
  uint null_fields,blobs,fields,rec_length;
  Field **f_ptr,*field;
  uint uneven_bit_fields;
  MY_BITMAP *read_set= join_tab->table->read_set;

  uneven_bit_fields= null_fields= blobs= fields= rec_length=0;
  for (f_ptr=join_tab->table->field ; (field= *f_ptr) ; f_ptr++)
  {
    if (bitmap_is_set(read_set, field->field_index))
    {
      uint flags=field->flags;
      fields++;
      rec_length+=field->pack_length();
      if (flags & BLOB_FLAG)
	blobs++;
      if (!(flags & NOT_NULL_FLAG))
        null_fields++;
      if (field->type() == MYSQL_TYPE_BIT &&
          ((Field_bit*)field)->bit_len)
        uneven_bit_fields++;
    }
  }
  if (null_fields || uneven_bit_fields)
    rec_length+=(join_tab->table->s->null_fields+7)/8;
  if (join_tab->table->maybe_null)
    rec_length+=sizeof(my_bool);
  if (blobs)
  {
    uint blob_length=(uint) (join_tab->table->file->stats.mean_rec_length-
			     (join_tab->table->s->reclength- rec_length));
    rec_length+= max<uint>(4U, blob_length);
  }
  /**
    @todo why don't we count the rowids that we might need to store
    when using DuplicateElimination?
  */
  join_tab->used_fields=fields;
  join_tab->used_fieldlength=rec_length;
  join_tab->used_blobs=blobs;
  join_tab->used_null_fields= null_fields;
  join_tab->used_uneven_bit_fields= uneven_bit_fields;
}


/**
  Set up JOIN_TAB structs according to the picked join order in best_positions.
  This allocates execution structures so may be called only after we have the
  very final plan. It must be called after
  Optimize_table_order::fix_semijoin_strategies().

  @return False if success, True if error

  @details
    - create join->join_tab array and copy from existing JOIN_TABs in join order
    - create helper structs for materialized semi-join handling
    - finalize semi-join strategy choices
    - Number of intermediate tables "tmp_tables" is calculated.
    - "tables" and "primary_tables" are recalculated.

   Notice that intermediate tables will not have a POSITION reference; and they
   will not have a TABLE reference before the final stages of code generation.
*/

bool JOIN::get_best_combination()
{
  DBUG_ENTER("JOIN::get_best_combination");

  // At this point "tables" and "primary"tables" represent the same:
  DBUG_ASSERT(tables == primary_tables);

  /*
    Allocate additional space for tmp tables.
    Number of plan nodes:
      # of regular input tables (including semi-joined ones) +
      # of semi-join nests for materialization +
      1? + // For GROUP BY
      1? + // For DISTINCT
      1? + // For aggregation functions aggregated in outer query
           // when used with distinct
      1? + // For ORDER BY
      1?   // buffer result
    Up to 2 tmp tables are actually used, but it's hard to tell exact number
    at this stage.
  */
  uint tmp_tables= (group_list ? 1 : 0) +
                   (select_distinct ?
                    (tmp_table_param.outer_sum_func_count ? 2 : 1) : 0) +
                   (order ? 1 : 0) +
       (select_options & (SELECT_BIG_RESULT | OPTION_BUFFER_RESULT) ? 1 : 0) ;
  if (tmp_tables > 2)
    tmp_tables= 2;

  /*
    Rearrange queries with materialized semi-join nests so that the semi-join
    nest is replaced with a reference to a materialized temporary table and all
    materialized subquery tables are placed after the intermediate tables.
    After the following loop, "inner_target" is the position of the first
    subquery table (if any). "outer_target" is the position of first outer
    table, and will later be used to track the position of any materialized
    temporary tables. 
  */
  const bool has_semijoin= !select_lex->sj_nests.is_empty();
  uint outer_target= 0;                   
  uint inner_target= primary_tables + tmp_tables;
  uint sjm_nests= 0;

  if (has_semijoin)
  {
    for (uint tableno= 0; tableno < primary_tables; )
    {
      if (sj_is_materialize_strategy(best_positions[tableno].sj_strategy))
      {
        sjm_nests++;
        inner_target-= (best_positions[tableno].n_sj_tables - 1);
        tableno+= best_positions[tableno].n_sj_tables;
      }
      else
        tableno++;
    }
  }
  if (!(join_tab= new(thd->mem_root) JOIN_TAB[tables + sjm_nests + tmp_tables]))
    DBUG_RETURN(true);

  int sjm_index= tables;  // Number assigned to materialized temporary table
  int remaining_sjm_inner= 0;
  for (uint tableno= 0; tableno < tables; tableno++)
  {
    if (has_semijoin &&
        sj_is_materialize_strategy(best_positions[tableno].sj_strategy))
    {
      DBUG_ASSERT(outer_target < inner_target);

      POSITION *const pos_table= best_positions + tableno;
      TABLE_LIST *const sj_nest= pos_table->table->emb_sj_nest;

      // Handle this many inner tables of materialized semi-join
      remaining_sjm_inner= pos_table->n_sj_tables;

      Semijoin_mat_exec *const sjm_exec=
        new (thd->mem_root)
        Semijoin_mat_exec(sj_nest,
                          (pos_table->sj_strategy == SJ_OPT_MATERIALIZE_SCAN),
                          remaining_sjm_inner, outer_target, inner_target);
      if (!sjm_exec)
        DBUG_RETURN(true);

      (join_tab + outer_target)->sj_mat_exec= sjm_exec;

      if (setup_materialized_table(join_tab + outer_target, sjm_index,
                                   pos_table, best_positions + sjm_index))
        DBUG_RETURN(true);

      map2table[sjm_exec->table->tablenr]= join_tab + outer_target;

      outer_target++;
      sjm_index++;
    }
    /*
      Locate join_tab target for the table we are considering.
      (remaining_sjm_inner becomes negative for non-SJM tables, this can be
       safely ignored).
    */
    const uint target=
      (remaining_sjm_inner--) > 0 ? inner_target++ : outer_target++;
    JOIN_TAB *const tab= join_tab + target;

    // Copy data from existing join_tab
    *tab= *best_positions[tableno].table;

    tab->position= best_positions + tableno;

    TABLE *const table= tab->table;
    table->reginfo.join_tab= tab;
    if (!*tab->on_expr_ref)
      table->reginfo.not_exists_optimize= false;     // Only with LEFT JOIN
    map2table[table->tablenr]= tab;
  }

  // Count the materialized semi-join tables as regular input tables
  tables+= sjm_nests + tmp_tables;
  // Set the number of non-materialized tables:
  primary_tables= outer_target;

  if (has_semijoin)
  {
    set_semijoin_info();

    // Update equalities and keyuses after having added SJ materialization
    if (update_equalities_for_sjm())
      DBUG_RETURN(true);
  }
  // sjm is no longer needed, trash it. To reuse it, reset its members!
  List_iterator<TABLE_LIST> sj_list_it(select_lex->sj_nests);
  TABLE_LIST *sj_nest;
  while ((sj_nest= sj_list_it++))
    TRASH(&sj_nest->nested_join->sjm, sizeof(sj_nest->nested_join->sjm));

  DBUG_RETURN(false);
}


/**
  Set access methods for the tables of a query plan.

  @return False if success, True if error

  @details
    We need to fill in data for the case where
     - There is no key selected (use JT_ALL)
     - Loose scan semi-join strategy is selected (use JT_ALL)
     - A ref key can be used (use JT_REF, JT_REF_OR_NULL, JT_EQ_REF or JT_FT)

  @note We cannot setup fields used for ref access before we have sorted
        the items within multiple equalities according to the final order of
        the tables involved in the join operation. Currently, this occurs in
        @see substitute_for_best_equal_field().
*/
bool JOIN::set_access_methods()
{
  DBUG_ENTER("JOIN::set_access_methods");

  full_join= false;

  for (uint tableno= const_tables; tableno < tables; tableno++)
  {
    JOIN_TAB *const tab= join_tab + tableno;

    if (!tab->position)
      continue;

    DBUG_PRINT("info",("type: %d", tab->type));

    // Set preliminary join cache setting based on decision from greedy search
    tab->use_join_cache= tab->position->use_join_buffer ?
                           JOIN_CACHE::ALG_BNL : JOIN_CACHE::ALG_NONE;

    if (tab->type == JT_CONST || tab->type == JT_SYSTEM)
      continue;                      // Handled in make_join_statistics()

    Key_use *const keyuse= tab->position->key;
    if (tab->position->sj_strategy == SJ_OPT_LOOSE_SCAN)
    {
      DBUG_ASSERT(tab->keys.is_set(tab->position->loosescan_key));
      tab->type= JT_ALL; // @todo is this consistent for a LooseScan table ?
      tab->index= tab->position->loosescan_key;
     }
    else if (!keyuse)
    {
      tab->type= JT_ALL;
      if (tableno > const_tables)
       full_join= true;
    }
    else
    {
      if (create_ref_for_key(this, tab, keyuse, tab->prefix_tables()))
        DBUG_RETURN(true);
    }
   }

  DBUG_RETURN(false);
}


/**
  Set the first_sj_inner_tab and last_sj_inner_tab fields for all tables
  inside the semijoin nests of the query.
*/
void JOIN::set_semijoin_info()
{
  if (select_lex->sj_nests.is_empty())
    return;

  for (uint tableno= const_tables; tableno < tables; )
  {
    JOIN_TAB *const tab= join_tab + tableno;
    const POSITION *const pos= tab->position;

    if (!pos)
    {
      tableno++;
      continue;
    }
    switch (pos->sj_strategy)
    {
    case SJ_OPT_NONE:
      tableno++;
      break;
    case SJ_OPT_MATERIALIZE_LOOKUP:
    case SJ_OPT_MATERIALIZE_SCAN:
    case SJ_OPT_LOOSE_SCAN:
    case SJ_OPT_DUPS_WEEDOUT:
    case SJ_OPT_FIRST_MATCH:
      /*
        Remember the first and last semijoin inner tables; this serves to tell
        a JOIN_TAB's semijoin strategy (like in setup_join_buffering()).
      */
      JOIN_TAB *last_sj_tab= tab + pos->n_sj_tables - 1;
      JOIN_TAB *last_sj_inner=
        (pos->sj_strategy == SJ_OPT_DUPS_WEEDOUT) ?
        /* Range may end with non-inner table so cannot set last_sj_inner_tab */
        NULL : last_sj_tab;
      for (JOIN_TAB *tab_in_range= tab;
           tab_in_range <= last_sj_tab;
           tab_in_range++)
      {
        tab_in_range->first_sj_inner_tab= tab;
        tab_in_range->last_sj_inner_tab=  last_sj_inner;
      }
      tableno+= pos->n_sj_tables;
      break;
    }
  }
}


/**
  Setup a ref access for looking up rows via an index (a key).

  @param join          The join object being handled
  @param j             The join_tab which will have the ref access populated
  @param first_keyuse  First key part of (possibly multi-part) key
  @param used_tables   Bitmap of available tables

  @return False if success, True if error

  @details
    This function will set up a ref access using the best key found
    during access path analysis and cost analysis.

  @note We cannot setup fields used for ref access before we have sorted
        the items within multiple equalities according to the final order of
        the tables involved in the join operation. Currently, this occurs in
        @see substitute_for_best_equal_field().
        The exception is ref access for const tables, which are fixed
        before the greedy search planner is invoked.  
*/

bool create_ref_for_key(JOIN *join, JOIN_TAB *j, Key_use *org_keyuse,
                        table_map used_tables)
{
  DBUG_ENTER("create_ref_for_key");

  Key_use *keyuse= org_keyuse;
  const uint key= keyuse->key;
  const bool ftkey= (keyuse->keypart == FT_KEYPART);
  THD  *const thd= join->thd;
  uint keyparts, length;
  TABLE *const table= j->table;
  KEY   *const keyinfo= table->key_info+key;
  Key_use *chosen_keyuses[MAX_REF_PARTS];

  DBUG_ASSERT(j->keys.is_set(org_keyuse->key));

  if (ftkey)
  {
    Item_func_match *ifm=(Item_func_match *)keyuse->val;

    length=0;
    keyparts=1;
    ifm->join_key=1;
  }
  else
  {
    keyparts=length=0;
    uint found_part_ref_or_null= 0;
    // Calculate length for the used key. Remember chosen Key_use-s.
    do
    {
      /*
        This Key_use is chosen if:
        - it involves a key part at the right place (if index is (a,b) we
        can have a search criterion on 'b' only if we also have a criterion
        on 'a'),
        - it references only tables earlier in the plan.
        Moreover, the execution layer is limited to maximum one ref_or_null
        keypart, as TABLE_REF::null_ref_key is only one byte.
      */
      if (!(~used_tables & keyuse->used_tables) &&
          keyparts == keyuse->keypart &&
          !(found_part_ref_or_null & keyuse->optimize))
      {
        DBUG_ASSERT(keyparts <= MAX_REF_PARTS);
        chosen_keyuses[keyparts]= keyuse;
        keyparts++;
        length+= keyinfo->key_part[keyuse->keypart].store_length;
        found_part_ref_or_null|= keyuse->optimize;
      }
      keyuse++;
    } while (keyuse->table == table && keyuse->key == key);
    DBUG_ASSERT(length > 0 && keyparts != 0);
  } /* not ftkey */

  DBUG_ASSERT(keyparts > 0);

  /* set up fieldref */
  j->ref.key_parts=keyparts;
  j->ref.key_length=length;
  j->ref.key=(int) key;
  if (!(j->ref.key_buff= (uchar*) thd->calloc(ALIGN_SIZE(length)*2)) ||
      !(j->ref.key_copy= (store_key**) thd->alloc((sizeof(store_key*) *
                                                   (keyparts)))) ||
      !(j->ref.items=    (Item**) thd->alloc(sizeof(Item*)*keyparts)) ||
      !(j->ref.cond_guards= (bool**) thd->alloc(sizeof(uint*)*keyparts)))
  {
    DBUG_RETURN(TRUE);
  }
  j->ref.key_buff2=j->ref.key_buff+ALIGN_SIZE(length);
  j->ref.key_err=1;
  j->ref.has_record= FALSE;
  j->ref.null_rejecting= 0;
  j->ref.use_count= 0;
  j->ref.disable_cache= FALSE;
  keyuse=org_keyuse;

  uchar *key_buff= j->ref.key_buff;
  uchar *null_ref_key= NULL;
  bool keyuse_uses_no_tables= true;
  if (ftkey)
  {
    j->ref.items[0]=((Item_func*)(keyuse->val))->key_item();
    /* Predicates pushed down into subquery can't be used FT access */
    j->ref.cond_guards[0]= NULL;
    if (keyuse->used_tables)
      DBUG_RETURN(TRUE);                        // not supported yet. SerG

    j->type=JT_FT;
    memset(j->ref.key_copy, 0, sizeof(j->ref.key_copy[0]) * keyparts);
  }
  else
  {
    // Set up TABLE_REF based on chosen Key_use-s.
    for (uint part_no= 0 ; part_no < keyparts ; part_no++)
    {
      keyuse= chosen_keyuses[part_no];
      uint maybe_null= MY_TEST(keyinfo->key_part[part_no].null_bit);

      if (keyuse->val->type() == Item::FIELD_ITEM)
      {
        // Look up the most appropriate field to base the ref access on.
        keyuse->val= get_best_field(static_cast<Item_field *>(keyuse->val),
                                    join->cond_equal);
        keyuse->used_tables= keyuse->val->used_tables();
      }
      j->ref.items[part_no]=keyuse->val;        // Save for cond removal
      j->ref.cond_guards[part_no]= keyuse->cond_guard;
      if (keyuse->null_rejecting) 
        j->ref.null_rejecting|= (key_part_map)1 << part_no;
      keyuse_uses_no_tables= keyuse_uses_no_tables && !keyuse->used_tables;

      store_key* key= get_store_key(thd,
                                    keyuse,join->const_table_map,
                                    &keyinfo->key_part[part_no],
                                    key_buff, maybe_null);
      if (unlikely(!key || thd->is_fatal_error))
        DBUG_RETURN(TRUE);

      if (keyuse->used_tables || thd->lex->describe)
        /* 
          Comparing against a non-constant or executing an EXPLAIN
          query (which refers to this info when printing the 'ref'
          column of the query plan)
        */
        j->ref.key_copy[part_no]= key;
      else
      {
        /*
          key is const, copy value now and possibly skip it while ::exec().

          Note:
            Result check of store_key::copy() is unnecessary,
            it could be an error returned by store_key::copy() method
            but stored value is not null and default value could be used
            in this case. Methods which used for storing the value
            should be responsible for proper null value setting
            in case of an error. Thus it's enough to check key->null_key
            value only.
        */
        (void) key->copy();
        /*
          It should be reevaluated in ::exec() if
          constant evaluated to NULL value which we might need to 
          handle as a special case during JOIN::exec()
          (As in : 'Full scan on NULL key')
        */
        if (key->null_key)
          j->ref.key_copy[part_no]= key; // Reevaluate in JOIN::exec()
        else
          j->ref.key_copy[part_no]= NULL;
      }
      /*
	Remember if we are going to use REF_OR_NULL
	But only if field _really_ can be null i.e. we force JT_REF
	instead of JT_REF_OR_NULL in case if field can't be null
      */
      if ((keyuse->optimize & KEY_OPTIMIZE_REF_OR_NULL) && maybe_null)
      {
        DBUG_ASSERT(null_ref_key == NULL); // or we would overwrite it below
        null_ref_key= key_buff;
      }
      key_buff+=keyinfo->key_part[part_no].store_length;
    }
  } /* not ftkey */
  if (j->type == JT_FT)
    DBUG_RETURN(false);
  if (j->type == JT_CONST)
    j->table->const_table= 1;
  else if (((actual_key_flags(keyinfo) & 
             (HA_NOSAME | HA_NULL_PART_KEY)) != HA_NOSAME) ||
	   keyparts != actual_key_parts(keyinfo) || null_ref_key)
  {
    /* Must read with repeat */
    j->type= null_ref_key ? JT_REF_OR_NULL : JT_REF;
    j->ref.null_ref_key= null_ref_key;
  }
  else if (keyuse_uses_no_tables &&
           !(table->file->ha_table_flags() & HA_BLOCK_CONST_TABLE))
  {
    /*
      This happen if we are using a constant expression in the ON part
      of an LEFT JOIN.
      SELECT * FROM a LEFT JOIN b ON b.key=30
      Here we should not mark the table as a 'const' as a field may
      have a 'normal' value or a NULL value.
    */
    j->type=JT_CONST;
  }
  else
    j->type=JT_EQ_REF;
  DBUG_RETURN(false);
}



static store_key *
get_store_key(THD *thd, Key_use *keyuse, table_map used_tables,
	      KEY_PART_INFO *key_part, uchar *key_buff, uint maybe_null)
{
  if (!((~used_tables) & keyuse->used_tables))		// if const item
  {
    return new store_key_const_item(thd,
				    key_part->field,
				    key_buff + maybe_null,
				    maybe_null ? key_buff : 0,
				    key_part->length,
				    keyuse->val);
  }

  Item_field *field_item= NULL;
  if (keyuse->val->type() == Item::FIELD_ITEM)  
    field_item= static_cast<Item_field*>(keyuse->val->real_item());
  else if (keyuse->val->type() == Item::REF_ITEM)
  {
    Item_ref *item_ref= static_cast<Item_ref*>(keyuse->val);
    if (item_ref->ref_type() == Item_ref::OUTER_REF)
    {
      if ((*item_ref->ref)->type() == Item::FIELD_ITEM)
        field_item= static_cast<Item_field*>(item_ref->real_item());
      else if ((*(Item_ref**)(item_ref)->ref)->ref_type()
               == Item_ref::DIRECT_REF
               && 
               item_ref->real_item()->type() == Item::FIELD_ITEM)
        field_item= static_cast<Item_field*>(item_ref->real_item());
    }
  }
  if (field_item)
    return new store_key_field(thd,
                               key_part->field,
                               key_buff + maybe_null,
                               maybe_null ? key_buff : 0,
                               key_part->length,
                               field_item->field,
                               keyuse->val->full_name());

  return new store_key_item(thd,
			    key_part->field,
			    key_buff + maybe_null,
			    maybe_null ? key_buff : 0,
			    key_part->length,
			    keyuse->val);
}


/**
  Extend e1 by AND'ing e2 to the condition e1 points to. The resulting
  condition is fixed. Requirement: the input Items must already have
  been fixed.

  @param[in,out]   e1 Pointer to condition that will be extended with e2
  @param           e2 Condition that will extend e1

  @retval true   if there was a memory allocation error, in which case
                 e1 remains unchanged
  @retval false  otherwise
*/

bool and_conditions(Item **e1, Item *e2)
{
  DBUG_ASSERT(!(*e1) || (*e1)->fixed);
  DBUG_ASSERT(!e2 || e2->fixed);
  if (*e1)
  {
    if (!e2)
      return false;
    Item *res= new Item_cond_and(*e1, e2);
    if (unlikely(!res))
      return true;

    *e1= res;
    res->quick_fix_field();
    res->update_used_tables();

  }
  else
    *e1= e2;
  return false;
}


#define ICP_COND_USES_INDEX_ONLY 10

/*
  Get a part of the condition that can be checked using only index fields

  SYNOPSIS
    make_cond_for_index()
      cond           The source condition
      table          The table that is partially available
      keyno          The index in the above table. Only fields covered by the index
                     are available
      other_tbls_ok  TRUE <=> Fields of other non-const tables are allowed

  DESCRIPTION
    Get a part of the condition that can be checked when for the given table 
    we have values only of fields covered by some index. The condition may
    refer to other tables, it is assumed that we have values of all of their 
    fields.

    Example:
      make_cond_for_index(
         "cond(t1.field) AND cond(t2.key1) AND cond(t2.non_key) AND cond(t2.key2)",
          t2, keyno(t2.key1)) 
      will return
        "cond(t1.field) AND cond(t2.key2)"

  RETURN
    Index condition, or NULL if no condition could be inferred.
*/

static Item *make_cond_for_index(Item *cond, TABLE *table, uint keyno,
                                 bool other_tbls_ok)
{
  DBUG_ASSERT(cond != NULL);

  if (cond->type() == Item::COND_ITEM)
  {
    uint n_marked= 0;
    if (((Item_cond*) cond)->functype() == Item_func::COND_AND_FUNC)
    {
      table_map used_tables= 0;
      Item_cond_and *new_cond=new Item_cond_and;
      if (!new_cond)
	return NULL;
      List_iterator<Item> li(*((Item_cond*) cond)->argument_list());
      Item *item;
      while ((item=li++))
      {
	Item *fix= make_cond_for_index(item, table, keyno, other_tbls_ok);
	if (fix)
        {
	  new_cond->argument_list()->push_back(fix);
          used_tables|= fix->used_tables();
        }
        n_marked += MY_TEST(item->marker == ICP_COND_USES_INDEX_ONLY);
      }
      if (n_marked ==((Item_cond*)cond)->argument_list()->elements)
        cond->marker= ICP_COND_USES_INDEX_ONLY;
      switch (new_cond->argument_list()->elements) {
      case 0:
	return NULL;
      case 1:
        new_cond->set_used_tables(used_tables);
	return new_cond->argument_list()->head();
      default:
	new_cond->quick_fix_field();
        new_cond->set_used_tables(used_tables);
	return new_cond;
      }
    }
    else /* It's OR */
    {
      Item_cond_or *new_cond=new Item_cond_or;
      if (!new_cond)
	return NULL;
      List_iterator<Item> li(*((Item_cond*) cond)->argument_list());
      Item *item;
      while ((item=li++))
      {
	Item *fix= make_cond_for_index(item, table, keyno, other_tbls_ok);
	if (!fix)
	  return NULL;
	new_cond->argument_list()->push_back(fix);
        n_marked += MY_TEST(item->marker == ICP_COND_USES_INDEX_ONLY);
      }
      if (n_marked ==((Item_cond*)cond)->argument_list()->elements)
        cond->marker= ICP_COND_USES_INDEX_ONLY;
      new_cond->quick_fix_field();
      new_cond->set_used_tables(cond->used_tables());
      new_cond->top_level_item();
      return new_cond;
    }
  }

  if (!uses_index_fields_only(cond, table, keyno, other_tbls_ok))
  {
    /* 
      Reset marker since it might have the value
      ICP_COND_USES_INDEX_ONLY if this condition is part of the select
      condition for multiple tables.
    */
    cond->marker= 0;
    return NULL;
  }
  cond->marker= ICP_COND_USES_INDEX_ONLY;
  return cond;
}


static Item *make_cond_remainder(Item *cond, bool exclude_index)
{
  if (exclude_index && cond->marker == ICP_COND_USES_INDEX_ONLY)
    return 0; /* Already checked */

  if (cond->type() == Item::COND_ITEM)
  {
    table_map tbl_map= 0;
    if (((Item_cond*) cond)->functype() == Item_func::COND_AND_FUNC)
    {
      /* Create new top level AND item */
      Item_cond_and *new_cond=new Item_cond_and;
      if (!new_cond)
	return (Item*) 0;
      List_iterator<Item> li(*((Item_cond*) cond)->argument_list());
      Item *item;
      while ((item=li++))
      {
	Item *fix= make_cond_remainder(item, exclude_index);
	if (fix)
        {
	  new_cond->argument_list()->push_back(fix);
          tbl_map |= fix->used_tables();
        }
      }
      switch (new_cond->argument_list()->elements) {
      case 0:
	return (Item*) 0;
      case 1:
	return new_cond->argument_list()->head();
      default:
	new_cond->quick_fix_field();
        new_cond->set_used_tables(tbl_map);
	return new_cond;
      }
    }
    else /* It's OR */
    {
      Item_cond_or *new_cond=new Item_cond_or;
      if (!new_cond)
	return (Item*) 0;
      List_iterator<Item> li(*((Item_cond*) cond)->argument_list());
      Item *item;
      while ((item=li++))
      {
	Item *fix= make_cond_remainder(item, FALSE);
	if (!fix)
	  return (Item*) 0;
	new_cond->argument_list()->push_back(fix);
        tbl_map |= fix->used_tables();
      }
      new_cond->quick_fix_field();
      new_cond->set_used_tables(tbl_map);
      new_cond->top_level_item();
      return new_cond;
    }
  }
  return cond;
}


/**
  Try to extract and push the index condition down to table handler

  @param  tab            A join tab that has tab->table->file and its
                         condition in tab->m_condition
  @param  keyno          Index for which extract and push the condition
  @param  other_tbls_ok  TRUE <=> Fields of other non-const tables are allowed
  @param  trace_obj      trace object where information is to be added
*/

static void push_index_cond(JOIN_TAB *tab, uint keyno, bool other_tbls_ok,
                            Opt_trace_object *trace_obj)
{
  DBUG_ENTER("push_index_cond");

  /*
    We will only attempt to push down an index condition when the
    following criteria are true:
    0. The table has a select condition
    1. The storage engine supports ICP.
    2. The system variable for enabling ICP is ON.
    3. The query is not a multi-table update or delete statement. The reason
       for this requirement is that the same handler will be used 
       both for doing the select/join and the update. The pushed index
       condition might then also be applied by the storage engine
       when doing the update part and result in either not finding
       the record to update or updating the wrong record.
    4. The JOIN_TAB is not part of a subquery that has guarded conditions
       that can be turned on or off during execution of a 'Full scan on NULL 
       key'.
       @see Item_in_optimizer::val_int()
       @see subselect_single_select_engine::exec()
       @see TABLE_REF::cond_guards
       @see setup_join_buffering
    5. The join type is not CONST or SYSTEM. The reason for excluding
       these join types, is that these are optimized to only read the
       record once from the storage engine and later re-use it. In a
       join where a pushed index condition evaluates fields from
       tables earlier in the join sequence, the pushed condition would
       only be evaluated the first time the record value was needed.
    6. The index is not a clustered index. The performance improvement
       of pushing an index condition on a clustered key is much lower 
       than on a non-clustered key. This restriction should be 
       re-evaluated when WL#6061 is implemented.
  */
  if (tab->condition() &&
      tab->table->file->index_flags(keyno, 0, 1) &
      HA_DO_INDEX_COND_PUSHDOWN &&
      tab->join->thd->optimizer_switch_flag(OPTIMIZER_SWITCH_INDEX_CONDITION_PUSHDOWN) &&
      tab->join->thd->lex->sql_command != SQLCOM_UPDATE_MULTI &&
      tab->join->thd->lex->sql_command != SQLCOM_DELETE_MULTI &&
      !tab->has_guarded_conds() &&
      tab->type != JT_CONST && tab->type != JT_SYSTEM &&
      !(keyno == tab->table->s->primary_key &&
        tab->table->file->primary_key_is_clustered()))
  {
    DBUG_EXECUTE("where", print_where(tab->condition(), "full cond",
                 QT_ORDINARY););
    Item *idx_cond= make_cond_for_index(tab->condition(), tab->table,
                                        keyno, other_tbls_ok);
    DBUG_EXECUTE("where", print_where(idx_cond, "idx cond", QT_ORDINARY););
    if (idx_cond)
    {
      /*
        Check that the condition to push actually contains fields from
        the index. Without any fields from the index it is unlikely
        that it will filter out any records since the conditions on
        fields from other tables in most cases have already been
        evaluated.
      */
      idx_cond->update_used_tables();
      if ((idx_cond->used_tables() & tab->table->map) == 0)
      {
        DBUG_VOID_RETURN;
      }

      Item *idx_remainder_cond= 0;
      tab->pre_idx_push_cond= tab->condition();

      /*
        For BKA cache we store condition to special BKA cache field
        because evaluation of the condition requires additional operations
        before the evaluation. This condition is used in 
        JOIN_CACHE_BKA[_UNIQUE]::skip_index_tuple() functions.
      */
      if (tab->use_join_cache &&
          /*
            if cache is used then the value is TRUE only 
            for BKA[_UNIQUE] cache (see setup_join_buffering() func).
            In this case other_tbls_ok is an equivalent of
            cache->is_key_access().
          */
          other_tbls_ok &&
          (idx_cond->used_tables() &
           ~(tab->table->map | tab->join->const_table_map)))
      {
        tab->cache_idx_cond= idx_cond;
        trace_obj->add("pushed_to_BKA", true);
      }
      else
      {
        idx_remainder_cond= tab->table->file->idx_cond_push(keyno, idx_cond);
        tab->select->icp_cond= idx_cond;
        DBUG_EXECUTE("where",
                     print_where(tab->select->icp_cond, "icp cond", 
                                 QT_ORDINARY););
      }
      /*
        Disable eq_ref's "lookup cache" if we've pushed down an index
        condition. 
        TODO: This check happens to work on current ICP implementations, but
        there may exist a compliant implementation that will not work 
        correctly with it. Sort this out when we stabilize the condition
        pushdown APIs.
      */
      if (idx_remainder_cond != idx_cond)
      {
        tab->ref.disable_cache= TRUE;
        trace_obj->add("pushed_index_condition", idx_cond);
      }

      Item *row_cond= make_cond_remainder(tab->condition(), TRUE);
      DBUG_EXECUTE("where", print_where(row_cond, "remainder cond",
                   QT_ORDINARY););
      
      if (row_cond)
      {
        if (!idx_remainder_cond)
          tab->set_condition(row_cond, __LINE__);
        else
        {
          and_conditions(&row_cond, idx_remainder_cond);
          tab->set_condition(row_cond, __LINE__);
        }
      }
      else
        tab->set_condition(idx_remainder_cond, __LINE__);
      trace_obj->add("table_condition_attached", tab->condition());
      if (tab->select)
      {
        DBUG_EXECUTE("where", print_where(tab->select->cond, "cond",
                     QT_ORDINARY););
        tab->select->cond= tab->condition();
      }
    }
  }
  DBUG_VOID_RETURN;
}


/*
  Deny usage of join buffer for the specified table

  SYNOPSIS
    set_join_cache_denial()
      tab    join table for which join buffer usage is to be denied  
     
  DESCRIPTION
    The function denies usage of join buffer when joining the table 'tab'.
    The table is marked as not employing any join buffer. If a join cache
    object has been already allocated for the table this object is destroyed.

  RETURN
    none    
*/

static
void set_join_cache_denial(JOIN_TAB *join_tab)
{
  if (join_tab->op)
  {
    join_tab->op->free();
    join_tab->op= 0;
  }
  if (join_tab->use_join_cache)
  {
    join_tab->use_join_cache= JOIN_CACHE::ALG_NONE;
    /*
      It could be only sub_select(). It could not be sub_seject_sjm because we
      don't do join buffering for the first table in sjm nest. 
    */
    join_tab[-1].next_select= sub_select;
  }
}


/* 
  Revise usage of join buffer for the specified table and the whole nest   

  SYNOPSIS
    revise_cache_usage()
      tab    join table for which join buffer usage is to be revised  

  DESCRIPTION
    The function revise the decision to use a join buffer for the table 'tab'.
    If this table happened to be among the inner tables of a nested outer join/
    semi-join the functions denies usage of join buffers for all of them

  RETURN
    none    
*/

static
void revise_cache_usage(JOIN_TAB *join_tab)
{
  JOIN_TAB *tab;
  JOIN_TAB *first_inner;

  set_join_cache_denial(join_tab);

  if (join_tab->first_inner)
  {
    JOIN_TAB *end_tab= join_tab;
    for (first_inner= join_tab->first_inner; 
         first_inner;
         first_inner= first_inner->first_upper)           
    {
      for (tab= end_tab-1; tab >= first_inner; tab--)
        set_join_cache_denial(tab);
      end_tab= first_inner;
    }
  }
  else if (join_tab->get_sj_strategy() == SJ_OPT_FIRST_MATCH)
  {
    first_inner= join_tab->first_sj_inner_tab;
    for (tab= join_tab-1; tab >= first_inner; tab--)
    {
      if (tab->first_sj_inner_tab == first_inner)
        set_join_cache_denial(tab);
    }
  }
}


/**
  Set up join buffering for a specified table, if possible.

  @param tab             joined table to check join buffer usage for
  @param join            join for which the check is performed
  @param options         options of the join
  @param no_jbuf_after   don't use join buffering after table with this number
  @param icp_other_tables_ok[out] TRUE if condition pushdown supports
                                  other tables presence

  @return false if successful, true if error.
          Currently, allocation errors for join cache objects are ignored,
          and regular execution is chosen silently.

  @details
    The function finds out whether the table 'tab' can be joined using a join
    buffer. This check is performed after the best execution plan for 'join'
    has been chosen. If the function decides that a join buffer can be employed
    then it selects the most appropriate join cache object that contains this
    join buffer.
    If it has already been decided to not use join buffering for this table,
    no action is taken.

    Often it is already decided that join buffering will be used earlier in
    the optimization process, and this will also ensure that the most correct
    cost for the operation is calculated, and hence the probability of
    choosing an optimal join plan is higher. However, some join buffering
    decisions cannot currently be taken before this stage, hence we need this
    function to decide the most accurate join buffering strategy.

    @todo Long-term it is the goal that join buffering strategy is decided
    when the plan is selected.

    The result of the check and the type of the the join buffer to be used
    depend on:
      - the access method to access rows of the joined table
      - whether the join table is an inner table of an outer join or semi-join
      - the optimizer_switch settings for join buffering
      - the join 'options'.
    In any case join buffer is not used if the number of the joined table is
    greater than 'no_jbuf_after'. 

    If block_nested_loop is turned on, and if all other criteria for using
    join buffering is fulfilled (see below), then join buffer is used 
    for any join operation (inner join, outer join, semi-join) with 'JT_ALL' 
    access method.  In that case, a JOIN_CACHE_BNL object is always employed.

    If an index is used to access rows of the joined table and batched_key_access
    is on, then a JOIN_CACHE_BKA object is employed. (Unless debug flag,
    test_bka unique, is set, then a JOIN_CACHE_BKA_UNIQUE object is employed
    instead.) 

    If the function decides that a join buffer can be used to join the table
    'tab' then it sets @c tab->use_join_cache to reflect the chosen algorithm 
    and assigns the selected join cache object to the field 'cache' of the 
    previous join table.  After creating a join cache object, it will be 
    initialized. Failure to do so, will cause the decision to use join
    buffering to be reverted.
 
  @note
    For a nested outer join/semi-join, currently, we either use join buffers for
    all inner tables or for none of them. 
   
  @todo
    Support BKA inside SJ-Materialization nests. When doing this, we'll need
    to only store sj-inner tables in the join buffer.
#if 0
        JOIN_TAB *first_tab= join->join_tab+join->const_tables;
        uint n_tables= i-join->const_tables;
        / *
          We normally put all preceding tables into the join buffer, except
          for the constant tables.
          If we're inside a semi-join materialization nest, e.g.

             outer_tbl1  outer_tbl2  ( inner_tbl1, inner_tbl2 ) ...
                                                       ^-- we're here

          then we need to put into the join buffer only the tables from
          within the nest.
        * /
        if (i >= first_sjm_table && i < last_sjm_table)
        {
          n_tables= i - first_sjm_table; // will be >0 if we got here
          first_tab= join->join_tab + first_sjm_table;
        }
#endif

*/

static bool setup_join_buffering(JOIN_TAB *tab, JOIN *join,
                                 ulonglong options, uint no_jbuf_after,
                                 bool *icp_other_tables_ok)
{
  uint flags;
  Cost_estimate cost;
  ha_rows rows;
  uint bufsz= 4096;
  JOIN_CACHE *prev_cache;
  const bool bnl_on= join->thd->optimizer_switch_flag(OPTIMIZER_SWITCH_BNL);
  const bool bka_on= join->thd->optimizer_switch_flag(OPTIMIZER_SWITCH_BKA);
  const uint tableno= tab - join->join_tab;
  const uint tab_sj_strategy= tab->get_sj_strategy();
  bool use_bka_unique= false;
  DBUG_EXECUTE_IF("test_bka_unique", use_bka_unique= true;);
  *icp_other_tables_ok= TRUE;

  if (!(bnl_on || bka_on) || tableno == join->const_tables)
  {
    DBUG_ASSERT(tab->use_join_cache == JOIN_CACHE::ALG_NONE);
    return false;
  }
  if (options & SELECT_NO_JOIN_CACHE)
    goto no_join_cache;
  /* 
    psergey-todo: why the below when execution code seems to handle the
    "range checked for each record" case?
  */
  if (tab->use_quick == QS_DYNAMIC_RANGE)
    goto no_join_cache;

  /* No join buffering if prevented by no_jbuf_after */
  if (tableno > no_jbuf_after)
    goto no_join_cache;

  /*
    An inner table of an outer join nest must not use join buffering if
    the first inner table of that outer join nest does not use join buffering.
    This condition is not handled by earlier optimizer stages.
  */
  if (tab->first_inner != NULL &&
      tab->first_inner != tab &&
      !tab->first_inner->use_join_cache)
    goto no_join_cache;
  /*
    The first inner table of an outer join nest must not use join buffering
    if the tables in the embedding outer join nest do not use join buffering.
    This condition is not handled by earlier optimizer stages.
  */
  if (tab->first_upper != NULL &&
      !tab->first_upper->use_join_cache)
    goto no_join_cache;

  switch (tab_sj_strategy)
  {
  case SJ_OPT_FIRST_MATCH:
    /*
      Use join cache with FirstMatch semi-join strategy only when semi-join
      contains only one table.
    */
    if (!tab->is_single_inner_of_semi_join())
    {
      DBUG_ASSERT(tab->use_join_cache == JOIN_CACHE::ALG_NONE);
      goto no_join_cache;
    }
    break;

  case SJ_OPT_LOOSE_SCAN:
    /* No join buffering if this semijoin nest is handled by loosescan */
    DBUG_ASSERT(tab->use_join_cache == JOIN_CACHE::ALG_NONE);
    goto no_join_cache;

  case SJ_OPT_MATERIALIZE_LOOKUP:
  case SJ_OPT_MATERIALIZE_SCAN:
    /*
      The Materialize strategies reuse the join_tab belonging to the
      first table that was materialized. Neither table can use join buffering:
      - The first table in a join never uses join buffering.
      - The join_tab used for looking up a row in the materialized table, or
        scanning the rows of a materialized table, cannot use join buffering.
      We allow join buffering for the remaining tables of the materialized
      semi-join nest.
    */
    if (tab->first_sj_inner_tab == tab)
    {
      DBUG_ASSERT(tab->use_join_cache == JOIN_CACHE::ALG_NONE);
      goto no_join_cache;
    }
    break;

  case SJ_OPT_DUPS_WEEDOUT:
    // This strategy allows the same join buffering as a regular join would.
  case SJ_OPT_NONE:
    break;
  }

  /*
    Link with the previous join cache, but make sure that we do not link
    join caches of two different operations when the previous operation was
    MaterializeLookup or MaterializeScan, ie if:
     1. the previous join_tab has join buffering enabled, and
     2. the previous join_tab belongs to a materialized semi-join nest, and
     3. this join_tab represents a regular table, or is part of a different
        semi-join interval than the previous join_tab.
  */
  prev_cache= (JOIN_CACHE*)(tab-1)->op;
  if (prev_cache != NULL &&                                       // 1
      sj_is_materialize_strategy((tab-1)->get_sj_strategy()) &&   // 2
      tab->first_sj_inner_tab != (tab-1)->first_sj_inner_tab)     // 3
    prev_cache= NULL;

  /*
    The following code prevents use of join buffering when there is an
    outer join operation and first match semi-join strategy is used, because:

    Outer join needs a "match flag" to track that a row should be
    NULL-complemented, such flag being attached to first inner table's cache
    (tracks whether the cached row from outer table got a match, in which case
    no NULL-complemented row is needed).

    FirstMatch also needs a "match flag", such flag is attached to sj inner
    table's cache (tracks whether the cached row from outer table already got
    a first match in the sj-inner table, in which case we don't need to join
    this cached row again)
     - but a row in a cache has only one "match flag"
     - so if "sj inner table"=="first inner", there is a problem. 
  */
  if (tab_sj_strategy == SJ_OPT_FIRST_MATCH &&
      tab->is_inner_table_of_outer_join())
    goto no_join_cache;

  switch (tab->type) {
  case JT_ALL:
    if (!bnl_on)
    {
      DBUG_ASSERT(tab->use_join_cache == JOIN_CACHE::ALG_NONE);
      goto no_join_cache;
    }

    if ((options & SELECT_DESCRIBE) ||
        ((tab->op= new JOIN_CACHE_BNL(join, tab, prev_cache)) &&
         !tab->op->init()))
    {
      *icp_other_tables_ok= FALSE;
      DBUG_ASSERT(might_do_join_buffering(join_buffer_alg(join->thd), tab));
      tab->use_join_cache= JOIN_CACHE::ALG_BNL;
      return false;
    }
    goto no_join_cache;
  case JT_SYSTEM:
  case JT_CONST:
  case JT_REF:
  case JT_EQ_REF:
    if (!bka_on)
    {
      DBUG_ASSERT(tab->use_join_cache == JOIN_CACHE::ALG_NONE);
      goto no_join_cache;
    }

    /*
      Disable BKA for materializable derived tables/views as they aren't
      instantiated yet.
    */
    if (tab->table->pos_in_table_list->uses_materialization())
      goto no_join_cache;

    /*
      Can't use BKA for subquery if dealing with a subquery that can
      turn a ref access into a "full scan on NULL key" table scan.

      @see Item_in_optimizer::val_int()
      @see subselect_single_select_engine::exec()
      @see TABLE_REF::cond_guards
      @see push_index_cond()

      @todo: This choice to not use BKA should be done before making
      cost estimates, e.g. in set_join_buffer_properties(). That
      happens before cond guards are set up, so instead of doing the
      check below, BKA should be disabled if
       - We are in an IN subquery, and
       - The IN predicate is not a top_level_item, and
       - The left_expr of the IN predicate may contain NULL values 
         (left_expr->maybe_null)
    */
    if (tab->has_guarded_conds())
      goto no_join_cache;

    flags= HA_MRR_NO_NULL_ENDPOINTS;
    if (tab->table->covering_keys.is_set(tab->ref.key))
      flags|= HA_MRR_INDEX_ONLY;
    rows= tab->table->file->multi_range_read_info(tab->ref.key, 10, 20,
                                                  &bufsz, &flags, &cost);
    /*
      Cannot use BKA/BKA_UNIQUE if
      1. MRR scan cannot be performed, or
      2. MRR default implementation is used
      Cannot use BKA if
      3. HA_MRR_NO_ASSOCIATION flag is set
    */
    if ((rows == HA_POS_ERROR) ||                               // 1
        (flags & HA_MRR_USE_DEFAULT_IMPL) ||                    // 2
        ((flags & HA_MRR_NO_ASSOCIATION) && !use_bka_unique))   // 3
      goto no_join_cache;

    if (!(options & SELECT_DESCRIBE))
    {
      if (use_bka_unique)
        tab->op= new JOIN_CACHE_BKA_UNIQUE(join, tab, flags, prev_cache);
      else
        tab->op= new JOIN_CACHE_BKA(join, tab, flags, prev_cache);

      if (!tab->op || tab->op->init())
        goto no_join_cache;
    }
     
    DBUG_ASSERT(might_do_join_buffering(join_buffer_alg(join->thd), tab));
    if (use_bka_unique)
      tab->use_join_cache= JOIN_CACHE::ALG_BKA_UNIQUE;
    else
      tab->use_join_cache= JOIN_CACHE::ALG_BKA;

    return false;
  default : ;
  }

no_join_cache:
  if (bnl_on || bka_on)
    revise_cache_usage(tab);
  tab->use_join_cache= JOIN_CACHE::ALG_NONE;
  return false;
}


/**
  Setup the materialized table for a semi-join nest

  @param tab       join_tab for the materialized semi-join table
  @param tableno   table number of materialized table
  @param inner_pos information about the first inner table of the subquery
  @param sjm_pos   information about the materialized semi-join table,
                   to be filled with data.

  @details
    Setup execution structures for one semi-join materialization nest:
    - Create the materialization temporary table, including TABLE_LIST object.
    - Create a list of Item_field objects per column in the temporary table.
    - Create a keyuse array describing index lookups into the table
      (for MaterializeLookup)

  @return False if OK, True if error
*/

bool JOIN::setup_materialized_table(JOIN_TAB *tab, uint tableno,
                                    const POSITION *inner_pos,
                                    POSITION *sjm_pos)
{
  DBUG_ENTER("JOIN::setup_materialized_table");
  const TABLE_LIST *const emb_sj_nest= inner_pos->table->emb_sj_nest;
  Semijoin_mat_optimize *const sjm_opt= &emb_sj_nest->nested_join->sjm;
  Semijoin_mat_exec *const sjm_exec= tab->sj_mat_exec;
  const uint field_count= emb_sj_nest->nested_join->sj_inner_exprs.elements;

  DBUG_ASSERT(inner_pos->sj_strategy == SJ_OPT_MATERIALIZE_LOOKUP ||
              inner_pos->sj_strategy == SJ_OPT_MATERIALIZE_SCAN);

  /* 
    Set up the table to write to, do as select_union::create_result_table does
  */
  sjm_exec->table_param.init();
  sjm_exec->table_param.field_count= field_count;
  sjm_exec->table_param.bit_fields_as_long= true;

  char buffer[NAME_LEN];
  const size_t len= my_snprintf(buffer, sizeof(buffer) - 1, "<subquery%u>",
                                emb_sj_nest->nested_join->query_block_id);
  char *name= (char *)alloc_root(thd->mem_root, len + 1);
  if (name == NULL)
    DBUG_RETURN(true); /* purecov: inspected */

  memcpy(name, buffer, len);
  name[len] = '\0';
  TABLE *table;
  if (!(table= create_tmp_table(thd, &sjm_exec->table_param, 
                                emb_sj_nest->nested_join->sj_inner_exprs,
                                NULL, 
                                true /* distinct */, 
                                true /* save_sum_fields */,
                                thd->variables.option_bits |
                                TMP_TABLE_ALL_COLUMNS, 
                                HA_POS_ERROR /* rows_limit */, 
                                name)))
    DBUG_RETURN(true); /* purecov: inspected */
  sjm_exec->table= table;
  table->tablenr= tableno;
  table->map= (table_map)1 << tableno;
  table->file->extra(HA_EXTRA_WRITE_CACHE);
  table->file->extra(HA_EXTRA_IGNORE_DUP_KEY);
  table->reginfo.join_tab= tab;
  sj_tmp_tables.push_back(table);
  sjm_exec_list.push_back(sjm_exec);

  if (!(sjm_opt->mat_fields=
    (Item_field **) alloc_root(thd->mem_root,
                               field_count * sizeof(Item_field **))))
    DBUG_RETURN(true);

  for (uint fieldno= 0; fieldno < field_count; fieldno++)
  {
    if (!(sjm_opt->mat_fields[fieldno]= new Item_field(table->field[fieldno])))
      DBUG_RETURN(true);
  }

  TABLE_LIST *tl;
  if (!(tl= (TABLE_LIST *) alloc_root(thd->mem_root, sizeof(TABLE_LIST))))
    DBUG_RETURN(true);
  // TODO: May have to setup outer-join info for this TABLE_LIST !!!

  tl->init_one_table("", 0, name, strlen(name), name, TL_IGNORE);

  tl->table= table;

  tab->table= table;  
  tab->position= sjm_pos;
  tab->join= this;

  tab->worst_seeks= 1.0;
  tab->records= (ha_rows)emb_sj_nest->nested_join->sjm.expected_rowcount;
  tab->found_records= tab->records;
  tab->read_time= (ha_rows)emb_sj_nest->nested_join->sjm.scan_cost.total_cost();

  tab->on_expr_ref= tl->join_cond_ref();

  tab->materialize_table= join_materialize_semijoin;

  table->pos_in_table_list= tl;
  table->keys_in_use_for_query.set_all();
  sjm_pos->table= tab;
  sjm_pos->sj_strategy= SJ_OPT_NONE;

  sjm_pos->use_join_buffer= false;

  /*
    Key_use objects are required so that create_ref_for_key() can set up
    a proper ref access for this table.
  */
  Key_use_array *keyuse=
   create_keyuse_for_table(thd, table, field_count, sjm_opt->mat_fields,
                           emb_sj_nest->nested_join->sj_outer_exprs);
  if (!keyuse)
    DBUG_RETURN(true);

  double fanout= (tab == join_tab + tab->join->const_tables) ?
                 1.0 : (tab-1)->position->prefix_record_count;
  if (!sjm_exec->is_scan)
  {
    sjm_pos->key= keyuse->begin(); // MaterializeLookup will use the index
    tab->keyuse= keyuse->begin();
    tab->keys.set_bit(0);          // There is one index - use it always
    tab->index= 0;
    sjm_pos->set_prefix_costs(1.0, fanout);
    sjm_pos->records_read= 1.0;   
    sjm_pos->read_time= 1.0;      
  }
  else
  {
    sjm_pos->key= NULL; // No index use for MaterializeScan
    sjm_pos->set_prefix_costs(tab->read_time, tab->records * fanout);
    sjm_pos->records_read= tab->records;
    sjm_pos->read_time= tab->read_time;
  }

  DBUG_RETURN(false);
}


/**
  Plan refinement stage: do various setup things for the executor

  @param join          Join being processed
  @param options       Join's options (checking for SELECT_DESCRIBE, 
                       SELECT_NO_JOIN_CACHE)
  @param no_jbuf_after Don't use join buffering after table with this number.

  @return false if successful, true if error (Out of memory)

  @details
    Plan refinement stage: do various set ups for the executioner
      - setup join buffering use
      - push index conditions
      - increment relevant counters
      - etc
*/

bool
make_join_readinfo(JOIN *join, ulonglong options, uint no_jbuf_after)
{
  const bool statistics= MY_TEST(!(join->select_options & SELECT_DESCRIBE));

  DBUG_ENTER("make_join_readinfo");

  Opt_trace_context * const trace= &join->thd->opt_trace;
  Opt_trace_object wrapper(trace);
  Opt_trace_array trace_refine_plan(trace, "refine_plan");

  if (setup_semijoin_dups_elimination(join, options, no_jbuf_after))
    DBUG_RETURN(TRUE); /* purecov: inspected */

  for (uint i= join->const_tables; i < join->tables; i++)
  {
    JOIN_TAB *const tab= join->join_tab+i;
    TABLE    *const table= tab->table;
    if (!tab->position)
      continue;

    bool icp_other_tables_ok;
    tab->read_record.table= table;
    tab->next_select=sub_select;		/* normal select */
    tab->cache_idx_cond= 0;
    table->status= STATUS_GARBAGE | STATUS_NOT_FOUND;
    tab->read_first_record= NULL; // Access methods not set yet
    tab->read_record.read_record= NULL;
    tab->read_record.unlock_row= rr_unlock_row;

    Opt_trace_object trace_refine_table(trace);
    trace_refine_table.add_utf8_table(table);

    if (tab->do_loosescan())
    {
      if (!(tab->loosescan_buf= (uchar*)join->thd->alloc(tab->
                                                         loosescan_key_len)))
        DBUG_RETURN(TRUE); /* purecov: inspected */
    }
    switch (tab->type) {
    case JT_EQ_REF:
    case JT_REF_OR_NULL:
    case JT_REF:
      if (tab->select)
        tab->select->set_quick(NULL);
      delete tab->quick;
      tab->quick=0;
      /* fall through */
    case JT_SYSTEM: 
    case JT_CONST:
      /* Only happens with outer joins */
      if (setup_join_buffering(tab, join, options, no_jbuf_after,
                               &icp_other_tables_ok))
        DBUG_RETURN(true);
      if (tab->use_join_cache != JOIN_CACHE::ALG_NONE)
        tab[-1].next_select= sub_select_op;

      if (table->covering_keys.is_set(tab->ref.key) &&
          !table->no_keyread)
        table->set_keyread(TRUE);
      else
        push_index_cond(tab, tab->ref.key, icp_other_tables_ok,
                        &trace_refine_table);
      break;
    case JT_ALL:
      if (setup_join_buffering(tab, join, options, no_jbuf_after,
                               &icp_other_tables_ok))
        DBUG_RETURN(true);
      if (tab->use_join_cache != JOIN_CACHE::ALG_NONE)
        tab[-1].next_select=sub_select_op;

      /* These init changes read_record */
      if (tab->use_quick == QS_DYNAMIC_RANGE)
      {
	join->thd->set_status_no_good_index_used();
	tab->read_first_record= join_init_quick_read_record;
	if (statistics)
	  join->thd->inc_status_select_range_check();
        trace_refine_table.add_alnum("access_type", "dynamic_range");
      }
      else
      {
	tab->read_first_record= join_init_read_record;
	if (i == join->const_tables)
	{
	  if (tab->select && tab->select->quick)
	  {
	    if (statistics)
	      join->thd->inc_status_select_range();
	  }
	  else
	  {
	    join->thd->set_status_no_index_used();
	    if (statistics)
            {
              join->thd->inc_status_select_scan();
              join->thd->query_plan_flags|= QPLAN_FULL_SCAN;
            }
	  }
	}
	else
	{
	  if (tab->select && tab->select->quick)
	  {
	    if (statistics)
	      join->thd->inc_status_select_full_range_join();
	  }
	  else
	  {
	    join->thd->set_status_no_index_used();
	    if (statistics)
            {
              join->thd->inc_status_select_full_join();
              join->thd->query_plan_flags|= QPLAN_FULL_JOIN;
            }
	  }
	}
	if (!table->no_keyread)
	{
          if (tab->select && tab->select->quick &&
              tab->select->quick->index != MAX_KEY && //not index_merge
              table->covering_keys.is_set(tab->select->quick->index))
            table->set_keyread(TRUE);
          else if (!table->covering_keys.is_clear_all() &&
                   !(tab->select && tab->select->quick))
	  {					// Only read index tree
	    /*
            It has turned out that the below change, while speeding things
            up for disk-bound loads, slows them down for cases when the data
            is in disk cache (see BUG#35850):
	    //  See bug #26447: "Using the clustered index for a table scan
	    //  is always faster than using a secondary index".
            if (table->s->primary_key != MAX_KEY &&
                table->file->primary_key_is_clustered())
              tab->index= table->s->primary_key;
            else
              tab->index=find_shortest_key(table, & table->covering_keys);
	    */
            if (!tab->do_loosescan())
              tab->index=find_shortest_key(table, & table->covering_keys);
	    tab->read_first_record= join_read_first;
            tab->type=JT_INDEX_SCAN;      // Read with index_first / index_next
	  }
          else if (!(tab->select && tab->select->quick))
          {
            DBUG_ASSERT(table->covering_keys.is_clear_all());
            if (!tab->do_loosescan())
            {
              key_map clustering_keys;
              for (uint i= 0; i < table->s->keys; i++)
              {
                if (tab->keys.is_set(i)
                    && table->file->index_flags(i, 0, 0) & HA_CLUSTERED_INDEX)
                  clustering_keys.set_bit(i);
              }
              uint index= find_shortest_key(table, &clustering_keys);
              if (index != MAX_KEY)
              {
                tab->index= index;
                tab->read_first_record= join_read_first;
                tab->type= JT_INDEX_SCAN;
              }
            }
          }
        }
        if (tab->select && tab->select->quick &&
            tab->select->quick->index != MAX_KEY && ! tab->table->key_read)
          push_index_cond(tab, tab->select->quick->index, icp_other_tables_ok,
                          &trace_refine_table);
        trace_refine_table.add_alnum("access_type",
                                     tab->type == JT_INDEX_SCAN ?
                                     "index_scan" :
                                     (tab->select && tab->select->quick) ?
                                     "range" : "table_scan");
      }
      break;
    case JT_FT:
      break;
    default:
      DBUG_PRINT("error",("Table type %d found",tab->type)); /* purecov: deadcode */
      break;					/* purecov: deadcode */
    case JT_UNKNOWN:
      abort();					/* purecov: deadcode */
    }
    // Materialize derived tables prior to accessing them.
    if (tab->table->pos_in_table_list->uses_materialization())
      tab->materialize_table= join_materialize_derived;
  }

  for (uint i= join->const_tables; i < join->primary_tables; i++)
  {
    if (join->join_tab[i].use_join_cache != JOIN_CACHE::ALG_NONE)
    {
      /*
        A join buffer is used for this table. We here inform the optimizer
        that it should not rely on rows of the first non-const table being in
        order thanks to an index scan; indeed join buffering of the present
        table subsequently changes the order of rows.
      */
      if (join->order != NULL)
        join->simple_order= false;
      if (join->group_list != NULL)
        join->simple_group= false;
      break;
    }
  }

  DBUG_RETURN(FALSE);
}


/**
  Give error if we some tables are done with a full join.

  This is used by multi_table_update and multi_table_delete when running
  in safe mode.

  @param join		Join condition

  @retval
    0	ok
  @retval
    1	Error (full join used)
*/

bool error_if_full_join(JOIN *join)
{
  for (uint i= 0; i < join->primary_tables; i++)
  {
    JOIN_TAB *const tab= join->join_tab + i;

    if (tab->type == JT_ALL && (!tab->select || !tab->select->quick))
    {
      /* This error should not be ignored. */
      join->select_lex->no_error= FALSE;
      my_message(ER_UPDATE_WITHOUT_KEY_IN_SAFE_MODE,
                 ER(ER_UPDATE_WITHOUT_KEY_IN_SAFE_MODE), MYF(0));
      return true;
    }
  }
  return false;
}


/**
  Cleanup table of join operation.

  @note
    Notice that this is not a complete cleanup. In some situations, the
    object may be reused after a cleanup operation, hence we cannot set
    the table pointer to NULL in this function.
*/

void JOIN_TAB::cleanup()
{
  delete select;
  select= 0;
  delete quick;
  quick= 0;
  limit= 0;

  // Free select that was created for filesort outside of create_sort_index
  if (filesort && filesort->select && !filesort->own_select)
    delete filesort->select;
  delete filesort;
  filesort= NULL;
  /* Skip non-existing derived tables/views result tables */
  if (table &&
      (table->s->tmp_table != INTERNAL_TMP_TABLE || table->is_created()))
  {
    table->set_keyread(FALSE);
    table->file->ha_index_or_rnd_end();

    free_io_cache(table);
    filesort_free_buffers(table, true);
    /*
      We need to reset this for next select
      (Tested in part_of_refkey)
    */
    table->reginfo.join_tab= NULL;
    if (table->pos_in_table_list)
    {
      table->pos_in_table_list->derived_keys_ready= false;
      table->pos_in_table_list->derived_key_list.empty();
    }
  }
  end_read_record(&read_record);
}

uint JOIN_TAB::sjm_query_block_id() const
{
  return sj_is_materialize_strategy(get_sj_strategy()) ?
    first_sj_inner_tab->emb_sj_nest->nested_join->query_block_id : 0;
}


/**
  Extend join_tab->m_condition and join_tab->select->cond by AND'ing
  add_cond to them

  @param add_cond   The condition to AND with the existing conditions
  @param line       Code line this method was called from

  @retval true   if there was a memory allocation error
  @retval false  otherwise

*/
bool JOIN_TAB::and_with_jt_and_sel_condition(Item *add_cond, uint line)
{
  if (and_with_condition(add_cond, line))
    return true;

  if (select)
  {
    DBUG_PRINT("info", 
               ("select::cond extended. Change %p -> %p "
                "at line %u tab %p select %p",
                select->cond, m_condition, line, this, select));
    select->cond= m_condition;
  }
  return false;
}

/**
  Extend join_tab->cond by AND'ing add_cond to it

  @param add_cond    The condition to AND with the existing cond
                     for this JOIN_TAB
  @param line        Code line this method was called from

  @retval true   if there was a memory allocation error
  @retval false  otherwise
*/
bool JOIN_TAB::and_with_condition(Item *add_cond, uint line)
{
  Item *old_cond MY_ATTRIBUTE((unused))= m_condition;
  if (and_conditions(&m_condition, add_cond))
    return true;
  DBUG_PRINT("info", ("JOIN_TAB::m_condition extended. Change %p -> %p "
                      "at line %u tab %p",
                      old_cond, m_condition, line, this));
  return false;
}


/**
  Check if JOIN_TAB condition was moved to Filesort condition.
  If yes then return condition belonging to Filesort, otherwise
  return condition belonging to JOIN_TAB.
*/

Item *JOIN_TAB::unified_condition() const
{
  return filesort && filesort->select ? filesort->select->cond : condition();
}


/**
  Partially cleanup JOIN after it has executed: close index or rnd read
  (table cursors), free quick selects.

    This function is called in the end of execution of a JOIN, before the used
    tables are unlocked and closed.

    For a join that is resolved using a temporary table, the first sweep is
    performed against actual tables and an intermediate result is inserted
    into the temprorary table.
    The last sweep is performed against the temporary table. Therefore,
    the base tables and associated buffers used to fill the temporary table
    are no longer needed, and this function is called to free them.

    For a join that is performed without a temporary table, this function
    is called after all rows are sent, but before EOF packet is sent.

    For a simple SELECT with no subqueries this function performs a full
    cleanup of the JOIN and calls mysql_unlock_read_tables to free used base
    tables.

    If a JOIN is executed for a subquery or if it has a subquery, we can't
    do the full cleanup and need to do a partial cleanup only.
    - If a JOIN is not the top level join, we must not unlock the tables
    because the outer select may not have been evaluated yet, and we
    can't unlock only selected tables of a query.
    - Additionally, if this JOIN corresponds to a correlated subquery, we
    should not free quick selects and join buffers because they will be
    needed for the next execution of the correlated subquery.
    - However, if this is a JOIN for a [sub]select, which is not
    a correlated subquery itself, but has subqueries, we can free it
    fully and also free JOINs of all its subqueries. The exception
    is a subquery in SELECT list, e.g: @n
    SELECT a, (select max(b) from t1) group by c @n
    This subquery will not be evaluated at first sweep and its value will
    not be inserted into the temporary table. Instead, it's evaluated
    when selecting from the temporary table. Therefore, it can't be freed
    here even though it's not correlated.

  @todo
    Unlock tables even if the join isn't top level select in the tree
*/

void JOIN::join_free()
{
  SELECT_LEX_UNIT *tmp_unit;
  SELECT_LEX *sl;
  /*
    Optimization: if not EXPLAIN and we are done with the JOIN,
    free all tables.
  */
  bool full= (!select_lex->uncacheable && !thd->lex->describe);
  bool can_unlock= full;
  DBUG_ENTER("JOIN::join_free");

  cleanup(full);

  for (tmp_unit= select_lex->first_inner_unit();
       tmp_unit;
       tmp_unit= tmp_unit->next_unit())
    for (sl= tmp_unit->first_select(); sl; sl= sl->next_select())
    {
      Item_subselect *subselect= sl->master_unit()->item;
      bool full_local= full && (!subselect || subselect->is_evaluated());
      /*
        If this join is evaluated, we can fully clean it up and clean up all
        its underlying joins even if they are correlated -- they will not be
        used any more anyway.
        If this join is not yet evaluated, we still must clean it up to
        close its table cursors -- it may never get evaluated, as in case of
        ... HAVING FALSE OR a IN (SELECT ...))
        but all table cursors must be closed before the unlock.
      */
      sl->cleanup_all_joins(full_local);
      /* Can't unlock if at least one JOIN is still needed */
      can_unlock= can_unlock && full_local;
    }

  /*
    We are not using tables anymore
    Unlock all tables. We may be in an INSERT .... SELECT statement.
  */
  if (can_unlock && lock && thd->lock && ! thd->locked_tables_mode &&
      !(select_options & SELECT_NO_UNLOCK) &&
      !select_lex->subquery_in_having &&
      (select_lex == (thd->lex->unit.fake_select_lex ?
                      thd->lex->unit.fake_select_lex : &thd->lex->select_lex)))
  {
    /*
      TODO: unlock tables even if the join isn't top level select in the
      tree.
    */
    mysql_unlock_read_tables(thd, lock);           // Don't free join->lock
    lock= 0;
  }

  DBUG_VOID_RETURN;
}


/**
  Free resources of given join.

  @param fill   true if we should free all resources, call with full==1
                should be last, before it this function can be called with
                full==0

  @note
    With subquery this function definitely will be called several times,
    but even for simple query it can be called several times.
*/

void JOIN::cleanup(bool full)
{
  DBUG_ENTER("JOIN::cleanup");

  DBUG_ASSERT(const_tables <= primary_tables &&
              primary_tables <= tables);

  if (join_tab)
  {
    JOIN_TAB *tab,*end;

    if (full)
    {
      for (tab= join_tab, end= tab + tables; tab < end; tab++)
	tab->cleanup();
    }
    else
    {
      for (tab= join_tab, end= tab + tables; tab < end; tab++)
      {
        if (!tab->table)
          continue;
	if (tab->table->is_created())
        {
          tab->table->file->ha_index_or_rnd_end();
          if (tab->op &&
              tab->op->type() == QEP_operation::OT_TMP_TABLE)
          {
            int tmp= 0;
            if ((tmp= tab->table->file->extra(HA_EXTRA_NO_CACHE)))
              tab->table->file->print_error(tmp, MYF(0));
          }
        }
        free_io_cache(tab->table);
        filesort_free_buffers(tab->table, full);
      }
    }
  }
  /*
    We are not using tables anymore
    Unlock all tables. We may be in an INSERT .... SELECT statement.
  */
  if (full)
  {
    // Run Cached_item DTORs!
    group_fields.delete_elements();

    /*
      We can't call delete_elements() on copy_funcs as this will cause
      problems in free_elements() as some of the elements are then deleted.
    */
    tmp_table_param.copy_funcs.empty();
    tmp_table_param.cleanup();
  }
  /* Restore ref array to original state */
  if (current_ref_ptrs != items0)
  {
    set_items_ref_array(items0);
    set_group_rpa= false;
  }
  DBUG_VOID_RETURN;
}


/**
  Filter out ORDER items those are equal to constants in WHERE

  This function is a limited version of remove_const() for use
  with non-JOIN statements (i.e. single-table UPDATE and DELETE).


  @param order            Linked list of ORDER BY arguments
  @param cond             WHERE expression

  @return pointer to new filtered ORDER list or NULL if whole list eliminated

  @note
    This function overwrites input order list.
*/

ORDER *simple_remove_const(ORDER *order, Item *where)
{
  if (!order || !where)
    return order;

  ORDER *first= NULL, *prev= NULL;
  for (; order; order= order->next)
  {
    DBUG_ASSERT(!order->item[0]->with_sum_func); // should never happen
    if (!const_expression_in_where(where, order->item[0]))
    {
      if (!first)
        first= order;
      if (prev)
        prev->next= order;
      prev= order;
    }
  }
  if (prev)
    prev->next= NULL;
  return first;
}




/* 
  Check if equality can be used in removing components of GROUP BY/DISTINCT
  
  SYNOPSIS
    test_if_equality_guarantees_uniqueness()
      l          the left comparison argument (a field if any)
      r          the right comparison argument (a const of any)
  
  DESCRIPTION    
    Checks if an equality predicate can be used to take away 
    DISTINCT/GROUP BY because it is known to be true for exactly one 
    distinct value (e.g. <expr> == <const>).
    Arguments must be of the same type because e.g. 
    <string_field> = <int_const> may match more than 1 distinct value from 
    the column. 
    We must take into consideration and the optimization done for various 
    string constants when compared to dates etc (see Item_int_with_ref) as
    well as the collation of the arguments.
  
  RETURN VALUE  
    TRUE    can be used
    FALSE   cannot be used
*/
static bool
test_if_equality_guarantees_uniqueness(Item *l, Item *r)
{
  return r->const_item() &&
    /* elements must be compared as dates */
     (Arg_comparator::can_compare_as_dates(l, r, 0) ||
      /* or of the same result type */
      (r->result_type() == l->result_type() &&
       /* and must have the same collation if compared as strings */
       (l->result_type() != STRING_RESULT ||
        l->collation.collation == r->collation.collation)));
}


/*
  Return TRUE if i1 and i2 (if any) are equal items,
  or if i1 is a wrapper item around the f2 field.
*/

static bool equal(Item *i1, Item *i2, Field *f2)
{
  DBUG_ASSERT((i2 == NULL) ^ (f2 == NULL));

  if (i2 != NULL)
    return i1->eq(i2, 1);
  else if (i1->type() == Item::FIELD_ITEM)
    return f2->eq(((Item_field *) i1)->field);
  else
    return FALSE;
}


/**
  Test if a field or an item is equal to a constant value in WHERE

  @param        cond            WHERE clause expression
  @param        comp_item       Item to find in WHERE expression
                                (if comp_field != NULL)
  @param        comp_field      Field to find in WHERE expression
                                (if comp_item != NULL)
  @param[out]   const_item      intermediate arg, set to Item pointer to NULL 

  @return TRUE if the field is a constant value in WHERE

  @note
    comp_item and comp_field parameters are mutually exclusive.
*/
bool
const_expression_in_where(Item *cond, Item *comp_item, Field *comp_field,
                          Item **const_item)
{
  DBUG_ASSERT((comp_item == NULL) ^ (comp_field == NULL));

  Item *intermediate= NULL;
  if (const_item == NULL)
    const_item= &intermediate;

  if (cond->type() == Item::COND_ITEM)
  {
    bool and_level= (((Item_cond*) cond)->functype()
		     == Item_func::COND_AND_FUNC);
    List_iterator_fast<Item> li(*((Item_cond*) cond)->argument_list());
    Item *item;
    while ((item=li++))
    {
      bool res=const_expression_in_where(item, comp_item, comp_field,
                                         const_item);
      if (res)					// Is a const value
      {
	if (and_level)
	  return 1;
      }
      else if (!and_level)
	return 0;
    }
    return and_level ? 0 : 1;
  }
  else if (cond->eq_cmp_result() != Item::COND_OK)
  {						// boolean compare function
    Item_func* func= (Item_func*) cond;
    if (func->functype() != Item_func::EQUAL_FUNC &&
	func->functype() != Item_func::EQ_FUNC)
      return 0;
    Item *left_item=	((Item_func*) cond)->arguments()[0];
    Item *right_item= ((Item_func*) cond)->arguments()[1];
    if (equal(left_item, comp_item, comp_field))
    {
      if (test_if_equality_guarantees_uniqueness (left_item, right_item))
      {
	if (*const_item)
	  return right_item->eq(*const_item, 1);
	*const_item=right_item;
	return 1;
      }
    }
    else if (equal(right_item, comp_item, comp_field))
    {
      if (test_if_equality_guarantees_uniqueness (right_item, left_item))
      {
	if (*const_item)
	  return left_item->eq(*const_item, 1);
	*const_item=left_item;
	return 1;
      }
    }
  }
  return 0;
}


/**
  Test if one can use the key to resolve ORDER BY.

  @param order                 Sort order
  @param table                 Table to sort
  @param idx                   Index to check
  @param used_key_parts [out]  NULL by default, otherwise return value for
                               used key parts.


  @note
    used_key_parts is set to correct key parts used if return value != 0
    (On other cases, used_key_part may be changed)
    Note that the value may actually be greater than the number of index 
    key parts. This can happen for storage engines that have the primary 
    key parts as a suffix for every secondary key.

  @retval
    1   key is ok.
  @retval
    0   Key can't be used
  @retval
    -1   Reverse key can be used
*/

int test_if_order_by_key(ORDER *order, TABLE *table, uint idx,
                         uint *used_key_parts)
{
  KEY_PART_INFO *key_part,*key_part_end;
  key_part=table->key_info[idx].key_part;
  key_part_end=key_part+table->key_info[idx].user_defined_key_parts;
  key_part_map const_key_parts=table->const_key_parts[idx];
  int reverse=0;
  uint key_parts;
  my_bool on_pk_suffix= FALSE;
  DBUG_ENTER("test_if_order_by_key");

  for (; order ; order=order->next, const_key_parts>>=1)
  {

    /*
      Since only fields can be indexed, ORDER BY <something> that is
      not a field cannot be resolved by using an index.
    */
    Item *real_itm= (*order->item)->real_item();
    if (real_itm->type() != Item::FIELD_ITEM)
      DBUG_RETURN(0);

    Field *field= static_cast<Item_field*>(real_itm)->field;
    int flag;

    /*
      Skip key parts that are constants in the WHERE clause.
      These are already skipped in the ORDER BY by const_expression_in_where()
    */
    for (; const_key_parts & 1 ; const_key_parts>>= 1)
      key_part++; 

    if (key_part == key_part_end)
    {
      /* 
        We are at the end of the key. Check if the engine has the primary
        key as a suffix to the secondary keys. If it has continue to check
        the primary key as a suffix.
      */
      if (!on_pk_suffix &&
          (table->file->ha_table_flags() & HA_PRIMARY_KEY_IN_READ_INDEX) &&
          table->s->primary_key != MAX_KEY &&
          table->s->primary_key != idx)
      {
        on_pk_suffix= TRUE;
        key_part= table->key_info[table->s->primary_key].key_part;
        key_part_end=key_part +
          table->key_info[table->s->primary_key].user_defined_key_parts;
        const_key_parts=table->const_key_parts[table->s->primary_key];

        for (; const_key_parts & 1 ; const_key_parts>>= 1)
          key_part++; 
        /*
         The primary and secondary key parts were all const (i.e. there's
         one row).  The sorting doesn't matter.
        */
        if (key_part == key_part_end && reverse == 0)
        {
          key_parts= 0;
          reverse= 1;
          goto ok;
        }
      }
      else
        DBUG_RETURN(0);
    }

    if (key_part->field != field || !field->part_of_sortkey.is_set(idx))
      DBUG_RETURN(0);

    const ORDER::enum_order keypart_order= 
      (key_part->key_part_flag & HA_REVERSE_SORT) ? 
      ORDER::ORDER_DESC : ORDER::ORDER_ASC;
    /* set flag to 1 if we can use read-next on key, else to -1 */
    flag= (order->direction == keypart_order) ? 1 : -1;
    if (reverse && flag != reverse)
      DBUG_RETURN(0);
    reverse=flag;				// Remember if reverse
    key_part++;
  }
  if (on_pk_suffix)
  {
    uint used_key_parts_secondary= table->key_info[idx].user_defined_key_parts;
    uint used_key_parts_pk=
      (uint) (key_part - table->key_info[table->s->primary_key].key_part);
    key_parts= used_key_parts_pk + used_key_parts_secondary;

    if (reverse == -1 &&
        (!(table->file->index_flags(idx, used_key_parts_secondary - 1, 1) &
           HA_READ_PREV) ||
         !(table->file->index_flags(table->s->primary_key,
                                    used_key_parts_pk - 1, 1) & HA_READ_PREV)))
      reverse= 0;                               // Index can't be used
  }
  else
  {
    key_parts= (uint) (key_part - table->key_info[idx].key_part);
    if (reverse == -1 && 
        !(table->file->index_flags(idx, key_parts-1, 1) & HA_READ_PREV))
      reverse= 0;                               // Index can't be used
  }
ok:
  if (used_key_parts != NULL)
    *used_key_parts= key_parts;
  DBUG_RETURN(reverse);
}


/**
  Find shortest key suitable for full table scan.

  @param table                 Table to scan
  @param usable_keys           Allowed keys

  @note
     As far as 
     1) clustered primary key entry data set is a set of all record
        fields (key fields and not key fields) and
     2) secondary index entry data is a union of its key fields and
        primary key fields (at least InnoDB and its derivatives don't
        duplicate primary key fields there, even if the primary and
        the secondary keys have a common subset of key fields),
     then secondary index entry data is always a subset of primary key entry.
     Unfortunately, key_info[nr].key_length doesn't show the length
     of key/pointer pair but a sum of key field lengths only, thus
     we can't estimate index IO volume comparing only this key_length
     value of secondary keys and clustered PK.
     So, try secondary keys first, and choose PK only if there are no
     usable secondary covering keys or found best secondary key include
     all table fields (i.e. same as PK):

  @return
    MAX_KEY     no suitable key found
    key index   otherwise
*/

uint find_shortest_key(TABLE *table, const key_map *usable_keys)
{
  uint best= MAX_KEY;
  uint usable_clustered_pk= (table->file->primary_key_is_clustered() &&
                             table->s->primary_key != MAX_KEY &&
                             usable_keys->is_set(table->s->primary_key)) ?
                            table->s->primary_key : MAX_KEY;
  if (!usable_keys->is_clear_all())
  {
    uint min_length= (uint) ~0;
    for (uint nr=0; nr < table->s->keys ; nr++)
    {
      if (nr == usable_clustered_pk)
        continue;
      if (usable_keys->is_set(nr))
      {
        if (table->key_info[nr].key_length < min_length)
        {
          min_length=table->key_info[nr].key_length;
          best=nr;
        }
      }
    }
  }
  if (usable_clustered_pk != MAX_KEY)
  {
    /*
     If the primary key is clustered and found shorter key covers all table
     fields and is not clustering then primary key scan normally would be
     faster because amount of data to scan is the same but PK is clustered.
     It's safe to compare key parts with table fields since duplicate key
     parts aren't allowed.
     */
    if (best == MAX_KEY ||
        ((table->key_info[best].user_defined_key_parts >= table->s->fields)
         && !(table->file->index_flags(best, 0, 0) & HA_CLUSTERED_INDEX)))
      best= usable_clustered_pk;
  }
  return best;
}

/**
  Test if a second key is the subkey of the first one.

  @param key_part              First key parts
  @param ref_key_part          Second key parts
  @param ref_key_part_end      Last+1 part of the second key

  @note
    Second key MUST be shorter than the first one.

  @retval
    1	is a subkey
  @retval
    0	no sub key
*/

inline bool 
is_subkey(KEY_PART_INFO *key_part, KEY_PART_INFO *ref_key_part,
	  KEY_PART_INFO *ref_key_part_end)
{
  for (; ref_key_part < ref_key_part_end; key_part++, ref_key_part++)
    if (!key_part->field->eq(ref_key_part->field))
      return 0;
  return 1;
}

/**
  Test if REF_OR_NULL optimization will be used if the specified
  ref_key is used for REF-access to 'tab'

  @retval
    true	JT_REF_OR_NULL will be used
  @retval
    false	no JT_REF_OR_NULL access
*/
bool
is_ref_or_null_optimized(const JOIN_TAB *tab, uint ref_key)
{
  if (tab->keyuse)
  {
    const Key_use *keyuse= tab->keyuse;
    while (keyuse->key != ref_key && keyuse->table == tab->table)
      keyuse++;

    const table_map const_tables= tab->join->const_table_map;
    while (keyuse->key == ref_key && keyuse->table == tab->table)
    {
      if (!(keyuse->used_tables & ~const_tables))
      {
        if (keyuse->optimize & KEY_OPTIMIZE_REF_OR_NULL)
          return true;
      }
      keyuse++;
    }
  }
  return false;
}

/**
  Test if we can use one of the 'usable_keys' instead of 'ref' key
  for sorting.

  @param ref			Number of key, used for WHERE clause
  @param usable_keys		Keys for testing

  @return
    - MAX_KEY			If we can't use other key
    - the number of found key	Otherwise
*/

static uint
test_if_subkey(ORDER *order, JOIN_TAB *tab, uint ref, uint ref_key_parts,
	       const key_map *usable_keys)
{
  uint nr;
  uint min_length= (uint) ~0;
  uint best= MAX_KEY;
  TABLE *table= tab->table;
  KEY_PART_INFO *ref_key_part= table->key_info[ref].key_part;
  KEY_PART_INFO *ref_key_part_end= ref_key_part + ref_key_parts;

  for (nr= 0 ; nr < table->s->keys ; nr++)
  {
    if (usable_keys->is_set(nr) &&
	table->key_info[nr].key_length < min_length &&
	table->key_info[nr].user_defined_key_parts >= ref_key_parts &&
	is_subkey(table->key_info[nr].key_part, ref_key_part,
		  ref_key_part_end) &&
        !is_ref_or_null_optimized(tab, nr) &&
	test_if_order_by_key(order, table, nr))
    {
      min_length= table->key_info[nr].key_length;
      best= nr;
    }
  }
  return best;
}


/**
  It is not obvious to see that test_if_skip_sort_order() never changes the
  plan if no_changes is true. So we double-check: creating an instance of this
  class saves some important access-path-related information of the current
  table; when the instance is destroyed, the latest access-path information is
  compared with saved data.
*/
class Plan_change_watchdog
{
#ifndef DBUG_OFF
public:
  /**
    @param tab_arg     table whose access path is being determined
    @param no_changes  whether a change to the access path is allowed
  */
  Plan_change_watchdog(const JOIN_TAB *tab_arg, const bool no_changes_arg)
  {
    // Only to keep gcc 4.1.2-44 silent about uninitialized variables
    quick= NULL;
    quick_index= 0;
    if (no_changes_arg)
    {
      tab= tab_arg;
      type= tab->type;
      if ((select= tab->select))
        if ((quick= tab->select->quick))
          quick_index= quick->index;
      use_quick= tab->use_quick;
      ref_key= tab->ref.key;
      ref_key_parts= tab->ref.key_parts;
      index= tab->index;
    }
    else
    {
      tab= NULL;
      // Only to keep gcc 4.1.2-44 silent about uninitialized variables
      type= JT_UNKNOWN;
      select= NULL;
      ref_key= ref_key_parts= index= 0;
      use_quick= QS_NONE;
    }
  }
  ~Plan_change_watchdog()
  {
    if (tab == NULL)
      return;
    // changes are not allowed, we verify:
    DBUG_ASSERT(tab->type == type);
    DBUG_ASSERT(tab->select == select);
    if (select != NULL)
    {
      DBUG_ASSERT(tab->select->quick == quick);
      if (quick != NULL)
        DBUG_ASSERT(tab->select->quick->index == quick_index);
    }
    DBUG_ASSERT(tab->use_quick == use_quick);
    DBUG_ASSERT(tab->ref.key == ref_key);
    DBUG_ASSERT(tab->ref.key_parts == ref_key_parts);
    DBUG_ASSERT(tab->index == index);
  }
private:
  const JOIN_TAB *tab;            ///< table, or NULL if changes are allowed
  enum join_type type;            ///< copy of tab->type
  // "Range / index merge" info
  const SQL_SELECT *select;       ///< copy of tab->select
  const QUICK_SELECT_I *quick;    ///< copy of tab->select->quick
  uint quick_index;               ///< copy of tab->select->quick->index
  enum quick_type use_quick;      ///< copy of tab->use_quick
  // "ref access" info
  int ref_key;                    ///< copy of tab->ref.key
  uint ref_key_parts;/// copy of tab->ref.key_parts
  // Other index-related info
  uint index;                     ///< copy of tab->index
#else // in non-debug build, empty class
public:
  Plan_change_watchdog(const JOIN_TAB *tab_arg, const bool no_changes_arg) {}
#endif
};


/**
  Test if we can skip the ORDER BY by using an index.

  SYNOPSIS
    test_if_skip_sort_order()
      tab
      order
      select_limit
      no_changes
      map

  If we can use an index, the JOIN_TAB / tab->select struct
  is changed to use the index.

  The index must cover all fields in <order>, or it will not be considered.

  @param tab           NULL or JOIN_TAB of the accessed table
  @param order         Linked list of ORDER BY arguments
  @param select_limit  LIMIT value, or HA_POS_ERROR if no limit
  @param no_changes    No changes will be made to the query plan.
  @param map           key_map of applicable indexes.
  @param clause_type   "ORDER BY" etc for printing in optimizer trace

  @todo
    - sergeyp: Results of all index merge selects actually are ordered 
    by clustered PK values.

  @retval
    0    We have to use filesort to do the sorting
  @retval
    1    We can use an index.
*/

bool
test_if_skip_sort_order(JOIN_TAB *tab, ORDER *order, ha_rows select_limit,
                        const bool no_changes, const key_map *map,
                        const char *clause_type)
{
  int ref_key;
  uint ref_key_parts;
  int order_direction= 0;
  uint used_key_parts;
  TABLE *table=tab->table;
  SQL_SELECT *select=tab->select;
  QUICK_SELECT_I *save_quick= select ? select->quick : NULL;
  int best_key= -1;
  Item *orig_cond;
  bool orig_cond_saved= false, set_up_ref_access_to_key= false;
  bool can_skip_sorting= false;                  // used as return value
  int changed_key= -1;
  DBUG_ENTER("test_if_skip_sort_order");
  LINT_INIT(ref_key_parts);
  LINT_INIT(orig_cond);

  /* Check that we are always called with first non-const table */
  DBUG_ASSERT(tab == tab->join->join_tab + tab->join->const_tables); 

  Plan_change_watchdog watchdog(tab, no_changes);

  /* Sorting a single row can always be skipped */
  if (tab->type == JT_EQ_REF ||
      tab->type == JT_CONST  ||
      tab->type == JT_SYSTEM)
  {
    DBUG_RETURN(1);
  }

  /* Check that we are always called with first non-const table */
  DBUG_ASSERT(tab == tab->join->join_tab + tab->join->const_tables);

  /*
    Keys disabled by ALTER TABLE ... DISABLE KEYS should have already
    been taken into account.
  */
  key_map usable_keys= *map;

  for (ORDER *tmp_order=order; tmp_order ; tmp_order=tmp_order->next)
  {
    Item *item= (*tmp_order->item)->real_item();
    if (item->type() != Item::FIELD_ITEM)
    {
      usable_keys.clear_all();
      DBUG_RETURN(0);
    }
    usable_keys.intersect(((Item_field*) item)->field->part_of_sortkey);
    if (usable_keys.is_clear_all())
      DBUG_RETURN(0);					// No usable keys
  }

  ref_key= -1;
  /* Test if constant range in WHERE */
  if (tab->ref.key >= 0 && tab->ref.key_parts)
  {
    if (tab->type == JT_REF_OR_NULL || tab->type == JT_FT)
      DBUG_RETURN(0);
    ref_key=	   tab->ref.key;
    ref_key_parts= tab->ref.key_parts;
  }
  else if (select && select->quick)		// Range found by opt_range
  {
    int quick_type= select->quick->get_type();
    /* 
      assume results are not ordered when index merge is used 
      TODO: sergeyp: Results of all index merge selects actually are ordered 
      by clustered PK values.
    */
  
    if (quick_type == QUICK_SELECT_I::QS_TYPE_INDEX_MERGE || 
        quick_type == QUICK_SELECT_I::QS_TYPE_ROR_UNION || 
        quick_type == QUICK_SELECT_I::QS_TYPE_ROR_INTERSECT)
      DBUG_RETURN(0);
    ref_key=	   select->quick->index;
    ref_key_parts= select->quick->used_key_parts;
  }

  /*
    If part of the select condition has been pushed we use the
    select condition as it was before pushing. The original
    select condition is saved so that it can be restored when
    exiting this function (if we have not changed index).
  */
  if (tab->pre_idx_push_cond)
  {
    orig_cond=
      tab->set_jt_and_sel_condition(tab->pre_idx_push_cond, __LINE__);
    orig_cond_saved= true;
  }

  Opt_trace_context * const trace= &tab->join->thd->opt_trace;
  Opt_trace_object trace_wrapper(trace);
  Opt_trace_object
    trace_skip_sort_order(trace, "reconsidering_access_paths_for_index_ordering");
  trace_skip_sort_order.add_alnum("clause", clause_type);

  if (ref_key >= 0)
  {
    /*
      We come here when there is a {ref or or ordered range access} key.
    */
    if (!usable_keys.is_set(ref_key))
    {
      /*
        We come here when ref_key is not among usable_keys, try to find a
        usable prefix key of that key.
      */
      uint new_ref_key;
      /*
	If using index only read, only consider other possible index only
	keys
      */
      if (table->covering_keys.is_set(ref_key))
	usable_keys.intersect(table->covering_keys);

      if ((new_ref_key= test_if_subkey(order, tab, ref_key, ref_key_parts,
				       &usable_keys)) < MAX_KEY)
      {
	/* Found key that can be used to retrieve data in sorted order */
	if (tab->ref.key >= 0)
        {
          /*
            We'll use ref access method on key new_ref_key. The actual change
            is done further down in this function where we update the plan.
          */
          set_up_ref_access_to_key= true;
        }
	else if (!no_changes)
	{
          /*
            The range optimizer constructed QUICK_RANGE for ref_key, and
            we want to use instead new_ref_key as the index. We can't
            just change the index of the quick select, because this may
            result in an incosistent QUICK_SELECT object. Below we
            create a new QUICK_SELECT from scratch so that all its
            parameres are set correctly by the range optimizer.

            Note that the range optimizer is NOT called if
            no_changes==true. This reason is that the range optimizer
            cannot find a QUICK that can return ordered result unless
            index access (ref or index scan) is also able to do so
            (which test_if_order_by_key () will tell).
            Admittedly, range access may be much more efficient than
            e.g. index scan, but the only thing that matters when
            no_change==true is the answer to the question: "Is it
            possible to avoid sorting if an index is used to access
            this table?". The answer does not depend on the outcome of
            the range optimizer.
          */
          key_map new_ref_key_map;  // Force the creation of quick select
          new_ref_key_map.set_bit(new_ref_key); // only for new_ref_key.

          Opt_trace_object
            trace_recest(trace, "rows_estimation");
          trace_recest.add_utf8_table(tab->table).
          add_utf8("index", table->key_info[new_ref_key].name);
          select->quick= 0;
          if (select->test_quick_select(tab->join->thd, 
                                        new_ref_key_map, 
                                        0,       // empty table_map
                                        (tab->join->select_options &
                                         OPTION_FOUND_ROWS) ?
                                        HA_POS_ERROR :
                                        tab->join->unit->select_limit_cnt,
                                        false,   // don't force quick range
                                        order->direction) <= 0)
          {
            can_skip_sorting= false;
            goto fix_ICP;
          }
	}
        ref_key= new_ref_key;
        changed_key= new_ref_key;
      }
    }
    /* Check if we get the rows in requested sorted order by using the key */
    if (usable_keys.is_set(ref_key) &&
        (order_direction= test_if_order_by_key(order,table,ref_key,
					       &used_key_parts)))
      goto check_reverse_order;
  }
  {
    /*
      There was no {ref or or ordered range access} key, or it was not
      satisfying, neither was any prefix of it. Do a cost-based search on all
      keys:
    */
    uint best_key_parts= 0;
    uint saved_best_key_parts= 0;
    int best_key_direction= 0;
    JOIN *join= tab->join;
    ha_rows table_records= table->file->stats.records;

    test_if_cheaper_ordering(tab, order, table, usable_keys,
                             ref_key, select_limit,
                             &best_key, &best_key_direction,
                             &select_limit, &best_key_parts,
                             &saved_best_key_parts);

    if (best_key < 0)
    {
      // No usable key has been found
      can_skip_sorting= false;
      goto fix_ICP;
    }

    /*
      Does the query have a "FORCE INDEX [FOR GROUP BY] (idx)" (if
      clause is group by) or a "FORCE INDEX [FOR ORDER BY] (idx)" (if
      clause is order by)?
    */
    const bool is_group_by= join && join->group && order == join->group_list;
    const bool is_force_index= table->force_index ||
      (is_group_by ? table->force_index_group : table->force_index_order);

    /*
      filesort() and join cache are usually faster than reading in
      index order and not using join cache. Don't use index scan
      unless:
       - the user specified FORCE INDEX [FOR {GROUP|ORDER} BY] (have to assume
         the user knows what's best)
       - the chosen index is clustered primary key (table scan is not cheaper)
    */
    if (!is_force_index &&
        (select_limit >= table_records) &&
        (tab->type == JT_ALL &&
         tab->join->primary_tables > tab->join->const_tables + 1) &&
         ((unsigned) best_key != table->s->primary_key ||
          !table->file->primary_key_is_clustered()) &&
        !(best_key >= 0
          && (table->file->index_flags(best_key, 0, 0) & HA_CLUSTERED_INDEX)))
    {
      can_skip_sorting= false;
      goto fix_ICP;
    }

    if (select &&
        table->quick_keys.is_set(best_key) &&
        !tab->quick_order_tested.is_set(best_key) &&
        best_key != ref_key)
    {
      tab->quick_order_tested.set_bit(best_key);
      Opt_trace_object
        trace_recest(trace, "rows_estimation");
      trace_recest.add_utf8_table(tab->table).
        add_utf8("index", table->key_info[best_key].name);

      key_map map;           // Force the creation of quick select
      map.set_bit(best_key); // only best_key.
      select->quick= 0;
      select->test_quick_select(join->thd, 
                                map, 
                                0,        // empty table_map
                                join->select_options & OPTION_FOUND_ROWS ?
                                HA_POS_ERROR :
                                join->unit->select_limit_cnt,
                                true,     // force quick range
                                order->direction);
    }
    order_direction= best_key_direction;
    /*
      saved_best_key_parts is actual number of used keyparts found by the
      test_if_order_by_key function. It could differ from keyinfo->key_parts,
      thus we have to restore it in case of desc order as it affects
      QUICK_SELECT_DESC behaviour.
    */
    used_key_parts= (order_direction == -1) ?
      saved_best_key_parts :  best_key_parts;
    changed_key= best_key;
    // We will use index scan or range scan:
    set_up_ref_access_to_key= false;
  }

check_reverse_order:                  
  DBUG_ASSERT(order_direction != 0);

  if (order_direction == -1)		// If ORDER BY ... DESC
  {
    if (select && select->quick)
    {
      /*
	Don't reverse the sort order, if it's already done.
        (In some cases test_if_order_by_key() can be called multiple times
      */
      if (select->quick->reverse_sorted())
      {
        can_skip_sorting= true;
        goto fix_ICP;
      }

      if (select->quick->reverse_sort_possible())
        can_skip_sorting= true;
      else
      {
        can_skip_sorting= false;
        goto fix_ICP;
      }

      /*
        test_quick_select() should not create a quick that cannot do
        reverse ordering
      */
      DBUG_ASSERT((select->quick == save_quick) || can_skip_sorting);
    }
    else
    {
      // Other index access (ref or scan) poses no problem
      can_skip_sorting= true;
    }
  }
  else
  {
    // ORDER BY ASC poses no problem
    can_skip_sorting= true;
  }

  DBUG_ASSERT(can_skip_sorting);

  /*
    Update query plan with access pattern for doing 
    ordered access according to what we have decided
    above.
  */
  if (!no_changes) // We are allowed to update QEP
  {
    if (set_up_ref_access_to_key)
    {
      /*
        We'll use ref access method on key changed_key. In general case 
        the index search tuple for changed_ref_key will be different (e.g.
        when one index is defined as (part1, part2, ...) and another as
        (part1, part2(N), ...) and the WHERE clause contains 
        "part1 = const1 AND part2=const2". 
        So we build tab->ref from scratch here.
      */
      Key_use *keyuse= tab->keyuse;
      while (keyuse->key != (uint)changed_key && keyuse->table == tab->table)
        keyuse++;

      if (create_ref_for_key(tab->join, tab, keyuse, tab->prefix_tables()))
      {
        can_skip_sorting= false;
        goto fix_ICP;
      }

      DBUG_ASSERT(tab->type != JT_REF_OR_NULL && tab->type != JT_FT);
    }
    else if (best_key >= 0)
    {
      bool quick_created= 
        (select && select->quick && select->quick!=save_quick);

      /*
        If ref_key used index tree reading only ('Using index' in EXPLAIN),
        and best_key doesn't, then revert the decision.
      */
      if(!table->covering_keys.is_set(best_key))
        table->set_keyread(false);
      if (!quick_created)
      {
        if (select)                  // Throw any existing quick select
          select->quick= 0;          // Cleanup either reset to save_quick,
                                     // or 'delete save_quick'
        tab->index= best_key;
        tab->read_first_record= order_direction > 0 ?
                                join_read_first:join_read_last;
        tab->type=JT_INDEX_SCAN;       // Read with index_first(), index_next()

        table->file->ha_index_or_rnd_end();
        if (tab->join->select_options & SELECT_DESCRIBE)
        {
          /*
            @todo this neutralizes add_ref_to_table_cond(); as a result
            EXPLAIN shows no "using where" though real SELECT has one.
          */
          tab->ref.key= -1;
          tab->ref.key_parts= 0;
          if (select_limit < table->file->stats.records) 
            tab->limit= select_limit;
        }
      }
      else if (tab->type != JT_ALL)
      {
        /*
          We're about to use a quick access to the table.
          We need to change the access method so as the quick access
          method is actually used.
        */
        DBUG_ASSERT(tab->select->quick);
        DBUG_ASSERT(tab->select->quick->index==(uint)best_key);
        tab->type=JT_ALL;
        tab->use_quick=QS_RANGE;
        tab->ref.key= -1;
        tab->ref.key_parts=0;		// Don't use ref key.
        tab->read_first_record= join_init_read_record;
        if (tab->is_using_loose_index_scan())
          tab->join->tmp_table_param.precomputed_group_by= TRUE;
        /*
          TODO: update the number of records in tab->position
        */
      }
    } // best_key >= 0

    if (order_direction == -1)		// If ORDER BY ... DESC
    {
      if (select && select->quick)
      {
        /* ORDER BY range_key DESC */
        QUICK_SELECT_I *tmp= select->quick->make_reverse(used_key_parts);
        if (!tmp)
        {
          tab->limit= 0;
          can_skip_sorting= false;      // Reverse sort failed -> filesort
          goto fix_ICP;
        }
        if (select->quick == save_quick)
          save_quick= 0;                // Because set_quick(tmp) frees it
        select->set_quick(tmp);
      }
      else if (tab->type != JT_INDEX_SCAN && tab->type != JT_REF_OR_NULL &&
               tab->ref.key >= 0 && tab->ref.key_parts <= used_key_parts)
      {
        /*
          SELECT * FROM t1 WHERE a=1 ORDER BY a DESC,b DESC

          Use a traversal function that starts by reading the last row
          with key part (A) and then traverse the index backwards.
        */
        tab->read_first_record= join_read_last_key;
        tab->read_record.read_record= join_read_prev_same;
        tab->read_record.unlock_row= rr_unlock_row;

        /*
          The current implementation of join_read_prev_same() does not
          work well in combination with ICP and can lead to increased
          execution time. Setting changed_key to the current key
          (based on that we change the access order for the key) will
          ensure that a pushed index condition will be cancelled.
        */
        changed_key= tab->ref.key;
      }
    }
    else if (select && select->quick)
      select->quick->need_sorted_output();
  } // QEP has been modified

fix_ICP:
  /*
    Cleanup:
    We may have both a 'select->quick' and 'save_quick' (original)
    at this point. Delete the one that we won't use.
  */
  if (can_skip_sorting && !no_changes)
  {
    // Keep current (ordered) select->quick
    if (select && save_quick != select->quick)
      delete save_quick;
  }
  else
  {
    // Restore original save_quick
    if (select && select->quick != save_quick)
      select->set_quick(save_quick);
  }

  Opt_trace_object
    trace_change_index(trace, "index_order_summary");
  trace_change_index.add_utf8_table(tab->table)
    .add("index_provides_order", can_skip_sorting)
    .add_alnum("order_direction", order_direction == 1 ? "asc" :
               ((order_direction == -1) ? "desc" :
                "undefined"));

  if (changed_key >= 0)
  {
    bool cancelled_ICP= false;
    // switching to another index, makes pushed index condition obsolete
    if (!no_changes && table->file->pushed_idx_cond)
    {
      table->file->cancel_pushed_idx_cond();
      // and thus tab's m_condition must be how it was before ICP
      orig_cond_saved= false;
      cancelled_ICP= true;
    }
    if (unlikely(trace->is_started()))
    {
      if (cancelled_ICP)
        trace_change_index.add("disabled_pushed_condition_on_old_index", true);
      trace_change_index.add_utf8("index", table->key_info[changed_key].name);
      trace_change_index.add("plan_changed", !no_changes);
      if (!no_changes)
      {
        const char *new_type= tab->type == JT_INDEX_SCAN ? "index_scan" :
          (tab->select && tab->select->quick) ?
          "range" : join_type_str[tab->type];
        trace_change_index.add_alnum("access_type", new_type);
      }
    }
  }
  else if (unlikely(trace->is_started()))
  {
    trace_change_index.add_utf8("index",
                                ref_key >= 0 ?
                                table->key_info[ref_key].name : "unknown");
    trace_change_index.add("plan_changed", false);
  }
  if (orig_cond_saved)
  {
    // ICP set up prior to the call, is still valid:
    tab->set_jt_and_sel_condition(orig_cond, __LINE__);
  }
  DBUG_RETURN(can_skip_sorting);
}



/**
  Update join with count of the different type of fields.
*/

void
count_field_types(SELECT_LEX *select_lex, TMP_TABLE_PARAM *param, 
                  List<Item> &fields, bool reset_with_sum_func)
{
  List_iterator<Item> li(fields);
  Item *field;

  param->field_count= 0;
  param->sum_func_count= 0;
  param->func_count= 0;
  param->hidden_field_count= 0;
  param->outer_sum_func_count= 0;
  param->quick_group=1;
  while ((field=li++))
  {
    Item::Type real_type= field->real_item()->type();
    if (real_type == Item::FIELD_ITEM)
      param->field_count++;
    else if (real_type == Item::SUM_FUNC_ITEM)
    {
      if (! field->const_item())
      {
	Item_sum *sum_item=(Item_sum*) field->real_item();
        if (!sum_item->depended_from() ||
            sum_item->depended_from() == select_lex)
        {
          if (!sum_item->quick_group)
            param->quick_group=0;			// UDF SUM function
          param->sum_func_count++;

          for (uint i=0 ; i < sum_item->get_arg_count() ; i++)
          {
            if (sum_item->get_arg(i)->real_item()->type() == Item::FIELD_ITEM)
              param->field_count++;
            else
              param->func_count++;
          }
        }
        param->func_count++;
      }
    }
    else
    {
      param->func_count++;
      if (reset_with_sum_func)
	field->with_sum_func=0;
      if (field->with_sum_func)
        param->outer_sum_func_count++;
    }
  }
}


/**
  Return 1 if second is a subpart of first argument.

  If first parts has different direction, change it to second part
  (group is sorted like order)
*/

bool
test_if_subpart(ORDER *a,ORDER *b)
{
  for (; a && b; a=a->next,b=b->next)
  {
    if ((*a->item)->eq(*b->item,1))
      a->direction= b->direction;
    else
      return 0;
  }
  return MY_TEST(!b);
}

/**
  calc how big buffer we need for comparing group entries.
*/

void
calc_group_buffer(JOIN *join,ORDER *group)
{
  uint key_length=0, parts=0, null_parts=0;

  if (group)
    join->group= 1;
  for (; group ; group=group->next)
  {
    Item *group_item= *group->item;
    Field *field= group_item->get_tmp_table_field();
    if (field)
    {
      enum_field_types type;
      if ((type= field->type()) == MYSQL_TYPE_BLOB)
	key_length+=MAX_BLOB_WIDTH;		// Can't be used as a key
      else if (type == MYSQL_TYPE_VARCHAR || type == MYSQL_TYPE_VAR_STRING)
        key_length+= field->field_length + HA_KEY_BLOB_LENGTH;
      else if (type == MYSQL_TYPE_BIT)
      {
        /* Bit is usually stored as a longlong key for group fields */
        key_length+= 8;                         // Big enough
      }
      else
	key_length+= field->pack_length();
    }
    else
    { 
      switch (group_item->result_type()) {
      case REAL_RESULT:
        key_length+= sizeof(double);
        break;
      case INT_RESULT:
        key_length+= sizeof(longlong);
        break;
      case DECIMAL_RESULT:
        key_length+= my_decimal_get_binary_size(group_item->max_length - 
                                                (group_item->decimals ? 1 : 0),
                                                group_item->decimals);
        break;
      case STRING_RESULT:
      {
        /*
          As items represented as DATE/TIME fields in the group buffer
          have STRING_RESULT result type, we increase the length 
          by 8 as maximum pack length of such fields.
        */
        if (group_item->is_temporal())
        {
          key_length+= 8;
        }
        else if (group_item->field_type() == MYSQL_TYPE_BLOB)
          key_length+= MAX_BLOB_WIDTH;		// Can't be used as a key
        else
        {
          /*
            Group strings are taken as varstrings and require an length field.
            A field is not yet created by create_tmp_field()
            and the sizes should match up.
          */
          key_length+= group_item->max_length + HA_KEY_BLOB_LENGTH;
        }
        break;
      }
      default:
        /* This case should never be choosen */
        DBUG_ASSERT(0);
        my_error(ER_OUT_OF_RESOURCES, MYF(ME_FATALERROR));
      }
    }
    parts++;
    if (group_item->maybe_null)
      null_parts++;
  }
  join->tmp_table_param.group_length=key_length+null_parts;
  join->tmp_table_param.group_parts=parts;
  join->tmp_table_param.group_null_parts=null_parts;
}



/**
  Make an array of pointers to sum_functions to speed up
  sum_func calculation.

  @retval
    0	ok
  @retval
    1	Error
*/

bool JOIN::alloc_func_list()
{
  uint func_count, group_parts;
  DBUG_ENTER("alloc_func_list");

  func_count= tmp_table_param.sum_func_count;
  /*
    If we are using rollup, we need a copy of the summary functions for
    each level
  */
  if (rollup.state != ROLLUP::STATE_NONE)
    func_count*= (send_group_parts+1);

  group_parts= send_group_parts;
  /*
    If distinct, reserve memory for possible
    disctinct->group_by optimization
  */
  if (select_distinct)
  {
    group_parts+= fields_list.elements;
    /*
      If the ORDER clause is specified then it's possible that
      it also will be optimized, so reserve space for it too
    */
    if (order)
    {
      ORDER *ord;
      for (ord= order; ord; ord= ord->next)
        group_parts++;
    }
  }

  /* This must use calloc() as rollup_make_fields depends on this */
  sum_funcs= (Item_sum**) thd->calloc(sizeof(Item_sum**) * (func_count+1) +
				           sizeof(Item_sum***) * (group_parts+1));
  sum_funcs_end= (Item_sum***) (sum_funcs + func_count + 1);
  DBUG_RETURN(sum_funcs == 0);
}


/**
  Initialize 'sum_funcs' array with all Item_sum objects.

  @param field_list        All items
  @param send_result_set_metadata       Items in select list
  @param before_group_by   Set to 1 if this is called before GROUP BY handling
  @param recompute         Set to TRUE if sum_funcs must be recomputed

  @retval
    0  ok
  @retval
    1  error
*/

bool JOIN::make_sum_func_list(List<Item> &field_list,
                              List<Item> &send_result_set_metadata,
			      bool before_group_by, bool recompute)
{
  List_iterator_fast<Item> it(field_list);
  Item_sum **func;
  Item *item;
  DBUG_ENTER("make_sum_func_list");

  if (*sum_funcs && !recompute)
    DBUG_RETURN(FALSE); /* We have already initialized sum_funcs. */

  func= sum_funcs;
  while ((item=it++))
  {
    if (item->type() == Item::SUM_FUNC_ITEM && !item->const_item() &&
        (!((Item_sum*) item)->depended_from() ||
         ((Item_sum *)item)->depended_from() == select_lex))
      *func++= (Item_sum*) item;
  }
  if (before_group_by && rollup.state == ROLLUP::STATE_INITED)
  {
    rollup.state= ROLLUP::STATE_READY;
    if (rollup_make_fields(field_list, send_result_set_metadata, &func))
      DBUG_RETURN(TRUE);			// Should never happen
  }
  else if (rollup.state == ROLLUP::STATE_NONE)
  {
    for (uint i=0 ; i <= send_group_parts ;i++)
      sum_funcs_end[i]= func;
  }
  else if (rollup.state == ROLLUP::STATE_READY)
    DBUG_RETURN(FALSE);                         // Don't put end marker
  *func=0;					// End marker
  DBUG_RETURN(FALSE);
}


/**
  Free joins of subselect of this select.

  @param thd      THD pointer
  @param select   pointer to st_select_lex which subselects joins we will free
*/

void free_underlaid_joins(THD *thd, SELECT_LEX *select)
{
  for (SELECT_LEX_UNIT *unit= select->first_inner_unit();
       unit;
       unit= unit->next_unit())
    unit->cleanup();
}

/****************************************************************************
  ROLLUP handling
****************************************************************************/

/**
   Wrap all constant Items in GROUP BY list.

   For ROLLUP queries each constant item referenced in GROUP BY list
   is wrapped up into an Item_func object yielding the same value
   as the constant item. The objects of the wrapper class are never
   considered as constant items and besides they inherit all
   properties of the Item_result_field class.
   This wrapping allows us to ensure writing constant items
   into temporary tables whenever the result of the ROLLUP
   operation has to be written into a temporary table, e.g. when
   ROLLUP is used together with DISTINCT in the SELECT list.
   Usually when creating temporary tables for a intermidiate
   result we do not include fields for constant expressions.

   @retval
     0  if ok
   @retval
     1  on error
*/

bool JOIN::rollup_process_const_fields()
{
  ORDER *group_tmp;
  Item *item;
  List_iterator<Item> it(all_fields);

  for (group_tmp= group_list; group_tmp; group_tmp= group_tmp->next)
  {
    if (!(*group_tmp->item)->const_item())
      continue;
    while ((item= it++))
    {
      if (*group_tmp->item == item)
      {
        Item* new_item= new Item_func_rollup_const(item);
        if (!new_item)
          return 1;
        new_item->fix_fields(thd, (Item **) 0);
        thd->change_item_tree(it.ref(), new_item);
        for (ORDER *tmp= group_tmp; tmp; tmp= tmp->next)
        {
          if (*tmp->item == item)
            thd->change_item_tree(tmp->item, new_item);
        }
        break;
      }
    }
    it.rewind();
  }
  return 0;
}
  

/**
  Fill up rollup structures with pointers to fields to use.

  Creates copies of item_sum items for each sum level.

  @param fields_arg		List of all fields (hidden and real ones)
  @param sel_fields		Pointer to selected fields
  @param func			Store here a pointer to all fields

  @retval
    0	if ok;
    In this case func is pointing to next not used element.
  @retval
    1    on error
*/

bool JOIN::rollup_make_fields(List<Item> &fields_arg, List<Item> &sel_fields,
			      Item_sum ***func)
{
  List_iterator_fast<Item> it(fields_arg);
  Item *first_field= sel_fields.head();
  uint level;

  /*
    Create field lists for the different levels

    The idea here is to have a separate field list for each rollup level to
    avoid all runtime checks of which columns should be NULL.

    The list is stored in reverse order to get sum function in such an order
    in func that it makes it easy to reset them with init_sum_functions()

    Assuming:  SELECT a, b, c SUM(b) FROM t1 GROUP BY a,b WITH ROLLUP

    rollup.fields[0] will contain list where a,b,c is NULL
    rollup.fields[1] will contain list where b,c is NULL
    ...
    rollup.ref_pointer_array[#] points to fields for rollup.fields[#]
    ...
    sum_funcs_end[0] points to all sum functions
    sum_funcs_end[1] points to all sum functions, except grand totals
    ...
  */

  for (level=0 ; level < send_group_parts ; level++)
  {
    uint i;
    uint pos= send_group_parts - level -1;
    bool real_fields= 0;
    Item *item;
    List_iterator<Item> new_it(rollup.fields[pos]);
    Ref_ptr_array ref_array_start= rollup.ref_pointer_arrays[pos];
    ORDER *start_group;

    /* Point to first hidden field */
    uint ref_array_ix= fields_arg.elements-1;

    /* Remember where the sum functions ends for the previous level */
    sum_funcs_end[pos+1]= *func;

    /* Find the start of the group for this level */
    for (i= 0, start_group= group_list ;
	 i++ < pos ;
	 start_group= start_group->next)
      ;

    it.rewind();
    while ((item= it++))
    {
      if (item == first_field)
      {
	real_fields= 1;				// End of hidden fields
        ref_array_ix= 0;
      }

      if (item->type() == Item::SUM_FUNC_ITEM && !item->const_item() &&
          (!((Item_sum*) item)->depended_from() ||
           ((Item_sum *)item)->depended_from() == select_lex))
          
      {
	/*
	  This is a top level summary function that must be replaced with
	  a sum function that is reset for this level.

	  NOTE: This code creates an object which is not that nice in a
	  sub select.  Fortunately it's not common to have rollup in
	  sub selects.
	*/
	item= item->copy_or_same(thd);
	((Item_sum*) item)->make_unique();
	*(*func)= (Item_sum*) item;
	(*func)++;
      }
      else 
      {
	/* Check if this is something that is part of this group by */
	ORDER *group_tmp;
	for (group_tmp= start_group, i= pos ;
             group_tmp ; group_tmp= group_tmp->next, i++)
	{
          if (*group_tmp->item == item)
	  {
	    /*
	      This is an element that is used by the GROUP BY and should be
	      set to NULL in this level
	    */
            Item_null_result *null_item=
              new (thd->mem_root) Item_null_result(item->field_type(),
                                                   item->result_type());
            if (!null_item)
              return 1;
	    item->maybe_null= 1;		// Value will be null sometimes
            null_item->result_field= item->get_tmp_table_field();
            item= null_item;
	    break;
	  }
	}
      }
      ref_array_start[ref_array_ix]= item;
      if (real_fields)
      {
	(void) new_it++;			// Point to next item
	new_it.replace(item);			// Replace previous
	ref_array_ix++;
      }
      else
	ref_array_ix--;
    }
  }
  sum_funcs_end[0]= *func;			// Point to last function
  return 0;
}


/**
  clear results if there are not rows found for group
  (end_send_group/end_write_group)
*/

void JOIN::clear()
{
  /* 
    must clear only the non-const tables, as const tables
    are not re-calculated.
  */
  for (uint tableno= const_tables; tableno < primary_tables; tableno++)
    mark_as_null_row(join_tab[tableno].table);  // All fields are NULL

  copy_fields(&tmp_table_param);

  if (sum_funcs)
  {
    Item_sum *func, **func_ptr= sum_funcs;
    while ((func= *(func_ptr++)))
      func->clear();
  }
}


/**
  change select_result object of JOIN.

  @param res		new select_result object

  @retval
    FALSE   OK
  @retval
    TRUE    error
*/

bool JOIN::change_result(select_result *res)
{
  DBUG_ENTER("JOIN::change_result");
  result= res;
  if (result->prepare(fields_list, select_lex->master_unit()) ||
      result->prepare2())
  {
    DBUG_RETURN(TRUE);
  }
  DBUG_RETURN(FALSE);
}

/**
  Add having condition as a where clause condition of the given temp table.

  @param    curr_tmp_table  Table number to which having conds are added.

  @returns  false if success, true if error.
*/

bool JOIN::add_having_as_tmp_table_cond(uint curr_tmp_table)
{
  having->update_used_tables();
  JOIN_TAB *curr_table= &join_tab[curr_tmp_table];
  table_map used_tables= curr_table->table->map | OUTER_REF_TABLE_BIT;

  /* If tmp table is not used then consider conditions of const table also */
  if (!need_tmp)
    used_tables|= const_table_map;

  DBUG_ENTER("JOIN::add_having_as_table_conds");

  Item* sort_table_cond= make_cond_for_table(having, used_tables,
                                           (table_map) 0, false);
  if (sort_table_cond)
  {
    if (!curr_table->select)
      if (!(curr_table->select= new SQL_SELECT))
        DBUG_RETURN(true);
    if (!curr_table->select->cond)
      curr_table->select->cond= sort_table_cond;
    else
    {
      if (!(curr_table->select->cond=
              new Item_cond_and(curr_table->select->cond,
                                sort_table_cond)))
        DBUG_RETURN(true);
      curr_table->select->cond->fix_fields(thd, 0);
    }
    curr_table->set_condition(curr_table->select->cond, __LINE__);
    curr_table->condition()->top_level_item();
    DBUG_EXECUTE("where",print_where(curr_table->select->cond,
                                     "select and having",
                                     QT_ORDINARY););

    having= make_cond_for_table(having, ~ (table_map) 0,
                                ~used_tables, false);
    DBUG_EXECUTE("where",
                 print_where(having, "having after sort", QT_ORDINARY););
  }

  DBUG_RETURN(false);
}

/**
  Init tmp tables usage info.

  @details
  This function finalizes execution plan by taking following actions:
    .) tmp tables are created, but not instantiated (this is done during
       execution). JOIN_TABs dedicated to tmp tables are filled appropriately.
       see JOIN::create_intermediate_table.
    .) prepare fields lists (fields, all_fields, ref_pointer_array slices) for
       each required stage of execution. These fields lists are set for
       tmp tables' tabs and for the tab of last table in the join.
    .) fill info for sorting/grouping/dups removal is prepared and saved to
       appropriate tabs. Here is an example:
        SELECT * from t1,t2 WHERE ... GROUP BY t1.f1 ORDER BY t2.f2, t1.f2
        and lets assume that the table order in the plan is t1,t2.
       In this case optimizer will sort for group only the first table as the
       second one isn't mentioned in GROUP BY. The result will be materialized
       in tmp table.  As filesort can't sort join optimizer will sort tmp table
       also. The first sorting (for group) is called simple as is doesn't
       require tmp table.  The Filesort object for it is created here - in
       JOIN::create_intermediate_table.  Filesort for the second case is
       created here, in JOIN::make_tmp_tables_info.
  @returns
  false - Ok
  true  - Error
*/

bool JOIN::make_tmp_tables_info()
{
  List<Item> *curr_all_fields= &all_fields;
  List<Item> *curr_fields_list= &fields_list;
  bool materialize_join= false;
  uint curr_tmp_table= const_tables;
  TABLE *exec_tmp_table= NULL;
  DBUG_ENTER("JOIN::make_tmp_tables_info");
  having_for_explain= having;

  const bool has_group_by= this->group;
  /*
    Setup last table to provide fields and all_fields lists to the next
    node in the plan.
  */
  if (join_tab)
  {
    join_tab[primary_tables - 1].fields= &fields_list;
    join_tab[primary_tables - 1].all_fields= &all_fields;
  }
  /*
    The loose index scan access method guarantees that all grouping or
    duplicate row elimination (for distinct) is already performed
    during data retrieval, and that all MIN/MAX functions are already
    computed for each group. Thus all MIN/MAX functions should be
    treated as regular functions, and there is no need to perform
    grouping in the main execution loop.
    Notice that currently loose index scan is applicable only for
    single table queries, thus it is sufficient to test only the first
    join_tab element of the plan for its access method.
  */
  if (join_tab && join_tab->is_using_loose_index_scan())
    tmp_table_param.precomputed_group_by=
      !join_tab->is_using_agg_loose_index_scan();

  /* Create a tmp table if distinct or if the sort is too complicated */
  if (need_tmp)
  {
    curr_tmp_table= primary_tables;
    tmp_tables++;
    if (plan_is_const())
      first_select= sub_select_op;

    /*
      Create temporary table on first execution of this join.
      (Will be reused if this is a subquery that is executed several times.)
    */
    init_items_ref_array();

    ORDER_with_src tmp_group;
    if (!simple_group && !(test_flags & TEST_NO_KEY_GROUP))
      tmp_group= group_list;
      
    tmp_table_param.hidden_field_count= 
      all_fields.elements - fields_list.elements;

    if (create_intermediate_table(&join_tab[curr_tmp_table],
                                  &all_fields, tmp_group, 
                                  group_list && simple_group))
      DBUG_RETURN(true);
    exec_tmp_table= join_tab[curr_tmp_table].table;

    if (exec_tmp_table->distinct)
      optimize_distinct();

    /*
      If there is no sorting or grouping, 'use_order'
      index result should not have been requested.
      Exception: LooseScan strategy for semijoin requires
      sorted access even if final result is not to be sorted.
    */
    DBUG_ASSERT(
      !(ordered_index_usage == ordered_index_void &&
        !plan_is_const() && 
        join_tab[const_tables].position->sj_strategy != SJ_OPT_LOOSE_SCAN &&
        join_tab[const_tables].use_order()));

    /* Change sum_fields reference to calculated fields in tmp_table */
    DBUG_ASSERT(items1.is_null());
    items1= ref_ptr_array_slice(2);
    if (sort_and_group || join_tab[curr_tmp_table].table->group ||
        tmp_table_param.precomputed_group_by)
    {
      if (change_to_use_tmp_fields(thd, items1,
                                   tmp_fields_list1, tmp_all_fields1,
                                   fields_list.elements, all_fields))
        DBUG_RETURN(true);
    }
    else
    {
      if (change_refs_to_tmp_fields(thd, items1,
                                    tmp_fields_list1, tmp_all_fields1,
                                    fields_list.elements, all_fields))
        DBUG_RETURN(true);
    }
    curr_all_fields= &tmp_all_fields1;
    curr_fields_list= &tmp_fields_list1;
    // Need to set them now for correct group_fields setup, reset at the end.
    set_items_ref_array(items1);
    join_tab[curr_tmp_table].ref_array= &items1;
    join_tab[curr_tmp_table].all_fields= &tmp_all_fields1;
    join_tab[curr_tmp_table].fields= &tmp_fields_list1;
    setup_tmptable_write_func(&join_tab[curr_tmp_table]);

    /*
      If having is not handled here, it will be checked before the row is sent
      to the client.
    */
    if (having &&
        (sort_and_group || (exec_tmp_table->distinct && !group_list)))
    {
      /*
        If there is no select distinct then move the having to table conds of
        tmp table.
        NOTE : We cannot apply having after distinct. If columns of having are
               not part of select distinct, then distinct may remove rows
               which can satisfy having.
      */
      if (!select_distinct && add_having_as_tmp_table_cond(curr_tmp_table))
	DBUG_RETURN(true);

      /*
        Having condition which we are not able to add as tmp table conds are
        kept as before. And, this will be applied before storing the rows in
        tmp table.
      */
      join_tab[curr_tmp_table].having= having;
      having= NULL; // Already done
    }

    tmp_table_param.func_count= 0;
    tmp_table_param.field_count+= tmp_table_param.func_count;
    if (sort_and_group || join_tab[curr_tmp_table].table->group)
    {
      tmp_table_param.field_count+= tmp_table_param.sum_func_count;
      tmp_table_param.sum_func_count= 0;
    }

    if (exec_tmp_table->group)
    {						// Already grouped
      if (!order && !no_order && !skip_sort_order)
        order= group_list;  /* order by group */
      group_list= NULL;
    }
    /*
      If we have different sort & group then we must sort the data by group
      and copy it to another tmp table
      This code is also used if we are using distinct something
      we haven't been able to store in the temporary table yet
      like SEC_TO_TIME(SUM(...)).
    */

    if ((group_list &&
         (!test_if_subpart(group_list, order) || select_distinct)) ||
        (select_distinct && tmp_table_param.using_outer_summary_function))
    {					/* Must copy to another table */
      DBUG_PRINT("info",("Creating group table"));
      
      calc_group_buffer(this, group_list);
      count_field_types(select_lex, &tmp_table_param, tmp_all_fields1,
                        select_distinct && !group_list);
      tmp_table_param.hidden_field_count= 
        tmp_all_fields1.elements - tmp_fields_list1.elements;
      sort_and_group= false;
      if (!exec_tmp_table->group && !exec_tmp_table->distinct)
      {
        // 1st tmp table were materializing join result
        materialize_join= true;
        explain_flags.set(ESC_BUFFER_RESULT, ESP_USING_TMPTABLE);
      }
      curr_tmp_table++;
      tmp_tables++;

      /* group data to new table */
      /*
        If the access method is loose index scan then all MIN/MAX
        functions are precomputed, and should be treated as regular
        functions. See extended comment above.
      */
      if (join_tab->is_using_loose_index_scan())
        tmp_table_param.precomputed_group_by= TRUE;

      tmp_table_param.hidden_field_count= 
        curr_all_fields->elements - curr_fields_list->elements;
      ORDER_with_src dummy= NULL; //TODO can use table->group here also

      if (create_intermediate_table(&join_tab[curr_tmp_table],
                                    curr_all_fields, dummy, true))
	DBUG_RETURN(true);

      if (group_list)
      {
        explain_flags.set(group_list.src, ESP_USING_TMPTABLE);
        if (!plan_is_const())        // No need to sort a single row
        {
          JOIN_TAB *sort_tab= &join_tab[curr_tmp_table - 1];
          if (add_sorting_to_table(sort_tab, &group_list))
            DBUG_RETURN(true);
        }

        if (make_group_fields(this, this))
          DBUG_RETURN(true);
      }

      /*
        If there is no sorting or grouping, 'use_order'
        index result should not have been requested.
      */
      DBUG_ASSERT(!(ordered_index_usage == ordered_index_void &&
                    !plan_is_const() &&
                    join_tab[const_tables].use_order()));

      // Setup sum funcs only when necessary, otherwise we might break info
      // for the first table
      if (group_list || tmp_table_param.sum_func_count)
      {
        if (make_sum_func_list(*curr_all_fields, *curr_fields_list, true, true))
          DBUG_RETURN(true);
        if (prepare_sum_aggregators(sum_funcs,
                                    !join_tab->is_using_agg_loose_index_scan()))
          DBUG_RETURN(true);
        group_list= NULL;
        if (setup_sum_funcs(thd, sum_funcs))
          DBUG_RETURN(true);
      }
      // No sum funcs anymore
      DBUG_ASSERT(items2.is_null());

      items2= ref_ptr_array_slice(3);
      if (change_to_use_tmp_fields(thd, items2,
                                   tmp_fields_list2, tmp_all_fields2, 
                                   fields_list.elements, tmp_all_fields1))
        DBUG_RETURN(true);

      curr_fields_list= &tmp_fields_list2;
      curr_all_fields= &tmp_all_fields2;
      set_items_ref_array(items2);
      join_tab[curr_tmp_table].ref_array= &items2;
      join_tab[curr_tmp_table].all_fields= &tmp_all_fields2;
      join_tab[curr_tmp_table].fields= &tmp_fields_list2;
      setup_tmptable_write_func(&join_tab[curr_tmp_table]);

      tmp_table_param.field_count+= tmp_table_param.sum_func_count;
      tmp_table_param.sum_func_count= 0;
    }
    if (join_tab[curr_tmp_table].table->distinct)
      select_distinct= false;               /* Each row is unique */

    if (select_distinct && !group_list)
    {
      if (having)
      {
        join_tab[curr_tmp_table].having= having;
        having->update_used_tables();
      }
      join_tab[curr_tmp_table].distinct= true;
      explain_flags.set(ESC_DISTINCT, ESP_DUPS_REMOVAL);
      having= NULL;
      select_distinct= false;
    }
    /* Clean tmp_table_param for the next tmp table. */
    tmp_table_param.field_count= tmp_table_param.sum_func_count=
      tmp_table_param.func_count= 0;

    tmp_table_param.copy_field= tmp_table_param.copy_field_end=0;
    first_record= sort_and_group=0;

    if (!group_optimized_away)
    {
      group= false;
    }
    else
    {
      /*
        If grouping has been optimized away, a temporary table is
        normally not needed unless we're explicitly requested to create
        one (e.g. due to a SQL_BUFFER_RESULT hint or INSERT ... SELECT).

        In this case (grouping was optimized away), temp_table was
        created without a grouping expression and JOIN::exec() will not
        perform the necessary grouping (by the use of end_send_group()
        or end_write_group()) if JOIN::group is set to false.
      */
      // the temporary table was explicitly requested
      DBUG_ASSERT(MY_TEST(select_options & OPTION_BUFFER_RESULT));
      // the temporary table does not have a grouping expression
      DBUG_ASSERT(!join_tab[curr_tmp_table].table->group); 
    }
    calc_group_buffer(this, group_list);
    count_field_types(select_lex, &tmp_table_param, *curr_all_fields, false);
  }

  if (group || implicit_grouping || tmp_table_param.sum_func_count)
  {
    if (make_group_fields(this, this))
      DBUG_RETURN(true);

    DBUG_ASSERT(items3.is_null());

    if (items0.is_null())
      init_items_ref_array();
    items3= ref_ptr_array_slice(4);
    setup_copy_fields(thd, &tmp_table_param,
                      items3, tmp_fields_list3, tmp_all_fields3,
                      curr_fields_list->elements, *curr_all_fields);

    curr_fields_list= &tmp_fields_list3;
    curr_all_fields= &tmp_all_fields3;
    set_items_ref_array(items3);
    if (join_tab)
    {
      // Set grouped fields on the last table
      join_tab[primary_tables + tmp_tables - 1].ref_array= &items3;
      join_tab[primary_tables + tmp_tables - 1].all_fields= &tmp_all_fields3;
      join_tab[primary_tables + tmp_tables - 1].fields= &tmp_fields_list3;
    }
    if (make_sum_func_list(*curr_all_fields, *curr_fields_list, true, true))
      DBUG_RETURN(true);
    if (prepare_sum_aggregators(sum_funcs,
                                !join_tab ||
                                !join_tab-> is_using_agg_loose_index_scan()))
      DBUG_RETURN(true);
    if (setup_sum_funcs(thd, sum_funcs) || thd->is_fatal_error)
      DBUG_RETURN(true);
  }
  if (group_list || order)
  {
    DBUG_PRINT("info",("Sorting for send_result_set_metadata"));
    THD_STAGE_INFO(thd, stage_sorting_result);
    /* If we have already done the group, add HAVING to sorted table */
    if (having && !group_list && !sort_and_group)
    {
      if (add_having_as_tmp_table_cond(curr_tmp_table))
        DBUG_RETURN(true);
    }

    if (group)
      m_select_limit= HA_POS_ERROR;
    else if (!need_tmp)
    {
      /*
        We can abort sorting after thd->select_limit rows if there are no
        filter conditions for any tables after the sorted one.
        Filter conditions come in several forms:
         1. as a condition item attached to the join_tab, or
         2. as a keyuse attached to the join_tab (ref access).
      */
      for (uint i= const_tables + 1; i < primary_tables; i++)
      {
        JOIN_TAB *const tab= join_tab + i;
        if (tab->condition() ||                                // 1
            (tab->keyuse && !tab->first_inner))                // 2
        {
          /* We have to sort all rows */
          m_select_limit= HA_POS_ERROR;
          break;
        }
      }
    }
    /*
      Here we add sorting stage for ORDER BY/GROUP BY clause, if the
      optimiser chose FILESORT to be faster than INDEX SCAN or there is
      no suitable index present.
      OPTION_FOUND_ROWS supersedes LIMIT and is taken into account.
    */
    DBUG_PRINT("info",("Sorting for order by/group by"));
    ORDER_with_src order_arg= group_list ?  group_list : order;
    if (join_tab &&
        ordered_index_usage !=
        (group_list ? ordered_index_group_by : ordered_index_order_by) &&
        join_tab[curr_tmp_table].type != JT_CONST &&
        join_tab[curr_tmp_table].type != JT_EQ_REF) // Don't sort 1 row
    {
      // Sort either first non-const table or the last tmp table
      JOIN_TAB *sort_tab= &join_tab[curr_tmp_table];
      if (need_tmp && !materialize_join && !exec_tmp_table->group)
        explain_flags.set(order_arg.src, ESP_USING_TMPTABLE);

      if (add_sorting_to_table(sort_tab, &order_arg))
        DBUG_RETURN(true);
      /*
        filesort_limit:	 Return only this many rows from filesort().
        We can use select_limit_cnt only if we have no group_by and 1 table.
        This allows us to use Bounded_queue for queries like:
          "select SQL_CALC_FOUND_ROWS * from t1 order by b desc limit 1;"
        m_select_limit == HA_POS_ERROR (we need a full table scan)
        unit->select_limit_cnt == 1 (we only need one row in the result set)
      */
      sort_tab->filesort->limit=
        (has_group_by || (primary_tables > curr_tmp_table + 1)) ?
         m_select_limit : unit->select_limit_cnt;
    }
    if (!plan_is_const() &&
        !join_tab[const_tables].table->sort.io_cache)
    {
      /*
        If no IO cache exists for the first table then we are using an
        INDEX SCAN and no filesort. Thus we should not remove the sorted
        attribute on the INDEX SCAN.
      */
      skip_sort_order= true;
    }
  }
  fields= curr_fields_list;
  // Reset before execution
  set_items_ref_array(items0);
  if (join_tab)
    join_tab[primary_tables + tmp_tables - 1].next_select=
      setup_end_select_func(this, NULL);
  group= has_group_by;

  DBUG_RETURN(false);
}


/**
  @brief Add Filesort object to the given table to sort if with filesort

  @param tab   the JOIN_TAB object to attach created Filesort object to
  @param order List of expressions to sort the table by

  @note This function moves tab->select, if any, to filesort->select

  @return false on success, true on OOM
*/

bool
JOIN::add_sorting_to_table(JOIN_TAB *tab, ORDER_with_src *order)
{
  explain_flags.set(order->src, ESP_USING_FILESORT);
  tab->filesort= new (thd->mem_root) Filesort(*order, HA_POS_ERROR, tab->select);
  if (!tab->filesort)
    return true;
  /*
    Select was moved to filesort->select to force join_init_read_record to use
    sorted result instead of reading table through select.
  */
  if (tab->select)
  {
    tab->select= NULL;
    tab->set_condition(NULL, __LINE__);
  }
  tab->read_first_record= join_init_read_record;
  return false;
}

/**
  Find a cheaper access key than a given @a key

  @param          tab                 NULL or JOIN_TAB of the accessed table
  @param          order               Linked list of ORDER BY arguments
  @param          table               Table if tab == NULL or tab->table
  @param          usable_keys         Key map to find a cheaper key in
  @param          ref_key             
                * 0 <= key < MAX_KEY   - key number (hint) to start the search
                * -1                   - no key number provided
  @param          select_limit        LIMIT value, or HA_POS_ERROR if no limit
  @param [out]    new_key             Key number if success, otherwise undefined
  @param [out]    new_key_direction   Return -1 (reverse) or +1 if success,
                                      otherwise undefined
  @param [out]    new_select_limit    Return adjusted LIMIT
  @param [out]    new_used_key_parts  NULL by default, otherwise return number
                                      of new_key prefix columns if success
                                      or undefined if the function fails
  @param [out]  saved_best_key_parts  NULL by default, otherwise preserve the
                                      value for further use in QUICK_SELECT_DESC

  @note
    This function takes into account table->quick_condition_rows statistic
    (that is calculated by the make_join_statistics function).
    However, single table procedures such as mysql_update() and mysql_delete()
    never call make_join_statistics, so they have to update it manually
    (@see get_index_for_order()).
*/

static bool
test_if_cheaper_ordering(const JOIN_TAB *tab, ORDER *order, TABLE *table,
                         key_map usable_keys,  int ref_key,
                         ha_rows select_limit,
                         int *new_key, int *new_key_direction,
                         ha_rows *new_select_limit, uint *new_used_key_parts,
                         uint *saved_best_key_parts)
{
  DBUG_ENTER("test_if_cheaper_ordering");
  /*
    Check whether there is an index compatible with the given order
    usage of which is cheaper than usage of the ref_key index (ref_key>=0)
    or a table scan.
    It may be the case if ORDER/GROUP BY is used with LIMIT.
  */
  ha_rows best_select_limit= HA_POS_ERROR;
  JOIN *join= tab ? tab->join : NULL;
  uint nr;
  key_map keys;
  uint best_key_parts= 0;
  int best_key_direction= 0;
  ha_rows best_records= 0;
  double read_time;
  int best_key= -1;
  bool is_best_covering= FALSE;
  double fanout= 1;
  ha_rows table_records= table->file->stats.records;
  bool group= join && join->group && order == join->group_list;
  ha_rows refkey_rows_estimate= table->quick_condition_rows;
  const bool has_limit= (select_limit != HA_POS_ERROR);

  /*
    If not used with LIMIT, only use keys if the whole query can be
    resolved with a key;  This is because filesort() is usually faster than
    retrieving all rows through an index.
  */
  if (select_limit >= table_records)
  {
    keys= *table->file->keys_to_use_for_scanning();
    keys.merge(table->covering_keys);

    /*
      We are adding here also the index specified in FORCE INDEX clause, 
      if any.
      This is to allow users to use index in ORDER BY.
    */
    if (table->force_index) 
      keys.merge(group ? table->keys_in_use_for_group_by :
                         table->keys_in_use_for_order_by);
    keys.intersect(usable_keys);
  }
  else
    keys= usable_keys;

  if (join)
  {
    read_time= tab->position->read_time;
    for (const JOIN_TAB *jt= tab + 1;
         jt < join->join_tab + join->primary_tables; jt++)
      fanout*= jt->position->records_read; // fanout is always >= 1
  }
  else
    read_time= table->file->scan_time();

  /*
    Calculate the selectivity of the ref_key for REF_ACCESS. For
    RANGE_ACCESS we use table->quick_condition_rows.
  */
  if (ref_key >= 0 && tab->type == JT_REF)
  {
    if (table->quick_keys.is_set(ref_key))
      refkey_rows_estimate= table->quick_rows[ref_key];
    else
    {
      const KEY *ref_keyinfo= table->key_info + ref_key;
      refkey_rows_estimate= ref_keyinfo->rec_per_key[tab->ref.key_parts - 1];
    }
    set_if_bigger(refkey_rows_estimate, 1);
  }
  for (nr=0; nr < table->s->keys ; nr++)
  {
    int direction;
    uint used_key_parts;

    if (keys.is_set(nr) &&
        (direction= test_if_order_by_key(order, table, nr, &used_key_parts)))
    {
      /*
        At this point we are sure that ref_key is a non-ordering
        key (where "ordering key" is a key that will return rows
        in the order required by ORDER BY).
      */
      DBUG_ASSERT (ref_key != (int) nr);

      bool is_covering= table->covering_keys.is_set(nr) ||
                        (nr == table->s->primary_key &&
                        table->file->primary_key_is_clustered()) ||
                        (table->file->index_flags(nr, 0, 0)
                         & HA_CLUSTERED_INDEX);
      
      /* 
        Don't use an index scan with ORDER BY without limit.
        For GROUP BY without limit always use index scan
        if there is a suitable index. 
        Why we hold to this asymmetry hardly can be explained
        rationally. It's easy to demonstrate that using
        temporary table + filesort could be cheaper for grouping
        queries too.
      */ 
      if (is_covering ||
          select_limit != HA_POS_ERROR || 
          (ref_key < 0 && (group || table->force_index)))
      { 
        double rec_per_key;
        double index_scan_time;
        KEY *keyinfo= table->key_info+nr;
        if (select_limit == HA_POS_ERROR)
          select_limit= table_records;
        if (group)
        {
          /* 
            Used_key_parts can be larger than keyinfo->key_parts
            when using a secondary index clustered with a primary 
            key (e.g. as in Innodb). 
            See Bug #28591 for details.
          */  
          rec_per_key= used_key_parts &&
                       used_key_parts <= actual_key_parts(keyinfo) ?
                       keyinfo->rec_per_key[used_key_parts-1] : 1;
          set_if_bigger(rec_per_key, 1);
          /*
            With a grouping query each group containing on average
            rec_per_key records produces only one row that will
            be included into the result set.
          */  
          if (select_limit > table_records/rec_per_key)
            select_limit= table_records;
          else
            select_limit= (ha_rows) (select_limit*rec_per_key);
        }
        /* 
          If tab=tk is not the last joined table tn then to get first
          L records from the result set we can expect to retrieve
          only L/fanout(tk,tn) where fanout(tk,tn) says how many
          rows in the record set on average will match each row tk.
          Usually our estimates for fanouts are too pessimistic.
          So the estimate for L/fanout(tk,tn) will be too optimistic
          and as result we'll choose an index scan when using ref/range
          access + filesort will be cheaper.
        */
        select_limit= (ha_rows) (select_limit < fanout ?
                                 1 : select_limit/fanout);
        /*
          We assume that each of the tested indexes is not correlated
          with ref_key. Thus, to select first N records we have to scan
          N/selectivity(ref_key) index entries. 
          selectivity(ref_key) = #scanned_records/#table_records =
          refkey_rows_estimate/table_records.
          In any case we can't select more than #table_records.
          N/(refkey_rows_estimate/table_records) > table_records
          <=> N > refkey_rows_estimate.
         */
        if (select_limit > refkey_rows_estimate)
          select_limit= table_records;
        else
          select_limit= (ha_rows) (select_limit *
                                   (double) table_records /
                                    refkey_rows_estimate);
        rec_per_key= keyinfo->rec_per_key[keyinfo->user_defined_key_parts - 1];
        set_if_bigger(rec_per_key, 1);
        /*
          Here we take into account the fact that rows are
          accessed in sequences rec_per_key records in each.
          Rows in such a sequence are supposed to be ordered
          by rowid/primary key. When reading the data
          in a sequence we'll touch not more pages than the
          table file contains.
          TODO. Use the formula for a disk sweep sequential access
          to calculate the cost of accessing data rows for one 
          index entry.
        */
        index_scan_time= select_limit/rec_per_key *
                         min(rec_per_key, table->file->scan_time());
        if ((ref_key < 0 && is_covering) || 
            (ref_key < 0 && (group || table->force_index)) ||
            index_scan_time < read_time)
        {
          ha_rows quick_records= table_records;
          ha_rows refkey_select_limit= (ref_key >= 0 &&
                                        table->covering_keys.is_set(ref_key)) ?
                                        refkey_rows_estimate :
                                        HA_POS_ERROR;
          if ((is_best_covering && !is_covering) ||
              (is_covering && refkey_select_limit < select_limit))
            continue;
          if (table->quick_keys.is_set(nr))
            quick_records= table->quick_rows[nr];
          if (best_key < 0 ||
              (select_limit <= min(quick_records,best_records) ?
               keyinfo->user_defined_key_parts < best_key_parts :
               quick_records < best_records) ||
               ((quick_records == best_records) &&
                !is_best_covering && is_covering))
          {
            best_key= nr;
            best_key_parts= keyinfo->user_defined_key_parts;
            if (saved_best_key_parts)
              *saved_best_key_parts= used_key_parts;
            best_records= quick_records;
            is_best_covering= is_covering;
            best_key_direction= direction; 
            best_select_limit= select_limit;
          }
        }   
      }      
    }
  }

  if (best_key < 0 || best_key == ref_key)
    DBUG_RETURN(FALSE);
  
  *new_key= best_key;
  *new_key_direction= best_key_direction;
  *new_select_limit= has_limit ? best_select_limit : table_records;
  if (new_used_key_parts != NULL)
    *new_used_key_parts= best_key_parts;

  DBUG_RETURN(TRUE);
}


/**
  Find a key to apply single table UPDATE/DELETE by a given ORDER

  @param       order           Linked list of ORDER BY arguments
  @param       table           Table to find a key
  @param       select          Pointer to access/update select->quick (if any)
  @param       limit           LIMIT clause parameter 
  @param [out] need_sort       TRUE if filesort needed
  @param [out] reverse
    TRUE if the key is reversed again given ORDER (undefined if key == MAX_KEY)

  @return
    - MAX_KEY if no key found                        (need_sort == TRUE)
    - MAX_KEY if quick select result order is OK     (need_sort == FALSE)
    - key number (either index scan or quick select) (need_sort == FALSE)

  @note
    Side effects:
    - may deallocate or deallocate and replace select->quick;
    - may set table->quick_condition_rows and table->quick_rows[...]
      to table->file->stats.records. 
*/

uint get_index_for_order(ORDER *order, TABLE *table, SQL_SELECT *select,
                         ha_rows limit, bool *need_sort, bool *reverse)
{
  if (select && select->quick && select->quick->unique_key_range())
  { // Single row select (always "ordered"): Ok to use with key field UPDATE
    *need_sort= FALSE;
    /*
      Returning of MAX_KEY here prevents updating of used_key_is_modified
      in mysql_update(). Use quick select "as is".
    */
    return MAX_KEY;
  }

  if (!order)
  {
    *need_sort= FALSE;
    if (select && select->quick)
      return select->quick->index; // index or MAX_KEY, use quick select as is
    else
      return table->file->key_used_on_scan; // MAX_KEY or index for some engines
  }

  if (!is_simple_order(order)) // just to cut further expensive checks
  {
    *need_sort= TRUE;
    return MAX_KEY;
  }

  if (select && select->quick)
  {
    if (select->quick->index == MAX_KEY)
    {
      *need_sort= TRUE;
      return MAX_KEY;
    }

    uint used_key_parts;
    switch (test_if_order_by_key(order, table, select->quick->index,
                                 &used_key_parts)) {
    case 1: // desired order
      *need_sort= FALSE;
      return select->quick->index;
    case 0: // unacceptable order
      *need_sort= TRUE;
      return MAX_KEY;
    case -1: // desired order, but opposite direction
      {
        QUICK_SELECT_I *reverse_quick;
        if ((reverse_quick=
               select->quick->make_reverse(used_key_parts)))
        {
          select->set_quick(reverse_quick);
          *need_sort= FALSE;
          return select->quick->index;
        }
        else
        {
          *need_sort= TRUE;
          return MAX_KEY;
        }
      }
    }
    DBUG_ASSERT(0);
  }
  else if (limit != HA_POS_ERROR)
  { // check if some index scan & LIMIT is more efficient than filesort
    
    /*
      Update quick_condition_rows since single table UPDATE/DELETE procedures
      don't call make_join_statistics() and leave this variable uninitialized.
    */
    table->quick_condition_rows= table->file->stats.records;
    
    int key, direction;
    if (test_if_cheaper_ordering(NULL, order, table,
                                 table->keys_in_use_for_order_by, -1,
                                 limit,
                                 &key, &direction, &limit) &&
        !is_key_used(table, key, table->write_set))
    {
      *need_sort= FALSE;
      *reverse= (direction < 0);
      return key;
    }
  }
  *need_sort= TRUE;
  return MAX_KEY;
}


/**
  Returns number of key parts depending on
  OPTIMIZER_SWITCH_USE_INDEX_EXTENSIONS flag.

  @param  key_info  pointer to KEY structure

  @return number of key parts.
*/

uint actual_key_parts(KEY *key_info)
{
  return key_info->table->in_use->
    optimizer_switch_flag(OPTIMIZER_SWITCH_USE_INDEX_EXTENSIONS) ?
    key_info->actual_key_parts : key_info->user_defined_key_parts;
}


/**
  Returns key flags depending on
  OPTIMIZER_SWITCH_USE_INDEX_EXTENSIONS flag.

  @param  key_info  pointer to KEY structure

  @return key flags.
*/

uint actual_key_flags(KEY *key_info)
{
  return key_info->table->in_use->
    optimizer_switch_flag(OPTIMIZER_SWITCH_USE_INDEX_EXTENSIONS) ?
    key_info->actual_flags : key_info->flags;
}

/**
  @} (end of group Query_Optimizer)
*/<|MERGE_RESOLUTION|>--- conflicted
+++ resolved
@@ -788,17 +788,8 @@
       func->clear();
   }
 
-<<<<<<< HEAD
-  if (!(select_options & SELECT_DESCRIBE) &&
-      select_lex->has_ft_funcs())
-  {
-    /* TODO: move the code to JOIN::exec */
-    (void)init_ftfuncs(thd, select_lex, MY_TEST(order));
-  }
-=======
   if (!(select_options & SELECT_DESCRIBE) && select_lex->has_ft_funcs())
     (void) init_ftfuncs(thd, select_lex, MY_TEST(order));
->>>>>>> 38e2b4d1
 
   DBUG_VOID_RETURN;
 }
