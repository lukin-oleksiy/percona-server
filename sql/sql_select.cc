--- conflicted
+++ resolved
@@ -45,10 +45,7 @@
 #include <string_view>
 #include "field_types.h"
 #include "lex_string.h"
-<<<<<<< HEAD
-=======
 #include "m_string.h"        // native_strncasecmp(), native_strcasecmp()
->>>>>>> 824e2b40
 #include "mem_root_deque.h"  // mem_root_deque
 #include "my_alloc.h"
 #include "my_bitmap.h"
@@ -370,13 +367,8 @@
   return nullptr;
 }
 
-<<<<<<< HEAD
-const char *get_secondary_engine_fail_reason(const LEX *lex) {
-  auto *hton = get_secondary_engine_handlerton(lex);
-=======
 std::string_view get_secondary_engine_fail_reason(const LEX *lex) {
   const auto *hton = get_secondary_engine_handlerton(lex);
->>>>>>> 824e2b40
   if (hton != nullptr &&
       hton->get_secondary_engine_offload_or_exec_fail_reason != nullptr &&
       lex->thd->is_secondary_engine_forced()) {
@@ -385,25 +377,12 @@
   return {};
 }
 
-<<<<<<< HEAD
-void set_external_engine_fail_reason(const LEX *lex, const char *reason) {
-  if (!lex->thd->is_secondary_engine_forced() && reason != nullptr) {
-    for (Table_ref *ref = lex->query_tables; ref != nullptr;
-         ref = ref->next_global) {
-      if (ref->is_external()) {
-        ref->table->get_primary_handler()->set_external_table_offload_error(
-            reason);
-        break;
-      }
-    }
-=======
 std::string_view find_secondary_engine_fail_reason(const LEX *lex) {
   const auto *hton = get_secondary_engine_handlerton(lex);
   if (hton != nullptr &&
       hton->find_secondary_engine_offload_fail_reason != nullptr &&
       lex->thd->variables.use_secondary_engine == SECONDARY_ENGINE_FORCED) {
     return hton->find_secondary_engine_offload_fail_reason(lex->thd);
->>>>>>> 824e2b40
   }
   if (hton == nullptr && get_eligible_secondary_engine_from(lex) != nullptr &&
       get_eligible_secondary_engine_from(lex)->length > 0 &&
@@ -770,30 +749,6 @@
     }
   }
 
-<<<<<<< HEAD
-  if (lex->thd->variables.use_secondary_engine == SECONDARY_ENGINE_OFF) {
-    if (has_external_table(lex->query_tables)) {
-      my_error(ER_SECONDARY_ENGINE_PLUGIN, MYF(0),
-               "Query could not be offloaded to the secondary engine");
-      external_table_not_offloaded = true;
-      goto err;  // NOLINT
-    }
-  } else if ((thd->secondary_engine_optimization() ==
-                  Secondary_engine_optimization::PRIMARY_ONLY &&
-              !thd->is_secondary_engine_forced()) &&
-             has_external_table(lex->query_tables)) {
-    // throw the propagated error from the external engine in case there is an
-    // external table
-    external_engine_fail_reason(lex);
-
-    // reset error message
-    set_external_engine_fail_reason(lex, nullptr);
-    external_table_not_offloaded = true;
-    goto err;  // NOLINT
-  }
-
-=======
->>>>>>> 824e2b40
   if (validate_use_secondary_engine(lex)) goto err;
 
   lex->set_exec_started();
@@ -5196,17 +5151,11 @@
     if (usable_keys.is_set(nr) &&
         (direction = test_if_order_by_key(order, table, nr, &used_key_parts,
                                           &skip_quick))) {
-<<<<<<< HEAD
       const bool is_covering =
           table->covering_keys.is_set(nr) ||
           (nr == table->s->primary_key &&
            table->file->primary_key_is_clustered()) ||
           (table->file->index_flags(nr, 0, 0) & HA_CLUSTERED_INDEX);
-=======
-      const bool is_covering = table->covering_keys.is_set(nr) ||
-                               (nr == table->s->primary_key &&
-                                table->file->primary_key_is_clustered());
->>>>>>> 824e2b40
       // Don't allow backward scans on indexes with mixed ASC/DESC key parts
       if (skip_quick) table->quick_keys.clear_bit(nr);
 
