--- conflicted
+++ resolved
@@ -54,10 +54,7 @@
 #include "my_pointer_arithmetic.h"
 #include "my_sqlcommand.h"
 #include "my_sys.h"
-<<<<<<< HEAD
-=======
 #include "mysql/plugin.h"
->>>>>>> 87307d4d
 #include "mysql/strings/m_ctype.h"
 #include "mysql/udf_registration_types.h"
 #include "mysql_com.h"
@@ -4425,13 +4422,6 @@
 
   DBUG_TRACE;
 
-  // This is necessary to undo effects of any previous execute's call to
-  // CreateFramebufferTable->ReplaceMaterializedItems's calls of
-  // update_used_tables: loses PROP_WINDOW_FUNCTION needed here in next
-  // execution round
-  if (m_windows.elements > 0)
-    for (auto f : *fields) f->update_used_tables();
-
   /*
     In this function, we may change having_cond into a condition on a
     temporary sort/group table, so we have to assign having_for_explain now:
@@ -5183,17 +5173,11 @@
     if (usable_keys.is_set(nr) &&
         (direction = test_if_order_by_key(order, table, nr, &used_key_parts,
                                           &skip_quick))) {
-<<<<<<< HEAD
       const bool is_covering =
           table->covering_keys.is_set(nr) ||
           (nr == table->s->primary_key &&
            table->file->primary_key_is_clustered()) ||
           (table->file->index_flags(nr, 0, 0) & HA_CLUSTERED_INDEX);
-=======
-      const bool is_covering = table->covering_keys.is_set(nr) ||
-                               (nr == table->s->primary_key &&
-                                table->file->primary_key_is_clustered());
->>>>>>> 87307d4d
       // Don't allow backward scans on indexes with mixed ASC/DESC key parts
       if (skip_quick) table->quick_keys.clear_bit(nr);
 
