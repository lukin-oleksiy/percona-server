--- conflicted
+++ resolved
@@ -338,7 +338,6 @@
     remove_redundant_subquery_clauses(thd, hidden_group_field_count);
   }
 
-<<<<<<< HEAD
   /*
     Set up windows after setup_order() (as the query's ORDER BY may contain
     window functions), and before setup_order_final() (as such function needs
@@ -351,15 +350,10 @@
     DBUG_RETURN(true);
 
   if (order_list.elements &&
-      setup_order_final(thd, hidden_order_field_count))
+      setup_order_final(thd))
     DBUG_RETURN(true);      /* purecov: inspected */
 
   thd->want_privilege= want_privilege_saved;
-=======
-  if (order_list.elements &&
-      setup_order_final(thd))
-    DBUG_RETURN(true);     /* purecov: inspected */
->>>>>>> 0129b0f6
 
   if (is_distinct() &&
       is_grouped() &&
@@ -2710,7 +2704,6 @@
           get_table_list()->next_local != NULL))
     {
       order_list.push_back(&derived_select->order_list);
-<<<<<<< HEAD
       /*
         If at outer-most level (not within another derived table), ensure
         the ordering columns are marked in read_set, since columns selected
@@ -2723,13 +2716,12 @@
           o->item[0]->walk(&Item::mark_field_in_map, Item::WALK_POSTFIX,
                            pointer_cast<uchar *>(&mf));
       }
-=======
+    }
     else
     {
       derived_select->empty_order_list(this);
       trace_derived.add_alnum("transformations_to_derived_table",
                               "removed_ordering");
->>>>>>> 0129b0f6
     }
   }
 
@@ -3674,13 +3666,8 @@
   if (is_implicitly_grouped())
   {
     // Result will contain zero or one row - ordering is redundant
-<<<<<<< HEAD
-    empty_order_list(hidden_order_field_count);
+    empty_order_list(this);
     DBUG_RETURN(false);
-=======
-    empty_order_list(this);
-    return false;
->>>>>>> 0129b0f6
   }
 
   if ((master_unit()->is_union() || master_unit()->fake_select_lex) &&
@@ -3688,13 +3675,8 @@
       !(braces && explicit_limit))
   {
     // Part of UNION which requires global ordering may skip local order
-<<<<<<< HEAD
-    empty_order_list(hidden_order_field_count);
+    empty_order_list(this);
     DBUG_RETURN(false);
-=======
-    empty_order_list(this);
-    return false;
->>>>>>> 0129b0f6
   }
 
   for (ORDER *ord= order_list.first; ord; ord= ord->next)
