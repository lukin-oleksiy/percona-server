/* Copyright (c) 2015, 2017, Oracle and/or its affiliates. All rights reserved.

   This program is free software; you can redistribute it and/or modify
   it under the terms of the GNU General Public License, version 2.0,
   as published by the Free Software Foundation.

   This program is also distributed with certain software (including
   but not limited to OpenSSL) that is licensed under separate terms,
   as designated in a particular file or component or in included license
   documentation.  The authors of MySQL hereby grant you an additional
   permission to link the program and your derivative works with the
   separately licensed software that they have included with MySQL.

   This program is distributed in the hope that it will be useful,
   but WITHOUT ANY WARRANTY; without even the implied warranty of
   MERCHANTABILITY or FITNESS FOR A PARTICULAR PURPOSE.  See the
   GNU General Public License, version 2.0, for more details.

   You should have received a copy of the GNU General Public License
   along with this program; if not, write to the Free Software
   Foundation, Inc., 51 Franklin St, Fifth Floor, Boston, MA 02110-1301  USA */

#include "sql/sql_thd_internal_api.h"

#include "my_config.h"

#include <fcntl.h>
#include <string.h>

#include "m_string.h"
#include "mysql/components/services/psi_stage_bits.h"
#include "pfs_thread_provider.h"
#ifdef HAVE_UNISTD_H
#include <unistd.h>
#endif

#include "my_compiler.h"
#include "my_dbug.h"
#include "my_inttypes.h"
#include "my_io.h"
#include "my_macros.h"
#include "my_psi_config.h"
#include "my_sys.h"
#include "mysql/psi/mysql_mutex.h"
#include "mysql/psi/mysql_socket.h"
#include "mysql/thread_type.h"
#include "sql/binlog.h"       // mysql_bin_log
#include "sql/current_thd.h"  // current_thd
#include "sql/mysqld.h"
#include "sql/mysqld_thd_manager.h"  // Global_THD_manager
#include "sql/protocol_classic.h"
#include "sql/query_options.h"
#include "sql/rpl_filter.h"  // binlog_filter
#include "sql/sql_class.h"   // THD
#include "sql/sql_lex.h"
#include "sql/sql_parse.h"  // sqlcom_can_generate_row_events
#include "sql/system_variables.h"
#include "sql/transaction_info.h"
#include "violite.h"

struct mysql_cond_t;
struct mysql_mutex_t;

int thd_init(THD *thd, char *stack_start, bool bound MY_ATTRIBUTE((unused)),
             PSI_thread_key psi_key MY_ATTRIBUTE((unused))) {
  DBUG_ENTER("thd_init");
  // TODO: Purge threads currently terminate too late for them to be added.
  // Note that P_S interprets all threads with thread_id != 0 as
  // foreground threads. And THDs need thread_id != 0 to be added
  // to the global THD list.
  if (thd->system_thread != SYSTEM_THREAD_BACKGROUND) {
    thd->set_new_thread_id();
    Global_THD_manager *thd_manager = Global_THD_manager::get_instance();
    thd_manager->add_thd(thd);
  }
#ifdef HAVE_PSI_THREAD_INTERFACE
  PSI_thread *psi;
  psi = PSI_THREAD_CALL(new_thread)(psi_key, thd, thd->thread_id());
  if (bound) {
    PSI_THREAD_CALL(set_thread_os_id)(psi);
  }
  thd->set_psi(psi);
#endif /* HAVE_PSI_THREAD_INTERFACE */

  if (!thd->system_thread) {
    DBUG_PRINT("info",
               ("init new connection. thd: %p fd: %d", thd,
                mysql_socket_getfd(
                    thd->get_protocol_classic()->get_vio()->mysql_socket)));
  }
  thd_set_thread_stack(thd, stack_start);

  int retval = thd->store_globals();
  DBUG_RETURN(retval);
}

THD *create_thd(bool enable_plugins, bool background_thread, bool bound,
                PSI_thread_key psi_key) {
  THD *thd = new THD(enable_plugins);
  if (background_thread) thd->system_thread = SYSTEM_THREAD_BACKGROUND;
  (void)thd_init(thd, reinterpret_cast<char *>(&thd), bound, psi_key);
  return thd;
}

void destroy_thd(THD *thd) {
  thd->release_resources();
  // TODO: Purge threads currently terminate too late for them to be added.
  if (thd->system_thread != SYSTEM_THREAD_BACKGROUND) {
    Global_THD_manager *thd_manager = Global_THD_manager::get_instance();
    thd_manager->remove_thd(thd);
  }
  delete thd;
}

void thd_set_thread_stack(THD *thd, const char *stack_start) {
  thd->thread_stack = stack_start;
}

extern "C" void thd_enter_cond(void *opaque_thd, mysql_cond_t *cond,
                               mysql_mutex_t *mutex,
                               const PSI_stage_info *stage,
                               PSI_stage_info *old_stage,
                               const char *src_function, const char *src_file,
                               int src_line) {
  THD *thd = static_cast<THD *>(opaque_thd);
  if (!thd) thd = current_thd;

  return thd->enter_cond(cond, mutex, stage, old_stage, src_function, src_file,
                         src_line);
}

extern "C" void thd_exit_cond(void *opaque_thd, const PSI_stage_info *stage,
                              const char *src_function, const char *src_file,
                              int src_line) {
  THD *thd = static_cast<THD *>(opaque_thd);
  if (!thd) thd = current_thd;

  thd->exit_cond(stage, src_function, src_file, src_line);
}

extern "C" void thd_enter_stage(void *opaque_thd,
                                const PSI_stage_info *new_stage,
                                PSI_stage_info *old_stage,
                                const char *src_function, const char *src_file,
                                int src_line) {
  THD *thd = static_cast<THD *>(opaque_thd);
  if (!thd) thd = current_thd;

  thd->enter_stage(new_stage, old_stage, src_function, src_file, src_line);
}

extern "C" void thd_set_waiting_for_disk_space(void *opaque_thd,
                                               const bool waiting) {
  THD *thd = static_cast<THD *>(opaque_thd);
  if (!thd) thd = current_thd;

  thd->set_waiting_for_disk_space(waiting);
}

void thd_increment_bytes_sent(size_t length) {
  THD *thd = current_thd;
  if (likely(thd != NULL)) { /* current_thd==NULL when close_connection() calls
                                net_send_error() */
    thd->status_var.bytes_sent += length;
  }
}

void thd_increment_bytes_received(size_t length) {
  THD *thd = current_thd;
  if (likely(thd != NULL)) thd->status_var.bytes_received += length;
}

partition_info *thd_get_work_part_info(THD *thd) { return thd->work_part_info; }

enum_tx_isolation thd_get_trx_isolation(const THD *thd) {
  return thd->tx_isolation;
}

const CHARSET_INFO *thd_charset(THD *thd) { return (thd->charset()); }

LEX_CSTRING thd_query_unsafe(THD *thd) {
  DBUG_ASSERT(current_thd == thd);
  return thd->query();
}

size_t thd_query_safe(THD *thd, char *buf, size_t buflen) {
  mysql_mutex_lock(&thd->LOCK_thd_query);
  LEX_CSTRING query_string = thd->query();
  size_t len = MY_MIN(buflen - 1, query_string.length);
  if (len > 0) strncpy(buf, query_string.str, len);
  buf[len] = '\0';
  mysql_mutex_unlock(&thd->LOCK_thd_query);
  return len;
}

int thd_slave_thread(const THD *thd) { return (thd->slave_thread); }

int thd_non_transactional_update(const THD *thd) {
  return thd->get_transaction()->has_modified_non_trans_table(
      Transaction_ctx::SESSION);
}

int thd_binlog_format(const THD *thd) {
  if (mysql_bin_log.is_open() && (thd->variables.option_bits & OPTION_BIN_LOG))
    return (int)thd->variables.binlog_format;
  else
    return BINLOG_FORMAT_UNSPEC;
}

bool thd_binlog_filter_ok(const THD *thd) {
  return binlog_filter->db_ok(thd->db().str);
}

bool thd_sqlcom_can_generate_row_events(const THD *thd) {
  return sqlcom_can_generate_row_events(thd->lex->sql_command);
}

enum durability_properties thd_get_durability_property(const THD *thd) {
  enum durability_properties ret = HA_REGULAR_DURABILITY;

  if (thd != NULL) ret = thd->durability_property;

  return ret;
}

void thd_get_autoinc(const THD *thd, ulong *off, ulong *inc) {
  *off = thd->variables.auto_increment_offset;
  *inc = thd->variables.auto_increment_increment;
}

bool thd_is_strict_mode(const THD *thd) { return thd->is_strict_mode(); }

bool thd_is_error(const THD *thd) { return thd->is_error(); }

bool is_mysql_datadir_path(const char *path) {
  if (path == NULL || strlen(path) >= FN_REFLEN) return false;

  char mysql_data_dir[FN_REFLEN], path_dir[FN_REFLEN];
  convert_dirname(path_dir, path, NullS);
  convert_dirname(mysql_data_dir, mysql_unpacked_real_data_home, NullS);
  size_t mysql_data_home_len = dirname_length(mysql_data_dir);
  size_t path_len = dirname_length(path_dir);

  if (path_len < mysql_data_home_len) return true;

  if (!lower_case_file_system)
    return memcmp(mysql_data_dir, path_dir, mysql_data_home_len);

  return files_charset_info->coll->strnncoll(
      files_charset_info, reinterpret_cast<uchar *>(path_dir), path_len,
      reinterpret_cast<uchar *>(mysql_data_dir), mysql_data_home_len, true);
}

int mysql_tmpfile_path(const char *path, const char *prefix) {
  DBUG_ASSERT(path != NULL);
  DBUG_ASSERT((strlen(path) + strlen(prefix)) <= FN_REFLEN);

  char filename[FN_REFLEN];
  File fd = create_temp_file(filename, path, prefix,
#ifdef _WIN32
                             O_TRUNC | O_SEQUENTIAL |
#endif /* _WIN32 */
                                 O_CREAT | O_EXCL | O_RDWR,
                             MYF(MY_WME));
  if (fd >= 0) unlink(filename);

  return fd;
}

<<<<<<< HEAD
bool thd_is_bootstrap_thread(THD *thd) {
  DBUG_ASSERT(thd);
  return thd->is_bootstrap_system_thread();
}

bool thd_is_dd_update_stmt(const THD *thd) {
  DBUG_ASSERT(thd != nullptr);

  /*
    OPTION_DD_UPDATE_CONTEXT flag is set when thread switches context to
    update data dictionary tables for the
      * DDL statements.
      * Administration statements as ANALYZE TABLE.
      * Event threads for next activation time of a event and to update status.
      * SDI import.
      ...
    So verifying OPTION_DD_UPDATE_CONTEXT flag value to check if thread is
    updating the data dictionary tables.
  */
  return (thd->variables.option_bits & OPTION_DD_UPDATE_CONTEXT);
=======
/** Gets page fragmentation statistics. Assigns zeros to stats if thd is
NULL.
@param[in]  thd   the calling thread
@param[out] stats a pointer to fragmentation statistics to fill */
void thd_get_fragmentation_stats(const THD *thd,
                                 fragmentation_stats_t* stats)
{
  DBUG_ASSERT(stats != NULL);
  if (likely(thd != NULL))
  {
    stats->scan_pages_contiguous=
      thd->status_var.fragmentation_stats.scan_pages_contiguous;
    stats->scan_pages_disjointed=
      thd->status_var.fragmentation_stats.scan_pages_disjointed;
    stats->scan_pages_total_seek_distance=
      thd->status_var.fragmentation_stats.scan_pages_total_seek_distance;
    stats->scan_data_size=
      thd->status_var.fragmentation_stats.scan_data_size;
    stats->scan_deleted_recs_size=
      thd->status_var.fragmentation_stats.scan_deleted_recs_size;
  }
  else
  {
    memset(stats, 0, sizeof(*stats));
  }
}

/** Adds page scan statistics. Does nothing if thd is NULL.
@param[in] thd   the calling thread
@param[in] stats a pointer to fragmentation statistics to add */
void thd_add_fragmentation_stats(THD *thd,
                                 const fragmentation_stats_t* stats)
{
  DBUG_ASSERT(stats != NULL);
  if (likely(thd != NULL))
  {
    thd->status_var.fragmentation_stats.scan_pages_contiguous+=
      stats->scan_pages_contiguous;
    thd->status_var.fragmentation_stats.scan_pages_disjointed+=
      stats->scan_pages_disjointed;
    thd->status_var.fragmentation_stats.scan_pages_total_seek_distance+=
      stats->scan_pages_total_seek_distance;
    thd->status_var.fragmentation_stats.scan_data_size+=
      stats->scan_data_size;
    thd->status_var.fragmentation_stats.scan_deleted_recs_size+=
      stats->scan_deleted_recs_size;
  }
>>>>>>> 333b4508
}<|MERGE_RESOLUTION|>--- conflicted
+++ resolved
@@ -162,12 +162,16 @@
   if (likely(thd != NULL)) { /* current_thd==NULL when close_connection() calls
                                 net_send_error() */
     thd->status_var.bytes_sent += length;
+    thd->bytes_sent += length;
   }
 }
 
 void thd_increment_bytes_received(size_t length) {
   THD *thd = current_thd;
-  if (likely(thd != NULL)) thd->status_var.bytes_received += length;
+  if (likely(thd != NULL)) {
+    thd->status_var.bytes_received += length;
+    thd->bytes_received += length;
+  }
 }
 
 partition_info *thd_get_work_part_info(THD *thd) { return thd->work_part_info; }
@@ -267,7 +271,6 @@
   return fd;
 }
 
-<<<<<<< HEAD
 bool thd_is_bootstrap_thread(THD *thd) {
   DBUG_ASSERT(thd);
   return thd->is_bootstrap_system_thread();
@@ -288,30 +291,26 @@
     updating the data dictionary tables.
   */
   return (thd->variables.option_bits & OPTION_DD_UPDATE_CONTEXT);
-=======
+}
+
 /** Gets page fragmentation statistics. Assigns zeros to stats if thd is
 NULL.
 @param[in]  thd   the calling thread
 @param[out] stats a pointer to fragmentation statistics to fill */
 void thd_get_fragmentation_stats(const THD *thd,
-                                 fragmentation_stats_t* stats)
-{
-  DBUG_ASSERT(stats != NULL);
-  if (likely(thd != NULL))
-  {
-    stats->scan_pages_contiguous=
-      thd->status_var.fragmentation_stats.scan_pages_contiguous;
-    stats->scan_pages_disjointed=
-      thd->status_var.fragmentation_stats.scan_pages_disjointed;
-    stats->scan_pages_total_seek_distance=
-      thd->status_var.fragmentation_stats.scan_pages_total_seek_distance;
-    stats->scan_data_size=
-      thd->status_var.fragmentation_stats.scan_data_size;
-    stats->scan_deleted_recs_size=
-      thd->status_var.fragmentation_stats.scan_deleted_recs_size;
-  }
-  else
-  {
+                                 fragmentation_stats_t *stats) noexcept {
+  DBUG_ASSERT(stats != nullptr);
+  if (likely(thd != nullptr)) {
+    stats->scan_pages_contiguous =
+        thd->status_var.fragmentation_stats.scan_pages_contiguous;
+    stats->scan_pages_disjointed =
+        thd->status_var.fragmentation_stats.scan_pages_disjointed;
+    stats->scan_pages_total_seek_distance =
+        thd->status_var.fragmentation_stats.scan_pages_total_seek_distance;
+    stats->scan_data_size = thd->status_var.fragmentation_stats.scan_data_size;
+    stats->scan_deleted_recs_size =
+        thd->status_var.fragmentation_stats.scan_deleted_recs_size;
+  } else {
     memset(stats, 0, sizeof(*stats));
   }
 }
@@ -320,21 +319,16 @@
 @param[in] thd   the calling thread
 @param[in] stats a pointer to fragmentation statistics to add */
 void thd_add_fragmentation_stats(THD *thd,
-                                 const fragmentation_stats_t* stats)
-{
-  DBUG_ASSERT(stats != NULL);
-  if (likely(thd != NULL))
-  {
-    thd->status_var.fragmentation_stats.scan_pages_contiguous+=
-      stats->scan_pages_contiguous;
-    thd->status_var.fragmentation_stats.scan_pages_disjointed+=
-      stats->scan_pages_disjointed;
-    thd->status_var.fragmentation_stats.scan_pages_total_seek_distance+=
-      stats->scan_pages_total_seek_distance;
-    thd->status_var.fragmentation_stats.scan_data_size+=
-      stats->scan_data_size;
-    thd->status_var.fragmentation_stats.scan_deleted_recs_size+=
-      stats->scan_deleted_recs_size;
-  }
->>>>>>> 333b4508
+                                 const fragmentation_stats_t &stats) noexcept {
+  if (likely(thd != nullptr)) {
+    thd->status_var.fragmentation_stats.scan_pages_contiguous +=
+        stats.scan_pages_contiguous;
+    thd->status_var.fragmentation_stats.scan_pages_disjointed +=
+        stats.scan_pages_disjointed;
+    thd->status_var.fragmentation_stats.scan_pages_total_seek_distance +=
+        stats.scan_pages_total_seek_distance;
+    thd->status_var.fragmentation_stats.scan_data_size += stats.scan_data_size;
+    thd->status_var.fragmentation_stats.scan_deleted_recs_size +=
+        stats.scan_deleted_recs_size;
+  }
 }