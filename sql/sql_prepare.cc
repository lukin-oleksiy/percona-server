/* Copyright (c) 2002, 2013, Oracle and/or its affiliates. All rights reserved.

   This program is free software; you can redistribute it and/or modify
   it under the terms of the GNU General Public License as published by
   the Free Software Foundation; version 2 of the License.

   This program is distributed in the hope that it will be useful,
   but WITHOUT ANY WARRANTY; without even the implied warranty of
   MERCHANTABILITY or FITNESS FOR A PARTICULAR PURPOSE.  See the
   GNU General Public License for more details.

   You should have received a copy of the GNU General Public License
   along with this program; if not, write to the Free Software
   Foundation, Inc., 51 Franklin St, Fifth Floor, Boston, MA 02110-1301  USA */

/**
  @file

This file contains the implementation of prepared statements.

When one prepares a statement:

  - Server gets the query from client with command 'COM_STMT_PREPARE';
    in the following format:
    [COM_STMT_PREPARE:1] [query]
  - Parse the query and recognize any parameter markers '?' and
    store its information list in lex->param_list
  - Allocate a new statement for this prepare; and keep this in
    'thd->stmt_map'.
  - Without executing the query, return back to client the total
    number of parameters along with result-set metadata information
    (if any) in the following format:
    @verbatim
    [STMT_ID:4]
    [Column_count:2]
    [Param_count:2]
    [Params meta info (stubs only for now)]  (if Param_count > 0)
    [Columns meta info] (if Column_count > 0)
    @endverbatim

  During prepare the tables used in a statement are opened, but no
  locks are acquired.  Table opening will block any DDL during the
  operation, and we do not need any locks as we neither read nor
  modify any data during prepare.  Tables are closed after prepare
  finishes.

When one executes a statement:

  - Server gets the command 'COM_STMT_EXECUTE' to execute the
    previously prepared query. If there are any parameter markers, then the
    client will send the data in the following format:
    @verbatim
    [COM_STMT_EXECUTE:1]
    [STMT_ID:4]
    [NULL_BITS:(param_count+7)/8)]
    [TYPES_SUPPLIED_BY_CLIENT(0/1):1]
    [[length]data]
    [[length]data] .. [[length]data].
    @endverbatim
    (Note: Except for string/binary types; all other types will not be
    supplied with length field)
  - If it is a first execute or types of parameters were altered by client,
    then setup the conversion routines.
  - Assign parameter items from the supplied data.
  - Execute the query without re-parsing and send back the results
    to client

  During execution of prepared statement tables are opened and locked
  the same way they would for normal (non-prepared) statement
  execution.  Tables are unlocked and closed after the execution.

When one supplies long data for a placeholder:

  - Server gets the long data in pieces with command type
    'COM_STMT_SEND_LONG_DATA'.
  - The packet recieved will have the format as:
    [COM_STMT_SEND_LONG_DATA:1][STMT_ID:4][parameter_number:2][data]
  - data from the packet is appended to the long data value buffer for this
    placeholder.
  - It's up to the client to stop supplying data chunks at any point. The
    server doesn't care; also, the server doesn't notify the client whether
    it got the data or not; if there is any error, then it will be returned
    at statement execute.
*/

#include "my_global.h"                          /* NO_EMBEDDED_ACCESS_CHECKS */
#include "sql_priv.h"
#include "unireg.h"
#include "sql_class.h"                          // set_var.h: THD
#include "set_var.h"
#include "sql_prepare.h"
#include "sql_parse.h" // insert_precheck, update_precheck, delete_precheck
#include "sql_base.h"  // open_normal_and_derived_tables
#include "sql_cache.h"                          // query_cache_*
#include "sql_view.h"                          // create_view_precheck
#include "sql_delete.h"                        // mysql_prepare_delete
#include "sql_select.h" // for JOIN
#include "sql_insert.h" // upgrade_lock_type_for_insert, mysql_prepare_insert
#include "sql_update.h" // mysql_prepare_update
#include "sql_db.h"     // mysql_opt_change_db, mysql_change_db
#include "auth_common.h"                       // *_ACL
#include "sql_cursor.h"
#include "sp_head.h"
#include "sp.h"
#include "sp_cache.h"
#include "sql_handler.h"  // mysql_ha_rm_tables
#include "probes_mysql.h"
#ifdef EMBEDDED_LIBRARY
/* include MYSQL_BIND headers */
#include <mysql.h>
#else
#include <mysql_com.h>
#endif
#include "lock.h"                               // MYSQL_OPEN_FORCE_SHARED_MDL
#include "opt_trace.h"                          // Opt_trace_object
#include "sql_analyse.h"
#include "sql_rewrite.h"
#include "transaction.h"                        // trans_rollback_implicit

#include <algorithm>
using std::max;
using std::min;

/**
  A result class used to send cursor rows using the binary protocol.
*/

class Select_fetch_protocol_binary: public select_send
{
  Protocol_binary protocol;
public:
  Select_fetch_protocol_binary(THD *thd);
  virtual bool send_result_set_metadata(List<Item> &list, uint flags);
  virtual bool send_data(List<Item> &items);
  virtual bool send_eof();
#ifdef EMBEDDED_LIBRARY
  void begin_dataset()
  {
    protocol.begin_dataset();
  }
#endif
};

/****************************************************************************/

/**
  Prepared_statement: a statement that can contain placeholders.
*/

class Prepared_statement: public Statement
{
public:
  enum flag_values
  {
    IS_IN_USE= 1,
    IS_SQL_PREPARE= 2
  };

  THD *thd;
  Select_fetch_protocol_binary result;
  Item_param **param_array;
  Server_side_cursor *cursor;
  uint param_count;
  uint last_errno;
  uint flags;
  char last_error[MYSQL_ERRMSG_SIZE];
#ifndef EMBEDDED_LIBRARY
  bool (*set_params)(Prepared_statement *st, uchar *data, uchar *data_end,
                     uchar *read_pos, String *expanded_query);
#else
  bool (*set_params_data)(Prepared_statement *st, String *expanded_query);
#endif
  bool (*set_params_from_vars)(Prepared_statement *stmt,
                               List<LEX_STRING>& varnames,
                               String *expanded_query);
public:
  Prepared_statement(THD *thd_arg);
  virtual ~Prepared_statement();
  void setup_set_params();
  virtual Query_arena::Type type() const;
  virtual void cleanup_stmt();
  bool set_name(LEX_STRING *name);
  inline void close_cursor() { delete cursor; cursor= 0; }
  inline bool is_in_use() { return flags & (uint) IS_IN_USE; }
  inline bool is_sql_prepare() const { return flags & (uint) IS_SQL_PREPARE; }
  void set_sql_prepare() { flags|= (uint) IS_SQL_PREPARE; }
  bool prepare(const char *packet, uint packet_length);
  bool execute_loop(String *expanded_query,
                    bool open_cursor,
                    uchar *packet_arg, uchar *packet_end_arg);
  bool execute_server_runnable(Server_runnable *server_runnable);
  /* Destroy this statement */
  void deallocate();
private:
  /**
    The memory root to allocate parsed tree elements (instances of Item,
    SELECT_LEX and other classes).
  */
  MEM_ROOT main_mem_root;
private:
  bool set_db(const char *db, uint db_length);
  bool set_parameters(String *expanded_query,
                      uchar *packet, uchar *packet_end);
  bool execute(String *expanded_query, bool open_cursor);
  bool reprepare();
  bool validate_metadata(Prepared_statement  *copy);
  void swap_prepared_statement(Prepared_statement *copy);
};

/**
  Execute one SQL statement in an isolated context.
*/

class Execute_sql_statement: public Server_runnable
{
public:
  Execute_sql_statement(LEX_STRING sql_text);
  virtual bool execute_server_code(THD *thd);
private:
  LEX_STRING m_sql_text;
};


class Ed_connection;

/**
  Protocol_local: a helper class to intercept the result
  of the data written to the network. 
*/

class Protocol_local :public Protocol
{
public:
  Protocol_local(THD *thd, Ed_connection *ed_connection);
  ~Protocol_local() { free_root(&m_rset_root, MYF(0)); }
protected:
  virtual void prepare_for_resend();
  virtual bool write();
  virtual bool store_null();
  virtual bool store_tiny(longlong from);
  virtual bool store_short(longlong from);
  virtual bool store_long(longlong from);
  virtual bool store_longlong(longlong from, bool unsigned_flag);
  virtual bool store_decimal(const my_decimal *);
  virtual bool store(const char *from, size_t length, const CHARSET_INFO *cs);
  virtual bool store(const char *from, size_t length,
                     const CHARSET_INFO *fromcs, const CHARSET_INFO *tocs);
  virtual bool store(MYSQL_TIME *time, uint precision);
  virtual bool store_date(MYSQL_TIME *time);
  virtual bool store_time(MYSQL_TIME *time, uint precision);
  virtual bool store(float value, uint32 decimals, String *buffer);
  virtual bool store(double value, uint32 decimals, String *buffer);
  virtual bool store(Field *field);

  virtual bool send_result_set_metadata(List<Item> *list, uint flags);
  virtual bool send_out_parameters(List<Item_param> *sp_params);
#ifdef EMBEDDED_LIBRARY
  void remove_last_row();
#endif
  virtual enum enum_protocol_type type() { return PROTOCOL_LOCAL; };

  virtual bool send_ok(uint server_status, uint statement_warn_count,
                       ulonglong affected_rows, ulonglong last_insert_id,
                       const char *message);

  virtual bool send_eof(uint server_status, uint statement_warn_count);
  virtual bool send_error(uint sql_errno, const char *err_msg, const char* sqlstate);
private:
  bool store_string(const char *str, size_t length,
                    const CHARSET_INFO *src_cs, const CHARSET_INFO *dst_cs);

  bool store_column(const void *data, size_t length);
  void opt_add_row_to_rset();
private:
  Ed_connection *m_connection;
  MEM_ROOT m_rset_root;
  List<Ed_row> *m_rset;
  size_t m_column_count;
  Ed_column *m_current_row;
  Ed_column *m_current_column;
};

/******************************************************************************
  Implementation
******************************************************************************/

/**
  Rewrite the current query (to obfuscate passwords etc.) if needed
  (i.e. only if we'll be writing the query to any of our logs).

  Side-effect: thd->rewritten_query() may be populated with a rewritten
               query.  If the query is not of a rewritable type,
               thd->rewritten_query() will be empty.

  @param thd                thread handle
*/
static inline void rewrite_query_if_needed(THD *thd)
{
  bool general= (opt_general_log &&
                 !(opt_general_log_raw || thd->slave_thread));

  if ((thd->sp_runtime_ctx == NULL) &&
      (general || opt_slow_log || opt_bin_log))
    mysql_rewrite_query(thd);
}

/**
  Unless we're doing dynamic SQL, write the current query to the
  general query log if it's open.  If we have a rewritten version
  of the query, use that instead of the "raw" one.

  Side-effect: query may be written to general log if it's open.

  @param thd                thread handle
*/
static inline void log_execute_line(THD *thd)
{
  /*
    Do not print anything if this is an SQL prepared statement and
    we're inside a stored procedure (also called Dynamic SQL) --
    sub-statements inside stored procedures are not logged into
    the general log.
  */
  if (thd->sp_runtime_ctx != NULL)
    return;

  if (thd->rewritten_query.length())
    query_logger.general_log_write(thd, COM_STMT_EXECUTE,
                                   thd->rewritten_query.c_ptr_safe(),
                                   thd->rewritten_query.length());
  else
    query_logger.general_log_write(thd, COM_STMT_EXECUTE,
                                   thd->query(), thd->query_length());
}

inline bool is_param_null(const uchar *pos, ulong param_no)
{
  return pos[param_no/8] & (1 << (param_no & 7));
}

/**
  Find a prepared statement in the statement map by id.

    Try to find a prepared statement and set THD error if it's not found.

  @param thd                thread handle
  @param id                 statement id
  @param where              the place from which this function is called (for
                            error reporting).

  @return
    0 if the statement was not found, a pointer otherwise.
*/

static Prepared_statement *
find_prepared_statement(THD *thd, ulong id)
{
  /*
    To strictly separate namespaces of SQL prepared statements and C API
    prepared statements find() will return 0 if there is a named prepared
    statement with such id.
  */
  Statement *stmt= thd->stmt_map.find(id);

  if (stmt == 0 || stmt->type() != Query_arena::PREPARED_STATEMENT)
    return NULL;

  return (Prepared_statement *) stmt;
}


/**
  Send prepared statement id and metadata to the client after prepare.

  @todo
    Fix this nasty upcast from List<Item_param> to List<Item>

  @return
    0 in case of success, 1 otherwise
*/

#ifndef EMBEDDED_LIBRARY
static bool send_prep_stmt(Prepared_statement *stmt, uint columns)
{
  NET *net= &stmt->thd->net;
  uchar buff[12];
  uint tmp;
  int error;
  THD *thd= stmt->thd;
  DBUG_ENTER("send_prep_stmt");

  buff[0]= 0;                                   /* OK packet indicator */
  int4store(buff+1, stmt->id);
  int2store(buff+5, columns);
  int2store(buff+7, stmt->param_count);
  buff[9]= 0;                                   // Guard against a 4.1 client
  tmp= min(stmt->thd->get_stmt_da()->current_statement_cond_count(), 65535UL);
  int2store(buff+10, tmp);

  /*
    Send types and names of placeholders to the client
    XXX: fix this nasty upcast from List<Item_param> to List<Item>
  */
  error= my_net_write(net, buff, sizeof(buff));
  if (stmt->param_count && ! error)
  {
    error= thd->protocol_text.send_result_set_metadata((List<Item> *)
                                          &stmt->lex->param_list,
                                          Protocol::SEND_EOF);
  }

  if (!error)
    /* Flag that a response has already been sent */
    thd->get_stmt_da()->disable_status();

  DBUG_RETURN(error);
}
#else
static bool send_prep_stmt(Prepared_statement *stmt,
                           uint columns __attribute__((unused)))
{
  THD *thd= stmt->thd;

  thd->client_stmt_id= stmt->id;
  thd->client_param_count= stmt->param_count;
  thd->clear_error();
  thd->get_stmt_da()->disable_status();

  return 0;
}
#endif /*!EMBEDDED_LIBRARY*/


#ifndef EMBEDDED_LIBRARY

/**
  Read the length of the parameter data and return it back to
  the caller.

    Read data length, position the packet to the first byte after it,
    and return the length to the caller.

  @param packet             a pointer to the data
  @param len                remaining packet length

  @return
    Length of data piece.
*/

static ulong get_param_length(uchar **packet, ulong len)
{
  uchar *pos= *packet;
  if (len < 1)
    return 0;
  if (*pos < 251)
  {
    (*packet)++;
    return (ulong) *pos;
  }
  if (len < 3)
    return 0;
  if (*pos == 252)
  {
    (*packet)+=3;
    return (ulong) uint2korr(pos+1);
  }
  if (len < 4)
    return 0;
  if (*pos == 253)
  {
    (*packet)+=4;
    return (ulong) uint3korr(pos+1);
  }
  if (len < 5)
    return 0;
  (*packet)+=9; // Must be 254 when here
  /*
    In our client-server protocol all numbers bigger than 2^24
    stored as 8 bytes with uint8korr. Here we always know that
    parameter length is less than 2^4 so don't look at the second
    4 bytes. But still we need to obey the protocol hence 9 in the
    assignment above.
  */
  return (ulong) uint4korr(pos+1);
}
#else
#define get_param_length(packet, len) len
#endif /*!EMBEDDED_LIBRARY*/

/**
  Data conversion routines.

    All these functions read the data from pos, convert it to requested
    type and assign to param; pos is advanced to predefined length.

    Make a note that the NULL handling is examined at first execution
    (i.e. when input types altered) and for all subsequent executions
    we don't read any values for this.

  @param  param             parameter item
  @param  pos               input data buffer
  @param  len               length of data in the buffer
*/

static void set_param_tiny(Item_param *param, uchar **pos, ulong len)
{
#ifndef EMBEDDED_LIBRARY
  if (len < 1)
    return;
#endif
  int8 value= (int8) **pos;
  param->set_int(param->unsigned_flag ? (longlong) ((uint8) value) :
                                        (longlong) value, 4);
  *pos+= 1;
}

static void set_param_short(Item_param *param, uchar **pos, ulong len)
{
  int16 value;
#ifndef EMBEDDED_LIBRARY
  if (len < 2)
    return;
  value= sint2korr(*pos);
#else
  shortget(value, *pos);
#endif
  param->set_int(param->unsigned_flag ? (longlong) ((uint16) value) :
                                        (longlong) value, 6);
  *pos+= 2;
}

static void set_param_int32(Item_param *param, uchar **pos, ulong len)
{
  int32 value;
#ifndef EMBEDDED_LIBRARY
  if (len < 4)
    return;
  value= sint4korr(*pos);
#else
  longget(value, *pos);
#endif
  param->set_int(param->unsigned_flag ? (longlong) ((uint32) value) :
                                        (longlong) value, 11);
  *pos+= 4;
}

static void set_param_int64(Item_param *param, uchar **pos, ulong len)
{
  longlong value;
#ifndef EMBEDDED_LIBRARY
  if (len < 8)
    return;
  value= (longlong) sint8korr(*pos);
#else
  longlongget(value, *pos);
#endif
  param->set_int(value, 21);
  *pos+= 8;
}

static void set_param_float(Item_param *param, uchar **pos, ulong len)
{
  float data;
#ifndef EMBEDDED_LIBRARY
  if (len < 4)
    return;
  float4get(data,*pos);
#else
  floatget(data, *pos);
#endif
  param->set_double((double) data);
  *pos+= 4;
}

static void set_param_double(Item_param *param, uchar **pos, ulong len)
{
  double data;
#ifndef EMBEDDED_LIBRARY
  if (len < 8)
    return;
  float8get(data,*pos);
#else
  doubleget(data, *pos);
#endif
  param->set_double((double) data);
  *pos+= 8;
}

static void set_param_decimal(Item_param *param, uchar **pos, ulong len)
{
  ulong length= get_param_length(pos, len);
  param->set_decimal((char*)*pos, length);
  *pos+= length;
}

#ifndef EMBEDDED_LIBRARY

/*
  Read date/time/datetime parameter values from network (binary
  protocol). See writing counterparts of these functions in
  libmysql.c (store_param_{time,date,datetime}).
*/

/**
  @todo
    Add warning 'Data truncated' here
*/
static void set_param_time(Item_param *param, uchar **pos, ulong len)
{
  MYSQL_TIME tm;
  ulong length= get_param_length(pos, len);

  if (length >= 8)
  {
    uchar *to= *pos;
    uint day;

    tm.neg= (bool) to[0];
    day= (uint) sint4korr(to+1);
    tm.hour=   (uint) to[5] + day * 24;
    tm.minute= (uint) to[6];
    tm.second= (uint) to[7];
    tm.second_part= (length > 8) ? (ulong) sint4korr(to+8) : 0;
    if (tm.hour > 838)
    {
      /* TODO: add warning 'Data truncated' here */
      tm.hour= 838;
      tm.minute= 59;
      tm.second= 59;
    }
    tm.day= tm.year= tm.month= 0;
  }
  else
    set_zero_time(&tm, MYSQL_TIMESTAMP_TIME);
  param->set_time(&tm, MYSQL_TIMESTAMP_TIME,
                  MAX_TIME_FULL_WIDTH * MY_CHARSET_BIN_MB_MAXLEN);
  *pos+= length;
}

static void set_param_datetime(Item_param *param, uchar **pos, ulong len)
{
  MYSQL_TIME tm;
  ulong length= get_param_length(pos, len);

  if (length >= 4)
  {
    uchar *to= *pos;

    tm.neg=    0;
    tm.year=   (uint) sint2korr(to);
    tm.month=  (uint) to[2];
    tm.day=    (uint) to[3];
    if (length > 4)
    {
      tm.hour=   (uint) to[4];
      tm.minute= (uint) to[5];
      tm.second= (uint) to[6];
    }
    else
      tm.hour= tm.minute= tm.second= 0;

    tm.second_part= (length > 7) ? (ulong) sint4korr(to+7) : 0;
  }
  else
    set_zero_time(&tm, MYSQL_TIMESTAMP_DATETIME);
  param->set_time(&tm, MYSQL_TIMESTAMP_DATETIME,
                  MAX_DATETIME_WIDTH * MY_CHARSET_BIN_MB_MAXLEN);
  *pos+= length;
}


static void set_param_date(Item_param *param, uchar **pos, ulong len)
{
  MYSQL_TIME tm;
  ulong length= get_param_length(pos, len);

  if (length >= 4)
  {
    uchar *to= *pos;

    tm.year=  (uint) sint2korr(to);
    tm.month=  (uint) to[2];
    tm.day= (uint) to[3];

    tm.hour= tm.minute= tm.second= 0;
    tm.second_part= 0;
    tm.neg= 0;
  }
  else
    set_zero_time(&tm, MYSQL_TIMESTAMP_DATE);
  param->set_time(&tm, MYSQL_TIMESTAMP_DATE,
                  MAX_DATE_WIDTH * MY_CHARSET_BIN_MB_MAXLEN);
  *pos+= length;
}

#else/*!EMBEDDED_LIBRARY*/
/**
  @todo
    Add warning 'Data truncated' here
*/
void set_param_time(Item_param *param, uchar **pos, ulong len)
{
  MYSQL_TIME tm= *((MYSQL_TIME*)*pos);
  tm.hour+= tm.day * 24;
  tm.day= tm.year= tm.month= 0;
  if (tm.hour > 838)
  {
    /* TODO: add warning 'Data truncated' here */
    tm.hour= 838;
    tm.minute= 59;
    tm.second= 59;
  }
  param->set_time(&tm, MYSQL_TIMESTAMP_TIME,
                  MAX_TIME_FULL_WIDTH * MY_CHARSET_BIN_MB_MAXLEN);

}

void set_param_datetime(Item_param *param, uchar **pos, ulong len)
{
  MYSQL_TIME tm= *((MYSQL_TIME*)*pos);
  tm.neg= 0;

  param->set_time(&tm, MYSQL_TIMESTAMP_DATETIME,
                  MAX_DATETIME_WIDTH * MY_CHARSET_BIN_MB_MAXLEN);
}

void set_param_date(Item_param *param, uchar **pos, ulong len)
{
  MYSQL_TIME *to= (MYSQL_TIME*)*pos;

  param->set_time(to, MYSQL_TIMESTAMP_DATE,
                  MAX_DATE_WIDTH * MY_CHARSET_BIN_MB_MAXLEN);
}
#endif /*!EMBEDDED_LIBRARY*/


static void set_param_str(Item_param *param, uchar **pos, ulong len)
{
  ulong length= get_param_length(pos, len);
  if (length > len)
    length= len;
  param->set_str((const char *)*pos, length);
  *pos+= length;
}


#undef get_param_length

static void setup_one_conversion_function(THD *thd, Item_param *param,
                                          uchar param_type)
{
  switch (param_type) {
  case MYSQL_TYPE_TINY:
    param->set_param_func= set_param_tiny;
    param->item_type= Item::INT_ITEM;
    param->item_result_type= INT_RESULT;
    break;
  case MYSQL_TYPE_SHORT:
    param->set_param_func= set_param_short;
    param->item_type= Item::INT_ITEM;
    param->item_result_type= INT_RESULT;
    break;
  case MYSQL_TYPE_LONG:
    param->set_param_func= set_param_int32;
    param->item_type= Item::INT_ITEM;
    param->item_result_type= INT_RESULT;
    break;
  case MYSQL_TYPE_LONGLONG:
    param->set_param_func= set_param_int64;
    param->item_type= Item::INT_ITEM;
    param->item_result_type= INT_RESULT;
    break;
  case MYSQL_TYPE_FLOAT:
    param->set_param_func= set_param_float;
    param->item_type= Item::REAL_ITEM;
    param->item_result_type= REAL_RESULT;
    break;
  case MYSQL_TYPE_DOUBLE:
    param->set_param_func= set_param_double;
    param->item_type= Item::REAL_ITEM;
    param->item_result_type= REAL_RESULT;
    break;
  case MYSQL_TYPE_DECIMAL:
  case MYSQL_TYPE_NEWDECIMAL:
    param->set_param_func= set_param_decimal;
    param->item_type= Item::DECIMAL_ITEM;
    param->item_result_type= DECIMAL_RESULT;
    break;
  case MYSQL_TYPE_TIME:
    param->set_param_func= set_param_time;
    param->item_type= Item::STRING_ITEM;
    param->item_result_type= STRING_RESULT;
    break;
  case MYSQL_TYPE_DATE:
    param->set_param_func= set_param_date;
    param->item_type= Item::STRING_ITEM;
    param->item_result_type= STRING_RESULT;
    break;
  case MYSQL_TYPE_DATETIME:
  case MYSQL_TYPE_TIMESTAMP:
    param->set_param_func= set_param_datetime;
    param->item_type= Item::STRING_ITEM;
    param->item_result_type= STRING_RESULT;
    break;
  case MYSQL_TYPE_TINY_BLOB:
  case MYSQL_TYPE_MEDIUM_BLOB:
  case MYSQL_TYPE_LONG_BLOB:
  case MYSQL_TYPE_BLOB:
    param->set_param_func= set_param_str;
    param->value.cs_info.character_set_of_placeholder= &my_charset_bin;
    param->value.cs_info.character_set_client=
      thd->variables.character_set_client;
    DBUG_ASSERT(thd->variables.character_set_client);
    param->value.cs_info.final_character_set_of_str_value= &my_charset_bin;
    param->item_type= Item::STRING_ITEM;
    param->item_result_type= STRING_RESULT;
    break;
  default:
    /*
      The client library ensures that we won't get any other typecodes
      except typecodes above and typecodes for string types. Marking
      label as 'default' lets us to handle malformed packets as well.
    */
    {
      const CHARSET_INFO *fromcs= thd->variables.character_set_client;
      const CHARSET_INFO *tocs= thd->variables.collation_connection;
      uint32 dummy_offset;

      param->value.cs_info.character_set_of_placeholder= fromcs;
      param->value.cs_info.character_set_client= fromcs;

      /*
        Setup source and destination character sets so that they
        are different only if conversion is necessary: this will
        make later checks easier.
      */
      param->value.cs_info.final_character_set_of_str_value=
        String::needs_conversion(0, fromcs, tocs, &dummy_offset) ?
        tocs : fromcs;
      param->set_param_func= set_param_str;
      /*
        Exact value of max_length is not known unless data is converted to
        charset of connection, so we have to set it later.
      */
      param->item_type= Item::STRING_ITEM;
      param->item_result_type= STRING_RESULT;
    }
  }
  param->param_type= (enum enum_field_types) param_type;
}

#ifndef EMBEDDED_LIBRARY

/**
  Check whether this parameter data type is compatible with long data.
  Used to detect whether a long data stream has been supplied to a
  incompatible data type.
*/
inline bool is_param_long_data_type(Item_param *param)
{
  return ((param->param_type >= MYSQL_TYPE_TINY_BLOB) &&
          (param->param_type <= MYSQL_TYPE_STRING));
}


/**
  Routines to assign parameters from data supplied by the client.

    Update the parameter markers by reading data from the packet and
    and generate a valid query for logging.

  @note
    This function, along with other _with_log functions is called when one of
    binary, slow or general logs is open. Logging of prepared statements in
    all cases is performed by means of conventional queries: if parameter
    data was supplied from C API, each placeholder in the query is
    replaced with its actual value; if we're logging a [Dynamic] SQL
    prepared statement, parameter markers are replaced with variable names.
    Example:
    @verbatim
     mysqld_stmt_prepare("UPDATE t1 SET a=a*1.25 WHERE a=?")
       --> general logs gets [Prepare] UPDATE t1 SET a*1.25 WHERE a=?"
     mysqld_stmt_execute(stmt);
       --> general and binary logs get
                             [Execute] UPDATE t1 SET a*1.25 WHERE a=1"
    @endverbatim

    If a statement has been prepared using SQL syntax:
    @verbatim
     PREPARE stmt FROM "UPDATE t1 SET a=a*1.25 WHERE a=?"
       --> general log gets
                                 [Query]   PREPARE stmt FROM "UPDATE ..."
     EXECUTE stmt USING @a
       --> general log gets
                             [Query]   EXECUTE stmt USING @a;
    @endverbatim

  @retval
    0  if success
  @retval
    1  otherwise
*/

static bool insert_params_with_log(Prepared_statement *stmt, uchar *null_array,
                                   uchar *read_pos, uchar *data_end,
                                   String *query)
{
  THD  *thd= stmt->thd;
  Item_param **begin= stmt->param_array;
  Item_param **end= begin + stmt->param_count;
  uint32 length= 0;
  String str;
  const String *res;
  DBUG_ENTER("insert_params_with_log");

  if (query->copy(stmt->query(), stmt->query_length(), default_charset_info))
    DBUG_RETURN(1);

  for (Item_param **it= begin; it < end; ++it)
  {
    Item_param *param= *it;
    if (param->state != Item_param::LONG_DATA_VALUE)
    {
      if (is_param_null(null_array, (uint) (it - begin)))
        param->set_null();
      else
      {
        if (read_pos >= data_end)
          DBUG_RETURN(1);
        param->set_param_func(param, &read_pos, (uint) (data_end - read_pos));
        if (param->state == Item_param::NO_VALUE)
          DBUG_RETURN(1);

        if (param->limit_clause_param && param->state != Item_param::INT_VALUE)
        {
          param->set_int(param->val_int(), MY_INT64_NUM_DECIMAL_DIGITS);
          param->item_type= Item::INT_ITEM;
          if (!param->unsigned_flag && param->value.integer < 0)
            DBUG_RETURN(1);
        }
      }
    }
    /*
      A long data stream was supplied for this parameter marker.
      This was done after prepare, prior to providing a placeholder
      type (the types are supplied at execute). Check that the
      supplied type of placeholder can accept a data stream.
    */
    else if (! is_param_long_data_type(param))
      DBUG_RETURN(1);
    res= param->query_val_str(thd, &str);
    if (param->convert_str_value(thd))
      DBUG_RETURN(1);                           /* out of memory */

    if (query->replace(param->pos_in_query+length, 1, *res))
      DBUG_RETURN(1);

    length+= res->length()-1;
  }
  DBUG_RETURN(0);
}


static bool insert_params(Prepared_statement *stmt, uchar *null_array,
                          uchar *read_pos, uchar *data_end,
                          String *expanded_query)
{
  Item_param **begin= stmt->param_array;
  Item_param **end= begin + stmt->param_count;

  DBUG_ENTER("insert_params");

  for (Item_param **it= begin; it < end; ++it)
  {
    Item_param *param= *it;
    if (param->state != Item_param::LONG_DATA_VALUE)
    {
      if (is_param_null(null_array, (uint) (it - begin)))
        param->set_null();
      else
      {
        if (read_pos >= data_end)
          DBUG_RETURN(1);
        param->set_param_func(param, &read_pos, (uint) (data_end - read_pos));
        if (param->state == Item_param::NO_VALUE)
          DBUG_RETURN(1);
      }
    }
    /*
      A long data stream was supplied for this parameter marker.
      This was done after prepare, prior to providing a placeholder
      type (the types are supplied at execute). Check that the
      supplied type of placeholder can accept a data stream.
    */
    else if (! is_param_long_data_type(param))
      DBUG_RETURN(1);
    if (param->convert_str_value(stmt->thd))
      DBUG_RETURN(1);                           /* out of memory */
  }
  DBUG_RETURN(0);
}


static bool setup_conversion_functions(Prepared_statement *stmt,
                                       uchar **data, uchar *data_end)
{
  /* skip null bits */
  uchar *read_pos= *data + (stmt->param_count+7) / 8;

  DBUG_ENTER("setup_conversion_functions");

  if (read_pos >= data_end)
    DBUG_RETURN(1);

  if (*read_pos++) //types supplied / first execute
  {
    /*
      First execute or types altered by the client, setup the
      conversion routines for all parameters (one time)
    */
    Item_param **it= stmt->param_array;
    Item_param **end= it + stmt->param_count;
    THD *thd= stmt->thd;
    for (; it < end; ++it)
    {
      ushort typecode;
      const uint signed_bit= 1 << 15;

      if (read_pos >= data_end)
        DBUG_RETURN(1);

      typecode= sint2korr(read_pos);
      read_pos+= 2;
      (**it).unsigned_flag= test(typecode & signed_bit);
      setup_one_conversion_function(thd, *it, (uchar) (typecode & ~signed_bit));
    }
  }
  *data= read_pos;
  DBUG_RETURN(0);
}

#else

/**
  Embedded counterparts of parameter assignment routines.

    The main difference between the embedded library and the server is
    that in embedded case we don't serialize/deserialize parameters data.

    Additionally, for unknown reason, the client-side flag raised for
    changed types of placeholders is ignored and we simply setup conversion
    functions at each execute (TODO: fix).
*/

static bool emb_insert_params(Prepared_statement *stmt, String *expanded_query)
{
  THD *thd= stmt->thd;
  Item_param **it= stmt->param_array;
  Item_param **end= it + stmt->param_count;
  MYSQL_BIND *client_param= stmt->thd->client_params;

  DBUG_ENTER("emb_insert_params");

  for (; it < end; ++it, ++client_param)
  {
    Item_param *param= *it;
    setup_one_conversion_function(thd, param, client_param->buffer_type);
    if (param->state != Item_param::LONG_DATA_VALUE)
    {
      if (*client_param->is_null)
        param->set_null();
      else
      {
        uchar *buff= (uchar*) client_param->buffer;
        param->unsigned_flag= client_param->is_unsigned;
        param->set_param_func(param, &buff,
                              client_param->length ?
                              *client_param->length :
                              client_param->buffer_length);
        if (param->state == Item_param::NO_VALUE)
          DBUG_RETURN(1);
      }
    }
    if (param->convert_str_value(thd))
      DBUG_RETURN(1);                           /* out of memory */
  }
  DBUG_RETURN(0);
}


static bool emb_insert_params_with_log(Prepared_statement *stmt,
                                       String *query)
{
  THD *thd= stmt->thd;
  Item_param **it= stmt->param_array;
  Item_param **end= it + stmt->param_count;
  MYSQL_BIND *client_param= thd->client_params;

  String str;
  const String *res;
  uint32 length= 0;

  DBUG_ENTER("emb_insert_params_with_log");

  if (query->copy(stmt->query(), stmt->query_length(), default_charset_info))
    DBUG_RETURN(1);

  for (; it < end; ++it, ++client_param)
  {
    Item_param *param= *it;
    setup_one_conversion_function(thd, param, client_param->buffer_type);
    if (param->state != Item_param::LONG_DATA_VALUE)
    {
      if (*client_param->is_null)
        param->set_null();
      else
      {
        uchar *buff= (uchar*)client_param->buffer;
        param->unsigned_flag= client_param->is_unsigned;
        param->set_param_func(param, &buff,
                              client_param->length ?
                              *client_param->length :
                              client_param->buffer_length);
        if (param->state == Item_param::NO_VALUE)
          DBUG_RETURN(1);
      }
    }
    res= param->query_val_str(thd, &str);
    if (param->convert_str_value(thd))
      DBUG_RETURN(1);                           /* out of memory */

    if (query->replace(param->pos_in_query+length, 1, *res))
      DBUG_RETURN(1);

    length+= res->length()-1;
  }
  DBUG_RETURN(0);
}

#endif /*!EMBEDDED_LIBRARY*/

/**
  Setup data conversion routines using an array of parameter
  markers from the original prepared statement.
  Swap the parameter data of the original prepared
  statement to the new one.

  Used only when we re-prepare a prepared statement.
  There are two reasons for this function to exist:

  1) In the binary client/server protocol, parameter metadata
  is sent only at first execute. Consequently, if we need to
  reprepare a prepared statement at a subsequent execution,
  we may not have metadata information in the packet.
  In that case we use the parameter array of the original
  prepared statement to setup parameter types of the new
  prepared statement.

  2) In the binary client/server protocol, we may supply
  long data in pieces. When the last piece is supplied,
  we assemble the pieces and convert them from client
  character set to the connection character set. After
  that the parameter value is only available inside
  the parameter, the original pieces are lost, and thus
  we can only assign the corresponding parameter of the
  reprepared statement from the original value.

  @param[out]  param_array_dst  parameter markers of the new statement
  @param[in]   param_array_src  parameter markers of the original
                                statement
  @param[in]   param_count      total number of parameters. Is the
                                same in src and dst arrays, since
                                the statement query is the same

  @return this function never fails
*/

static void
swap_parameter_array(Item_param **param_array_dst,
                     Item_param **param_array_src,
                     uint param_count)
{
  Item_param **dst= param_array_dst;
  Item_param **src= param_array_src;
  Item_param **end= param_array_dst + param_count;

  for (; dst < end; ++src, ++dst)
    (*dst)->set_param_type_and_swap_value(*src);
}


/**
  Assign prepared statement parameters from user variables.

  @param stmt      Statement
  @param varnames  List of variables. Caller must ensure that number
                   of variables in the list is equal to number of statement
                   parameters
  @param query     Ignored
*/

static bool insert_params_from_vars(Prepared_statement *stmt,
                                    List<LEX_STRING>& varnames,
                                    String *query __attribute__((unused)))
{
  Item_param **begin= stmt->param_array;
  Item_param **end= begin + stmt->param_count;
  user_var_entry *entry;
  LEX_STRING *varname;
  List_iterator<LEX_STRING> var_it(varnames);
  DBUG_ENTER("insert_params_from_vars");

  for (Item_param **it= begin; it < end; ++it)
  {
    Item_param *param= *it;
    varname= var_it++;
    entry= (user_var_entry*)my_hash_search(&stmt->thd->user_vars,
                                           (uchar*) varname->str,
                                           varname->length);
    if (param->set_from_user_var(stmt->thd, entry) ||
        param->convert_str_value(stmt->thd))
      DBUG_RETURN(1);
  }
  DBUG_RETURN(0);
}


/**
  Do the same as insert_params_from_vars but also construct query text for
  binary log.

  @param stmt      Prepared statement
  @param varnames  List of variables. Caller must ensure that number of
                   variables in the list is equal to number of statement
                   parameters
  @param query     The query with parameter markers replaced with corresponding
                   user variables that were used to execute the query.
*/

static bool insert_params_from_vars_with_log(Prepared_statement *stmt,
                                             List<LEX_STRING>& varnames,
                                             String *query)
{
  Item_param **begin= stmt->param_array;
  Item_param **end= begin + stmt->param_count;
  user_var_entry *entry;
  LEX_STRING *varname;
  List_iterator<LEX_STRING> var_it(varnames);
  String buf;
  const String *val;
  uint32 length= 0;
  THD *thd= stmt->thd;

  DBUG_ENTER("insert_params_from_vars_with_log");

  if (query->copy(stmt->query(), stmt->query_length(), default_charset_info))
    DBUG_RETURN(1);

  for (Item_param **it= begin; it < end; ++it)
  {
    Item_param *param= *it;
    varname= var_it++;

    entry= (user_var_entry *) my_hash_search(&thd->user_vars, (uchar*)
                                             varname->str, varname->length);
    /*
      We have to call the setup_one_conversion_function() here to set
      the parameter's members that might be needed further
      (e.g. value.cs_info.character_set_client is used in the query_val_str()).
    */
    setup_one_conversion_function(thd, param, param->param_type);
    if (param->set_from_user_var(thd, entry))
      DBUG_RETURN(1);
    val= param->query_val_str(thd, &buf);

    if (param->convert_str_value(thd))
      DBUG_RETURN(1);                           /* out of memory */

    if (query->replace(param->pos_in_query+length, 1, *val))
      DBUG_RETURN(1);
    length+= val->length()-1;
  }
  DBUG_RETURN(0);
}

/**
  Validate INSERT statement.

  @param stmt               prepared statement
  @param tables             global/local table list

  @retval
    FALSE             success
  @retval
    TRUE              error, error message is set in THD
*/

static bool mysql_test_insert(Prepared_statement *stmt,
                              TABLE_LIST *table_list,
                              List<Item> &fields,
                              List<List_item> &values_list,
                              List<Item> &update_fields,
                              List<Item> &update_values,
                              enum_duplicates duplic)
{
  THD *thd= stmt->thd;
  List_iterator_fast<List_item> its(values_list);
  List_item *values;
  DBUG_ENTER("mysql_test_insert");
  DBUG_ASSERT(stmt->is_stmt_prepare());

  TABLE_LIST *insert_table_ref= 0;

  if (open_temporary_tables(thd, table_list))
    goto error;

  if (insert_precheck(thd, table_list))
    goto error;

  /*
    Open temporary memory pool for temporary data allocated by derived
    tables & preparation procedure
    Note that this is done without locks (should not be needed as we will not
    access any data here)
  */
  if (open_normal_and_derived_tables(thd, table_list,
                                     MYSQL_OPEN_FORCE_SHARED_MDL))
    goto error;

  if ((values= its++))
  {
    uint value_count;
    ulong counter= 0;
    Item *unused_conds= 0;

    if (table_list->table)
    {
      // don't allocate insert_values
      table_list->table->insert_values=(uchar *)1;
    }

    if (mysql_prepare_insert(thd, table_list, &insert_table_ref,
                             fields, values, update_fields, update_values,
                             duplic, &unused_conds, FALSE, FALSE, FALSE))
      goto error;

    value_count= values->elements;
    its.rewind();

    while ((values= its++))
    {
      counter++;
      if (values->elements != value_count)
      {
        my_error(ER_WRONG_VALUE_COUNT_ON_ROW, MYF(0), counter);
        goto error;
      }
      if (setup_fields(thd, Ref_ptr_array(), *values, MARK_COLUMNS_NONE, 0, 0))
        goto error;
    }
  }
  DBUG_RETURN(FALSE);

error:
  /* insert_values is cleared in open_table */
  DBUG_RETURN(TRUE);
}


/**
  Validate UPDATE statement.

  @param stmt               prepared statement
  @param tables             list of tables used in this query

  @todo
    - here we should send types of placeholders to the client.

  @retval
    0                 success
  @retval
    1                 error, error message is set in THD
  @retval
    2                 convert to multi_update
*/

static int mysql_test_update(Prepared_statement *stmt,
                              TABLE_LIST *table_list)
{
  DBUG_ENTER("mysql_test_update");

  THD        *const thd= stmt->thd;
  SELECT_LEX *const select= stmt->lex->select_lex;

  if (update_precheck(thd, table_list))
    DBUG_RETURN(1);
  if (open_normal_and_derived_tables(thd, table_list,
                                     MYSQL_OPEN_FORCE_SHARED_MDL))
    DBUG_RETURN(1);

  if (table_list->multitable_view)
  {
    DBUG_ASSERT(table_list->view != 0);
    DBUG_PRINT("info", ("Switch to multi-update"));
    /* convert to multiupdate */
    DBUG_RETURN(2);
  }

  if (!table_list->updatable)
  {
    my_error(ER_NON_UPDATABLE_TABLE, MYF(0), table_list->alias, "UPDATE");
    DBUG_RETURN(1);
  }

  TABLE_LIST *const update_table_ref= table_list->updatable_base_table();

#ifndef NO_EMBEDDED_ACCESS_CHECKS
  /* Force privilege re-checking for views after they have been opened. */
  const uint want_privilege= (table_list->view ? UPDATE_ACL :
                             table_list->grant.want_privilege);
#endif

  if (mysql_prepare_update(thd, table_list, update_table_ref, &select->where,
                           select->order_list.elements,
                           select->order_list.first))
    DBUG_RETURN(1);

#ifndef NO_EMBEDDED_ACCESS_CHECKS
  TABLE *const table= update_table_ref->table;

  table_list->grant.want_privilege= want_privilege;
  table->grant.want_privilege= want_privilege;
  table_list->register_want_access(want_privilege);
#endif
  DBUG_ASSERT(select == thd->lex->select_lex);
  select->no_wrap_view_item= true;
  const int res= setup_fields(thd, Ref_ptr_array(),
                              select->item_list, MARK_COLUMNS_READ, 0, 0);
  select->no_wrap_view_item= false;
  if (res)
    DBUG_RETURN(1);
#ifndef NO_EMBEDDED_ACCESS_CHECKS
  /* Check values */
  table_list->grant.want_privilege=
  table->grant.want_privilege=
    (SELECT_ACL & ~table->grant.privilege);
  table_list->register_want_access(SELECT_ACL);
#endif
  if (setup_fields(thd, Ref_ptr_array(),
                   stmt->lex->value_list, MARK_COLUMNS_NONE, 0, 0))
    DBUG_RETURN(1);
  /* TODO: here we should send types of placeholders to the client. */
  DBUG_RETURN(0);
}


/**
  Validate DELETE statement.

  @param stmt               prepared statement
  @param tables             list of tables used in this query

  @retval
    FALSE             success
  @retval
    TRUE              error, error message is set in THD
*/

static bool mysql_test_delete(Prepared_statement *stmt,
                              TABLE_LIST *table_list)
{
  THD *thd= stmt->thd;
  LEX *lex= stmt->lex;
  DBUG_ENTER("mysql_test_delete");
  DBUG_ASSERT(stmt->is_stmt_prepare());

  if (delete_precheck(thd, table_list))
    DBUG_RETURN(true);
  if (open_normal_and_derived_tables(thd, table_list,
                                     MYSQL_OPEN_FORCE_SHARED_MDL))
    DBUG_RETURN(true);

  if (!table_list->updatable)
  {
    my_error(ER_NON_UPDATABLE_TABLE, MYF(0), table_list->alias, "DELETE");
    DBUG_RETURN(true);
  }

  if (table_list->multitable_view)
  {
    my_error(ER_VIEW_DELETE_MERGE_VIEW, MYF(0),
             table_list->view_db.str, table_list->view_name.str);
    DBUG_RETURN(true);
  }

  TABLE_LIST *const delete_table_ref= table_list->updatable_base_table();

  if (mysql_prepare_delete(thd, table_list, delete_table_ref,
                           &lex->select_lex->where))
    DBUG_RETURN(true);

  DBUG_RETURN(false);
}


/**
  Validate SELECT statement.

    In case of success, if this query is not EXPLAIN, send column list info
    back to the client.

  @param stmt               prepared statement
  @param tables             list of tables used in the query

  @retval
    0                 success
  @retval
    1                 error, error message is set in THD
  @retval
    2                 success, and statement metadata has been sent
*/

static int mysql_test_select(Prepared_statement *stmt,
                             TABLE_LIST *tables)
{
  THD *thd= stmt->thd;
  LEX *lex= stmt->lex;
  SELECT_LEX_UNIT *unit= lex->unit;
  DBUG_ENTER("mysql_test_select");

  lex->select_lex->context.resolve_in_select_list= true;

  if (select_precheck(thd, lex, tables, lex->select_lex->table_list.first))
    goto error;

  if (!lex->result && !(lex->result= new (stmt->mem_root) select_send))
  {
    my_error(ER_OUTOFMEMORY, MYF(ME_FATALERROR), 
             static_cast<int>(sizeof(select_send)));
    goto error;
  }

  if (open_normal_and_derived_tables(thd, tables, MYSQL_OPEN_FORCE_SHARED_MDL))
    goto error;

  thd->lex->used_tables= 0;                        // Updated by setup_fields

  /*
    JOIN::prepare calls
    It is not SELECT COMMAND for sure, so setup_tables will be called as
    usual, and we pass 0 as setup_tables_done_option
  */
  if (unit->prepare(thd, 0, 0))
    goto error;
  if (!lex->describe && !stmt->is_sql_prepare())
  {
    select_result *result= lex->result;
    select_result *analyse_result= NULL;
    if (lex->proc_analyse)
    {
      /*
        We need proper output recordset metadata for SELECT ... PROCEDURE ANALUSE()
      */
      if ((result= analyse_result=
             new select_analyse(result, lex->proc_analyse)) == NULL)
        goto error; // OOM
    }

    /*
      We can use "result" as it should've been prepared in
      unit->prepare call above.
    */
    bool rc= (send_prep_stmt(stmt, result->field_count(unit->types)) ||
              result->send_result_set_metadata(unit->types,
                                               Protocol::SEND_EOF) ||
              thd->protocol->flush());
    delete analyse_result;
    if (rc)
      goto error;
    DBUG_RETURN(2);
  }
  DBUG_RETURN(0);
error:
  DBUG_RETURN(1);
}


/**
  Validate and prepare for execution DO statement expressions.

  @param stmt               prepared statement
  @param tables             list of tables used in this query
  @param values             list of expressions

  @retval
    FALSE             success
  @retval
    TRUE              error, error message is set in THD
*/

static bool mysql_test_do_fields(Prepared_statement *stmt,
                                TABLE_LIST *tables,
                                List<Item> *values)
{
  THD *thd= stmt->thd;

  DBUG_ENTER("mysql_test_do_fields");
  DBUG_ASSERT(stmt->is_stmt_prepare());
  if (tables && check_table_access(thd, SELECT_ACL, tables, FALSE,
                                   UINT_MAX, FALSE))
    DBUG_RETURN(TRUE);

  if (open_normal_and_derived_tables(thd, tables, MYSQL_OPEN_FORCE_SHARED_MDL))
    DBUG_RETURN(TRUE);
  DBUG_RETURN(setup_fields(thd, Ref_ptr_array(),
                           *values, MARK_COLUMNS_NONE, 0, 0));
}


/**
  Validate and prepare for execution SET statement expressions.

  @param stmt               prepared statement
  @param tables             list of tables used in this query
  @param values             list of expressions

  @retval
    FALSE             success
  @retval
    TRUE              error, error message is set in THD
*/

static bool mysql_test_set_fields(Prepared_statement *stmt,
                                  TABLE_LIST *tables,
                                  List<set_var_base> *var_list)
{
  List_iterator_fast<set_var_base> it(*var_list);
  THD *thd= stmt->thd;
  set_var_base *var;
  DBUG_ENTER("mysql_test_set_fields");
  DBUG_ASSERT(stmt->is_stmt_prepare());

  if ((tables && check_table_access(thd, SELECT_ACL, tables, FALSE,
                                    UINT_MAX, FALSE)) ||
      open_normal_and_derived_tables(thd, tables, MYSQL_OPEN_FORCE_SHARED_MDL))
    goto error;

  while ((var= it++))
  {
    if (var->light_check(thd))
      goto error;
  }
  DBUG_RETURN(FALSE);
error:
  DBUG_RETURN(TRUE);
}


/**
  Validate and prepare for execution CALL statement expressions.

  @param stmt               prepared statement
  @param tables             list of tables used in this query
  @param value_list         list of expressions

  @retval FALSE             success
  @retval TRUE              error, error message is set in THD
*/

static bool mysql_test_call_fields(Prepared_statement *stmt,
                                   TABLE_LIST *tables,
                                   List<Item> *value_list)
{
  List_iterator<Item> it(*value_list);
  THD *thd= stmt->thd;
  Item *item;
  DBUG_ENTER("mysql_test_call_fields");
  DBUG_ASSERT(stmt->is_stmt_prepare());

  if ((tables && check_table_access(thd, SELECT_ACL, tables, FALSE,
                                    UINT_MAX, FALSE)) ||
      open_normal_and_derived_tables(thd, tables, MYSQL_OPEN_FORCE_SHARED_MDL))
    goto err;

  while ((item= it++))
  {
    if ((!item->fixed && item->fix_fields(thd, it.ref())) ||
        item->check_cols(1))
      goto err;
  }
  DBUG_RETURN(FALSE);
err:
  DBUG_RETURN(TRUE);
}


/**
  Check internal SELECT of the prepared command.

  @param stmt                      prepared statement
  @param specific_prepare          function of command specific prepare
  @param setup_tables_done_option  options to be passed to LEX::unit->prepare()

  @note
    This function won't directly open tables used in select. They should
    be opened either by calling function (and in this case you probably
    should use select_like_stmt_test_with_open()) or by
    "specific_prepare" call (like this happens in case of multi-update).

  @retval
    FALSE                success
  @retval
    TRUE                 error, error message is set in THD
*/

static bool select_like_stmt_test(Prepared_statement *stmt,
                                  int (*specific_prepare)(THD *thd),
                                  ulong setup_tables_done_option)
{
  DBUG_ENTER("select_like_stmt_test");
  THD *thd= stmt->thd;
  LEX *lex= stmt->lex;

  lex->select_lex->context.resolve_in_select_list= true;

  if (specific_prepare && (*specific_prepare)(thd))
    DBUG_RETURN(TRUE);

  thd->lex->used_tables= 0;                        // Updated by setup_fields

  /* Calls JOIN::prepare */
  DBUG_RETURN(lex->unit->prepare(thd, 0, setup_tables_done_option));
}

/**
  Check internal SELECT of the prepared command (with opening of used
  tables).

  @param stmt                      prepared statement
  @param tables                    list of tables to be opened
                                   before calling specific_prepare function
  @param specific_prepare          function of command specific prepare
  @param setup_tables_done_option  options to be passed to LEX::unit->prepare()

  @retval
    FALSE                success
  @retval
    TRUE                 error
*/

static bool
select_like_stmt_test_with_open(Prepared_statement *stmt,
                                TABLE_LIST *tables,
                                int (*specific_prepare)(THD *thd),
                                ulong setup_tables_done_option)
{
  DBUG_ENTER("select_like_stmt_test_with_open");
  DBUG_ASSERT(stmt->is_stmt_prepare());

  /*
    We should not call LEX::unit->cleanup() after this
    open_normal_and_derived_tables() call because we don't allow
    prepared EXPLAIN yet so derived tables will clean up after
    themself.
  */
  if (open_normal_and_derived_tables(stmt->thd, tables,
                                     MYSQL_OPEN_FORCE_SHARED_MDL))
    DBUG_RETURN(TRUE);

  DBUG_RETURN(select_like_stmt_test(stmt, specific_prepare,
                                    setup_tables_done_option));
}


/**
  Validate and prepare for execution CREATE TABLE statement.

  @param stmt               prepared statement
  @param tables             list of tables used in this query

  @retval
    FALSE             success
  @retval
    TRUE              error, error message is set in THD
*/

static bool mysql_test_create_table(Prepared_statement *stmt)
{
  THD *thd= stmt->thd;
  LEX *lex= stmt->lex;
  SELECT_LEX *select_lex= lex->select_lex;
  bool res= FALSE;
  bool link_to_local;
  TABLE_LIST *create_table= lex->query_tables;
  TABLE_LIST *tables= lex->create_last_non_select_table->next_global;
  DBUG_ENTER("mysql_test_create_table");
  DBUG_ASSERT(stmt->is_stmt_prepare());

  if (create_table_precheck(thd, tables, create_table))
    DBUG_RETURN(TRUE);

  if (select_lex->item_list.elements)
  {
    /* Base table and temporary table are not in the same name space. */
    if (!(lex->create_info.options & HA_LEX_CREATE_TMP_TABLE))
      create_table->open_type= OT_BASE_ONLY;

    if (open_normal_and_derived_tables(stmt->thd, lex->query_tables,
                                       MYSQL_OPEN_FORCE_SHARED_MDL))
      DBUG_RETURN(TRUE);

    select_lex->context.resolve_in_select_list= true;

    lex->unlink_first_table(&link_to_local);

    res= select_like_stmt_test(stmt, 0, 0);

    lex->link_first_table_back(create_table, link_to_local);
  }
  else
  {
    /*
      Check that the source table exist, and also record
      its metadata version. Even though not strictly necessary,
      we validate metadata of all CREATE TABLE statements,
      which keeps metadata validation code simple.
    */
    if (open_normal_and_derived_tables(stmt->thd, lex->query_tables,
                                       MYSQL_OPEN_FORCE_SHARED_MDL))
      DBUG_RETURN(TRUE);
  }

  DBUG_RETURN(res);
}


/**
  @brief Validate and prepare for execution CREATE VIEW statement

  @param stmt prepared statement

  @note This function handles create view commands.

  @retval FALSE Operation was a success.
  @retval TRUE An error occured.
*/

static bool mysql_test_create_view(Prepared_statement *stmt)
{
  THD *thd= stmt->thd;
  LEX *lex= stmt->lex;
  bool res= TRUE;
  /* Skip first table, which is the view we are creating */
  bool link_to_local;
  TABLE_LIST *view= lex->unlink_first_table(&link_to_local);
  TABLE_LIST *tables= lex->query_tables;
  DBUG_ENTER("mysql_test_create_view");
  DBUG_ASSERT(stmt->is_stmt_prepare());

  if (create_view_precheck(thd, tables, view, lex->create_view_mode))
    goto err;

  /*
    Since we can't pre-open temporary tables for SQLCOM_CREATE_VIEW,
    (see mysql_create_view) we have to do it here instead.
  */
  if (open_temporary_tables(thd, tables))
    goto err;

  if (open_normal_and_derived_tables(thd, tables, MYSQL_OPEN_FORCE_SHARED_MDL))
    goto err;

  lex->context_analysis_only|=  CONTEXT_ANALYSIS_ONLY_VIEW;
  res= select_like_stmt_test(stmt, 0, 0);

err:
  /* put view back for PS rexecuting */
  lex->link_first_table_back(view, link_to_local);
  DBUG_RETURN(res);
}


/*
  Validate and prepare for execution a multi update statement.

  @param stmt               prepared statement
  @param tables             list of tables used in this query
  @param converted          converted to multi-update from usual update

  @retval
    FALSE             success
  @retval
    TRUE              error, error message is set in THD
*/

static bool mysql_test_multiupdate(Prepared_statement *stmt,
                                  TABLE_LIST *tables,
                                  bool converted)
{
  /* if we switched from normal update, rights are checked */
  if (!converted && multi_update_precheck(stmt->thd, tables))
    return TRUE;

  return select_like_stmt_test(stmt, &mysql_multi_update_prepare,
                               OPTION_SETUP_TABLES_DONE);
}


/**
  Wrapper for mysql_multi_delete_prepare() function which makes
  it compatible with select_like_stmt_test_with_open().
*/

static int mysql_multi_delete_prepare_tester(THD *thd)
{
  uint table_count;
  return mysql_multi_delete_prepare(thd, &table_count);
}


/**
  Validate and prepare for execution a multi delete statement.

  @param stmt               prepared statement
  @param tables             list of tables used in this query

  @retval
    FALSE             success
  @retval
    TRUE              error, error message in THD is set.
*/

static bool mysql_test_multidelete(Prepared_statement *stmt,
                                  TABLE_LIST *tables)
{
  stmt->thd->lex->set_current_select(stmt->thd->lex->select_lex);
  if (add_item_to_list(stmt->thd, new Item_null()))
  {
    my_error(ER_OUTOFMEMORY, MYF(ME_FATALERROR), 0);
    goto error;
  }

  if (multi_delete_precheck(stmt->thd, tables) ||
      select_like_stmt_test_with_open(stmt, tables,
                                      &mysql_multi_delete_prepare_tester,
                                      OPTION_SETUP_TABLES_DONE))
    goto error;
  if (tables->multitable_view)
  {
    my_error(ER_VIEW_DELETE_MERGE_VIEW, MYF(0),
             tables->view_db.str, tables->view_name.str);
    goto error;
  }
  return FALSE;
error:
  return TRUE;
}


/**
  Wrapper for mysql_insert_select_prepare, to make change of local tables
  after open_normal_and_derived_tables() call.

  @param thd                thread handle

  @note
    We need to remove the first local table after
    open_normal_and_derived_tables(), because mysql_handle_derived
    uses local tables lists.
*/

static int mysql_insert_select_prepare_tester(THD *thd)
{
  SELECT_LEX *first_select= thd->lex->select_lex;
  TABLE_LIST *second_table= first_select->table_list.first->next_local;

  /* Skip first table, which is the table we are inserting in */
  first_select->table_list.first= second_table;
  thd->lex->select_lex->context.table_list=
    thd->lex->select_lex->context.first_name_resolution_table= second_table;

  return mysql_insert_select_prepare(thd);
}


/**
  Validate and prepare for execution INSERT ... SELECT statement.

  @param stmt               prepared statement
  @param tables             list of tables used in this query

  @retval
    FALSE             success
  @retval
    TRUE              error, error message is set in THD
*/

static bool mysql_test_insert_select(Prepared_statement *stmt,
                                     TABLE_LIST *tables)
{
  int res;
  LEX *lex= stmt->lex;
  TABLE_LIST *first_local_table;

  if (tables->table)
  {
    // don't allocate insert_values
    tables->table->insert_values=(uchar *)1;
  }

  if (insert_precheck(stmt->thd, tables))
    return 1;

  /* store it, because mysql_insert_select_prepare_tester change it */
  first_local_table= lex->select_lex->table_list.first;
  DBUG_ASSERT(first_local_table != 0);

  res=
    select_like_stmt_test_with_open(stmt, tables,
                                    &mysql_insert_select_prepare_tester,
                                    OPTION_SETUP_TABLES_DONE);
  /* revert changes  made by mysql_insert_select_prepare_tester */
  lex->select_lex->table_list.first= first_local_table;
  return res;
}


/**
  Perform semantic analysis of the parsed tree and send a response packet
  to the client.

    This function
    - opens all tables and checks access rights
    - validates semantics of statement columns and SQL functions
      by calling fix_fields.

  @param stmt               prepared statement

  @retval
    FALSE             success, statement metadata is sent to client
  @retval
    TRUE              error, error message is set in THD (but not sent)
*/

static bool check_prepared_statement(Prepared_statement *stmt)
{
  THD *thd= stmt->thd;
  LEX *lex= stmt->lex;
  SELECT_LEX *select_lex= lex->select_lex;
  TABLE_LIST *tables;
  enum enum_sql_command sql_command= lex->sql_command;
  int res= 0;
  DBUG_ENTER("check_prepared_statement");
  DBUG_PRINT("enter",("command: %d  param_count: %u",
                      sql_command, stmt->param_count));

  lex->first_lists_tables_same();
  tables= lex->query_tables;

  /* set context for commands which do not use setup_tables */
  lex->select_lex->context.resolve_in_table_list_only(select_lex->
                                                      get_table_list());

  /*
    For the optimizer trace, this is the symmetric, for statement preparation,
    of what is done at statement execution (in mysql_execute_command()).
  */
  Opt_trace_start ots(thd, tables, sql_command, &lex->var_list,
                      thd->query(), thd->query_length(), NULL,
                      thd->variables.character_set_client);

  Opt_trace_object trace_command(&thd->opt_trace);
  Opt_trace_array trace_command_steps(&thd->opt_trace, "steps");

  if ((thd->lex->keep_diagnostics == DA_KEEP_COUNTS) ||
      (thd->lex->keep_diagnostics == DA_KEEP_DIAGNOSTICS))
  {
    my_error(ER_UNSUPPORTED_PS, MYF(0));
    goto error;
  }

  if (sql_command_flags[sql_command] & CF_HA_CLOSE)
    mysql_ha_rm_tables(thd, tables);

  /*
    Open temporary tables that are known now. Temporary tables added by
    prelocking will be opened afterwards (during open_tables()).
  */
  if (sql_command_flags[sql_command] & CF_PREOPEN_TMP_TABLES)
  {
    if (open_temporary_tables(thd, tables))
      goto error;
  }

  switch (sql_command) {
  case SQLCOM_REPLACE:
  case SQLCOM_INSERT:
    res= mysql_test_insert(stmt, tables, lex->field_list,
                           lex->many_values,
                           lex->update_list, lex->value_list,
                           lex->duplicates);
    break;

  case SQLCOM_UPDATE:
    res= mysql_test_update(stmt, tables);
    /* mysql_test_update returns 2 if we need to switch to multi-update */
    if (res != 2)
      break;

  case SQLCOM_UPDATE_MULTI:
    res= mysql_test_multiupdate(stmt, tables, res == 2);
    break;

  case SQLCOM_DELETE:
    res= mysql_test_delete(stmt, tables);
    break;
  /* The following allow WHERE clause, so they must be tested like SELECT */
  case SQLCOM_SHOW_DATABASES:
  case SQLCOM_SHOW_TABLES:
  case SQLCOM_SHOW_TRIGGERS:
  case SQLCOM_SHOW_EVENTS:
  case SQLCOM_SHOW_OPEN_TABLES:
  case SQLCOM_SHOW_FIELDS:
  case SQLCOM_SHOW_KEYS:
  case SQLCOM_SHOW_COLLATIONS:
  case SQLCOM_SHOW_CHARSETS:
  case SQLCOM_SHOW_VARIABLES:
  case SQLCOM_SHOW_STATUS:
  case SQLCOM_SHOW_TABLE_STATUS:
  case SQLCOM_SHOW_STATUS_PROC:
  case SQLCOM_SHOW_STATUS_FUNC:
  case SQLCOM_SELECT:
    res= mysql_test_select(stmt, tables);
    if (res == 2)
    {
      /* Statement and field info has already been sent */
      DBUG_RETURN(FALSE);
    }
    break;
  case SQLCOM_CREATE_TABLE:
    res= mysql_test_create_table(stmt);
    break;

  case SQLCOM_CREATE_VIEW:
    if (lex->create_view_mode == VIEW_ALTER)
    {
      my_message(ER_UNSUPPORTED_PS, ER(ER_UNSUPPORTED_PS), MYF(0));
      goto error;
    }
    res= mysql_test_create_view(stmt);
    break;
  case SQLCOM_DO:
    res= mysql_test_do_fields(stmt, tables, lex->insert_list);
    break;

  case SQLCOM_CALL:
    res= mysql_test_call_fields(stmt, tables, &lex->value_list);
    break;
  case SQLCOM_SET_OPTION:
    res= mysql_test_set_fields(stmt, tables, &lex->var_list);
    break;

  case SQLCOM_DELETE_MULTI:
    res= mysql_test_multidelete(stmt, tables);
    break;

  case SQLCOM_INSERT_SELECT:
  case SQLCOM_REPLACE_SELECT:
    res= mysql_test_insert_select(stmt, tables);
    break;

    /*
      Note that we don't need to have cases in this list if they are
      marked with CF_STATUS_COMMAND in sql_command_flags
    */
  case SQLCOM_DROP_TABLE:
  case SQLCOM_RENAME_TABLE:
  case SQLCOM_ALTER_TABLE:
  case SQLCOM_COMMIT:
  case SQLCOM_CREATE_INDEX:
  case SQLCOM_DROP_INDEX:
  case SQLCOM_ROLLBACK:
  case SQLCOM_TRUNCATE:
  case SQLCOM_DROP_VIEW:
  case SQLCOM_REPAIR:
  case SQLCOM_ANALYZE:
  case SQLCOM_OPTIMIZE:
  case SQLCOM_CHANGE_MASTER:
  case SQLCOM_CHANGE_REPLICATION_FILTER:
  case SQLCOM_RESET:
  case SQLCOM_FLUSH:
  case SQLCOM_SLAVE_START:
  case SQLCOM_SLAVE_STOP:
  case SQLCOM_INSTALL_PLUGIN:
  case SQLCOM_UNINSTALL_PLUGIN:
  case SQLCOM_CREATE_DB:
  case SQLCOM_DROP_DB:
  case SQLCOM_ALTER_DB_UPGRADE:
  case SQLCOM_CHECKSUM:
  case SQLCOM_CREATE_USER:
  case SQLCOM_RENAME_USER:
  case SQLCOM_DROP_USER:
  case SQLCOM_ALTER_USER:
  case SQLCOM_ASSIGN_TO_KEYCACHE:
  case SQLCOM_PRELOAD_KEYS:
  case SQLCOM_GRANT:
  case SQLCOM_REVOKE:
  case SQLCOM_KILL:
    break;

  case SQLCOM_PREPARE:
  case SQLCOM_EXECUTE:
  case SQLCOM_DEALLOCATE_PREPARE:
  default:
    /*
      Trivial check of all status commands and diagnostic commands.
      This is easier than having things in the above case list,
      as it's less chance for mistakes.
    */
    if (!(sql_command_flags[sql_command] & CF_STATUS_COMMAND)
       || (sql_command_flags[sql_command] & CF_DIAGNOSTIC_STMT)
      )
    {
      /* All other statements are not supported yet. */
      my_message(ER_UNSUPPORTED_PS, ER(ER_UNSUPPORTED_PS), MYF(0));
      goto error;
    }
    break;
  }
  if (res == 0)
    DBUG_RETURN(stmt->is_sql_prepare() ?
                FALSE : (send_prep_stmt(stmt, 0) || thd->protocol->flush()));
error:
  DBUG_RETURN(TRUE);
}

/**
  Initialize array of parameters in statement from LEX.
  (We need to have quick access to items by number in mysql_stmt_get_longdata).
  This is to avoid using malloc/realloc in the parser.
*/

static bool init_param_array(Prepared_statement *stmt)
{
  LEX *lex= stmt->lex;
  if ((stmt->param_count= lex->param_list.elements))
  {
    if (stmt->param_count > (uint) UINT_MAX16)
    {
      /* Error code to be defined in 5.0 */
      my_message(ER_PS_MANY_PARAM, ER(ER_PS_MANY_PARAM), MYF(0));
      return TRUE;
    }
    Item_param **to;
    List_iterator<Item_param> param_iterator(lex->param_list);
    /* Use thd->mem_root as it points at statement mem_root */
    stmt->param_array= (Item_param **)
                       alloc_root(stmt->thd->mem_root,
                                  sizeof(Item_param*) * stmt->param_count);
    if (!stmt->param_array)
      return TRUE;
    for (to= stmt->param_array;
         to < stmt->param_array + stmt->param_count;
         ++to)
    {
      *to= param_iterator++;
    }
  }
  return FALSE;
}


/**
  COM_STMT_PREPARE handler.

    Given a query string with parameter markers, create a prepared
    statement from it and send PS info back to the client.

    If parameter markers are found in the query, then store the information
    using Item_param along with maintaining a list in lex->param_array, so
    that a fast and direct retrieval can be made without going through all
    field items.

  @param packet             query to be prepared
  @param packet_length      query string length, including ignored
                            trailing NULL or quote char.

  @note
    This function parses the query and sends the total number of parameters
    and resultset metadata information back to client (if any), without
    executing the query i.e. without any log/disk writes. This allows the
    queries to be re-executed without re-parsing during execute.

  @return
    none: in case of success a new statement id and metadata is sent
    to the client, otherwise an error message is set in THD.
*/

void mysqld_stmt_prepare(THD *thd, const char *packet, uint packet_length)
{
  Protocol *save_protocol= thd->protocol;
  Prepared_statement *stmt;
  DBUG_ENTER("mysqld_stmt_prepare");

  DBUG_PRINT("prep_query", ("%s", packet));

  /* First of all clear possible warnings from the previous command */
  mysql_reset_thd_for_next_command(thd);

  if (! (stmt= new Prepared_statement(thd)))
    DBUG_VOID_RETURN; /* out of memory: error is set in Sql_alloc */

  if (thd->stmt_map.insert(thd, stmt))
  {
    /*
      The error is set in the insert. The statement itself
      will be also deleted there (this is how the hash works).
    */
    DBUG_VOID_RETURN;
  }

  thd->protocol= &thd->protocol_binary;

  if (stmt->prepare(packet, packet_length))
  {
    /* Statement map deletes statement on erase */
    thd->stmt_map.erase(stmt);
  }

  thd->protocol= save_protocol;

  sp_cache_enforce_limit(thd->sp_proc_cache, stored_program_cache_size);
  sp_cache_enforce_limit(thd->sp_func_cache, stored_program_cache_size);

  /* check_prepared_statement sends the metadata packet in case of success */
  DBUG_VOID_RETURN;
}

/**
  Get an SQL statement text from a user variable or from plain text.

  If the statement is plain text, just assign the
  pointers, otherwise allocate memory in thd->mem_root and copy
  the contents of the variable, possibly with character
  set conversion.

  @param[in]  lex               main lex
  @param[out] query_len         length of the SQL statement (is set only
    in case of success)

  @retval
    non-zero  success
  @retval
    0         in case of error (out of memory)
*/

static const char *get_dynamic_sql_string(LEX *lex, uint *query_len)
{
  THD *thd= lex->thd;
  char *query_str= 0;

  if (lex->prepared_stmt_code_is_varref)
  {
    /* This is PREPARE stmt FROM or EXECUTE IMMEDIATE @var. */
    String str;
    const CHARSET_INFO *to_cs= thd->variables.collation_connection;
    bool needs_conversion;
    user_var_entry *entry;
    String *var_value= &str;
    uint32 unused, len;
    /*
      Convert @var contents to string in connection character set. Although
      it is known that int/real/NULL value cannot be a valid query we still
      convert it for error messages to be uniform.
    */
    if ((entry=
         (user_var_entry*)my_hash_search(&thd->user_vars,
                                         (uchar*)lex->prepared_stmt_code.str,
                                         lex->prepared_stmt_code.length))
        && entry->ptr())
    {
      my_bool is_var_null;
      var_value= entry->val_str(&is_var_null, &str, NOT_FIXED_DEC);
      /*
        NULL value of variable checked early as entry->value so here
        we can't get NULL in normal conditions
      */
      DBUG_ASSERT(!is_var_null);
      if (!var_value)
        goto end;
    }
    else
    {
      /*
        variable absent or equal to NULL, so we need to set variable to
        something reasonable to get a readable error message during parsing
      */
      str.set(STRING_WITH_LEN("NULL"), &my_charset_latin1);
    }

    needs_conversion= String::needs_conversion(var_value->length(),
                                               var_value->charset(), to_cs,
                                               &unused);

    len= (needs_conversion ? var_value->length() * to_cs->mbmaxlen :
          var_value->length());
    if (!(query_str= (char*) alloc_root(thd->mem_root, len+1)))
      goto end;

    if (needs_conversion)
    {
      uint dummy_errors;
      len= copy_and_convert(query_str, len, to_cs, var_value->ptr(),
                            var_value->length(), var_value->charset(),
                            &dummy_errors);
    }
    else
      memcpy(query_str, var_value->ptr(), var_value->length());
    query_str[len]= '\0';                       // Safety (mostly for debug)
    *query_len= len;
  }
  else
  {
    query_str= lex->prepared_stmt_code.str;
    *query_len= lex->prepared_stmt_code.length;
  }
end:
  return query_str;
}


/**
  SQLCOM_PREPARE implementation.

    Prepare an SQL prepared statement. This is called from
    mysql_execute_command and should therefore behave like an
    ordinary query (e.g. should not reset any global THD data).

  @param thd     thread handle

  @return
    none: in case of success, OK packet is sent to the client,
    otherwise an error message is set in THD
*/

void mysql_sql_stmt_prepare(THD *thd)
{
  LEX *lex= thd->lex;
  LEX_STRING *name= &lex->prepared_stmt_name;
  Prepared_statement *stmt;
  const char *query;
  uint query_len= 0;
  DBUG_ENTER("mysql_sql_stmt_prepare");

  if ((stmt= (Prepared_statement*) thd->stmt_map.find_by_name(name)))
  {
    /*
      If there is a statement with the same name, remove it. It is ok to
      remove old and fail to insert a new one at the same time.
    */
    if (stmt->is_in_use())
    {
      my_error(ER_PS_NO_RECURSION, MYF(0));
      DBUG_VOID_RETURN;
    }

    stmt->deallocate();
  }

  if (! (query= get_dynamic_sql_string(lex, &query_len)) ||
      ! (stmt= new Prepared_statement(thd)))
  {
    DBUG_VOID_RETURN;                           /* out of memory */
  }

  stmt->set_sql_prepare();

  /* Set the name first, insert should know that this statement has a name */
  if (stmt->set_name(name))
  {
    delete stmt;
    DBUG_VOID_RETURN;
  }

  if (thd->stmt_map.insert(thd, stmt))
  {
    /* The statement is deleted and an error is set if insert fails */
    DBUG_VOID_RETURN;
  }

  if (stmt->prepare(query, query_len))
  {
    /* Statement map deletes the statement on erase */
    thd->stmt_map.erase(stmt);
  }
  else
    my_ok(thd, 0L, 0L, "Statement prepared");

  DBUG_VOID_RETURN;
}

/**
  Reinit prepared statement/stored procedure before execution.

  @todo
    When the new table structure is ready, then have a status bit
    to indicate the table is altered, and re-do the setup_*
    and open the tables back.
*/

void reinit_stmt_before_use(THD *thd, LEX *lex)
{
  SELECT_LEX *sl= lex->all_selects_list;
  DBUG_ENTER("reinit_stmt_before_use");

  /*
    We have to update "thd" pointer in LEX, all its units and in LEX::result,
    since statements which belong to trigger body are associated with TABLE
    object and because of this can be used in different threads.
  */
  lex->thd= thd;

  if (lex->empty_field_list_on_rset)
  {
    lex->empty_field_list_on_rset= 0;
    lex->field_list.empty();
  }
  for (; sl; sl= sl->next_select_in_list())
  {
    if (!sl->first_execution)
    {
      /* see unique_table() */
      sl->exclude_from_table_unique_test= FALSE;

      /*
        Copy WHERE, HAVING clause pointers to avoid damaging them
        by optimisation
      */
      if (sl->prep_where)
      {
        sl->where= sl->prep_where->copy_andor_structure(thd);
        sl->where->cleanup();
      }
      else
        sl->where= NULL;
      if (sl->prep_having)
      {
        sl->having= sl->prep_having->copy_andor_structure(thd);
        sl->having->cleanup();
      }
      else
        sl->having= NULL;
      DBUG_ASSERT(sl->join == 0);
      ORDER *order;
      /* Fix GROUP list */
      if (sl->group_list_ptrs && sl->group_list_ptrs->size() > 0)
      {
        for (uint ix= 0; ix < sl->group_list_ptrs->size() - 1; ++ix)
        {
          order= sl->group_list_ptrs->at(ix);
          order->next= sl->group_list_ptrs->at(ix+1);
        }
      }
      for (order= sl->group_list.first; order; order= order->next)
        order->item= &order->item_ptr;
      /* Fix ORDER list */
      if (sl->order_list_ptrs && sl->order_list_ptrs->size() > 0)
      {
        for (uint ix= 0; ix < sl->order_list_ptrs->size() - 1; ++ix)
        {
          order= sl->order_list_ptrs->at(ix);
          order->next= sl->order_list_ptrs->at(ix+1);
        }
      }
      for (order= sl->order_list.first; order; order= order->next)
        order->item= &order->item_ptr;

      /* clear the no_error flag for INSERT/UPDATE IGNORE */
      sl->no_error= FALSE;
    }
    {
      SELECT_LEX_UNIT *unit= sl->master_unit();
      unit->unclean();
      unit->types.empty();
      /* for derived tables & PS (which can't be reset by Item_subquery) */
      unit->reinit_exec_mechanism();
      unit->set_thd(thd);
    }
  }

  /*
    TODO: When the new table structure is ready, then have a status bit
    to indicate the table is altered, and re-do the setup_*
    and open the tables back.
  */
  /*
    NOTE: We should reset whole table list here including all tables added
    by prelocking algorithm (it is not a problem for substatements since
    they have their own table list).
  */
  for (TABLE_LIST *tables= lex->query_tables;
       tables;
       tables= tables->next_global)
  {
    tables->reinit_before_use(thd);
  }

  /* Reset MDL tickets for procedures/functions */
  for (Sroutine_hash_entry *rt=
         (Sroutine_hash_entry*)thd->lex->sroutines_list.first;
       rt; rt= rt->next)
    rt->mdl_request.ticket= NULL;

  /*
    Cleanup of the special case of DELETE t1, t2 FROM t1, t2, t3 ...
    (multi-delete).  We do a full clean up, although at the moment all we
    need to clean in the tables of MULTI-DELETE list is 'table' member.
  */
  for (TABLE_LIST *tables= lex->auxiliary_table_list.first;
       tables;
       tables= tables->next_global)
  {
    tables->reinit_before_use(thd);
  }
  lex->set_current_select(lex->select_lex);

  /* restore original list used in INSERT ... SELECT */
  if (lex->leaf_tables_insert)
    lex->select_lex->leaf_tables= lex->leaf_tables_insert;

  if (lex->result)
  {
    lex->result->cleanup();
    lex->result->set_thd(thd);
  }
  lex->allow_sum_func= 0;
  lex->in_sum_func= NULL;
  DBUG_VOID_RETURN;
}


/**
  Clears parameters from data left from previous execution or long data.

  @param stmt               prepared statement for which parameters should
                            be reset
*/

static void reset_stmt_params(Prepared_statement *stmt)
{
  Item_param **item= stmt->param_array;
  Item_param **end= item + stmt->param_count;
  for (;item < end ; ++item)
    (**item).reset();
}


/**
  COM_STMT_EXECUTE handler: execute a previously prepared statement.

    If there are any parameters, then replace parameter markers with the
    data supplied from the client, and then execute the statement.
    This function uses binary protocol to send a possible result set
    to the client.

  @param thd                current thread
  @param packet_arg         parameter types and data, if any
  @param packet_length      packet length, including the terminator character.

  @return
    none: in case of success OK packet or a result set is sent to the
    client, otherwise an error message is set in THD.
*/

void mysqld_stmt_execute(THD *thd, char *packet_arg, uint packet_length)
{
  uchar *packet= (uchar*)packet_arg; // GCC 4.0.1 workaround
  ulong stmt_id;
  ulong flags;
  /* Query text for binary, general or slow log, if any of them is open */
  String expanded_query;
  uchar *packet_end= packet + packet_length;
  Prepared_statement *stmt;
  Protocol *save_protocol= thd->protocol;
  bool open_cursor;
  DBUG_ENTER("mysqld_stmt_execute");

  if (packet + 9 > packet_end)
  {
    my_error(ER_MALFORMED_PACKET, MYF(0));
    DBUG_VOID_RETURN;
  }

  stmt_id= uint4korr(packet);
  flags= (ulong) packet[4];
  packet+= 9;                               /* stmt_id + 5 bytes of flags */

  /* First of all clear possible warnings from the previous command */
  mysql_reset_thd_for_next_command(thd);

  if (!(stmt= find_prepared_statement(thd, stmt_id)))
  {
    char llbuf[22];
    my_error(ER_UNKNOWN_STMT_HANDLER, MYF(0), static_cast<int>(sizeof(llbuf)),
             llstr(stmt_id, llbuf), "mysqld_stmt_execute");
    DBUG_VOID_RETURN;
  }

#if defined(ENABLED_PROFILING)
  thd->profiling.set_query_source(stmt->query(), stmt->query_length());
#endif
  DBUG_PRINT("exec_query", ("%s", stmt->query()));
  DBUG_PRINT("info",("stmt: 0x%lx", (long) stmt));

  open_cursor= test(flags & (ulong) CURSOR_TYPE_READ_ONLY);

  thd->protocol= &thd->protocol_binary;
  stmt->execute_loop(&expanded_query, open_cursor, packet, packet_end);
  thd->protocol= save_protocol;

  sp_cache_enforce_limit(thd->sp_proc_cache, stored_program_cache_size);
  sp_cache_enforce_limit(thd->sp_func_cache, stored_program_cache_size);

  /* Close connection socket; for use with client testing (Bug#43560). */
  DBUG_EXECUTE_IF("close_conn_after_stmt_execute", vio_shutdown(thd->net.vio););

  DBUG_VOID_RETURN;
}


/**
  SQLCOM_EXECUTE implementation.

    Execute prepared statement using parameter values from
    lex->prepared_stmt_params and send result to the client using
    text protocol. This is called from mysql_execute_command and
    therefore should behave like an ordinary query (e.g. not change
    global THD data, such as warning count, server status, etc).
    This function uses text protocol to send a possible result set.

  @param thd                thread handle

  @return
    none: in case of success, OK (or result set) packet is sent to the
    client, otherwise an error is set in THD
*/

void mysql_sql_stmt_execute(THD *thd)
{
  LEX *lex= thd->lex;
  Prepared_statement *stmt;
  LEX_STRING *name= &lex->prepared_stmt_name;
  /* Query text for binary, general or slow log, if any of them is open */
  String expanded_query;
  DBUG_ENTER("mysql_sql_stmt_execute");
  DBUG_PRINT("info", ("EXECUTE: %.*s\n", (int) name->length, name->str));

  if (!(stmt= (Prepared_statement*) thd->stmt_map.find_by_name(name)))
  {
    my_error(ER_UNKNOWN_STMT_HANDLER, MYF(0),
             static_cast<int>(name->length), name->str, "EXECUTE");
    DBUG_VOID_RETURN;
  }

  if (stmt->param_count != lex->prepared_stmt_params.elements)
  {
    my_error(ER_WRONG_ARGUMENTS, MYF(0), "EXECUTE");
    DBUG_VOID_RETURN;
  }

  DBUG_PRINT("info",("stmt: 0x%lx", (long) stmt));

  (void) stmt->execute_loop(&expanded_query, FALSE, NULL, NULL);

  DBUG_VOID_RETURN;
}


/**
  COM_STMT_FETCH handler: fetches requested amount of rows from cursor.

  @param thd                Thread handle
  @param packet             Packet from client (with stmt_id & num_rows)
  @param packet_length      Length of packet
*/

void mysqld_stmt_fetch(THD *thd, char *packet, uint packet_length)
{
  /* assume there is always place for 8-16 bytes */
  ulong stmt_id;
  ulong num_rows;
  Prepared_statement *stmt;
  Statement stmt_backup;
  Server_side_cursor *cursor;
  DBUG_ENTER("mysqld_stmt_fetch");

  if (packet_length < 8)
  {
    my_error(ER_MALFORMED_PACKET, MYF(0));
    DBUG_VOID_RETURN;
  }
  stmt_id= uint4korr(packet);
  num_rows= uint4korr(packet+4);

  /* First of all clear possible warnings from the previous command */
  mysql_reset_thd_for_next_command(thd);
  thd->status_var.com_stmt_fetch++;
  if (!(stmt= find_prepared_statement(thd, stmt_id)))
  {
    char llbuf[22];
    my_error(ER_UNKNOWN_STMT_HANDLER, MYF(0), static_cast<int>(sizeof(llbuf)),
             llstr(stmt_id, llbuf), "mysqld_stmt_fetch");
    DBUG_VOID_RETURN;
  }

  cursor= stmt->cursor;
  if (!cursor)
  {
    my_error(ER_STMT_HAS_NO_OPEN_CURSOR, MYF(0), stmt_id);
    DBUG_VOID_RETURN;
  }

  thd->stmt_arena= stmt;
  thd->set_n_backup_statement(stmt, &stmt_backup);

  cursor->fetch(num_rows);

  if (!cursor->is_open())
  {
    stmt->close_cursor();
    reset_stmt_params(stmt);
  }

  thd->restore_backup_statement(stmt, &stmt_backup);
  thd->stmt_arena= thd;

  DBUG_VOID_RETURN;
}


/**
  Reset a prepared statement in case there was a recoverable error.

    This function resets statement to the state it was right after prepare.
    It can be used to:
    - clear an error happened during mysqld_stmt_send_long_data
    - cancel long data stream for all placeholders without
      having to call mysqld_stmt_execute.
    - close an open cursor
    Sends 'OK' packet in case of success (statement was reset)
    or 'ERROR' packet (unrecoverable error/statement not found/etc).

  @param thd                Thread handle
  @param packet             Packet with stmt id
  @param packet_length      length of data in packet
*/

void mysqld_stmt_reset(THD *thd, char *packet, uint packet_length)
{
  ulong stmt_id;
  Prepared_statement *stmt;
  DBUG_ENTER("mysqld_stmt_reset");

  if (packet_length < 4)
  {
    my_error(ER_MALFORMED_PACKET, MYF(0));
    DBUG_VOID_RETURN;
  }

  stmt_id= uint4korr(packet);

  /* First of all clear possible warnings from the previous command */
  mysql_reset_thd_for_next_command(thd);

  thd->status_var.com_stmt_reset++;
  if (!(stmt= find_prepared_statement(thd, stmt_id)))
  {
    char llbuf[22];
    my_error(ER_UNKNOWN_STMT_HANDLER, MYF(0), static_cast<int>(sizeof(llbuf)),
             llstr(stmt_id, llbuf), "mysqld_stmt_reset");
    DBUG_VOID_RETURN;
  }

  stmt->close_cursor();

  /*
    Clear parameters from data which could be set by
    mysqld_stmt_send_long_data() call.
  */
  reset_stmt_params(stmt);

  stmt->state= Query_arena::STMT_PREPARED;

  query_logger.general_log_print(thd, thd->get_command(), NullS);

  my_ok(thd);

  DBUG_VOID_RETURN;
}


/**
  Delete a prepared statement from memory.

  @note
    we don't send any reply to this command.
*/

void mysqld_stmt_close(THD *thd, char *packet, uint packet_length)
{
  /* There is always space for 4 bytes in packet buffer */
  ulong stmt_id;
  Prepared_statement *stmt;
  DBUG_ENTER("mysqld_stmt_close");

  if (packet_length < 4)
  {
    my_error(ER_MALFORMED_PACKET, MYF(0));
    DBUG_VOID_RETURN;
  }

  stmt_id= uint4korr(packet);

  thd->get_stmt_da()->disable_status();

  if (!(stmt= find_prepared_statement(thd, stmt_id)))
    DBUG_VOID_RETURN;

  /*
    The only way currently a statement can be deallocated when it's
    in use is from within Dynamic SQL.
  */
  DBUG_ASSERT(! stmt->is_in_use());
  stmt->deallocate();
  query_logger.general_log_print(thd, thd->get_command(), NullS);

  DBUG_VOID_RETURN;
}


/**
  SQLCOM_DEALLOCATE implementation.

    Close an SQL prepared statement. As this can be called from Dynamic
    SQL, we should be careful to not close a statement that is currently
    being executed.

  @return
    none: OK packet is sent in case of success, otherwise an error
    message is set in THD
*/

void mysql_sql_stmt_close(THD *thd)
{
  Prepared_statement* stmt;
  LEX_STRING *name= &thd->lex->prepared_stmt_name;
  DBUG_PRINT("info", ("DEALLOCATE PREPARE: %.*s\n", (int) name->length,
                      name->str));

  if (! (stmt= (Prepared_statement*) thd->stmt_map.find_by_name(name)))
    my_error(ER_UNKNOWN_STMT_HANDLER, MYF(0),
             static_cast<int>(name->length), name->str, "DEALLOCATE PREPARE");
  else if (stmt->is_in_use())
    my_error(ER_PS_NO_RECURSION, MYF(0));
  else
  {
    stmt->deallocate();
    my_ok(thd);
  }
}


/**
  Handle long data in pieces from client.

    Get a part of a long data. To make the protocol efficient, we are
    not sending any return packets here. If something goes wrong, then
    we will send the error on 'execute' We assume that the client takes
    care of checking that all parts are sent to the server. (No checking
    that we get a 'end of column' in the server is performed).

  @param thd                Thread handle
  @param packet             String to append
  @param packet_length      Length of string (including end \\0)
*/

void mysql_stmt_get_longdata(THD *thd, char *packet, ulong packet_length)
{
  ulong stmt_id;
  uint param_number;
  Prepared_statement *stmt;
  Item_param *param;
#ifndef EMBEDDED_LIBRARY
  char *packet_end= packet + packet_length;
#endif
  DBUG_ENTER("mysql_stmt_get_longdata");

  thd->status_var.com_stmt_send_long_data++;

  thd->get_stmt_da()->disable_status();
#ifndef EMBEDDED_LIBRARY
  /* Minimal size of long data packet is 6 bytes */
  if (packet_length < MYSQL_LONG_DATA_HEADER)
    DBUG_VOID_RETURN;
#endif

  stmt_id= uint4korr(packet);
  packet+= 4;

  if (!(stmt=find_prepared_statement(thd, stmt_id)))
    DBUG_VOID_RETURN;

  param_number= uint2korr(packet);
  packet+= 2;
#ifndef EMBEDDED_LIBRARY
  if (param_number >= stmt->param_count)
  {
    /* Error will be sent in execute call */
    stmt->state= Query_arena::STMT_ERROR;
    stmt->last_errno= ER_WRONG_ARGUMENTS;
    sprintf(stmt->last_error, ER(ER_WRONG_ARGUMENTS),
            "mysqld_stmt_send_long_data");
    DBUG_VOID_RETURN;
  }
#endif

  param= stmt->param_array[param_number];

  Diagnostics_area new_stmt_da(false);
  thd->push_diagnostics_area(&new_stmt_da);

#ifndef EMBEDDED_LIBRARY
  param->set_longdata(packet, (ulong) (packet_end - packet));
#else
  param->set_longdata(thd->extra_data, thd->extra_length);
#endif
  if (thd->get_stmt_da()->is_error())
  {
    stmt->state= Query_arena::STMT_ERROR;
<<<<<<< HEAD
    stmt->last_errno= thd->get_stmt_da()->mysql_errno();
    strncpy(stmt->last_error, thd->get_stmt_da()->message_text(),
            MYSQL_ERRMSG_SIZE);
=======
    stmt->last_errno= thd->get_stmt_da()->sql_errno();
    size_t len= sizeof(stmt->last_error);
    strncpy(stmt->last_error, thd->get_stmt_da()->message(), len - 1);
    stmt->last_error[len - 1] = '\0';
>>>>>>> 32f354a7
  }
  thd->pop_diagnostics_area();

  query_logger.general_log_print(thd, thd->get_command(), NullS);

  DBUG_VOID_RETURN;
}


/***************************************************************************
 Select_fetch_protocol_binary
****************************************************************************/

Select_fetch_protocol_binary::Select_fetch_protocol_binary(THD *thd_arg)
  :protocol(thd_arg)
{}

bool Select_fetch_protocol_binary::send_result_set_metadata(List<Item> &list, uint flags)
{
  bool rc;
  Protocol *save_protocol= thd->protocol;

  /*
    Protocol::send_result_set_metadata caches the information about column types:
    this information is later used to send data. Therefore, the same
    dedicated Protocol object must be used for all operations with
    a cursor.
  */
  thd->protocol= &protocol;
  rc= select_send::send_result_set_metadata(list, flags);
  thd->protocol= save_protocol;

  return rc;
}

bool Select_fetch_protocol_binary::send_eof()
{
  /*
    Don't send EOF if we're in error condition (which implies we've already
    sent or are sending an error)
  */
  if (thd->is_error())
    return true;

  ::my_eof(thd);
  return false;
}


bool
Select_fetch_protocol_binary::send_data(List<Item> &fields)
{
  Protocol *save_protocol= thd->protocol;
  bool rc;

  thd->protocol= &protocol;
  rc= select_send::send_data(fields);
  thd->protocol= save_protocol;
  return rc;
}

/*******************************************************************
* Reprepare_observer
*******************************************************************/
/** Push an error to the error stack and return TRUE for now. */

bool
Reprepare_observer::report_error(THD *thd)
{
  /*
    This 'error' is purely internal to the server:
    - No exception handler is invoked,
    - No condition is added in the condition area (warn_list).
    The Diagnostics Area is set to an error status to enforce
    that this thread execution stops and returns to the caller,
    backtracking all the way to Prepared_statement::execute_loop().

    As the DA has not yet been reset at this point, we'll need to
    reset the previous statement's result status first.
    Test with rpl_sp_effects and friends.
  */
  thd->get_stmt_da()->reset_diagnostics_area();
  thd->get_stmt_da()->set_error_status(ER_NEED_REPREPARE);
  m_invalidated= TRUE;

  return TRUE;
}


/*******************************************************************
* Server_runnable
*******************************************************************/

Server_runnable::~Server_runnable()
{
}

///////////////////////////////////////////////////////////////////////////

Execute_sql_statement::
Execute_sql_statement(LEX_STRING sql_text)
  :m_sql_text(sql_text)
{}


/**
  Parse and execute a statement. Does not prepare the query.

  Allows to execute a statement from within another statement.
  The main property of the implementation is that it does not
  affect the environment -- i.e. you  can run many
  executions without having to cleanup/reset THD in between.
*/

bool
Execute_sql_statement::execute_server_code(THD *thd)
{
  PSI_statement_locker *parent_locker;
  bool error;

  if (alloc_query(thd, m_sql_text.str, m_sql_text.length))
    return TRUE;

  Parser_state parser_state;
  if (parser_state.init(thd, thd->query(), thd->query_length()))
    return TRUE;

  parser_state.m_lip.multi_statements= FALSE;
  lex_start(thd);

  parent_locker= thd->m_statement_psi;
  thd->m_statement_psi= NULL;
  error= parse_sql(thd, &parser_state, NULL) || thd->is_error();
  thd->m_statement_psi= parent_locker;

  if (error)
    goto end;

  thd->lex->set_trg_event_type_for_tables();

  parent_locker= thd->m_statement_psi;
  thd->m_statement_psi= NULL;
  /*
    Rewrite first (if needed); execution might replace passwords
    with hashes in situ without flagging it, and then we'd make
    a hash of that hash.
  */
  rewrite_query_if_needed(thd);
  error= mysql_execute_command(thd) ;
  thd->m_statement_psi= parent_locker;

  /* report error issued during command execution */
  if (error == 0)
    log_execute_line(thd);

end:
  lex_end(thd->lex);

  return error;
}

/***************************************************************************
 Prepared_statement
****************************************************************************/

Prepared_statement::Prepared_statement(THD *thd_arg)
  :Statement(NULL, &main_mem_root,
             STMT_INITIALIZED, ++thd_arg->statement_id_counter),
  thd(thd_arg),
  result(thd_arg),
  param_array(0),
  cursor(0),
  param_count(0),
  last_errno(0),
  flags((uint) IS_IN_USE)
{
  init_sql_alloc(key_memory_prepared_statement_main_mem_root,
                 &main_mem_root, thd_arg->variables.query_alloc_block_size,
                 thd_arg->variables.query_prealloc_size);
  *last_error= '\0';
}


void Prepared_statement::setup_set_params()
{
  /*
    Note: BUG#25843 applies here too (query cache lookup uses thd->db, not
    db from "prepare" time).
  */
  if (thd->variables.query_cache_type == 0 ||
      query_cache.query_cache_size == 0) // we won't expand the query
    lex->safe_to_cache_query= FALSE;   // so don't cache it at Execution

  /*
    Decide if we have to expand the query (because we must write it to logs or
    because we want to look it up in the query cache) or not.
    We don't have to substitute the params when bin-logging DML in RBL.
  */
  if ((mysql_bin_log.is_open() && is_update_query(lex->sql_command) &&
       (!thd->is_current_stmt_binlog_format_row() ||
        ((sql_command_flags[lex->sql_command] & CF_AUTO_COMMIT_TRANS) ==
         CF_AUTO_COMMIT_TRANS))) ||
      opt_general_log || opt_slow_log ||
      (lex->sql_command == SQLCOM_SELECT &&
       lex->safe_to_cache_query &&
       !lex->describe))
  {
    set_params_from_vars= insert_params_from_vars_with_log;
#ifndef EMBEDDED_LIBRARY
    set_params= insert_params_with_log;
#else
    set_params_data= emb_insert_params_with_log;
#endif
  }
  else
  {
    set_params_from_vars= insert_params_from_vars;
#ifndef EMBEDDED_LIBRARY
    set_params= insert_params;
#else
    set_params_data= emb_insert_params;
#endif
  }
}


/**
  Destroy this prepared statement, cleaning up all used memory
  and resources.

  This is called from ::deallocate() to handle COM_STMT_CLOSE and
  DEALLOCATE PREPARE or when THD ends and all prepared statements are freed.
*/

Prepared_statement::~Prepared_statement()
{
  DBUG_ENTER("Prepared_statement::~Prepared_statement");
  DBUG_PRINT("enter",("stmt: 0x%lx  cursor: 0x%lx",
                      (long) this, (long) cursor));
  delete cursor;
  /*
    We have to call free on the items even if cleanup is called as some items,
    like Item_param, don't free everything until free_items()
  */
  free_items();
  if (lex)
  {
    delete lex->result;
    delete (st_lex_local *) lex;
  }
  free_root(&main_mem_root, MYF(0));
  DBUG_VOID_RETURN;
}


Query_arena::Type Prepared_statement::type() const
{
  return PREPARED_STATEMENT;
}


void Prepared_statement::cleanup_stmt()
{
  DBUG_ENTER("Prepared_statement::cleanup_stmt");
  DBUG_PRINT("enter",("stmt: 0x%lx", (long) this));

  cleanup_items(free_list);
  thd->cleanup_after_query();
  thd->rollback_item_tree_changes();

  DBUG_VOID_RETURN;
}


bool Prepared_statement::set_name(LEX_STRING *name_arg)
{
  name.length= name_arg->length;
  name.str= (char*) memdup_root(mem_root, name_arg->str, name_arg->length);
  return name.str == 0;
}


/**
  Remember the current database.

  We must reset/restore the current database during execution of
  a prepared statement since it affects execution environment:
  privileges, @@character_set_database, and other.

  @return Returns an error if out of memory.
*/

bool
Prepared_statement::set_db(const char *db_arg, uint db_length_arg)
{
  /* Remember the current database. */
  if (db_arg && db_length_arg)
  {
    db= this->strmake(db_arg, db_length_arg);
    db_length= db_length_arg;
  }
  else
  {
    db= NULL;
    db_length= 0;
  }
  return db_arg != NULL && db == NULL;
}

/**************************************************************************
  Common parts of mysql_[sql]_stmt_prepare, mysql_[sql]_stmt_execute.
  Essentially, these functions do all the magic of preparing/executing
  a statement, leaving network communication, input data handling and
  global THD state management to the caller.
***************************************************************************/

/**
  Parse statement text, validate the statement, and prepare it for execution.

    You should not change global THD state in this function, if at all
    possible: it may be called from any context, e.g. when executing
    a COM_* command, and SQLCOM_* command, or a stored procedure.

  @param packet             statement text
  @param packet_len

  @note
    Precondition:
    The caller must ensure that thd->change_list and thd->free_list
    is empty: this function will not back them up but will free
    in the end of its execution.

  @note
    Postcondition:
    thd->mem_root contains unused memory allocated during validation.
*/

bool Prepared_statement::prepare(const char *packet, uint packet_len)
{
  bool error;
  Statement stmt_backup;
  Query_arena *old_stmt_arena;
  PSI_statement_locker *parent_locker= thd->m_statement_psi;
  DBUG_ENTER("Prepared_statement::prepare");
  /*
    If this is an SQLCOM_PREPARE, we also increase Com_prepare_sql.
    However, it seems handy if com_stmt_prepare is increased always,
    no matter what kind of prepare is processed.
  */
  thd->status_var.com_stmt_prepare++;

  if (! (lex= new (mem_root) st_lex_local))
    DBUG_RETURN(TRUE);

  if (set_db(thd->db, thd->db_length))
    DBUG_RETURN(TRUE);

  /*
    alloc_query() uses thd->memroot && thd->query, so we should call
    both of backup_statement() and backup_query_arena() here.
  */
  thd->set_n_backup_statement(this, &stmt_backup);
  thd->set_n_backup_active_arena(this, &stmt_backup);

  if (alloc_query(thd, packet, packet_len))
  {
    thd->restore_backup_statement(this, &stmt_backup);
    thd->restore_active_arena(this, &stmt_backup);
    DBUG_RETURN(TRUE);
  }

  old_stmt_arena= thd->stmt_arena;
  thd->stmt_arena= this;

  Parser_state parser_state;
  if (parser_state.init(thd, thd->query(), thd->query_length()))
  {
    thd->restore_backup_statement(this, &stmt_backup);
    thd->restore_active_arena(this, &stmt_backup);
    thd->stmt_arena= old_stmt_arena;
    DBUG_RETURN(TRUE);
  }

  parser_state.m_lip.stmt_prepare_mode= TRUE;
  parser_state.m_lip.multi_statements= FALSE;

  lex_start(thd);
  lex->context_analysis_only|= CONTEXT_ANALYSIS_ONLY_PREPARE;

  thd->m_statement_psi= NULL;
  error= parse_sql(thd, & parser_state, NULL) ||
    thd->is_error() ||
    init_param_array(this);
  thd->m_statement_psi= parent_locker;

  lex->set_trg_event_type_for_tables();

  /*
    Pre-clear the diagnostics area unless a warning was thrown
    during parsing.
  */
  if (thd->lex->keep_diagnostics != DA_KEEP_PARSE_ERROR)
    thd->get_stmt_da()->reset_condition_info(thd);

  /*
    While doing context analysis of the query (in check_prepared_statement)
    we allocate a lot of additional memory: for open tables, JOINs, derived
    tables, etc.  Let's save a snapshot of current parse tree to the
    statement and restore original THD. In cases when some tree
    transformation can be reused on execute, we set again thd->mem_root from
    stmt->mem_root (see setup_wild for one place where we do that).
  */
  thd->restore_active_arena(this, &stmt_backup);

  /*
    If called from a stored procedure, ensure that we won't rollback
    external changes when cleaning up after validation.
  */
  DBUG_ASSERT(thd->change_list.is_empty());

  /*
    Marker used to release metadata locks acquired while the prepared
    statement is being checked.
  */
  MDL_savepoint mdl_savepoint= thd->mdl_context.mdl_savepoint();

  /*
   The only case where we should have items in the thd->free_list is
   after stmt->set_params_from_vars(), which may in some cases create
   Item_null objects.
  */

  if (error == 0)
    error= check_prepared_statement(this);

  /*
    Currently CREATE PROCEDURE/TRIGGER/EVENT are prohibited in prepared
    statements: ensure we have no memory leak here if by someone tries
    to PREPARE stmt FROM "CREATE PROCEDURE ..."
  */
  DBUG_ASSERT(lex->sphead == NULL || error != 0);
  /* The order is important */
  lex->unit->cleanup(true);

  /* No need to commit statement transaction, it's not started. */
  DBUG_ASSERT(thd->transaction.stmt.is_empty());

  close_thread_tables(thd);
  thd->mdl_context.rollback_to_savepoint(mdl_savepoint);

  /*
    Transaction rollback was requested since MDL deadlock was discovered
    while trying to open tables. Rollback transaction in all storage
    engines including binary log and release all locks.

    Once dynamic SQL is allowed as substatements the below if-statement
    has to be adjusted to not do rollback in substatement.
  */
  DBUG_ASSERT(! thd->in_sub_stmt);
  if (thd->transaction_rollback_request)
  {
    trans_rollback_implicit(thd);
    thd->mdl_context.release_transactional_locks();
  }

  lex_end(lex);

  rewrite_query_if_needed(thd);

  cleanup_stmt();
  thd->restore_backup_statement(this, &stmt_backup);
  thd->stmt_arena= old_stmt_arena;

  if (error == 0)
  {
    setup_set_params();
    lex->context_analysis_only&= ~CONTEXT_ANALYSIS_ONLY_PREPARE;
    state= Query_arena::STMT_PREPARED;
    flags&= ~ (uint) IS_IN_USE;

    /*
      Log COM_STMT_PREPARE to the general log. Note, that in case of SQL
      prepared statements this causes two records to be output:

      Query       PREPARE stmt from @user_variable
      Prepare     <statement SQL text>

      This is considered user-friendly, since in the  second log Entry
      we output the actual statement text rather than the variable name.

      Rewriting/password obfuscation:

      - If we're preparing from a string literal rather than from a
        variable, the literal is elided in the "Query" log line, as
        it may contain a password.  (As we've parsed the PREPARE statement,
        but not the statement to prepare yet, we don't know at that point.)
        Eliding the literal is fine, as we'll print it in the next log line
        ("Prepare"), anyway.

      - Any passwords in the "Prepare" line should be substituted with their
        hashes, or a notice.

      Do not print anything if this is an SQL prepared statement and
      we're inside a stored procedure (also called Dynamic SQL) --
      sub-statements inside stored procedures are not logged into
      the general log.
    */
    if (thd->sp_runtime_ctx == NULL)
    {
      if (thd->rewritten_query.length())
        query_logger.general_log_write(thd, COM_STMT_PREPARE,
                                       thd->rewritten_query.c_ptr_safe(),
                                       thd->rewritten_query.length());
      else
        query_logger.general_log_write(thd, COM_STMT_PREPARE,
                                       query(), query_length());
    }
  }
  DBUG_RETURN(error);
}


/**
  Assign parameter values either from variables, in case of SQL PS
  or from the execute packet.

  @param expanded_query  a container with the original SQL statement.
                         '?' placeholders will be replaced with
                         their values in case of success.
                         The result is used for logging and replication
  @param packet          pointer to execute packet.
                         NULL in case of SQL PS
  @param packet_end      end of the packet. NULL in case of SQL PS

  @todo Use a paremeter source class family instead of 'if's, and
  support stored procedure variables.

  @retval TRUE an error occurred when assigning a parameter (likely
          a conversion error or out of memory, or malformed packet)
  @retval FALSE success
*/

bool
Prepared_statement::set_parameters(String *expanded_query,
                                   uchar *packet, uchar *packet_end)
{
  bool is_sql_ps= packet == NULL;
  bool res= FALSE;

  if (is_sql_ps)
  {
    /* SQL prepared statement */
    res= set_params_from_vars(this, thd->lex->prepared_stmt_params,
                              expanded_query);
  }
  else if (param_count)
  {
#ifndef EMBEDDED_LIBRARY
    uchar *null_array= packet;
    res= (setup_conversion_functions(this, &packet, packet_end) ||
          set_params(this, null_array, packet, packet_end, expanded_query));
#else
    /*
      In embedded library we re-install conversion routines each time
      we set parameters, and also we don't need to parse packet.
      So we do it in one function.
    */
    res= set_params_data(this, expanded_query);
#endif
  }
  if (res)
  {
    my_error(ER_WRONG_ARGUMENTS, MYF(0),
             is_sql_ps ? "EXECUTE" : "mysqld_stmt_execute");
    reset_stmt_params(this);
  }
  return res;
}


/**
  Execute a prepared statement. Re-prepare it a limited number
  of times if necessary.

  Try to execute a prepared statement. If there is a metadata
  validation error, prepare a new copy of the prepared statement,
  swap the old and the new statements, and try again.
  If there is a validation error again, repeat the above, but
  perform no more than MAX_REPREPARE_ATTEMPTS.

  @note We have to try several times in a loop since we
  release metadata locks on tables after prepared statement
  prepare. Therefore, a DDL statement may sneak in between prepare
  and execute of a new statement. If this happens repeatedly
  more than MAX_REPREPARE_ATTEMPTS times, we give up.

  @return TRUE if an error, FALSE if success
  @retval  TRUE    either MAX_REPREPARE_ATTEMPTS has been reached,
                   or some general error
  @retval  FALSE   successfully executed the statement, perhaps
                   after having reprepared it a few times.
*/

bool
Prepared_statement::execute_loop(String *expanded_query,
                                 bool open_cursor,
                                 uchar *packet,
                                 uchar *packet_end)
{
  const int MAX_REPREPARE_ATTEMPTS= 3;
  Reprepare_observer reprepare_observer;
  bool error;
  int reprepare_attempt= 0;

  /* Check if we got an error when sending long data */
  if (state == Query_arena::STMT_ERROR)
  {
    my_message(last_errno, last_error, MYF(0));
    return TRUE;
  }

  DBUG_ASSERT(!thd->get_stmt_da()->is_set());

  if (set_parameters(expanded_query, packet, packet_end))
    return TRUE;

  if (unlikely(thd->security_ctx->password_expired && 
               !lex->is_set_password_sql))
  {
    my_error(ER_MUST_CHANGE_PASSWORD, MYF(0));
    return true;
  }

reexecute:
  /*
    If the free_list is not empty, we'll wrongly free some externally
    allocated items when cleaning up after validation of the prepared
    statement.
  */
  DBUG_ASSERT(thd->free_list == NULL);

  /*
    Install the metadata observer. If some metadata version is
    different from prepare time and an observer is installed,
    the observer method will be invoked to push an error into
    the error stack.
  */
  Reprepare_observer *stmt_reprepare_observer= NULL;

  if (sql_command_flags[lex->sql_command] & CF_REEXECUTION_FRAGILE)
  {
    reprepare_observer.reset_reprepare_observer();
    stmt_reprepare_observer = &reprepare_observer;
  }

  thd->push_reprepare_observer(stmt_reprepare_observer);

  error= execute(expanded_query, open_cursor) || thd->is_error();

  thd->pop_reprepare_observer();

  if ((sql_command_flags[lex->sql_command] & CF_REEXECUTION_FRAGILE) &&
      error && !thd->is_fatal_error && !thd->killed &&
      reprepare_observer.is_invalidated() &&
      reprepare_attempt++ < MAX_REPREPARE_ATTEMPTS)
  {
    DBUG_ASSERT(thd->get_stmt_da()->mysql_errno() == ER_NEED_REPREPARE);
    thd->clear_error();

    error= reprepare();

    if (! error)                                /* Success */
      goto reexecute;
  }
  reset_stmt_params(this);

  return error;
}


bool
Prepared_statement::execute_server_runnable(Server_runnable *server_runnable)
{
  Statement stmt_backup;
  bool error;
  Query_arena *save_stmt_arena= thd->stmt_arena;
  Item_change_list save_change_list;
  thd->change_list.move_elements_to(&save_change_list);

  state= STMT_CONVENTIONAL_EXECUTION;

  if (!(lex= new (mem_root) st_lex_local))
    return TRUE;

  thd->set_n_backup_statement(this, &stmt_backup);
  thd->set_n_backup_active_arena(this, &stmt_backup);
  thd->stmt_arena= this;

  error= server_runnable->execute_server_code(thd);

  thd->cleanup_after_query();

  thd->restore_active_arena(this, &stmt_backup);
  thd->restore_backup_statement(this, &stmt_backup);
  thd->stmt_arena= save_stmt_arena;

  save_change_list.move_elements_to(&thd->change_list);

  /* Items and memory will freed in destructor */

  return error;
}


/**
  Reprepare this prepared statement.

  Currently this is implemented by creating a new prepared
  statement, preparing it with the original query and then
  swapping the new statement and the original one.

  @retval  TRUE   an error occurred. Possible errors include
                  incompatibility of new and old result set
                  metadata
  @retval  FALSE  success, the statement has been reprepared
*/

bool
Prepared_statement::reprepare()
{
  char saved_cur_db_name_buf[NAME_LEN+1];
  LEX_STRING saved_cur_db_name=
    { saved_cur_db_name_buf, sizeof(saved_cur_db_name_buf) };
  LEX_STRING stmt_db_name= { db, db_length };
  bool cur_db_changed;
  bool error;

  Prepared_statement copy(thd);

  copy.set_sql_prepare(); /* To suppress sending metadata to the client. */

  thd->status_var.com_stmt_reprepare++;

  if (mysql_opt_change_db(thd, &stmt_db_name, &saved_cur_db_name, TRUE,
                          &cur_db_changed))
    return TRUE;

  error= ((name.str && copy.set_name(&name)) ||
          copy.prepare(query(), query_length()) ||
          validate_metadata(&copy));

  if (cur_db_changed)
    mysql_change_db(thd, &saved_cur_db_name, TRUE);

  if (! error)
  {
    swap_prepared_statement(&copy);
    swap_parameter_array(param_array, copy.param_array, param_count);
#ifndef DBUG_OFF
    is_reprepared= TRUE;
#endif
    /*
      Clear possible warnings during reprepare, it has to be completely
      transparent to the user. We use clear_warning_info() since
      there were no separate query id issued for re-prepare.
      Sic: we can't simply silence warnings during reprepare, because if
      it's failed, we need to return all the warnings to the user.
    */
    thd->get_stmt_da()->reset_condition_info(thd);
  }
  return error;
}


/**
  Validate statement result set metadata (if the statement returns
  a result set).

  Currently we only check that the number of columns of the result
  set did not change.
  This is a helper method used during re-prepare.

  @param[in]  copy  the re-prepared prepared statement to verify
                    the metadata of

  @retval TRUE  error, ER_PS_REBIND is reported
  @retval FALSE statement return no or compatible metadata
*/


bool Prepared_statement::validate_metadata(Prepared_statement *copy)
{
  /**
    If this is an SQL prepared statement or EXPLAIN,
    return FALSE -- the metadata of the original SELECT,
    if any, has not been sent to the client.
  */
  if (is_sql_prepare() || lex->describe)
    return FALSE;

  if (lex->select_lex->item_list.elements !=
      copy->lex->select_lex->item_list.elements)
  {
    /** Column counts mismatch, update the client */
    thd->server_status|= SERVER_STATUS_METADATA_CHANGED;
  }

  return FALSE;
}


/**
  Replace the original prepared statement with a prepared copy.

  This is a private helper that is used as part of statement
  reprepare

  @return This function does not return any errors.
*/

void
Prepared_statement::swap_prepared_statement(Prepared_statement *copy)
{
  Statement tmp_stmt;

  /* Swap memory roots. */
  swap_variables(MEM_ROOT, main_mem_root, copy->main_mem_root);

  /* Swap the arenas */
  tmp_stmt.set_query_arena(this);
  set_query_arena(copy);
  copy->set_query_arena(&tmp_stmt);

  /* Swap the statement parent classes */
  tmp_stmt.set_statement(this);
  set_statement(copy);
  copy->set_statement(&tmp_stmt);

  /* Swap ids back, we need the original id */
  swap_variables(ulong, id, copy->id);
  /* Swap mem_roots back, they must continue pointing at the main_mem_roots */
  swap_variables(MEM_ROOT *, mem_root, copy->mem_root);
  /*
    Swap the old and the new parameters array. The old array
    is allocated in the old arena.
  */
  swap_variables(Item_param **, param_array, copy->param_array);
  /* Don't swap flags: the copy has IS_SQL_PREPARE always set. */
  /* swap_variables(uint, flags, copy->flags); */
  /* Swap names, the old name is allocated in the wrong memory root */
  swap_variables(LEX_STRING, name, copy->name);
  /* Ditto */
  swap_variables(char *, db, copy->db);

  DBUG_ASSERT(db_length == copy->db_length);
  DBUG_ASSERT(param_count == copy->param_count);
  DBUG_ASSERT(thd == copy->thd);
  last_error[0]= '\0';
  last_errno= 0;
}


/**
  Execute a prepared statement.

    You should not change global THD state in this function, if at all
    possible: it may be called from any context, e.g. when executing
    a COM_* command, and SQLCOM_* command, or a stored procedure.

  @param expanded_query     A query for binlogging which has all parameter
                            markers ('?') replaced with their actual values.
  @param open_cursor        True if an attempt to open a cursor should be made.
                            Currenlty used only in the binary protocol.

  @note
    Preconditions, postconditions.
    - See the comment for Prepared_statement::prepare().

  @retval
    FALSE	    ok
  @retval
    TRUE		Error
*/

bool Prepared_statement::execute(String *expanded_query, bool open_cursor)
{
  Statement stmt_backup;
  Query_arena *old_stmt_arena;
  bool error= TRUE;

  char saved_cur_db_name_buf[NAME_LEN+1];
  LEX_STRING saved_cur_db_name=
    { saved_cur_db_name_buf, sizeof(saved_cur_db_name_buf) };
  bool cur_db_changed;

  LEX_STRING stmt_db_name= { db, db_length };

  thd->status_var.com_stmt_execute++;

  /*
    Reset the diagnostics area.

    For regular statements, this would have happened in the parsing
    stage.

    SQL prepared statements (SQLCOM_EXECUTE) also have a parsing
    stage first (where we find out it's EXECUTE ... [USING ...]).

    However, ps-protocol prepared statements have no parsing stage for
    COM_STMT_EXECUTE before coming here, so we reset the condition info
    here.  Since diagnostics statements can't be prepared, we don't need
    to make an exception for them.
  */
  thd->get_stmt_da()->reset_condition_info(thd);

  if (flags & (uint) IS_IN_USE)
  {
    my_error(ER_PS_NO_RECURSION, MYF(0));
    return TRUE;
  }

  /*
    For SHOW VARIABLES lex->result is NULL, as it's a non-SELECT
    command. For such queries we don't return an error and don't
    open a cursor -- the client library will recognize this case and
    materialize the result set.
    For SELECT statements lex->result is created in
    check_prepared_statement. lex->result->simple_select() is FALSE
    in INSERT ... SELECT and similar commands.
  */

  if (open_cursor && lex->result && lex->result->check_simple_select())
  {
    DBUG_PRINT("info",("Cursor asked for not SELECT stmt"));
    return TRUE;
  }

  /* In case the command has a call to SP which re-uses this statement name */
  flags|= IS_IN_USE;

  close_cursor();

  /*
    If the free_list is not empty, we'll wrongly free some externally
    allocated items when cleaning up after execution of this statement.
  */
  DBUG_ASSERT(thd->change_list.is_empty());

  /*
   The only case where we should have items in the thd->free_list is
   after stmt->set_params_from_vars(), which may in some cases create
   Item_null objects.
  */

  thd->set_n_backup_statement(this, &stmt_backup);

  /*
    Change the current database (if needed).

    Force switching, because the database of the prepared statement may be
    NULL (prepared statements can be created while no current database
    selected).
  */

  if (mysql_opt_change_db(thd, &stmt_db_name, &saved_cur_db_name, TRUE,
                          &cur_db_changed))
    goto error;

  /* Allocate query. */

  if (expanded_query->length() &&
      alloc_query(thd, (char*) expanded_query->ptr(),
                  expanded_query->length()))
  {
    my_error(ER_OUTOFMEMORY, MYF(ME_FATALERROR), expanded_query->length());
    goto error;
  }
  /*
    Expanded query is needed for slow logging, so we want thd->query
    to point at it even after we restore from backup. This is ok, as
    expanded query was allocated in thd->mem_root.
  */
  stmt_backup.set_query_inner(thd->query_string);

  /*
    At first execution of prepared statement we may perform logical
    transformations of the query tree. Such changes should be performed
    on the parse tree of current prepared statement and new items should
    be allocated in its memory root. Set the appropriate pointer in THD
    to the arena of the statement.
  */
  old_stmt_arena= thd->stmt_arena;
  thd->stmt_arena= this;
  reinit_stmt_before_use(thd, lex);

  /*
    Set a hint so mysql_execute_command() won't clear the DA *again*,
    thereby discarding any conditions we might raise in here
    (e.g. "database we prepared with no longer exists", ER_BAD_DB_ERROR).
  */
  thd->lex->keep_diagnostics= DA_KEEP_PARSE_ERROR;

  /* Go! */

  if (open_cursor)
    error= mysql_open_cursor(thd, &result, &cursor);
  else
  {
    /*
      Try to find it in the query cache, if not, execute it.
      Note that multi-statements cannot exist here (they are not supported in
      prepared statements).
    */
    if (query_cache.send_result_to_client(thd, thd->query(),
                                          thd->query_length()) <= 0)
    {
      PSI_statement_locker *parent_locker;
      MYSQL_QUERY_EXEC_START(thd->query(),
                             thd->thread_id,
                             (char *) (thd->db ? thd->db : ""),
                             &thd->security_ctx->priv_user[0],
                             (char *) thd->security_ctx->host_or_ip,
                             1);
      parent_locker= thd->m_statement_psi;
      thd->m_statement_psi= NULL;
      /*
        Rewrite first (if needed); execution might replace passwords
        with hashes in situ without flagging it, and then we'd make
        a hash of that hash.
      */
      rewrite_query_if_needed(thd);

      error= mysql_execute_command(thd);
      thd->m_statement_psi= parent_locker;
      MYSQL_QUERY_EXEC_DONE(error);
    }
  }

  /*
    Restore the current database (if changed).

    Force switching back to the saved current database (if changed),
    because it may be NULL. In this case, mysql_change_db() would generate
    an error.
  */

  if (cur_db_changed)
    mysql_change_db(thd, &saved_cur_db_name, TRUE);

  /* Assert that if an error, no cursor is open */
  DBUG_ASSERT(! (error && cursor));

  if (! cursor)
    cleanup_stmt();

  thd->set_statement(&stmt_backup);
  thd->stmt_arena= old_stmt_arena;

  if (state == Query_arena::STMT_PREPARED)
    state= Query_arena::STMT_EXECUTED;

  if (error == 0 && this->lex->sql_command == SQLCOM_CALL)
  {
    if (is_sql_prepare())
      thd->protocol_text.send_out_parameters(&this->lex->param_list);
    else
      thd->protocol->send_out_parameters(&this->lex->param_list);
  }

  /*
    Log COM_STMT_EXECUTE to the general log. Note, that in case of SQL
    prepared statements this causes two records to be output:

    Query       EXECUTE <statement name>
    Execute     <statement SQL text>

    This is considered user-friendly, since in the
    second log entry we output values of parameter markers.

    Rewriting/password obfuscation:

    - Any passwords in the "Execute" line should be substituted with
      their hashes, or a notice.

  */
  if (error == 0)
    log_execute_line(thd);

error:
  flags&= ~ (uint) IS_IN_USE;
  return error;
}


/** Common part of DEALLOCATE PREPARE and mysqld_stmt_close. */

void Prepared_statement::deallocate()
{
  /* We account deallocate in the same manner as mysqld_stmt_close */
  thd->status_var.com_stmt_close++;
  /* Statement map calls delete stmt on erase */
  thd->stmt_map.erase(this);
}


/***************************************************************************
* Ed_result_set
***************************************************************************/
/**
  Use operator delete to free memory of Ed_result_set.
  Accessing members of a class after the class has been destroyed
  is a violation of the C++ standard but is commonly used in the
  server code.
*/

void Ed_result_set::operator delete(void *ptr, size_t size) throw ()
{
  if (ptr)
  {
    /*
      Make a stack copy, otherwise free_root() will attempt to
      write to freed memory.
    */
    MEM_ROOT own_root= ((Ed_result_set*) ptr)->m_mem_root;
    free_root(&own_root, MYF(0));
  }
}


/**
  Initialize an instance of Ed_result_set.

  Instances of the class, as well as all result set rows, are
  always allocated in the memory root passed over as the second
  argument. In the constructor, we take over ownership of the
  memory root. It will be freed when the class is destroyed.

  sic: Ed_result_est is not designed to be allocated on stack.
*/

Ed_result_set::Ed_result_set(List<Ed_row> *rows_arg,
                             size_t column_count_arg,
                             MEM_ROOT *mem_root_arg)
  :m_mem_root(*mem_root_arg),
  m_column_count(column_count_arg),
  m_rows(rows_arg),
  m_next_rset(NULL)
{
  /* Take over responsibility for the memory */
  clear_alloc_root(mem_root_arg);
}

/***************************************************************************
* Ed_result_set
***************************************************************************/

/**
  Create a new "execute direct" connection.
*/

Ed_connection::Ed_connection(THD *thd)
  :m_diagnostics_area(false),
  m_thd(thd),
  m_rsets(0),
  m_current_rset(0)
{
}


/**
  Free all result sets of the previous statement, if any,
  and reset warnings and errors.

  Called before execution of the next query.
*/

void
Ed_connection::free_old_result()
{
  while (m_rsets)
  {
    Ed_result_set *rset= m_rsets->m_next_rset;
    delete m_rsets;
    m_rsets= rset;
  }
  m_current_rset= m_rsets;
  m_diagnostics_area.reset_diagnostics_area();
  m_diagnostics_area.reset_condition_info(m_thd);
}


/**
  A simple wrapper that uses a helper class to execute SQL statements.
*/

bool
Ed_connection::execute_direct(LEX_STRING sql_text)
{
  Execute_sql_statement execute_sql_statement(sql_text);
  DBUG_PRINT("ed_query", ("%s", sql_text.str));

  return execute_direct(&execute_sql_statement);
}


/**
  Execute a fragment of server functionality without an effect on
  thd, and store results in memory.

  Conventions:
  - the code fragment must finish with OK, EOF or ERROR.
  - the code fragment doesn't have to close thread tables,
  free memory, commit statement transaction or do any other
  cleanup that is normally done in the end of dispatch_command().

  @param server_runnable A code fragment to execute.
*/

bool Ed_connection::execute_direct(Server_runnable *server_runnable)
{
  bool rc= FALSE;
  Protocol_local protocol_local(m_thd, this);
  Prepared_statement stmt(m_thd);
  Protocol *save_protocol= m_thd->protocol;

  DBUG_ENTER("Ed_connection::execute_direct");

  free_old_result(); /* Delete all data from previous execution, if any */

  m_thd->protocol= &protocol_local;
  m_thd->push_diagnostics_area(&m_diagnostics_area);

  rc= stmt.execute_server_runnable(server_runnable);
  m_thd->protocol->end_statement();

  m_thd->protocol= save_protocol;
  m_thd->pop_diagnostics_area();
  /*
    Protocol_local makes use of m_current_rset to keep
    track of the last result set, while adding result sets to the end.
    Reset it to point to the first result set instead.
  */
  m_current_rset= m_rsets;

  DBUG_RETURN(rc);
}


/**
  A helper method that is called only during execution.

  Although Ed_connection doesn't support multi-statements,
  a statement may generate many result sets. All subsequent
  result sets are appended to the end.

  @pre This is called only by Protocol_local.
*/

void
Ed_connection::add_result_set(Ed_result_set *ed_result_set)
{
  if (m_rsets)
  {
    m_current_rset->m_next_rset= ed_result_set;
    /* While appending, use m_current_rset as a pointer to the tail. */
    m_current_rset= ed_result_set;
  }
  else
    m_current_rset= m_rsets= ed_result_set;
}


/**
  Release ownership of the current result set to the client.

  Since we use a simple linked list for result sets,
  this method uses a linear search of the previous result
  set to exclude the released instance from the list.

  @todo Use double-linked list, when this is really used.

  XXX: This has never been tested with more than one result set!

  @pre There must be a result set.
*/

Ed_result_set *
Ed_connection::store_result_set()
{
  Ed_result_set *ed_result_set;

  DBUG_ASSERT(m_current_rset);

  if (m_current_rset == m_rsets)
  {
    /* Assign the return value */
    ed_result_set= m_current_rset;
    /* Exclude the return value from the list. */
    m_current_rset= m_rsets= m_rsets->m_next_rset;
  }
  else
  {
    Ed_result_set *prev_rset= m_rsets;
    /* Assign the return value. */
    ed_result_set= m_current_rset;

    /* Exclude the return value from the list */
    while (prev_rset->m_next_rset != m_current_rset)
      prev_rset= ed_result_set->m_next_rset;
    m_current_rset= prev_rset->m_next_rset= m_current_rset->m_next_rset;
  }
  ed_result_set->m_next_rset= NULL; /* safety */

  return ed_result_set;
}

/*************************************************************************
* Protocol_local
**************************************************************************/

Protocol_local::Protocol_local(THD *thd, Ed_connection *ed_connection)
  :Protocol(thd),
  m_connection(ed_connection),
  m_rset(NULL),
  m_column_count(0),
  m_current_row(NULL),
  m_current_column(NULL)
{
  clear_alloc_root(&m_rset_root);
}

/**
  Called between two result set rows.

  Prepare structures to fill result set rows.
  Unfortunately, we can't return an error here. If memory allocation
  fails, we'll have to return an error later. And so is done
  in methods such as @sa store_column().
*/

void Protocol_local::prepare_for_resend()
{
  DBUG_ASSERT(alloc_root_inited(&m_rset_root));

  opt_add_row_to_rset();
  /* Start a new row. */
  m_current_row= (Ed_column *) alloc_root(&m_rset_root,
                                          sizeof(Ed_column) * m_column_count);
  m_current_column= m_current_row;
}


/**
  In "real" protocols this is called to finish a result set row.
  Unused in the local implementation.
*/

bool Protocol_local::write()
{
  return FALSE;
}

/**
  A helper function to add the current row to the current result
  set. Called in @sa prepare_for_resend(), when a new row is started,
  and in send_eof(), when the result set is finished.
*/

void Protocol_local::opt_add_row_to_rset()
{
  if (m_current_row)
  {
    /* Add the old row to the result set */
    Ed_row *ed_row= new (&m_rset_root) Ed_row(m_current_row, m_column_count);
    if (ed_row)
      m_rset->push_back(ed_row, &m_rset_root);
  }
}


/**
  Add a NULL column to the current row.
*/

bool Protocol_local::store_null()
{
  if (m_current_column == NULL)
    return TRUE; /* prepare_for_resend() failed to allocate memory. */

  memset(m_current_column, 0, sizeof(*m_current_column));
  ++m_current_column;
  return FALSE;
}


/**
  A helper method to add any column to the current row
  in its binary form.

  Allocates memory for the data in the result set memory root.
*/

bool Protocol_local::store_column(const void *data, size_t length)
{
  if (m_current_column == NULL)
    return TRUE; /* prepare_for_resend() failed to allocate memory. */
  /*
    alloc_root() automatically aligns memory, so we don't need to
    do any extra alignment if we're pointing to, say, an integer.
  */
  m_current_column->str= (char*) memdup_root(&m_rset_root,
                                             data,
                                             length + 1 /* Safety */);
  if (! m_current_column->str)
    return TRUE;
  m_current_column->str[length]= '\0'; /* Safety */
  m_current_column->length= length;
  ++m_current_column;
  return FALSE;
}


/**
  Store a string value in a result set column, optionally
  having converted it to character_set_results.
*/

bool
Protocol_local::store_string(const char *str, size_t length,
                             const CHARSET_INFO *src_cs,
                             const CHARSET_INFO *dst_cs)
{
  /* Store with conversion */
  uint error_unused;

  if (dst_cs && !my_charset_same(src_cs, dst_cs) &&
      src_cs != &my_charset_bin &&
      dst_cs != &my_charset_bin)
  {
    if (convert->copy(str, length, src_cs, dst_cs, &error_unused))
      return TRUE;
    str= convert->ptr();
    length= convert->length();
  }
  return store_column(str, length);
}


/** Store a tiny int as is (1 byte) in a result set column. */

bool Protocol_local::store_tiny(longlong value)
{
  char v= (char) value;
  return store_column(&v, 1);
}


/** Store a short as is (2 bytes, host order) in a result set column. */

bool Protocol_local::store_short(longlong value)
{
  int16 v= (int16) value;
  return store_column(&v, 2);
}


/** Store a "long" as is (4 bytes, host order) in a result set column.  */

bool Protocol_local::store_long(longlong value)
{
  int32 v= (int32) value;
  return store_column(&v, 4);
}


/** Store a "longlong" as is (8 bytes, host order) in a result set column. */

bool Protocol_local::store_longlong(longlong value, bool unsigned_flag)
{
  int64 v= (int64) value;
  return store_column(&v, 8);
}


/** Store a decimal in string format in a result set column */

bool Protocol_local::store_decimal(const my_decimal *value)
{
  char buf[DECIMAL_MAX_STR_LENGTH];
  String str(buf, sizeof (buf), &my_charset_bin);
  int rc;

  rc= my_decimal2string(E_DEC_FATAL_ERROR, value, 0, 0, 0, &str);

  if (rc)
    return TRUE;

  return store_column(str.ptr(), str.length());
}


/** Convert to cs_results and store a string. */

bool Protocol_local::store(const char *str, size_t length,
                           const CHARSET_INFO *src_cs)
{
  const CHARSET_INFO *dst_cs;

  dst_cs= m_connection->m_thd->variables.character_set_results;
  return store_string(str, length, src_cs, dst_cs);
}


/** Store a string. */

bool Protocol_local::store(const char *str, size_t length,
                           const CHARSET_INFO *src_cs,
                           const CHARSET_INFO *dst_cs)
{
  return store_string(str, length, src_cs, dst_cs);
}


/* Store MYSQL_TIME (in binary format) */

bool Protocol_local::store(MYSQL_TIME *time,
                           uint precision __attribute__((unused)))
{
  return store_column(time, sizeof(MYSQL_TIME));
}


/** Store MYSQL_TIME (in binary format) */

bool Protocol_local::store_date(MYSQL_TIME *time)
{
  return store_column(time, sizeof(MYSQL_TIME));
}


/** Store MYSQL_TIME (in binary format) */

bool Protocol_local::store_time(MYSQL_TIME *time,
                                uint precision __attribute__((unused)))
{
  return store_column(time, sizeof(MYSQL_TIME));
}


/* Store a floating point number, as is. */

bool Protocol_local::store(float value, uint32 decimals, String *buffer)
{
  return store_column(&value, sizeof(float));
}


/* Store a double precision number, as is. */

bool Protocol_local::store(double value, uint32 decimals, String *buffer)
{
  return store_column(&value, sizeof (double));
}


/* Store a Field. */

bool Protocol_local::store(Field *field)
{
  if (field->is_null())
    return store_null();
  return field->send_binary(this);
}


/** Called to start a new result set. */

bool Protocol_local::send_result_set_metadata(List<Item> *columns, uint)
{
  DBUG_ASSERT(m_rset == 0 && !alloc_root_inited(&m_rset_root));

  init_sql_alloc(key_memory_protocol_rset_root,
                 &m_rset_root, MEM_ROOT_BLOCK_SIZE, 0);

  if (! (m_rset= new (&m_rset_root) List<Ed_row>))
    return TRUE;

  m_column_count= columns->elements;

  return FALSE;
}


/**
  Normally this is a separate result set with OUT parameters
  of stored procedures. Currently unsupported for the local
  version.
*/

bool Protocol_local::send_out_parameters(List<Item_param> *sp_params)
{
  return FALSE;
}


/** Called for statements that don't have a result set, at statement end. */

bool
Protocol_local::send_ok(uint server_status, uint statement_warn_count,
                        ulonglong affected_rows, ulonglong last_insert_id,
                        const char *message)
{
  /*
    Just make sure nothing is sent to the client, we have grabbed
    the status information in the connection Diagnostics Area.
  */
  return FALSE;
}


/**
  Called at the end of a result set. Append a complete
  result set to the list in Ed_connection.

  Don't send anything to the client, but instead finish
  building of the result set at hand.
*/

bool Protocol_local::send_eof(uint server_status, uint statement_warn_count)
{
  Ed_result_set *ed_result_set;

  DBUG_ASSERT(m_rset);

  opt_add_row_to_rset();
  m_current_row= 0;

  ed_result_set= new (&m_rset_root) Ed_result_set(m_rset, m_column_count,
                                                  &m_rset_root);

  m_rset= NULL;

  if (! ed_result_set)
    return TRUE;

  /* In case of successful allocation memory ownership was transferred. */
  DBUG_ASSERT(!alloc_root_inited(&m_rset_root));

  /*
    Link the created Ed_result_set instance into the list of connection
    result sets. Never fails.
  */
  m_connection->add_result_set(ed_result_set);
  return FALSE;
}


/** Called to send an error to the client at the end of a statement. */

bool
Protocol_local::send_error(uint sql_errno, const char *err_msg, const char*)
{
  /*
    Just make sure that nothing is sent to the client (default
    implementation).
  */
  return FALSE;
}


#ifdef EMBEDDED_LIBRARY
void Protocol_local::remove_last_row()
{ }
#endif<|MERGE_RESOLUTION|>--- conflicted
+++ resolved
@@ -3037,16 +3037,10 @@
   if (thd->get_stmt_da()->is_error())
   {
     stmt->state= Query_arena::STMT_ERROR;
-<<<<<<< HEAD
     stmt->last_errno= thd->get_stmt_da()->mysql_errno();
-    strncpy(stmt->last_error, thd->get_stmt_da()->message_text(),
-            MYSQL_ERRMSG_SIZE);
-=======
-    stmt->last_errno= thd->get_stmt_da()->sql_errno();
     size_t len= sizeof(stmt->last_error);
-    strncpy(stmt->last_error, thd->get_stmt_da()->message(), len - 1);
+    strncpy(stmt->last_error, thd->get_stmt_da()->message_text(), len - 1);
     stmt->last_error[len - 1] = '\0';
->>>>>>> 32f354a7
   }
   thd->pop_diagnostics_area();
 
