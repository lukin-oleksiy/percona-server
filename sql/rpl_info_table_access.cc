--- conflicted
+++ resolved
@@ -1,8 +1,4 @@
-<<<<<<< HEAD
-/* Copyright (c) 2010, 2017, Oracle and/or its affiliates. All rights reserved.
-=======
 /* Copyright (c) 2010, 2019, Oracle and/or its affiliates. All rights reserved.
->>>>>>> 4869291f
 
    This program is free software; you can redistribute it and/or modify
    it under the terms of the GNU General Public License, version 2.0,
@@ -103,20 +99,12 @@
     @retval false Success
     @retval true  Failure
 */
-<<<<<<< HEAD
-void Rpl_info_table_access::close_table(THD *thd, TABLE *table,
-                                        Open_tables_backup *backup,
-                                        bool error) {
-  DBUG_ENTER("Rpl_info_table_access::close_table");
-  System_table_access::close_table(thd, table, backup, error, thd_created);
-=======
 bool Rpl_info_table_access::close_table(THD *thd, TABLE *table,
                                         Open_tables_backup *backup,
                                         bool error) {
   DBUG_ENTER("Rpl_info_table_access::close_table");
   bool res =
       System_table_access::close_table(thd, table, backup, error, thd_created);
->>>>>>> 4869291f
 
   DBUG_EXECUTE_IF("slave_crash_after_commit_no_atomic_ddl", {
     if (thd->slave_thread && thd->rli_slave && thd->rli_slave->current_event &&
@@ -129,11 +117,7 @@
     }
   });
 
-<<<<<<< HEAD
-  DBUG_VOID_RETURN;
-=======
   DBUG_RETURN(res);
->>>>>>> 4869291f
 }
 
 /**
@@ -152,11 +136,7 @@
 */
 enum enum_return_id Rpl_info_table_access::find_info(
     Rpl_info_values *field_values, TABLE *table) {
-<<<<<<< HEAD
-  KEY *keyinfo = NULL;
-=======
   KEY *keyinfo = nullptr;
->>>>>>> 4869291f
   uchar key[MAX_KEY_LENGTH];
 
   DBUG_ENTER("Rpl_info_table_access::find_info");
@@ -380,14 +360,11 @@
   if (!thd) {
     thd = System_table_access::create_thd();
     thd->system_thread = SYSTEM_THREAD_INFO_REPOSITORY;
-<<<<<<< HEAD
-=======
     /*
        Set the skip_readonly_check flag as this thread should not be
        blocked by super_read_only check during ha_commit_trans.
     */
     thd->set_skip_readonly_check();
->>>>>>> 4869291f
     thd_created = true;
   }
 
@@ -404,10 +381,7 @@
   DBUG_ENTER("Rpl_info::drop_thd");
 
   if (thd_created) {
-<<<<<<< HEAD
-=======
     thd->reset_skip_readonly_check();
->>>>>>> 4869291f
     System_table_access::drop_thd(thd);
     thd_created = false;
   }
