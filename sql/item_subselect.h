#ifndef ITEM_SUBSELECT_INCLUDED
#define ITEM_SUBSELECT_INCLUDED

/* Copyright (c) 2002, 2023, Oracle and/or its affiliates.

   This program is free software; you can redistribute it and/or modify
   it under the terms of the GNU General Public License, version 2.0,
   as published by the Free Software Foundation.

   This program is also distributed with certain software (including
   but not limited to OpenSSL) that is licensed under separate terms,
   as designated in a particular file or component or in included license
   documentation.  The authors of MySQL hereby grant you an additional
   permission to link the program and your derivative works with the
   separately licensed software that they have included with MySQL.

   This program is distributed in the hope that it will be useful,
   but WITHOUT ANY WARRANTY; without even the implied warranty of
   MERCHANTABILITY or FITNESS FOR A PARTICULAR PURPOSE.  See the
   GNU General Public License, version 2.0, for more details.

   You should have received a copy of the GNU General Public License
   along with this program; if not, write to the Free Software
   Foundation, Inc., 51 Franklin St, Fifth Floor, Boston, MA 02110-1301  USA */

/// Implements classes that represent subqueries and predicates containing
/// table subqueries.

#include <assert.h>
#include <sys/types.h>

#include <cstddef>
#include <memory>  // unique_ptr
#include <vector>

#include "field_types.h"  // enum_field_types
#include "my_alloc.h"     // Destroy_only

#include "my_inttypes.h"
#include "my_table_map.h"
#include "my_time.h"
#include "mysql/udf_registration_types.h"
#include "mysql_time.h"
#include "sql/comp_creator.h"
#include "sql/enum_query_type.h"
#include "sql/item.h"                    // Item_result_field
#include "sql/iterators/row_iterator.h"  // IWYU pragma: keep
#include "sql/parse_location.h"          // POS
#include "sql/parse_tree_node_base.h"
#include "sql/sql_const.h"
#include "sql/sql_opt_exec_shared.h"
#include "template_utils.h"

class Comp_creator;
class Field;
class Item_func_not_all;
class Item_in_optimizer;
class JOIN;
class Json_wrapper;
class PT_subquery;
class Query_result_interceptor;
class Query_result_subquery;
class Query_result_union;
class Query_block;
class Query_expression;
class String;
class THD;
class Temp_table_param;
class my_decimal;
class subselect_indexsubquery_engine;
struct AccessPath;
class Table_ref;

template <class T>
class List;

/// Base class that is common to all subqueries and subquery predicates

class Item_subselect : public Item_result_field {
  typedef Item_result_field super;

 public:
  Query_expression *query_expr() const { return m_query_expr; }

  /**
     If !=NO_PLAN_IDX: this Item is in the condition attached to the JOIN_TAB
     having this index in the parent JOIN.
  */
  int in_cond_of_tab{NO_PLAN_IDX};

  // For EXPLAIN.
  enum enum_engine_type { OTHER_ENGINE, INDEXSUBQUERY_ENGINE, HASH_SJ_ENGINE };
  enum_engine_type engine_type() const;

  // For EXPLAIN. Only valid if engine_type() == HASH_SJ_ENGINE.
  const TABLE *get_table() const;
  const Index_lookup &index_lookup() const;
  join_type get_join_type() const;

  void create_iterators(THD *thd);
  virtual AccessPath *root_access_path() const { return nullptr; }

  enum Subquery_type {
    SCALAR_SUBQUERY,  ///< Scalar or row subquery
    EXISTS_SUBQUERY,  ///< [NOT] EXISTS subquery predicate
    IN_SUBQUERY,      ///< [NOT] IN subquery predicate
    ALL_SUBQUERY,     ///< comp-op ALL quantified comparison predicate
    ANY_SUBQUERY      ///< comp-op ANY quantified comparison predicate
  };

  /// Accumulate used tables
  void accumulate_used_tables(table_map add_tables) {
    m_used_tables_cache |= add_tables;
    m_subquery_used_tables |= add_tables;
  }

  virtual Subquery_type subquery_type() const = 0;
<<<<<<< HEAD
=======

  /**
    @returns whether this subquery is a single column scalar subquery.
             (Note that scalar and row subqueries are both represented as
              scalar subqueries, this function can be used to distinguish them)
  */
  virtual bool is_single_column_scalar_subquery() const { return false; }
>>>>>>> 824e2b40

  void cleanup() override;
  /**
    Reset state after a single execution of a subquery, useful when a
    dependent subquery must be evaluated multiple times for varying values
    of the outer references.
    This is a lighter cleanup procedure than the one provided by cleanup().
  */
  virtual void reset() {
    m_value_assigned = false;
    null_value = true;
  }
  bool is_value_assigned() const { return m_value_assigned; }
  void set_value_assigned() { m_value_assigned = true; }
  void reset_value_assigned() { m_value_assigned = false; }
  enum Type type() const override;
  bool is_null() override { return update_null_value() || null_value; }
  bool fix_fields(THD *thd, Item **ref) override;
  void fix_after_pullout(Query_block *parent_query_block,
                         Query_block *removed_query_block) override;
  virtual bool exec(THD *thd);
  table_map used_tables() const override { return m_used_tables_cache; }
  table_map not_null_tables() const override { return 0; }
  /// @returns used tables for subquery (excluding any left-hand expression)
  table_map subquery_used_tables() const { return m_subquery_used_tables; }
  Item *get_tmp_table_item(THD *thd) override;
  void update_used_tables() override;
  void print(const THD *thd, String *str,
             enum_query_type query_type) const override;

  void set_indexsubquery_engine(subselect_indexsubquery_engine *eng) {
    indexsubquery_engine = eng;
  }

  /*
    True if this subquery has been already evaluated. Implemented only for
    single select and union subqueries only.
  */
  bool is_evaluated() const;
  bool is_uncacheable() const;

  /**
    Used by max/min subquery to initialize value presence registration
    mechanism. Engine calls this function before re-execution of subquery.
<<<<<<< HEAD
  */
  virtual void reset_has_values() {}
  /**
    @returns the "place" where this subquery is located in the simply
             containing query block.
  */
=======
  */
  virtual void reset_has_values() {}
  /**
    @returns the "place" where this subquery is located in the simply
             containing query block.
  */
>>>>>>> 824e2b40
  enum_parsing_context place() { return m_parsing_place; }

  bool walk(Item_processor processor, enum_walk walk, uchar *arg) override;
  bool explain_subquery_checker(uchar **arg) override;
  bool inform_item_in_cond_of_tab(uchar *arg) override;
  bool clean_up_after_removal(uchar *arg) override;

  const char *func_name() const override {
    assert(0);
    return "subquery";
  }

  bool check_function_as_value_generator(uchar *args) override {
    Check_function_as_value_generator_parameters *func_arg =
        pointer_cast<Check_function_as_value_generator_parameters *>(args);
    func_arg->err_code = func_arg->get_unnamed_function_error_code();
    return true;
  }

  /// argument used by walk method collect_scalar_subqueries ("css")
  struct Collect_subq_info {
    ///< accumulated all subq (or aggregates) found
    std::vector<Item_subselect *> list;
    Query_block *m_query_block{nullptr};
    Collect_subq_info(Query_block *owner) : m_query_block(owner) {}
    bool contains(Query_expression *candidate) {
      for (auto sq : list) {
        if (sq->m_query_expr == candidate) return true;
      }
      return false;
    }
  };

  bool collect_subqueries(uchar *) override;
  Item *replace_item_field(uchar *arg) override;
  Item *replace_item_view_ref(uchar *arg) override;

 protected:
  Item_subselect() : Item_result_field() { set_subquery(); }
  explicit Item_subselect(const POS &pos) : super(pos) { set_subquery(); }
  /**
    Bind this subquery object with the supplied query expression.
    As part of transformations, this function may re-bind the subquery to
    a different query expression.

    @param qe  supplied query expression
  */
  void bind(Query_expression *qe);

  /// The query expression of the subquery
  Query_expression *m_query_expr{nullptr};  // Actual value set in construction

  /// The query result object associated with the query expression
  Query_result_interceptor *m_query_result{nullptr};

  /// Only relevant for Item_in_subselect; optimized structure used for
  /// execution in place of running the entire subquery.
  subselect_indexsubquery_engine *indexsubquery_engine{nullptr};

  /// cache of used tables
  table_map m_used_tables_cache{0};
  /// cache of used tables from subquery only (not including LHS of IN subquery)
  table_map m_subquery_used_tables{0};

  /// allowed number of columns (1 for scalar subqueries)
  uint m_max_columns{0};  // Irrelevant value, actually set during construction
  /// where subquery is placed
  enum_parsing_context m_parsing_place{CTX_NONE};

 private:
  bool subq_opt_away_processor(uchar *arg) override;

  /// Accumulate properties from underlying query expression
  void accumulate_properties();
  /// Accumulate properties from underlying query block
  void accumulate_properties(Query_block *select);
  /// Accumulate properties from a selected expression within a query block.
  void accumulate_expression(Item *item);
  /// Accumulate properties from a condition or GROUP/ORDER within a query
  /// block.
  void accumulate_condition(Item *item);

  /// True if value has been assigned to subquery
  bool m_value_assigned{false};
  /**
    Whether or not execution of this subquery has been traced by
    optimizer tracing already. If optimizer trace option
    REPEATED_SUBSELECT is disabled, this is used to disable tracing
    after the first one.
  */
  bool m_traced_before{false};
};

/// Class that represents scalar subquery and row subquery

class Item_singlerow_subselect : public Item_subselect {
 public:
  Item_singlerow_subselect(Query_block *query_block);
  Item_singlerow_subselect() : Item_subselect() {}

  bool fix_fields(THD *thd, Item **ref) override;
  void cleanup() override;
  Subquery_type subquery_type() const override { return SCALAR_SUBQUERY; }
  bool create_row(const mem_root_deque<Item *> &item_list, Item_cache **row,
                  bool possibly_empty);
<<<<<<< HEAD
=======

  bool is_single_column_scalar_subquery() const override;
>>>>>>> 824e2b40

  void reset() override;
  void store(uint i, Item *item);
  double val_real() override;
  longlong val_int() override;
  String *val_str(String *) override;
  my_decimal *val_decimal(my_decimal *) override;
  bool val_json(Json_wrapper *result) override;
  bool get_date(MYSQL_TIME *ltime, my_time_flags_t fuzzydate) override;
  bool get_time(MYSQL_TIME *ltime) override;
  bool val_bool() override;
  enum Item_result result_type() const override;
  bool resolve_type(THD *) override;

  /*
    Mark the subquery as having no rows.
    If there are aggregate functions (in the outer query),
    we need to generate a NULL row. @c return_zero_rows().
  */
  void no_rows_in_result() override;

  uint cols() const override;

  /**
    @note that this returns the i-th element of the SELECT list.
    To check for nullability, look at this->is_nullable() and not
    element_index[i]->is_nullable(), since the selected expressions are
    always NULL if the subquery is empty.
  */
  Item *element_index(uint i) override { return m_row[i]; }
  Item **addr(uint i) override { return pointer_cast<Item **>(m_row) + i; }
  bool check_cols(uint c) override;
  bool null_inside() override;
  void bring_value() override;

  bool collect_scalar_subqueries(uchar *) override;
  virtual bool is_maxmin() const { return false; }

  /**
    Argument for walk method replace_scalar_subquery
  */
  struct Scalar_subquery_replacement {
    Item_singlerow_subselect *m_target;  ///< subquery to be replaced with field
    Field *m_field;                      ///< the replacement field
    Query_block *m_outer_query_block;    ///< The transformed query block.
    Query_block *m_inner_query_block;    ///< The immediately surrounding query
                                       ///< block. This will be the transformed
                                       ///< block or a subquery of it
    bool m_add_coalesce{false};
    Scalar_subquery_replacement(Item_singlerow_subselect *target, Field *field,
                                Query_block *select, bool add_coalesce)
        : m_target(target),
          m_field(field),
          m_outer_query_block(select),
          m_inner_query_block(select),
          m_add_coalesce(add_coalesce) {}
  };

  Item *replace_scalar_subquery(uchar *arge) override;
  /**
    This method is used to implement a special case of semantic tree
    rewriting, mandated by a SQL:2003 exception in the specification.
    The only caller of this method is handle_sql2003_note184_exception(),
    see the code there for more details.
    Note that this method breaks the object internal integrity, by
    removing it's association with the corresponding Query_block,
    making this object orphan from the parse tree.
    No other method, beside the destructor, should be called on this
    object, as it is now invalid.
    @return the Query_block structure that was given in the constructor.
  */
  Query_block *invalidate_and_restore_query_block();
  std::optional<ContainedSubquery> get_contained_subquery(
      const Query_block *outer_query_block) override;
  friend class Query_result_scalar_subquery;

 private:
  /// Value cache of a scalar subquery
  Item_cache *m_value{nullptr};
  /**
    Value cache for a row or scalar subquery. In case of a scalar subquery,
    m_row points directly at m_value. In case of a row subquery, m_row
    is an array of pointers to individual Item_cache objects.
  */
  Item_cache **m_row{nullptr};
  bool m_no_rows{false};  ///< @c no_rows_in_result
};

/* used in static ALL/ANY optimization */
class Item_maxmin_subselect final : public Item_singlerow_subselect {
 public:
  /**
    Create an Item for use in transformation of quantified comparison
    predicates that can be evaluated using MAX or MIN aggregation.

    @param parent      The quantified comparison predicate that is transformed.
    @param query_block The query block representing the inner part of the subq.
    @param max_arg     Whether the aggregation is for MAX or MIN.
  */
  Item_maxmin_subselect(Item_subselect *parent, Query_block *query_block,
                        bool max_arg);
  void print(const THD *thd, String *str,
             enum_query_type query_type) const override;
  void cleanup() override;
  bool has_values() const { return m_has_values; }
  void register_value() { m_has_values = true; }
  void reset_has_values() override { m_has_values = false; }
  bool is_maxmin() const override { return true; }

 private:
  bool m_max;                ///< True if performing MAX, false if MIN
  bool m_has_values{false};  ///< Set if we have found at least one row
};

/// Classes that represent predicates over table subqueries:
/// [NOT] EXISTS, [NOT] IN, ANY/SOME and ALL

/**
  Strategy which will be used to handle this subquery: flattening to a
  semi-join, conversion to a derived table, rewrite of IN to EXISTS...
  Sometimes the strategy is first only a candidate, then the real decision
  happens in a second phase. Other times the first decision is final.
 */
enum class Subquery_strategy : int {
  /// Nothing decided yet
  UNSPECIFIED,
  /// Candidate for rewriting IN(subquery) to EXISTS, or subquery
  /// materialization
  CANDIDATE_FOR_IN2EXISTS_OR_MAT,
  /// Candidate for semi-join flattening
  CANDIDATE_FOR_SEMIJOIN,
  /// Candidate for rewriting to joined derived table
  CANDIDATE_FOR_DERIVED_TABLE,
  /// Semi-join flattening
  SEMIJOIN,
  /// Rewrite to joined derived table
  DERIVED_TABLE,
  /// Evaluate as EXISTS subquery (possibly after rewriting from another type)
  SUBQ_EXISTS,
  /// Subquery materialization (HASH_SJ_ENGINE)
  SUBQ_MATERIALIZATION,
  /// Subquery has been deleted, probably because it was always false
  DELETED,
};

class Item_exists_subselect : public Item_subselect {
  typedef Item_subselect super;

 public:
  /**
    Create an Item that represents an EXISTS subquery predicate, or any
    quantified comparison predicate that uses the same base class.

    @param query_block First query block of query expression representing
                       the contained subquery.
  */
  explicit Item_exists_subselect(Query_block *query_block);

  Item_exists_subselect() : Item_subselect() {}

  explicit Item_exists_subselect(const POS &pos) : super(pos) {}

  // The left-hand expression of the subquery predicate. Unused with EXISTS
  Item *left_expr{nullptr};

  /// Priority of this predicate in the convert-to-semi-join-nest process.
  int sj_convert_priority{0};
  /// Execution strategy chosen for this Item
  Subquery_strategy strategy{Subquery_strategy::UNSPECIFIED};
  /// Used by the transformation to derived table
  enum_condition_context outer_condition_context{enum_condition_context::ANDS};

  /**
    Used by subquery optimizations to keep track about where this subquery
    predicate is located, and whether it is a candidate for transformation.
      (Table_ref*) 1 - the predicate is an AND-part of the WHERE
      join nest pointer    - the predicate is an AND-part of ON expression
                             of a join nest
      NULL                 - for all other locations. It also means that the
                             predicate is not a candidate for transformation.
    See also THD::emb_on_expr_nest.

    As for the second case above (the join nest pointer), note that this value
    may change if scalar subqueries are transformed to derived tables,
    cf. transform_scalar_subqueries_to_join_with_derived, due to the need to
    build new join nests. The change is performed in Query_block::nest_derived.
  */
  Table_ref *embedding_join_nest{nullptr};

  void notify_removal() override { strategy = Subquery_strategy::DELETED; }

  /*
    Transform subquery predicate to a form that can be executed, e.g.
    as an EXISTS subquery, or a MAX or MIN aggregation on the subquery.

    This is a virtual function that has implementations for EXISTS, IN
    and quantified comparison subquery predicates.

    @param thd              Thread handle
    @param[out] transformed Points to transformed representation of the object
                            if unchanged: No transformation was performed

    @returns false if success, true if error
  */
  virtual bool transformer(THD *thd, Item **transformed);

  Subquery_type subquery_type() const override { return EXISTS_SUBQUERY; }
  bool is_bool_func() const override { return true; }
  void reset() override {
    reset_value_assigned();
    m_value = false;
  }

  enum Item_result result_type() const override { return INT_RESULT; }
  /*
    The item is
    ([NOT] IN/EXISTS) [ IS [NOT] TRUE|FALSE ]
  */
  enum Bool_test value_transform = BOOL_IDENTITY;
  bool with_is_op() const {
    switch (value_transform) {
      case BOOL_IS_TRUE:
      case BOOL_IS_FALSE:
      case BOOL_NOT_TRUE:
      case BOOL_NOT_FALSE:
        return true;
      default:
        return false;
    }
  }
  /// True if the IS TRUE/FALSE wasn't explicit in the query
  bool implicit_is_op = false;
  Item *truth_transformer(THD *, enum Bool_test test) override;
  bool translate(bool &null_v, bool v);
  void apply_is_true() override {
    const bool had_is = with_is_op();
    truth_transformer(nullptr, BOOL_IS_TRUE);
    if (!had_is && value_transform == BOOL_IS_TRUE)
      implicit_is_op = true;  // needn't be written by EXPLAIN
  }
  /// True if the Item has decided that it can do antijoin
  bool can_do_aj = false;
  bool choose_semijoin_or_antijoin();
  bool fix_fields(THD *thd, Item **ref) override;
  longlong val_int() override;
  double val_real() override;
  String *val_str(String *) override;
  my_decimal *val_decimal(my_decimal *) override;
  bool val_bool() override;
  bool get_date(MYSQL_TIME *ltime, my_time_flags_t fuzzydate) override {
    return get_date_from_int(ltime, fuzzydate);
  }
  bool get_time(MYSQL_TIME *ltime) override { return get_time_from_int(ltime); }
  bool resolve_type(THD *thd) override;
  void print(const THD *thd, String *str,
             enum_query_type query_type) const override;

  friend class Query_result_exists_subquery;

 protected:
  bool is_semijoin_candidate(THD *thd);
  bool is_derived_candidate(THD *thd);

  /// value of this item (boolean: exists/not-exists)
  bool m_value{false};

  /**
    True if naked IN is allowed to exchange FALSE for UNKNOWN.
    Because this is about the naked IN, there is no public ignore_unknown(),
    intentionally, so that callers don't get it wrong.
  */
  bool abort_on_null{false};
};

/**
  Representation of IN subquery predicates of the form
  "left_expr IN (SELECT ...)".

  @details
  This class has:
   - A "subquery execution engine" (as a subclass of Item_subselect) that allows
     it to evaluate subqueries. (and this class participates in execution by
     having m_was_null variable where part of execution result is stored.
   - Transformation methods (todo: more on this).

  This class is not used directly, it is "wrapped" into Item_in_optimizer
  which provides some small bits of subquery evaluation.
*/

class Item_in_subselect : public Item_exists_subselect {
  typedef Item_exists_subselect super;

 public:
  Item_in_subselect(Item *left_expr, Query_block *query_block);
  Item_in_subselect(const POS &pos, Item *left_expr,
                    PT_subquery *pt_subquery_arg);

  Item_in_subselect() : Item_exists_subselect(), pt_subselect(nullptr) {}

  bool do_itemize(Parse_context *pc, Item **res) override;

  void cleanup() override;
  Subquery_type subquery_type() const override { return IN_SUBQUERY; }

  void reset() override {
    m_value = false;
    null_value = false;
    m_was_null = false;
  }
  bool transformer(THD *thd, Item **transformed) override;
  bool quantified_comp_transformer(THD *thd, Comp_creator *func,
                                   Item **transformed);
  bool single_value_transformer(THD *thd, Comp_creator *func,
                                Item **transformed);
  bool row_value_transformer(THD *thd, Item **transformed);
  bool single_value_in_to_exists_transformer(THD *thd, Query_block *select,
                                             Comp_creator *func);
  bool row_value_in_to_exists_transformer(THD *thd, Query_block *select,
                                          Item_in_optimizer *optimizer);
  bool subquery_allows_materialization(THD *thd, Query_block *query_block,
                                       const Query_block *outer);
  bool walk(Item_processor processor, enum_walk walk, uchar *arg) override;
  Item *transform(Item_transformer transformer, uchar *arg) override;
  Item *compile(Item_analyzer analyzer, uchar **arg_p,
                Item_transformer transformer, uchar *arg_t) override;

  bool exec(THD *thd) override;
  longlong val_int() override;
  double val_real() override;
  String *val_str(String *) override;
  my_decimal *val_decimal(my_decimal *) override;
  bool val_bool() override;
  bool test_limit();
  void print(const THD *thd, String *str,
             enum_query_type query_type) const override;
  void fix_after_pullout(Query_block *parent_query_block,
                         Query_block *removed_query_block) override;
  void update_used_tables() override;
  bool init_left_expr_cache(THD *thd);

  /**
     Once the decision to use IN->EXISTS has been taken, performs some last
     steps of this transformation.
  */
  bool finalize_exists_transform(THD *thd, Query_block *select);
  /**
     Once the decision to use materialization has been taken, performs some
     last steps of this transformation.
  */
  bool finalize_materialization_transform(THD *thd, JOIN *join);
  AccessPath *root_access_path() const override;
  std::optional<ContainedSubquery> get_contained_subquery(
      const Query_block *outer_query_block) override;

  bool in2exists_added_to_where() const {
    return m_in2exists_info != nullptr && m_in2exists_info->added_to_where;
  }

  /// Is reliable only if IN->EXISTS has been done.
  bool dependent_before_in2exists() const {
    return m_in2exists_info->dependent_before;
  }

  bool *get_cond_guard(int i) const {
    return m_pushed_cond_guards != nullptr ? m_pushed_cond_guards + i : nullptr;
  }
  void set_cond_guard_var(int i, bool v) const {
    if (m_pushed_cond_guards != nullptr) m_pushed_cond_guards[i] = v;
  }

  friend class Item_ref_null_helper;
  friend class Item_is_not_null_test;
  friend class Item_in_optimizer;
  friend class subselect_indexsubquery_engine;
  friend class subselect_hash_sj_engine;

  /// Used to trigger on/off conditions that were pushed down to subquery
  bool *m_pushed_cond_guards{nullptr};

  /// Point on NOT/NOP before ALL/SOME subquery
  Item_func_not_all *m_upper_item{nullptr};

 protected:
  /**
    Cache of the left operand of the subquery predicate. Allocated in the
    runtime memory root, for each execution, thus need not be freed.
  */
  List<Cached_item> *m_left_expr_cache{nullptr};

  /// Whether m_left_expr_cache holds a value
  bool m_left_expr_cache_filled{false};

  /// The need for expr cache may be optimized away, @sa init_left_expr_cache.
  bool need_expr_cache{true};

 private:
  bool mark_as_outer(Item *left_row, size_t col);

  /**
    In the case of

       x COMP_OP (SELECT1 UNION SELECT2 ...)

    - the subquery transformation is done on SELECT1; this requires wrapping
      'x' with more Item layers, and injecting that in a condition in SELECT1.

    - the same transformation is done on SELECT2; but the wrapped 'x' doesn't
      need to be created again, the one created for SELECT1 could be reused

    - to achieve this, the wrapped 'x' is stored in member
      'm_injected_left_expr' when it is created for SELECT1, and is later
      reused for SELECT2.

    This will refer to a cached value which is reevaluated once for each
    candidate row, cf. setup in #single_value_transformer.
  */
  Item_ref *m_injected_left_expr{nullptr};

  bool m_was_null{false};

  /**
     This bundles several pieces of information useful when doing the
     IN->EXISTS transform. If this transform has not been done, pointer is
     NULL.
  */
  struct In2exists_info {
    /**
       True: if IN->EXISTS has been done and has added a condition to the
       subquery's WHERE clause.
    */
    bool added_to_where;
    /**
       True: if subquery was dependent (correlated) before IN->EXISTS
       was done.
    */
    bool dependent_before;
    /**
       True: if subquery was dependent (correlated) after IN->EXISTS
       was done.
    */
    bool dependent_after;
  } * m_in2exists_info{nullptr};

  PT_subquery *pt_subselect;

  bool val_bool_naked();
};

/**
  Class that represents a quantified comparison predicate.

  expression comp-op ANY ( subquery )
  expression comp-op ALL ( subquery )

  Note that the special cases = ANY (aka IN) and <> ALL (aka NOT IN)
  are handled by the base class Item_in_subselect.
*/
class Item_allany_subselect final : public Item_in_subselect {
 public:
  Item_allany_subselect(Item *left_expr, chooser_compare_func_creator fc,
                        Query_block *select, bool all);

  Subquery_type subquery_type() const override {
    return m_all ? ALL_SUBQUERY : ANY_SUBQUERY;
  }
  bool transformer(THD *thd, Item **transformed) override;
  void print(const THD *thd, String *str,
             enum_query_type query_type) const override;

  chooser_compare_func_creator m_func_creator;
  Comp_creator *m_func;
  bool m_all;
};

/**
  A subquery execution engine that evaluates the subquery by doing index
  lookups in a single table's index.

  This engine is used to resolve subqueries in forms

    outer_expr IN (SELECT tbl.key FROM tbl WHERE subq_where)

  or, row-based:

    (oe1, .. oeN) IN (SELECT key_part1, ... key_partK
                      FROM tbl WHERE subqwhere)

  i.e. the subquery is a single table SELECT without GROUP BY, aggregate
  functions, etc.
*/
class subselect_indexsubquery_engine {
 protected:
  Query_result_union *result = nullptr; /* results storage class */
  /// Table which is read, using one of eq_ref, ref, ref_or_null.
  TABLE *table{nullptr};
  Table_ref *table_ref{nullptr};
  Index_lookup ref;
  join_type type{JT_UNKNOWN};
  Item *m_cond;      ///< The WHERE condition of  the subquery
  ulonglong m_hash;  ///< Hash value calculated by RefIterator, when needed.
  /*
    The "having" clause. This clause (further referred to as "artificial
    having") was inserted by subquery transformation code. It contains
    Item(s) that have a side-effect: they record whether the subquery has
    produced a row with NULL certain components. We need to use it for cases
    like
      (oe1, oe2) IN (SELECT t.key, t.no_key FROM t1)
    where we do index lookup on t.key=oe1 but need also to check if there
    was a row such that t.no_key IS NULL.
  */
  Item *m_having;

  Item_in_subselect *item; /* item that uses this engine */

 public:
  enum enum_engine_type { INDEXSUBQUERY_ENGINE, HASH_SJ_ENGINE };

  subselect_indexsubquery_engine(TABLE *table, Table_ref *table_ref,
                                 const Index_lookup &ref,
                                 enum join_type join_type,
                                 Item_in_subselect *subs, Item *where,
                                 Item *having)
      : table(table),
        table_ref(table_ref),
        ref(ref),
        type(join_type),
        m_cond(where),
        m_having(having),
        item(subs) {}
  virtual ~subselect_indexsubquery_engine() = default;
  virtual bool exec(THD *thd);
  virtual void print(const THD *thd, String *str, enum_query_type query_type);
  virtual enum_engine_type engine_type() const { return INDEXSUBQUERY_ENGINE; }
  virtual void cleanup() {}
  virtual void create_iterators(THD *) {}
};

/*
  This function is actually defined in sql_parse.cc, but it depends on
  chooser_compare_func_creator defined in this file.
 */
Item *all_any_subquery_creator(Item *left_expr,
                               chooser_compare_func_creator cmp, bool all,
                               Query_block *select);

/**
  Compute an IN predicate via a hash semi-join. The subquery is materialized
  during the first evaluation of the IN predicate. The IN predicate is executed
  via the functionality inherited from subselect_indexsubquery_engine.
*/

class subselect_hash_sj_engine final : public subselect_indexsubquery_engine {
 private:
  /* true if the subquery was materialized into a temp table. */
  bool is_materialized;
  // true if we know for sure that there are zero rows in the table.
  // Set only after is_materialized is true.
  bool has_zero_rows = false;
  /**
     Existence of inner NULLs in materialized table:
     By design, other values than IRRELEVANT_OR_FALSE are possible only if the
     subquery has only one inner expression.
  */
  enum nulls_exist {
    /// none, or they don't matter
    NEX_IRRELEVANT_OR_FALSE = 0,
    /// they matter, and we don't know yet if they exists
    NEX_UNKNOWN = 1,
    /// they matter, and we know there exists at least one.
    NEX_TRUE = 2
  };
  enum nulls_exist mat_table_has_nulls;
  Query_expression *const m_query_expr;
  unique_ptr_destroy_only<RowIterator> m_iterator;
  AccessPath *m_root_access_path;

  /// Saved result object, must be restored after use
  Query_result_interceptor *saved_result{nullptr};

 public:
  subselect_hash_sj_engine(Item_in_subselect *in_predicate,
                           Query_expression *query_expr)
      : subselect_indexsubquery_engine(nullptr, nullptr, {}, JT_UNKNOWN,
                                       in_predicate, nullptr, nullptr),
        is_materialized(false),
        m_query_expr(query_expr) {}
  ~subselect_hash_sj_engine() override;

  bool setup(THD *thd, const mem_root_deque<Item *> &tmp_columns);
  void cleanup() override;
  bool exec(THD *thd) override;
  void print(const THD *thd, String *str, enum_query_type query_type) override;
  enum_engine_type engine_type() const override { return HASH_SJ_ENGINE; }

  TABLE *get_table() const { return table; }
  const Index_lookup &index_lookup() const { return ref; }
  enum join_type get_join_type() const { return type; }
  AccessPath *root_access_path() const { return m_root_access_path; }
  void create_iterators(THD *thd) override;
};

/**
  Removes every predicate injected by IN->EXISTS.

  This function is different from others:
  - it wants to remove all traces of IN->EXISTS (for
  materialization)
  - remove_subq_pushed_predicates() and remove_additional_cond() want to
  remove only the conditions of IN->EXISTS which index lookup already
  satisfies (they are just an optimization).

  If there are no in2exists conditions, it will return the exact same
  pointer. If it returns a new Item, the old Item is left alone, so it
  can be reused in other settings.

  @param conds  Condition; may be nullptr.
  @returns      new condition
 */
Item *remove_in2exists_conds(Item *conds);

/// @returns whether the item is a quantified comparison predicate
bool is_quantified_comp_predicate(Item *item);

#endif /* ITEM_SUBSELECT_INCLUDED */<|MERGE_RESOLUTION|>--- conflicted
+++ resolved
@@ -115,8 +115,6 @@
   }
 
   virtual Subquery_type subquery_type() const = 0;
-<<<<<<< HEAD
-=======
 
   /**
     @returns whether this subquery is a single column scalar subquery.
@@ -124,7 +122,6 @@
               scalar subqueries, this function can be used to distinguish them)
   */
   virtual bool is_single_column_scalar_subquery() const { return false; }
->>>>>>> 824e2b40
 
   void cleanup() override;
   /**
@@ -169,21 +166,12 @@
   /**
     Used by max/min subquery to initialize value presence registration
     mechanism. Engine calls this function before re-execution of subquery.
-<<<<<<< HEAD
   */
   virtual void reset_has_values() {}
   /**
     @returns the "place" where this subquery is located in the simply
              containing query block.
   */
-=======
-  */
-  virtual void reset_has_values() {}
-  /**
-    @returns the "place" where this subquery is located in the simply
-             containing query block.
-  */
->>>>>>> 824e2b40
   enum_parsing_context place() { return m_parsing_place; }
 
   bool walk(Item_processor processor, enum_walk walk, uchar *arg) override;
@@ -289,11 +277,8 @@
   Subquery_type subquery_type() const override { return SCALAR_SUBQUERY; }
   bool create_row(const mem_root_deque<Item *> &item_list, Item_cache **row,
                   bool possibly_empty);
-<<<<<<< HEAD
-=======
 
   bool is_single_column_scalar_subquery() const override;
->>>>>>> 824e2b40
 
   void reset() override;
   void store(uint i, Item *item);
