--- conflicted
+++ resolved
@@ -45,11 +45,7 @@
 dnl When changing the major version number please also check the switch
 dnl statement in mysqlbinlog::check_master_version().  You may also need
 dnl to update version.c in ndb.
-<<<<<<< HEAD
-AC_INIT([MySQL Server], [5.1.74-ndb-7.1.36], [], [mysql])
-=======
-AC_INIT([MySQL Server], [5.1.75], [], [mysql])
->>>>>>> fdae90dd
+AC_INIT([MySQL Server], [5.1.75-ndb-7.1.36], [], [mysql])
 
 AC_CONFIG_SRCDIR([sql/mysqld.cc])
 AC_CANONICAL_SYSTEM
