--- conflicted
+++ resolved
@@ -308,7 +308,6 @@
   is disabled.
 */
 static bool opt_crash = false;
-<<<<<<< HEAD
 
 int plugin_init(char *, size_t, int, va_list) {
   const char *opt = getenv("MYSQL_TEST_TRACE_CRASH");
@@ -317,16 +316,6 @@
 
   opt = getenv("MYSQL_TEST_TRACE_DEBUG");
 
-=======
-
-int plugin_init(char *, size_t, int, va_list) {
-  const char *opt = getenv("MYSQL_TEST_TRACE_CRASH");
-
-  if (opt && '0' != *opt) opt_crash = true;
-
-  opt = getenv("MYSQL_TEST_TRACE_DEBUG");
-
->>>>>>> 4869291f
   if (opt && '0' != *opt) logger_enabled = true;
 
   LOG(("Test trace plugin initialized"));
@@ -338,17 +327,10 @@
   return 0;
 }
 
-<<<<<<< HEAD
-  /*
-     Handling of trace events
-    ==========================
-  */
-=======
 /*
    Handling of trace events
   ==========================
 */
->>>>>>> 4869291f
 
 #define OK_PACKET(PKT) (*((byte *)PKT) == 0x00)
 #define ERR_PACKET(PKT) (*((byte *)PKT) == 0xFF)
@@ -380,19 +362,11 @@
   if (data) delete static_cast<st_trace_data *>(data);
 }
 
-<<<<<<< HEAD
-  /*
-    Declare functions for checking protocol flow (defined below). See
-    plugin_trace.h for description how the trick with PROTOCOL_STAGE_LIST()
-    macro works.
-  */
-=======
 /*
   Declare functions for checking protocol flow (defined below). See
   plugin_trace.h for description how the trick with PROTOCOL_STAGE_LIST()
   macro works.
 */
->>>>>>> 4869291f
 
 #define protocol_stage_chk_ev_declare(S)                            \
   static int check_event_##S(                                       \
@@ -620,23 +594,17 @@
   return 0;
 }
 
-  /*
-    Checking validity of events and tracing protocol stage changes
-    ==============================================================
-
-    For each stage XXX function check_event_XXX() checks if given event is
-    valid in stage XXX and also computes the next expected protocol stage
-    which is stored in next_stage parameter.
-
-<<<<<<< HEAD
-    Functions check_event_XXX() return 0 if event is valid and next stage was
-    computed, non-zero otherwise.
-  */
-=======
+/*
+  Checking validity of events and tracing protocol stage changes
+  ==============================================================
+
+  For each stage XXX function check_event_XXX() checks if given event is
+  valid in stage XXX and also computes the next expected protocol stage
+  which is stored in next_stage parameter.
+
   Functions check_event_XXX() return 0 if event is valid and next stage was
   computed, non-zero otherwise.
 */
->>>>>>> 4869291f
 
 #define NEXT_STAGE(S)                                 \
   do {                                                \
