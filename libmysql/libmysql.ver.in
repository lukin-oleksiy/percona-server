/* Copyright (c) 2013, 2019, Oracle and/or its affiliates. All rights reserved.

   This program is free software; you can redistribute it and/or modify
   it under the terms of the GNU General Public License, version 2.0,
   as published by the Free Software Foundation.

   This program is also distributed with certain software (including
   but not limited to OpenSSL) that is licensed under separate terms,
   as designated in a particular file or component or in included license
   documentation.  The authors of MySQL hereby grant you an additional
   permission to link the program and your derivative works with the
   separately licensed software that they have included with MySQL.

   This program is distributed in the hope that it will be useful,
   but WITHOUT ANY WARRANTY; without even the implied warranty of
   MERCHANTABILITY or FITNESS FOR A PARTICULAR PURPOSE.  See the
   GNU General Public License, version 2.0, for more details.

   You should have received a copy of the GNU General Public License
   along with this program; if not, write to the Free Software
   Foundation, Inc., 51 Franklin St, Fifth Floor, Boston, MA 02110-1301  USA */
<<<<<<< HEAD


libperconaserverclient_@SHARED_LIB_MAJOR_VERSION@.@SHARED_LIB_MINOR_VERSION@
{ global: ${CLIENT_API_FUNCTIONS};${CLIENT_API_FUNCTIONS_UNDOCUMENTED}; local: *; };
=======


libmysqlclient_@SHARED_LIB_MAJOR_VERSION@.0
{ global: ${CLIENT_API_FUNCTIONS};${CLIENT_API_FUNCTIONS_UNDOCUMENTED}; ${CLIENT_API_NONBLOCKING_FUNCTIONS}; local: *; };
>>>>>>> 4869291f
<|MERGE_RESOLUTION|>--- conflicted
+++ resolved
@@ -19,14 +19,7 @@
    You should have received a copy of the GNU General Public License
    along with this program; if not, write to the Free Software
    Foundation, Inc., 51 Franklin St, Fifth Floor, Boston, MA 02110-1301  USA */
-<<<<<<< HEAD
 
 
-libperconaserverclient_@SHARED_LIB_MAJOR_VERSION@.@SHARED_LIB_MINOR_VERSION@
-{ global: ${CLIENT_API_FUNCTIONS};${CLIENT_API_FUNCTIONS_UNDOCUMENTED}; local: *; };
-=======
-
-
-libmysqlclient_@SHARED_LIB_MAJOR_VERSION@.0
-{ global: ${CLIENT_API_FUNCTIONS};${CLIENT_API_FUNCTIONS_UNDOCUMENTED}; ${CLIENT_API_NONBLOCKING_FUNCTIONS}; local: *; };
->>>>>>> 4869291f
+libperconaserverclient_@SHARED_LIB_MAJOR_VERSION@.0
+{ global: ${CLIENT_API_FUNCTIONS};${CLIENT_API_FUNCTIONS_UNDOCUMENTED}; ${CLIENT_API_NONBLOCKING_FUNCTIONS}; local: *; };