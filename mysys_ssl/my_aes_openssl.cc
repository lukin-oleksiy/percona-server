--- conflicted
+++ resolved
@@ -148,11 +148,7 @@
 
   if (!EVP_EncryptInit(ctx, cipher, rkey, iv))
     goto aes_error;                             /* Error */
-<<<<<<< HEAD
-  if (!EVP_CIPHER_CTX_set_padding(&ctx, padding))
-=======
-  if (!EVP_CIPHER_CTX_set_padding(ctx, 1))
->>>>>>> d3974fea
+  if (!EVP_CIPHER_CTX_set_padding(ctx, padding))
     goto aes_error;                             /* Error */
   if (source_length > 0) /* workaround for old OpenSSL versions */
   {
@@ -217,11 +213,7 @@
 
   if (!EVP_DecryptInit(ctx, aes_evp_type(mode), rkey, iv))
     goto aes_error;                             /* Error */
-<<<<<<< HEAD
-  if (!EVP_CIPHER_CTX_set_padding(&ctx, padding))
-=======
-  if (!EVP_CIPHER_CTX_set_padding(ctx, 1))
->>>>>>> d3974fea
+  if (!EVP_CIPHER_CTX_set_padding(ctx, padding))
     goto aes_error;                             /* Error */
   if (!EVP_DecryptUpdate(ctx, dest, &u_len, source, source_length))
     goto aes_error;                             /* Error */
