--- conflicted
+++ resolved
@@ -33,14 +33,9 @@
   IO_CACHE info;
   va_list args;
   size_t len;
-<<<<<<< HEAD
-  init_io_cache(&info, -1, 0, WRITE_CACHE, 0, 1, MYF(0));
+  int init_res = init_io_cache(&info, -1, 0, WRITE_CACHE, 0, 1, MYF(0));
+  EXPECT_EQ(init_res, 0);
   memset(info.write_buffer, 0, 64); /* RECORD_CACHE_SIZE is 64K */
-=======
-  int init_res= init_io_cache(&info, -1, 0, WRITE_CACHE, 0 , 1 , MYF(0));
-  EXPECT_EQ(init_res, 0);
-  memset(info.write_buffer, 0, 64);             /* RECORD_CACHE_SIZE is 64K */
->>>>>>> be20e845
   va_start(args, fmt);
   len = my_b_vprintf(&info, fmt, args);
   va_end(args);
