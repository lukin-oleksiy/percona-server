--- conflicted
+++ resolved
@@ -1,8 +1,4 @@
-<<<<<<< HEAD
-/* Copyright (c) 2011, 2018, Oracle and/or its affiliates. All rights reserved.
-=======
 /* Copyright (c) 2011, 2019, Oracle and/or its affiliates. All rights reserved.
->>>>>>> 4869291f
 
    This program is free software; you can redistribute it and/or modify
    it under the terms of the GNU General Public License, version 2.0,
@@ -30,18 +26,11 @@
 #include "my_dbug.h"
 #include "sql/create_field.h"
 #include "sql/dd/types/column.h"
-<<<<<<< HEAD
 #include "sql/sql_lex.h"
-
-class Mock_create_field : public Create_field {
-  LEX_STRING m_lex_string;
-
-=======
 
 class Mock_create_field : public Create_field {
   LEX_CSTRING m_lex_string;
 
->>>>>>> 4869291f
  public:
   Mock_create_field(enum_field_types field_type, Item *insert_default,
                     Item *update_default) {
@@ -64,8 +53,7 @@
             core dump. This is undocumented, of
             course. </sarcasm>
          */
-<<<<<<< HEAD
-         &m_lex_string,   // LEX_STRING *fld_comment,
+         &m_lex_string,   // LEX_CSTRING *fld_comment,
          NULL,            // char *fld_change,
          NULL,            // List<String> *fld_interval_list,
          NULL,            // const CHARSET_INFO *fld_charset,
@@ -75,17 +63,6 @@
          nullptr,         // gcol info
          nullptr,         // gen default val
          {},              // Nullable<gis::srid_t> srid
-=======
-         &m_lex_string,  // LEX_CSTRING *fld_comment,
-         NULL,           // char *fld_change,
-         NULL,           // List<String> *fld_interval_list,
-         NULL,           // const CHARSET_INFO *fld_charset,
-         false,          // bool has_explicit_collation,
-         0,              // uint fld_geom_type
-         nullptr,        // gcol info
-         nullptr,        // gen default val
-         {},             // Nullable<gis::srid_t> srid
->>>>>>> 4869291f
          dd::Column::enum_hidden_type::HT_VISIBLE);  // Visible
   }
 };
