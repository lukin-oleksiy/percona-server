--- conflicted
+++ resolved
@@ -104,12 +104,7 @@
     buf_block_t *block = new (std::nothrow) buf_block_t;
     assert(block != nullptr);
     /* Ensure that the page_no is not already allocated. */
-<<<<<<< HEAD
-    auto it MY_ATTRIBUTE((unused)) = m_buf_pool.find(page_no);
-    assert(it == m_buf_pool.end());
-=======
     assert(m_buf_pool.find(page_no) == m_buf_pool.end());
->>>>>>> e4924f36
     /* Allocate the new page. */
     block->m_frame = alloc_frame();
     assert(block->m_frame != nullptr);
