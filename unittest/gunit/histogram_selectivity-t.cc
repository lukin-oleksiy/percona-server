--- conflicted
+++ resolved
@@ -30,10 +30,7 @@
 #include "my_alloc.h"                    // MEM_ROOT
 #include "my_time.h"                     // MYSQL_TIME
 #include "mysql/strings/m_ctype.h"       // my_charset_utf8mb4_0900_ai_ci
-<<<<<<< HEAD
-=======
 #include "sql-common/my_decimal.h"       // my_decimal
->>>>>>> 87307d4d
 #include "sql/field.h"                   // my_charset_numeric
 #include "sql/histograms/equi_height.h"  // Equi_height
 #include "sql/histograms/histogram.h"    // Histogram, Histogram_comparator
