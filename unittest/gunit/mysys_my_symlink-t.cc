<<<<<<< HEAD
/* Copyright (c) 2015, 2017, Oracle and/or its affiliates. All rights reserved.
=======
/* Copyright (c) 2015, 2019, Oracle and/or its affiliates. All rights reserved.
>>>>>>> 4869291f

   This program is free software; you can redistribute it and/or modify
   it under the terms of the GNU General Public License, version 2.0,
   as published by the Free Software Foundation.

   This program is also distributed with certain software (including
   but not limited to OpenSSL) that is licensed under separate terms,
   as designated in a particular file or component or in included license
   documentation.  The authors of MySQL hereby grant you an additional
   permission to link the program and your derivative works with the
   separately licensed software that they have included with MySQL.

   This program is distributed in the hope that it will be useful,
   but WITHOUT ANY WARRANTY; without even the implied warranty of
   MERCHANTABILITY or FITNESS FOR A PARTICULAR PURPOSE.  See the
   GNU General Public License, version 2.0, for more details.

   You should have received a copy of the GNU General Public License
   along with this program; if not, write to the Free Software
   Foundation, Inc., 51 Franklin St, Fifth Floor, Boston, MA 02110-1301  USA */

#include <fcntl.h>
#include <gtest/gtest.h>
#include <stddef.h>

#include "m_string.h"
#include "my_inttypes.h"
#include "my_io.h"
#include "my_sys.h"

namespace mysys_my_symlink {

// For simplicity, we skip this test on Windows.
#if !defined(_WIN32)
TEST(Mysys, MysysMySymlink) {
  char filename[FN_REFLEN];
  int fd = create_temp_file(filename, NULL, "gunit_mysys_symlink",
<<<<<<< HEAD
                            O_CREAT | O_WRONLY, MYF(MY_WME));
=======
                            O_CREAT | O_WRONLY, KEEP_FILE, MYF(MY_WME));
>>>>>>> 4869291f
  EXPECT_GT(fd, 0);

  char linkname[FN_REFLEN];
  char *name_end = my_stpcpy(linkname, filename);
  (*name_end++) = 'S';
  *name_end = 0;
  int ret = my_symlink(filename, linkname, MYF(MY_WME));
  EXPECT_EQ(0, ret);

  char resolvedname[FN_REFLEN];
  ret = my_realpath(resolvedname, linkname, MYF(MY_WME));
  EXPECT_EQ(0, ret);

  // In case filename is also based on a symbolic link, like
  // for for example on Mac:  /var -> /private/var
  char resolved_filename[FN_REFLEN];
  ret = my_realpath(resolved_filename, filename, MYF(MY_WME));
  EXPECT_EQ(0, ret);

  EXPECT_STREQ(resolvedname, resolved_filename);

  ret = my_close(fd, MYF(MY_WME));
  EXPECT_EQ(0, ret);

  ret = my_delete_with_symlink(linkname, MYF(MY_WME));
  EXPECT_EQ(0, ret);
}
#endif
<<<<<<< HEAD
}
=======
}  // namespace mysys_my_symlink
>>>>>>> 4869291f
<|MERGE_RESOLUTION|>--- conflicted
+++ resolved
@@ -1,8 +1,4 @@
-<<<<<<< HEAD
-/* Copyright (c) 2015, 2017, Oracle and/or its affiliates. All rights reserved.
-=======
 /* Copyright (c) 2015, 2019, Oracle and/or its affiliates. All rights reserved.
->>>>>>> 4869291f
 
    This program is free software; you can redistribute it and/or modify
    it under the terms of the GNU General Public License, version 2.0,
@@ -40,11 +36,7 @@
 TEST(Mysys, MysysMySymlink) {
   char filename[FN_REFLEN];
   int fd = create_temp_file(filename, NULL, "gunit_mysys_symlink",
-<<<<<<< HEAD
-                            O_CREAT | O_WRONLY, MYF(MY_WME));
-=======
                             O_CREAT | O_WRONLY, KEEP_FILE, MYF(MY_WME));
->>>>>>> 4869291f
   EXPECT_GT(fd, 0);
 
   char linkname[FN_REFLEN];
@@ -73,8 +65,4 @@
   EXPECT_EQ(0, ret);
 }
 #endif
-<<<<<<< HEAD
-}
-=======
-}  // namespace mysys_my_symlink
->>>>>>> 4869291f
+}  // namespace mysys_my_symlink