/* Copyright (c) 2014, 2023, Oracle and/or its affiliates.

   This program is free software; you can redistribute it and/or modify
   it under the terms of the GNU General Public License, version 2.0,
   as published by the Free Software Foundation.

   This program is also distributed with certain software (including
   but not limited to OpenSSL) that is licensed under separate terms,
   as designated in a particular file or component or in included license
   documentation.  The authors of MySQL hereby grant you an additional
   permission to link the program and your derivative works with the
   separately licensed software that they have included with MySQL.

   This program is distributed in the hope that it will be useful,
   but WITHOUT ANY WARRANTY; without even the implied warranty of
   MERCHANTABILITY or FITNESS FOR A PARTICULAR PURPOSE.  See the
   GNU General Public License, version 2.0, for more details.

   You should have received a copy of the GNU General Public License
   along with this program; if not, write to the Free Software
   Foundation, Inc., 51 Franklin St, Fifth Floor, Boston, MA 02110-1301  USA */

#include <sys/types.h>
#include <cstring>
#include <memory>
#include <new>
#include <string>
#include <utility>

<<<<<<< HEAD
#include "mysql/strings/m_ctype.h"
=======
#include "gtest/gtest.h"

#include "mysql/components/services/bits/psi_bits.h"
#include "sql-common/json_binary.h"
>>>>>>> 824e2b40
#include "sql-common/json_dom.h"
#include "sql-common/json_error_handler.h"
#include "sql-common/json_path.h"
#include "sql/psi_memory_key.h"
#include "sql_string.h"
#include "unittest/gunit/test_utils.h"

class THD;

/**
 Test json path abstraction.
 */
namespace json_path_unittest {

class JsonPathTest : public ::testing::Test {
 protected:
  void SetUp() override { initializer.SetUp(); }
  void TearDown() override { initializer.TearDown(); }
  THD *thd() const { return initializer.thd(); }
  my_testing::Server_initializer initializer;
  void vet_wrapper_seek(Json_wrapper *wrapper, const Json_path &path,
                        const std::string &expected, bool expected_null) const;
  void vet_wrapper_seek(const char *json_text, const char *path_text,
                        const std::string &expected, bool expected_null) const;
};

/**
  Struct that defines input and expected result for negative testing
  of path parsing.
*/
struct Bad_path {
  const char *m_path_expression;  ///< the path to parse
  const size_t m_expected_index;  ///< the offset of the syntax error
};

/**
  Class that contains parameterized test cases for bad paths.
*/
class JsonBadPathTestP : public ::testing::TestWithParam<Bad_path> {};

/**
  Struct that defines input and expected result for positive testing
  of path parsing.
*/
struct Good_path {
  const char *m_path_expression;  ///< the path to parse
  const char *m_expected_path;    ///< expected canonical path
};

/**
  Struct that defines input and expected result for testing
  Json_dom.get_location().
*/
struct Location_tuple {
  const char *m_json_text;        // the document text
  const char *m_path_expression;  // the path to parse
};

/**
  Struct that defines input and expected result for testing
  the only_needs_one argument of Json_wrapper.seek().
*/
struct Ono_tuple {
  const char *m_json_text;        // the document text
  const char *m_path_expression;  // the path to parse
  const uint m_expected_hits;     // total number of matches
};

/**
  Struct that defines input for cloning test cases.
*/
struct Clone_tuple {
  const char *m_path_expression_1;  // the first path to parse
  const char *m_path_expression_2;  // the second path to parse
};

/**
  Class that contains parameterized test cases for good paths.
*/
class JsonGoodPathTestP : public ::testing::TestWithParam<Good_path> {};

/**
  Class that contains parameterized test cases for dom locations.
*/
class JsonGoodLocationTestP : public ::testing::TestWithParam<Location_tuple> {
};

/**
  Class that contains parameterized test cases for the only_needs_one
  arg of Json_wrapper.seek().
*/
class JsonGoodOnoTestP : public ::testing::TestWithParam<Ono_tuple> {
  void SetUp() override { initializer.SetUp(); }
  void TearDown() override { initializer.TearDown(); }
  my_testing::Server_initializer initializer;

 protected:
  THD *thd() const { return initializer.thd(); }
};

/**
  Class that contains parameterized test cases for cloning tests.
*/
class JsonGoodCloneTestP : public ::testing::TestWithParam<Clone_tuple> {
  void SetUp() override { initializer.SetUp(); }
  void TearDown() override { initializer.TearDown(); }
  my_testing::Server_initializer initializer;
};

/*
  Helper functions.
*/

/* Concatenate the left and right strings and write the result into dest */
char *concat(char *dest, const char *left, const char *right) {
  dest[0] = 0;
  std::strcat(dest, left);
  std::strcat(dest, right);

  return dest;
}

/** Code common to good_path() and good_leg_types() */
void good_path_common(const char *path_expression, Json_path *json_path) {
  size_t bad_idx = 0;
  EXPECT_FALSE(parse_path(strlen(path_expression), path_expression, json_path,
                          &bad_idx));

  EXPECT_EQ(0U, bad_idx) << "bad_idx != 0 for " << path_expression;
}

/** Verify that a good path parses correctly */
void good_path(bool check_path, const char *path_expression,
               std::string expected_path) {
  Json_path json_path(key_memory_JSON);
  good_path_common(path_expression, &json_path);
  if (check_path) {
    String str;
    EXPECT_FALSE(json_path.to_string(&str));
    EXPECT_EQ(expected_path, std::string(str.ptr(), str.length()));

    // Move-construct a new path and verify that it's the same.
    Json_path path2{std::move(json_path)};
    str.length(0);
    EXPECT_FALSE(path2.to_string(&str));
    EXPECT_EQ(expected_path, std::string(str.ptr(), str.length()));

    // Move-assign to a new path and verify that it's the same.
    Json_path path3(key_memory_JSON);
    path3 = std::move(path2);
    str.length(0);
    EXPECT_FALSE(path3.to_string(&str));
    EXPECT_EQ(expected_path, std::string(str.ptr(), str.length()));
  }
}

void good_path(const char *path_expression, std::string expected_path) {
  good_path(true, path_expression, expected_path);
}

/** Shorter form of good_path() */
void good_path(const char *path_expression) {
  good_path(false, path_expression, "");
}

/** Verify whether the path contains a wildcard, ellipsis or range token. */
void contains_wildcard(const char *path_expression, bool expected_answer) {
  Json_path json_path(key_memory_JSON);
  good_path_common(path_expression, &json_path);
  EXPECT_EQ(expected_answer, json_path.can_match_many());
}

/** Verify that the leg at the given offset looks good */
void good_leg_at(const char *path_expression, int leg_index,
                 const std::string &expected_leg,
                 enum_json_path_leg_type expected_leg_type) {
  Json_path json_path(key_memory_JSON);
  good_path_common(path_expression, &json_path);

  const Json_path_leg *actual_leg = *(json_path.begin() + leg_index);
  String str;
  EXPECT_FALSE(actual_leg->to_string(&str));
  EXPECT_EQ(expected_leg, std::string(str.ptr(), str.length()));
  EXPECT_EQ(expected_leg_type, actual_leg->get_type());
}

/* compare two path legs */
void compare_legs(const Json_path_leg *left, const Json_path_leg *right) {
  String left_str;
  String right_str;
  EXPECT_EQ(0, left->to_string(&left_str));
  EXPECT_EQ(0, right->to_string(&right_str));
  EXPECT_EQ(std::string(left_str.ptr(), left_str.length()),
            std::string(right_str.ptr(), right_str.length()));
}

/** Compare two paths */
void compare_paths(Json_path &left, Json_path_clone &right) {
  EXPECT_EQ(left.leg_count(), right.leg_count());

  Json_path_iterator right_it = right.begin();
  for (const Json_path_leg *left_leg : left) {
    compare_legs(left_leg, *right_it++);
  }
}

/** Verify that clones look alike */
void verify_clone(const char *path_expression_1,
                  const char *path_expression_2) {
  Json_path real_path1(key_memory_JSON);
  good_path_common(path_expression_1, &real_path1);

  Json_path_clone cloned_path(key_memory_JSON);
  for (const Json_path_leg *leg : real_path1) cloned_path.append(leg);
  compare_paths(real_path1, cloned_path);

  Json_path real_path2(key_memory_JSON);
  good_path_common(path_expression_2, &real_path2);
  cloned_path.clear();
  for (const Json_path_leg *leg : real_path2) cloned_path.append(leg);
  compare_paths(real_path2, cloned_path);
}

/**
   Verify that a good path has the expected sequence of leg types.
*/
void good_leg_types(const char *path_expression,
                    enum_json_path_leg_type *expected_leg_types,
                    size_t length) {
  Json_path json_path(key_memory_JSON);
  good_path_common(path_expression, &json_path);

  EXPECT_EQ(length, json_path.leg_count());
  Json_path_iterator it = json_path.begin();
  for (size_t idx = 0; idx < length; idx++) {
    EXPECT_EQ(expected_leg_types[idx], (*it++)->get_type());
  }
}

/** Verify that a bad path fails as expected */
void bad_path(const char *path_expression, size_t expected_index) {
  size_t actual_index = 0;
  Json_path json_path(key_memory_JSON);
  EXPECT_TRUE(parse_path(strlen(path_expression), path_expression, &json_path,
                         &actual_index))
      << "Unexpectedly parsed " << path_expression;
  EXPECT_EQ(expected_index, actual_index)
      << "Unexpected index for " << path_expression;
}

/** Bad identifiers are ok as member names if they are double-quoted */
void bad_identifier(const char *identifier, size_t expected_index) {
  char dummy1[30];
  char dummy2[30];
  char *path_expression;

  path_expression = concat(dummy1, "$.", identifier);
  bad_path(path_expression, expected_index);

  path_expression = concat(dummy1, "$.\"", identifier);
  path_expression = concat(dummy2, path_expression, "\"");
  good_path(path_expression);
}

/*
  Helper functions for Json_wrapper tests.
*/

void JsonPathTest::vet_wrapper_seek(Json_wrapper *wrapper,
                                    const Json_path &path,
                                    const std::string &expected,
                                    bool expected_null) const {
  Json_wrapper_vector hits(PSI_NOT_INSTRUMENTED);
  wrapper->seek(path, path.leg_count(), &hits, true, false);
  String result_buffer;

  if (hits.size() == 1) {
    EXPECT_FALSE(hits[0].to_string(&result_buffer, true, "test",
                                   [] { ASSERT_TRUE(false); }));
  } else {
    Json_array *a = new (std::nothrow) Json_array();
    for (uint i = 0; i < hits.size(); ++i) {
      a->append_clone(hits[i].to_dom());
    }
    Json_wrapper w(a);
    EXPECT_FALSE(
        w.to_string(&result_buffer, true, "test", [] { ASSERT_TRUE(false); }));
  }

  std::string actual = std::string(result_buffer.ptr(), result_buffer.length());

  if (expected_null) {
    const char *source_output = "";
    const char *result_output = "";

    if (hits.size() > 0) {
      String source_buffer;
      EXPECT_FALSE(wrapper->to_string(&source_buffer, true, "test",
                                      [] { ASSERT_TRUE(false); }));
      source_output = source_buffer.ptr();
      result_output = actual.c_str();
    }
    EXPECT_TRUE(hits.size() == 0)
        << "Unexpected result wrapper for " << source_output
        << ". The output is " << result_output << "\n";
  } else {
    EXPECT_EQ(expected, actual);
  }
}

void JsonPathTest::vet_wrapper_seek(const char *json_text,
                                    const char *path_text,
                                    const std::string &expected,
                                    bool expected_null) const {
  Json_dom_ptr dom = Json_dom::parse(
      json_text, std::strlen(json_text), [](const char *, size_t) {},
      [] { ASSERT_TRUE(false); });

  String serialized_form;
  EXPECT_FALSE(json_binary::serialize(
<<<<<<< HEAD
      dom.get(), &serialized_form, &JsonDepthErrorHandler,
      &JsonKeyTooBigErrorHandler, &JsonValueTooBigErrorHandler));
=======
      dom.get(), JsonSerializationDefaultErrorHandler(thd()),
      &serialized_form));
>>>>>>> 824e2b40
  json_binary::Value binary = json_binary::parse_binary(
      serialized_form.ptr(), serialized_form.length());

  Json_wrapper dom_wrapper(std::move(dom));
  Json_wrapper binary_wrapper(binary);

  Json_path path(key_memory_JSON);
  good_path_common(path_text, &path);
  vet_wrapper_seek(&dom_wrapper, path, expected, expected_null);
  vet_wrapper_seek(&binary_wrapper, path, expected, expected_null);
}

void vet_dom_location(const char *json_text, const char *path_text) {
  Json_dom_ptr dom = Json_dom::parse(
      json_text, std::strlen(json_text), [](const char *, size_t) {},
      [] { ASSERT_TRUE(false); });
  Json_path path(key_memory_JSON);
  good_path_common(path_text, &path);
  Json_dom_vector hits(PSI_NOT_INSTRUMENTED);

  dom->seek(path, path.leg_count(), &hits, true, false);
  EXPECT_EQ(1U, hits.size());
  if (hits.size() > 0) {
    Json_dom *child = hits[0];
    Json_path location = child->get_location();
    String str;
    EXPECT_EQ(0, location.to_string(&str));
    EXPECT_EQ(path_text, std::string(str.ptr(), str.length()));
  }
}

/**
  Vet the short-circuiting effects of the only_needs_one argument
  of Json_wrapper.seek().

  @param[in] wrapper        A wrapped JSON document.
  @param[in] path           A path to search for.
  @param[in] expected_hits  Total number of expected matches.
*/
void vet_only_needs_one(Json_wrapper &wrapper, const Json_path &path,
                        uint expected_hits) {
  Json_wrapper_vector all_hits(PSI_NOT_INSTRUMENTED);
  wrapper.seek(path, path.leg_count(), &all_hits, true, false);

  EXPECT_EQ(expected_hits, all_hits.size());

  Json_wrapper_vector only_needs_one_hits(PSI_NOT_INSTRUMENTED);
  wrapper.seek(path, path.leg_count(), &only_needs_one_hits, true, true);
  uint expected_onoh_hits = (expected_hits == 0) ? 0 : 1;
  EXPECT_EQ(expected_onoh_hits, only_needs_one_hits.size());
}

/**
  Vet the short-circuiting effects of the only_needs_one argument
  of Json_wrapper.seek().

  @param[in] thd                    Session object.
  @param[in] json_text              Text of the json document to search.
  @param[in] path_text              Text of the path expression to use.
  @param[in] expected_hits          Total number of expected matches.
*/
<<<<<<< HEAD
void vet_only_needs_one(const char *json_text, const char *path_text,
                        uint expected_hits) {
=======
void vet_only_needs_one(const THD *thd, const char *json_text,
                        const char *path_text, uint expected_hits) {
>>>>>>> 824e2b40
  Json_dom_ptr dom = Json_dom::parse(
      json_text, std::strlen(json_text), [](const char *, size_t) {},
      [] { ASSERT_TRUE(false); });

  String serialized_form;
  EXPECT_FALSE(json_binary::serialize(
<<<<<<< HEAD
      dom.get(), &serialized_form, &JsonDepthErrorHandler,
      &JsonKeyTooBigErrorHandler, &JsonValueTooBigErrorHandler));
=======
      dom.get(), JsonSerializationDefaultErrorHandler(thd), &serialized_form));
>>>>>>> 824e2b40
  json_binary::Value binary = json_binary::parse_binary(
      serialized_form.ptr(), serialized_form.length());

  Json_wrapper dom_wrapper(std::move(dom));
  Json_wrapper binary_wrapper(binary);

  Json_path path(key_memory_JSON);
  good_path_common(path_text, &path);
  vet_only_needs_one(dom_wrapper, path, expected_hits);
  vet_only_needs_one(binary_wrapper, path, expected_hits);
}

/*

  Helper functions for testing Json_object.remove()
  and Json_array.remove().
*/

/**
   Format a Json_dom object to JSON text using  Json_wrapper's
   to_string functionality.

   @param dom The DOM object to be formatted
*/
std::string format(Json_dom *dom) {
  String buffer;
  Json_wrapper wrapper(dom->clone());
  EXPECT_FALSE(
      wrapper.to_string(&buffer, true, "format", [] { ASSERT_TRUE(false); }));

  return std::string(buffer.ptr(), buffer.length());
}

/*
  Tests
*/

// Good paths with no column scope.
static const Good_path good_paths_no_column_scope[] = {
    {"$", "$"},
    {" $", "$"},
    {"$ ", "$"},
    {"  $   ", "$"},

    {"$[5]", "$[5]"},
    {"$[ 5 ]", "$[5]"},
    {" $[ 5 ] ", "$[5]"},
    {" $ [ 5  ] ", "$[5]"},

    {"$[456]", "$[456]"},
    {"$[ 456 ]", "$[456]"},
    {" $[ 456 ] ", "$[456]"},
    {" $ [  456   ] ", "$[456]"},

    {"$[last]", "$[last]"},
    {"$[ last]", "$[last]"},
    {"$[last ]", "$[last]"},
    {"$[last-1]", "$[last-1]"},
    {"$[last -1]", "$[last-1]"},
    {"$[last- 1]", "$[last-1]"},

    {"$[4294967295]", "$[4294967295]"},
    {"$[last-4294967295]", "$[last-4294967295]"},

    {"$.a", "$.a"},
    {"$ .a", "$.a"},
    {"$. a", "$.a"},
    {" $ .  a ", "$.a"},

    {" $. abc", "$.abc"},
    {" $ . abc", "$.abc"},
    {" $ . abc ", "$.abc"},
    {" $  . abc ", "$.abc"},

    {"$.a[7]", "$.a[7]"},
    {" $ . a [ 7 ] ", "$.a[7]"},

    {"$[7].a", "$[7].a"},
    {" $ [ 7 ] . a ", "$[7].a"},

    {"$.*", "$.*"},
    {" $ . * ", "$.*"},

    {"$.*.b", "$.*.b"},
    {" $ . * . b ", "$.*.b"},

    {"$.*[4]", "$.*[4]"},
    {"  $ . * [ 4 ]  ", "$.*[4]"},

    {"$[*]", "$[*]"},
    {" $ [ * ] ", "$[*]"},

    {"$[*].a", "$[*].a"},
    {"  $ [ * ] . a ", "$[*].a"},

    {"$[*][31]", "$[*][31]"},
    {" $ [ * ] [ 31 ] ", "$[*][31]"},

    {"$**.abc", "$**.abc"},
    {" $  ** . abc ", "$**.abc"},

    {"$**[0]", "$**[0]"},
    {" $ ** [ 0 ] ", "$**[0]"},

    {"$**.a", "$**.a"},
    {" $ ** . a ", "$**.a"},

    // backslash in front of a quote
    {"$.\"\\\\\"", "$.\"\\\\\""},

    // 0-length member names must be quoted
    {"$.\"\"", "$.\"\""},
    {"$.\"\".\"\"", "$.\"\".\"\""},
    {"$.\"\".a.\"\"", "$.\"\".a.\"\""},
    {"$.abc.\"\"", "$.abc.\"\""},
    {"$.abc.\"\".def", "$.abc.\"\".def"},
    {"$.\"abc\".\"\".def", "$.abc.\"\".def"},

    {"$[0 to 0]", "$[0 to 0]"},
    {"$[1 to 1]", "$[1 to 1]"},
    {"$[1 to 3]", "$[1 to 3]"},
    {"$[  1  to  3  ]", "$[1 to 3]"},
    {"$[0 to 4294967295]", "$[0 to 4294967295]"},
    {"$[last to last]", "$[last to last]"},
    {"$[last-0 to last - 0]", "$[last to last]"},
    {"$[last-1 to last-1]", "$[last-1 to last-1]"},
    {"$[last to 1]", "$[last to 1]"},
    {"$[1 to last]", "$[1 to last]"},
};

/** Test good paths without column scope */
TEST_P(JsonGoodPathTestP, GoodPaths) {
  Good_path param = GetParam();
  good_path(param.m_path_expression, param.m_expected_path);
}

INSTANTIATE_TEST_SUITE_P(PositiveNoColumnScope, JsonGoodPathTestP,
                         ::testing::ValuesIn(good_paths_no_column_scope));

/** Test that path leg types look correct. */
TEST_F(JsonPathTest, LegTypes) {
  {
    SCOPED_TRACE("");
    enum_json_path_leg_type leg_types1[] = {jpl_member};
    good_leg_types("$.a", leg_types1, 1);
  }

  {
    SCOPED_TRACE("");
    enum_json_path_leg_type leg_types2[] = {jpl_array_cell};
    good_leg_types("$[3456]", leg_types2, 1);
  }

  {
    SCOPED_TRACE("");
    enum_json_path_leg_type leg_types3[] = {jpl_member_wildcard};
    good_leg_types("$.*", leg_types3, 1);
  }

  {
    SCOPED_TRACE("");
    enum_json_path_leg_type leg_types4[] = {jpl_array_cell_wildcard};
    good_leg_types("$[*]", leg_types4, 1);
  }

  {
    SCOPED_TRACE("");
    enum_json_path_leg_type leg_types5[] = {jpl_member, jpl_member};
    good_leg_types("$.foo.bar", leg_types5, 2);
  }

  {
    SCOPED_TRACE("");
    enum_json_path_leg_type leg_types6[] = {jpl_member, jpl_array_cell};
    good_leg_types("$.foo[987654321]", leg_types6, 2);
  }

  {
    SCOPED_TRACE("");
    enum_json_path_leg_type leg_types7[] = {jpl_member, jpl_member_wildcard};
    good_leg_types("$.foo.*", leg_types7, 2);
  }

  {
    SCOPED_TRACE("");
    enum_json_path_leg_type leg_types8[] = {jpl_member,
                                            jpl_array_cell_wildcard};
    good_leg_types("$.foo[*]", leg_types8, 2);
  }

  {
    SCOPED_TRACE("");
    enum_json_path_leg_type leg_types9[] = {jpl_ellipsis, jpl_member};
    good_leg_types("$**.foo", leg_types9, 2);
  }

  {
    SCOPED_TRACE("");
    good_leg_types(" $ ", nullptr, 0);
  }
}

/** Test accessors. */
TEST_F(JsonPathTest, Accessors) {
  {
    SCOPED_TRACE("");
    good_leg_at("$[*][31]", 0, "[*]", jpl_array_cell_wildcard);
  }
  {
    SCOPED_TRACE("");
    good_leg_at("$.abc[ 3 ].def", 2, ".def", jpl_member);
  }
  {
    SCOPED_TRACE("");
    good_leg_at("$.abc**.def", 1, "**", jpl_ellipsis);
  }
}

/** Test detection of wildcard/ellipsis tokens. */
TEST_F(JsonPathTest, WildcardDetection) {
  {
    SCOPED_TRACE("");
    contains_wildcard("$", false);
  }
  {
    SCOPED_TRACE("");
    contains_wildcard("$.foo", false);
  }
  {
    SCOPED_TRACE("");
    contains_wildcard("$[3]", false);
  }
  {
    SCOPED_TRACE("");
    contains_wildcard("$.foo.bar", false);
  }
  {
    SCOPED_TRACE("");
    contains_wildcard("$[3].foo", false);
  }
  {
    SCOPED_TRACE("");
    contains_wildcard("$[3][5]", false);
  }
  {
    SCOPED_TRACE("");
    contains_wildcard("$.*", true);
  }
  {
    SCOPED_TRACE("");
    contains_wildcard("$[*]", true);
  }
  {
    SCOPED_TRACE("");
    contains_wildcard("$.*.bar", true);
  }
  {
    SCOPED_TRACE("");
    contains_wildcard("$**.bar", true);
  }
  {
    SCOPED_TRACE("");
    contains_wildcard("$[*].foo", true);
  }
  {
    SCOPED_TRACE("");
    contains_wildcard("$**.foo", true);
  }
  {
    SCOPED_TRACE("");
    contains_wildcard("$[3].*", true);
  }
  {
    SCOPED_TRACE("");
    contains_wildcard("$[*][5]", true);
  }
  {
    SCOPED_TRACE("");
    contains_wildcard("$**[5]", true);
  }
  {
    SCOPED_TRACE("");
    contains_wildcard("$[1 to 2]", true);
  }
  {
    SCOPED_TRACE("");
    contains_wildcard("$.a[1 to 2].b", true);
  }
}

TEST_P(JsonBadPathTestP, BadPaths) {
  Bad_path param = GetParam();
  bad_path(param.m_path_expression, param.m_expected_index);
}

// Bad paths with no column scope.
static const Bad_path bad_paths_no_column_scope[] = {
    // no leading $
    {"foo", 1},
    {"[5]", 1},

    // no period before key name
    {"$foo", 1},
    {"$[5]foo", 4},

    // array index not a number or a valid range
    {"$[a]", 2},
    {"$[5].foo[b]", 9},
    {"$[]", 2},
    {"$[1.2]", 4},
    {"$[1,2]", 4},
    {"$[1,]", 4},
    {"$[1 TO 3]", 5},
    {"$[1 tO 3]", 5},
    {"$[1 To 3]", 5},
    {"$[1 to]", 5},
    {"$[1to]", 4},
    {"$[1to 2]", 4},
    {"$[1 to2]", 5},
    {"$[1 ti 2]", 5},
    {"$[1 t", 5},
    {"$[1 to ", 5},
    {"$[1 to 2,]", 9},
    {"$[4 to 3]", 8},
    {"$[0 tolast]", 5},
    {"$[lastto 2]", 7},
    {"$[lastto to 2]", 7},
    {"$[last+0]", 7},
    {"$[last+1]", 7},
    {"$[LAST]", 2},

    // absurdly large array index, largest supported array index is 2^32-1
    {"$[9999999999999999999999999999999999999999"
     "999999999999999999999999999]",
     2},
    {"$[4294967296]", 2},
    {"$[18446744073709551616]", 2},
    {"$[9223372036854775808]", 2},
    {"$[4294967296 to 2]", 2},
    {"$[0 to 4294967296]", 7},
    {"$[0 to 4294967297]", 7},
    {"$[last-4294967296]", 7},

    // period not followed by member name
    {"$.", 2},
    {"$.foo.", 6},
    {"$[3].", 5},
    {"$.[3]", 2},
    {"$.foo[4].", 9},

    // array index not terminated by ]
    {"$[4", 3},
    {"$[4a]", 4},
    {"$[4abc]", 4},

    // ends in ellipsis
    {"$**", 3},
    {"$.foo**", 7},

    // paths shouldn't have column scopes if the caller says
    // they don't
    {"a.b.c$", 1},
    {"b.c$", 1},
    {"c$", 1},
    {"a.b.c$.e", 1},
    {"b.c$.e", 1},
    {"c$.e", 1},

    // unterminated double-quoted name
    {"$.\"bar", 6},

    // 0-length member names must be quoted
    {"$..ab", 2},
    {"$.", 2},
    {"$. ", 3},
    {"$.abc.", 6},
    {"$.abc..def", 6},
    {"$.\"abc\"..def", 8},

    // backslash in front of a quote, and no end quote
    {"$.\"\\\"", 5},

    // reject plus in front of array index
    {"$[+1]", 2},

    // negative array indexes are rejected
    {"$[-0]", 2},
    {"$[-1]", 2},
    {"$[0 to -1]", 7},
    {"$[-1 to 0]", 2},
    {"$[- 1]", 2},
    {"$[-]", 2},
};

INSTANTIATE_TEST_SUITE_P(NegativeNoColumnScope, JsonBadPathTestP,
                         ::testing::ValuesIn(bad_paths_no_column_scope));

/** Good paths with column scope not supported yet */
TEST_F(JsonPathTest, PositiveColumnScope) {
  //
  // Test good path syntax
  //
  bad_path("a.b.c$", 1);
}

/** Test good quoted key names */
static const Good_path good_quoted_key_names[] = {
    {"$.\"a\"", "$.a"},
    {"$ .\"a\"", "$.a"},
    {"$. \"a\"", "$.a"},
    {" $ .  \"a\" ", "$.a"},

    {" $. \"abc\"", "$.abc"},
    {" $ . \"abc\"", "$.abc"},
    {" $ . \"abc\" ", "$.abc"},
    {" $  . \"abc\" ", "$.abc"},

    {"$.\"a\"[7]", "$.a[7]"},
    {" $ . \"a\" [ 7 ] ", "$.a[7]"},

    {"$[7].\"a\"", "$[7].a"},
    {" $ [ 7 ] . \"a\" ", "$[7].a"},

    {"$.*.\"b\"", "$.*.b"},
    {" $ . * . \"b\" ", "$.*.b"},

    {"$[*].\"a\"", "$[*].a"},
    {"  $ [ * ] . \"a\" ", "$[*].a"},

    {"$**.\"abc\"", "$**.abc"},
    {" $ ** . \"abc\" ", "$**.abc"},

    {"$**.\"a\"", "$**.a"},
    {" $ ** . \"a\" ", "$**.a"},

    // embedded spaces
    {"$.\" c d \"", "$.\" c d \""},
    {"$.\" c d \".\"a b\"", "$.\" c d \".\"a b\""},
    {"$.\"a b\".\" c d \"", "$.\"a b\".\" c d \""},
};

INSTANTIATE_TEST_SUITE_P(QuotedKeyNamesPositive, JsonGoodPathTestP,
                         ::testing::ValuesIn(good_quoted_key_names));

/** Test bad quoted key names */
static const Bad_path bad_quoted_key_names[] = {
    // no closing quote
    {"$.a.\"bcd", 8},
    {"$.a.\"", 5},
    {"$.\"a\".\"bcd", 10},

    // not followed by a member or array cell
    {"$.abc.\"def\"ghi", 11},
    {"$.abc.\"def\"5", 11},

    // unrecognized escape character
    {"$.abc.\"def\\aghi\"", 16},

    // unrecognized unicode escape
    {"$.abcd.\"ef\\u01kfmno\"", 20},

    // not preceded by a period
    {"$\"abcd\"", 1},
    //{ false, "$.ghi\"abcd\"", 5 },
};

INSTANTIATE_TEST_SUITE_P(QuotedKeyNamesNegative, JsonBadPathTestP,
                         ::testing::ValuesIn(bad_quoted_key_names));

/* Test that unquoted key names may not be ECMAScript identifiers */

static const Good_path good_ecmascript_identifiers[] = {
    // keywords, however, are allowed
    {"$.if.break.return", "$.if.break.return"},

    // member name can start with $ and _
    {"$.$abc", "$.$abc"},
    {"$.$abc", "$.$abc"},

    // internal digits are ok
    {"$.a1_$bc", "$.a1_$bc"},

    // and so are internal <ZWNJ> and <ZWJ> characters
    {"$.a\\u200Cbc",
     "$.a\xE2\x80\x8C"
     "bc"},
    {"$.a\\u200Dbc",
     "$.a\xE2\x80\x8D"
     "bc"},

    // and so are internal unicode combining marks
    {"$.a\\u0300bc",
     "$.a\xCC\x80"
     "bc"},
    {"$.a\\u030Fbc",
     "$.a\xCC\x8F"
     "bc"},
    {"$.a\\u036Fbc",
     "$.a\xCD\xAF"
     "bc"},

    // and so are internal unicode connector punctuation codepoints
    {"$.a\\uFE33bc",
     "$.a\xEF\xB8\xB3"
     "bc"},
};

INSTANTIATE_TEST_SUITE_P(GoodECMAScriptIdentifiers, JsonGoodPathTestP,
                         ::testing::ValuesIn(good_ecmascript_identifiers));

TEST_F(JsonPathTest, BadECMAScriptIdentifiers) {
  // key names may not contain embedded quotes
  {
    SCOPED_TRACE("");
    bad_path("$.a\"bc", 6);
  }

  // key names may not start with a digit or punctuation
  {
    SCOPED_TRACE("");
    bad_identifier("1abc", 6);
  }
  {
    SCOPED_TRACE("");
    bad_identifier(";abc", 6);
  }

  // and not with the <ZWNJ> and <ZWJ> characters
  {
    SCOPED_TRACE("");
    bad_identifier("\\u200Cabc", 11);
  }

  // and not with a unicode combining mark
  {
    SCOPED_TRACE("");
    bad_identifier("\\u0300abc", 11);
  }
  {
    SCOPED_TRACE("");
    bad_identifier("\\u030Fabc", 11);
  }
  {
    SCOPED_TRACE("");
    bad_identifier("\\u036Fabc", 11);
  }

  // and not with unicode connector punctuation
  {
    SCOPED_TRACE("");
    bad_identifier("\\uFE33abc", 11);
  }
}

TEST_F(JsonPathTest, WrapperSeekTest) {
  // vacuous path
  {
    SCOPED_TRACE("");
    vet_wrapper_seek("false", "$", "false", false);
  }
  {
    SCOPED_TRACE("");
    vet_wrapper_seek("[ false, true, 1 ]", "$", "[false, true, 1]", false);
  }

  // no match
  {
    SCOPED_TRACE("");
    vet_wrapper_seek("false", "$.a", "", true);
  }
  {
    SCOPED_TRACE("");
    vet_wrapper_seek("[ false, true, 1 ]", "$[3]", "", true);
  }

  // first level retrieval
  {
    SCOPED_TRACE("");
    vet_wrapper_seek("[ false, true, 1 ]", "$[2]", "1", false);
  }
  {
    SCOPED_TRACE("");
    vet_wrapper_seek(
        "{ \"a\" : 1, \"b\" : { \"c\" : [ 1, 2, 3 ] }, "
        "\"d\" : 4 }",
        "$.b", "{\"c\": [1, 2, 3]}", false);
  }

  // second level retrieval
  {
    SCOPED_TRACE("");
    vet_wrapper_seek("[ false, true, [ 1, null, 200, 300 ], 400 ]", "$[2][3]",
                     "300", false);
  }
  {
    SCOPED_TRACE("");
    vet_wrapper_seek(
        "{ \"a\" : 1, \"b\" : { \"c\" : [ 1, 2, 3 ] }, "
        "\"d\" : 4 }",
        "$.b.c", "[1, 2, 3]", false);
  }
  {
    SCOPED_TRACE("");
    vet_wrapper_seek(
        "[ false, {\"abc\": 500}, "
        "[ 1, null, 200, 300 ], 400 ]",
        "$[1].abc", "500", false);
  }
  {
    SCOPED_TRACE("");
    vet_wrapper_seek(
        "{ \"a\" : 1, \"b\" : [ 100, 200, 300 ], "
        "\"d\" : 4 }",
        "$.b[2]", "300", false);
  }

  // wildcards
  {
    SCOPED_TRACE("");
    vet_wrapper_seek(
        "{ \"a\" : 1, \"b\" : [ 100, 200, 300 ], "
        "\"d\" : 4 }",
        "$.*", "[1, [100, 200, 300], 4]", false);
  }
  {
    SCOPED_TRACE("");
    vet_wrapper_seek(
        "[ false, {\"a\": true}, {\"b\": 200}, "
        "{\"a\": 300} ]",
        "$[*].a", "[true, 300]", false);
  }
  {
    SCOPED_TRACE("");
    vet_wrapper_seek(
        "{ \"b\": {\"c\": 100}, \"d\": {\"a\": 200}, "
        "\"e\": {\"a\": 300}}",
        "$.*.a", "[200, 300]", false);
  }

  //
  // ellipsis
  //
  {
    SCOPED_TRACE("");
    vet_wrapper_seek(
        "{ \"b\": {\"c\": 100}, \"d\": {\"a\": 200}, "
        "\"e\": {\"a\": 300}, \"f\": {\"g\": {\"a\": 500} } }",
        "$**.a", "[200, 300, 500]", false);
  }

  // ellipsis with array recursing into object
  {
    SCOPED_TRACE("");
    vet_wrapper_seek(
        "{ \"a\": 100, "
        "\"d\": [ {\"a\": 200}, "
        "{ \"e\": {\"a\": 300, \"f\": 500} }, "
        " { \"g\" : true, \"a\": 600 } ] }",
        "$.d**.a", "[200, 300, 600]", false);
  }

  // ellipsis with object recursing into arrays
  {
    SCOPED_TRACE("");
    vet_wrapper_seek(
        "{ \"a\": true, "
        " \"b\": { "
        " \"a\": 100,"
        " \"c\": [ "
        "200, { \"a\": 300 }, "
        "{ \"d\": { \"e\": { \"a\": 400 } }, \"f\": true }, "
        "500, [ { \"a\": 600 } ]"
        "]"
        "}, "
        " \"g\": { \"a\": 700 } }",
        "$.b**.a", "[100, 300, 400, 600]", false);
  }

  // daisy-chained ellipses
  {
    SCOPED_TRACE("");
    vet_wrapper_seek(
        "{ \"a\": { \"x\" : { \"b\": { \"y\": { \"b\": "
        "{ \"z\": { \"c\": 100 } } } } } } }",
        "$.a**.b**.c", "100", false);
  }
  {
    SCOPED_TRACE("");
    vet_wrapper_seek(
        "{ "
        " \"c\": true"
        ", \"a\": { "
        " \"d\": [ "
        " { "
        " \"b\" : { "
        " \"e\": ["
        "{ \"c\": 100 "
        ", \"f\": { \"a\": 200, \"b\": { \"g\" : {  \"h\": "
        "{ \"c\": 300 } } } }"
        " }"
        " ]"
        " }"
        " }"
        " ]"
        " }"
        ", \"b\": true"
        " }",
        "$.a**.b**.c", "[100, 300]", false);
  }
  {
    SCOPED_TRACE("");
    vet_wrapper_seek(
        "["
        "  100,"
        "  ["
        "    true,"
        "    false,"
        "    true,"
        "    false,"
        "    { \"a\": ["
        "                  300,"
        "                  400,"
        "                  ["
        "                     1, 2, 3, 4, 5,"
        "                     {"
        "                      \"b\": [ 500, 600, 700, 800, 900 ]"
        "                     }"
        "                  ]"
        "               ]"
        "    }"
        "  ],"
        "  200"
        "]",
        "$[1]**[2]**[3]", "[4, 800]", false);
  }

  // $[1][2][3].b[3] is a match for $[1]**[2]**[3]
  {
    SCOPED_TRACE("");
    vet_wrapper_seek(
        "["
        "  100,"
        "  ["
        "                  300,"
        "                  400,"
        "                  ["
        "                     1, 2, 3, 4, 5,"
        "                     {"
        "                      \"b\": [ 500, 600, 700, 800, 900 ]"
        "                     }"
        "                  ]"
        "  ],"
        "  200"
        "]",
        "$[1]**[2]**[3]", "[4, 800]", false);
  }

  /*
    $**[2]**.c matches

    $.a[ 2 ][ 1 ].c
    $.c.d[2][5].c
    $.d[2][4].d.c

    but not

    $.b[ 1 ][ 1 ].c
    $.e[2].c
  */
  {
    SCOPED_TRACE("");
    vet_wrapper_seek(
        "{"
        " \"a\": [ 0, 1, [ 0, { \"c\": 100 } ] ],"
        " \"b\": [ 0, [ 0, { \"c\": 200 } ] ],"
        " \"c\": { \"d\": [ 0, 1, [ 0, 1, 2, 3, 4, "
        "{ \"c\": 300 } ] ] },"
        " \"d\": [ 0, 1, [ 0, 1, 2, 3, { \"d\": "
        "{ \"c\": 400 } } ] ],"
        " \"e\": [ 0, 1, { \"c\": 500 } ]"
        "}",
        "$**[2]**.c", "[100, 300, 400, 500]", false);
  }

  // auto-wrapping
  {
    SCOPED_TRACE("");
    vet_wrapper_seek("{ \"a\": 100 }", "$.a[ 0 ]", "100", false);
  }
  {
    SCOPED_TRACE("");
    vet_wrapper_seek("[ [ 100, 200, 300 ], 400, { \"c\": 500 } ]", "$[*][ 0 ]",
                     "[100, 400, {\"c\": 500}]", false);
  }

  // auto-wrapping only works for the 0th index
  {
    SCOPED_TRACE("");
    vet_wrapper_seek("[ [ 100, 200, 300 ], 400, { \"c\": 500 } ]", "$[*][ 1 ]",
                     "200", false);
  }

  // verify more ellipsis and autowrapping cases.

  // these two should have the same result.
  {
    SCOPED_TRACE("");
    vet_wrapper_seek("[1]", "$[0][0]", "1", false);
    SCOPED_TRACE("");
  }
  {
    SCOPED_TRACE("");
    vet_wrapper_seek("[1]", "$**[0]", "1", false);
  }

  // these two should have the same result.
  {
    SCOPED_TRACE("");
    vet_wrapper_seek("{ \"a\": 1 }", "$.a[0]", "1", false);
    SCOPED_TRACE("");
  }
  {
    SCOPED_TRACE("");
    vet_wrapper_seek("{ \"a\": 1 }", "$**[0]", "[{\"a\": 1}, 1]", false);
  }

  // these two should have the same result.
  {
    SCOPED_TRACE("");
    vet_wrapper_seek("{ \"a\": 1 }", "$[0].a", "1", false);
    SCOPED_TRACE("");
  }
  {
    SCOPED_TRACE("");
    vet_wrapper_seek("{ \"a\": 1 }", "$**.a", "1", false);
  }
}

TEST_F(JsonPathTest, RemoveDomTest) {
  {
    SCOPED_TRACE("");
    std::string json_text = "[100, 200, 300]";
    Json_dom_ptr dom = Json_dom::parse(
        json_text.data(), json_text.length(), [](const char *, size_t) {},
        [] { ASSERT_TRUE(false); });
    auto array = static_cast<Json_array *>(dom.get());
    EXPECT_TRUE(array->remove(1));
    EXPECT_EQ("[100, 300]", format(array));
    EXPECT_FALSE(array->remove(2));
    EXPECT_EQ("[100, 300]", format(array));

    json_text = "{\"a\": 100, \"b\": 200, \"c\": 300}";
    dom = Json_dom::parse(
        json_text.data(), json_text.length(), [](const char *, size_t) {},
        [] { ASSERT_TRUE(false); });
    auto object = static_cast<Json_object *>(dom.get());
    EXPECT_TRUE(object->remove("b"));
    EXPECT_EQ("{\"a\": 100, \"c\": 300}", format(object));
    EXPECT_FALSE(object->remove("d"));
    EXPECT_EQ("{\"a\": 100, \"c\": 300}", format(object));
  }

  /*
    test the adding of parent pointers
  */

  // Json_dom.add_alias()

  Json_object object1;
  Json_boolean true_literal1(true);
  Json_boolean false_literal1(false);
  Json_null *null_literal1 = new (std::nothrow) Json_null();
  EXPECT_EQ(nullptr, null_literal1->parent());
  object1.add_clone(std::string("a"), &true_literal1);
  object1.add_clone(std::string("b"), &false_literal1);
  object1.add_alias(std::string("c"), null_literal1);
  EXPECT_EQ(&object1, null_literal1->parent());
  EXPECT_EQ("{\"a\": true, \"b\": false, \"c\": null}", format(&object1));
  SCOPED_TRACE("");
  EXPECT_TRUE(object1.remove("c"));
  EXPECT_EQ("{\"a\": true, \"b\": false}", format(&object1));
  EXPECT_FALSE(object1.remove("c"));
  EXPECT_EQ("{\"a\": true, \"b\": false}", format(&object1));

  // Json_dom.add_clone()

  Json_null null_literal2;
  EXPECT_EQ(nullptr, null_literal2.parent());
  std::string key("d");
  object1.add_clone(key, &null_literal2);
  Json_dom *clone = object1.get(key);
  EXPECT_EQ(&object1, clone->parent());

  // Json_array.append_clone()

  Json_array array;
  Json_boolean true_literal2(true);
  Json_boolean false_literal2(false);
  Json_null null_literal3;
  array.append_clone(&true_literal2);
  array.append_clone(&false_literal2);
  array.append_clone(&null_literal3);
  EXPECT_EQ("[true, false, null]", format(&array));
  Json_dom *cell = array[2];
  EXPECT_EQ(&array, cell->parent());

  // Json_array.append_alias()

  Json_boolean *true_literal3 = new (std::nothrow) Json_boolean(true);
  array.append_alias(true_literal3);
  EXPECT_EQ("[true, false, null, true]", format(&array));
  EXPECT_EQ(&array, true_literal3->parent());
  EXPECT_TRUE(array.remove(3));
  EXPECT_EQ("[true, false, null]", format(&array));
  EXPECT_FALSE(array.remove(3));
  EXPECT_EQ("[true, false, null]", format(&array));

  // Json_array.insert_clone()

  Json_boolean true_literal4(true);
  array.insert_clone(2, &true_literal4);
  EXPECT_EQ("[true, false, true, null]", format(&array));
  cell = array[2];
  EXPECT_EQ(&array, cell->parent());

  // Json_array.insert_alias()

  Json_boolean *false_literal3 = new (std::nothrow) Json_boolean(false);
  array.insert_alias(3, Json_dom_ptr(false_literal3));
  EXPECT_EQ("[true, false, true, false, null]", format(&array));
  EXPECT_EQ(&array, false_literal3->parent());
  EXPECT_TRUE(array.remove(3));
  EXPECT_EQ("[true, false, true, null]", format(&array));
  EXPECT_FALSE(array.remove(4));
  EXPECT_EQ("[true, false, true, null]", format(&array));

  // Json_array.insert_clone()
  Json_boolean true_literal5(true);
  array.insert_clone(5, &true_literal5);
  EXPECT_EQ("[true, false, true, null, true]", format(&array));
  EXPECT_EQ(&array, array[4]->parent());

  // Json_array.insert_alias()
  Json_boolean *false_literal4 = new (std::nothrow) Json_boolean(false);
  array.insert_alias(7, Json_dom_ptr(false_literal4));
  EXPECT_EQ("[true, false, true, null, true, false]", format(&array));
  EXPECT_EQ(&array, false_literal4->parent());
  EXPECT_EQ(&array, array[5]->parent());
  EXPECT_TRUE(array.remove(5));
  EXPECT_EQ("[true, false, true, null, true]", format(&array));
  EXPECT_FALSE(array.remove(5));
  EXPECT_EQ("[true, false, true, null, true]", format(&array));
}

// Tuples for the test of Json_dom.get_location()
static const Location_tuple location_tuples[] = {
    {"true", "$"},
    {"[true, false, null]", "$"},
    {"[true, false, null]", "$[1]"},
    {"{ \"a\": true}", "$"},
    {"{ \"a\": true}", "$.a"},
    {"{ \"a\": true, \"b\": [1, 2, 3] }", "$.b[2]"},
    {"[ 0, 1, { \"a\": true, \"b\": [1, 2, 3] } ]", "$[2].b[0]"},
};

/** Test good paths without column scope */
TEST_P(JsonGoodLocationTestP, GoodLocations) {
  Location_tuple param = GetParam();
  vet_dom_location(param.m_json_text, param.m_path_expression);
}

INSTANTIATE_TEST_SUITE_P(LocationTesting, JsonGoodLocationTestP,
                         ::testing::ValuesIn(location_tuples));

// Tuples for the test of the only_needs_one arg of Json_wrapper.seek()
static const Ono_tuple ono_tuples[] = {
    {"[ { \"a\": 1  }, { \"a\": 2 }  ]", "$[*].a", 2},
    {"[ { \"a\": 1  }, { \"a\": 2 }  ]", "$**.a", 2},
    {"{ \"a\": { \"x\" : { \"b\": { \"y\": { \"b\": "
     "{ \"z\": { \"c\": 100 }, \"c\": 200 } } } } } }",
     "$.a**.b**.c", 2},
};

/** Test good paths without column scope */
TEST_P(JsonGoodOnoTestP, GoodOno) {
  Ono_tuple param = GetParam();
<<<<<<< HEAD
  vet_only_needs_one(param.m_json_text, param.m_path_expression,
=======
  vet_only_needs_one(thd(), param.m_json_text, param.m_path_expression,
>>>>>>> 824e2b40
                     param.m_expected_hits);
}

INSTANTIATE_TEST_SUITE_P(OnoTesting, JsonGoodOnoTestP,
                         ::testing::ValuesIn(ono_tuples));

// Tuples for tests of cloning
static const Clone_tuple clone_tuples[] = {
    {"$", "$[33]"},
    {"$[*].a", "$.a.b.c.d.e"},
    {"$.a.b.c[73]", "$**.abc.d.e.f.g"},
};

/** Test cloning. */
TEST_P(JsonGoodCloneTestP, GoodClone) {
  Clone_tuple param = GetParam();
  verify_clone(param.m_path_expression_1, param.m_path_expression_2);
}

INSTANTIATE_TEST_SUITE_P(CloneTesting, JsonGoodCloneTestP,
                         ::testing::ValuesIn(clone_tuples));

/**
  A class used for parameterized test cases for the
  Json_path_leg::is_autowrap() function.
*/
class JsonPathLegAutowrapP
    : public ::testing::TestWithParam<std::pair<std::string, bool>> {};

TEST_P(JsonPathLegAutowrapP, Autowrap) {
  const auto param = GetParam();
  const std::string path_text = "$" + param.first + ".a";
  const bool expected_result = param.second;

  Json_path path(key_memory_JSON);
  size_t idx = 0;
  EXPECT_FALSE(parse_path(path_text.length(), path_text.data(), &path, &idx));
  EXPECT_EQ(0U, idx);
  EXPECT_EQ(2U, path.leg_count());
  EXPECT_EQ(expected_result, (*path.begin())->is_autowrap());
}

static const std::pair<std::string, bool> autowrap_tuples[] = {
    // These should match non-arrays due to auto-wrapping.
    {"[0]", true},
    {"[last]", true},
    {"[last-0]", true},
    {"[0 to last]", true},
    {"[0 to last-0]", true},
    {"[0 to 0]", true},
    {"[0 to 1]", true},
    {"[0 to 100]", true},
    {"[last to 0]", true},
    {"[last to 1]", true},
    {"[last-0 to 1]", true},
    {"[last to 100]", true},
    {"[last to last]", true},
    {"[last-1 to last]", true},
    {"[last-100 to last]", true},
    {"[last-1 to 0]", true},
    {"[last-1 to 1]", true},

    // These should not match non-arrays.
    {"[*]", false},
    {".*", false},
    {"**", false},
    {".name", false},
    {".\"0\"", false},
    {"[1]", false},
    {"[100]", false},
    {"[last-1]", false},
    {"[last-100]", false},
    {"[0 to last-1]", false},
    {"[1 to last]", false},
    {"[last-2 to last-1]", false},
};

INSTANTIATE_TEST_SUITE_P(AutowrapTesting, JsonPathLegAutowrapP,
                         ::testing::ValuesIn(autowrap_tuples));

}  // end namespace json_path_unittest<|MERGE_RESOLUTION|>--- conflicted
+++ resolved
@@ -27,14 +27,10 @@
 #include <string>
 #include <utility>
 
-<<<<<<< HEAD
-#include "mysql/strings/m_ctype.h"
-=======
 #include "gtest/gtest.h"
 
 #include "mysql/components/services/bits/psi_bits.h"
 #include "sql-common/json_binary.h"
->>>>>>> 824e2b40
 #include "sql-common/json_dom.h"
 #include "sql-common/json_error_handler.h"
 #include "sql-common/json_path.h"
@@ -355,13 +351,8 @@
 
   String serialized_form;
   EXPECT_FALSE(json_binary::serialize(
-<<<<<<< HEAD
-      dom.get(), &serialized_form, &JsonDepthErrorHandler,
-      &JsonKeyTooBigErrorHandler, &JsonValueTooBigErrorHandler));
-=======
       dom.get(), JsonSerializationDefaultErrorHandler(thd()),
       &serialized_form));
->>>>>>> 824e2b40
   json_binary::Value binary = json_binary::parse_binary(
       serialized_form.ptr(), serialized_form.length());
 
@@ -423,25 +414,15 @@
   @param[in] path_text              Text of the path expression to use.
   @param[in] expected_hits          Total number of expected matches.
 */
-<<<<<<< HEAD
-void vet_only_needs_one(const char *json_text, const char *path_text,
-                        uint expected_hits) {
-=======
 void vet_only_needs_one(const THD *thd, const char *json_text,
                         const char *path_text, uint expected_hits) {
->>>>>>> 824e2b40
   Json_dom_ptr dom = Json_dom::parse(
       json_text, std::strlen(json_text), [](const char *, size_t) {},
       [] { ASSERT_TRUE(false); });
 
   String serialized_form;
   EXPECT_FALSE(json_binary::serialize(
-<<<<<<< HEAD
-      dom.get(), &serialized_form, &JsonDepthErrorHandler,
-      &JsonKeyTooBigErrorHandler, &JsonValueTooBigErrorHandler));
-=======
       dom.get(), JsonSerializationDefaultErrorHandler(thd), &serialized_form));
->>>>>>> 824e2b40
   json_binary::Value binary = json_binary::parse_binary(
       serialized_form.ptr(), serialized_form.length());
 
@@ -1428,11 +1409,7 @@
 /** Test good paths without column scope */
 TEST_P(JsonGoodOnoTestP, GoodOno) {
   Ono_tuple param = GetParam();
-<<<<<<< HEAD
-  vet_only_needs_one(param.m_json_text, param.m_path_expression,
-=======
   vet_only_needs_one(thd(), param.m_json_text, param.m_path_expression,
->>>>>>> 824e2b40
                      param.m_expected_hits);
 }
 
