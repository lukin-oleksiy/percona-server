--- conflicted
+++ resolved
@@ -96,15 +96,6 @@
   mysys strings ${GTEST_LIBRARIES} ${UNITTEST_JEMALLOC_LIB} extra::rapidjson)
 TARGET_LINK_LIBRARIES(gunit_large
   ${GTEST_LIBRARIES} ${UNITTEST_JEMALLOC_LIB} extra::rapidjson)
-<<<<<<< HEAD
-
-IF(WIN32)
-  ## Create an object library of nt_servc.cc, so we don't have to
-  ## compile it again for each target
-  ADD_LIBRARY(my_nt_servc OBJECT ../../sql/nt_servc.cc)
-ENDIF()
-=======
->>>>>>> 87307d4d
 
 # Add some defines.
 ADD_DEFINITIONS(-DMYSQL_SERVER -DEXTRA_CODE_FOR_UNIT_TESTING)
