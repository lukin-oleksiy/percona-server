<<<<<<< HEAD
/* Copyright (c) 2014, 2018, Oracle and/or its affiliates. All rights reserved.
=======
/* Copyright (c) 2014, 2019, Oracle and/or its affiliates. All rights reserved.
>>>>>>> 4869291f

   This program is free software; you can redistribute it and/or modify
   it under the terms of the GNU General Public License, version 2.0,
   as published by the Free Software Foundation.

   This program is also distributed with certain software (including
   but not limited to OpenSSL) that is licensed under separate terms,
   as designated in a particular file or component or in included license
   documentation.  The authors of MySQL hereby grant you an additional
   permission to link the program and your derivative works with the
   separately licensed software that they have included with MySQL.

   This program is distributed in the hope that it will be useful,
   but WITHOUT ANY WARRANTY; without even the implied warranty of
   MERCHANTABILITY or FITNESS FOR A PARTICULAR PURPOSE.  See the
   GNU General Public License, version 2.0, for more details.

   You should have received a copy of the GNU General Public License
   along with this program; if not, write to the Free Software
   Foundation, Inc., 51 Franklin St, Fifth Floor, Boston, MA 02110-1301  USA */

/**
  @file

  @brief Contains wrapper functions for memory allocation and deallocation.
  This includes generic functions to be called from the binlogevent library,
  which call the appropriate corresponding function, depending on whether
  the library is compiled independently, or with the MySQL server.
*/

#ifndef WRAPPER_FUNCTIONS_INCLUDED
#define WRAPPER_FUNCTIONS_INCLUDED

#include "binlog_config.h"
#ifndef STANDALONE_BINLOG
#define HAVE_MYSYS 1
#endif

#ifdef HAVE_MYSYS
#include "my_config.h"
#include "my_sys.h"
#include "mysql/service_mysql_alloc.h"

extern PSI_memory_key key_memory_log_event;
#else
#include <cassert>
#ifndef _GNU_SOURCE
#define _GNU_SOURCE
#endif
#include <stdlib.h>
#include <string.h>

#endif

#if !defined(DBUG_OFF)

#include "my_dbug.h"

#ifdef HAVE_MYSYS
#define BAPI_ASSERT(x) DBUG_ASSERT(x)
#define BAPI_PRINT(name, params) DBUG_PRINT(name, params)
#define BAPI_ENTER(x) DBUG_ENTER(x)
#define BAPI_RETURN(x) DBUG_RETURN(x)
#define BAPI_VOID_RETURN DBUG_VOID_RETURN
#else
#define BAPI_ASSERT(x) assert(x)
#define BAPI_PRINT(name, params)
#define BAPI_ENTER(x)
#define BAPI_RETURN(x) return (x)
#define BAPI_VOID_RETURN return
#endif
#else
#define BAPI_ASSERT(x) \
  do {                 \
  } while (0)
#define BAPI_PRINT(name, params)
#define BAPI_ENTER(x)
#define BAPI_RETURN(x) return (x)
#define BAPI_VOID_RETURN return
#endif

#ifndef HAVE_STRNDUP
/**
  The strndup() function returns a pointer to a new string which is a duplicate
  of the string s, but it only copies at most n bytes. If s is longer than n,
  only n bytes are copied, and a terminating null byte ('\0') is added.
  Memory for the new string is obtained with malloc,
  and can be freed with free.
  @param  s  The string whose copy we want to create
  @param  n  Number of bytes to be copied

  @return    The duplicated string, or NULL if insufficient memory was
  available.
*/
inline char *strndup(const char *s, size_t n) {
  char *result;
  size_t len = strlen(s);

  if (n < len) len = n;

  result = (char *)malloc(len + 1);
  if (!result) return 0;

  result[len] = '\0';
  return (char *)memcpy(result, s, len);
}
#endif

/**
  This is a wrapper function, and returns a pointer to a new string which is
  a duplicate of the input string. The terminating Null character is added.

  If compiled with MySQL server,the strndup function from the mysys library is
  called, which allow instrumenting memory allocated. Else, the standard
  string function is called.

  @param destination The string to be duplicated
  @param n           The number of bytes to be copied

  @return The duplicated string, or NULL if insufficient memory was available.
*/
inline const char *bapi_strndup(const char *destination, size_t n) {
#ifdef HAVE_MYSYS
  /* Call the function in mysys library, required for memory instrumentation */
  return my_strndup(key_memory_log_event, destination, n, MYF(MY_WME));
#else
  return strndup(destination, n);
#endif
}

/**
  This is a wrapper function, and returns a pointer to a new memory with the
  contents copied from the input memory pointer, upto a given length

  @param source Pointer to the buffer from which data is to be copied
  @param len Length upto which the source should be copied

  @return dest pointer to a new memory if allocation was successful
          NULL otherwise
*/
inline void *bapi_memdup(const void *source, size_t len) {
  void *dest;
#ifdef HAVE_MYSYS
  /* Call the function in mysys library, required for memory instrumentation */
  dest = my_memdup(key_memory_log_event, source, len, MYF(MY_WME));
#else
  dest = malloc(len);
  if (dest) memcpy(dest, source, len);
#endif
  return dest;
}

/**
  This is a wrapper function in order to allocate memory from the heap
  in the binlogevent library.

  If compiled with the MySQL server, and memory is allocated using memory
  allocating methods from the mysys library, my_malloc is called. Otherwise,
  the standard malloc() is called from the function.

  @param size         Size of the memory to be allocated.
  @param flags        flags to pass to MySQL server my_malloc functions
  @return Void pointer to the allocated chunk of memory
*/
inline void *bapi_malloc(size_t size, int flags MY_ATTRIBUTE((unused))) {
<<<<<<< HEAD
  void *dest = NULL;
=======
  void *dest = nullptr;
>>>>>>> 4869291f
#ifdef HAVE_MYSYS
  dest = my_malloc(key_memory_log_event, size, MYF(flags));
#else
  dest = malloc(size);
#endif
  return dest;
}

/**
  This is a wrapper function in order to free the memory allocated from the heap
  in the binlogevent library.

  If compiled with the MySQL server, and memory is allocated using memory
  allocating methods from the mysys library, my_free is called. Otherwise,
  the standard free() is called from the function.

  @param ptr Pointer to the memory which is to be freed.
*/
inline void bapi_free(void *ptr) {
#ifdef HAVE_MYSYS
  return my_free(ptr);
#else
  return free(ptr);
#endif
}
#endif<|MERGE_RESOLUTION|>--- conflicted
+++ resolved
@@ -1,8 +1,4 @@
-<<<<<<< HEAD
-/* Copyright (c) 2014, 2018, Oracle and/or its affiliates. All rights reserved.
-=======
 /* Copyright (c) 2014, 2019, Oracle and/or its affiliates. All rights reserved.
->>>>>>> 4869291f
 
    This program is free software; you can redistribute it and/or modify
    it under the terms of the GNU General Public License, version 2.0,
@@ -168,11 +164,7 @@
   @return Void pointer to the allocated chunk of memory
 */
 inline void *bapi_malloc(size_t size, int flags MY_ATTRIBUTE((unused))) {
-<<<<<<< HEAD
-  void *dest = NULL;
-=======
   void *dest = nullptr;
->>>>>>> 4869291f
 #ifdef HAVE_MYSYS
   dest = my_malloc(key_memory_log_event, size, MYF(flags));
 #else
