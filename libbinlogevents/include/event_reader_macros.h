--- conflicted
+++ resolved
@@ -1,5 +1,4 @@
-<<<<<<< HEAD
-// Copyright (c) 2018, 2023, Oracle and/or its affiliates.
+// Copyright (c) 2018, 2024, Oracle and/or its affiliates.
 //
 // This program is free software; you can redistribute it and/or modify
 // it under the terms of the GNU General Public License, version 2.0,
@@ -29,103 +28,4 @@
 
 DEPRECATE_HEADER(libbinlogevents_include_event_reader_macros)
 
-#endif  // LIBBINLOGEVENTS_INCLUDE_EVENT_READER_MACROS_H
-=======
-/* Copyright (c) 2018, 2024, Oracle and/or its affiliates.
-
-   This program is free software; you can redistribute it and/or modify
-   it under the terms of the GNU General Public License, version 2.0,
-   as published by the Free Software Foundation.
-
-   This program is also distributed with certain software (including
-   but not limited to OpenSSL) that is licensed under separate terms,
-   as designated in a particular file or component or in included license
-   documentation.  The authors of MySQL hereby grant you an additional
-   permission to link the program and your derivative works with the
-   separately licensed software that they have included with MySQL.
-
-   This program is distributed in the hope that it will be useful,
-   but WITHOUT ANY WARRANTY; without even the implied warranty of
-   MERCHANTABILITY or FITNESS FOR A PARTICULAR PURPOSE.  See the
-   GNU General Public License, version 2.0, for more details.
-
-   You should have received a copy of the GNU General Public License
-   along with this program; if not, write to the Free Software
-   Foundation, Inc., 51 Franklin St, Fifth Floor, Boston, MA 02110-1301  USA */
-
-/**
-  @addtogroup Replication
-  @{
-
-  @file event_reader_macros.h
-
-  @brief Contains macros used by libbinlogevents deserialization.
-*/
-
-#ifndef EVENT_READER_MACROS_INCLUDED
-#define EVENT_READER_MACROS_INCLUDED
-
-namespace binary_log {
-
-/*
-  Macro to be sourced by all event constructors to skip trying to deserialize a
-  buffer that already found errors.
-*/
-#define READER_TRY_INITIALIZATION \
-  if (!header()->get_is_valid()) BAPI_VOID_RETURN
-
-/*
-  Macro to be sourced by all event constructors to skip trying to deserialize a
-  buffer once finding errors.
-*/
-#define READER_CATCH_ERROR \
-  event_reader_footer:     \
-  header()->set_is_valid(READER_CALL(has_error) == false)
-
-/*
-  Macro to be used to wrap calls to Event_reader functions that does not
-  return values (void) or when the returned value is not needed.
-*/
-#define READER_CALL(func, ...) reader().func(__VA_ARGS__)
-
-/*
-  Same as READER_CALL, but checking if Event_reader entered error state.
-*/
-#define READER_TRY_CALL(func, ...) \
-  READER_CALL(func, __VA_ARGS__);  \
-  if (reader().get_error()) goto event_reader_footer
-
-/*
-  Macro to be used to wrap calls to Event_reader functions that return values.
-*/
-#define READER_SET(var, func, ...)                     \
-  BAPI_PRINT("debug", ("Event_reader::SET %s", #var)); \
-  var = reader().func(__VA_ARGS__)
-
-/*
-  Same as READER_SET, but checking if Event_reader entered error state.
-*/
-#define READER_TRY_SET(var, func, ...) \
-  READER_SET(var, func, __VA_ARGS__);  \
-  if (reader().get_error()) goto event_reader_footer
-
-/*
-  Macro to be used when event deserialization find illegal values or conditions.
-*/
-#define READER_THROW(message)    \
-  {                              \
-    reader().set_error(message); \
-    goto event_reader_footer;    \
-  }
-
-/*
-  Macro to assert that the cursor is in a specified position.
-*/
-#define READER_ASSERT_POSITION(pos) BAPI_ASSERT(READER_CALL(position) == pos)
-
-}  // end namespace binary_log
-/**
-  @} (end of group Replication)
-*/
-#endif /* EVENT_READER_MACROS_INCLUDED */
->>>>>>> 537dd524
+#endif  // LIBBINLOGEVENTS_INCLUDE_EVENT_READER_MACROS_H