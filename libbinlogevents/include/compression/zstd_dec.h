--- conflicted
+++ resolved
@@ -1,5 +1,4 @@
-<<<<<<< HEAD
-// Copyright (c) 2019, 2023, Oracle and/or its affiliates.
+// Copyright (c) 2019, 2024, Oracle and/or its affiliates.
 //
 // This program is free software; you can redistribute it and/or modify
 // it under the terms of the GNU General Public License, version 2.0,
@@ -29,90 +28,4 @@
 
 DEPRECATE_HEADER(libbinlogevents_include_compression_zstd_dec)
 
-#endif  // LIBBINLOGEVENTS_INCLUDE_COMPRESSION_ZSTD_DEC_H
-=======
-/* Copyright (c) 2019, 2024, Oracle and/or its affiliates.
-
-   This program is free software; you can redistribute it and/or modify
-   it under the terms of the GNU General Public License, version 2.0,
-   as published by the Free Software Foundation.
-
-   This program is also distributed with certain software (including
-   but not limited to OpenSSL) that is licensed under separate terms,
-   as designated in a particular file or component or in included license
-   documentation.  The authors of MySQL hereby grant you an additional
-   permission to link the program and your derivative works with the
-   separately licensed software that they have included with MySQL.
-
-   This program is distributed in the hope that it will be useful,
-   but WITHOUT ANY WARRANTY; without even the implied warranty of
-   MERCHANTABILITY or FITNESS FOR A PARTICULAR PURPOSE.  See the
-   GNU General Public License, version 2.0, for more details.
-
-   You should have received a copy of the GNU General Public License
-   along with this program; if not, write to the Free Software
-   Foundation, Inc., 51 Franklin St, Fifth Floor, Boston, MA 02110-1301  USA */
-
-#ifndef LIBBINLOGEVENTS_COMPRESSION_ZSTD_DEC_H_
-#define LIBBINLOGEVENTS_COMPRESSION_ZSTD_DEC_H_
-
-#include <zstd.h>
-
-#include "decompressor.h"
-#include "libbinlogevents/include/nodiscard.h"
-
-namespace binary_log {
-namespace transaction {
-namespace compression {
-
-/// Decompressor class that uses the ZSTD library.
-class Zstd_dec : public Decompressor {
- public:
-  using typename Decompressor::Char_t;
-  using typename Decompressor::Grow_constraint_t;
-  using typename Decompressor::Size_t;
-  static constexpr type type_code = ZSTD;
-
-  Zstd_dec();
-  ~Zstd_dec() override;
-
-  Zstd_dec(const Zstd_dec &) = delete;
-  Zstd_dec(const Zstd_dec &&) = delete;
-  Zstd_dec &operator=(const Zstd_dec &) = delete;
-  Zstd_dec &operator=(const Zstd_dec &&) = delete;
-
- private:
-  /// @return ZSTD
-  type do_get_type_code() const override;
-
-  /// @copydoc Decompressor::do_reset
-  void do_reset() override;
-
-  /// @copydoc Decompressor::do_feed
-  void do_feed(const Char_t *input_data, Size_t input_size) override;
-
-  /// @copydoc Decompressor::do_decompress
-  [[NODISCARD]] std::pair<Decompress_status, Size_t> do_decompress(
-      Char_t *out, Size_t output_size) override;
-
-  /// @copydoc Decompressor::do_get_grow_constraint_hint
-  Grow_constraint_t do_get_grow_constraint_hint() const override;
-
-  /// Deallocate the ZSTD decompression context.
-  void destroy();
-
-  /// ZSTD decompression context object.
-  ZSTD_DStream *m_ctx{nullptr};
-
-  /// ZSTD input buffer.
-  ZSTD_inBuffer m_ibuf{nullptr, 0, 0};
-
-  bool m_frame_boundary = false;
-};
-
-}  // namespace compression
-}  // end of namespace transaction
-}  // end of namespace binary_log
-
-#endif  // ifndef LIBBINLOGEVENTS_COMPRESSION_ZSTD_DEC_H_
->>>>>>> 537dd524
+#endif  // LIBBINLOGEVENTS_INCLUDE_COMPRESSION_ZSTD_DEC_H