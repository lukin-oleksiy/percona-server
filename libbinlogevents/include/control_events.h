--- conflicted
+++ resolved
@@ -162,7 +162,6 @@
   }
 };
 
-<<<<<<< HEAD
 class Start_encryption_event : public Binary_log_event {
  public:
   static const constexpr auto CRYPTO_SCHEME_LENGTH = 1;
@@ -196,14 +195,6 @@
   This event is saved by threads which read it, as they need it for future
   use (to decode the ordinary events).
 
-=======
-/**
-  @class Format_description_event
-  For binlog version 4.
-  This event is saved by threads which read it, as they need it for future
-  use (to decode the ordinary events).
-
->>>>>>> 4869291f
   @section Format_description_event_binary_format Binary Format
 
   The Post-Header has six components:
@@ -263,7 +254,6 @@
 */
 class Format_description_event : public Binary_log_event {
  public:
-<<<<<<< HEAD
   /**
      If this event is at the start of the first binary log since server
      startup 'created' should be the timestamp when the event (and the
@@ -293,37 +283,6 @@
   bool dont_set_created;
 
   /**
-=======
-  /**
-     If this event is at the start of the first binary log since server
-     startup 'created' should be the timestamp when the event (and the
-     binary log) was created.  In the other case (i.e. this event is at
-     the start of a binary log created by FLUSH LOGS or automatic
-     rotation), 'created' should be 0.  This "trick" is used by MySQL
-     >=4.0.14 slaves to know whether they must drop stale temporary
-     tables and whether they should abort unfinished transaction.
-
-     Note that when 'created'!=0, it is always equal to the event's
-     timestamp; indeed Format_description_event is written only in binlog.cc
-     where the first constructor below is called, in which 'created' is set to
-     'when'.  So in fact 'created' is a useless variable. When it is 0 we can
-     read the actual value from timestamp ('when') and when it is non-zero we
-     can read the same value from timestamp
-     ('when'). Conclusion:
-     - we use timestamp to print when the binlog was created.
-     - we use 'created' only to know if this is a first binlog or not.
-  */
-  time_t created;
-  uint16_t binlog_version;
-  char server_version[ST_SERVER_VER_LEN];
-  /*
-    We set this to 1 if we don't want to have the created time in the log,
-    which is the case when we rollover to a new log.
-  */
-  bool dont_set_created;
-
-  /**
->>>>>>> 4869291f
      The size of the fixed header which _all_ events have
      (for binlogs written by this version, this is equal to
      LOG_EVENT_HEADER_LEN), except FORMAT_DESCRIPTION_EVENT and ROTATE_EVENT
@@ -518,11 +477,7 @@
   explicit Incident_event(enum_incident incident_arg)
       : Binary_log_event(INCIDENT_EVENT),
         incident(incident_arg),
-<<<<<<< HEAD
-        message(NULL),
-=======
         message(nullptr),
->>>>>>> 4869291f
         message_length(0) {}
 
   /**
@@ -815,7 +770,6 @@
     <td>SID</td>
     <td>16 byte sequence</td>
     <td>UUID representing the SID</td>
-<<<<<<< HEAD
   </tr>
   <tr>
     <td>GNO</td>
@@ -823,15 +777,6 @@
     <td>Group number, second component of GTID.</td>
   </tr>
   <tr>
-=======
-  </tr>
-  <tr>
-    <td>GNO</td>
-    <td>8 byte integer</td>
-    <td>Group number, second component of GTID.</td>
-  </tr>
-  <tr>
->>>>>>> 4869291f
     <td>logical clock timestamp typecode</td>
     <td>1 byte integer</td>
     <td>The type of logical timestamp used in the logical clock fields.</td>
@@ -1268,11 +1213,7 @@
   */
   View_change_event(const char *buf, const Format_description_event *fde);
 
-<<<<<<< HEAD
-  explicit View_change_event(char *raw_view_id);
-=======
   explicit View_change_event(const char *raw_view_id);
->>>>>>> 4869291f
 
   virtual ~View_change_event();
 
