/*
  Copyright (c) 2015, 2022, Oracle and/or its affiliates.

  This program is free software; you can redistribute it and/or modify
  it under the terms of the GNU General Public License, version 2.0,
  as published by the Free Software Foundation.

  This program is also distributed with certain software (including
  but not limited to OpenSSL) that is licensed under separate terms,
  as designated in a particular file or component or in included license
  documentation.  The authors of MySQL hereby grant you an additional
  permission to link the program and your derivative works with the
  separately licensed software that they have included with MySQL.

  This program is distributed in the hope that it will be useful,
  but WITHOUT ANY WARRANTY; without even the implied warranty of
  MERCHANTABILITY or FITNESS FOR A PARTICULAR PURPOSE.  See the
  GNU General Public License for more details.

  You should have received a copy of the GNU General Public License
  along with this program; if not, write to the Free Software
  Foundation, Inc., 51 Franklin St, Fifth Floor, Boston, MA  02110-1301  USA
*/

#ifndef HARNESS_ARG_HANDLER_INCLUDED
#define HARNESS_ARG_HANDLER_INCLUDED

/** @file
 * @brief Defining the commandline argument handler class CmdArgHandler
 *
 * This file defines the commandline argument handler class CmdArgHandler.
 */

#include "harness_export.h"

#include <cstdint>
#include <functional>
#include <map>
#include <memory>
#include <string>
#include <vector>

enum class CmdOptionValueReq {
  none = 0x01,
  required = 0x02,
  optional = 0x03,
};

/** @brief CmdOption stores information about command line options
 *
 * The CmdOption structure stores information about command line options.
 *
 */
struct CmdOption {
  using ActionFunc = std::function<void(const std::string &)>;
  using AtEndActionFunc = std::function<void(const std::string &)>;
  using OptionNames = std::vector<std::string>;

  OptionNames names;
  std::string description;
  CmdOptionValueReq value_req;
  std::string value;
  std::string metavar;
  ActionFunc action;
  AtEndActionFunc at_end_action;
  bool required{false};

  CmdOption(
      OptionNames names_, std::string description_,
      CmdOptionValueReq value_req_, const std::string metavar_,
      ActionFunc action_,
      AtEndActionFunc at_end_action_ = [](const std::string &) {})
      : names(names_),
        description(description_),
        value_req(value_req_),
        metavar(metavar_),
        action(action_),
        at_end_action(at_end_action_) {}
};

/** @brief Definition of a vector holding unique pointers to CmdOption
 * objects **/
using OptionContainer = std::vector<CmdOption>;

/** @class CmdArgHandler
 *  @brief Handles command line arguments
 *
 * The CmdArgHandler class handles command line arguments. It is a
 * replacement and supports most of the POSIX GNU getopt library.
 *
 * Command line options can have multiple aliases. For example, the
 * typical `--help` can be also called `-h`, or even `--help-me`. Long
 * names starting with one dash are not supported.
 *
 * Command line options are added through the `add_option()` method
 * and can be given 1 or more names and a description. It is also
 * possible to require the option to have a value, or make the value
 * optional.
 *
 * During processing of the command line arguments, actions will be
 * executed when the option (and it's potential value) was found.
 *
 * Usage example:
 *
 *     #include "arg_handler.h"
 *
 *     void MyApp::prepare_command_line_options() {
 *       // CmdArgHandler handler_;
 *       handler_.add_option(OptionNames({"-h", "--help", "--sos"}), "Show help
 * screen", CmdOptionValueReq::none, "", [this](const string &) {
 * this->show_help(); } handler_.add_option(OptionNames({"--config"}),
 * "Configuration file", CmdOptionValueReq::none, "", [this](const string
 * &value) { this->set_config_file(value); },
 *                          []{});
 *
 *     void MyApp::init(const vector<string> arguments) {
 *       prepare_command_line_options();
 *       handler_.process(arguments);
 *     }
 *
 *  All arguments which are not valid option names are are not values of options
 * are considered rest arguments. By default, rest arguments are not allowed and
 * will raise a std::invalid_argument exception. It is possible to allow them
 * through the constructor.
 *
 *  The CmdArgHandler class also provides functionality to help creating help
 *  screen or show how to use the the command line application. The method
 * `usage_lines()` produces a usage line showing all the option names, their
 * required or optional value with a meta variable. Similar, method
 * `option_descriptions()` will get all options and their descriptions. All this
 * is text wrapped at a configurable margin as well as, if needed, indented.
 *
 *  @internal
 *  The command line argument handling in CmdArgHandler is the bare minimum
 * needed for MySQL Router. It was needed to make sure that the application
 * would compile on system where the getopt library is not available.
 *  @endinternal
 *
 */
class HARNESS_EXPORT CmdArgHandler {
 public:
  /** @brief Constructor
   *
   * @param allow_rest_arguments_ whether we allow rest arguments or not
   * @param ignore_unknown_arguments_ whether we ignore unknown arguments or
   * give an error
   */
  explicit CmdArgHandler(bool allow_rest_arguments_,
                         bool ignore_unknown_arguments_ = false)
      : allow_rest_arguments(allow_rest_arguments_),
        ignore_unknown_arguments(ignore_unknown_arguments_) {}

  /** @brief Default constructor
   *
   * By default, rest arguments are not allowed and unknown arguments are not
   * ignored.
   */
  CmdArgHandler() : CmdArgHandler(false, false) {}

  /** @brief Adds a command line option
   *
   * Adds a command line option given names, description, value
   * requirement and optional action.
   *
   * `names` is a vector of strings which contains names starting
   * with either a single or double dash, `-` or `--`. It is possible
   * to add more than one name for an option.
   *
   * The description text will be used in the help output. Note that
   * this can be a very long as text will be wrapped (and optionally
   * indented). New lines in the description will be respected.
   *
   * The `metavar` argument is used in the usage text as a placeholder
   * for the (optional) value of the option, for example, when `metavar`
   * is set to `path`, the usage would show:
   *
   *     --config=<path>
   *
   * The value_req argument should be either:
   *
   * * `CmdOptionValueReq::none` : option has no value
   * * `CmdOptionValueReq::required` : option requires value
   * * `CmdOptionValueReq::optional` : option has optional value
   *
   * The `action` argument should be a `std::function` and is called
   * with the (optional) value of the option. The function should
   * accept only a `const std::string`.
   *
   * The `at_end_action` argument should be a `std::function`. This is optional
   * argument, if not provided then []{} is used as at_end_action. The
<<<<<<< HEAD
   * `at_end_action` is meant to be used for additional validation, if particular
   * set of options has to be used together, or if particular set of options
   * cannot be used together.
=======
   * `at_end_action` is meant to be used for additional validation, if
   * particular set of options has to be used together, or if particular set of
   * options cannot be used together.
>>>>>>> 4b3974f3
   *
   * Example usage:
   *
   *       handler_.add_option(OptionNames({"--config"}), "Configuration file",
   *                          CmdOptionValueReq::none, "",
   *                          [this](const string &value) {
   * this->set_config_file(value); },
   *                          []{});
   *
   * @internal
   * The `add_option` method will assert when `names` is empty,
   * one of the names is not valid or when a name was already used with
   * another option.
   * @endinternal
   *
   * @param names vector of string with option names, each starting with - or --
   * @param description descriptive text explaining the option
   * @param value_req value requirement of the option
   * @param metavar for formatting help text when option accepts a value
   * @param action action to perform when the option was found
   * @param at_end_action task to perform after all actions have been done
   */
  void add_option(
      const CmdOption::OptionNames &names, const std::string &description,
      const CmdOptionValueReq &value_req, const std::string &metavar,
      CmdOption::ActionFunc action,
      CmdOption::AtEndActionFunc at_end_action = [](const std::string &) {
      }) noexcept;

  void add_option(const CmdOption &other) noexcept;

  /** @brief Processes given command line arguments
   *
   * Processes given command line argument provided as a vector
   * of strings. It uses the stored option information added through the
   * `add_option()` method.
   *
   * Typically, the vector passed to process() are the argc and argv
   * arguments of the main() function:
   *
   *     process({argv + 1, argv + argc})
   *
   * When an option is found which requires an argument, optional or
   * not, process() will exit the application with an error message.
   *
   * If the option has an action defined, the function will be
   * executed with the (optional) value as argument.
   *
   * @param arguments vector of strings
   */
  void process(const std::vector<std::string> &arguments);

#ifndef NDEBUG
  bool debug_check_option_names(const CmdOption::OptionNames &names) const;
#endif

  /** @brief Checks whether given name is a valid option name
   *
   * Checks whether the given name is a valid option name.
   *
   * A valid option name should:
   *
   * * have at least consist of 2 characters
   * * start with a dash '-'
   * * match the reqular expression ^--[A-Za-z]{2}[A-Za-z_-]+$
   *
   * It is allowed to use the equal sign when giving value. Following options
   * are equal:
   *     --config /path/to/mysqlrouter.conf
   *     --config=/path/to/mysqlrouter.conf
   *
   * Throws std::invalid_argument when option name is not valid or
   * option was not registered.
   *
   * Examples of valid option names:
   *
   *     -h
   *     --with-ham
   *     --with_spam
   *
   * Example of invalid option names:
   *
   *     -help
   *     ---spam
   *     --x-ham
   *
   * @param name option name to check
   * @return true if name is valid; false otherwise
   */
  bool is_valid_option_name(const std::string &name) const noexcept;

  /** @brief Finds the option by name
   *
   * Finds the option by one of its name. The name should include the the dash
   * prefix.
   *
   * Example usage:
   *     // check if option name is already present
   *     assert(end() == find_option(name))
   *
   * @param name name of the option as string
   * @returns iterator object
   */
  OptionContainer::const_iterator find_option(
      const std::string &name) const noexcept;

  using UsagePredicate =
      std::function<std::pair<bool, CmdOption>(const CmdOption &)>;

  /** @brief Produces lines of text suitable to show usage
   *
   * Produces lines of text suitable to show usage of the command line
   * appliation. Each option is shown with all its names and with optional
   * or required value.
   *
   * The `prefix` argument can be used to add text, usually the name
   * of the command, in front of the options. The lines are indented
   * using the size of the prefix.
   *
   * The `rest_metavar` can be used to name non-options arguments.
   *
   * The `width` argument is used to set the maximum length of the lines.
   *
   * Example output when all lines are printed:
   *
   *     usage: mysqlrouter [-v|--version] [-h|--help] [-c|--config=<path>]
   *                        [-a=[<foo>]] [rest..]
   *
   *
   * @param prefix text in front of options (usually command name)
   * @param rest_metavar name of rest arguments (empty if not needed)
   * @param width maximum length of each line
   * @return vector of strings
   */
  std::vector<std::string> usage_lines(const std::string &prefix,
                                       const std::string &rest_metavar,
                                       size_t width) const noexcept {
    return usage_lines_if(
        prefix, rest_metavar, width,
        [](const CmdOption &opt) -> std::pair<bool, CmdOption> {
          return {true, opt};
        });
  }

  std::vector<std::string> usage_lines_if(
      const std::string &prefix, const std::string &rest_metavar, size_t width,
      UsagePredicate predicate) const noexcept;

  /** @brief Produces description of all options
   *
   * Produces description of all options. The result is typically shown
   * when the help screen is requested, for example when the `--help`
   * option is given.
   *
   * The `width` argument is used to set the maximum length of the lines. Text
   * is wrapped accordingly.
   *
   * Each description can be indented using space. The amount is given
   * by `indent` option.
   *
   * Example output when lines are printed:
   *
   *     -v, --version
   *           Show version
   *     -h, --help
   *           Show help
   *     -c <path>, --config <path>
   *           Path to the configuration file
   *
   * @param width maximum length of each line
   * @param indent how much the description should be indented.
   * @return vector of strings
   */
  std::vector<std::string> option_descriptions(
      const size_t width, const size_t indent) const noexcept;

  /** @brief Returns an iterator to first option
   *
   * Returns an iterator to the first option.
   *
   * @returns iterator
   */
  OptionContainer::const_iterator begin() { return options_.begin(); }

  /** @brief Returns an iterator to end of the option container
   *
   * Returns an iterator to the end of the option container.
   *
   * @returns iterator
   */
  OptionContainer::const_iterator end() { return options_.end(); }

  /** @brief Clears registered options
   *
   * Clears the registered options.
   *
   */
  void clear_options() { options_.clear(); }

  /** @brief Gets all registered options
   *
   * Returns as a reference to a vector of CmdOption objects.
   *
   * @return std::vector<CmdOption>
   */
  const std::vector<CmdOption> &get_options() const noexcept {
    return options_;
  }

  /** @brief Returns the rest arguments
   *
   * Returns the rest arguments.
   *
   * If rest arguments are not allow or there were no rest arguments,
   * an empty vector is returned.
   *
   * @return vector of strings
   */
  const std::vector<std::string> &get_rest_arguments() const noexcept {
    return rest_arguments_;
  }

  /** @brief Whether to allow rest arguments or not **/
  bool allow_rest_arguments;

  /** @brief Whether to ignore unknown arguments **/
  bool ignore_unknown_arguments;

  /** @brief The key is a section identificator (section name and optional
   * section key), the value is a map of all the overrides for a given section
   * (option/value pairs) **/
  using ConfigOverwrites = std::map<std::pair<std::string, std::string>,
                                    std::map<std::string, std::string>>;
  const ConfigOverwrites &get_config_overwrites() const noexcept {
    return config_overwrites_;
  }

 private:
  /** @brief Vector with registered options **/
  std::vector<CmdOption> options_;
  /** @brief Vector with arguments as strings not processed as options **/
  std::vector<std::string> rest_arguments_;
  /** @brief Keeps configuration options overwrites **/
  ConfigOverwrites config_overwrites_;
};

#endif  // HARNESS_ARG_HANDLER_INCLUDED<|MERGE_RESOLUTION|>--- conflicted
+++ resolved
@@ -188,15 +188,9 @@
    *
    * The `at_end_action` argument should be a `std::function`. This is optional
    * argument, if not provided then []{} is used as at_end_action. The
-<<<<<<< HEAD
-   * `at_end_action` is meant to be used for additional validation, if particular
-   * set of options has to be used together, or if particular set of options
-   * cannot be used together.
-=======
    * `at_end_action` is meant to be used for additional validation, if
    * particular set of options has to be used together, or if particular set of
    * options cannot be used together.
->>>>>>> 4b3974f3
    *
    * Example usage:
    *
