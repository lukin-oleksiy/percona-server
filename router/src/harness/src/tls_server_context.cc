/*
  Copyright (c) 2018, 2023, Oracle and/or its affiliates.

  This program is free software; you can redistribute it and/or modify
  it under the terms of the GNU General Public License, version 2.0,
  as published by the Free Software Foundation.

  This program is also distributed with certain software (including
  but not limited to OpenSSL) that is licensed under separate terms,
  as designated in a particular file or component or in included license
  documentation.  The authors of MySQL hereby grant you an additional
  permission to link the program and your derivative works with the
  separately licensed software that they have included with MySQL.

  This program is distributed in the hope that it will be useful,
  but WITHOUT ANY WARRANTY; without even the implied warranty of
  MERCHANTABILITY or FITNESS FOR A PARTICULAR PURPOSE.  See the
  GNU General Public License for more details.

  You should have received a copy of the GNU General Public License
  along with this program; if not, write to the Free Software
  Foundation, Inc., 51 Franklin St, Fifth Floor, Boston, MA  02110-1301  USA
*/

#include "mysql/harness/tls_server_context.h"

#include <memory>
#include <string>
#include <vector>

#include <openssl/dh.h>
#include <openssl/err.h>
#include <openssl/pem.h>
#include <openssl/safestack.h>
#include <openssl/ssl.h>

#include "mysql/harness/stdx/expected.h"
#include "mysql/harness/tls_error.h"
#include "mysql/harness/utility/string.h"

#include "openssl_version.h"

#if OPENSSL_VERSION_NUMBER < ROUTER_OPENSSL_VERSION(1, 1, 0)
#define DH_bits(dh) BN_num_bits(dh->p)
#endif

#if OPENSSL_VERSION_NUMBER >= ROUTER_OPENSSL_VERSION(3, 0, 0)
#include <openssl/core_names.h>  // OSSL_PKEY_...
#include <openssl/decoder.h>     // OSSL_DECODER...
#endif

#include <dh_ecdh_config.h>

constexpr int kMinDhKeySize{1024};
#if OPENSSL_VERSION_NUMBER >= ROUTER_OPENSSL_VERSION(1, 1, 0)
constexpr int kMaxSecurityLevel{5};
#endif

namespace {
const SSL_METHOD *server_method =
#if OPENSSL_VERSION_NUMBER >= ROUTER_OPENSSL_VERSION(1, 1, 0)
    TLS_server_method()
#else
    SSLv23_server_method()
#endif
    ;

template <class T>
struct OsslDeleter;

template <class T>
using OsslUniquePtr = std::unique_ptr<T, OsslDeleter<T>>;

#if OPENSSL_VERSION_NUMBER >= ROUTER_OPENSSL_VERSION(3, 0, 0)
template <>
struct OsslDeleter<OSSL_DECODER_CTX> {
  void operator()(OSSL_DECODER_CTX *ctx) { OSSL_DECODER_CTX_free(ctx); }
};
#endif

template <>
struct OsslDeleter<EVP_PKEY_CTX> {
  void operator()(EVP_PKEY_CTX *ctx) { EVP_PKEY_CTX_free(ctx); }
};

template <>
struct OsslDeleter<EVP_PKEY> {
  void operator()(EVP_PKEY *pkey) { EVP_PKEY_free(pkey); }
};

template <>
struct OsslDeleter<BIO> {
  void operator()(BIO *bio) { BIO_free(bio); }
};

// DH_free is deprecated in 3.0.0 and later.
#if OPENSSL_VERSION_NUMBER < ROUTER_OPENSSL_VERSION(3, 0, 0)
template <>
struct OsslDeleter<EC_KEY> {
  void operator()(EC_KEY *key) { EC_KEY_free(key); }
};

template <>
struct OsslDeleter<DH> {
  void operator()(DH *dh) { DH_free(dh); }
};

template <>
struct OsslDeleter<RSA> {
  void operator()(RSA *rsa) { RSA_free(rsa); }
};
#endif

/**
 * set DH params from filename to a SSL_CTX.
 *
 * ensures that the DH param has at least kMinDhKeySize bits.
 *
 * @returns nothing on success, std::error_code on error.
 */
stdx::expected<void, std::error_code> set_dh_params_from_filename(
    SSL_CTX *ssl_ctx, const std::string &dh_params) {
  OsslUniquePtr<BIO> pem_bio_storage(BIO_new_file(dh_params.c_str(), "rb"));
  if (!pem_bio_storage) return stdx::make_unexpected(make_tls_error());

  auto pem_bio = pem_bio_storage.get();

#if OPENSSL_VERSION_NUMBER >= ROUTER_OPENSSL_VERSION(3, 0, 0)
  EVP_PKEY *dhpkey{};  // gets set when OSSL_DECODER_from_bio() succeeds.
  OsslUniquePtr<OSSL_DECODER_CTX> decoder_ctx_storage(
      OSSL_DECODER_CTX_new_for_pkey(
          &dhpkey, "PEM", nullptr, "DH", OSSL_KEYMGMT_SELECT_DOMAIN_PARAMETERS,
          nullptr /* libctx */, nullptr /* propquery */));
  if (!decoder_ctx_storage) return stdx::make_unexpected(make_tls_error());

  auto *decoder_ctx = decoder_ctx_storage.get();

  if (1 != OSSL_DECODER_from_bio(decoder_ctx, pem_bio)) {
    if (0 == ERR_peek_last_error()) {
      // make sure there is at least one error on the stack.
      //
      // OSSL_DECODER_from_bio() should set ERR after it failed ... but it
      // doesn't always does that, like when the PEM fail contains only an SSL
      // cert.
      //
      // It should report something like
      //
      // DECODER::unsupported: No supported data to decode. Input type: PEM
      ERR_raise(ERR_LIB_OSSL_DECODER, ERR_R_UNSUPPORTED);
    }
    return stdx::make_unexpected(make_tls_error());
  }

  OsslUniquePtr<EVP_PKEY> dhpkey_storage(
      dhpkey);  // take ownership for a while.

  OsslUniquePtr<EVP_PKEY_CTX> evp_ctx_storage(
      EVP_PKEY_CTX_new(dhpkey, nullptr));

  if (1 != EVP_PKEY_param_check(evp_ctx_storage.get())) {
    return stdx::make_unexpected(make_tls_error());
  }

  int dh_bits;
  if (!EVP_PKEY_get_int_param(dhpkey, OSSL_PKEY_PARAM_BITS, &dh_bits)) {
    // ^^ doesn't set an error in the openssl error-queue.
    //
    // on the other side it should never fail as the "bits" should be always
    // present.
    return stdx::make_unexpected(make_error_code(std::errc::invalid_argument));
  }
#else
  OsslUniquePtr<DH> dh_storage(
      PEM_read_bio_DHparams(pem_bio, nullptr, nullptr, nullptr));
  if (!dh_storage) return stdx::make_unexpected(make_tls_error());

  DH *dh = dh_storage.get();

  int codes = 0;
  if (1 != DH_check(dh, &codes)) return stdx::make_unexpected(make_tls_error());

  if (codes != 0) {
    throw std::runtime_error("check of DH params failed: ");
  }

  auto dh_bits = DH_bits(dh);
#endif

  if (dh_bits < kMinDhKeySize) {
    throw std::runtime_error(
        "key size of DH param " + dh_params + " too small. Expected " +
        std::to_string(kMinDhKeySize) + ", got " + std::to_string(dh_bits));
  }

#if OPENSSL_VERSION_NUMBER >= ROUTER_OPENSSL_VERSION(3, 0, 0)
  // on success, ownership if pkey is moved to the ssl-ctx
  if (1 != SSL_CTX_set0_tmp_dh_pkey(ssl_ctx, dhpkey)) {
    return stdx::make_unexpected(make_tls_error());
  }
  (void)dhpkey_storage.release();
#else
  if (1 != SSL_CTX_set_tmp_dh(ssl_ctx, dh)) {
    return stdx::make_unexpected(make_tls_error());
  }
#endif

  return {};
}

/**
 * set auto DH params at SSL_CTX.
 */
stdx::expected<void, std::error_code> set_auto_dh_params(SSL_CTX *ssl_ctx) {
  if (false != set_dh(ssl_ctx)) {
    return stdx::make_unexpected(make_tls_error());
  }

  return {};
}
}  // namespace

TlsServerContext::TlsServerContext(TlsVersion min_ver, TlsVersion max_ver,
                                   bool session_cache_mode,
                                   size_t session_cache_size,
                                   unsigned int session_cache_timeout)
    : TlsContext(server_method) {
  version_range(min_ver, max_ver);
  (void)set_ecdh(ssl_ctx_.get());
  SSL_CTX_set_options(ssl_ctx_.get(), SSL_OP_NO_COMPRESSION);
  cipher_list("ALL");  // ALL - unacceptable ciphers
<<<<<<< HEAD

  const auto cache_mode =
      session_cache_mode ? SSL_SESS_CACHE_SERVER : SSL_SESS_CACHE_OFF;
  SSL_CTX_set_session_cache_mode(ssl_ctx_.get(), cache_mode);
  if (cache_mode == SSL_SESS_CACHE_OFF) {
    SSL_CTX_set_options(ssl_ctx_.get(), SSL_OP_NO_TICKET);
  } else {
    SSL_CTX_sess_set_cache_size(ssl_ctx_.get(), session_cache_size);
    SSL_CTX_set_timeout(ssl_ctx_.get(), session_cache_timeout);
  }
}

stdx::expected<void, std::error_code> TlsServerContext::load_key_and_cert(
    const std::string &private_key_file, const std::string &cert_chain_file) {
  // load cert and key
  if (!cert_chain_file.empty()) {
    if (1 != SSL_CTX_use_certificate_chain_file(ssl_ctx_.get(),
                                                cert_chain_file.c_str())) {
      return stdx::make_unexpected(make_tls_error());
    }
  }
#if OPENSSL_VERSION_NUMBER >= ROUTER_OPENSSL_VERSION(1, 0, 2)
  // openssl 1.0.1 has no SSL_CTX_get0_certificate() and doesn't allow
  // to access ctx->cert->key->x509 as cert_st is opaque to us.

  // internal pointer, don't free
  if (X509 *x509 = SSL_CTX_get0_certificate(ssl_ctx_.get())) {
    auto key_size_res = get_rsa_key_size(x509);
    if (!key_size_res) {
      auto ec = key_size_res.error();

      if (ec != TlsCertErrc::kNoRSACert) {
        return stdx::make_unexpected(key_size_res.error());
      }
=======
>>>>>>> 824e2b40

  const auto cache_mode =
      session_cache_mode ? SSL_SESS_CACHE_SERVER : SSL_SESS_CACHE_OFF;
  SSL_CTX_set_session_cache_mode(ssl_ctx_.get(), cache_mode);
  if (cache_mode == SSL_SESS_CACHE_OFF) {
    SSL_CTX_set_options(ssl_ctx_.get(), SSL_OP_NO_TICKET);
  } else {
    SSL_CTX_sess_set_cache_size(ssl_ctx_.get(), session_cache_size);
    SSL_CTX_set_timeout(ssl_ctx_.get(), session_cache_timeout);
  }
}

// load DH params
stdx::expected<void, std::error_code> TlsServerContext::init_tmp_dh(
    const std::string &dh_params) {
  if (!dh_params.empty()) {
    auto set_res = set_dh_params_from_filename(ssl_ctx_.get(), dh_params);
    if (!set_res) return stdx::make_unexpected(set_res.error());
  } else {
    auto set_res = set_auto_dh_params(ssl_ctx_.get());
    if (!set_res) return stdx::make_unexpected(set_res.error());
  }

  // ensure DH keys are only used once
  SSL_CTX_set_options(ssl_ctx_.get(),
                      SSL_OP_SINGLE_DH_USE | SSL_OP_SINGLE_ECDH_USE);

  return {};
}

stdx::expected<void, std::error_code> TlsServerContext::verify(
    TlsVerify verify, stdx::flags<TlsVerifyOpts> tls_opts) {
  int mode = 0;
  switch (verify) {
    case TlsVerify::NONE:
      mode = SSL_VERIFY_NONE;

      if (tls_opts) {
        // tls_opts MUST be zero if verify is NONE
        return stdx::make_unexpected(
            make_error_code(std::errc::invalid_argument));
      }
      break;
    case TlsVerify::PEER:
      mode = SSL_VERIFY_PEER;
      break;
  }
  if (tls_opts & TlsVerifyOpts::kClientOnce) {
    mode |= SSL_VERIFY_CLIENT_ONCE;
  }
  if (tls_opts & TlsVerifyOpts::kFailIfNoPeerCert) {
    mode |= SSL_VERIFY_FAIL_IF_NO_PEER_CERT;
  }
  SSL_CTX_set_verify(ssl_ctx_.get(), mode, nullptr);

  return {};
}

stdx::expected<void, std::error_code> TlsServerContext::cipher_list(
    const std::string &ciphers) {
  // append the "unacceptable_cipher_spec" to ensure to NEVER allow weak ciphers

  std::string ci(ciphers);
  if (!ci.empty()) ci += ":";

  ci += mysql_harness::join(unacceptable_cipher_spec, ":");

  // load the cipher-list
  if (1 != SSL_CTX_set_cipher_list(ssl_ctx_.get(), ci.c_str())) {
    return stdx::make_unexpected(make_tls_error());
  }

  return {};
}

std::vector<std::string> TlsServerContext::default_ciphers() {
  // as TLSv1.2 is the minimum version, only TLSv1.2+ ciphers are set by
  // default

  return {
      // Mandatory Ciphers (P1)
      //
      // TLSv1.2 with PFS, SHA2, AES with GCM
      "ECDHE-ECDSA-AES128-GCM-SHA256",  //
      "ECDHE-ECDSA-AES256-GCM-SHA384",  //
      "ECDHE-RSA-AES128-GCM-SHA256",    //

      // Approved Ciphers (A1)
      //
      // TLSv1.2+ with PFS, SHA2, AES with GCM or other AEAD algo's.

      // TLSv1.3
      "TLS_AES_128_GCM_SHA256",
      "TLS_AES_256_GCM_SHA384",
      "TLS_CHACHA20_POLY1305_SHA256",
      "TLS_AES_128_CCM_SHA256",

      // TLSv1.2
      "ECDHE-RSA-AES256-GCM-SHA384",
      "ECDHE-ECDSA-CHACHA20-POLY1305",
      "ECDHE-RSA-CHACHA20-POLY1305",
      "ECDHE-ECDSA-AES256-CCM",
      "ECDHE-ECDSA-AES128-CCM",
      "DHE-RSA-AES128-GCM-SHA256",
      "DHE-RSA-AES256-GCM-SHA384",
      "DHE-RSA-AES128-CCM",
      "DHE-RSA-AES256-CCM",
      "DHE-RSA-CHACHA20-POLY1305",
  };
}

int TlsServerContext::security_level() const {
#if OPENSSL_VERSION_NUMBER >= ROUTER_OPENSSL_VERSION(1, 1, 0)
  int sec_level = SSL_CTX_get_security_level(ssl_ctx_.get());

  assert(sec_level <= kMaxSecurityLevel);

  /* current range for security level is [1,5] */
  if (sec_level > kMaxSecurityLevel)
    sec_level = kMaxSecurityLevel;
  else if (sec_level <= 1)
    sec_level = 2;

  return sec_level;
#else
  return 2;
#endif
}

stdx::expected<void, std::error_code> TlsServerContext::session_id_context(
    const unsigned char *sid_ctx, unsigned int sid_ctx_len) {
  if (0 ==
      SSL_CTX_set_session_id_context(ssl_ctx_.get(), sid_ctx, sid_ctx_len)) {
    return stdx::make_unexpected(make_tls_error());
  }

  return {};
}<|MERGE_RESOLUTION|>--- conflicted
+++ resolved
@@ -228,43 +228,6 @@
   (void)set_ecdh(ssl_ctx_.get());
   SSL_CTX_set_options(ssl_ctx_.get(), SSL_OP_NO_COMPRESSION);
   cipher_list("ALL");  // ALL - unacceptable ciphers
-<<<<<<< HEAD
-
-  const auto cache_mode =
-      session_cache_mode ? SSL_SESS_CACHE_SERVER : SSL_SESS_CACHE_OFF;
-  SSL_CTX_set_session_cache_mode(ssl_ctx_.get(), cache_mode);
-  if (cache_mode == SSL_SESS_CACHE_OFF) {
-    SSL_CTX_set_options(ssl_ctx_.get(), SSL_OP_NO_TICKET);
-  } else {
-    SSL_CTX_sess_set_cache_size(ssl_ctx_.get(), session_cache_size);
-    SSL_CTX_set_timeout(ssl_ctx_.get(), session_cache_timeout);
-  }
-}
-
-stdx::expected<void, std::error_code> TlsServerContext::load_key_and_cert(
-    const std::string &private_key_file, const std::string &cert_chain_file) {
-  // load cert and key
-  if (!cert_chain_file.empty()) {
-    if (1 != SSL_CTX_use_certificate_chain_file(ssl_ctx_.get(),
-                                                cert_chain_file.c_str())) {
-      return stdx::make_unexpected(make_tls_error());
-    }
-  }
-#if OPENSSL_VERSION_NUMBER >= ROUTER_OPENSSL_VERSION(1, 0, 2)
-  // openssl 1.0.1 has no SSL_CTX_get0_certificate() and doesn't allow
-  // to access ctx->cert->key->x509 as cert_st is opaque to us.
-
-  // internal pointer, don't free
-  if (X509 *x509 = SSL_CTX_get0_certificate(ssl_ctx_.get())) {
-    auto key_size_res = get_rsa_key_size(x509);
-    if (!key_size_res) {
-      auto ec = key_size_res.error();
-
-      if (ec != TlsCertErrc::kNoRSACert) {
-        return stdx::make_unexpected(key_size_res.error());
-      }
-=======
->>>>>>> 824e2b40
 
   const auto cache_mode =
       session_cache_mode ? SSL_SESS_CACHE_SERVER : SSL_SESS_CACHE_OFF;
