--- conflicted
+++ resolved
@@ -200,14 +200,10 @@
 
   if (!connection()->events().empty()) {
     msg.warning_count(msg.warning_count() + 1);
-<<<<<<< HEAD
-
-=======
   }
 
   if (!connection()->events().empty() ||
       !message_can_be_forwarded_as_is(src_protocol, dst_protocol, msg)) {
->>>>>>> 87307d4d
     auto send_res = ClassicFrame::send_msg(dst_channel, dst_protocol, msg);
     if (!send_res) return stdx::make_unexpected(send_res.error());
 
