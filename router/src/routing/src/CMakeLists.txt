# Copyright (c) 2015, 2023, Oracle and/or its affiliates.
#
# This program is free software; you can redistribute it and/or modify
# it under the terms of the GNU General Public License, version 2.0,
# as published by the Free Software Foundation.
#
# This program is also distributed with certain software (including
# but not limited to OpenSSL) that is licensed under separate terms,
# as designated in a particular file or component or in included license
# documentation.  The authors of MySQL hereby grant you an additional
# permission to link the program and your derivative works with the
# separately licensed software that they have included with MySQL.
#
# This program is distributed in the hope that it will be useful,
# but WITHOUT ANY WARRANTY; without even the implied warranty of
# MERCHANTABILITY or FITNESS FOR A PARTICULAR PURPOSE.  See the
# GNU General Public License for more details.
#
# You should have received a copy of the GNU General Public License
# along with this program; if not, write to the Free Software
# Foundation, Inc., 51 Franklin St, Fifth Floor, Boston, MA  02110-1301  USA

INCLUDE(GenerateExportHeader)

IF (NOT TARGET ext::libprotobuf-lite)
  MESSAGE(FATAL_ERROR "Routing plugin requires protobuf-lite library")
ENDIF()

ADD_LIBRARY(sql_lexer STATIC
  sql_lexer.cc
  ${CMAKE_SOURCE_DIR}/sql/sql_lex_hash.cc
  )
TARGET_INCLUDE_DIRECTORIES(sql_lexer
  PUBLIC ${CMAKE_CURRENT_SOURCE_DIR})
# generate sql_yacc.h
ADD_DEPENDENCIES(sql_lexer GenServerSource GenError)

ADD_LIBRARY(routing SHARED
  mysql_routing.cc
  destination.cc
  destination_error.cc
  dest_metadata_cache.cc
  dest_first_available.cc
  dest_next_available.cc
  dest_round_robin.cc
  routing.cc
  context.cc
  mysql_routing_common.cc
  connection_container.cc
  routing_component.cc
  channel.cc
  destination_ssl_context.cc
  classic_connection_base.cc
  classic_connection.cc
  x_connection.cc
  connection.cc
  blocked_endpoints.cc

  await_client_or_server.cc
  forwarding_processor.cc
  processor.cc

  classic_auth.cc
  classic_auth_cleartext.cc
  classic_auth_caching_sha2.cc
  classic_auth_native.cc
  classic_auth_sha256_password.cc
  classic_command.cc
  classic_connect.cc
  classic_flow.cc
  classic_forwarder.cc
  classic_frame.cc
  classic_lazy_connect.cc

  classic_auth_cleartext_forwarder.cc
  classic_auth_caching_sha2_forwarder.cc
  classic_auth_forwarder.cc
  classic_auth_native_forwarder.cc
  classic_auth_sha256_password_forwarder.cc
  classic_binlog_dump_forwarder.cc
  classic_change_user_forwarder.cc
  classic_clone_forwarder.cc
  classic_debug_forwarder.cc
  classic_greeting_forwarder.cc
  classic_init_schema_forwarder.cc
  classic_kill_forwarder.cc
  classic_list_fields_forwarder.cc
  classic_ping_forwarder.cc
  classic_query_forwarder.cc
  classic_quit_forwarder.cc
  classic_register_replica_forwarder.cc
  classic_reload_forwarder.cc
  classic_reset_connection_forwarder.cc
  classic_set_option_forwarder.cc
  classic_statistics_forwarder.cc
  classic_stmt_close_forwarder.cc
  classic_stmt_execute_forwarder.cc
  classic_stmt_fetch_forwarder.cc
  classic_stmt_param_append_data_forwarder.cc
  classic_stmt_prepare_forwarder.cc
  classic_stmt_reset_forwarder.cc

  classic_auth_cleartext_sender.cc
  classic_auth_caching_sha2_sender.cc
  classic_auth_native_sender.cc
  classic_auth_sha256_password_sender.cc
  classic_change_user_sender.cc
  # classic_greeting_sender.cc
  classic_init_schema_sender.cc
  classic_query_sender.cc
  classic_quit_sender.cc
  classic_reset_connection_sender.cc
  classic_set_option_sender.cc

  classic_greeting_receiver.cc

  classic_query_param.cc
  classic_session_tracker.cc

  show_warnings_parser.cc
  sql_splitting_allowed.cc
  sql_value.cc
  start_transaction_parser.cc
  implicit_commit_parser.cc
<<<<<<< HEAD
=======
  router_require.cc
>>>>>>> 824e2b40

  openssl_msg.cc
)

TARGET_LINK_LIBRARIES(routing
  PUBLIC
  harness_stdx
  harness_tls
  mysql_protocol
  router_lib
  router_mysqlxmessages
  ext::libprotobuf-lite
  metadata_cache
  connection_pool
  destination_status
  sql_lexer
  )
IF(SOLARIS)
  TARGET_LINK_LIBRARIES(routing
    PRIVATE -lnsl
    PRIVATE -lsocket)
ENDIF()

TARGET_INCLUDE_DIRECTORIES(routing
  PRIVATE
  ${CMAKE_CURRENT_SOURCE_DIR}
  PUBLIC
  ${CMAKE_CURRENT_SOURCE_DIR}/../include/
  ${CMAKE_CURRENT_BINARY_DIR}/../include/
  )
SET_TARGET_PROPERTIES(routing PROPERTIES
  OUTPUT_NAME "mysqlrouter_routing"
  SOVERSION 1
  RUNTIME_OUTPUT_DIRECTORY ${CMAKE_BINARY_DIR}/runtime_output_directory
  LIBRARY_OUTPUT_DIRECTORY ${CMAKE_BINARY_DIR}/library_output_directory)
INSTALL(TARGETS routing
  RUNTIME DESTINATION ${ROUTER_INSTALL_BINDIR} COMPONENT Router
  ARCHIVE DESTINATION ${ROUTER_INSTALL_LIBDIR} COMPONENT Router
  LIBRARY DESTINATION ${ROUTER_INSTALL_LIBDIR} COMPONENT Router
  NAMELINK_SKIP
  )
ADD_DEPENDENCIES(routing GenLiteProtos)

ADD_INSTALL_RPATH_FOR_OPENSSL(routing)
SET_PATH_TO_CUSTOM_SSL_FOR_APPLE(routing)

GENERATE_EXPORT_HEADER(routing
  EXPORT_FILE_NAME ${CMAKE_CURRENT_BINARY_DIR}/../include/mysqlrouter/routing_export.h)
TARGET_COMPILE_DEFINITIONS(routing PRIVATE
  MYSQL_ROUTER_LOG_DOMAIN="routing")

# The Plugin
add_harness_plugin(routing_plugin
 OUTPUT_NAME "routing"
 SOURCES
 routing_plugin.cc
 plugin_config.cc
 REQUIRES routing
 DESTINATION "${ROUTER_INSTALL_PLUGINDIR}"
 )
TARGET_LINK_LIBRARIES(routing_plugin PRIVATE extra::rapidjson)

GENERATE_EXPORT_HEADER(routing_plugin
  EXPORT_FILE_NAME ${CMAKE_CURRENT_BINARY_DIR}/../include/mysqlrouter/routing_plugin_export.h)<|MERGE_RESOLUTION|>--- conflicted
+++ resolved
@@ -122,10 +122,7 @@
   sql_value.cc
   start_transaction_parser.cc
   implicit_commit_parser.cc
-<<<<<<< HEAD
-=======
   router_require.cc
->>>>>>> 824e2b40
 
   openssl_msg.cc
 )
