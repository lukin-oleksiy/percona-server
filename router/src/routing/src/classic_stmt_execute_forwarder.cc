/*
  Copyright (c) 2023, Oracle and/or its affiliates.

  This program is free software; you can redistribute it and/or modify
  it under the terms of the GNU General Public License, version 2.0,
  as published by the Free Software Foundation.

  This program is also distributed with certain software (including
  but not limited to OpenSSL) that is licensed under separate terms,
  as designated in a particular file or component or in included license
  documentation.  The authors of MySQL hereby grant you an additional
  permission to link the program and your derivative works with the
  separately licensed software that they have included with MySQL.

  This program is distributed in the hope that it will be useful,
  but WITHOUT ANY WARRANTY; without even the implied warranty of
  MERCHANTABILITY or FITNESS FOR A PARTICULAR PURPOSE.  See the
  GNU General Public License for more details.

  You should have received a copy of the GNU General Public License
  along with this program; if not, write to the Free Software
  Foundation, Inc., 51 Franklin St, Fifth Floor, Boston, MA  02110-1301  USA
*/

#include "classic_stmt_execute_forwarder.h"

#include "classic_connection_base.h"
#include "classic_frame.h"
#include "hexify.h"
#include "mysql/harness/stdx/expected.h"
#include "mysql/harness/tls_error.h"
#include "mysqld_error.h"  // mysql-server error-codes
#include "mysqlrouter/classic_protocol_codec_error.h"

stdx::expected<Processor::Result, std::error_code>
StmtExecuteForwarder::process() {
  switch (stage()) {
    case Stage::Command:
      return command();
    case Stage::Forward:
      return forward();
    case Stage::ForwardDone:
      return forward_done();
    case Stage::Response:
      return response();
    case Stage::ColumnCount:
      return column_count();
    case Stage::Column:
      return column();
    case Stage::EndOfColumns:
      return end_of_columns();
    case Stage::Row:
      return row();
    case Stage::EndOfRows:
      return end_of_rows();
    case Stage::Ok:
      return ok();
    case Stage::Error:
      return error();
    case Stage::Done:
      return Result::Done;
  }

  harness_assert_this_should_not_execute();
}

stdx::expected<Processor::Result, std::error_code>
StmtExecuteForwarder::command() {
  if (auto &tr = tracer()) {
    auto *socket_splicer = connection()->socket_splicer();
    auto *src_channel = socket_splicer->client_channel();
    auto *src_protocol = connection()->client_protocol();

    auto msg_res = ClassicFrame::recv_msg<
        classic_protocol::borrowed::message::client::StmtExecute>(src_channel,
                                                                  src_protocol);
    if (!msg_res) {
      auto ec = msg_res.error();

      // parse errors are invalid input.
      if (ec.category() ==
          make_error_code(classic_protocol::codec_errc::invalid_input)
              .category()) {
        auto send_res =
            ClassicFrame::send_msg<classic_protocol::message::server::Error>(
                src_channel, src_protocol,
                {ER_MALFORMED_PACKET, "Malformed packet", "HY000"});
        if (!send_res) return send_client_failed(send_res.error());

        const auto &recv_buf = src_channel->recv_plain_view();

        tr.trace(Tracer::Event().stage("stmt_execute::command:\n" +
                                       mysql_harness::hexify(recv_buf)));

        discard_current_msg(src_channel, src_protocol);

        stage(Stage::Done);
        return Result::SendToClient;
      }

      return recv_client_failed(msg_res.error());
    }

    const auto &recv_buf = src_channel->recv_plain_view();

    tr.trace(Tracer::Event().stage(
        "stmt_execute::command:\nstmt-id: " +              //
        std::to_string(msg_res->statement_id()) + "\n" +   //
        "flags: " + msg_res->flags().to_string() + "\n" +  //
        "new-params-bound: " + std::to_string(msg_res->new_params_bound()) +
        "\n" +  //
        "types::size(): " + std::to_string(msg_res->types().size()) + "\n" +
        "values::size(): " + std::to_string(msg_res->values().size()) + "\n" +
        mysql_harness::hexify(recv_buf)));
  }

  connection()->execution_context().diagnostics_area().warnings().clear();
  connection()->events().clear();

  trace_event_command_ = trace_command(prefix());

  trace_event_connect_and_forward_command_ =
      trace_connect_and_forward_command(trace_event_command_);

  auto &server_conn = connection()->socket_splicer()->server_conn();
  if (!server_conn.is_open()) {
    auto *src_channel = connection()->socket_splicer()->client_channel();
    auto *src_protocol = connection()->client_protocol();

    // take the client::command from the connection.
    auto frame_res =
        ClassicFrame::ensure_has_full_frame(src_channel, src_protocol);
    if (!frame_res) return recv_client_failed(frame_res.error());

    // discard the recv'ed message as there is ...
    //
    // - no server connection to send it to
    // - and therefore no prepared statement that could be executed on the
    //   server.
    discard_current_msg(src_channel, src_protocol);

    if (auto &tr = tracer()) {
      tr.trace(Tracer::Event().stage("stmt_execute::error"));
    }

    auto send_res = ClassicFrame::send_msg<
        classic_protocol::borrowed::message::server::Error>(
        src_channel, src_protocol,
        {ER_UNKNOWN_STMT_HANDLER, "Unknown prepared statement id", "HY000"});
    if (!send_res) return send_client_failed(send_res.error());

    trace_span_end(trace_event_connect_and_forward_command_);
    trace_span_end(trace_event_command_);

    stage(Stage::Done);
    return Result::SendToClient;
  }

  trace_event_forward_command_ =
      trace_forward_command(trace_event_connect_and_forward_command_);

  stage(Stage::Forward);

  return Result::Again;
}

stdx::expected<Processor::Result, std::error_code>
StmtExecuteForwarder::forward() {
  auto *socket_splicer = connection()->socket_splicer();
  auto *src_protocol = connection()->client_protocol();
  auto *dst_protocol = connection()->server_protocol();

  auto client_caps = src_protocol->shared_capabilities();
  auto server_caps = dst_protocol->shared_capabilities();

  if (client_caps.test(classic_protocol::capabilities::pos::query_attributes) ==
      server_caps.test(classic_protocol::capabilities::pos::query_attributes)) {
    // if caps are the same, forward the message as is
    if (auto &tr = tracer()) {
      tr.trace(Tracer::Event().stage("stmt_execute::forward"));
    }

    stage(Stage::ForwardDone);

    return forward_client_to_server();
  }

  // ... otherwise: recode the message.

  if (auto &tr = tracer()) {
    tr.trace(Tracer::Event().stage("stmt_execute::forward::recode"));
  }

  auto *src_channel = socket_splicer->client_channel();
  auto *dst_channel = socket_splicer->server_channel();

  auto msg_res = ClassicFrame::recv_msg<
      classic_protocol::borrowed::message::client::StmtExecute>(src_channel,
                                                                src_protocol);
  if (!msg_res) {
    if (msg_res.error().category() !=
        make_error_code(classic_protocol::codec_errc::not_enough_input)
            .category()) {
      return recv_client_failed(msg_res.error());
    }

    discard_current_msg(src_channel, src_protocol);

    classic_protocol::borrowed::message::server::Error err_msg{
        ER_MALFORMED_PACKET, "Malformed communication packet", "HY000"};

    if (msg_res.error() ==
        classic_protocol::codec_errc::statement_id_not_found) {
      err_msg = {ER_UNKNOWN_STMT_HANDLER, "Unknown prepared statement id",
                 "HY000"};
    }

    auto send_msg = ClassicFrame::send_msg(src_channel, src_protocol, err_msg);
    if (!send_msg) send_client_failed(send_msg.error());

    trace_span_end(trace_event_forward_command_);
    trace_span_end(trace_event_connect_and_forward_command_);
    trace_command_end(trace_event_command_, TraceEvent::StatusCode::kError);

    stage(Stage::Done);

    return Result::SendToClient;
  }

  // if the msg contains query attributes, but the server doesn't support
  // attributes, ignore them.
  //
  // libmysqlclient behaves the same, if mysql_bind_param() is called with a
  // server which doesn't support query-attributes.

  auto send_res = ClassicFrame::send_msg(dst_channel, dst_protocol, *msg_res);
  if (!send_res) return send_server_failed(send_res.error());

  discard_current_msg(src_channel, src_protocol);

  // reset the "param-already-sent" flag for the next time the statement is
  // executed. It will be set by the stmt_param_append
  auto stmt_it =
      src_protocol->prepared_statements().find(msg_res->statement_id());
  if (stmt_it != src_protocol->prepared_statements().end()) {
    for (auto &param : stmt_it->second.parameters) {
      param.param_already_sent = false;
    }
  }

  stage(Stage::ForwardDone);
  return Result::SendToServer;
}

stdx::expected<Processor::Result, std::error_code>
StmtExecuteForwarder::forward_done() {
  stage(Stage::Response);

  trace_span_end(trace_event_forward_command_);
  trace_span_end(trace_event_connect_and_forward_command_);

  return Result::Again;
}

stdx::expected<Processor::Result, std::error_code>
StmtExecuteForwarder::response() {
  auto *socket_splicer = connection()->socket_splicer();
  auto *src_channel = socket_splicer->server_channel();
  auto *src_protocol = connection()->server_protocol();

  auto read_res =
      ClassicFrame::ensure_has_msg_prefix(src_channel, src_protocol);
  if (!read_res) {
    return recv_server_failed_and_check_client_socket(read_res.error());
  }

  const uint8_t msg_type = src_protocol->current_msg_type().value();

  enum class Msg {
    Ok = ClassicFrame::cmd_byte<classic_protocol::message::server::Ok>(),
    Error = ClassicFrame::cmd_byte<classic_protocol::message::server::Error>(),
  };

  switch (Msg{msg_type}) {
    case Msg::Ok:
      stage(Stage::Ok);
      return Result::Again;
    case Msg::Error:
      stage(Stage::Error);
      return Result::Again;
  }

  stage(Stage::ColumnCount);
  return Result::Again;
}

stdx::expected<Processor::Result, std::error_code>
StmtExecuteForwarder::column_count() {
  auto *socket_splicer = connection()->socket_splicer();
  auto *src_channel = socket_splicer->server_channel();
  auto *src_protocol = connection()->server_protocol();

  auto column_count_res = ClassicFrame::recv_msg<
      classic_protocol::borrowed::message::server::ColumnCount>(src_channel,
                                                                src_protocol);
  if (!column_count_res) return recv_server_failed(column_count_res.error());

  if (auto &tr = tracer()) {
    tr.trace(Tracer::Event().stage("stmt_execute::column_count"));
  }

  src_protocol->columns_left = column_count_res->count();

  stage(Stage::Column);

  return forward_server_to_client(true);
}

stdx::expected<Processor::Result, std::error_code>
StmtExecuteForwarder::column() {
  if (auto &tr = tracer()) {
    tr.trace(Tracer::Event().stage("stmt_execute::column"));
  }

  auto *src_protocol = connection()->server_protocol();

  if (--src_protocol->columns_left == 0) {
    stage(Stage::EndOfColumns);
  }

  return forward_server_to_client(true);
}

stdx::expected<Processor::Result, std::error_code>
StmtExecuteForwarder::end_of_columns() {
  if (auto &tr = tracer()) {
    tr.trace(Tracer::Event().stage("stmt_execute::end_of_columns"));
  }

  stage(Stage::Row);

  return skip_or_inject_end_of_columns(true);
}

stdx::expected<Processor::Result, std::error_code> StmtExecuteForwarder::row() {
  auto *socket_splicer = connection()->socket_splicer();
  auto src_channel = socket_splicer->server_channel();
  auto src_protocol = connection()->server_protocol();

  auto read_res =
      ClassicFrame::ensure_has_msg_prefix(src_channel, src_protocol);
  if (!read_res) return recv_server_failed(read_res.error());

  uint8_t msg_type = src_protocol->current_msg_type().value();

  enum class Msg {
    Row = 0x00,
    Eof = ClassicFrame::cmd_byte<classic_protocol::message::server::Eof>(),
  };

  switch (Msg{msg_type}) {
    case Msg::Eof:
      stage(Stage::EndOfRows);
      return Result::Again;
    case Msg::Row:
      if (auto &tr = tracer()) {
        tr.trace(Tracer::Event().stage("stmt_execute::row"));
      }
      return forward_server_to_client(true);
  }

  return recv_server_failed(make_error_code(std::errc::bad_message));
}

stdx::expected<Processor::Result, std::error_code>
StmtExecuteForwarder::end_of_rows() {
  auto *socket_splicer = connection()->socket_splicer();
  auto *src_channel = socket_splicer->server_channel();
  auto *src_protocol = connection()->server_protocol();
  auto *dst_channel = socket_splicer->client_channel();
  auto *dst_protocol = connection()->client_protocol();

  auto msg_res =
      ClassicFrame::recv_msg<classic_protocol::borrowed::message::server::Eof>(
          src_channel, src_protocol);
  if (!msg_res) return recv_server_failed(msg_res.error());

  if (auto &tr = tracer()) {
    tr.trace(Tracer::Event().stage("stmt_execute::end_of_rows"));
  }

  auto msg = *msg_res;

  if (msg.status_flags().test(
          classic_protocol::status::pos::more_results_exist)) {
    stage(Stage::Response);
    return forward_server_to_client();
<<<<<<< HEAD
  }

  if (msg.warning_count() > 0) connection()->diagnostic_area_changed(true);

  trace_command_end(trace_event_command_);

  stage(Stage::Done);

  if (!connection()->events().empty()) {
    discard_current_msg(src_channel, src_protocol);

    msg.warning_count(msg.warning_count() + 1);

    auto send_res = ClassicFrame::send_msg(dst_channel, dst_protocol, msg);
    if (!send_res) return stdx::make_unexpected(send_res.error());

    return Result::SendToClient;
=======
>>>>>>> 87307d4d
  }

  if (msg.warning_count() > 0) connection()->diagnostic_area_changed(true);

  trace_command_end(trace_event_command_);

  dst_protocol->status_flags(msg.status_flags());

  stage(Stage::Done);

  if (!connection()->events().empty()) {
    msg.warning_count(msg.warning_count() + 1);
  }

  if (!connection()->events().empty() ||
      !message_can_be_forwarded_as_is(src_protocol, dst_protocol, msg)) {
    auto send_res = ClassicFrame::send_msg(dst_channel, dst_protocol, msg);
    if (!send_res) return stdx::make_unexpected(send_res.error());

    discard_current_msg(src_channel, src_protocol);

    return Result::SendToClient;
  }

  return forward_server_to_client();
}

stdx::expected<Processor::Result, std::error_code> StmtExecuteForwarder::ok() {
  auto *socket_splicer = connection()->socket_splicer();
  auto *src_channel = socket_splicer->server_channel();
  auto *src_protocol = connection()->server_protocol();
  auto *dst_channel = socket_splicer->client_channel();
  auto *dst_protocol = connection()->client_protocol();

  auto msg_res =
      ClassicFrame::recv_msg<classic_protocol::borrowed::message::server::Ok>(
          src_channel, src_protocol);
  if (!msg_res) return recv_server_failed(msg_res.error());

  auto msg = *msg_res;

  if (auto &tr = tracer()) {
    tr.trace(Tracer::Event().stage("stmt_execute::ok"));
  }

  dst_protocol->status_flags(msg.status_flags());

  if (msg.warning_count() > 0) connection()->diagnostic_area_changed(true);

  if (auto *ev = trace_span(trace_event_command_, "mysql/response")) {
    ClassicFrame::trace_set_attributes(ev, src_protocol, msg);

    trace_span_end(ev);
  }

  trace_command_end(trace_event_command_);

  stage(Stage::Done);

  if (!connection()->events().empty()) {
<<<<<<< HEAD
    discard_current_msg(src_channel, src_protocol);

    msg.warning_count(msg.warning_count() + 1);

    auto send_res = ClassicFrame::send_msg(dst_channel, dst_protocol, msg);
    if (!send_res) return stdx::make_unexpected(send_res.error());

=======
    msg.warning_count(msg.warning_count() + 1);
  }

  if (!connection()->events().empty() ||
      !message_can_be_forwarded_as_is(src_protocol, dst_protocol, msg)) {
    auto send_res = ClassicFrame::send_msg(dst_channel, dst_protocol, msg);
    if (!send_res) return stdx::make_unexpected(send_res.error());

    discard_current_msg(src_channel, src_protocol);

>>>>>>> 87307d4d
    return Result::SendToClient;
  }

  return forward_server_to_client();
}

stdx::expected<Processor::Result, std::error_code>
StmtExecuteForwarder::error() {
  auto *socket_splicer = connection()->socket_splicer();
  auto *src_channel = socket_splicer->server_channel();
  auto *src_protocol = connection()->server_protocol();

  auto msg_res = ClassicFrame::recv_msg<
      classic_protocol::borrowed::message::server::Error>(src_channel,
                                                          src_protocol);
  if (!msg_res) return recv_server_failed(msg_res.error());

  auto msg = *msg_res;

  if (auto &tr = tracer()) {
    tr.trace(Tracer::Event().stage("stmt_execute::error"));
  }

  connection()->diagnostic_area_changed(true);

  if (auto *ev = trace_span(trace_event_command_, "mysql/response")) {
    ClassicFrame::trace_set_attributes(ev, src_protocol, msg);

    trace_span_end(ev);
  }

  trace_command_end(trace_event_command_);

  stage(Stage::Done);

  return forward_server_to_client();
}<|MERGE_RESOLUTION|>--- conflicted
+++ resolved
@@ -395,26 +395,6 @@
           classic_protocol::status::pos::more_results_exist)) {
     stage(Stage::Response);
     return forward_server_to_client();
-<<<<<<< HEAD
-  }
-
-  if (msg.warning_count() > 0) connection()->diagnostic_area_changed(true);
-
-  trace_command_end(trace_event_command_);
-
-  stage(Stage::Done);
-
-  if (!connection()->events().empty()) {
-    discard_current_msg(src_channel, src_protocol);
-
-    msg.warning_count(msg.warning_count() + 1);
-
-    auto send_res = ClassicFrame::send_msg(dst_channel, dst_protocol, msg);
-    if (!send_res) return stdx::make_unexpected(send_res.error());
-
-    return Result::SendToClient;
-=======
->>>>>>> 87307d4d
   }
 
   if (msg.warning_count() > 0) connection()->diagnostic_area_changed(true);
@@ -475,15 +455,6 @@
   stage(Stage::Done);
 
   if (!connection()->events().empty()) {
-<<<<<<< HEAD
-    discard_current_msg(src_channel, src_protocol);
-
-    msg.warning_count(msg.warning_count() + 1);
-
-    auto send_res = ClassicFrame::send_msg(dst_channel, dst_protocol, msg);
-    if (!send_res) return stdx::make_unexpected(send_res.error());
-
-=======
     msg.warning_count(msg.warning_count() + 1);
   }
 
@@ -494,7 +465,6 @@
 
     discard_current_msg(src_channel, src_protocol);
 
->>>>>>> 87307d4d
     return Result::SendToClient;
   }
 
