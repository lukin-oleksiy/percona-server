/*
  Copyright (c) 2023, Oracle and/or its affiliates.

  This program is free software; you can redistribute it and/or modify
  it under the terms of the GNU General Public License, version 2.0,
  as published by the Free Software Foundation.

  This program is also distributed with certain software (including
  but not limited to OpenSSL) that is licensed under separate terms,
  as designated in a particular file or component or in included license
  documentation.  The authors of MySQL hereby grant you an additional
  permission to link the program and your derivative works with the
  separately licensed software that they have included with MySQL.

  This program is distributed in the hope that it will be useful,
  but WITHOUT ANY WARRANTY; without even the implied warranty of
  MERCHANTABILITY or FITNESS FOR A PARTICULAR PURPOSE.  See the
  GNU General Public License for more details.

  You should have received a copy of the GNU General Public License
  along with this program; if not, write to the Free Software
  Foundation, Inc., 51 Franklin St, Fifth Floor, Boston, MA  02110-1301  USA
*/

#include "forwarding_processor.h"

#include <memory>  // make_unique

#include <openssl/ssl.h>  // SSL_set_msg_callback_arg

<<<<<<< HEAD
=======
#include "await_client_or_server.h"
>>>>>>> 87307d4d
#include "classic_connect.h"
#include "classic_connection_base.h"
#include "classic_forwarder.h"
#include "classic_frame.h"
#include "classic_lazy_connect.h"
<<<<<<< HEAD
=======
#include "mysql/harness/tls_error.h"
>>>>>>> 87307d4d
#include "mysqld_error.h"  // ER_...
#include "mysqlrouter/connection_pool_component.h"

stdx::expected<Processor::Result, std::error_code>
ForwardingProcessor::forward_server_to_client(bool noflush) {
  connection()->push_processor(
      std::make_unique<ServerToClientForwarder>(connection(), noflush));

  return Result::Again;
}

stdx::expected<Processor::Result, std::error_code>
ForwardingProcessor::forward_client_to_server(bool noflush) {
  connection()->push_processor(
      std::make_unique<ClientToServerForwarder>(connection(), noflush));

  return Result::Again;
}

static PooledClassicConnection make_pooled_connection(
    TlsSwitchableConnection &&other) {
  auto *classic_protocol_state =
      dynamic_cast<ClassicProtocolState *>(other.protocol());
  return {std::move(other.connection()),
          other.channel()->release_ssl(),
          classic_protocol_state->server_capabilities(),
          classic_protocol_state->client_capabilities(),
          classic_protocol_state->server_greeting(),
          other.ssl_mode(),
          classic_protocol_state->username(),
          classic_protocol_state->schema(),
          classic_protocol_state->sent_attributes()};
}

static TlsSwitchableConnection make_connection_from_pooled(
    PooledClassicConnection &&other) {
  return {std::move(other.connection()),
          nullptr,  // routing_conn
          other.ssl_mode(), std::make_unique<Channel>(std::move(other.ssl())),
          std::make_unique<ClassicProtocolState>(
              other.server_capabilities(), other.client_capabilities(),
              other.server_greeting(), other.username(), other.schema(),
              other.attributes())};
}

stdx::expected<bool, std::error_code>
ForwardingProcessor::pool_server_connection() {
  auto *socket_splicer = connection()->socket_splicer();
  auto &server_conn = socket_splicer->server_conn();

  if (server_conn.is_open()) {
    // move the connection to the pool.
    //
    // the pool will either close it or keep it alive.
    auto &pools = ConnectionPoolComponent::get_instance();

    if (auto pool = pools.get(ConnectionPoolComponent::default_pool_name())) {
      auto ssl_mode = server_conn.ssl_mode();

      if (auto *server_ssl = socket_splicer->server_channel()->ssl()) {
        SSL_set_msg_callback_arg(server_ssl, nullptr);
      }

      auto is_full_res = pool->add_if_not_full(make_pooled_connection(
          std::exchange(socket_splicer->server_conn(),
                        TlsSwitchableConnection{
                            nullptr,   // connection
                            nullptr,   // routing-connection
                            ssl_mode,  //
                            std::make_unique<ClassicProtocolState>()})));

      if (is_full_res) {
        // pool is full, restore the connection.
        server_conn = make_connection_from_pooled(std::move(*is_full_res));

        if (auto *server_ssl = socket_splicer->server_channel()->ssl()) {
          SSL_set_msg_callback_arg(server_ssl, connection());
        }

        return {false};
      }
    }
  }

  return {true};
}

stdx::expected<Processor::Result, std::error_code>
ForwardingProcessor::socket_reconnect_start(TraceEvent *parent_event) {
  connection()->push_processor(std::make_unique<ConnectProcessor>(
      connection(),
      [this](classic_protocol::message::server::Error err) {
        reconnect_error_ = std::move(err);
      },
      parent_event));

  return Result::Again;
}

stdx::expected<Processor::Result, std::error_code>
ForwardingProcessor::mysql_reconnect_start(TraceEvent *parent_event) {
  connection()->push_processor(std::make_unique<LazyConnector>(
      connection(), false /* not in handshake */,
      [this](classic_protocol::message::server::Error err) {
        reconnect_error_ = std::move(err);
      },
      parent_event));

  return Result::Again;
}

stdx::expected<Processor::Result, std::error_code>
ForwardingProcessor::recv_server_failed_and_check_client_socket(
    std::error_code ec) {
  auto *socket_splicer = connection()->socket_splicer();

  if (ec == TlsErrc::kWantRead && socket_splicer->client_conn().is_open()) {
    // monitor the client side while we wait for the server to return the
    // resultset.
    //
    // After AwaitClientOrServerProcessor returns, either client or server
    // became readable. In both cases:
    //
    // if there was data: it has been added to the recv-buffers.
    // if the connection was closed, the socket is now closed.
    connection()->push_processor(std::make_unique<AwaitClientOrServerProcessor>(
        connection(), [this](auto result) {
          if (!result) {
            connection()->recv_server_failed(result.error());
            return;
          }
        }));

    return Result::Again;
  }

  return recv_server_failed(ec);
}

stdx::expected<Processor::Result, std::error_code>
ForwardingProcessor::reconnect_send_error_msg(
    Channel *src_channel, ClassicProtocolState *src_protocol) {
  auto err = reconnect_error_.error_code() != 0
                 ? reconnect_error_
                 : classic_protocol::message::server::Error{
                       2003, "Connect to backend failed.", "HY000"};

  if (err.error_code() == 1045) {
    // rewrite the auth-fail error.
    err.message("Access denied for user '" +
                connection()->client_protocol()->username() +
                "' for router while reauthenticating");
  }

  auto send_res = ClassicFrame::send_msg(src_channel, src_protocol, err);
  if (!send_res) return send_client_failed(send_res.error());

  return Result::SendToClient;
}

bool ForwardingProcessor::connect_error_is_transient(
    const classic_protocol::message::server::Error &err) {
  return err.error_code() == ER_CON_COUNT_ERROR;  // 1040
<<<<<<< HEAD
=======
}

stdx::expected<Processor::Result, std::error_code>
ForwardingProcessor::skip_or_inject_end_of_columns(bool no_flush) {
  auto *socket_splicer = connection()->socket_splicer();
  auto *src_channel = socket_splicer->server_channel();
  auto *src_protocol = connection()->server_protocol();
  auto *dst_channel = socket_splicer->client_channel();
  auto *dst_protocol = connection()->client_protocol();

  const auto skips_eof =
      classic_protocol::capabilities::pos::text_result_with_session_tracking;
  const auto server_skips = src_protocol->shared_capabilities().test(skips_eof);
  const auto router_skips = dst_protocol->shared_capabilities().test(skips_eof);

  if (server_skips) {
    // server does not send a EOF

    // no end-of-params packet.
    if (router_skips) return Result::Again;

    // ... but client expects a EOF packet.
    auto send_res = ClassicFrame::send_msg<
        classic_protocol::borrowed::message::server::Eof>(dst_channel,
                                                          dst_protocol, {});
    if (!send_res) return stdx::make_unexpected(send_res.error());

    return Result::SendToClient;
  }

  if (router_skips) {
    // drop the Eof packet the server sent as the client does not want it.
    auto msg_res = ClassicFrame::recv_msg<
        classic_protocol::borrowed::message::server::Eof>(src_channel,
                                                          src_protocol);
    if (!msg_res) return stdx::make_unexpected(msg_res.error());

    discard_current_msg(src_channel, src_protocol);

    return Result::Again;
  }

  // forward the message as is.
  return forward_server_to_client(no_flush);
>>>>>>> 87307d4d
}<|MERGE_RESOLUTION|>--- conflicted
+++ resolved
@@ -28,19 +28,13 @@
 
 #include <openssl/ssl.h>  // SSL_set_msg_callback_arg
 
-<<<<<<< HEAD
-=======
 #include "await_client_or_server.h"
->>>>>>> 87307d4d
 #include "classic_connect.h"
 #include "classic_connection_base.h"
 #include "classic_forwarder.h"
 #include "classic_frame.h"
 #include "classic_lazy_connect.h"
-<<<<<<< HEAD
-=======
 #include "mysql/harness/tls_error.h"
->>>>>>> 87307d4d
 #include "mysqld_error.h"  // ER_...
 #include "mysqlrouter/connection_pool_component.h"
 
@@ -204,8 +198,6 @@
 bool ForwardingProcessor::connect_error_is_transient(
     const classic_protocol::message::server::Error &err) {
   return err.error_code() == ER_CON_COUNT_ERROR;  // 1040
-<<<<<<< HEAD
-=======
 }
 
 stdx::expected<Processor::Result, std::error_code>
@@ -250,5 +242,4 @@
 
   // forward the message as is.
   return forward_server_to_client(no_flush);
->>>>>>> 87307d4d
 }