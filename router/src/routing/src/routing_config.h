/*
  Copyright (c) 2023, Oracle and/or its affiliates.

  This program is free software; you can redistribute it and/or modify
  it under the terms of the GNU General Public License, version 2.0,
  as published by the Free Software Foundation.

  This program is also distributed with certain software (including
  but not limited to OpenSSL) that is licensed under separate terms,
  as designated in a particular file or component or in included license
  documentation.  The authors of MySQL hereby grant you an additional
  permission to link the program and your derivative works with the
  separately licensed software that they have included with MySQL.

  This program is distributed in the hope that it will be useful,
  but WITHOUT ANY WARRANTY; without even the implied warranty of
  MERCHANTABILITY or FITNESS FOR A PARTICULAR PURPOSE.  See the
  GNU General Public License for more details.

  You should have received a copy of the GNU General Public License
  along with this program; if not, write to the Free Software
  Foundation, Inc., 51 Franklin St, Fifth Floor, Boston, MA  02110-1301  USA
*/

#ifndef ROUTING_CONFIG_INCLUDED
#define ROUTING_CONFIG_INCLUDED

#include <string>

#include "mysql/harness/filesystem.h"  // Path
#include "mysqlrouter/routing.h"       // RoutingStrategy, Mode
#include "protocol/protocol.h"         // Protocol::Type
#include "ssl_mode.h"
#include "tcp_address.h"

/**
 * route specific configuration.
 */
class RoutingConfig {
 public:
  Protocol::Type protocol{};               //!< protocol (classic, x)
  std::string destinations;                //!< destinations
  int bind_port{};                         //!< TCP port to bind to
  mysql_harness::TCPAddress bind_address;  //!< IP address to bind to
  mysql_harness::Path named_socket;  //!< unix domain socket path to bind to
  int connect_timeout{};             //!< connect-timeout in seconds
  routing::Mode mode{routing::Mode::kUndefined};  //!< read-only/read-write
  routing::RoutingStrategy routing_strategy{
      routing::RoutingStrategy::kUndefined};  //!< routing strategy (next-avail,
                                              //!< ...)
  int max_connections{};                      //!< max connections allowed
  unsigned long long max_connect_errors{};    //!< max connect errors
  unsigned int client_connect_timeout{};  //!< client connect timeout in seconds
  unsigned int net_buffer_length{};       //!< Size of buffer to receive packets
  unsigned int thread_stack_size{};       //!< thread stack size in kilobytes

  SslMode source_ssl_mode{};         //!< SslMode of the client side connection.
  std::string source_ssl_cert;       //!< Cert file
  std::string source_ssl_key;        //!< Key file
  std::string source_ssl_cipher;     //!< allowed TLS ciphers
  std::string source_ssl_curves;     //!< allowed TLS curves
  std::string source_ssl_dh_params;  //!< DH params
  std::string
      source_ssl_ca_file;  //!< CA file to used to verify sources' identity
  std::string source_ssl_ca_dir;  //!< directory of CA files used to verify
                                  //!< sources' identity
  std::string
      source_ssl_crl_file;  //!< CRL file used to check revoked certificates
  std::string source_ssl_crl_dir;  //!< directory of CRL files

  SslMode dest_ssl_mode{};      //!< SslMode of the server side connection.
  std::string dest_ssl_cert;    //!< Cert file
  std::string dest_ssl_key;     //!< Key file
  SslVerify dest_ssl_verify{};  //!< How to verify the server-side cert.
  std::string dest_ssl_cipher;  //!< allowed TLS ciphers
  std::string
      dest_ssl_ca_file;  //!< CA file to used to verify destinations' identity
  std::string dest_ssl_ca_dir;  //!< directory of CA files used to verify
                                //!< destinations' identity
  std::string
      dest_ssl_crl_file;  //!< CRL file used to check revoked certificates
  std::string dest_ssl_crl_dir;  //!< directory of CRL files
  std::string dest_ssl_curves;   //!< allowed TLS curves

  bool connection_sharing{};  //!< if connection sharing is allowed.
  std::chrono::milliseconds
      connection_sharing_delay{};  //!< delay before an idling connection is
                                   //!< moved to the pool and connection sharing
                                   //!< is allowed.

  bool client_ssl_session_cache_mode{true};
  size_t client_ssl_session_cache_size{};
  unsigned int client_ssl_session_cache_timeout{};

  bool server_ssl_session_cache_mode{true};
  size_t server_ssl_session_cache_size{};
  unsigned int server_ssl_session_cache_timeout{};

  std::chrono::milliseconds
      connect_retry_timeout{};  //!< timeout of retrying after a transient
                                //!< connect-failure.
  routing::AccessMode access_mode{
      routing::AccessMode::kUndefined};  //!< read_write,read_only,auto

  bool wait_for_my_writes;
  std::chrono::seconds
      wait_for_my_writes_timeout{};  //!< how long to wait for writes to be
                                     //!< applied before reads.
<<<<<<< HEAD
=======

  /*
   * read the users routing_require attribute from
   *
   *   information_schema.user_attributes
   *
   * and enforce them.
   */
  bool router_require_enforce{true};
>>>>>>> 824e2b40
};

#endif  // ROUTING_CONFIG_INCLUDED<|MERGE_RESOLUTION|>--- conflicted
+++ resolved
@@ -106,8 +106,6 @@
   std::chrono::seconds
       wait_for_my_writes_timeout{};  //!< how long to wait for writes to be
                                      //!< applied before reads.
-<<<<<<< HEAD
-=======
 
   /*
    * read the users routing_require attribute from
@@ -117,7 +115,6 @@
    * and enforce them.
    */
   bool router_require_enforce{true};
->>>>>>> 824e2b40
 };
 
 #endif  // ROUTING_CONFIG_INCLUDED