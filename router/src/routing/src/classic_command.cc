/*
  Copyright (c) 2022, 2023, Oracle and/or its affiliates.

  This program is free software; you can redistribute it and/or modify
  it under the terms of the GNU General Public License, version 2.0,
  as published by the Free Software Foundation.

  This program is also distributed with certain software (including
  but not limited to OpenSSL) that is licensed under separate terms,
  as designated in a particular file or component or in included license
  documentation.  The authors of MySQL hereby grant you an additional
  permission to link the program and your derivative works with the
  separately licensed software that they have included with MySQL.

  This program is distributed in the hope that it will be useful,
  but WITHOUT ANY WARRANTY; without even the implied warranty of
  MERCHANTABILITY or FITNESS FOR A PARTICULAR PURPOSE.  See the
  GNU General Public License for more details.

  You should have received a copy of the GNU General Public License
  along with this program; if not, write to the Free Software
  Foundation, Inc., 51 Franklin St, Fifth Floor, Boston, MA  02110-1301  USA
*/

#include "classic_command.h"

#include <charconv>
#include <memory>  // make_unique
#include <string>

#include "await_client_or_server.h"
#include "classic_binlog_dump_forwarder.h"
#include "classic_change_user_forwarder.h"
#include "classic_clone_forwarder.h"
#include "classic_connection_base.h"
#include "classic_debug_forwarder.h"
#include "classic_frame.h"
#include "classic_init_schema_forwarder.h"
#include "classic_kill_forwarder.h"
#include "classic_list_fields_forwarder.h"
#include "classic_ping_forwarder.h"
#include "classic_query_forwarder.h"
#include "classic_query_sender.h"
#include "classic_quit_forwarder.h"
#include "classic_register_replica_forwarder.h"
#include "classic_reload_forwarder.h"
#include "classic_reset_connection_forwarder.h"
#include "classic_set_option_forwarder.h"
#include "classic_statistics_forwarder.h"
#include "classic_stmt_close_forwarder.h"
#include "classic_stmt_execute_forwarder.h"
#include "classic_stmt_fetch_forwarder.h"
#include "classic_stmt_param_append_data_forwarder.h"
#include "classic_stmt_prepare_forwarder.h"
#include "classic_stmt_reset_forwarder.h"
#include "harness_assert.h"
#include "hexify.h"
#include "mysql/harness/logging/logging.h"
#include "mysql/harness/stdx/expected.h"
#include "mysql/harness/tls_error.h"
#include "mysqld_error.h"
#include "mysqlrouter/connection_pool.h"
#include "mysqlrouter/connection_pool_component.h"
#include "processor.h"

IMPORT_LOG_FUNCTIONS()

using mysql_harness::hexify;

stdx::expected<Processor::Result, std::error_code> CommandProcessor::process() {
  switch (stage()) {
    case Stage::IsAuthed:
      return is_authed();
    case Stage::WaitBoth:
      return wait_both();
    case Stage::Command:
      return command();
    case Stage::Done:
      return Result::Done;
  }

  harness_assert_this_should_not_execute();
}

stdx::expected<Processor::Result, std::error_code>
CommandProcessor::is_authed() {
  // if authentication is lost, close the connection.
  stage(connection()->authenticated() ? Stage::Command : Stage::Done);

  return Result::Again;
}

template <class P>
stdx::expected<Processor::Result, std::error_code> push_processor(
    MysqlRoutingClassicConnectionBase *conn) {
  conn->push_processor(std::make_unique<P>(conn));

  return Processor::Result::Again;
}

void CommandProcessor::client_idle_timeout() {
  if (auto &tr = tracer()) {
    tr.trace(Tracer::Event().stage("client::idle::timeout"));
  }

  auto pool_res = pool_server_connection();
  if (!pool_res) return;

  if (auto &tr = tracer()) {
    bool connection_was_pooled = *pool_res;

    tr.trace(Tracer::Event().stage(connection_was_pooled
                                       ? "client::idle::pooled"
                                       : "client::idle::pool_full"));
  }
}

class ShowWarningsHandler : public QuerySender::Handler {
 public:
  ShowWarningsHandler(MysqlRoutingClassicConnectionBase *connection)
      : connection_(connection) {}

  void on_column_count(uint64_t count) override {
    col_count_ = count;

    if (col_count_ != 3) {
      connection_->some_state_changed(true);
    } else {
      connection_->execution_context().diagnostics_area().warnings().clear();
    }
  }

  void on_column(
      const classic_protocol::message::server::ColumnMeta &col) override {
    switch (col_count_) {
      case 0:
        if (col.name() != "Level") {
          something_failed_ = true;
        }
        break;
      case 1:
        if (col.name() != "Code") {
          something_failed_ = true;
        }
        break;
      case 2:
        if (col.name() != "Message") {
          something_failed_ = true;
        }
        break;
      default:
        // more columns is ok.
        break;
    }

    ++col_count_;
  }

  void on_row(const classic_protocol::message::server::Row &row) override {
    if (something_failed_) return;

    auto it = row.begin();  // row[0]

    if (!(*it).has_value()) {
      something_failed_ = true;
      return;
    }

    std::string level = (*it).value();

    ++it;  // row[1]

    uint64_t code;
    {
      const auto &fld = *it;
      if (!fld) {
        something_failed_ = true;
        return;
      }

      auto conv_res =
          std::from_chars(fld->data(), fld->data() + fld->size(), code);

      if (conv_res.ec != std::errc{}) {
        something_failed_ = true;
        return;
      }
    }

    ++it;  // row[2]

    if (!(*it).has_value()) {
      something_failed_ = true;
      return;
    }

    std::string msg = (*it).value();

    connection_->execution_context().diagnostics_area().warnings().emplace_back(
        level, code, msg);
  }

  void on_row_end(
      const classic_protocol::message::server::Eof & /* eof */) override {
    if (something_failed_) {
      // something failed when parsing the resultset. Disable sharing for now.
      connection_->some_state_changed(true);
    } else {
      // all rows received, diagnostics_area fully synced.
      connection_->diagnostic_area_changed(false);
    }
  }

  void on_ok(const classic_protocol::message::server::Ok & /* ok */) override {
    // ok, shouldn't happen. Disable sharing for now.
    connection_->some_state_changed(true);
  }

  void on_error(
      const classic_protocol::message::server::Error & /* err */) override {
    // error, shouldn't happen. Disable sharing for now.
    connection_->some_state_changed(true);
  }

 private:
  uint64_t col_count_{};
  uint64_t col_cur_{};
  MysqlRoutingClassicConnectionBase *connection_;

  bool something_failed_{false};
};

class SelectSessionCollationConnectionHandler : public QuerySender::Handler {
 public:
  SelectSessionCollationConnectionHandler(
      MysqlRoutingClassicConnectionBase *connection)
      : connection_(connection) {}

  void on_column_count(uint64_t count) override {
    col_count_ = count;

    if (col_count_ != 1) {
      something_failed_ = true;
    }
  }

  void on_column(
      const classic_protocol::message::server::ColumnMeta &col) override {
    if (something_failed_) return;

    if (col.name() != "@@SESSION.collation_connection") {
      something_failed_ = true;
    }
  }

  void on_row(const classic_protocol::message::server::Row &row) override {
    if (something_failed_) return;

    auto it = row.begin();  // row[0]

    if (!it->has_value()) {
      something_failed_ = true;
      return;
    }

    collation_connection_ = *it;
  }

  void on_row_end(
      const classic_protocol::message::server::Eof & /* eof */) override {
    if (something_failed_) {
      // something failed when parsing the resultset. Disable sharing for now.
      connection_->some_state_changed(true);
    } else {
      // all rows received,
      connection_->execution_context().system_variables().set(
          "collation_connection", collation_connection_);

      connection_->collation_connection_maybe_dirty(false);
    }
  }

  void on_ok(const classic_protocol::message::server::Ok & /* ok */) override {
    // ok, shouldn't happen. Disable sharing for now.
    connection_->some_state_changed(true);
  }

  void on_error(
      const classic_protocol::message::server::Error & /* err */) override {
    // error, shouldn't happen. Disable sharing for now.
    connection_->some_state_changed(true);
  }

 private:
  uint64_t col_count_{};
  uint64_t col_cur_{};
  MysqlRoutingClassicConnectionBase *connection_;

  bool something_failed_{false};

  Value collation_connection_{std::nullopt};
};

/**
 * wait for an read-event from client and server at the same time.
 *
 * two async-reads have been started, which both will call wait_both(). Only one
 * of the two should continue.
 *
 * To ensure that event handlers are properly synchronized:
 *
 * - the first returning event, cancels the other waiter and leaves without
 *   "returning" (::Void)
 * - the cancelled side, continues with executing.
 */
stdx::expected<Processor::Result, std::error_code>
CommandProcessor::wait_both() {
  if (wait_both_result_) {
    switch (*wait_both_result_) {
      case AwaitClientOrServerProcessor::AwaitResult::ClientReadable:
        stage(Stage::Command);

        return Result::Again;
      case AwaitClientOrServerProcessor::AwaitResult::ServerReadable: {
        auto *socket_splicer = connection()->socket_splicer();

        auto *src_channel = socket_splicer->server_channel();
        auto *src_protocol = connection()->server_protocol();

        auto read_res =
            ClassicFrame::ensure_has_msg_prefix(src_channel, src_protocol);
        if (!read_res) return recv_server_failed(read_res.error());

        stage(Stage::Done);

        if (auto &tr = tracer()) {
          tr.trace(Tracer::Event().stage("server::error"));
        }

        // should be a Error packet.
        return forward_server_to_client();
      }
    }

    harness_assert_this_should_not_execute();
  } else {
    return stdx::make_unexpected(wait_both_result_.error());
  }
}

stdx::expected<Processor::Result, std::error_code> CommandProcessor::command() {
  auto *socket_splicer = connection()->socket_splicer();
  auto *src_channel = socket_splicer->client_channel();
  auto *src_protocol = connection()->client_protocol();
  auto &server_conn = socket_splicer->server_conn();

  if (connection()->disconnect_requested()) {
    stage(Stage::Done);
    return Result::Again;
  }

  auto read_res =
      ClassicFrame::ensure_has_msg_prefix(src_channel, src_protocol);
  if (!read_res) {
    // nothing to read. Wait for
    //
    // 1. data
    // 2. wait_timeout to drop the connection
    // 3. multiplex-timeout to move the server side connection to the pool
    auto ec = read_res.error();

    if (ec == std::errc::operation_would_block || ec == TlsErrc::kWantRead) {
      if (auto &tr = tracer()) {
        tr.trace(Tracer::Event().stage("client::idle"));
      }

      auto &t = connection()->read_timer();

      using namespace std::chrono_literals;

      if (server_conn.is_open() && connection()->connection_sharing_allowed()) {
        if (auto &tr = tracer()) {
          tr.trace(Tracer::Event().stage("client::idle::starting"));
        }

        if (connection()->diagnostic_area_changed()) {
          // inject a SHOW WARNINGS.
          connection()->push_processor(std::make_unique<QuerySender>(
              connection(), "SHOW WARNINGS",
              std::make_unique<ShowWarningsHandler>(connection())));

          return Result::Again;
        }

        if (connection()->collation_connection_maybe_dirty()) {
          connection()->push_processor(std::make_unique<QuerySender>(
              connection(), "SELECT @@SESSION.collation_connection",
              std::make_unique<SelectSessionCollationConnectionHandler>(
                  connection())));

          return Result::Again;
        }

        auto delay = connection()->context().connection_sharing_delay();
        if (!delay.count()) {
          client_idle_timeout();
        } else {
          // multiplex-timeout
          t.expires_after(delay);
          t.async_wait([this](auto ec) {
            if (ec) return;

            return client_idle_timeout();
          });
        }

        return Result::RecvFromClient;

#ifdef FUTURE_TASK_WAIT_TIMEOUT_ON_DETACHED
      } else if (!server_conn.is_open()) {
        // wait-timeout
        //
        // (future task): as the server may be disconnected, the router has to
        // implemented a wait-timeout and close connections that are idling too
        // long
        t.expires_after(5min);
        t.async_wait([this](auto ec) {
          if (ec) return;

          // abort the connection.
          (void)connection()->socket_splicer()->client_conn().close();
        });
        return Result::RecvFromClient;
#endif
      } else if (server_conn.is_open()) {
        // client and server connection open.
        //
        // watch server-side for connection-close

        connection()->push_processor(
            std::make_unique<AwaitClientOrServerProcessor>(
                connection(),
                [this](auto result) { wait_both_result_ = result; }));

        stage(Stage::WaitBoth);

        return Result::Again;
      }
    }

    if (ec == TlsErrc::kZeroReturn) {
      // close the connection without a quit.
      stage(Stage::Done);
      return Result::Again;
    }

    return recv_client_failed(ec);
  }

  const uint8_t msg_type = src_protocol->current_msg_type().value();

  connection()->client_protocol()->seq_id(
      src_protocol->current_frame()->seq_id_);

  namespace client = classic_protocol::message::client;

  enum class Msg {
    Quit = ClassicFrame::cmd_byte<client::Quit>(),
    InitSchema = ClassicFrame::cmd_byte<client::InitSchema>(),
    Query = ClassicFrame::cmd_byte<client::Query>(),
    ListFields = ClassicFrame::cmd_byte<client::ListFields>(),
    Reload = ClassicFrame::cmd_byte<client::Reload>(),
    Statistics = ClassicFrame::cmd_byte<client::Statistics>(),
    // ProcessInfo =
    // ClassicFrame::cmd_byte<classic_protocol::message::client::ProcessInfo>(),
    Kill = ClassicFrame::cmd_byte<client::Kill>(),
    Debug = ClassicFrame::cmd_byte<client::Debug>(),
    Ping = ClassicFrame::cmd_byte<client::Ping>(),
    ChangeUser = ClassicFrame::cmd_byte<client::ChangeUser>(),
    BinlogDump = ClassicFrame::cmd_byte<client::BinlogDump>(),
    RegisterReplica = ClassicFrame::cmd_byte<client::RegisterReplica>(),
    StmtPrepare = ClassicFrame::cmd_byte<client::StmtPrepare>(),
    StmtExecute = ClassicFrame::cmd_byte<client::StmtExecute>(),
    StmtParamAppendData = ClassicFrame::cmd_byte<client::StmtParamAppendData>(),
    StmtClose = ClassicFrame::cmd_byte<client::StmtClose>(),
    StmtReset = ClassicFrame::cmd_byte<client::StmtReset>(),
    SetOption = ClassicFrame::cmd_byte<client::SetOption>(),
    StmtFetch = ClassicFrame::cmd_byte<client::StmtFetch>(),
    BinlogDumpGtid = ClassicFrame::cmd_byte<client::BinlogDumpGtid>(),
    ResetConnection = ClassicFrame::cmd_byte<client::ResetConnection>(),
    Clone = ClassicFrame::cmd_byte<client::Clone>(),
    // SubscribeGroupReplicationStream = ClassicFrame::cmd_byte<
    //     classic_protocol::message::client::SubscribeGroupReplicationStream>(),
  };

  // after the command is processed, check if the connection is still
  // authenticated.
  //
  // - change-user may have failed.
  // - a reconnect may have failed.
  stage(Stage::IsAuthed);

  // init the command tracer.
  connection()->events().active(
      connection()->client_protocol()->trace_commands());

  // The query processor handles SHOW WARNINGS which fetches the events.
  if (Msg{msg_type} != Msg::Query) connection()->events().clear();

<<<<<<< HEAD
=======
  // reset the seq-id of the server side as this is a new command.
  if (connection()->server_protocol() != nullptr) {
    connection()->server_protocol()->seq_id(0xff);
  }

>>>>>>> 87307d4d
  switch (Msg{msg_type}) {
    case Msg::Quit:
      stage(Stage::Done);  // after Quit is done, leave.
      return push_processor<QuitForwarder>(connection());
    case Msg::InitSchema:
      return push_processor<InitSchemaForwarder>(connection());
    case Msg::Query:
      return push_processor<QueryForwarder>(connection());
    case Msg::ListFields:
      return push_processor<ListFieldsForwarder>(connection());
    case Msg::ChangeUser:
      return push_processor<ChangeUserForwarder>(connection());
    case Msg::Ping:
      return push_processor<PingForwarder>(connection());
    case Msg::ResetConnection:
      return push_processor<ResetConnectionForwarder>(connection());
    case Msg::Kill:
      return push_processor<KillForwarder>(connection());
    case Msg::Debug:
      return push_processor<DebugForwarder>(connection());
    case Msg::Reload:
      return push_processor<ReloadForwarder>(connection());
    case Msg::Statistics:
      return push_processor<StatisticsForwarder>(connection());
    case Msg::StmtPrepare:
      return push_processor<StmtPrepareForwarder>(connection());
    case Msg::StmtExecute:
      return push_processor<StmtExecuteForwarder>(connection());
    case Msg::StmtClose:
      return push_processor<StmtCloseForwarder>(connection());
    case Msg::StmtFetch:
      return push_processor<StmtFetchForwarder>(connection());
    case Msg::SetOption:
      return push_processor<SetOptionForwarder>(connection());
    case Msg::StmtReset:
      return push_processor<StmtResetForwarder>(connection());
    case Msg::StmtParamAppendData:
      return push_processor<StmtParamAppendDataForwarder>(connection());
    case Msg::Clone:
      return push_processor<CloneForwarder>(connection());
    case Msg::BinlogDump:
    case Msg::BinlogDumpGtid:
      return push_processor<BinlogDumpForwarder>(connection());
    case Msg::RegisterReplica:
      return push_processor<RegisterReplicaForwarder>(connection());
  }

  if (auto &tr = tracer()) {
    tr.trace(Tracer::Event().stage("cmd::command"));
  }

  // unknown command
  // drain the current command from the recv-buffers.
  (void)ClassicFrame::ensure_has_full_frame(src_channel, src_protocol);

  log_debug("client sent unknown command: %s",
            hexify(src_channel->recv_plain_view()).c_str());

  // try to discard the current message.
  //
  // if the current message isn't received completely yet, drop the connection
  // after sending the error-message.
  const auto discard_res = discard_current_msg(src_channel, src_protocol);

  const auto send_res = ClassicFrame::send_msg<
      classic_protocol::borrowed::message::server::Error>(
      src_channel, src_protocol,
      {ER_UNKNOWN_COM_ERROR, "Unknown command " + std::to_string(msg_type),
       "HY000"});
  if (!discard_res || !send_res) {
    stage(Stage::Done);  // closes the connection after the error-msg was sent.

    return Result::SendToClient;
  } else {
    return Result::SendToClient;
  }
}<|MERGE_RESOLUTION|>--- conflicted
+++ resolved
@@ -507,14 +507,11 @@
   // The query processor handles SHOW WARNINGS which fetches the events.
   if (Msg{msg_type} != Msg::Query) connection()->events().clear();
 
-<<<<<<< HEAD
-=======
   // reset the seq-id of the server side as this is a new command.
   if (connection()->server_protocol() != nullptr) {
     connection()->server_protocol()->seq_id(0xff);
   }
 
->>>>>>> 87307d4d
   switch (Msg{msg_type}) {
     case Msg::Quit:
       stage(Stage::Done);  // after Quit is done, leave.
