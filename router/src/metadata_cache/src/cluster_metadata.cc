/*
  Copyright (c) 2016, 2023, Oracle and/or its affiliates.

  This program is free software; you can redistribute it and/or modify
  it under the terms of the GNU General Public License, version 2.0,
  as published by the Free Software Foundation.

  This program is also distributed with certain software (including
  but not limited to OpenSSL) that is licensed under separate terms,
  as designated in a particular file or component or in included license
  documentation.  The authors of MySQL hereby grant you an additional
  permission to link the program and your derivative works with the
  separately licensed software that they have included with MySQL.

  This program is distributed in the hope that it will be useful,
  but WITHOUT ANY WARRANTY; without even the implied warranty of
  MERCHANTABILITY or FITNESS FOR A PARTICULAR PURPOSE.  See the
  GNU General Public License for more details.

  You should have received a copy of the GNU General Public License
  along with this program; if not, write to the Free Software
  Foundation, Inc., 51 Franklin St, Fifth Floor, Boston, MA  02110-1301  USA
*/

#include "cluster_metadata.h"

#include <algorithm>
#include <chrono>
#include <cstdio>
#include <cstdlib>
#include <cstring>
#include <sstream>
#include <stdexcept>
#include <vector>

#include <errmsg.h>
#include <mysql.h>

#include "dim.h"
#include "group_replication_metadata.h"
#include "log_suppressor.h"
#include "mysql/harness/event_state_tracker.h"
#include "mysql/harness/logging/logging.h"
#include "mysql/harness/utility/string.h"  // string_format
#include "mysqld_error.h"
#include "mysqlrouter/cluster_metadata_instance_attributes.h"
#include "mysqlrouter/mysql_session.h"
#include "mysqlrouter/uri.h"
#include "mysqlrouter/utils.h"  // string_format
#include "mysqlrouter/utils_sqlstring.h"
#include "router_config.h"  // MYSQL_ROUTER_VERSION
#include "tcp_address.h"

using metadata_cache::LogSuppressor;
using mysql_harness::EventStateTracker;
using mysql_harness::logging::LogLevel;
using mysqlrouter::ClusterType;
using mysqlrouter::InstanceType;
using mysqlrouter::MySQLSession;
using mysqlrouter::sqlstring;
using namespace std::string_literals;
IMPORT_LOG_FUNCTIONS()

/**
 * Return a string representation of the input character string.
 *
 * @param input_str A character string.
 *
 * @return A string object encapsulation of the input character string. An empty
 *         string if input string is nullptr.
 */
std::string as_string(const char *input_str) {
  return {input_str == nullptr ? "" : input_str};
}

ClusterMetadata::ClusterMetadata(
    const metadata_cache::MetadataCacheMySQLSessionConfig &session_config,
    const mysqlrouter::SSLOptions &ssl_options)
    : session_config_(session_config) {
  if (ssl_options.mode.empty()) {
    ssl_mode_ = SSL_MODE_PREFERRED;  // default mode
  } else {
    try {
      ssl_mode_ = MySQLSession::parse_ssl_mode(ssl_options.mode);
      log_info("Connections using ssl_mode '%s'", ssl_options.mode.c_str());
    } catch (const std::logic_error &) {
      throw metadata_cache::metadata_error(
          "Error initializing metadata cache: invalid configuration item "
          "'ssl_mode=" +
          ssl_options.mode + "'");
    }
  }
  ssl_options_ = ssl_options;
}

/** @brief Destructor
 *
 * Disconnect and release the connection to the metadata node.
 * (RAII will close the connection in metadata_connection_)
 */
ClusterMetadata::~ClusterMetadata() = default;

bool ClusterMetadata::do_connect(MySQLSession &connection,
                                 const metadata_cache::metadata_server_t &mi) {
  try {
    connection.set_ssl_options(ssl_mode_, ssl_options_.tls_version,
                               ssl_options_.cipher, ssl_options_.ca,
                               ssl_options_.capath, ssl_options_.crl,
                               ssl_options_.crlpath);
    connection.connect(mi.address(), static_cast<unsigned int>(mi.port()),
                       session_config_.user_credentials.username,
                       session_config_.user_credentials.password,
                       "" /* unix-socket */, "" /* default-schema */,
                       session_config_.connect_timeout,
                       session_config_.read_timeout);
    return true;
  } catch (const MySQLSession::Error & /*e*/) {
    return false;  // error is logged in calling function
  }
}

bool ClusterMetadata::connect_and_setup_session(
    const metadata_cache::metadata_server_t &metadata_server) noexcept {
  // Get a clean metadata server connection object
  // (RAII will close the old one if needed).
  try {
    metadata_connection_ = std::make_shared<MySQLSession>(
        std::make_unique<MySQLSession::LoggingStrategyDebugLogger>());
  } catch (const std::logic_error &e) {
    // defensive programming, shouldn't really happen
    log_error("Failed connecting with Metadata Server: %s", e.what());
    return false;
  }

  const bool connect_res = do_connect(*metadata_connection_, metadata_server);
  const auto connect_state =
      connect_res ? 0 : metadata_connection_->last_errno();
  const bool connect_res_changed = EventStateTracker::instance().state_changed(
      connect_state, EventStateTracker::EventId::MetadataServerConnectedOk,
      metadata_server.str());
  if (connect_res) {
    const auto result =
        mysqlrouter::setup_metadata_session(*metadata_connection_);
    if (result) {
      const auto log_level =
          connect_res_changed ? LogLevel::kInfo : LogLevel::kDebug;

      log_custom(log_level, "Connected with metadata server running on %s:%i",
                 metadata_server.address().c_str(), metadata_server.port());
      return true;
    } else {
      log_warning("Failed setting up the session on Metadata Server %s:%d: %s",
                  metadata_server.address().c_str(), metadata_server.port(),
                  result.error().c_str());
    }

  } else {
    // connection attempt failed
    const auto log_level =
        connect_res_changed ? LogLevel::kWarning : LogLevel::kDebug;

    log_custom(
        log_level, "Failed connecting with Metadata Server %s:%d: %s (%i)",
        metadata_server.address().c_str(), metadata_server.port(),
        metadata_connection_->last_error(), metadata_connection_->last_errno());
  }

  metadata_connection_.reset();
  return false;
}

mysqlrouter::MetadataSchemaVersion
ClusterMetadata::get_and_check_metadata_schema_version(
    mysqlrouter::MySQLSession &session) {
  const auto version = mysqlrouter::get_metadata_schema_version(&session);

  if (version == mysqlrouter::kUpgradeInProgressMetadataVersion) {
    throw mysqlrouter::MetadataUpgradeInProgressException();
  }

  if (!metadata_schema_version_is_compatible(
          mysqlrouter::kRequiredRoutingMetadataSchemaVersion, version)) {
    throw metadata_cache::metadata_error(mysql_harness::utility::string_format(
        "Unsupported metadata schema on %s. Expected Metadata Schema version "
        "compatible to %s, got %s",
        session.get_address().c_str(),
        to_string(mysqlrouter::kRequiredRoutingMetadataSchemaVersion).c_str(),
        to_string(version).c_str()));
  }

  if (metadata_schema_version_is_deprecated(version)) {
    const auto instance = session.get_address();
    const auto message =
        "Instance '" + instance +
        "': " + mysqlrouter::get_metadata_schema_deprecated_msg(version);

    LogSuppressor::instance().log_message(
        LogSuppressor::MessageId::kDeprecatedMetadataVersion, instance, message,
        true);
  }

  return version;
}

bool set_instance_ports(metadata_cache::ManagedInstance &instance,
                        const mysqlrouter::MySQLSession::Row &row,
                        const size_t classic_port_column,
                        const size_t x_port_column) {
  {
    const std::string classic_port = as_string(row[classic_port_column]);

    auto make_res = mysql_harness::make_tcp_address(classic_port);
    if (!make_res) {
      log_warning(
          "Error parsing host:port in metadata for instance %s: '%s': %s",
          instance.mysql_server_uuid.c_str(), row[classic_port_column],
          make_res.error().message().c_str());
      return false;
    }

    instance.host = make_res->address();
    instance.port = make_res->port() != 0 ? make_res->port() : 3306;
  }

  // X protocol support is not mandatory
  if (row[x_port_column] && *row[x_port_column]) {
    const std::string x_port = as_string(row[x_port_column]);
    auto make_res = mysql_harness::make_tcp_address(x_port);
    if (!make_res) {
      // There is a Shell bug (#27677227) that can cause the mysqlx port be
      // invalid in the metadata (>65535). For the backward compatibility we
      // need to tolerate this and still let the node be used for classic
      // connections (as the older Router versions did).

      // log_warning(
      //   "Error parsing host:xport in metadata for instance %s:"
      //   "'%s': %s",
      //   instance.mysql_server_uuid.c_str(), row[x_port_column],
      //   e.what());
      instance.xport = 0;
    } else {
      instance.xport = make_res->port() != 0 ? make_res->port() : 33060;
    }
  } else {
    instance.xport = instance.port * 10;
  }

  return true;
}

bool ClusterMetadata::update_router_attributes(
    const metadata_cache::metadata_server_t &rw_server,
    const unsigned router_id,
    const metadata_cache::RouterAttributes &router_attributes) {
  auto connection = std::make_unique<MySQLSession>(
      std::make_unique<MySQLSession::LoggingStrategyDebugLogger>());
  if (!do_connect(*connection, rw_server)) {
    log_warning(
        "Updating the router attributes in metadata failed: Could not connect "
        "to the writable cluster member");

    return false;
  }

  const auto result = mysqlrouter::setup_metadata_session(*connection);
  if (!result) {
    log_warning(
        "Updating the router attributes in metadata failed: could not set up "
        "the metadata session (%s)",
        result.error().c_str());

    return false;
  }

  MySQLSession::Transaction transaction(connection.get());
  // throws metadata_cache::metadata_error and
  // MetadataUpgradeInProgressException
  get_and_check_metadata_schema_version(*connection);

  sqlstring query;
  if (get_cluster_type() == ClusterType::GR_V1) {
    query =
        "UPDATE mysql_innodb_cluster_metadata.routers "
        "SET attributes = "
        "JSON_SET(JSON_SET(JSON_SET(JSON_SET(JSON_SET(JSON_SET(JSON_SET( "
        "IF(attributes IS NULL, '{}', attributes), "
        "'$.version', ?), "
        "'$.RWEndpoint', ?), "
        "'$.ROEndpoint', ?), "
        "'$.RWSplitEndpoint', ?), "
        "'$.RWXEndpoint', ?), "
        "'$.ROXEndpoint', ?), "
        "'$.MetadataUser', ?) "
        "WHERE router_id = ?";
  } else {
    query =
        "UPDATE mysql_innodb_cluster_metadata.v2_routers "
        "SET version = ?, last_check_in = NOW(), attributes = "
        "JSON_SET(JSON_SET(JSON_SET(JSON_SET(JSON_SET(JSON_SET( "
        "IF(attributes IS NULL, '{}', attributes), "
        "'$.RWEndpoint', ?), "
        "'$.ROEndpoint', ?), "
        "'$.RWSplitEndpoint', ?), "
        "'$.RWXEndpoint', ?), "
        "'$.ROXEndpoint', ?), "
        "'$.MetadataUser', ?) "
        "WHERE router_id = ?";
  }

  const auto &ra{router_attributes};
  query << MYSQL_ROUTER_VERSION << ra.rw_classic_port << ra.ro_classic_port
        << ra.rw_split_classic_port << ra.rw_x_port << ra.ro_x_port
        << ra.metadata_user_name << router_id << sqlstring::end;

  connection->execute(query);

  transaction.commit();

  return true;
}

bool ClusterMetadata::update_router_last_check_in(
    const metadata_cache::metadata_server_t &rw_server,
    const unsigned router_id) {
  // only relevant to for metadata V2
  if (get_cluster_type() == ClusterType::GR_V1) return true;

  auto connection = std::make_unique<MySQLSession>(
      std::make_unique<MySQLSession::LoggingStrategyDebugLogger>());
  if (!do_connect(*connection, rw_server)) {
    log_warning(
        "Updating the router last_check_in in metadata failed: Could not "
        "connect to the writable cluster member");

    return false;
  }

  const auto result = mysqlrouter::setup_metadata_session(*connection);
  if (!result) {
    log_warning(
        "Updating the router last_check_in in metadata failed: could not set "
        "up the metadata session (%s)",
        result.error().c_str());

    return false;
  }

  MySQLSession::Transaction transaction(connection.get());
  // throws metadata_cache::metadata_error and
  // MetadataUpgradeInProgressException
  get_and_check_metadata_schema_version(*connection);

  sqlstring query =
      "UPDATE mysql_innodb_cluster_metadata.v2_routers set last_check_in = "
      "NOW() where router_id = ?";

  query << router_id << sqlstring::end;
  try {
    connection->execute(query);
  } catch (const std::exception &e) {
    log_warning("Updating the router last_check_in in metadata failed: %s",
                e.what());
  }

  transaction.commit();
  return true;
}

static std::string get_limit_target_cluster_clause(
    const mysqlrouter::TargetCluster &target_cluster,
    const mysqlrouter::ClusterType &cluster_type,
    mysqlrouter::MySQLSession &session) {
  switch (target_cluster.target_type()) {
    case mysqlrouter::TargetCluster::TargetType::ByUUID:
      if (cluster_type == mysqlrouter::ClusterType::RS_V2) {
        return session.quote(target_cluster.to_string());
      } else {
        return "(SELECT cluster_id FROM "
               "mysql_innodb_cluster_metadata.v2_gr_clusters C WHERE "
               "C.group_name = " +
               session.quote(target_cluster.to_string()) + ")";
      }
    case mysqlrouter::TargetCluster::TargetType::ByName:
      return "(SELECT cluster_id FROM "
             "mysql_innodb_cluster_metadata.v2_clusters WHERE cluster_name=" +
             session.quote(target_cluster.to_string()) + ")";
    default:
      assert(mysqlrouter::TargetCluster::TargetType::ByPrimaryRole ==
             target_cluster.target_type());
      return "(SELECT C.cluster_id FROM "
             "mysql_innodb_cluster_metadata.v2_gr_clusters C left join "
             "mysql_innodb_cluster_metadata.v2_cs_members CSM on "
             "CSM.cluster_id = "
             "C.cluster_id WHERE CSM.member_role = 'PRIMARY' and "
             "CSM.clusterset_id = " +
             session.quote(target_cluster.to_string()) + ")";
  }
}

ClusterMetadata::auth_credentials_t ClusterMetadata::fetch_auth_credentials(
    const metadata_cache::metadata_server_t &md_server,
    const mysqlrouter::TargetCluster &target_cluster) {
  ClusterMetadata::auth_credentials_t auth_credentials;

  auto connection = std::make_unique<MySQLSession>(
      std::make_unique<MySQLSession::LoggingStrategyDebugLogger>());
  if (!do_connect(*connection, md_server)) {
    log_debug(
        "Could not connect to the metadata server '%s' when trying to fetch "
        "auth credentials",
        md_server.str().c_str());

    return {};
  }

  const std::string query =
      "SELECT user, authentication_string, privileges, authentication_method "
      "FROM mysql_innodb_cluster_metadata.v2_router_rest_accounts WHERE "
      "cluster_id="s +
      get_limit_target_cluster_clause(target_cluster, get_cluster_type(),
                                      *connection.get());

  auto result_processor =
      [&auth_credentials](const MySQLSession::Row &row) -> bool {
    JsonDocument privileges;
    if (row[2] != nullptr) privileges.Parse<0>(as_string(row[2]).c_str());

    const auto username = as_string(row[0]);
    if (privileges.HasParseError()) {
      log_warning(
          "Skipping user '%s': invalid privilege format '%s', authentication "
          "will not be possible",
          username.c_str(), as_string(row[2]).c_str());
    } else if (as_string(row[3]) != "modular_crypt_format") {
      log_warning(
          "Skipping user '%s': authentication method '%s' is not supported for "
          "metadata_cache authentication",
          username.c_str(), as_string(row[3]).c_str());
    } else {
      auth_credentials[username] =
          std::make_pair(as_string(row[1]), std::move(privileges));
    }
    return true;
  };

  connection->query(query, result_processor);
  return auth_credentials;
}

std::optional<metadata_cache::metadata_server_t>
ClusterMetadata::find_rw_server(
    const std::vector<metadata_cache::ManagedInstance> &instances) {
  for (auto &instance : instances) {
    if (instance.mode == metadata_cache::ServerMode::ReadWrite) {
      return metadata_cache::metadata_server_t{instance};
    }
  }

  return {};
}

std::optional<metadata_cache::metadata_server_t>
ClusterMetadata::find_rw_server(
    const std::vector<metadata_cache::ManagedCluster> &clusters) {
  for (auto &cluster : clusters) {
    if (cluster.is_primary && cluster.has_quorum)
      return find_rw_server(cluster.members);
  }

  return {};
}

void set_instance_attributes(metadata_cache::ManagedInstance &instance,
                             const std::string &attributes) {
  auto &log_suppressor = LogSuppressor::instance();
<<<<<<< HEAD

  instance.attributes = attributes;

  const auto default_instance_type = instance.type;
  const auto type_attr = mysqlrouter::InstanceAttributes::get_instance_type(
      attributes, default_instance_type);

  if (type_attr) {
    instance.type = type_attr.value();
  }

=======

  instance.attributes = attributes;

  const auto default_instance_type = instance.type;
  const auto type_attr = mysqlrouter::InstanceAttributes::get_instance_type(
      attributes, default_instance_type);

  if (type_attr) {
    instance.type = type_attr.value();
  }

>>>>>>> 87307d4d
  // we want to log the warning only when it's changing
  const std::string message =
      type_attr
          ? "Successfully parsed instance_type from attributes JSON string"
          : "Error parsing instance_type from attributes JSON string: " +
                type_attr.error();

  log_suppressor.log_message(LogSuppressor::MessageId::kInstanceType,
                             instance.mysql_server_uuid, message, !type_attr);

  if (instance.type == mysqlrouter::InstanceType::ReadReplica) {
    instance.mode = metadata_cache::ServerMode::ReadOnly;
  }

  const auto hidden_attr = mysqlrouter::InstanceAttributes::get_hidden(
      attributes, mysqlrouter::kNodeTagHiddenDefault);
<<<<<<< HEAD

  instance.hidden =
      hidden_attr ? hidden_attr.value() : mysqlrouter::kNodeTagHiddenDefault;

=======

  instance.hidden =
      hidden_attr ? hidden_attr.value() : mysqlrouter::kNodeTagHiddenDefault;

>>>>>>> 87307d4d
  // we want to log the warning only when it's changing
  const std::string message2 =
      hidden_attr ? "Successfully parsed _hidden from attributes JSON string"
                  : "Error parsing _hidden from attributes JSON string: " +
                        hidden_attr.error();

  log_suppressor.log_message(LogSuppressor::MessageId::kHidden,
                             instance.mysql_server_uuid, message2,
                             !hidden_attr);

  const auto disconnect_existing_sessions_when_hidden_attr = mysqlrouter::
      InstanceAttributes::get_disconnect_existing_sessions_when_hidden(
          attributes, mysqlrouter::kNodeTagDisconnectWhenHiddenDefault);

  instance.disconnect_existing_sessions_when_hidden =
      disconnect_existing_sessions_when_hidden_attr
          ? disconnect_existing_sessions_when_hidden_attr.value()
          : mysqlrouter::kNodeTagDisconnectWhenHiddenDefault;

  // we want to log the warning only when it's changing
  const std::string message3 =
      disconnect_existing_sessions_when_hidden_attr
          ? "Successfully parsed _disconnect_existing_sessions_when_hidden "
            "from attributes JSON string"
          : "Error parsing _disconnect_existing_sessions_when_hidden from "
            "attributes JSON string: " +
                disconnect_existing_sessions_when_hidden_attr.error();

  log_suppressor.log_message(
      LogSuppressor::MessageId::kDisconnectExistingSessionsWhenHidden,
      instance.mysql_server_uuid, message3,
      !disconnect_existing_sessions_when_hidden_attr);
}<|MERGE_RESOLUTION|>--- conflicted
+++ resolved
@@ -473,7 +473,6 @@
 void set_instance_attributes(metadata_cache::ManagedInstance &instance,
                              const std::string &attributes) {
   auto &log_suppressor = LogSuppressor::instance();
-<<<<<<< HEAD
 
   instance.attributes = attributes;
 
@@ -485,19 +484,6 @@
     instance.type = type_attr.value();
   }
 
-=======
-
-  instance.attributes = attributes;
-
-  const auto default_instance_type = instance.type;
-  const auto type_attr = mysqlrouter::InstanceAttributes::get_instance_type(
-      attributes, default_instance_type);
-
-  if (type_attr) {
-    instance.type = type_attr.value();
-  }
-
->>>>>>> 87307d4d
   // we want to log the warning only when it's changing
   const std::string message =
       type_attr
@@ -514,17 +500,10 @@
 
   const auto hidden_attr = mysqlrouter::InstanceAttributes::get_hidden(
       attributes, mysqlrouter::kNodeTagHiddenDefault);
-<<<<<<< HEAD
 
   instance.hidden =
       hidden_attr ? hidden_attr.value() : mysqlrouter::kNodeTagHiddenDefault;
 
-=======
-
-  instance.hidden =
-      hidden_attr ? hidden_attr.value() : mysqlrouter::kNodeTagHiddenDefault;
-
->>>>>>> 87307d4d
   // we want to log the warning only when it's changing
   const std::string message2 =
       hidden_attr ? "Successfully parsed _hidden from attributes JSON string"
