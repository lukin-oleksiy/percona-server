--- conflicted
+++ resolved
@@ -472,21 +472,12 @@
   const auto changed_target_cluster_id =
       GetParam().changed_target_cluster.target_cluster_id;
 
-<<<<<<< HEAD
-  set_mock_metadata(view_id, /*this_cluster_id*/ 0, /*this_node_id*/ 0,
-                    changed_target_cluster_id,
-                    clusterset_data_.clusters[0].nodes[0].http_port,
-                    clusterset_data_,
-                    /*router_options*/ R"({"target_cluster" : ")" +
-                        changed_target_cluster + "\" }");
-=======
   set_mock_clusterset_metadata(view_id, /*this_cluster_id*/ 0,
                                /*this_node_id*/ 0, changed_target_cluster_id,
                                clusterset_data_.clusters[0].nodes[0].http_port,
                                clusterset_data_,
                                /*router_options*/ R"({"target_cluster" : ")" +
                                    changed_target_cluster + "\" }");
->>>>>>> 824e2b40
 
   EXPECT_TRUE(wait_for_transaction_count_increase(
       clusterset_data_.clusters[0].nodes[0].http_port, 3));
@@ -1230,17 +1221,10 @@
   clusterset_data_.remove_node("00000000-0000-0000-0000-000000000033");
   EXPECT_EQ(8u, clusterset_data_.get_md_servers_classic_ports().size());
 
-<<<<<<< HEAD
-  set_mock_metadata(view_id + 1, /*this_cluster_id*/ 1, /*this_node_id*/ 0,
-                    target_cluster_id,
-                    clusterset_data_.clusters[1].nodes[0].http_port,
-                    clusterset_data_, router_options);
-=======
   set_mock_clusterset_metadata(view_id + 1, /*this_cluster_id*/ 1,
                                /*this_node_id*/ 0, target_cluster_id,
                                clusterset_data_.clusters[1].nodes[0].http_port,
                                clusterset_data_, router_options);
->>>>>>> 824e2b40
 
   EXPECT_TRUE(wait_for_transaction_count_increase(
       clusterset_data_.clusters[0].nodes[0].http_port, 2));
@@ -1270,17 +1254,10 @@
   clusterset_data_.remove_node("00000000-0000-0000-0000-000000000023");
   EXPECT_EQ(7u, clusterset_data_.get_md_servers_classic_ports().size());
 
-<<<<<<< HEAD
-  set_mock_metadata(view_id + 2, /*this_cluster_id*/ 2, /*this_node_id*/ 0,
-                    target_cluster_id,
-                    clusterset_data_.clusters[2].nodes[0].http_port,
-                    clusterset_data_, router_options);
-=======
   set_mock_clusterset_metadata(view_id + 2, /*this_cluster_id*/ 2,
                                /*this_node_id*/ 0, target_cluster_id,
                                clusterset_data_.clusters[2].nodes[0].http_port,
                                clusterset_data_, router_options);
->>>>>>> 824e2b40
 
   EXPECT_TRUE(wait_for_transaction_count_increase(
       clusterset_data_.clusters[0].nodes[0].http_port, 2));
@@ -1358,14 +1335,6 @@
   for (unsigned node_id = 0;
        node_id < clusterset_data_.clusters[kFirstReplicaClusterId].nodes.size();
        ++node_id) {
-<<<<<<< HEAD
-    set_mock_metadata(view_id + 1, /*this_cluster_id*/ kFirstReplicaClusterId,
-                      /*this_node_id*/ node_id, kFirstReplicaClusterId,
-                      clusterset_data_.clusters[kFirstReplicaClusterId]
-                          .nodes[node_id]
-                          .http_port,
-                      clusterset_data_, router_options);
-=======
     set_mock_clusterset_metadata(
         view_id + 1, /*this_cluster_id*/ kFirstReplicaClusterId,
         /*this_node_id*/ node_id, kFirstReplicaClusterId,
@@ -1373,7 +1342,6 @@
             .nodes[node_id]
             .http_port,
         clusterset_data_, router_options);
->>>>>>> 824e2b40
   }
 
   EXPECT_TRUE(wait_for_transaction_count_increase(
@@ -1413,11 +1381,7 @@
   for (unsigned node_id = 0;
        node_id < clusterset_data_.clusters[kPrimaryClusterId].nodes.size();
        ++node_id) {
-<<<<<<< HEAD
-    set_mock_metadata(
-=======
     set_mock_clusterset_metadata(
->>>>>>> 824e2b40
         view_id + 2, /*this_cluster_id*/ kPrimaryClusterId,
         /*this_node_id*/ node_id, kPrimaryClusterId,
         clusterset_data_.clusters[kPrimaryClusterId].nodes[node_id].http_port,
@@ -1494,15 +1458,6 @@
   for (unsigned node_id = 0;
        node_id < clusterset_data_.clusters[kFirstReplicaClusterId].nodes.size();
        ++node_id) {
-<<<<<<< HEAD
-    set_mock_metadata(view_id - 1, /*this_cluster_id*/ kFirstReplicaClusterId,
-                      /*this_node_id*/ node_id, kFirstReplicaClusterId,
-                      clusterset_data_.clusters[kFirstReplicaClusterId]
-                          .nodes[node_id]
-                          .http_port,
-                      clusterset_data_,
-                      /*router_options*/ "");
-=======
     set_mock_clusterset_metadata(
         view_id - 1, /*this_cluster_id*/ kFirstReplicaClusterId,
         /*this_node_id*/ node_id, kFirstReplicaClusterId,
@@ -1511,7 +1466,6 @@
             .http_port,
         clusterset_data_,
         /*router_options*/ "");
->>>>>>> 824e2b40
   }
 
   EXPECT_TRUE(wait_for_transaction_count_increase(
@@ -1852,14 +1806,6 @@
   clusterset_data_.remove_node("00000000-0000-0000-0000-000000000021");
   view_id++;
 
-<<<<<<< HEAD
-  set_mock_metadata(view_id, /*this_cluster_id*/ 1, /*this_node_id*/ 0,
-                    /*target_cluster_id*/ kPrimaryClusterId,
-                    original_clusterset_data.clusters[kFirstReplicaClusterId]
-                        .nodes[0]
-                        .http_port,
-                    clusterset_data_, router_options);
-=======
   set_mock_clusterset_metadata(
       view_id, /*this_cluster_id*/ 1, /*this_node_id*/ 0,
       /*target_cluster_id*/ kPrimaryClusterId,
@@ -1867,7 +1813,6 @@
           .nodes[0]
           .http_port,
       clusterset_data_, router_options);
->>>>>>> 824e2b40
   // wait for the Router to refresh the metadata
   EXPECT_TRUE(wait_for_transaction_count_increase(
       original_clusterset_data.clusters.at(kFirstReplicaClusterId)
@@ -1907,16 +1852,10 @@
           original_clusterset_data.clusters[kFirstReplicaClusterId]
               .nodes[0]
               .http_port;
-<<<<<<< HEAD
-      set_mock_metadata(view_id, /*this_cluster_id*/ 1, /*this_node_id*/ 0,
-                        /*target_cluster_id*/ kPrimaryClusterId, http_port,
-                        clusterset_data_, router_options);
-=======
       set_mock_clusterset_metadata(view_id, /*this_cluster_id*/ 1,
                                    /*this_node_id*/ 0,
                                    /*target_cluster_id*/ kPrimaryClusterId,
                                    http_port, clusterset_data_, router_options);
->>>>>>> 824e2b40
     }
 
     // wait for the Router to refresh the metadata
@@ -1985,18 +1924,11 @@
   for (const auto &node :
        clusterset_data_.clusters[kSecondReplicaClusterId].nodes) {
     const auto http_port = node.http_port;
-<<<<<<< HEAD
-    set_mock_metadata(view_id, /*this_cluster_id*/ kSecondReplicaClusterId,
-                      /*this_node_id */ node_id,
-                      /*target_cluster_id*/ kPrimaryClusterId, http_port,
-                      clusterset_data_, router_options);
-=======
     set_mock_clusterset_metadata(view_id,
                                  /*this_cluster_id*/ kSecondReplicaClusterId,
                                  /*this_node_id */ node_id,
                                  /*target_cluster_id*/ kPrimaryClusterId,
                                  http_port, clusterset_data_, router_options);
->>>>>>> 824e2b40
     node_id++;
   }
 
@@ -2062,14 +1994,9 @@
       R"({"target_cluster" : "00000000-0000-0000-0000-0000000000g2",
           "use_replica_primary_as_rw": true})";
 
-<<<<<<< HEAD
-  set_mock_metadata(view_id, target_cluster_id, 0, target_cluster_id,
-                    primary_node_http_port, clusterset_data_, router_options);
-=======
   set_mock_clusterset_metadata(view_id, target_cluster_id, 0, target_cluster_id,
                                primary_node_http_port, clusterset_data_,
                                router_options);
->>>>>>> 824e2b40
 
   EXPECT_TRUE(wait_for_transaction_count_increase(primary_node_http_port, 2));
 
@@ -2101,14 +2028,9 @@
       R"({"target_cluster" : "00000000-0000-0000-0000-0000000000g2",
           "use_replica_primary_as_rw": false})";
 
-<<<<<<< HEAD
-  set_mock_metadata(view_id, target_cluster_id, 0, target_cluster_id,
-                    primary_node_http_port, clusterset_data_, router_options);
-=======
   set_mock_clusterset_metadata(view_id, target_cluster_id, 0, target_cluster_id,
                                primary_node_http_port, clusterset_data_,
                                router_options);
->>>>>>> 824e2b40
 
   EXPECT_TRUE(wait_for_transaction_count_increase(primary_node_http_port, 2));
 
@@ -2178,14 +2100,9 @@
 
   const auto primary_node_http_port =
       clusterset_data_.clusters[0].nodes[0].http_port;
-<<<<<<< HEAD
-  set_mock_metadata(view_id, target_cluster_id, 0, target_cluster_id,
-                    primary_node_http_port, clusterset_data_, router_options);
-=======
   set_mock_clusterset_metadata(view_id, target_cluster_id, 0, target_cluster_id,
                                primary_node_http_port, clusterset_data_,
                                router_options);
->>>>>>> 824e2b40
 
   EXPECT_TRUE(wait_for_transaction_count_increase(primary_node_http_port, 2));
 
