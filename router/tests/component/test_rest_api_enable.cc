/*
 Copyright (c) 2020, 2023, Oracle and/or its affiliates.

 This program is free software; you can redistribute it and/or modify
 it under the terms of the GNU General Public License, version 2.0,
 as published by the Free Software Foundation.

 This program is also distributed with certain software (including
 but not limited to OpenSSL) that is licensed under separate terms,
 as designated in a particular file or component or in included license
 documentation.  The authors of MySQL hereby grant you an additional
 permission to link the program and your derivative works with the
 separately licensed software that they have included with MySQL.

 This program is distributed in the hope that it will be useful,
 but WITHOUT ANY WARRANTY; without even the implied warranty of
 MERCHANTABILITY or FITNESS FOR A PARTICULAR PURPOSE.  See the
 GNU General Public License for more details.

 You should have received a copy of the GNU General Public License
 along with this program; if not, write to the Free Software
 Foundation, Inc., 51 Franklin St, Fifth Floor, Boston, MA  02110-1301  USA
 */

#include <gtest/gtest-matchers.h>
#include <algorithm>
#include <chrono>
#include <cstdint>
#include <cstdlib>
#include <fstream>
#include <initializer_list>
#include <iterator>
#include <map>
#include <memory>
#include <sstream>
#include <string>
#include <utility>
#include <vector>

#include <gmock/gmock-matchers.h>
#include <gmock/gmock.h>
#include <gtest/gtest.h>

#include "keyring/keyring_manager.h"
#include "mock_server_rest_client.h"
#include "mock_server_testutils.h"
#include "mysql/harness/filesystem.h"
#include "mysql/harness/string_utils.h"  // join
#include "mysql/harness/tls_client_context.h"
#include "mysql/harness/tls_context.h"
#include "mysql/harness/utility/string.h"  // string_format
#include "mysqlrouter/http_client.h"
#include "mysqlrouter/utils.h"
#include "process_wrapper.h"
#include "rest_api_testutils.h"
#include "router_component_test.h"
#include "router_test_helpers.h"
#include "tcp_port_pool.h"

using namespace std::chrono_literals;

using mysql_harness::utility::string_format;

class TestRestApiEnable : public RouterComponentBootstrapTest {
 public:
  void SetUp() override {
    RouterComponentBootstrapTest::SetUp();

    cluster_node_port = port_pool_.get_next_available();
    cluster_http_port = port_pool_.get_next_available();

    SCOPED_TRACE("// Launch a server mock that will act as our cluster member");
    const auto trace_file = get_data_dir().join("rest_api_enable.js").str();

    ProcessManager::launch_mysql_server_mock(
        trace_file, cluster_node_port, EXIT_SUCCESS, false, cluster_http_port);

    set_globals();
    set_router_accepting_ports();

    custom_port = port_pool_.get_next_available();

    setup_paths();
  }

  ProcessWrapper &do_bootstrap(std::vector<std::string> additional_config,
                               bool will_run_with_created_config = true) {
    std::vector<std::string> cmdline = {
        "--bootstrap=" + gr_member_ip + ":" + std::to_string(cluster_node_port),
        "-d",
        temp_test_dir.name(),
        "--conf-set-option=DEFAULT.logging_folder=" + get_logging_dir().str(),
        "--conf-set-option=logger.level=DEBUG",
    };

    if (will_run_with_created_config) {
      // since we are launching the Router after the bootstrap we
      // can't allow default ports to be used
      cmdline.insert(cmdline.end(),
                     {"--conf-set-option=routing:bootstrap_rw.bind_port=" +
                          std::to_string(router_port_rw),
                      "--conf-set-option=routing:bootstrap_ro.bind_port=" +
                          std::to_string(router_port_ro),
                      "--conf-set-option=routing:bootstrap_x_rw.bind_port=" +
                          std::to_string(router_port_x_rw),
                      "--conf-set-option=routing:bootstrap_x_ro.bind_port=" +
                          std::to_string(router_port_x_ro)});
    }

    std::move(std::begin(additional_config), std::end(additional_config),
              std::back_inserter(cmdline));
    auto &router_bootstrap = launch_router_for_bootstrap(
        cmdline, EXIT_SUCCESS, /*disable_rest=*/false);

    check_exit_code(router_bootstrap, EXIT_SUCCESS);

    EXPECT_TRUE(router_bootstrap.expect_output(
        "MySQL Router configured for the InnoDB Cluster 'mycluster'"));

    auto plugin_dir = mysql_harness::get_plugin_dir(get_origin().str());
    EXPECT_TRUE(add_line_to_config_file(config_path.str(), "DEFAULT",
                                        "plugin_folder", plugin_dir));

    return router_bootstrap;
  }

  void assert_rest_config(const mysql_harness::Path &config_path,
                          const bool is_enabled) const {
    auto content = get_file_output(config_path.str());

    std::string rest_api_section = mysql_harness::join(
        std::initializer_list<const char *>{
            "[rest_api]",
        },
        "\n");

    std::string http_server_section = mysql_harness::join(
        std::initializer_list<const char *>{
            R"(\[http_server\])",
            R"(port=.+)",
            R"(ssl=1)",
            R"(ssl_cert=.*)",
            R"(ssl_key=.*)",
        },
        "\n");

    std::string http_auth_backend_section = mysql_harness::join(
        std::initializer_list<const char *>{
            "[http_auth_backend:default_auth_backend]",
            "backend=metadata_cache",
        },
        "\n");

    std::string http_auth_realm_section = mysql_harness::join(
        std::initializer_list<const char *>{
            "[http_auth_realm:default_auth_realm]",
            "backend=default_auth_backend",
            "method=basic",
            "name=default_realm",
        },
        "\n");

    std::string rest_router_section = mysql_harness::join(
        std::initializer_list<const char *>{
            "[rest_router]",
            "require_realm=default_auth_realm",
        },
        "\n");

    std::string rest_routing_section = mysql_harness::join(
        std::initializer_list<const char *>{
            "[rest_routing]",
            "require_realm=default_auth_realm",
        },
        "\n");

    std::string rest_metadata_cache_section = mysql_harness::join(
        std::initializer_list<const char *>{
            "[rest_metadata_cache]",
            "require_realm=default_auth_realm",
        },
        "\n");

    if (is_enabled) {
      EXPECT_THAT(content, ::testing::AllOf(
                               ::testing::HasSubstr(rest_api_section),
                               ::testing::ContainsRegex(http_server_section),
                               ::testing::HasSubstr(http_auth_backend_section),
                               ::testing::HasSubstr(http_auth_realm_section),
                               ::testing::HasSubstr(rest_router_section),
                               ::testing::HasSubstr(rest_routing_section),
                               ::testing::HasSubstr(rest_metadata_cache_section)

                                   ));
    } else {
      EXPECT_THAT(content,
                  ::testing::Not(::testing::AnyOf(
                      ::testing::HasSubstr(rest_api_section),
                      ::testing::ContainsRegex(http_server_section),
                      ::testing::HasSubstr(http_auth_backend_section),
                      ::testing::HasSubstr(http_auth_realm_section),
                      ::testing::HasSubstr(rest_router_section),
                      ::testing::HasSubstr(rest_routing_section),
                      ::testing::HasSubstr(rest_metadata_cache_section))));
    }
  }

  enum class CertFile { k_ca_key, k_ca_cert, k_router_key, k_router_cert };

  void create_cert_files(const std::vector<CertFile> &files) {
    mysql_harness::mkdir(datadir_path.str().c_str(), 0755);

    for (const auto &cert : files) {
      std::ofstream cert_stream{
          datadir_path.join(cert_filenames.at(cert)).str()};
      ASSERT_TRUE(cert_stream);
      cert_stream << expected_cert_contents.at(cert);
    }
  }

  std::string read_cert(CertFile cert) const {
    return get_file_output(datadir_path.join(cert_filenames.at(cert)).str());
  }

  bool certificate_files_not_modified(
      const std::vector<CertFile> &user_cert_files) const {
    return std::all_of(std::begin(user_cert_files), std::end(user_cert_files),
                       [this](const CertFile &cert) {
                         return read_cert(cert) ==
                                expected_cert_contents.at(cert);
                       });
  }

  bool certificate_files_exists(const std::vector<CertFile> &cert_files) const {
    return std::all_of(
        std::begin(cert_files), std::end(cert_files),
        [this](const CertFile &cert) {
          return mysql_harness::Path{mysql_harness::Path(temp_test_dir.name())
                                         .join("data")
                                         .join(cert_filenames.at(cert))}
              .exists();
        });
  }

  bool certificate_files_not_changed(
      const std::vector<CertFile> &user_cert_files) const {
    // Check if there are no certificate files that were not add by the user
    for (const auto &cert : {CertFile::k_ca_key, CertFile::k_ca_cert,
                             CertFile::k_router_key, CertFile::k_router_cert}) {
      if (std::find(std::begin(user_cert_files), std::end(user_cert_files),
                    cert) == std::end(user_cert_files) &&
          certificate_files_exists({cert})) {
        return false;
      }
    }

    return certificate_files_not_modified(user_cert_files);
  }

  void assert_rest_works(const uint16_t port) {
    const auto uri = std::string(rest_api_basepath) + "/router/status";

    const auto ca_file =
        datadir_path.join(cert_filenames.at(CertFile::k_ca_cert));
    // Try to verify router certificate using a CA certificate only if the
    // latter exists.
    TlsVerify mode = ca_file.exists() ? TlsVerify::PEER : TlsVerify::NONE;

    TlsClientContext tls_ctx(mode);
    tls_ctx.ssl_ca(ca_file.str(), "");

    assert_certificate_common_name(
        CertFile::k_router_cert,
        "CN=MySQL_Router_Auto_Generated_Router_Certificate");
    if (ca_file.exists()) {
      assert_certificate_common_name(
          CertFile::k_ca_cert, "CN=MySQL_Router_Auto_Generated_CA_Certificate");
    }

    IOContext io_ctx;
    auto https_client = std::make_unique<HttpsClient>(
        io_ctx, std::move(tls_ctx), gr_member_ip, port);
    RestClient rest_client(std::move(https_client));

    JsonDocument json_doc;
    // We do not care to authenticate, just check if we got a response
    ASSERT_NO_FATAL_FAILURE(request_json(rest_client, uri, HttpMethod::Get,
                                         HttpStatusCode::Unauthorized, json_doc,
                                         kContentTypeHtmlCharset));
  }

  void verify_bootstrap_at_custom_path(const mysql_harness::Path &path) {
    std::vector<std::string> cmdline = {
        "--bootstrap=" + gr_member_ip + ":" + std::to_string(cluster_node_port),
        "-d", path.str()};
    auto &router_bootstrap = launch_router_for_bootstrap(
        cmdline, EXIT_SUCCESS, /*disable_rest=*/false);

    check_exit_code(router_bootstrap, EXIT_SUCCESS);

    auto custom_config_path = path.join("mysqlrouter.conf");
    assert_rest_config(custom_config_path, true);

    std::vector<CertFile> cert_files{CertFile::k_ca_key, CertFile::k_ca_cert,
                                     CertFile::k_router_key,
                                     CertFile::k_router_cert};
    EXPECT_TRUE(
        std::all_of(std::begin(cert_files), std::end(cert_files),
                    [this, &path](const CertFile &cert) {
                      return mysql_harness::Path{
                          path.join("data").join(cert_filenames.at(cert))}
                          .exists();
                    }));
  }

  void assert_certificate_common_name(CertFile cert,
                                      const std::string &CN) const {
    auto cert_path =
        mysql_harness::Path{temp_test_dir.name()}.join("data").join(
            cert_filenames.at(cert));
    ASSERT_TRUE(cert_path.exists());
    ASSERT_EQ(CN, get_CN_from_certificate(cert_path.str()));
  }

  std::string get_CN_from_certificate(std::string cert_filename) const {
    using BIO_ptr = std::unique_ptr<BIO, decltype(&BIO_free)>;
    using X509_ptr = std::unique_ptr<X509, decltype(&X509_free)>;

    BIO_ptr input(BIO_new(BIO_s_file()), BIO_free);
    BIO_read_filename(input.get(), const_cast<char *>(cert_filename.c_str()));

    X509_ptr cert(PEM_read_bio_X509_AUX(input.get(), nullptr, nullptr, nullptr),
                  X509_free);

    X509_NAME *subject = X509_get_subject_name(cert.get());
    BIO_ptr output_bio(BIO_new(BIO_s_mem()), BIO_free);
    X509_NAME_print_ex(output_bio.get(), subject, 0, 0);

    std::string result;
    const auto length = BIO_pending(output_bio.get());
    result.resize(length);
    BIO_read(output_bio.get(), &result[0], length);
    return result;
  }

  ProcessWrapper &launch_router(
      const std::vector<std::string> &params, int expected_exit_code /*= 0*/,
      std::chrono::milliseconds wait_for_notify_ready = -1s,
      ProcessWrapper::OutputResponder output_responder =
          RouterComponentBootstrapTest::kBootstrapOutputResponder) {
    return ProcessManager::launch_router(
        params, expected_exit_code,
        /*catch_stderr*/ true, /*with_sudo*/ false, wait_for_notify_ready,
        output_responder);
  }

  TlsLibraryContext m_tls_lib_ctx;
  const std::string gr_member_ip{"127.0.0.1"};
  const std::string cluster_id{"3a0be5af-0022-11e8-9655-0800279e6a88"};

  uint16_t cluster_node_port;
  uint16_t cluster_http_port;
  uint16_t custom_port;
  uint16_t router_port_rw;
  uint16_t router_port_ro;
  uint16_t router_port_x_rw;
  uint16_t router_port_x_ro;
  ProcessWrapper *cluster_node;

  TempDirectory temp_test_dir;
  mysql_harness::Path config_path;
  mysql_harness::Path datadir_path;

  static const std::string predefined_ca_key;
  static const std::string predefined_ca_cert;
  static const std::string predefined_router_key;
  static const std::string predefined_router_cert;

  const std::map<CertFile, std::string> expected_cert_contents{
      {CertFile::k_ca_key, predefined_ca_key},
      {CertFile::k_ca_cert, predefined_ca_cert},
      {CertFile::k_router_key, predefined_router_key},
      {CertFile::k_router_cert, predefined_router_cert}};

  const std::map<CertFile, std::string> cert_filenames{
      {CertFile::k_ca_key, "ca-key.pem"},
      {CertFile::k_ca_cert, "ca.pem"},
      {CertFile::k_router_key, "router-key.pem"},
      {CertFile::k_router_cert, "router-cert.pem"}};

 protected:
  void set_globals(std::string cluster_id = "") {
<<<<<<< HEAD
    set_mock_metadata(cluster_http_port, cluster_id, {cluster_node_port}, 0,
                      {cluster_node_port}, 0 /*primary_id*/, 0 /*view_id*/,
=======
    set_mock_metadata(cluster_http_port, cluster_id,
                      classic_ports_to_gr_nodes({cluster_node_port}), 0,
                      {cluster_node_port}, 0 /*view_id*/,
>>>>>>> 824e2b40
                      false /*error_on_md_query*/);
  }

  void setup_paths() {
    config_path =
        mysql_harness::Path{temp_test_dir.name()}.join("mysqlrouter.conf");
    datadir_path = mysql_harness::Path{temp_test_dir.name()}.join("data");
  }

  void set_router_accepting_ports() {
    router_port_rw = port_pool_.get_next_available();
    router_port_ro = port_pool_.get_next_available();
    router_port_x_rw = port_pool_.get_next_available();
    router_port_x_ro = port_pool_.get_next_available();
  }
};

using cert_file_t = TestRestApiEnable::CertFile;

const std::string TestRestApiEnable::predefined_ca_key{
    R"(-----BEGIN RSA PRIVATE KEY-----
MIIEpAIBAAKCAQEA2T3oTODA9W45q241vGKEM9CZMzO2IVKcXjuY8GUun4sKdYob
n7bJfZf9/6rHQpaqiXWiVmKM7Aclw1Sq7pM1VADEq/TTc/aalBYHLzspdjLZNSlg
EB8nQAfEFSVsPEecAomUMv6hfCh8z5pAGpfu4QZDGQO/8S0YxNUEXeMESidMTHJY
QSRc470usq9wa6Y4rVHolRHdWigkz5+L1emTkumUUrwqXPf5D/MLWBHtK9K45txF
z8Fd5vGo1SOqdSw3pEQ5O822/SocFHHlkNYPp/qmEJPf6QVPWc/GM4CHKwx5UXQm
9KxYly6v8e0q1kZ0WL6+ekcrGJuqZeTH1N+o2QIDAQABAoIBAQDJpHPd//Q7Gz++
RsLsBEmPyryY0RPp5EMuGIWCBXj8L9PafAHeAo0N3amuyTbBMRZEFwNCyaDiaFP9
9bXfUpZ6TWg/8DThe3HJqJSsm26FvvbsKGZ5MGF/RnYT5rOLVDCUDl2X48/CbdZD
4HpF9OaOygA31Moxs1k9QjgWaWSO6iqxh1kQI7mbO6X5JV870VEqcSK1gb8hZegG
oHkAFReDPidqaKQXEr3tvnz3D+ckgec3O0M5C9itLP5j2nqekp3YkQDG/WD34X/e
Ghz+/GixrIUZGfAiAQwZCxDtVo/iIYgOCWHySPTNH+kV24wcQA1Y/AZFSM6VJEA0
T2kD/EqdAoGBAPj5cit4pWS1uOnXqGEecrnMrCD+agWBtY5hWNDXaRr4hWalQSO9
lN38OJukTzCYNdWZUNN/zEvfbpF9WyaYTyeTp9KuY8fRVj326r+ADO1YMbWIBfXS
kb5HzAj30j6CBeNLSV+04dgkdhOPqipHKTBL/pfD09tNXlHUYZE3QF5jAoGBAN9f
OuVsgG03CdK6t+gt/mLLx/nvUwVDAO8u6sIC6oHVugfkd49uClWM62GK+lMDCbat
OojHkmKT4TnfkTThMFHQ29t5T0l3EkzOS/yjSlMBqN5UXbb/ik3bohrZ3yvxjRw/
fNRFdLarJwvbPMULg2v3VSOyvQJpETYS/CksJ5KTAoGAcxkWP6R5iXI89tW8wJEL
5nsJBAO5TaxmG1lDbuB2dYJ4YTh6QaSN4oWMQd+WwFdNY96JsAy/jD/RZK736YK1
7Qzko4/9Ds3muaShZ0AyObLw4APvBXJ/7+BPIcI3TrBbOnV+iSEc2wgYEfjzaLIX
B33KR6y/Dv3YYan2JOTO/BMCgYAbPikXvCD5sQHAssclSR7Ce+oa4IZ2mNJvWYCG
QwbI6QE0Xzf5xUj7YCGBFwsqvq8bmYsPDZAb9787aLn0Ahb7k4aNAQGbiysvNOXt
nRi+gPBQlWeMnyQGFOhzb+kZGe/E5zVZSlNOyBcOCiIiQiI4M8Utgmos9hWES9J3
TwxQgwKBgQDxSEZTTebnwQHshKwQ+rK4TtCLBrQna1l0//MRkovT6WdOl6GFaVpP
7xpOMKPGdIp/rsVrBrGymP+X1nVg2/5figLuXBOh35TFftIu2jzhY9e2mcK0yUg/
xBH5Q3lqBr8DL9VPrUdE3e5q0RT2pSxTkuLLlpyfTRLJCaNrbzeunQ==
-----END RSA PRIVATE KEY-----)"};
const std::string TestRestApiEnable::predefined_ca_cert{
    R"(-----BEGIN CERTIFICATE-----
MIIC+DCCAeCgAwIBAgIBATANBgkqhkiG9w0BAQsFADA1MTMwMQYDVQQDDCpNeVNR
TF9Sb3V0ZXJfQXV0b19HZW5lcmF0ZWRfQ0FfQ2VydGlmaWNhdGUwHhcNMjAwMzMx
MTQyOTI4WhcNMzAwMzI5MTQyOTI4WjA1MTMwMQYDVQQDDCpNeVNRTF9Sb3V0ZXJf
QXV0b19HZW5lcmF0ZWRfQ0FfQ2VydGlmaWNhdGUwggEiMA0GCSqGSIb3DQEBAQUA
A4IBDwAwggEKAoIBAQDZPehM4MD1bjmrbjW8YoQz0JkzM7YhUpxeO5jwZS6fiwp1
ihuftsl9l/3/qsdClqqJdaJWYozsByXDVKrukzVUAMSr9NNz9pqUFgcvOyl2Mtk1
KWAQHydAB8QVJWw8R5wCiZQy/qF8KHzPmkAal+7hBkMZA7/xLRjE1QRd4wRKJ0xM
clhBJFzjvS6yr3BrpjitUeiVEd1aKCTPn4vV6ZOS6ZRSvCpc9/kP8wtYEe0r0rjm
3EXPwV3m8ajVI6p1LDekRDk7zbb9KhwUceWQ1g+n+qYQk9/pBU9Zz8YzgIcrDHlR
dCb0rFiXLq/x7SrWRnRYvr56RysYm6pl5MfU36jZAgMBAAGjEzARMA8GA1UdEwEB
/wQFMAMBAf8wDQYJKoZIhvcNAQELBQADggEBABR9C4QO8PA9aQWp9x4oAO4a8J0S
OG9xNaE2naMIH7w9/IV0/aMbGh/uSA1gNgGMoWh3FXLlcNfA+gdBgIjwj92WOWI5
K+2kazRuw4/JA7V4280rsE0pysfMZebyr2QpdVMQj93BUevwdmkLBTj2g1c1b1no
SGCB70NN+WLJ7m8Ug1yI12V+r//zVpsBCQD5GvHaLzgyQiT+uAsZlLGka4PovTvD
vdtg4l1Z7x7KYv3cc93gDQ/Mjzidsz22tFyXF6lWeYDrxDc0PA9BXLwS3HHpgb9p
5uWx33fi5CL8fvEvqQ7NmIf/gc3vBhTA7Mep8c56O53TF2AJyEcF1IB/4Cw=
-----END CERTIFICATE-----)"};
const std::string TestRestApiEnable::predefined_router_key{
    R"(-----BEGIN RSA PRIVATE KEY-----
MIIEogIBAAKCAQEAwIR0W80QVKg91toariO65pB7/aoR67WzIomLmxgTVbcT4qpd
Rxj5kzwVyO0TTcwH9XEjsMUtao0+VByZGGYpxDUrsiyqMBqDpNrzY6PSUDCOPULi
UVMUMzxdtpoiKpvJ35DFYYHZOUCaynIzBKbR/JLFlQZ3GZLJVnKhu3b37hSEnSzB
y/ZKYgFQT45V5ejh80BNmW8zHc8/hEXyes474SsJqyFvmhQbzpjMzPxcbU3+a8VB
7WRomLJG+Gm8SKufPlEjqKESyW4V7fMBv6Qsqry4Z5DJ5GVKIzd6vxoAsRetp5H8
7y86ddwivL1Pv4nya1k8mgtJhRTiP863GmL9JwIDAQABAoIBAChLUONp/1IIyLCw
g8cQ+WyKrzj/oLKaHD1NVqgGmP1mzUWy7MUVyB72A4VDgbfVzZCktpioHIJhv7rx
JWYC9Bj6HAQ17wUUd5tIrIqdXkakcxEFb8MfxWmX5/FxP1d1tgISFg37lJC0IfHf
hyghFnBr8+jmKoVywKtUYN+Q3gG5crnlF57zsVzQK4GDyFO7SJ4VugAeWZ+wZvMJ
rOabSeonTmLa8pRXSd5DlFE/jujZsW+bN+KytPNwTxaTCm1EOAuZI1N3A0Hhs+lK
tv4yOTWRHroEXpcDQvRgLUa8I6LlyBL9FOVweT5EUUdOxxvVZlczdcSHhsp2U0fZ
A2aUQ9ECgYEA4ggSArPRJp5ZPtbdQtV4F6RGNpu1by4r+1FeuYI+uOS7j1efFuNU
s35uvGQ5YDX6x4eMe4RlS/7558pgcbYZAcGf0Pxap3A1ifb8NdbqzHCSZMZDpFKJ
MYph2FddfBqPn3urG8oN1z9vDn+Y+9eopx6Rz/hh1COiRre+PyAgsjkCgYEA2gra
QZqJk/Tl7heji/jW1Tgu2TNuXyyI2KxZpXjiN1r/IqUBD1zs3decoA+0S2U+TnnU
o5YrJOvjb6SLNEiBiGH2wChIweQEphyTsNl0KoAbpvBkq2BLLb+5xu4odScuLM09
iKd3OXfnbF9U1/2rPi/yzDRsDSXt5mKtSfsfql8CgYAD4GeOrE7V/rlBHqZE0yxw
G10o6pq+AWi3srmRLO6udR3SY4pS9ispuO1lRcLGJ6bZbTW3mJm0J/dZRltJF/pt
0UhQaUOUw5Pnfdjtg3Ybc4LPP6dBVjkMJHdxIm50BnCYJ6LToy+BlZDuCrow943o
79lIW9YxsTrDQ7t7ka194QKBgH3bh9IYZtNtqA7/vBp+f1tB++DJzCrJpRAUpAZc
uY8kSmLwBaWdiOggnbrSdcqTXRylPDVU6AB+3KBDxUpfk81qZqjSV/T7LifIFQQe
8OvbWJrK5gD6K0r0AUMvk1DUVdXsfllT+QDGEmI+wNWQCflyad6vX7NTMngqe0ZZ
2xRXAoGAZK18grIW9zEdUxQceuPdL6os+zGiJGLe2B7LORdSP6eIwDTh69SS3mJT
dDI/EFuabDmzNi31ThTfB8wa9sE8w1YLIQI8/FvccnmPC4k92kcxYSmocBaQr9tx
NvYxE7VBhdCH6qaCzmWM/dO/4emCQIEe+PMAlC7nPtpp3TWpqDc=
-----END RSA PRIVATE KEY-----)"};
const std::string TestRestApiEnable::predefined_router_cert{
    R"(-----BEGIN CERTIFICATE-----
MIIC+TCCAeGgAwIBAgIBAjANBgkqhkiG9w0BAQsFADA1MTMwMQYDVQQDDCpNeVNR
TF9Sb3V0ZXJfQXV0b19HZW5lcmF0ZWRfQ0FfQ2VydGlmaWNhdGUwHhcNMjAwMzMx
MTQyOTI4WhcNMzAwMzI5MTQyOTI4WjA5MTcwNQYDVQQDDC5NeVNRTF9Sb3V0ZXJf
QXV0b19HZW5lcmF0ZWRfUm91dGVyX0NlcnRpZmljYXRlMIIBIjANBgkqhkiG9w0B
AQEFAAOCAQ8AMIIBCgKCAQEAwIR0W80QVKg91toariO65pB7/aoR67WzIomLmxgT
VbcT4qpdRxj5kzwVyO0TTcwH9XEjsMUtao0+VByZGGYpxDUrsiyqMBqDpNrzY6PS
UDCOPULiUVMUMzxdtpoiKpvJ35DFYYHZOUCaynIzBKbR/JLFlQZ3GZLJVnKhu3b3
7hSEnSzBy/ZKYgFQT45V5ejh80BNmW8zHc8/hEXyes474SsJqyFvmhQbzpjMzPxc
bU3+a8VB7WRomLJG+Gm8SKufPlEjqKESyW4V7fMBv6Qsqry4Z5DJ5GVKIzd6vxoA
sRetp5H87y86ddwivL1Pv4nya1k8mgtJhRTiP863GmL9JwIDAQABoxAwDjAMBgNV
HRMBAf8EAjAAMA0GCSqGSIb3DQEBCwUAA4IBAQBFH+T9AZgTHTCmw9Zhvg8RQlDN
lRqtChv4ww3kwB3thcEbxaal6ERuZjSzoguHvnktZwg5K0gAgeKYMkGOPD2xJrKW
LEEyROqbrsgSSPLBJQqcUQ0Sr9Sh0S4NUL1FUJfjxcJXbAIi4tYKkC2cWAziBbSv
8JXqOCv7hNeCnLIYB1GFYgBZn9oeeqzxT7C+hcOCAjyPzHQzrqS/GCX9AkCpY0zi
iOhZnJao1ZvGZ6lJLf+SG69L5mFqASpxqriBbZasvg+k4yfKA1uN7IukMgWQ4gUl
VeZwMK4Cb8EO7PzsnX2tD6AA5Ums6GhNgYsbJgdq4MdKb3x6YWZ8DpksSIX2
-----END CERTIFICATE-----)"};

/**
 * @test
 * Verify --disable-rest disables REST support. 'mysqlrouter.conf' should not
 * contain lines required to enable REST API and connecting to REST API
 * should fail.
 *
 * WL13906:TS_FR01_01
 * WL13906:TS_FR06_01
 */
TEST_F(TestRestApiEnable, ensure_rest_is_disabled) {
  do_bootstrap({
      "--disable-rest",                    //
      "--client-ssl-mode", "PASSTHROUGH",  //
      "--disable-rw-split",                //
  });

  EXPECT_FALSE(certificate_files_exists(
      {cert_file_t::k_ca_key, cert_file_t::k_ca_cert, cert_file_t::k_router_key,
       cert_file_t::k_router_cert}));
  assert_rest_config(config_path, false);

  auto &router = ProcessManager::launch_router({"-c", config_path.str()});

  EXPECT_EQ(std::error_code{}, router.send_clean_shutdown_event());
  EXPECT_EQ(0, router.wait_for_exit());

  EXPECT_THAT(router.get_logfile_content(),
              ::testing::Not(::testing::HasSubstr("rest_routing")));
}

/**
 * @test
 * Verify that bootstrap enables REST API by default. 'mysqlrouter.conf' should
 * contain lines required to enable REST API.
 *
 * WL13906:TS_FR03_01
 * WL13906:TS_FR05_01
 */
TEST_F(TestRestApiEnable, ensure_rest_is_configured_by_default) {
  ASSERT_NO_FATAL_FAILURE(
      do_bootstrap({/*default command line arguments*/}, false));

  EXPECT_TRUE(certificate_files_exists(
      {cert_file_t::k_ca_key, cert_file_t::k_ca_cert, cert_file_t::k_router_key,
       cert_file_t::k_router_cert}));
  assert_rest_config(config_path, true);
}

/**
 * @test
 * Verify that --https-port sets REST API port. Verify that connecting to REST
 * API on this specific port works as expected.
 *
 * WL13906:TS_FR02_01
 */
TEST_F(TestRestApiEnable, ensure_rest_works_on_custom_port) {
  do_bootstrap({"--https-port", std::to_string(custom_port)});

  EXPECT_TRUE(certificate_files_exists(
      {cert_file_t::k_ca_key, cert_file_t::k_ca_cert, cert_file_t::k_router_key,
       cert_file_t::k_router_cert}));
  assert_rest_config(config_path, true);

  ProcessManager::launch_router({"-c", config_path.str()});

  assert_rest_works(custom_port);
}

class UseEdgeHttpsPortValues : public TestRestApiEnable,
                               public ::testing::WithParamInterface<int> {};

/**
 * @test
 * Verify that --https-port sets REST API port for high and low port values.
 * Verify that 'mysqlrouter.conf' contains configuration for the specified
 * port.
 *
 * WL13906:TS_FR02_02
 * WL13906:TS_FR02_03
 */
TEST_P(UseEdgeHttpsPortValues,
       ensure_bootstrap_works_for_edge_https_port_values) {
  do_bootstrap({"--https-port", std::to_string(GetParam())}, false);

  EXPECT_TRUE(certificate_files_exists(
      {cert_file_t::k_ca_key, cert_file_t::k_ca_cert, cert_file_t::k_router_key,
       cert_file_t::k_router_cert}));
  assert_rest_config(config_path, true);
}

INSTANTIATE_TEST_SUITE_P(CheckEdgeHttpsPortValues, UseEdgeHttpsPortValues,
                         ::testing::Values(1, 65535));

class EnableWrongHttpsPort : public TestRestApiEnable,
                             public ::testing::WithParamInterface<int> {};

/**
 * @test
 * Verify that --https-port values out of the allowed range cause bootstrap to
 * fail.
 *
 * WL13906:TS_FailReq02_01
 * WL13906:TS_FailReq02_03
 */
TEST_P(EnableWrongHttpsPort, ensure_bootstrap_fails_for_invalid_https_port) {
  std::vector<std::string> cmdline = {
      "--bootstrap=" + gr_member_ip + ":" + std::to_string(cluster_node_port),
      "-d", temp_test_dir.name(), "--https-port", std::to_string(GetParam())};
  auto &router_bootstrap = launch_router_for_bootstrap(cmdline, EXIT_FAILURE);

  check_exit_code(router_bootstrap, EXIT_FAILURE);

  EXPECT_FALSE(router_bootstrap.expect_output(
      "MySQL Router configured for the InnoDB Cluster 'mycluster'"));

  EXPECT_FALSE(certificate_files_exists(
      {cert_file_t::k_ca_key, cert_file_t::k_ca_cert, cert_file_t::k_router_key,
       cert_file_t::k_router_cert}));
}

INSTANTIATE_TEST_SUITE_P(CheckWrongHttpsPort, EnableWrongHttpsPort,
                         ::testing::Values(0, 65536));

class OverlappingHttpsPort
    : public TestRestApiEnable,
      public ::testing::WithParamInterface<uint16_t TestRestApiEnable::*> {};

/**
 * @test
 * Verify that bootstrap do not check if --https-port overlaps with other ports.
 * Bootstrap procedure should succeed.
 *
 * WL13906:TS_NFR02_01
 * WL13906:TS_NFR02_02
 */
TEST_P(OverlappingHttpsPort,
       ensure_bootstrap_works_for_overlapping_https_port) {
  do_bootstrap({"--https-port", std::to_string(this->*GetParam())}, false);

  EXPECT_TRUE(certificate_files_exists(
      {cert_file_t::k_ca_key, cert_file_t::k_ca_cert, cert_file_t::k_router_key,
       cert_file_t::k_router_cert}));
  assert_rest_config(config_path, true);
}

INSTANTIATE_TEST_SUITE_P(
    CheckOverlappingHttpsPort, OverlappingHttpsPort,
    ::testing::Values(&TestRestApiEnable::router_port_rw,
                      &TestRestApiEnable::cluster_node_port));

/**
 * @test
 * Verify --https-port and --disable-rest are mutually exclusive. Bootstrap must
 * fail and no certificate files should be created.
 *
 * WL13906:TS_FailReq01_01
 */
TEST_F(TestRestApiEnable, bootstrap_conflicting_options) {
  std::vector<std::string> cmdline = {
      "--bootstrap=" + gr_member_ip + ":" + std::to_string(cluster_node_port),
      "-d",
      temp_test_dir.name(),
      "--https-port",
      std::to_string(custom_port),
      "--disable-rest"};
  auto &router_bootstrap = launch_router_for_bootstrap(cmdline, EXIT_FAILURE);

  check_exit_code(router_bootstrap, EXIT_FAILURE);

  EXPECT_FALSE(router_bootstrap.expect_output(
      "MySQL Router configured for the InnoDB Cluster 'mycluster'"));

  EXPECT_FALSE(certificate_files_exists(
      {cert_file_t::k_ca_key, cert_file_t::k_ca_cert, cert_file_t::k_router_key,
       cert_file_t::k_router_cert}));
}

class RestApiEnableUserCertificates
    : public TestRestApiEnable,
      public ::testing::WithParamInterface<std::vector<cert_file_t>> {};

/**
 * @test
 * Verify bootstrap behavior when user provides Router certificates to be used
 * for the REST API service. Bootstrap keeps existing Router/CA cert/key files
 * (does not create new, does not delete old, does not overwrite existing), and
 * exits with success. Verify that connecting to REST API works fine.
 *
 * WL13906:TS_FR04_01
 */
TEST_P(RestApiEnableUserCertificates, ensure_rest_works_with_user_certs) {
  create_cert_files(GetParam());
  auto &router_bootstrap =
      do_bootstrap({"--https-port", std::to_string(custom_port)});
  const auto expected_message =
      string_format("- Using existing certificates from the '%s' directory",
                    datadir_path.real_path().c_str());
  EXPECT_THAT(router_bootstrap.get_full_output(),
              ::testing::HasSubstr(expected_message));

  EXPECT_TRUE(certificate_files_exists(
      {cert_file_t::k_router_key, cert_file_t::k_router_cert}));
  assert_rest_config(config_path, true);
  EXPECT_TRUE(certificate_files_not_changed(GetParam()));

  ProcessManager::launch_router({"-c", config_path.str()});

  assert_rest_works(custom_port);
}

INSTANTIATE_TEST_SUITE_P(
    CheckRestApiUserCertificates, RestApiEnableUserCertificates,
    ::testing::Values(std::vector<cert_file_t>{cert_file_t::k_router_key,
                                               cert_file_t::k_router_cert},
                      std::vector<cert_file_t>{cert_file_t::k_ca_key,
                                               cert_file_t::k_router_key,
                                               cert_file_t::k_router_cert},
                      std::vector<cert_file_t>{cert_file_t::k_ca_cert,
                                               cert_file_t::k_router_key,
                                               cert_file_t::k_router_cert},
                      std::vector<cert_file_t>{cert_file_t::k_ca_key,
                                               cert_file_t::k_ca_cert,
                                               cert_file_t::k_router_key,
                                               cert_file_t::k_router_cert}));

class RestApiEnableNotEnoughFiles
    : public TestRestApiEnable,
      public ::testing::WithParamInterface<std::vector<cert_file_t>> {};

/**
 * @test
 * Verify that if the data directory contains some certificate or key files but
 * Router certificate or RSA key file associated with it is missing the
 * bootstrap procedure must fail.
 *
 * WL13906:TS_FR04_01
 */
TEST_P(RestApiEnableNotEnoughFiles, ensure_rest_fail) {
  create_cert_files(GetParam());
  std::vector<std::string> cmdline = {
      "--bootstrap=" + gr_member_ip + ":" + std::to_string(cluster_node_port),
      "-d", temp_test_dir.name()};
  auto &router_bootstrap = launch_router_for_bootstrap(cmdline, EXIT_FAILURE);
  check_exit_code(router_bootstrap, EXIT_FAILURE);

  const auto &files = GetParam();
  auto has_file = [files](const cert_file_t &file) {
    return std::find(std::begin(files), std::end(files), file) !=
           std::end(files);
  };

  const auto &router_key_filename =
      cert_filenames.at(cert_file_t::k_router_key);
  const auto &router_cert_filename =
      cert_filenames.at(cert_file_t::k_router_cert);

  std::string missing_files;
  if (!has_file(cert_file_t::k_router_key))
    missing_files += router_key_filename;
  if (!missing_files.empty()) missing_files += ", ";
  if (!has_file(cert_file_t::k_router_cert))
    missing_files += router_cert_filename;
  const std::string output = string_format(
      "Error: Missing certificate files in %s: '%s'. Please provide them or "
      "erase the existing certificate files and re-run bootstrap.",
      datadir_path.real_path().c_str(), missing_files.c_str());
  EXPECT_TRUE(router_bootstrap.expect_output(output));
}

INSTANTIATE_TEST_SUITE_P(
    CheckRestApiEnableNotEnoughFiles, RestApiEnableNotEnoughFiles,
    ::testing::Values(std::vector<cert_file_t>{cert_file_t::k_router_key},
                      std::vector<cert_file_t>{cert_file_t::k_ca_key,
                                               cert_file_t::k_router_key},
                      std::vector<cert_file_t>{cert_file_t::k_ca_cert,
                                               cert_file_t::k_router_key},
                      std::vector<cert_file_t>{cert_file_t::k_ca_key,
                                               cert_file_t::k_ca_cert,
                                               cert_file_t::k_router_key},
                      std::vector<cert_file_t>{cert_file_t::k_router_cert},
                      std::vector<cert_file_t>{cert_file_t::k_ca_key,
                                               cert_file_t::k_router_cert},
                      std::vector<cert_file_t>{cert_file_t::k_ca_cert,
                                               cert_file_t::k_router_cert},
                      std::vector<cert_file_t>{cert_file_t::k_ca_key,
                                               cert_file_t::k_ca_cert,
                                               cert_file_t::k_router_cert},
                      std::vector<cert_file_t>{cert_file_t::k_ca_key},
                      std::vector<cert_file_t>{cert_file_t::k_ca_cert},
                      std::vector<cert_file_t>{cert_file_t::k_ca_key,
                                               cert_file_t::k_ca_cert}));

class RestApiInvalidUserCerts
    : public TestRestApiEnable,
      public ::testing::WithParamInterface<std::string> {};

/**
 * @test
 * Verify that bootstrap does not check if user provided certs and keys are
 * valid.
 * Verify that bootstrap succeeds and files are not changed.
 *
 * WL13906:TS_NFR01_01
 * WL13906:TS_NFR01_02
 */
TEST_P(RestApiInvalidUserCerts,
       ensure_rest_fail_for_invalid_user_certificates) {
  mysql_harness::mkdir(datadir_path.str().c_str(), 0755);

  const auto &ca_key_filename = cert_filenames.at(cert_file_t::k_ca_key);
  const auto &ca_cert_filename = cert_filenames.at(cert_file_t::k_ca_cert);
  const auto &router_key_filename =
      cert_filenames.at(cert_file_t::k_router_key);
  const auto &router_cert_filename =
      cert_filenames.at(cert_file_t::k_router_cert);

  {
    std::ofstream ca_key_stream{datadir_path.join(ca_key_filename).str()};
    ca_key_stream << GetParam();
    std::ofstream ca_cert_stream{datadir_path.join(ca_cert_filename).str()};
    ca_cert_stream << GetParam();
    std::ofstream router_key_stream{
        datadir_path.join(router_key_filename).str()};
    router_key_stream << GetParam();
    std::ofstream router_cert_stream{
        datadir_path.join(router_cert_filename).str()};
    router_cert_stream << GetParam();
  }

  auto &router_bootstrap =
      do_bootstrap({"--https-port", std::to_string(custom_port)});
  const auto expected_message =
      string_format("- Using existing certificates from the '%s' directory",
                    datadir_path.real_path().c_str());
  EXPECT_THAT(router_bootstrap.get_full_output(),
              ::testing::HasSubstr(expected_message));

  EXPECT_TRUE(certificate_files_exists(
      {cert_file_t::k_ca_key, cert_file_t::k_ca_cert, cert_file_t::k_router_key,
       cert_file_t::k_router_cert}));
  EXPECT_EQ(get_file_output(datadir_path.join(ca_key_filename).str()),
            GetParam());
  EXPECT_EQ(get_file_output(datadir_path.join(ca_cert_filename).str()),
            GetParam());
  EXPECT_EQ(get_file_output(datadir_path.join(router_key_filename).str()),
            GetParam());
  EXPECT_EQ(get_file_output(datadir_path.join(router_cert_filename).str()),
            GetParam());
  assert_rest_config(config_path, true);

  auto &router = launch_router({"-c", config_path.str()}, EXIT_FAILURE);
  check_exit_code(router, EXIT_FAILURE);

  const std::string log_error =
      "Error: using SSL private key file '" +
      datadir_path.real_path().join(router_key_filename).str() +
      "' or SSL certificate file '" +
      datadir_path.real_path().join(router_cert_filename).str() + "' failed";
  EXPECT_THAT(
      router.get_logfile_content("mysqlrouter.log", get_logging_dir().str()),
      ::testing::HasSubstr(log_error));
}

INSTANTIATE_TEST_SUITE_P(CheckRestApiInvalidUserCerts, RestApiInvalidUserCerts,
                         ::testing::Values("", "this aint no certificate"));

/**
 * @test
 * Verify certificates and keys can be written to less common filenames.
 * Pass datadir as a relative path.
 *
 * WL13906:TS_Extra_02
 */
TEST_F(TestRestApiEnable, use_custom_datadir_relative_path) {
  auto odd_path = mysql_harness::Path{temp_test_dir.name()}.join(
      "Path with CAPS, punctuation, spaces and ¿ó¿-¿¿¿ii");

  verify_bootstrap_at_custom_path(odd_path);
}

/**
 * @test
 * Verify certificates and keys can be written to less common filenames.
 * Pass datadir as an absolute path.
 *
 * WL13906:TS_Extra_01
 */
TEST_F(TestRestApiEnable, use_custom_datadir_absolute_path) {
  auto odd_path = mysql_harness::Path{temp_test_dir.name()}.real_path().join(
      "Path with CAPS, punctuation, spaces and ¿ó¿-¿¿¿ii");

  verify_bootstrap_at_custom_path(odd_path);
}

/**
 * @test Verify certificates and keys are cleaned up on error.
 *
 * Verify that
 *
 * 1) bootstrap fails and exits with a meaningful error,
 * 2) any key/certificate files created during bootstrap are erased.
 *
 * WL13906:TS_Extra_03
 */
TEST_F(TestRestApiEnable, ensure_certificate_files_cleanup) {
  std::vector<std::string> cmdline = {
      "--bootstrap=" + gr_member_ip + ":" + std::to_string(cluster_node_port),
      "-d", temp_test_dir.name(), "--strict"};

  // to fail account verification, use a cluster-id which leads to a failed
  // query at bootstrap.
  set_globals("some-garbage");

  // Account verification is done after the certificates are created, therefore
  // we expect the following order of events:
  // 1. Certificates are created
  // 2. Account verification fails due to the '--strict' option and missing
  //    queries in the rest_api_enable.js file.
  // 3. Certificates are cleaned up.
  auto &router_bootstrap = launch_router_for_bootstrap(cmdline, EXIT_FAILURE);

  check_exit_code(router_bootstrap, EXIT_FAILURE);
  EXPECT_THAT(router_bootstrap.get_full_output(),
              ::testing::HasSubstr("Account verification failed"));

  EXPECT_FALSE(certificate_files_exists(
      {cert_file_t::k_ca_key, cert_file_t::k_ca_cert, cert_file_t::k_router_key,
       cert_file_t::k_router_cert}));
}

class TestRestApiEnableBootstrapFailover : public TestRestApiEnable {
 public:
  void SetUp() override {
    RouterComponentTest::SetUp();
    setup_paths();
    set_router_accepting_ports();
  }

  void setup_mocks(const bool failover_successful) {
    std::vector<uint16_t> classic_ports;
    for (auto i = 0; i < k_node_count; ++i) {
<<<<<<< HEAD
      const auto port = port_pool_.get_next_available();
      gr_nodes.emplace_back(port);
      cluster_nodes.emplace_back(port);
=======
      classic_ports.emplace_back(port_pool_.get_next_available());
>>>>>>> 824e2b40
    }

    gr_nodes = classic_ports_to_gr_nodes(classic_ports);
    cluster_nodes = classic_ports_to_cluster_nodes(classic_ports);

    for (auto i = 0; i < k_node_count; ++i) {
      cluster_http_port = port_pool_.get_next_available();
      auto port = gr_nodes[i].classic_port;

      std::string trace_file;
      if (i == 0 || !failover_successful) {
        trace_file = get_data_dir()
                         .join("bootstrap_failover_super_read_only_1_gr.js")
                         .str();
      } else {
        trace_file = get_data_dir().join("rest_api_enable.js").str();
      }

      mock_servers.emplace_back(
          port, ProcessManager::launch_mysql_server_mock(
                    trace_file, port, EXIT_SUCCESS, false, cluster_http_port));

      auto &mock_server = mock_servers.back().second;
      ASSERT_NO_FATAL_FAILURE(check_port_ready(mock_server, port));
      ASSERT_TRUE(MockServerRestClient(cluster_http_port)
                      .wait_for_rest_endpoint_ready());

      set_mock_metadata(cluster_http_port, cluster_id, gr_nodes, 0,
<<<<<<< HEAD
                        cluster_nodes, 0, 0, false, gr_member_ip, "",
=======
                        cluster_nodes, 0, false, gr_member_ip, "",
>>>>>>> 824e2b40
                        metadata_version, cluster_name);
    }

    cluster_node_port = gr_nodes[0].classic_port;
    router_port_rw = port_pool_.get_next_available();
    router_port_ro = port_pool_.get_next_available();
    router_port_x_rw = port_pool_.get_next_available();
    router_port_x_ro = port_pool_.get_next_available();
  }

 private:
  const mysqlrouter::MetadataSchemaVersion metadata_version{2, 2, 0};
  const std::string cluster_name{"mycluster"};
  std::vector<std::pair<uint16_t, ProcessWrapper &>> mock_servers;
  std::vector<GRNode> gr_nodes;
  std::vector<ClusterNode> cluster_nodes;
  static const uint8_t k_node_count{3};
};

/**
 * @test
 * Verify certificates/key generation works fine when failover happens.
 * 'mysqlrouter.conf' should contain lines required to enable REST API and
 * connecting to REST API should work.
 *
 * WL13906:TS_Extra_04
 */
TEST_F(TestRestApiEnableBootstrapFailover,
       ensure_rest_works_after_node_failover) {
  const bool successful_failover = true;
  setup_mocks(successful_failover);
  const auto rest_port = port_pool_.get_next_available();
  auto &router_bootstrap = do_bootstrap(
      {"--conf-set-option=http_server.port=" + std::to_string(rest_port)});
  EXPECT_THAT(router_bootstrap.get_full_output(),
              ::testing::HasSubstr("trying to connect to"));

  EXPECT_TRUE(certificate_files_exists(
      {cert_file_t::k_ca_key, cert_file_t::k_ca_cert, cert_file_t::k_router_key,
       cert_file_t::k_router_cert}));
  assert_rest_config(config_path, true);

  ProcessManager::launch_router({"-c", config_path.str()});

  assert_rest_works(rest_port);
}

/**
 * @test
 * Verify certificates and keys are cleaned up on error after cluster node
 * failover. Verify that 1) bootstrap fails and exits with a meaningful error,
 * 2) any key/certificate files created during bootstrap are erased.
 *
 * WL13906:TS_Extra_05
 */
TEST_F(TestRestApiEnableBootstrapFailover,
       ensure_certificate_files_cleanup_on_error) {
  const bool successful_failover = true;
  setup_mocks(successful_failover);

  std::vector<std::string> cmdline = {
      "--bootstrap=" + gr_member_ip + ":" + std::to_string(cluster_node_port),
      "-d", temp_test_dir.name(), "--strict"};
  auto &router_bootstrap = launch_router_for_bootstrap(cmdline, EXIT_FAILURE);

  check_exit_code(router_bootstrap, EXIT_FAILURE);
  EXPECT_THAT(router_bootstrap.get_full_output(),
              ::testing::HasSubstr("trying to connect to"));
  EXPECT_THAT(router_bootstrap.get_full_output(),
              ::testing::HasSubstr("Account verification failed"));

  EXPECT_FALSE(certificate_files_exists(
      {cert_file_t::k_ca_key, cert_file_t::k_ca_cert, cert_file_t::k_router_key,
       cert_file_t::k_router_cert}));
}

/**
 * @test
 * Verify no certificate/key files remain after a failed bootstrap due to all
 * nodes being read only.
 *
 * WL13906:TS_Extra_05
 */
TEST_F(TestRestApiEnableBootstrapFailover,
       ensure_certificate_files_cleanup_on_failed_node_failover) {
  const bool successful_failover = false;
  setup_mocks(successful_failover);

  std::vector<std::string> cmdline = {
      "--bootstrap=" + gr_member_ip + ":" + std::to_string(cluster_node_port),
      "-d", temp_test_dir.name()};
  auto &router_bootstrap = launch_router_for_bootstrap(cmdline, EXIT_FAILURE);

  check_exit_code(router_bootstrap, EXIT_FAILURE);
  EXPECT_THAT(
      router_bootstrap.get_full_output(),
      ::testing::HasSubstr("Error: no more nodes to fail-over too, giving up"));

  EXPECT_FALSE(certificate_files_exists(
      {cert_file_t::k_ca_key, cert_file_t::k_ca_cert, cert_file_t::k_router_key,
       cert_file_t::k_router_cert}));
}

int main(int argc, char *argv[]) {
  init_windows_sockets();
  ProcessManager::set_origin(Path(argv[0]).dirname());
  ::testing::InitGoogleTest(&argc, argv);
  return RUN_ALL_TESTS();
}<|MERGE_RESOLUTION|>--- conflicted
+++ resolved
@@ -390,14 +390,9 @@
 
  protected:
   void set_globals(std::string cluster_id = "") {
-<<<<<<< HEAD
-    set_mock_metadata(cluster_http_port, cluster_id, {cluster_node_port}, 0,
-                      {cluster_node_port}, 0 /*primary_id*/, 0 /*view_id*/,
-=======
     set_mock_metadata(cluster_http_port, cluster_id,
                       classic_ports_to_gr_nodes({cluster_node_port}), 0,
                       {cluster_node_port}, 0 /*view_id*/,
->>>>>>> 824e2b40
                       false /*error_on_md_query*/);
   }
 
@@ -953,13 +948,7 @@
   void setup_mocks(const bool failover_successful) {
     std::vector<uint16_t> classic_ports;
     for (auto i = 0; i < k_node_count; ++i) {
-<<<<<<< HEAD
-      const auto port = port_pool_.get_next_available();
-      gr_nodes.emplace_back(port);
-      cluster_nodes.emplace_back(port);
-=======
       classic_ports.emplace_back(port_pool_.get_next_available());
->>>>>>> 824e2b40
     }
 
     gr_nodes = classic_ports_to_gr_nodes(classic_ports);
@@ -988,11 +977,7 @@
                       .wait_for_rest_endpoint_ready());
 
       set_mock_metadata(cluster_http_port, cluster_id, gr_nodes, 0,
-<<<<<<< HEAD
-                        cluster_nodes, 0, 0, false, gr_member_ip, "",
-=======
                         cluster_nodes, 0, false, gr_member_ip, "",
->>>>>>> 824e2b40
                         metadata_version, cluster_name);
     }
 
