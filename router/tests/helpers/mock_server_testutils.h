/*
  Copyright (c) 2019, 2023, Oracle and/or its affiliates.

  This program is free software; you can redistribute it and/or modify
  it under the terms of the GNU General Public License, version 2.0,
  as published by the Free Software Foundation.

  This program is also distributed with certain software (including
  but not limited to OpenSSL) that is licensed under separate terms,
  as designated in a particular file or component or in included license
  documentation.  The authors of MySQL hereby grant you an additional
  permission to link the program and your derivative works with the
  separately licensed software that they have included with MySQL.

  This program is distributed in the hope that it will be useful,
  but WITHOUT ANY WARRANTY; without even the implied warranty of
  MERCHANTABILITY or FITNESS FOR A PARTICULAR PURPOSE.  See the
  GNU General Public License for more details.

  You should have received a copy of the GNU General Public License
  along with this program; if not, write to the Free Software
  Foundation, Inc., 51 Franklin St, Fifth Floor, Boston, MA  02110-1301  USA
*/

#ifndef MYSQLROUTER_MOCK_SERVER_TESTUTILS_H_INCLUDED
#define MYSQLROUTER_MOCK_SERVER_TESTUTILS_H_INCLUDED

#include <chrono>

#ifdef RAPIDJSON_NO_SIZETYPEDEFINE
#include "my_rapidjson_size_t.h"
#endif

#include <rapidjson/document.h>
#include <rapidjson/pointer.h>
#include <rapidjson/prettywriter.h>
#include <rapidjson/schema.h>
#include "mysqlrouter/cluster_metadata.h"

// AddressSanitizer gets confused by the default, MemoryPoolAllocator
// Solaris sparc also gets crashes
using JsonAllocator = rapidjson::CrtAllocator;
using JsonDocument =
    rapidjson::GenericDocument<rapidjson::UTF8<>, JsonAllocator>;
using JsonValue =
    rapidjson::GenericValue<rapidjson::UTF8<>, JsonDocument::AllocatorType>;
using JsonStringBuffer =
    rapidjson::GenericStringBuffer<rapidjson::UTF8<>, rapidjson::CrtAllocator>;

struct GRNode {
<<<<<<< HEAD
  GRNode(uint32_t p_classic_port, const std::string &p_server_uuid = "",
         const std::string &p_member_status = "ONLINE")
      : server_uuid(p_server_uuid.empty() ? std::to_string(p_classic_port)
                                          : p_server_uuid),
        classic_port(p_classic_port),
        member_status(p_member_status) {}
=======
  GRNode(uint32_t p_classic_port, const std::string &p_server_uuid,
         const std::string &p_member_status, const std::string &p_member_role)
      : server_uuid(p_server_uuid.empty() ? std::to_string(p_classic_port)
                                          : p_server_uuid),
        classic_port(p_classic_port),
        member_status(p_member_status),
        member_role(p_member_role) {}
>>>>>>> 824e2b40

  std::string server_uuid;
  uint32_t classic_port;
  std::string member_status;  // ONLINE, ...
  std::string member_role;    // PRIMARY, ...
};

struct ClusterNode {
  ClusterNode(uint32_t p_classic_port, const std::string &p_server_uuid = "",
<<<<<<< HEAD
              uint32_t p_x_port = 0, const std::string &p_attributes = "{}")
=======
              uint32_t p_x_port = 0, const std::string &p_attributes = "{}",
              const std::string &p_role = "")
>>>>>>> 824e2b40
      : server_uuid(p_server_uuid.empty() ? std::to_string(p_classic_port)
                                          : p_server_uuid),
        classic_port(p_classic_port),
        x_port(p_x_port),
        attributes(p_attributes),
        role(p_role) {}

  std::string server_uuid;
  uint32_t classic_port;
  uint32_t x_port;
  std::string attributes;

  // only relevant for ReplicaSet nodes, for GR-based Clusters the role is
  // determined dynamically based on the GR status
  std::string role;  // PRIMARY, SECONDARY
};

/**
 * Converts a vector of classic port numbers to the vector of GRNode objects.
 */
std::vector<GRNode> classic_ports_to_gr_nodes(
    const std::vector<uint16_t> &classic_ports);

/**
 * Converts a vector of classic port numbers to the vector of Cluster Node
 * objects.
 */
std::vector<ClusterNode> classic_ports_to_cluster_nodes(
    const std::vector<uint16_t> &classic_ports);

/**
 * Converts the GR mock data to the JSON object.
 *
 * @param gr_id replication group id to set
 * @param gr_nodes vector with the GR nodes
 * @param gr_pos this node's position in GR nodes table
 * @param cluster_nodes vector with cluster nodes as defined in the metadata
 * @param view_id metadata view id (for AR cluster)
 * @param error_on_md_query if true the mock should return an error when
 * handling the metadata query
 * @param gr_node_host address of the host with the nodes
 * @param router_options JSON with router options in metadata
 * @param metadata_version metadata schema version
 * @param cluster_name name of the InnoDB Cluster in the metadata
 *
 * @return JSON object with the GR mock data.
 */
JsonValue mock_GR_metadata_as_json(
    const std::string &gr_id, const std::vector<GRNode> &gr_nodes,
    unsigned gr_pos, const std::vector<ClusterNode> &cluster_nodes,
<<<<<<< HEAD
    unsigned primary_id = 0, uint64_t view_id = 0,
    bool error_on_md_query = false,
=======
    uint64_t view_id = 0, bool error_on_md_query = false,
>>>>>>> 824e2b40
    const std::string &gr_node_host = "127.0.0.1",
    const std::string &router_options = "",
    const mysqlrouter::MetadataSchemaVersion &metadata_version =
        mysqlrouter::MetadataSchemaVersion{2, 2, 0},
    const std::string &cluster_name = "test");

/**
 * Sets the metadata returned by the mock server.
 *
 * @param http_port mock server's http port where it services the http requests
 * @param gr_id replication group id to set
 * @param gr_nodes vector with the GR nodes
 * @param gr_pos this node's position in GR nodes table
 * @param cluster_nodes vector with cluster nodes as defined in the metadata
 * @param view_id metadata view id (for AR cluster)
 * @param error_on_md_query if true the mock should return an error when
 * @param gr_node_host address of the host with the nodes handling the metadata
 * @param router_options JSON with router options in metadata
 * @param metadata_version metadata schema version
 * @param cluster_name name of the InnoDB Cluster in the metadata
 * query
 */
void set_mock_metadata(
    uint16_t http_port, const std::string &gr_id,
    const std::vector<GRNode> &gr_nodes, unsigned gr_pos,
<<<<<<< HEAD
    const std::vector<ClusterNode> &cluster_nodes, unsigned primary_id = 0,
    uint64_t view_id = 0, bool error_on_md_query = false,
=======
    const std::vector<ClusterNode> &cluster_nodes, uint64_t view_id = 0,
    bool error_on_md_query = false,
>>>>>>> 824e2b40
    const std::string &gr_node_host = "127.0.0.1",
    const std::string &router_options = "",
    const mysqlrouter::MetadataSchemaVersion &metadata_version =
        mysqlrouter::MetadataSchemaVersion{2, 2, 0},
    const std::string &cluster_name = "test");

/**
 * Converts JSON object to string representation.
 */
std::string json_to_string(const JsonValue &json_doc);

#endif  // MYSQLROUTER_MOCK_SERVER_TESTUTILS_H_INCLUDED<|MERGE_RESOLUTION|>--- conflicted
+++ resolved
@@ -48,14 +48,6 @@
     rapidjson::GenericStringBuffer<rapidjson::UTF8<>, rapidjson::CrtAllocator>;
 
 struct GRNode {
-<<<<<<< HEAD
-  GRNode(uint32_t p_classic_port, const std::string &p_server_uuid = "",
-         const std::string &p_member_status = "ONLINE")
-      : server_uuid(p_server_uuid.empty() ? std::to_string(p_classic_port)
-                                          : p_server_uuid),
-        classic_port(p_classic_port),
-        member_status(p_member_status) {}
-=======
   GRNode(uint32_t p_classic_port, const std::string &p_server_uuid,
          const std::string &p_member_status, const std::string &p_member_role)
       : server_uuid(p_server_uuid.empty() ? std::to_string(p_classic_port)
@@ -63,7 +55,6 @@
         classic_port(p_classic_port),
         member_status(p_member_status),
         member_role(p_member_role) {}
->>>>>>> 824e2b40
 
   std::string server_uuid;
   uint32_t classic_port;
@@ -73,12 +64,8 @@
 
 struct ClusterNode {
   ClusterNode(uint32_t p_classic_port, const std::string &p_server_uuid = "",
-<<<<<<< HEAD
-              uint32_t p_x_port = 0, const std::string &p_attributes = "{}")
-=======
               uint32_t p_x_port = 0, const std::string &p_attributes = "{}",
               const std::string &p_role = "")
->>>>>>> 824e2b40
       : server_uuid(p_server_uuid.empty() ? std::to_string(p_classic_port)
                                           : p_server_uuid),
         classic_port(p_classic_port),
@@ -129,12 +116,7 @@
 JsonValue mock_GR_metadata_as_json(
     const std::string &gr_id, const std::vector<GRNode> &gr_nodes,
     unsigned gr_pos, const std::vector<ClusterNode> &cluster_nodes,
-<<<<<<< HEAD
-    unsigned primary_id = 0, uint64_t view_id = 0,
-    bool error_on_md_query = false,
-=======
     uint64_t view_id = 0, bool error_on_md_query = false,
->>>>>>> 824e2b40
     const std::string &gr_node_host = "127.0.0.1",
     const std::string &router_options = "",
     const mysqlrouter::MetadataSchemaVersion &metadata_version =
@@ -160,13 +142,8 @@
 void set_mock_metadata(
     uint16_t http_port, const std::string &gr_id,
     const std::vector<GRNode> &gr_nodes, unsigned gr_pos,
-<<<<<<< HEAD
-    const std::vector<ClusterNode> &cluster_nodes, unsigned primary_id = 0,
-    uint64_t view_id = 0, bool error_on_md_query = false,
-=======
     const std::vector<ClusterNode> &cluster_nodes, uint64_t view_id = 0,
     bool error_on_md_query = false,
->>>>>>> 824e2b40
     const std::string &gr_node_host = "127.0.0.1",
     const std::string &router_options = "",
     const mysqlrouter::MetadataSchemaVersion &metadata_version =
