--- conflicted
+++ resolved
@@ -833,12 +833,6 @@
       if (s == nullptr || s->mysqld_failed_to_start()) {
         GTEST_SKIP() << "failed to start mysqld";
       } else {
-<<<<<<< HEAD
-        s->flush_privileges();  // reset the auth-cache
-        ASSERT_NO_ERROR(
-            s->close_all_connections());  // reset the router's connection-pool
-        s->reset_to_defaults();
-=======
         auto admin_cli_res = s->admin_cli();
         ASSERT_NO_ERROR(admin_cli_res);
 
@@ -850,7 +844,6 @@
         // reset the router's connection-pool
         ASSERT_NO_ERROR(SharedServer::close_all_connections(cli));
         SharedServer::reset_to_defaults(cli);
->>>>>>> 824e2b40
       }
     }
   }
@@ -1169,10 +1162,7 @@
         case 8:   // deprecated
         case 10:  // process-info
         case 11:  // connect
-<<<<<<< HEAD
-=======
         case 12:  // process-kill
->>>>>>> 824e2b40
         case 15:  // time
         case 16:  // delayed insert
         case cmd_byte<classic_protocol::message::client::ChangeUser>():  // 17
