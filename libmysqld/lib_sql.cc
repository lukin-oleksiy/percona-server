--- conflicted
+++ resolved
@@ -580,11 +580,7 @@
     Each server should have one UUID. We will create it automatically, if it
     does not exist.
    */
-<<<<<<< HEAD
-  if (!opt_initialize && init_server_auto_options(false))
-=======
-  if (!opt_bootstrap && init_server_auto_options())
->>>>>>> 0247f34f
+  if (!opt_initialize && init_server_auto_options())
   {
     mysql_server_end();
     return 1;
