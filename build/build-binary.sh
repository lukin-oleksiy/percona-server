#!/bin/sh
#
# Execute this tool to setup the environment and build binary releases
# for Percona-Server starting from a fresh tree.
#
# Usage: build-binary.sh [target dir]
# The default target directory is the current directory. If it is not
# supplied and the current directory is not empty, it will issue an error in
# order to avoid polluting the current directory after a test run.
#

# Bail out on errors, be strict
set -ue

# Examine parameters
TARGET="$(uname -m)"
TARGET_CFLAGS=''
QUIET='VERBOSE=1'
WITH_JEMALLOC=''
<<<<<<< HEAD
DEBUG_EXTNAME=''
=======
WITH_SSL='/usr'
OPENSSL_INCLUDE=''
OPENSSL_LIBRARY=''
CRYPTO_LIBRARY=''
TAG=''
>>>>>>> 46e5e29a

# Some programs that may be overriden
TAR=${TAR:-tar}

# Check if we have a functional getopt(1)
if ! getopt --test
then
    go_out="$(getopt --options=iqdvjt: \
        --longoptions=i686,quiet,debug,valgrind,with-jemalloc:,with-ssl:,tag: \
        --name="$(basename "$0")" -- "$@")"
    test $? -eq 0 || exit 1
    eval set -- $go_out
fi

for arg
do
    case "$arg" in
    -- ) shift; break;;
    -i | --i686 )
        shift
        TARGET="i686"
        TARGET_CFLAGS="-m32 -march=i686"
        ;;
    -d | --debug )
        shift
        CMAKE_BUILD_TYPE='Debug'
        BUILD_COMMENT="${BUILD_COMMENT:-}-debug"
        DEBUG_EXTNAME='-DDEBUG_EXTNAME=OFF'
        ;;
    -v | --valgrind )
        shift
        CMAKE_OPTS="${CMAKE_OPTS:-} -DWITH_VALGRIND=ON"
        BUILD_COMMENT="${BUILD_COMMENT:-}-valgrind"
        ;;
    -q | --quiet )
        shift
        QUIET=''
        ;;
    -j | --with-jemalloc )
        shift
        WITH_JEMALLOC="$1"
        shift
        ;;
    --with-ssl )
        shift
        WITH_SSL="$1"
        shift
        # Set openssl and crypto library path
        if test -e "$WITH_SSL/lib/libssl.a"
        then
            OPENSSL_INCLUDE="-DOPENSSL_INCLUDE_DIR=$WITH_SSL/include"
            OPENSSL_LIBRARY="-DOPENSSL_LIBRARIES=$WITH_SSL/lib/libssl.a"
            CRYPTO_LIBRARY="-DCRYPTO_LIBRARY=$WITH_SSL/lib/libcrypto.a"
        elif test -e "$WITH_SSL/lib64/libssl.a"
        then
            OPENSSL_INCLUDE="-DOPENSSL_INCLUDE_DIR=$WITH_SSL/include"
            OPENSSL_LIBRARY="-DOPENSSL_LIBRARIES=$WITH_SSL/lib64/libssl.a"
            CRYPTO_LIBRARY="-DCRYPTO_LIBRARY=$WITH_SSL/lib64/libcrypto.a"
        else
            echo >&2 "Cannot find libssl.a in $WITH_SSL"
            exit 3
        fi
        ;;
    -t | --tag )
        shift
        TAG="$1"
        shift
        ;;
    esac
done

# Working directory
if test "$#" -eq 0
then
    WORKDIR="$(pwd)"
    
    # Check that the current directory is not empty
    if test "x$(echo *)" != "x*"
    then
        echo >&2 \
            "Current directory is not empty. Use $0 . to force build in ."
        exit 1
    fi

elif test "$#" -eq 1
then
    WORKDIR="$1"

    # Check that the provided directory exists and is a directory
    if ! test -d "$WORKDIR"
    then
        echo >&2 "$WORKDIR is not a directory"
        exit 1
    fi

else
    echo >&2 "Usage: $0 [target dir]"
    exit 1

fi

WORKDIR_ABS="$(cd "$WORKDIR"; pwd)"

SOURCEDIR="$(cd $(dirname "$0"); cd ..; pwd)"
test -e "$SOURCEDIR/Makefile" || exit 2

# The number of processors is a good default for -j
if test -e "/proc/cpuinfo"
then
    PROCESSORS="$(grep -c ^processor /proc/cpuinfo)"
else
    PROCESSORS=4
fi

# Extract version from the Makefile
MYSQL_VERSION="$(grep ^MYSQL_VERSION= "$SOURCEDIR/Makefile" \
    | cut -d = -f 2)"
PERCONA_SERVER_VERSION="$(grep ^PERCONA_SERVER_VERSION= \
    "$SOURCEDIR/Makefile" | cut -d = -f 2)"
PRODUCT="Percona-Server-$MYSQL_VERSION-$PERCONA_SERVER_VERSION"

# Build information
REVISION="$(cd "$SOURCEDIR"; bzr revno)"
PRODUCT_FULL="Percona-Server-$MYSQL_VERSION-$PERCONA_SERVER_VERSION"
PRODUCT_FULL="$PRODUCT_FULL-$REVISION${BUILD_COMMENT:-}$TAG.$(uname -s).$TARGET"
COMMENT="Percona Server with XtraDB (GPL), Release $PERCONA_SERVER_VERSION"
COMMENT="$COMMENT, Revision $REVISION${BUILD_COMMENT:-}"

# Compilation flags
export CC=${CC:-gcc}
export CXX=${CXX:-g++}
export CFLAGS="-fPIC -Wall -O3 -g -static-libgcc -fno-omit-frame-pointer -DPERCONA_INNODB_VERSION=$PERCONA_SERVER_VERSION $TARGET_CFLAGS ${CFLAGS:-}"
export CXXFLAGS="-O2 -fno-omit-frame-pointer -g -pipe -Wall -Wp,-D_FORTIFY_SOURCE=2 -DPERCONA_INNODB_VERSION=$PERCONA_SERVER_VERSION $TARGET_CFLAGS ${CXXFLAGS:-}"
export MAKE_JFLAG="${MAKE_JFLAG:--j$PROCESSORS}"

# Create a temporary working directory
INSTALLDIR="$(cd "$WORKDIR" && TMPDIR="$WORKDIR_ABS" mktemp -d percona-build.XXXXXX)"
INSTALLDIR="$WORKDIR_ABS/$INSTALLDIR"   # Make it absolute

# Test jemalloc directory
if test "x$WITH_JEMALLOC" != "x"
then
    if ! test -d "$WITH_JEMALLOC"
    then
        echo >&2 "Jemalloc dir $WITH_JEMALLOC does not exist"
        exit 1
    fi
    
    JEMALLOCDIR="$(cd "$WITH_JEMALLOC"; pwd)"

fi

# Build
(
    cd "$SOURCEDIR"
 
    # Execute clean and download mysql, apply patches
    make clean all

    cd "$PRODUCT"
    cmake . ${CMAKE_OPTS:-} -DBUILD_CONFIG=mysql_release \
        -DCMAKE_BUILD_TYPE=${CMAKE_BUILD_TYPE:-RelWithDebInfo} \
        $DEBUG_EXTNAME \
        -DWITH_EMBEDDED_SERVER=OFF \
        -DFEATURE_SET=community \
        -DENABLE_DTRACE=OFF \
        -DWITH_SSL=system \
        -DCMAKE_INSTALL_PREFIX="/usr/local/$PRODUCT_FULL" \
        -DMYSQL_DATADIR="/usr/local/$PRODUCT_FULL/data" \
        -DMYSQL_SERVER_SUFFIX="-$PERCONA_SERVER_VERSION" \
        -DCOMPILATION_COMMENT="$COMMENT" \
        -DWITH_PAM=ON \
        $OPENSSL_INCLUDE $OPENSSL_LIBRARY $CRYPTO_LIBRARY

    make $MAKE_JFLAG $QUIET
    make DESTDIR="$INSTALLDIR" install

    # Build UDF
    (
        cd "UDF"
        CXX=${UDF_CXX:-g++} ./configure --includedir="$SOURCEDIR/$PRODUCT/include" \
            --libdir="/usr/local/$PRODUCT_FULL/mysql/plugin"
        make $MAKE_JFLAG
        make DESTDIR="$INSTALLDIR" install

    )

    # Build jemalloc
    if test "x$WITH_JEMALLOC" != x
    then
    (
        cd "$JEMALLOCDIR"

        ./configure --prefix="/usr/local/$PRODUCT_FULL/" \
                --libdir="/usr/local/$PRODUCT_FULL/lib/mysql/"
        make $MAKE_JFLAG
        make DESTDIR="$INSTALLDIR" install_lib_shared

        # Copy COPYING file
        cp COPYING "$INSTALLDIR/usr/local/$PRODUCT_FULL/COPYING-jemalloc"

    )
    fi

)

# Package the archive
(
    cd "$INSTALLDIR/usr/local/"

    $TAR czf "$WORKDIR_ABS/$PRODUCT_FULL.tar.gz" \
        --owner=0 --group=0 "$PRODUCT_FULL/"
    
)

# Clean up
rm -rf "$INSTALLDIR"
<|MERGE_RESOLUTION|>--- conflicted
+++ resolved
@@ -17,15 +17,12 @@
 TARGET_CFLAGS=''
 QUIET='VERBOSE=1'
 WITH_JEMALLOC=''
-<<<<<<< HEAD
 DEBUG_EXTNAME=''
-=======
 WITH_SSL='/usr'
 OPENSSL_INCLUDE=''
 OPENSSL_LIBRARY=''
 CRYPTO_LIBRARY=''
 TAG=''
->>>>>>> 46e5e29a
 
 # Some programs that may be overriden
 TAR=${TAR:-tar}
@@ -77,12 +74,12 @@
         if test -e "$WITH_SSL/lib/libssl.a"
         then
             OPENSSL_INCLUDE="-DOPENSSL_INCLUDE_DIR=$WITH_SSL/include"
-            OPENSSL_LIBRARY="-DOPENSSL_LIBRARIES=$WITH_SSL/lib/libssl.a"
+            OPENSSL_LIBRARY="-DOPENSSL_LIBRARY=$WITH_SSL/lib/libssl.a"
             CRYPTO_LIBRARY="-DCRYPTO_LIBRARY=$WITH_SSL/lib/libcrypto.a"
         elif test -e "$WITH_SSL/lib64/libssl.a"
         then
             OPENSSL_INCLUDE="-DOPENSSL_INCLUDE_DIR=$WITH_SSL/include"
-            OPENSSL_LIBRARY="-DOPENSSL_LIBRARIES=$WITH_SSL/lib64/libssl.a"
+            OPENSSL_LIBRARY="-DOPENSSL_LIBRARY=$WITH_SSL/lib64/libssl.a"
             CRYPTO_LIBRARY="-DCRYPTO_LIBRARY=$WITH_SSL/lib64/libcrypto.a"
         else
             echo >&2 "Cannot find libssl.a in $WITH_SSL"
