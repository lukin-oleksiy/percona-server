#############################################################################
#
# This is the spec file for the distribution specific RPM files
#
##############################################################################

##############################################################################
# Some common macro definitions
##############################################################################

# Required arguments
# gotrevision - Revision in BZR branch

%define mysql_vendor  Percona, Inc
%define redhatversion %(lsb_release -rs | awk -F. '{ print $1}')
%define community 1
%define mysqlversion 5.1.68
%define majorversion 14
<<<<<<< HEAD
%define minorversion 5
=======
%define minorversion 6
>>>>>>> c536ad57
%define distribution  rhel%{redhatversion}
%define release       rel%{majorversion}.%{minorversion}.%{gotrevision}.%{distribution}

%define mysqld_user	mysql
%define mysqld_group	mysql
%define mysqldatadir	/var/lib/mysql
%define see_base For a description of MySQL see the base MySQL RPM or http://www.mysql.com

# ------------------------------------------------------------------------------
# Meta information, don't remove!
# ------------------------------------------------------------------------------
# norootforbuild

# ------------------------------------------------------------------------------
# On SuSE 9 no separate "debuginfo" package is built. To enable basic
# debugging on that platform, we don't strip binaries on SuSE 9. We
# disable the strip of binaries by redefining the RPM macro
# "__os_install_post" leaving out the script calls that normally does
# this. We do this in all cases, as on platforms where "debuginfo" is
# created, a script "find-debuginfo.sh" will be called that will do
# the strip anyway, part of separating the executable and debug
# information into separate files put into separate packages.
#
# Some references (shows more advanced conditional usage):
# http://www.redhat.com/archives/rpm-list/2001-November/msg00257.html
# http://www.redhat.com/archives/rpm-list/2003-February/msg00275.html
# http://www.redhat.com/archives/rhl-devel-list/2004-January/msg01546.html
# http://lists.opensuse.org/archive/opensuse-commit/2006-May/1171.html
# ------------------------------------------------------------------------------
%define __os_install_post /usr/lib/rpm/brp-compress

# ------------------------------------------------------------------------------
# We don't package all files installed into the build root by intention -
# See BUG#998 for details.
# ------------------------------------------------------------------------------
%define _unpackaged_files_terminate_build 0

# ------------------------------------------------------------------------------
# RPM build tools now automatically detects Perl module dependencies. This 
# detection gives problems as it is broken in some versions, and it also
# give unwanted dependencies from mandatory scripts in our package.
# Might not be possible to disable in all RPM tool versions, but here we
# try. We keep the "AutoReqProv: no" for the "test" sub package, as disabling
# here might fail, and that package has the most problems.
# See http://fedoraproject.org/wiki/Packaging/Perl#Filtering_Requires:_and_Provides
#     http://www.wideopen.com/archives/rpm-list/2002-October/msg00343.html
# ------------------------------------------------------------------------------
%undefine __perl_provides
%undefine __perl_requires

##############################################################################
# Command line handling
##############################################################################

# ----------------------------------------------------------------------
# use "rpmbuild --with yassl" or "rpm --define '_with_yassl 1'" (for RPM 3.x)
# to build with yaSSL support (off by default)
# ----------------------------------------------------------------------
%{?_with_yassl:%define YASSL_BUILD 1}
%{!?_with_yassl:%define YASSL_BUILD 0}

# ----------------------------------------------------------------------
# use "rpmbuild --without libgcc" or "rpm --define '_without_libgcc 1'" (for RPM 3.x)
# to include libgcc (as libmygcc) (on by default)
# ----------------------------------------------------------------------
%{!?_with_libgcc: %{!?_without_libgcc: %define WITH_LIBGCC 1}}
%{?_with_libgcc:%define WITH_LIBGCC 1}
%{?_without_libgcc:%define WITH_LIBGCC 0}


# On SuSE 9 no separate "debuginfo" package is built. To enable basic
# debugging on that platform, we don't strip binaries on SuSE 9. We
# disable the strip of binaries by redefining the RPM macro
# "__os_install_post" leaving out the script calls that normally does
# this. We do this in all cases, as on platforms where "debuginfo" is
# created, a script "find-debuginfo.sh" will be called that will do
# the strip anyway, part of separating the executable and debug
# information into separate files put into separate packages.
#
# Some references (shows more advanced conditional usage):
# http://www.redhat.com/archives/rpm-list/2001-November/msg00257.html
# http://www.redhat.com/archives/rpm-list/2003-February/msg00275.html
# http://www.redhat.com/archives/rhl-devel-list/2004-January/msg01546.html
# http://lists.opensuse.org/archive/opensuse-commit/2006-May/1171.html

%define __os_install_post /usr/lib/rpm/brp-compress

%define server_suffix  -rel%{majorversion}.%{minorversion}
%define package_suffix -51
%define ndbug_comment Percona Server (GPL), %{majorversion}.%{minorversion}, Revision %{gotrevision}
%define debug_comment Percona Server - Debug (GPL), %{majorversion}.%{minorversion}, Revision %{gotrevision}
%define NORMAL_TEST_MODE test-bt
%define DEBUG_TEST_MODE test-bt-debug

%define BUILD_DEBUG 0

%define lic_type GNU GPL v2
%define lic_files COPYING README
%define src_dir Percona-Server-%{mysqlversion}%{server_suffix}

##############################################################################
# Main spec file section
##############################################################################

Name:		Percona-Server%{package_suffix}
Summary:	Percona-Server: a very fast and reliable SQL database server
Group:		Applications/Databases
Version:	%{mysqlversion}
Release:	%{release}
Distribution:	Red Hat Enterprise Linux %{redhatversion}
License:    GPL	version 2 http://www.gnu.org/licenses/gpl-2.0.html
Source:		Percona-Server-%{mysqlversion}%{server_suffix}.tar.gz
URL:		http://www.percona.com/
Packager:	%{mysql_vendor} Development Team <mysql-dev@percona.com>
Vendor:		%{mysql_vendor}
Provides:	msqlormysql MySQL-server Percona-XtraDB-server
BuildRequires:  gperf perl gcc-c++ ncurses-devel zlib-devel libtool automake autoconf time bison

# Think about what you use here since the first step is to
# run a rm -rf
BuildRoot:    %{_tmppath}/%{name}-%{version}-build

# From the manual
%description
The Percona Server software delivers a very fast, multi-threaded, multi-user,
and robust SQL (Structured Query Language) database server. Percona Server
is intended for mission-critical, heavy-load production systems.

Percona recommends that all production deployments be protected with a support
contract (http://www.percona.com/mysql-suppport/) to ensure the highest uptime,
be eligible for hot fixes, and boost your team's productivity.

##############################################################################
# Sub package definition
##############################################################################

%package -n Percona-Server-server%{package_suffix}
Summary:	%{ndbug_comment} for Red Hat Enterprise Linux %{redhatversion}
Group:		Applications/Databases
Requires:	Percona-Server-shared%{package_suffix} Percona-Server-client%{package_suffix} chkconfig coreutils shadow-utils grep procps
Provides:	msqlormysql mysql-server MySQL-server Percona-XtraDB-server
Conflicts:	Percona-SQL-server-50

%description -n Percona-Server-server%{package_suffix}
The Percona Server software delivers a very fast, multi-threaded, multi-user,
and robust SQL (Structured Query Language) database server. Percona Server
is intended for mission-critical, heavy-load production systems.

Percona recommends that all production deployments be protected with a support
contract (http://www.percona.com/mysql-suppport/) to ensure the highest uptime,
be eligible for hot fixes, and boost your team's productivity.

This package includes the Percona Server with XtraDB binary 
as well as related utilities to run and administer Percona Server.

If you want to access and work with the database, you have to install
package "Percona-Server-client%{package_suffix}" as well!

# ------------------------------------------------------------------------------

%package -n Percona-Server-client%{package_suffix}
Summary: Percona-Server - Client
Group: Applications/Databases
Provides: mysql-client MySQL-client Percona-XtraDB-client mysql MySQL
Conflicts: Percona-SQL-client-50

%description -n Percona-Server-client%{package_suffix}
This package contains the standard Percona Server client and administration tools. 

%{see_base}


# ------------------------------------------------------------------------------

%package -n Percona-Server-test%{package_suffix}
Requires: mysql-client perl
Summary: Percona-Server - Test suite
Group: Applications/Databases
Provides: mysql-test MySQL-test Percona-XtraDB-test
Conflicts: Percona-SQL-test-50
AutoReqProv: no

%description -n Percona-Server-test%{package_suffix}
This package contains the Percona-Server regression test suite.

%{see_base}

# ------------------------------------------------------------------------------

%package -n Percona-Server-devel%{package_suffix}
Summary: Percona-Server - Development header files and libraries
Group: Applications/Databases
Provides: mysql-devel MySQL-devel Percona-XtraDB-devel
Conflicts: Percona-SQL-devel-50

%description -n Percona-Server-devel%{package_suffix}
This package contains the development header files and libraries
necessary to develop Percona Server client applications.

%{see_base}

# ------------------------------------------------------------------------------

%package -n Percona-Server-shared%{package_suffix}
Summary: Percona-Server - Shared libraries
Group: Applications/Databases
Provides: mysql-shared MySQL-shared Percona-XtraDB-shared mysql-libs
Obsoletes: mysql-libs

%description -n Percona-Server-shared%{package_suffix}
This package contains the shared libraries (*.so*) which certain
languages and applications need to dynamically load and use MySQL.

# ------------------------------------------------------------------------------


##############################################################################
# 
##############################################################################

%prep

%setup -n %{src_dir}


##############################################################################
# The actual build
##############################################################################

%build

BuildMySQL() {
# Get flags from environment. RPM_OPT_FLAGS seems not to be set anywhere.
CFLAGS=${CFLAGS:-$RPM_OPT_FLAGS}
CXXFLAGS=${CXXFLAGS:-$RPM_OPT_FLAGS}
# Evaluate current setting of $DEBUG
if [ $DEBUG -gt 0 ] ; then
	OPT_COMMENT='--with-comment="%{debug_comment}"'
	OPT_DEBUG='--with-debug'
	CFLAGS=`echo   " $CFLAGS "   | \
	    sed -e 's/ -O[0-9]* / /' -e 's/ -unroll2 / /' -e 's/ -ip / /' \
	        -e 's/^ //' -e 's/ $//'`
	CXXFLAGS=`echo " $CXXFLAGS " | \
	    sed -e 's/ -O[0-9]* / /' -e 's/ -unroll2 / /' -e 's/ -ip / /' \
	        -e 's/^ //' -e 's/ $//'`
else
	OPT_COMMENT='--with-comment="%{ndbug_comment}"'
	OPT_DEBUG=''
fi

echo "BUILD =================="
echo $*

MAKE_J=-j`if [ -f /proc/cpuinfo ] ; then grep -c processor.* /proc/cpuinfo ; else echo 1 ; fi`
if [ $MAKE_J = -j0 ]
then
  MAKE_J=-j1
fi

# The --enable-assembler simply does nothing on systems that does not
# support assembler speedups.
sh -c  "CFLAGS=\"$CFLAGS\" \
	CXXFLAGS=\"$CXXFLAGS\" \
	AM_CPPFLAGS=\"$AM_CPPFLAGS\" \
	LDFLAGS=\"$LDFLAGS\" \
	./configure \
 	    $* \
	    --with-plugins=partition,archive,blackhole,csv,example,federated,innodb_plugin \
	    --enable-assembler \
	    --enable-local-infile \
            --with-mysqld-user=%{mysqld_user} \
            --with-unix-socket-path=/var/lib/mysql/mysql.sock \
	    --with-pic \
            -prefix=/usr \
	    --with-extra-charsets=complex \
	    --with-ssl=/usr \
            --exec-prefix=%{_exec_prefix} \
            --libexecdir=%{_sbindir} \
            --libdir=%{_libdir} \
            --sysconfdir=%{_sysconfdir} \
            --datadir=%{_datadir} \
            --localstatedir=%{mysqldatadir} \
            --infodir=%{_infodir} \
            --includedir=%{_includedir} \
            --mandir=%{_mandir} \
	    --enable-thread-safe-client \
        --enable-profiling \
%if %{?ndbug_comment:1}0
	    $OPT_COMMENT \
%endif
	    $OPT_DEBUG \
	    --with-readline \
	    ; make $MAKE_J"
}
# end of function definition "BuildMySQL"

BuildHandlerSocket() {
cd storage/HandlerSocket-Plugin-for-MySQL
./autogen.sh
CXX=${HS_CXX:-g++} ./configure --with-mysql-source=$RPM_BUILD_DIR/%{src_dir} \
	--with-mysql-bindir=$RPM_BUILD_DIR/%{src_dir}/scripts \
	--with-mysql-plugindir=%{_libdir}/mysql/plugin \
	--libdir=%{_libdir} \
	--prefix=%{_prefix}
make
cd -
}

BuildUDF() {
cd UDF
CXX=${UDF_CXX:-g++} ./configure --includedir=$RPM_BUILD_DIR/%{src_dir}/include --libdir=%{_libdir}/mysql/plugin
make all
cd -
}
# end of function definition "BuildHandlerSocket"

BuildServer() {
BuildMySQL "--enable-shared \
        --with-server-suffix='%{server_suffix}' \
		--without-embedded-server \
		--without-bench \
		--with-zlib-dir=bundled \
		--with-big-tables"

if [ -n "$MYSQL_CONFLOG_DEST" ] ; then
	cp -fp config.log "$MYSQL_CONFLOG_DEST"
fi

#if [ -f sql/.libs/mysqld ] ; then
#	nm --numeric-sort sql/.libs/mysqld > sql/mysqld.sym
#else
#	nm --numeric-sort sql/mysqld > sql/mysqld.sym
#fi
}
# end of function definition "BuildServer"

# For the debuginfo extraction stage, make a link there to avoid errors in the
# strip phase.
for f in lexyy.c pars0grm.c pars0grm.y pars0lex.l
do
    for d in innobase innodb_plugin
    do
        ln -s "pars/$f" "storage/$d/"
    done
done

RBR=$RPM_BUILD_ROOT
MBD=$RPM_BUILD_DIR/%{src_dir}

# Move the test suite to /usr/share/mysql
sed -i 's@[$][(]prefix[)]@\0/share@' mysql-test/Makefile.am \
    mysql-test/lib/My/SafeProcess/Makefile.am

# Clean up the BuildRoot first
[ "$RBR" != "/" ] && [ -d $RBR ] && rm -rf $RBR;
mkdir -p $RBR%{_libdir}/mysql $RBR%{_sbindir}

# Use gcc for C and C++ code (to avoid a dependency on libstdc++ and
# including exceptions into the code
if [ -z "$CXX" -a -z "$CC" ] ; then
	export CC="gcc" CXX="gcc"
fi

# Create the shared libs seperately to avoid a dependency for the client utilities
DEBUG=0
BuildMySQL "--enable-shared"

# Install shared libraries
cp -av libmysql/.libs/*.so*   $RBR/%{_libdir}
cp -av libmysql_r/.libs/*.so* $RBR/%{_libdir}

##############################################################################

# Include libgcc.a in the devel subpackage (BUG 4921)
%if %{WITH_LIBGCC}
libgcc=`$CC $CFLAGS --print-libgcc-file`
install -m 644 "$libgcc" $RBR%{_libdir}/mysql/libmygcc.a
%endif

##############################################################################

# Now create a debug server
%if %{BUILD_DEBUG}
DEBUG=1
make clean

( BuildServer )   # subshell, so that CFLAGS + CXXFLAGS are modified only locally

if [ "$MYSQL_RPMBUILD_TEST" != "no" ] ; then
	MTR_BUILD_THREAD=auto make %{DEBUG_TEST_MODE}
fi

# Get the debug server and its .sym file from the build tree
#if [ -f sql/.libs/mysqld ] ; then
#	cp sql/.libs/mysqld $RBR%{_sbindir}/mysqld-debug
#else
#	cp sql/mysqld       $RBR%{_sbindir}/mysqld-debug
#fi
#cp libmysqld/libmysqld.a    $RBR%{_libdir}/mysql/libmysqld-debug.a
#cp sql/mysqld.sym           $RBR%{_libdir}/mysql/mysqld-debug.sym

%endif

# Now, the default server
DEBUG=0
make clean

BuildServer
BuildHandlerSocket
BuildUDF
if [ "$MYSQL_RPMBUILD_TEST" != "no" ] ; then
	MTR_BUILD_THREAD=auto make %{NORMAL_TEST_MODE}
fi

# Now, build plugin 
#BUILDSO=0
#make clean

#BuildServer

#if [ "$MYSQL_RPMBUILD_TEST" != "no" ] ; then
#	MTR_BUILD_THREAD=auto make %{NORMAL_TEST_MODE}
#fi

# Move temporarily the saved files to the BUILD directory since the BUILDROOT
# dir will be cleaned at the start of the install phase
mkdir -p "$(dirname $RPM_BUILD_DIR/%{_libdir})"
mv $RBR%{_libdir} $RPM_BUILD_DIR/%{_libdir}

%install
RBR=$RPM_BUILD_ROOT
MBD=$RPM_BUILD_DIR/%{src_dir}

# Move back the libdir from BUILD dir to BUILDROOT
mkdir -p "$(dirname $RBR%{_libdir})"
mv $RPM_BUILD_DIR/%{_libdir} $RBR%{_libdir}

# Ensure that needed directories exists
install -d $RBR%{_sysconfdir}/{logrotate.d,init.d}
install -d $RBR%{mysqldatadir}/mysql
install -d $RBR%{_datadir}/mysql-test
install -d $RBR%{_datadir}/mysql/SELinux/RHEL4
install -d $RBR%{_includedir}
install -d $RBR%{_libdir}
install -d $RBR%{_mandir}
install -d $RBR%{_sbindir}
install -d $RBR%{_libdir}/mysql/plugin

make DESTDIR=$RBR benchdir_root=%{_datadir} install
cd storage/HandlerSocket-Plugin-for-MySQL
make DESTDIR=$RBR benchdir_root=%{_datadir} install
cd -
cd UDF
make DESTDIR=$RBR benchdir_root=%{_datadir} install
cd -

# install symbol files ( for stack trace resolution)
#install -m644 $MBD/sql/mysqld.sym $RBR%{_libdir}/mysql/mysqld.sym

# Install logrotate and autostart
install -m644 $MBD/support-files/mysql-log-rotate \
        $RBR%{_sysconfdir}/logrotate.d/mysql
install -m755 $MBD/support-files/mysql.server \
        $RBR%{_sysconfdir}/init.d/mysql

# in RPMs, it is unlikely that anybody should use "sql-bench"
rm -fr $RBR%{_datadir}/sql-bench

# Create a symlink "rcmysql", pointing to the init.script. SuSE users
# will appreciate that, as all services usually offer this.
ln -s %{_sysconfdir}/init.d/mysql $RBR%{_sbindir}/rcmysql

# Touch the place where the my.cnf config file and mysqlmanager.passwd
# (MySQL Instance Manager password file) might be located
# Just to make sure it's in the file list and marked as a config file
touch $RBR%{_sysconfdir}/my.cnf
touch $RBR%{_sysconfdir}/mysqlmanager.passwd

# Install SELinux files in datadir
install -m600 $MBD/support-files/RHEL4-SElinux/mysql.{fc,te} \
	$RBR%{_datadir}/mysql/SELinux/RHEL4

##############################################################################
#  Post processing actions, i.e. when installed
##############################################################################

%pre -n Percona-Server-server%{package_suffix}
# Check if we can safely upgrade.  An upgrade is only safe if it's from one
# of our RPMs in the same version family.

installed=`rpm -q --whatprovides mysql-server 2> /dev/null`
if [ $? -eq 0 -a -n "$installed" ]; then
  vendor=`rpm -q --queryformat='%{VENDOR}' "$installed" 2>&1`
  version=`rpm -q --queryformat='%{VERSION}' "$installed" 2>&1`
  myvendor='%{mysql_vendor}'
  myversion='%{mysqlversion}'

  old_family=`echo $version   | sed -n -e 's,^\([1-9][0-9]*\.[0-9][0-9]*\)\..*$,\1,p'`
  new_family=`echo $myversion | sed -n -e 's,^\([1-9][0-9]*\.[0-9][0-9]*\)\..*$,\1,p'`

  [ -z "$vendor" ] && vendor='<unknown>'
  [ -z "$old_family" ] && old_family="<unrecognized version $version>"
  [ -z "$new_family" ] && new_family="<bad package specification: version $myversion>"

  error_text=
#  if [ "$vendor" != "$myvendor" ]; then
#    error_text="$error_text
#The current MySQL server package is provided by a different
#vendor ($vendor) than $myvendor.  Some files may be installed
#to different locations, including log files and the service
#startup script in %{_sysconfdir}/init.d/.
#"
#  fi

  if [ "$old_family" != "$new_family" ]; then
    error_text="$error_text
Upgrading directly from MySQL $old_family to MySQL $new_family may not
be safe in all cases.  A manual dump and restore using mysqldump is
recommended.  It is important to review the MySQL manual's Upgrading
section for version-specific incompatibilities.
"
  fi

  if [ -n "$error_text" ]; then
    cat <<HERE >&2

******************************************************************
A MySQL  package ($installed) is installed.
$error_text
A manual upgrade is required.

- Ensure that you have a complete, working backup of your data and my.cnf
  files
- Shut down the MySQL server cleanly
- Remove the existing MySQL packages.  Usually this command will
  list the packages you should remove:
  rpm -qa | grep -i '^mysql-'

  You may choose to use 'rpm --nodeps -ev <package-name>' to remove
  the package which contains the mysqlclient shared library.  The
  library will be reinstalled by the Percona-shared-compat package.
- Install the new Percona Server packages supplied by $myvendor
- Ensure that the Percona Server is started
- Run the 'mysql_upgrade' program

This is a brief description of the upgrade process.  Important details
can be found in the MySQL manual, in the Upgrading section.
For additional details please visit Percona Documentation page
at http://www.percona.com/software/documentation/

******************************************************************
HERE
    exit 1
  fi
fi

# Shut down a previously installed server first
if [ -x %{_sysconfdir}/init.d/mysql ] ; then
	%{_sysconfdir}/init.d/mysql stop > /dev/null 2>&1
	echo "Giving mysqld 5 seconds to exit nicely"
	sleep 5
fi

%post -n Percona-Server-server%{package_suffix}
if [ X${PERCONA_DEBUG} == X1 ]; then
        set -x
fi
#
mysql_datadir=%{mysqldatadir}

# ----------------------------------------------------------------------
# Make MySQL start/shutdown automatically when the machine does it.
# ----------------------------------------------------------------------
if [ -x /sbin/chkconfig ] ; then
	/sbin/chkconfig --add mysql
fi
#
# ----------------------------------------------------------------------
# Create a MySQL user and group. Do not report any problems if it already
# exists.
# ----------------------------------------------------------------------
groupadd -r %{mysqld_group} 2> /dev/null || true
useradd -M -r -d $mysql_datadir -s /bin/bash -c "Percona Server" -g %{mysqld_group} %{mysqld_user} 2> /dev/null || true 
# The user may already exist, make sure it has the proper group nevertheless (BUG#12823)
usermod -g %{mysqld_group} %{mysqld_user} 2> /dev/null || true

# ----------------------------------------------------------------------
# Initiate databases
# ----------------------------------------------------------------------
if [ $1 -eq 1 ]; then #clean installation
        mkdir -p $mysql_datadir/{mysql,test}
        %{_bindir}/mysql_install_db --rpm --user=%{mysqld_user}
fi
# ----------------------------------------------------------------------
# FIXME upgrade databases if needed would go here - but it cannot be
# automated yet
# ----------------------------------------------------------------------

# ----------------------------------------------------------------------
# Change permissions again to fix any new files.
# ----------------------------------------------------------------------
chown -R %{mysqld_user}:%{mysqld_group} $mysql_datadir

# ----------------------------------------------------------------------
# Fix permissions for the permission database so that only the user
# can read them.
# ----------------------------------------------------------------------
chmod -R og-rw $mysql_datadir/mysql

# ----------------------------------------------------------------------
# install SELinux files - but don't override existing ones
# ----------------------------------------------------------------------
SETARGETDIR=/etc/selinux/targeted/src/policy
SEDOMPROG=$SETARGETDIR/domains/program
SECONPROG=$SETARGETDIR/file_contexts/program
if [ -f /etc/redhat-release ] && \
   (grep -q "Red Hat Enterprise Linux .. release 4" /etc/redhat-release \
    || grep -q "CentOS release 4" /etc/redhat-release) ; then
   echo
   echo
   echo 'Notes regarding SELinux on this platform:'
   echo '========================================='
   echo
   echo 'The default policy might cause server startup to fail because it is '
   echo 'not allowed to access critical files. In this case, please update '
   echo 'your installation. '
   echo
   echo 'The default policy might also cause inavailability of SSL related '
   echo 'features because the server is not allowed to access /dev/random '
   echo 'and /dev/urandom. If this is a problem, please do the following: '
   echo 
   echo '  1) install selinux-policy-targeted-sources from your OS vendor'
   echo '  2) add the following two lines to '$SEDOMPROG/mysqld.te':'
   echo '       allow mysqld_t random_device_t:chr_file read;'
   echo '       allow mysqld_t urandom_device_t:chr_file read;'
   echo '  3) cd to '$SETARGETDIR' and issue the following command:'
   echo '       make load'
   echo
   echo
fi

if [ -x sbin/restorecon ] ; then
	sbin/restorecon -R var/lib/mysql
fi

# Restart in the same way that mysqld will be started normally.
if [ -x %{_sysconfdir}/init.d/mysql ] ; then
	%{_sysconfdir}/init.d/mysql start
	echo "Giving mysqld 2 seconds to start"
	sleep 2
fi

echo "Percona Server is distributed with several useful UDF (User Defined Function) from Maatkit."
echo "Run the following commands to create these functions:"
echo "mysql -e \"CREATE FUNCTION fnv1a_64 RETURNS INTEGER SONAME 'libfnv1a_udf.so'\""
echo "mysql -e \"CREATE FUNCTION fnv_64 RETURNS INTEGER SONAME 'libfnv_udf.so'\""
echo "mysql -e \"CREATE FUNCTION murmur_hash RETURNS INTEGER SONAME 'libmurmur_udf.so'\""
echo "See http://code.google.com/p/maatkit/source/browse/trunk/udf for more details"

# Allow mysqld_safe to start mysqld and print a message before we exit
sleep 2

%preun -n Percona-Server-server%{package_suffix}
if [ $1 = 0 ] ; then
	# Stop MySQL before uninstalling it
	if [ -x %{_sysconfdir}/init.d/mysql ] ; then
		%{_sysconfdir}/init.d/mysql stop > /dev/null
		# Don't start it automatically anymore
		if [ -x /sbin/chkconfig ] ; then
			/sbin/chkconfig --del mysql
		fi
	fi
fi

# We do not remove the mysql user since it may still own a lot of
# database files.

# ----------------------------------------------------------------------
# Clean up the BuildRoot after build is done
# ----------------------------------------------------------------------
%clean
[ "$RPM_BUILD_ROOT" != "/" ] && [ -d $RPM_BUILD_ROOT ] && rm -rf $RPM_BUILD_ROOT;

##############################################################################
#  Files section
##############################################################################

%files -n Percona-Server-server%{package_suffix}
%defattr(-,root,root,0755)

%doc %{lic_files}
%doc support-files/my-*.cnf

%doc %attr(644, root, root) %{_infodir}/mysql.info*
%doc %attr(644, root, man) %{_mandir}/man1/innochecksum.1*
%doc %attr(644, root, man) %{_mandir}/man1/myisam_ftdump.1*
%doc %attr(644, root, man) %{_mandir}/man1/myisamchk.1*
%doc %attr(644, root, man) %{_mandir}/man1/myisamlog.1*
%doc %attr(644, root, man) %{_mandir}/man1/myisampack.1*
%doc %attr(644, root, man) %{_mandir}/man1/mysql_convert_table_format.1*
%doc %attr(644, root, man) %{_mandir}/man1/mysql_fix_extensions.1*
%doc %attr(644, root, man) %{_mandir}/man8/mysqld.8*
%doc %attr(644, root, man) %{_mandir}/man1/mysqld_multi.1*
%doc %attr(644, root, man) %{_mandir}/man1/mysqld_safe.1*
%doc %attr(644, root, man) %{_mandir}/man1/mysql_fix_privilege_tables.1*
%doc %attr(644, root, man) %{_mandir}/man1/mysql_install_db.1*
%doc %attr(644, root, man) %{_mandir}/man1/mysql_secure_installation.1*
%doc %attr(644, root, man) %{_mandir}/man1/mysql_setpermission.1*
%doc %attr(644, root, man) %{_mandir}/man1/mysql_upgrade.1*
%doc %attr(644, root, man) %{_mandir}/man1/mysqlhotcopy.1*
%doc %attr(644, root, man) %{_mandir}/man1/mysqlman.1*
%doc %attr(644, root, man) %{_mandir}/man8/mysqlmanager.8*
%doc %attr(644, root, man) %{_mandir}/man1/mysql.server.1*
%doc %attr(644, root, man) %{_mandir}/man1/mysqltest.1*
%doc %attr(644, root, man) %{_mandir}/man1/mysql_tzinfo_to_sql.1*
%doc %attr(644, root, man) %{_mandir}/man1/mysql_zap.1*
%doc %attr(644, root, man) %{_mandir}/man1/mysqlbug.1*
%doc %attr(644, root, man) %{_mandir}/man1/perror.1*
%doc %attr(644, root, man) %{_mandir}/man1/replace.1*
%doc %attr(644, root, man) %{_mandir}/man1/resolve_stack_dump.1*
%doc %attr(644, root, man) %{_mandir}/man1/resolveip.1*
%doc %attr(644, root, man) %{_mandir}/man1/mysqldumpslow.1*

%ghost %config(noreplace,missingok) %{_sysconfdir}/my.cnf
%ghost %config(noreplace,missingok) %{_sysconfdir}/mysqlmanager.passwd

%attr(755, root, root) %{_bindir}/innochecksum
%attr(755, root, root) %{_bindir}/myisam_ftdump
%attr(755, root, root) %{_bindir}/myisamchk
%attr(755, root, root) %{_bindir}/myisamlog
%attr(755, root, root) %{_bindir}/myisampack
%attr(755, root, root) %{_bindir}/mysql_convert_table_format
%attr(755, root, root) %{_bindir}/mysql_fix_extensions
%attr(755, root, root) %{_bindir}/mysql_fix_privilege_tables
%attr(755, root, root) %{_bindir}/mysql_install_db
%attr(755, root, root) %{_bindir}/mysql_secure_installation
%attr(755, root, root) %{_bindir}/mysql_setpermission
%attr(755, root, root) %{_bindir}/mysql_tzinfo_to_sql
%attr(755, root, root) %{_bindir}/mysql_upgrade
%attr(755, root, root) %{_bindir}/mysql_zap
%attr(755, root, root) %{_bindir}/mysqlbug
%attr(755, root, root) %{_bindir}/mysqld_multi
%attr(755, root, root) %{_bindir}/mysqld_safe
%attr(755, root, root) %{_bindir}/mysqldumpslow
%attr(755, root, root) %{_bindir}/mysqlhotcopy
%attr(755, root, root) %{_bindir}/mysqltest
%attr(755, root, root) %{_bindir}/perror
%attr(755, root, root) %{_bindir}/replace
%attr(755, root, root) %{_bindir}/resolve_stack_dump
%attr(755, root, root) %{_bindir}/resolveip

%attr(755, root, root) %{_sbindir}/mysqld
%if %{BUILD_DEBUG}
%attr(755, root, root) %{_sbindir}/mysqld-debug
%endif
%attr(755, root, root) %{_sbindir}/mysqlmanager
%attr(755, root, root) %{_sbindir}/rcmysql
#%attr(644, root, root) %{_libdir}/mysql/mysqld.sym
%if %{BUILD_DEBUG}
#%attr(644, root, root) %{_libdir}/mysql/mysqld-debug.sym
%endif

%attr(644, root, root) %config(noreplace,missingok) %{_sysconfdir}/logrotate.d/mysql
%attr(755, root, root) %{_sysconfdir}/init.d/mysql

%attr(755, root, root) %{_datadir}/mysql/

%attr(644, root, root) %{_libdir}/mysql/plugin/*

%files -n Percona-Server-client%{package_suffix}
%defattr(-, root, root, 0755)
%attr(755, root, root) %{_bindir}/msql2mysql
%attr(755, root, root) %{_bindir}/mysql
%attr(755, root, root) %{_bindir}/my_print_defaults
%attr(755, root, root) %{_bindir}/mysql_find_rows
%attr(755, root, root) %{_bindir}/mysql_waitpid
%attr(755, root, root) %{_bindir}/mysqlaccess
%attr(755, root, root) %{_bindir}/mysqladmin
%attr(755, root, root) %{_bindir}/mysqlbinlog
%attr(755, root, root) %{_bindir}/mysqlcheck
%attr(755, root, root) %{_bindir}/mysqldump
%attr(755, root, root) %{_bindir}/mysqlimport
%attr(755, root, root) %{_bindir}/mysqlshow
%attr(755, root, root) %{_bindir}/mysqlslap
%attr(755, root, root) %{_bindir}/hsclient

%doc %attr(644, root, man) %{_mandir}/man1/msql2mysql.1*
%doc %attr(644, root, man) %{_mandir}/man1/mysql.1*
%doc %attr(644, root, man) %{_mandir}/man1/my_print_defaults.1*
%doc %attr(644, root, man) %{_mandir}/man1/mysql_find_rows.1*
%doc %attr(644, root, man) %{_mandir}/man1/mysql_waitpid.1*
%doc %attr(644, root, man) %{_mandir}/man1/mysqlaccess.1*
%doc %attr(644, root, man) %{_mandir}/man1/mysqladmin.1*
%doc %attr(644, root, man) %{_mandir}/man1/mysqlbinlog.1*
%doc %attr(644, root, man) %{_mandir}/man1/mysqlcheck.1*
%doc %attr(644, root, man) %{_mandir}/man1/mysqldump.1*
%doc %attr(644, root, man) %{_mandir}/man1/mysqlimport.1*
%doc %attr(644, root, man) %{_mandir}/man1/mysqlshow.1*
%doc %attr(644, root, man) %{_mandir}/man1/mysqlslap.1*

%post -n Percona-Server-shared%{package_suffix}
/sbin/ldconfig

%postun -n Percona-Server-shared%{package_suffix}
/sbin/ldconfig


%files -n Percona-Server-devel%{package_suffix}
%defattr(-, root, root, 0755)
%doc %attr(644, root, man) %{_mandir}/man1/comp_err.1*
%doc %attr(644, root, man) %{_mandir}/man1/mysql_config.1*
%attr(755, root, root) %{_bindir}/mysql_config
%dir %attr(755, root, root) %{_libdir}/mysql
%{_includedir}/mysql
%{_includedir}/handlersocket
%{_datadir}/aclocal/mysql.m4
%{_libdir}/mysql/libdbug.a
%{_libdir}/mysql/libheap.a
%if %{WITH_LIBGCC}
%{_libdir}/mysql/libmygcc.a
%endif
%{_libdir}/mysql/libmyisam.a
%{_libdir}/mysql/libmyisammrg.a
%{_libdir}/mysql/libmysqlclient.a
%{_libdir}/mysql/libmysqlclient.la
%{_libdir}/mysql/libmysqlclient_r.a
%{_libdir}/mysql/libmysqlclient_r.la
%{_libdir}/mysql/libmystrings.a
%{_libdir}/mysql/libmysys.a
%{_libdir}/mysql/libvio.a
%{_libdir}/mysql/libz.a
%{_libdir}/mysql/libz.la
%{_libdir}/libhsclient.a
%{_libdir}/libhsclient.la

%{_libdir}/*.so
%{_libdir}/mysql/*.so

%files -n Percona-Server-shared%{package_suffix}
%defattr(-, root, root, 0755)
# Shared libraries (omit for architectures that don't support them)
%{_libdir}/*.so.*
%{_libdir}/mysql/*.so.*

%files -n Percona-Server-test%{package_suffix}
%defattr(-, root, root, 0755)
/usr/share/mysql-test/*
%attr(755, root, root) %{_bindir}/mysql_client_test
%doc %attr(644, root, man) %{_mandir}/man1/mysql_client_test.1*
%doc %attr(644, root, man) %{_mandir}/man1/mysql-stress-test.pl.1*
%doc %attr(644, root, man) %{_mandir}/man1/mysql-test-run.pl.1*

##############################################################################
# The spec file changelog only includes changes made to the spec file
# itself - note that they must be ordered by date (important when
# merging BK trees)
##############################################################################
%changelog
* Wed May 22 2010 Aleksandr Kuzminsky <aleksandr.kuzminsky@percona.com>

Percona Server Release 11.0

* Mon Mar 22 2010 Aleksandr Kuzminsky <aleksandr.kuzminsky@percona.com>

XtraDB Release 10

* Thu Feb 11 2010 Aleksandr Kuzminsky <aleksandr.kuzminsky@percona.com>

Package name changed to Percona-XtraDB

* Tue Jan 05 2010 Aleksandr Kuzminsky <aleksandr.kuzminsky@percona.com>

- Corrected emails
- -m64 is removed from CFLAGS

* Tue Apr 21 2009 Aleksandr Kuzminsky <aleksandr.kuzminsky@percona.com>

- Adoption for XtraDB Storage Engine

* Fri Nov 07 2008 Joerg Bruehe <joerg@mysql.com>

- Modify CFLAGS and CXXFLAGS such that a debug build is not optimized.
  This should cover both gcc and icc flags.  Fixes bug#40546.

* Mon Aug 18 2008 Joerg Bruehe <joerg@mysql.com>

- Get rid of the "warning: Installed (but unpackaged) file(s) found:"
  Some generated files aren't needed in RPMs:
  - the "sql-bench/" subdirectory
  Some files were missing:
  - /usr/share/aclocal/mysql.m4  ("devel" subpackage)
  - Manuals for embedded tests   ("test" subpackage)
  - Manual "mysqlbug" ("server" subpackage)
  - Manual "mysql_find_rows" ("client" subpackage)

* Wed Jun 11 2008 Kent Boortz <kent@mysql.com>

- Removed the Example storage engine, it is not to be in products
 
* Fri Apr 04 2008 Daniel Fischer <df@mysql.com>

- Added Cluster+InnoDB product

* Mon Mar 31 2008 Kent Boortz <kent@mysql.com>

- Made the "Federated" storage engine an option

* Tue Mar 11 2008 Joerg Bruehe <joerg@mysql.com>

- Cleanup: Remove manual file "mysql_tableinfo.1".

* Mon Feb 18 2008 Timothy Smith <tim@mysql.com>

- Require a manual upgrade if the alread-installed mysql-server is
  from another vendor, or is of a different major version.

* Fri Dec 14 2007 Joerg Bruehe <joerg@mysql.com>

- Add the "%doc" directive for all man pages and other documentation;
  also, some re-ordering to reduce differences between spec files.

* Fri Dec 14 2007 Joerg Bruehe <joerg@mysql.com>

- Added "client/mysqlslap" (bug#32077)
 
* Wed Oct 31 2007 Joerg Bruehe <joerg@mysql.com>
 
- Explicitly handle InnoDB using its own variable and "--with"/"--without"
  options, because the "configure" default is "yes".
  Also, fix the specification of "community" to include "partitioning".
 
* Mon Sep 03 2007 Kent Boortz <kent@mysql.com>

- Let libmygcc be included unless "--without libgcc" is given.

* Sun Sep 02 2007 Kent Boortz <kent@mysql.com>

- Changed SSL flag given to configure to "--with-ssl"
- Removed symbolic link "safe_mysqld"
- Removed script and man page for "mysql_explain_log"
- Removed scripts "mysql_tableinfo" and "mysql_upgrade_shell"
- Removed "comp_err" from list to install
- Removed duplicates of "libndbclient.a" and "libndbclient.la"

* Tue Jul 17 2007 Joerg Bruehe <joerg@mysql.com>

- Add the man page for "mysql-stress-test.pl" to the "test" RPM
  (consistency in fixing bug#21023, the script is handled by "Makefile.am")

* Wed Jul 11 2007 Daniel Fischer <df@mysql.com>

- Change the way broken SELinux policies on RHEL4 and CentOS 4
  are handled to be more likely to actually work

* Thu Jun 05 2007 kent Boortz <kent@mysql.com>

- Enabled the CSV engine in all builds

* Thu May  3 2007 Mads Martin Joergensen <mmj@mysql.com>

- Spring cleanup

* Thu Apr 19 2007 Mads Martin Joergensen <mmj@mysql.com>

- If sbin/restorecon exists then run it

* Wed Apr 18 2007 Kent Boortz <kent@mysql.com>

- Packed unpacked files

   /usr/sbin/ndb_cpcd
   /usr/bin/mysql_upgrade_shell
   /usr/bin/innochecksum
   /usr/share/man/man1/ndb_cpcd.1.gz
   /usr/share/man/man1/innochecksum.1.gz
   /usr/share/man/man1/mysql_fix_extensions.1.gz
   /usr/share/man/man1/mysql_secure_installation.1.gz
   /usr/share/man/man1/mysql_tableinfo.1.gz
   /usr/share/man/man1/mysql_waitpid.1.gz

- Commands currently not installed but that has man pages

   /usr/share/man/man1/make_win_bin_dist.1.gz
   /usr/share/man/man1/make_win_src_distribution.1.gz
   /usr/share/man/man1/mysql-stress-test.pl.1.gz
   /usr/share/man/man1/ndb_print_backup_file.1.gz
   /usr/share/man/man1/ndb_print_schema_file.1.gz
   /usr/share/man/man1/ndb_print_sys_file.1.gz

* Thu Mar 22 2007 Joerg Bruehe <joerg@mysql.com>

- Add "comment" options to the test runs, for better log analysis.

* Wed Mar 21 2007 Joerg Bruehe <joerg@mysql.com>

- Add even more man pages.

* Fri Mar 16 2007 Joerg Bruehe <joerg@mysql.com>

- Build the server twice, once as "mysqld-debug" and once as "mysqld";
  test them both, and include them in the resulting file.
- Consequences of the fix for bug#20166:
  Remove "mysql_create_system_tables",
  new "mysql_fix_privilege_tables.sql" is included implicitly.

* Wed Mar 14 2007 Daniel Fischer <df@mysql.com>

- Adjust compile options some more and change naming of community
  cluster RPMs to explicitly say 'cluster'.

* Mon Mar 12 2007 Daniel Fischer <df@mysql.com>

- Adjust compile options and other settings for 5.0 community builds.

* Fri Mar 02 2007 Joerg Bruehe <joerg@mysql.com>

- Add several man pages which are now created.

* Mon Jan 29 2007 Mads Martin Joergensen <mmj@mysql.com>

- Make sure SELinux works correctly. Files from Colin Charles.

* Fri Jan 05 2007 Kent Boortz <kent@mysql.com>

- Add CFLAGS to gcc call with --print-libgcc-file, to make sure the
  correct "libgcc.a" path is returned for the 32/64 bit architecture.

* Tue Dec 19 2006 Joerg Bruehe <joerg@mysql.com>

- The man page for "mysqld" is now in section 8.

* Thu Dec 14 2006 Joerg Bruehe <joerg@mysql.com>

- Include the new man pages for "my_print_defaults" and "mysql_tzinfo_to_sql"
  in the server RPM.
- The "mysqlmanager" man page was relocated to section 8, reflect that.

* Fri Nov 17 2006 Mads Martin Joergensen <mmj@mysql.com>

- Really fix obsoletes/provides for community -> this
- Make it possible to not run test by setting
  MYSQL_RPMBUILD_TEST to "no"

* Wed Nov 15 2006 Joerg Bruehe <joerg@mysql.com>

- Switch from "make test*" to explicit calls of the test suite,
  so that "report features" can be used.

* Wed Nov 15 2006 Kent Boortz <kent@mysql.com>

- Added "--with cluster" and "--define cluster{_gpl}"

* Tue Oct 24 2006 Mads Martin Joergensen <mmj@mysql.com>

- Shared need to Provide/Obsolete mysql-shared

* Mon Oct 23 2006 Mads Martin Joergensen <mmj@mysql.com>

- Run sbin/restorecon after db init (Bug#12676)

* Thu Jul 06 2006 Joerg Bruehe <joerg@mysql.com>

- Correct a typing error in my previous change.

* Tue Jul 04 2006 Joerg Bruehe <joerg@mysql.com>

- Use the Perl script to run the tests, because it will automatically check
  whether the server is configured with SSL.

* Wed Jun 28 2006 Joerg Bruehe <joerg@mysql.com>

- Revert all previous attempts to call "mysql_upgrade" during RPM upgrade,
  there are some more aspects which need to be solved before this is possible.
  For now, just ensure the binary "mysql_upgrade" is delivered and installed.

* Wed Jun 28 2006 Joerg Bruehe <joerg@mysql.com>

- Move "mysqldumpslow" from the client RPM to the server RPM (bug#20216).

* Wed Jun 21 2006 Joerg Bruehe <joerg@mysql.com>

- To run "mysql_upgrade", we need a running server;
  start it in isolation and skip password checks.

* Sat May 23 2006 Kent Boortz <kent@mysql.com>

- Always compile for PIC, position independent code.

* Fri Apr 28 2006 Kent Boortz <kent@mysql.com>

- Install and run "mysql_upgrade"

* Sat Apr 01 2006 Kent Boortz <kent@mysql.com>

- Allow to override $LDFLAGS

* Fri Jan 06 2006 Lenz Grimmer <lenz@mysql.com>

- added a MySQL-test subpackage (BUG#16070)

* Tue Dec 27 2005 Joerg Bruehe <joerg@mysql.com>

- Some minor alignment with the 4.1 version

* Wed Dec 14 2005 Rodrigo Novo <rodrigo@mysql.com>

- Cosmetic changes: source code location & rpm packager
- Protect "nm -D" against libtool weirdness
- Add libz.a & libz.la to the list of files for subpackage -devel
- moved --with-zlib-dir=bundled out of BuildMySQL, as it doesn't makes
  sense for the shared package

* Tue Nov 22 2005 Joerg Bruehe <joerg@mysql.com>

- Extend the file existence check for "init.d/mysql" on un-install
  to also guard the call to "insserv"/"chkconfig".

* Wed Nov 16 2005 Lenz Grimmer <lenz@mysql.com>

- added mysql_client_test to the "client" subpackage (BUG#14546)

* Tue Nov 15 2005 Lenz Grimmer <lenz@mysql.com>

- changed default definitions to build a standard GPL release when not
  defining anything else
- install the shared libs more elegantly by using "make install"

* Wed Oct 19 2005 Kent Boortz <kent@mysql.com>

- Made yaSSL support an option (off by default)

* Wed Oct 19 2005 Kent Boortz <kent@mysql.com>

- Enabled yaSSL support

* Thu Oct 13 2005 Lenz Grimmer <lenz@mysql.com>

- added a usermod call to assign a potential existing mysql user to the
  correct user group (BUG#12823)
- added a separate macro "mysqld_group" to be able to define the
  user group of the mysql user seperately, if desired.

* Fri Oct 1 2005 Kent Boortz <kent@mysql.com>

- Copy the config.log file to location outside
  the build tree

* Fri Sep 30 2005 Lenz Grimmer <lenz@mysql.com>

- don't use install-strip to install the binaries (strip segfaults on
  icc-compiled binaries on IA64)

* Thu Sep 22 2005 Lenz Grimmer <lenz@mysql.com>

- allow overriding the CFLAGS (needed for Intel icc compiles)
- replace the CPPFLAGS=-DBIG_TABLES with "--with-big-tables" configure option

* Fri Aug 19 2005 Joerg Bruehe <joerg@mysql.com>

- Protect against failing tests.

* Thu Aug 04 2005 Lenz Grimmer <lenz@mysql.com>

- Fixed the creation of the mysql user group account in the postinstall
  section (BUG 12348)

* Fri Jul 29 2005 Lenz Grimmer <lenz@mysql.com>

- Fixed external RPM Requirements to better suit the target distribution
  (BUG 12233)

* Fri Jul 15 2005 Lenz Grimmer <lenz@mysql.com>

- create a "mysql" user group and assign the mysql user account to that group
  in the server postinstall section. (BUG 10984)

* Wed Jun 01 2005 Lenz Grimmer <lenz@mysql.com>

- use "mysqldatadir" variable instead of hard-coding the path multiple times
- use the "mysqld_user" variable on all occasions a user name is referenced
- removed (incomplete) Brazilian translations
- removed redundant release tags from the subpackage descriptions

* Fri May 27 2005 Lenz Grimmer <lenz@mysql.com>

- fixed file list (removed libnisam.a and libmerge.a from the devel subpackage)
- force running the test suite

* Wed Apr 20 2005 Lenz Grimmer <lenz@mysql.com>

- Enabled the "blackhole" storage engine for the Max RPM

* Wed Apr 13 2005 Lenz Grimmer <lenz@mysql.com>

- removed the MySQL manual files (html/ps/texi) - they have been removed
  from the MySQL sources and are now available seperately.

* Mon Apr 4 2005 Petr Chardin <petr@mysql.com>

- old mysqlmanager, mysqlmanagerc and mysqlmanager-pwger renamed into
  mysqltestmanager, mysqltestmanager and mysqltestmanager-pwgen respectively

* Fri Mar 18 2005 Lenz Grimmer <lenz@mysql.com>

- Disabled RAID in the Max binaries once and for all (it has finally been
  removed from the source tree)

* Sun Feb 20 2005 Petr Chardin <petr@mysql.com>

- Install MySQL Instance Manager together with mysqld, touch mysqlmanager
  password file

* Mon Feb 14 2005 Lenz Grimmer <lenz@mysql.com>

- Fixed the compilation comments and moved them into the separate build sections
  for Max and Standard

* Mon Feb 7 2005 Tomas Ulin <tomas@mysql.com>

- enabled the "Ndbcluster" storage engine for the max binary
- added extra make install in ndb subdir after Max build to get ndb binaries
- added packages for ndbcluster storage engine

* Fri Jan 14 2005 Lenz Grimmer <lenz@mysql.com>

- replaced obsoleted "BuildPrereq" with "BuildRequires" instead

* Thu Jan 13 2005 Lenz Grimmer <lenz@mysql.com>

- enabled the "Federated" storage engine for the max binary

* Tue Jan 04 2005 Petr Chardin <petr@mysql.com>

- ISAM and merge storage engines were purged. As well as appropriate
  tools and manpages (isamchk and isamlog)

* Thu Dec 31 2004 Lenz Grimmer <lenz@mysql.com>

- enabled the "Archive" storage engine for the max binary
- enabled the "CSV" storage engine for the max binary
- enabled the "Example" storage engine for the max binary

* Thu Aug 26 2004 Lenz Grimmer <lenz@mysql.com>

- MySQL-Max now requires MySQL-server instead of MySQL (BUG 3860)

* Fri Aug 20 2004 Lenz Grimmer <lenz@mysql.com>

- do not link statically on IA64/AMD64 as these systems do not have
  a patched glibc installed

* Tue Aug 10 2004 Lenz Grimmer <lenz@mysql.com>

- Added libmygcc.a to the devel subpackage (required to link applications
  against the the embedded server libmysqld.a) (BUG 4921)

* Mon Aug 09 2004 Lenz Grimmer <lenz@mysql.com>

- Added EXCEPTIONS-CLIENT to the "devel" package

* Thu Jul 29 2004 Lenz Grimmer <lenz@mysql.com>

- disabled OpenSSL in the Max binaries again (the RPM packages were the
  only exception to this anyway) (BUG 1043)

* Wed Jun 30 2004 Lenz Grimmer <lenz@mysql.com>

- fixed server postinstall (mysql_install_db was called with the wrong
  parameter)

* Thu Jun 24 2004 Lenz Grimmer <lenz@mysql.com>

- added mysql_tzinfo_to_sql to the server subpackage
- run "make clean" instead of "make distclean"

* Mon Apr 05 2004 Lenz Grimmer <lenz@mysql.com>

- added ncurses-devel to the build prerequisites (BUG 3377)

* Thu Feb 12 2004 Lenz Grimmer <lenz@mysql.com>

- when using gcc, _always_ use CXX=gcc 
- replaced Copyright with License field (Copyright is obsolete)

* Tue Feb 03 2004 Lenz Grimmer <lenz@mysql.com>

- added myisam_ftdump to the Server package

* Tue Jan 13 2004 Lenz Grimmer <lenz@mysql.com>

- link the mysql client against libreadline instead of libedit (BUG 2289)

* Mon Dec 22 2003 Lenz Grimmer <lenz@mysql.com>

- marked /etc/logrotate.d/mysql as a config file (BUG 2156)

* Fri Dec 13 2003 Lenz Grimmer <lenz@mysql.com>

- fixed file permissions (BUG 1672)

* Thu Dec 11 2003 Lenz Grimmer <lenz@mysql.com>

- made testing for gcc3 a bit more robust

* Fri Dec 05 2003 Lenz Grimmer <lenz@mysql.com>

- added missing file mysql_create_system_tables to the server subpackage

* Fri Nov 21 2003 Lenz Grimmer <lenz@mysql.com>

- removed dependency on MySQL-client from the MySQL-devel subpackage
  as it is not really required. (BUG 1610)

* Fri Aug 29 2003 Lenz Grimmer <lenz@mysql.com>

- Fixed BUG 1162 (removed macro names from the changelog)
- Really fixed BUG 998 (disable the checking for installed but
  unpackaged files)

* Tue Aug 05 2003 Lenz Grimmer <lenz@mysql.com>

- Fixed BUG 959 (libmysqld not being compiled properly)
- Fixed BUG 998 (RPM build errors): added missing files to the
  distribution (mysql_fix_extensions, mysql_tableinfo, mysqldumpslow,
  mysql_fix_privilege_tables.1), removed "-n" from install section.

* Wed Jul 09 2003 Lenz Grimmer <lenz@mysql.com>

- removed the GIF Icon (file was not included in the sources anyway)
- removed unused variable shared_lib_version
- do not run automake before building the standard binary
  (should not be necessary)
- add server suffix '-standard' to standard binary (to be in line
  with the binary tarball distributions)
- Use more RPM macros (_exec_prefix, _sbindir, _libdir, _sysconfdir,
  _datadir, _includedir) throughout the spec file.
- allow overriding CC and CXX (required when building with other compilers)

* Fri May 16 2003 Lenz Grimmer <lenz@mysql.com>

- re-enabled RAID again

* Wed Apr 30 2003 Lenz Grimmer <lenz@mysql.com>

- disabled MyISAM RAID (--with-raid) - it throws an assertion which
  needs to be investigated first.

* Mon Mar 10 2003 Lenz Grimmer <lenz@mysql.com>

- added missing file mysql_secure_installation to server subpackage
  (BUG 141)

* Tue Feb 11 2003 Lenz Grimmer <lenz@mysql.com>

- re-added missing pre- and post(un)install scripts to server subpackage
- added config file /etc/my.cnf to the file list (just for completeness)
- make sure to create the datadir with 755 permissions

* Mon Jan 27 2003 Lenz Grimmer <lenz@mysql.com>

- removed unused CC and CXX variables
- CFLAGS and CXXFLAGS should honor RPM_OPT_FLAGS

* Fri Jan 24 2003 Lenz Grimmer <lenz@mysql.com>

- renamed package "MySQL" to "MySQL-server"
- fixed Copyright tag
- added mysql_waitpid to client subpackage (required for mysql-test-run)

* Wed Nov 27 2002 Lenz Grimmer <lenz@mysql.com>

- moved init script from /etc/rc.d/init.d to /etc/init.d (the majority of 
  Linux distributions now support this scheme as proposed by the LSB either
  directly or via a compatibility symlink)
- Use new "restart" init script action instead of starting and stopping
  separately
- Be more flexible in activating the automatic bootup - use insserv (on
  older SuSE versions) or chkconfig (Red Hat, newer SuSE versions and
  others) to create the respective symlinks

* Wed Sep 25 2002 Lenz Grimmer <lenz@mysql.com>

- MySQL-Max now requires MySQL >= 4.0 to avoid version mismatches
  (mixing 3.23 and 4.0 packages)

* Fri Aug 09 2002 Lenz Grimmer <lenz@mysql.com>
 
- Turn off OpenSSL in MySQL-Max for now until it works properly again
- enable RAID for the Max binary instead
- added compatibility link: safe_mysqld -> mysqld_safe to ease the
  transition from 3.23

* Thu Jul 18 2002 Lenz Grimmer <lenz@mysql.com>

- Reworked the build steps a little bit: the Max binary is supposed
  to include OpenSSL, which cannot be linked statically, thus trying
	to statically link against a special glibc is futile anyway
- because of this, it is not required to make yet another build run
  just to compile the shared libs (saves a lot of time)
- updated package description of the Max subpackage
- clean up the BuildRoot directory afterwards

* Mon Jul 15 2002 Lenz Grimmer <lenz@mysql.com>

- Updated Packager information
- Fixed the build options: the regular package is supposed to
  include InnoDB and linked statically, while the Max package
	should include BDB and SSL support

* Fri May 03 2002 Lenz Grimmer <lenz@mysql.com>

- Use more RPM macros (e.g. infodir, mandir) to make the spec
  file more portable
- reorganized the installation of documentation files: let RPM
  take care of this
- reorganized the file list: actually install man pages along
  with the binaries of the respective subpackage
- do not include libmysqld.a in the devel subpackage as well, if we
  have a special "embedded" subpackage
- reworked the package descriptions

* Mon Oct  8 2001 Monty

- Added embedded server as a separate RPM

* Fri Apr 13 2001 Monty

- Added mysqld-max to the distribution

* Tue Jan 2  2001  Monty

- Added mysql-test to the bench package

* Fri Aug 18 2000 Tim Smith <tim@mysql.com>

- Added separate libmysql_r directory; now both a threaded
  and non-threaded library is shipped.

* Wed Sep 28 1999 David Axmark <davida@mysql.com>

- Added the support-files/my-example.cnf to the docs directory.

- Removed devel dependency on base since it is about client
  development.

* Wed Sep 8 1999 David Axmark <davida@mysql.com>

- Cleaned up some for 3.23.

* Thu Jul 1 1999 David Axmark <davida@mysql.com>

- Added support for shared libraries in a separate sub
  package. Original fix by David Fox (dsfox@cogsci.ucsd.edu)

- The --enable-assembler switch is now automatically disables on
  platforms there assembler code is unavailable. This should allow
  building this RPM on non i386 systems.

* Mon Feb 22 1999 David Axmark <david@detron.se>

- Removed unportable cc switches from the spec file. The defaults can
  now be overridden with environment variables. This feature is used
  to compile the official RPM with optimal (but compiler version
  specific) switches.

- Removed the repetitive description parts for the sub rpms. Maybe add
  again if RPM gets a multiline macro capability.

- Added support for a pt_BR translation. Translation contributed by
  Jorge Godoy <jorge@bestway.com.br>.

* Wed Nov 4 1998 David Axmark <david@detron.se>

- A lot of changes in all the rpm and install scripts. This may even
  be a working RPM :-)

* Sun Aug 16 1998 David Axmark <david@detron.se>

- A developers changelog for MySQL is available in the source RPM. And
  there is a history of major user visible changed in the Reference
  Manual.  Only RPM specific changes will be documented here.<|MERGE_RESOLUTION|>--- conflicted
+++ resolved
@@ -16,11 +16,7 @@
 %define community 1
 %define mysqlversion 5.1.68
 %define majorversion 14
-<<<<<<< HEAD
-%define minorversion 5
-=======
 %define minorversion 6
->>>>>>> c536ad57
 %define distribution  rhel%{redhatversion}
 %define release       rel%{majorversion}.%{minorversion}.%{gotrevision}.%{distribution}
 
