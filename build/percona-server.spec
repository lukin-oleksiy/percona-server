# Copyright (c) 2000, 2010, Oracle and/or its affiliates. All rights reserved.
#
# This program is free software; you can redistribute it and/or modify
# it under the terms of the GNU General Public License as published by
# the Free Software Foundation; version 2 of the License.
#
# This program is distributed in the hope that it will be useful,
# but WITHOUT ANY WARRANTY; without even the implied warranty of
# MERCHANTABILITY or FITNESS FOR A PARTICULAR PURPOSE.  See the
# GNU General Public License for more details.
#
# You should have received a copy of the GNU General Public License
# along with this program; see the file COPYING. If not, write to the
# Free Software Foundation, Inc., 51 Franklin St, Fifth Floor, Boston
# MA  02110-1301  USA.

##############################################################################
# Some common macro definitions
##############################################################################

# NOTE: "vendor" is used in upgrade/downgrade check, so you can't
# change these, has to be exactly as is.
%define mysql_old_vendor        MySQL AB
%define mysql_vendor_2          Sun Microsystems, Inc.
%define mysql_vendor            Oracle and/or its affiliates
%define percona_server_vendor	Percona, Inc

%define mysql_version   5.6.10
%define redhatversion %(lsb_release -rs | awk -F. '{ print $1}')
%define majorversion 60
%define minorversion 2
%define distribution  rhel%{redhatversion}
%define percona_server_version	alpha%{majorversion}.%{minorversion}

%define mysqld_user     mysql
%define mysqld_group    mysql
%define mysqldatadir    /var/lib/mysql

%define release         alpha%{majorversion}.%{minorversion}.%{gotrevision}.%{distribution}

#
# Macros we use which are not available in all supported versions of RPM
#
# - defined/undefined are missing on RHEL4
#
%if %{expand:%{?defined:0}%{!?defined:1}}
%define defined()       %{expand:%%{?%{1}:1}%%{!?%{1}:0}}
%endif
%if %{expand:%{?undefined:0}%{!?undefined:1}}
%define undefined()     %{expand:%%{?%{1}:0}%%{!?%{1}:1}}
%endif

# ----------------------------------------------------------------------------
# RPM build tools now automatically detect Perl module dependencies.  This
# detection causes problems as it is broken in some versions, and it also
# provides unwanted dependencies from mandatory scripts in our package.
# It might not be possible to disable this in all versions of RPM, but here we
# try anyway.  We keep the "AutoReqProv: no" for the "test" sub package, as
# disabling here might fail, and that package has the most problems.
# See:
#  http://fedoraproject.org/wiki/Packaging/Perl#Filtering_Requires:_and_Provides
#  http://www.wideopen.com/archives/rpm-list/2002-October/msg00343.html
# ----------------------------------------------------------------------------
%undefine __perl_provides
%undefine __perl_requires

##############################################################################
# Command line handling
##############################################################################
#
# To set options:
#
#   $ rpmbuild --define="option <x>" ...
#

# ----------------------------------------------------------------------------
# Commercial builds
# ----------------------------------------------------------------------------
%if %{undefined commercial}
%define commercial 0
%endif

# ----------------------------------------------------------------------------
# Source name
# ----------------------------------------------------------------------------
%if %{undefined src_base}
%define src_base Percona-Server
%endif
%define src_dir %{src_base}-%{mysql_version}-%{percona_server_version}

# ----------------------------------------------------------------------------
# Feature set (storage engines, options).  Default to community (everything)
# ----------------------------------------------------------------------------
%if %{undefined feature_set}
%define feature_set community
%endif

# ----------------------------------------------------------------------------
# Server comment strings
# ----------------------------------------------------------------------------
%if %{undefined compilation_comment_debug}
%define compilation_comment_debug       Percona Server - Debug (GPL), Release %{percona_server_version}, Revision %{gotrevision}
%endif
%if %{undefined compilation_comment_release}
%define compilation_comment_release     Percona Server (GPL), Release %{percona_server_version}, Revision %{gotrevision}
%endif


# ----------------------------------------------------------------------------
# Product and server suffixes
# ----------------------------------------------------------------------------
%define product_suffix -56
%if %{undefined product_suffix}
  %if %{defined short_product_tag}
    %define product_suffix      -%{short_product_tag}
  %else
    %define product_suffix      %{nil}
  %endif
%endif

%define server_suffix %{product_suffix}
%if %{undefined server_suffix}
%define server_suffix   %{nil}
%endif

# ----------------------------------------------------------------------------
# Distribution support
# ----------------------------------------------------------------------------
%if %{undefined distro_specific}
%define distro_specific 0
%endif
%if %{distro_specific}
  %if %(test -f /etc/enterprise-release && echo 1 || echo 0)
    %define oelver %(rpm -qf --qf '%%{version}\\n' /etc/enterprise-release | sed -e 's/^\\([0-9]*\\).*/\\1/g')
    %if "%oelver" == "4"
      %define distro_description        Oracle Enterprise Linux 4
      %define distro_releasetag         oel4
      %define distro_buildreq           gcc-c++ gperf ncurses-devel perl readline-devel time zlib-devel libaio-devel bison cmake
      %define distro_requires           chkconfig coreutils grep procps shadow-utils
    %else
      %if "%oelver" == "5"
        %define distro_description      Oracle Enterprise Linux 5
        %define distro_releasetag       oel5
        %define distro_buildreq         gcc-c++ gperf ncurses-devel perl readline-devel time zlib-devel libaio-devel bison cmake
        %define distro_requires         chkconfig coreutils grep procps shadow-utils
      %else
        %{error:Oracle Enterprise Linux %{oelver} is unsupported}
      %endif
    %endif
  %else
    %if %(test -f /etc/redhat-release && echo 1 || echo 0)
      %define rhelver %(rpm -qf --qf '%%{version}\\n' /etc/redhat-release | sed -e 's/^\\([0-9]*\\).*/\\1/g')
      %if "%rhelver" == "4"
        %define distro_description      Red Hat Enterprise Linux 4
        %define distro_releasetag       rhel4
        %define distro_buildreq         gcc-c++ gperf ncurses-devel perl readline-devel time zlib-devel libaio-devel bison cmake
        %define distro_requires         chkconfig coreutils grep procps shadow-utils
      %else
        %if "%rhelver" == "5"
          %define distro_description    Red Hat Enterprise Linux 5
          %define distro_releasetag     rhel5
          %define distro_buildreq       gcc-c++ gperf ncurses-devel perl readline-devel time zlib-devel libaio-devel bison cmake
          %define distro_requires       chkconfig coreutils grep procps shadow-utils
        %else
          %{error:Red Hat Enterprise Linux %{rhelver} is unsupported}
        %endif
      %endif
    %else
      %if %(test -f /etc/SuSE-release && echo 1 || echo 0)
        %define susever %(rpm -qf --qf '%%{version}\\n' /etc/SuSE-release)
        %if "%susever" == "10"
          %define distro_description    SUSE Linux Enterprise Server 10
          %define distro_releasetag     sles10
          %define distro_buildreq       gcc-c++ gdbm-devel gperf ncurses-devel openldap2-client readline-devel zlib-devel libaio-devel bison cmake
          %define distro_requires       aaa_base coreutils grep procps pwdutils
        %else
          %if "%susever" == "11"
            %define distro_description  SUSE Linux Enterprise Server 11
            %define distro_releasetag   sles11
            %define distro_buildreq     gcc-c++ gdbm-devel gperf ncurses-devel openldap2-client procps pwdutils readline-devel zlib-devel libaio-devel bison cmake
            %define distro_requires     aaa_base coreutils grep procps pwdutils
          %else
            %{error:SuSE %{susever} is unsupported}
          %endif
        %endif
      %else
        %{error:Unsupported distribution}
      %endif
    %endif
  %endif
%else
  %define generic_kernel %(uname -r | cut -d. -f1-2)
  %define distro_description            Generic Linux (kernel %{generic_kernel})
  %define distro_releasetag             linux%{generic_kernel}
  %define distro_buildreq               gcc-c++ gperf ncurses-devel perl readline-devel time zlib-devel libaio-devel bison cmake
  %define distro_requires               coreutils grep procps /sbin/chkconfig /usr/sbin/useradd /usr/sbin/groupadd
%endif

# ----------------------------------------------------------------------------
# Support optional "tcmalloc" library (experimental)
# ----------------------------------------------------------------------------
%if %{defined malloc_lib_target}
%define WITH_TCMALLOC 1
%else
%define WITH_TCMALLOC 0
%endif

##############################################################################
# Configuration based upon above user input, not to be set directly
##############################################################################

%if %{commercial}
%define license_files_server    LICENSE.mysql
%define license_type            Commercial
%else
%define license_files_server    COPYING README
%define license_type            GPL
%endif

##############################################################################
# Main spec file section
##############################################################################

Name:           Percona-Server%{product_suffix}
Summary:        Percona-Server: a very fast and reliable SQL database server
Group:          Applications/Databases
Version:        %{mysql_version}
Release:        %{release}
Distribution:   %{distro_description}
License:        Copyright (c) 2000, 2010, %{mysql_vendor}.  All rights reserved.  Use is subject to license terms.  Under %{license_type} license as shown in the Description field.
Source:         http://www.percona.com/downloads/Percona-Server-5.5/Percona-Server-%{mysql_version}-%{majorversion}.%{minorversion}/source/%{src_dir}.tar.gz
#TODO
Patch1:         mysql-dubious-exports.patch
#TODO
URL:            http://www.percona.com/
Packager:       Percona MySQL Development Team <mysqldev@percona.com>
Vendor:         %{percona_server_vendor}
Provides:       mysql-server
BuildRequires:  %{distro_buildreq}

# Think about what you use here since the first step is to
# run a rm -rf
BuildRoot:    %{_tmppath}/%{name}-%{version}-build

# From the manual
%description
The Percona Server software delivers a very fast, multi-threaded, multi-user,
and robust SQL (Structured Query Language) database server. Percona Server
is intended for mission-critical, heavy-load production systems.

Percona recommends that all production deployments be protected with a support
contract (http://www.percona.com/mysql-suppport/) to ensure the highest uptime,
be eligible for hot fixes, and boost your team's productivity.

##############################################################################
# Sub package definition
##############################################################################

%package -n Percona-Server-server%{product_suffix}
Summary:        Percona Server: a very fast and reliable SQL database server
Group:          Applications/Databases
Requires:       %{distro_requires} Percona-Server-shared%{product_suffix}
Provides:       mysql-server MySQL-server
Conflicts:	Percona-SQL-server-50 Percona-Server-server-51 Percona-Server-server-55

%description -n Percona-Server-server%{product_suffix}
The Percona Server software delivers a very fast, multi-threaded, multi-user,
and robust SQL (Structured Query Language) database server. Percona Server
is intended for mission-critical, heavy-load production systems.

Percona recommends that all production deployments be protected with a support
contract (http://www.percona.com/mysql-suppport/) to ensure the highest uptime,
be eligible for hot fixes, and boost your team's productivity.

This package includes the Percona Server with XtraDB binary 
as well as related utilities to run and administer Percona Server.

If you want to access and work with the database, you have to install
package "Percona-Server-client%{product_suffix}" as well!

# ----------------------------------------------------------------------------
%package -n Percona-Server-client%{product_suffix}
Summary:        Percona Server - Client
Group:          Applications/Databases
Requires:      Percona-Server-shared%{product_suffix}
Provides:       mysql-client MySQL-client mysql MySQL
Conflicts:      Percona-SQL-client-50 Percona-Server-client-51 Percona-Server-client-55

%description -n Percona-Server-client%{product_suffix}
This package contains the standard Percona Server client and administration tools.

For a description of Percona Server see http://www.percona.com/software/percona-server/

# ----------------------------------------------------------------------------
%package -n Percona-Server-test%{product_suffix}
Requires:       Percona-Server-client%{product_suffix} perl
Summary:        Percona Server - Test suite
Group:          Applications/Databases
Provides:       mysql-test
Conflicts:      Percona-SQL-test-50 Percona-Server-test-51 Percona-Server-test-55
AutoReqProv:    no

%description -n Percona-Server-test%{product_suffix}
This package contains the Percona Server regression test suite.

For a description of Percona Server see http://www.percona.com/software/percona-server/

# ----------------------------------------------------------------------------
%package -n Percona-Server-devel%{product_suffix}
Summary:        Percona Server - Development header files and libraries
Group:          Applications/Databases
Provides:       mysql-devel
Conflicts:      Percona-SQL-devel-50 Percona-Server-devel-51 Percona-Server-devel-55

%description -n Percona-Server-devel%{product_suffix}
This package contains the development header files and libraries necessary
to develop Percona Server client applications.

For a description of Percona Server see http://www.percona.com/software/percona-server/

# ----------------------------------------------------------------------------
%package -n Percona-Server-shared%{product_suffix}
Summary:        Percona Server - Shared libraries
Group:          Applications/Databases
Provides:       mysql-shared
Conflicts:	Percona-Server-shared-55

%description -n Percona-Server-shared%{product_suffix}
This package contains the shared libraries (*.so*) which certain languages
and applications need to dynamically load and use Percona Server.

##############################################################################
%prep
%setup -n %{src_dir}
#TODO
%patch1 -p1 
#TODO
##############################################################################
%build

# Be strict about variables, bail at earliest opportunity, etc.
set -uex

BuildUDF() {
    cd UDF
    CXX="${UDF_CXX:-g++}"\
        CXXFLAGS="$CXXFLAGS -I$RPM_BUILD_DIR/%{src_dir}/release/include" \
        ./configure --includedir=$RPM_BUILD_DIR/%{src_dir}/include \
        --libdir=%{_libdir}/mysql/plugin
    make all
    cd -
}

# Optional package files
touch optional-files-devel

#
# Set environment in order of preference, MYSQL_BUILD_* first, then variable
# name, finally a default.  RPM_OPT_FLAGS is assumed to be a part of the
# default RPM build environment.
#
# We set CXX=gcc by default to support so-called 'generic' binaries, where we
# do not have a dependancy on libgcc/libstdc++.  This only works while we do
# not require C++ features such as exceptions, and may need to be removed at
# a later date.
#

# This is a hack, $RPM_OPT_FLAGS on ia64 hosts contains flags which break
# the compile in cmd-line-utils/readline - needs investigation, but for now
# we simply unset it and use those specified directly in cmake.
%if "%{_arch}" == "ia64"
RPM_OPT_FLAGS=
%endif

export PATH=${MYSQL_BUILD_PATH:-$PATH}
export CC=${MYSQL_BUILD_CC:-${CC:-gcc}}
export CXX=${MYSQL_BUILD_CXX:-${CXX:-gcc}}
export CFLAGS=${MYSQL_BUILD_CFLAGS:-${CFLAGS:-$RPM_OPT_FLAGS}}
export CXXFLAGS=${MYSQL_BUILD_CXXFLAGS:-${CXXFLAGS:-$RPM_OPT_FLAGS -felide-constructors -fno-rtti}}
export LDFLAGS=${MYSQL_BUILD_LDFLAGS:-${LDFLAGS:-}}
export CMAKE=${MYSQL_BUILD_CMAKE:-${CMAKE:-cmake}}
export MAKE_JFLAG=${MYSQL_BUILD_MAKE_JFLAG:-${MAKE_JFLAG:-}}

# Build debug mysqld and libmysqld.a
mkdir debug
(
  cd debug
  # Attempt to remove any optimisation flags from the debug build
  CFLAGS=`echo " ${CFLAGS} " | \
            sed -e 's/ -O[0-9]* / /' \
                -e 's/ -unroll2 / /' \
                -e 's/ -ip / /' \
                -e 's/^ //' \
                -e 's/ $//'`
  CXXFLAGS=`echo " ${CXXFLAGS} " | \
              sed -e 's/ -O[0-9]* / /' \
                  -e 's/ -unroll2 / /' \
                  -e 's/ -ip / /' \
                  -e 's/^ //' \
                  -e 's/ $//'`
  # XXX: MYSQL_UNIX_ADDR should be in cmake/* but mysql_version is included before
  # XXX: install_layout so we can't just set it based on INSTALL_LAYOUT=RPM
  ${CMAKE} ../ -DBUILD_CONFIG=mysql_release -DINSTALL_LAYOUT=RPM \
           -DCMAKE_BUILD_TYPE=Debug \
           -DENABLE_DTRACE=OFF \
           -DWITH_EMBEDDED_SERVER=OFF \
           -DMYSQL_UNIX_ADDR="/var/lib/mysql/mysql.sock" \
           -DFEATURE_SET="%{feature_set}" \
           -DCOMPILATION_COMMENT="%{compilation_comment_debug}" \
           -DMYSQL_SERVER_SUFFIX="%{server_suffix}"
  echo BEGIN_DEBUG_CONFIG ; egrep '^#define' include/config.h ; echo END_DEBUG_CONFIG
  make ${MAKE_JFLAG}
)
# Build full release
mkdir release
(
  cd release
  # XXX: MYSQL_UNIX_ADDR should be in cmake/* but mysql_version is included before
  # XXX: install_layout so we can't just set it based on INSTALL_LAYOUT=RPM
  ${CMAKE} ../ -DBUILD_CONFIG=mysql_release -DINSTALL_LAYOUT=RPM \
           -DCMAKE_BUILD_TYPE=RelWithDebInfo \
           -DENABLE_DTRACE=OFF \
           -DWITH_EMBEDDED_SERVER=OFF \
           -DMYSQL_UNIX_ADDR="/var/lib/mysql/mysql.sock" \
           -DFEATURE_SET="%{feature_set}" \
           -DCOMPILATION_COMMENT="%{compilation_comment_release}" \
           -DMYSQL_SERVER_SUFFIX="%{server_suffix}"
  echo BEGIN_NORMAL_CONFIG ; egrep '^#define' include/config.h ; echo END_NORMAL_CONFIG
  make ${MAKE_JFLAG}
  cd ../
  d="`pwd`"
  BuildUDF
  cd "$d"
)

# For the debuginfo extraction stage, some source files are not located in the release
# and debug dirs, but in the source dir. Make a link there to avoid errors in the
# strip phase.
for d in debug release
do
    for f in pars/lexyy.cc pars/pars0grm.cc pars/pars0grm.y pars/pars0lex.l \
        fts/fts0pars.cc fts/fts0pars.y fts/fts0blex.l fts/fts0blex.cc \
        include/fts0pars.h fts/fts0tlex.cc fts/fts0tlex.l
    do
        ln -s "../../../%{src_dir}/storage/innobase/$f" "$d/storage/innobase/"
    done
    mkdir -p "$d/storage/include/"
    ln -s "../../../%{src_dir}/storage/innobase/include/fts0tlex.h" \
            "$d/storage/include/"
    ln -s "../../../%{src_dir}/storage/innobase/include/fts0blex.h" \
            "$d/storage/include/"
done

# Use the build root for temporary storage of the shared libraries.
RBR=$RPM_BUILD_ROOT

# Clean up the BuildRoot first
[ "$RBR" != "/" ] && [ -d "$RBR" ] && rm -rf "$RBR";

# For gcc builds, include libgcc.a in the devel subpackage (BUG 4921).  This
# needs to be during build phase as $CC is not set during install.
if "$CC" -v 2>&1 | grep '^gcc.version' >/dev/null 2>&1
then
  libgcc=`$CC $CFLAGS --print-libgcc-file`
  if [ -f $libgcc ]
  then
    mkdir -p $RBR%{_libdir}/mysql
    install -m 644 $libgcc $RBR%{_libdir}/mysql/libmygcc.a
    echo "%{_libdir}/mysql/libmygcc.a" >>optional-files-devel
  fi
fi

# Move temporarily the saved files to the BUILD directory since the BUILDROOT
# dir will be cleaned at the start of the install phase
mkdir -p "$(dirname $RPM_BUILD_DIR/%{_libdir})"
mv $RBR%{_libdir} $RPM_BUILD_DIR/%{_libdir}

##############################################################################
%install

RBR=$RPM_BUILD_ROOT
MBD=$RPM_BUILD_DIR/%{src_dir}

# Move back the libdir from BUILD dir to BUILDROOT
mkdir -p "$(dirname $RBR%{_libdir})"
mv $RPM_BUILD_DIR/%{_libdir} $RBR%{_libdir}

# Ensure that needed directories exists
install -d $RBR%{_sysconfdir}/{logrotate.d,init.d}
install -d $RBR%{mysqldatadir}/mysql
install -d $RBR%{_datadir}/mysql-test
install -d $RBR%{_datadir}/mysql/SELinux/RHEL4
install -d $RBR%{_includedir}
install -d $RBR%{_libdir}
install -d $RBR%{_mandir}
install -d $RBR%{_sbindir}
install -d $RBR%{_libdir}/mysql/plugin

(
  cd $MBD/release
  make DESTDIR=$RBR benchdir_root=%{_datadir} install
  d="`pwd`"
  cd $MBD/UDF
  make DESTDIR=$RBR benchdir_root=%{_datadir} install
  cd "$d"
)

# Install all binaries
(
  cd $MBD/release
  make DESTDIR=$RBR install
)

# FIXME: at some point we should stop doing this and just install everything
# FIXME: directly into %{_libdir}/mysql - perhaps at the same time as renaming
# FIXME: the shared libraries to use libmysql*-$major.$minor.so syntax
mv -v $RBR/%{_libdir}/*.a $RBR/%{_libdir}/mysql/

# Install logrotate and autostart
install -m 644 $MBD/release/support-files/mysql-log-rotate $RBR%{_sysconfdir}/logrotate.d/mysql
install -m 755 $MBD/release/support-files/mysql.server $RBR%{_sysconfdir}/init.d/mysql

# Create a symlink "rcmysql", pointing to the init.script. SuSE users
# will appreciate that, as all services usually offer this.
ln -s %{_sysconfdir}/init.d/mysql $RBR%{_sbindir}/rcmysql

# Touch the place where the my.cnf config file might be located
# Just to make sure it's in the file list and marked as a config file
touch $RBR%{_sysconfdir}/my.cnf

# Install SELinux files in datadir
install -m 600 $MBD/support-files/RHEL4-SElinux/mysql.{fc,te} \
  $RBR%{_datadir}/mysql/SELinux/RHEL4

%if %{WITH_TCMALLOC}
# Even though this is a shared library, put it under /usr/lib*/mysql, so it
# doesn't conflict with possible shared lib by the same name in /usr/lib*.  See
# `mysql_config --variable=pkglibdir` and mysqld_safe for how this is used.
install -m 644 "%{malloc_lib_source}" \
  "$RBR%{_libdir}/mysql/%{malloc_lib_target}"
%endif

# Remove man pages we explicitly do not want to package, avoids 'unpackaged
# files' warning.
rm -f $RBR%{_mandir}/man1/make_win_bin_dist.1*

##############################################################################
#  Post processing actions, i.e. when installed
##############################################################################

%pre -n Percona-Server-server%{product_suffix}

# ATTENTION: Parts of this are duplicated in the "triggerpostun" !

mysql_datadir=%{mysqldatadir}
# Check if we can safely upgrade.  An upgrade is only safe if it's from one
# of our RPMs in the same version family.

installed=`rpm -q --whatprovides mysql-server 2> /dev/null`
if [ $? -eq 0 -a -n "$installed" ]; then
  vendor=`rpm -q --queryformat='%{VENDOR}' "$installed" 2>&1`
  version=`rpm -q --queryformat='%{VERSION}' "$installed" 2>&1`
  myoldvendor='%{mysql_old_vendor}'
  myvendor_2='%{mysql_vendor_2}'
  myvendor='%{mysql_vendor}'
  perconaservervendor='%{percona_server_vendor}'
  myversion='%{mysql_version}'

  old_family=`echo $version \
    | sed -n -e 's,^\([1-9][0-9]*\.[0-9][0-9]*\)\..*$,\1,p'`
  new_family=`echo $myversion \
    | sed -n -e 's,^\([1-9][0-9]*\.[0-9][0-9]*\)\..*$,\1,p'`

  [ -z "$vendor" ] && vendor='<unknown>'
  [ -z "$old_family" ] && old_family="<unrecognized version $version>"
  [ -z "$new_family" ] && new_family="<bad package specification: version $myversion>"

  error_text=
  if [ "$vendor" != "$myoldvendor" \
    -a "$vendor" != "$myvendor_2" \
    -a "$vendor" != "$myvendor" \
    -a "$vendor" != "$perconaservervendor" ]; then
    error_text="$error_text
The current MySQL server package is provided by a different
vendor ($vendor) than $myoldvendor, $myvendor_2,
$myvendor, or $perconaservervendor.
Some files may be installed to different locations, including log
files and the service startup script in %{_sysconfdir}/init.d/.
"
  fi

  if [ "$old_family" != "$new_family" ]; then
    error_text="$error_text
Upgrading directly from MySQL $old_family to MySQL $new_family may not
be safe in all cases.  A manual dump and restore using mysqldump is
recommended.  It is important to review the MySQL manual's Upgrading
section for version-specific incompatibilities.
"
  fi

  if [ -n "$error_text" ]; then
    cat <<HERE >&2

******************************************************************
A MySQL server package ($installed) is installed.
$error_text
A manual upgrade is required.

- Ensure that you have a complete, working backup of your data and my.cnf
  files
- Shut down the MySQL server cleanly
- Remove the existing MySQL packages.  Usually this command will
  list the packages you should remove:
  rpm -qa | grep -i '^mysql-'

  You may choose to use 'rpm --nodeps -ev <package-name>' to remove
  the package which contains the mysqlclient shared library.  The
  library will be reinstalled by the MySQL-shared-compat package.
- Install the new MySQL packages supplied by $myvendor
- Ensure that the MySQL server is started
- Run the 'mysql_upgrade' program

This is a brief description of the upgrade process.  Important details
can be found in the MySQL manual, in the Upgrading section.
******************************************************************
HERE
    exit 1
  fi
fi

# We assume that if there is exactly one ".pid" file,
# it contains the valid PID of a running MySQL server.
NR_PID_FILES=`ls $mysql_datadir/*.pid 2>/dev/null | wc -l`
case $NR_PID_FILES in
	0 ) SERVER_TO_START=''  ;;  # No "*.pid" file == no running server
	1 ) SERVER_TO_START='true' ;;
	* ) SERVER_TO_START=''      # Situation not clear
	    SEVERAL_PID_FILES=true ;;
esac
# That logic may be debated: We might check whether it is non-empty,
# contains exactly one number (possibly a PID), and whether "ps" finds it.
# OTOH, if there is no such process, it means a crash without a cleanup -
# is that a reason not to start a new server after upgrade?

STATUS_FILE=$mysql_datadir/RPM_UPGRADE_MARKER

if [ -f $STATUS_FILE ]; then
	echo "Some previous upgrade was not finished:"
	ls -ld $STATUS_FILE
	echo "Please check its status, then do"
	echo "    rm $STATUS_FILE"
	echo "before repeating the MySQL upgrade."
	exit 1
elif [ -n "$SEVERAL_PID_FILES" ] ; then
	echo "Your MySQL directory '$mysql_datadir' has more than one PID file:"
	ls -ld $mysql_datadir/*.pid
	echo "Please check which one (if any) corresponds to a running server"
	echo "and delete all others before repeating the MySQL upgrade."
	exit 1
fi

NEW_VERSION=%{mysql_version}-%{release}

# The "pre" section code is also run on a first installation,
# when there  is no data directory yet. Protect against error messages.
if [ -d $mysql_datadir ] ; then
	echo "MySQL RPM upgrade to version $NEW_VERSION"  > $STATUS_FILE
	echo "'pre' step running at `date`"          >> $STATUS_FILE
	echo                                         >> $STATUS_FILE
	echo "ERR file(s):"                          >> $STATUS_FILE
	ls -ltr $mysql_datadir/*.err                 >> $STATUS_FILE
	echo                                         >> $STATUS_FILE
	echo "Latest 'Version' line in latest file:" >> $STATUS_FILE
	grep '^Version' `ls -tr $mysql_datadir/*.err | tail -1` | \
		tail -1                              >> $STATUS_FILE
	echo                                         >> $STATUS_FILE

	if [ -n "$SERVER_TO_START" ] ; then
		# There is only one PID file, race possibility ignored
		echo "PID file:"                           >> $STATUS_FILE
		ls -l   $mysql_datadir/*.pid               >> $STATUS_FILE
		cat     $mysql_datadir/*.pid               >> $STATUS_FILE
		echo                                       >> $STATUS_FILE
		echo "Server process:"                     >> $STATUS_FILE
		ps -fp `cat $mysql_datadir/*.pid`          >> $STATUS_FILE
		echo                                       >> $STATUS_FILE
		echo "SERVER_TO_START=$SERVER_TO_START"    >> $STATUS_FILE
	else
		# Take a note we checked it ...
		echo "PID file:"                           >> $STATUS_FILE
		ls -l   $mysql_datadir/*.pid               >> $STATUS_FILE 2>&1
	fi
fi

# Shut down a previously installed server first
# Note we *could* make that depend on $SERVER_TO_START, but we rather don't,
# so a "stop" is attempted even if there is no PID file.
# (Maybe the "stop" doesn't work then, but we might fix that in itself.)
if [ -x %{_sysconfdir}/init.d/mysql ] ; then
        %{_sysconfdir}/init.d/mysql stop > /dev/null 2>&1
        echo "Giving mysqld 5 seconds to exit nicely"
        sleep 5
fi

%post -n Percona-Server-server%{product_suffix}
if [ X${PERCONA_DEBUG} == X1 ]; then
        set -x
fi
# ATTENTION: Parts of this are duplicated in the "triggerpostun" !

mysql_datadir=%{mysqldatadir}
NEW_VERSION=%{mysql_version}-%{release}
STATUS_FILE=$mysql_datadir/RPM_UPGRADE_MARKER

if [ $1 -eq 1 ]; then
# ----------------------------------------------------------------------
# Create data directory if needed, check whether upgrade or install
# ----------------------------------------------------------------------
if [ ! -d $mysql_datadir ] ; then mkdir -m 755 $mysql_datadir; fi
if [ -f $STATUS_FILE ] ; then
	SERVER_TO_START=`grep '^SERVER_TO_START=' $STATUS_FILE | cut -c17-`
else
	SERVER_TO_START=''
fi
# echo "Analyzed: SERVER_TO_START=$SERVER_TO_START"
if [ ! -d $mysql_datadir/mysql ] ; then
	mkdir $mysql_datadir/mysql;
	echo "MySQL RPM installation of version $NEW_VERSION" >> $STATUS_FILE
else
	# If the directory exists, we may assume it is an upgrade.
	echo "MySQL RPM upgrade to version $NEW_VERSION" >> $STATUS_FILE
fi
if [ ! -d $mysql_datadir/test ]; then 
        mkdir $mysql_datadir/test; 
fi
%{_bindir}/mysql_install_db --rpm --user=%{mysqld_user}
fi 
# ----------------------------------------------------------------------
# Make MySQL start/shutdown automatically when the machine does it.
# ----------------------------------------------------------------------
# NOTE: This still needs to be debated. Should we check whether these links
# for the other run levels exist(ed) before the upgrade?
# use chkconfig on Enterprise Linux and newer SuSE releases
if [ -x /sbin/chkconfig ] ; then
        /sbin/chkconfig --add mysql
# use insserv for older SuSE Linux versions
elif [ -x /sbin/insserv ] ; then
        /sbin/insserv %{_sysconfdir}/init.d/mysql
fi

# ----------------------------------------------------------------------
# Create a MySQL user and group. Do not report any problems if it already
# exists.
# ----------------------------------------------------------------------
groupadd -r %{mysqld_group} 2> /dev/null || true
useradd -M -r -d $mysql_datadir -s /bin/bash -c "MySQL server" \
  -g %{mysqld_group} %{mysqld_user} 2> /dev/null || true
# The user may already exist, make sure it has the proper group nevertheless
# (BUG#12823)
usermod -g %{mysqld_group} %{mysqld_user} 2> /dev/null || true

# ----------------------------------------------------------------------
# Initiate databases if needed
# ----------------------------------------------------------------------
# ----------------------------------------------------------------------
# Upgrade databases if needed would go here - but it cannot be automated yet
# ----------------------------------------------------------------------

# ----------------------------------------------------------------------
# Change permissions so that the user that will run the MySQL daemon
# owns all database files.
# ----------------------------------------------------------------------
chown -R %{mysqld_user}:%{mysqld_group} $mysql_datadir

# ----------------------------------------------------------------------
# Fix permissions for the permission database so that only the user
# can read them.
# ----------------------------------------------------------------------
chmod -R og-rw $mysql_datadir/mysql

# ----------------------------------------------------------------------
# install SELinux files - but don't override existing ones
# ----------------------------------------------------------------------
SETARGETDIR=/etc/selinux/targeted/src/policy
SEDOMPROG=$SETARGETDIR/domains/program
SECONPROG=$SETARGETDIR/file_contexts/program
if [ -f /etc/redhat-release ] \
 && (grep -q "Red Hat Enterprise Linux .. release 4" /etc/redhat-release \
 || grep -q "CentOS release 4" /etc/redhat-release) ; then
  echo
  echo
  echo 'Notes regarding SELinux on this platform:'
  echo '========================================='
  echo
  echo 'The default policy might cause server startup to fail because it is'
  echo 'not allowed to access critical files.  In this case, please update'
  echo 'your installation.'
  echo
  echo 'The default policy might also cause inavailability of SSL related'
  echo 'features because the server is not allowed to access /dev/random'
  echo 'and /dev/urandom. If this is a problem, please do the following:'
  echo
  echo '  1) install selinux-policy-targeted-sources from your OS vendor'
  echo '  2) add the following two lines to '$SEDOMPROG/mysqld.te':'
  echo '       allow mysqld_t random_device_t:chr_file read;'
  echo '       allow mysqld_t urandom_device_t:chr_file read;'
  echo '  3) cd to '$SETARGETDIR' and issue the following command:'
  echo '       make load'
  echo
  echo
fi

if [ -x sbin/restorecon ] ; then
  sbin/restorecon -R var/lib/mysql
fi

# Was the server running before the upgrade? If so, restart the new one.
if [ "$SERVER_TO_START" = "true" ] ; then
	# Restart in the same way that mysqld will be started normally.
	if [ -x %{_sysconfdir}/init.d/mysql ] ; then
		%{_sysconfdir}/init.d/mysql start
		echo "Giving mysqld 5 seconds to start"
		sleep 5
	fi
fi

echo "Percona Server is distributed with several useful UDF (User Defined Function) from Maatkit."
echo "Run the following commands to create these functions:"
echo "mysql -e \"CREATE FUNCTION fnv1a_64 RETURNS INTEGER SONAME 'libfnv1a_udf.so'\""
echo "mysql -e \"CREATE FUNCTION fnv_64 RETURNS INTEGER SONAME 'libfnv_udf.so'\""
echo "mysql -e \"CREATE FUNCTION murmur_hash RETURNS INTEGER SONAME 'libmurmur_udf.so'\""
echo "See http://code.google.com/p/maatkit/source/browse/trunk/udf for more details"

# Collect an upgrade history ...
echo "Upgrade/install finished at `date`"        >> $STATUS_FILE
echo                                             >> $STATUS_FILE
echo "====="                                     >> $STATUS_FILE
STATUS_HISTORY=$mysql_datadir/RPM_UPGRADE_HISTORY
cat $STATUS_FILE >> $STATUS_HISTORY
mv -f  $STATUS_FILE ${STATUS_FILE}-LAST  # for "triggerpostun"


#echo "Thank you for installing the MySQL Community Server! For Production
#systems, we recommend MySQL Enterprise, which contains enterprise-ready
#software, intelligent advisory services, and full production support with
#scheduled service packs and more.  Visit www.mysql.com/enterprise for more
#information."

%preun -n Percona-Server-server%{product_suffix}

# Which '$1' does this refer to?  Fedora docs have info:
# " ... a count of the number of versions of the package that are installed.
#   Action                           Count
#   Install the first time           1
#   Upgrade                          2 or higher (depending on the number of versions installed)
#   Remove last version of package   0 "
#
#  http://docs.fedoraproject.org/en-US/Fedora_Draft_Documentation/0.1/html/RPM_Guide/ch09s04s05.html
 
if [ $1 = 0 ] ; then
        # Stop MySQL before uninstalling it
        if [ -x %{_sysconfdir}/init.d/mysql ] ; then
                %{_sysconfdir}/init.d/mysql stop > /dev/null
                # Remove autostart of MySQL
                # use chkconfig on Enterprise Linux and newer SuSE releases
                if [ -x /sbin/chkconfig ] ; then
                        /sbin/chkconfig --del mysql
                # For older SuSE Linux versions
                elif [ -x /sbin/insserv ] ; then
                        /sbin/insserv -r %{_sysconfdir}/init.d/mysql
                fi
        fi
fi

# We do not remove the mysql user since it may still own a lot of
# database files.

%triggerpostun -n Percona-Server-server%{product_suffix} --MySQL-server-community

# Setup: We renamed this package, so any existing "server-community"
#   package will be removed when this "server" is installed.
# Problem: RPM will first run the "pre" and "post" sections of this script,
#   and only then the "preun" of that old community server.
#   But this "preun" includes stopping the server and uninstalling the service,
#   "chkconfig --del mysql" which removes the symlinks to the start script.
# Solution: *After* the community server got removed, restart this server
#   and re-install the service.
#
# For information about triggers in spec files, see the Fedora docs:
#   http://docs.fedoraproject.org/en-US/Fedora_Draft_Documentation/0.1/html/RPM_Guide/ch10s02.html
# For all details of this code, see the "pre" and "post" sections.

mysql_datadir=%{mysqldatadir}
NEW_VERSION=%{mysql_version}-%{release}
STATUS_FILE=$mysql_datadir/RPM_UPGRADE_MARKER-LAST  # Note the difference!
STATUS_HISTORY=$mysql_datadir/RPM_UPGRADE_HISTORY

if [ -f $STATUS_FILE ] ; then
	SERVER_TO_START=`grep '^SERVER_TO_START=' $STATUS_FILE | cut -c17-`
else
	# This should never happen, but let's be prepared
	SERVER_TO_START=''
fi
echo "Analyzed: SERVER_TO_START=$SERVER_TO_START"

if [ -x /sbin/chkconfig ] ; then
        /sbin/chkconfig --add mysql
# use insserv for older SuSE Linux versions
elif [ -x /sbin/insserv ] ; then
        /sbin/insserv %{_sysconfdir}/init.d/mysql
fi

# Was the server running before the upgrade? If so, restart the new one.
if [ "$SERVER_TO_START" = "true" ] ; then
	# Restart in the same way that mysqld will be started normally.
	if [ -x %{_sysconfdir}/init.d/mysql ] ; then
		%{_sysconfdir}/init.d/mysql start
		echo "Giving mysqld 5 seconds to start"
		sleep 5
	fi
fi

echo "Trigger 'postun --community' finished at `date`"        >> $STATUS_HISTORY
echo                                             >> $STATUS_HISTORY
echo "====="                                     >> $STATUS_HISTORY


# ----------------------------------------------------------------------
# Clean up the BuildRoot after build is done
# ----------------------------------------------------------------------
%clean
[ "$RPM_BUILD_ROOT" != "/" ] && [ -d $RPM_BUILD_ROOT ] \
  && rm -rf $RPM_BUILD_ROOT;

##############################################################################
#  Files section
##############################################################################

%files -n Percona-Server-server%{product_suffix}
%defattr(-,root,root,0755)

%if %{defined license_files_server}
%doc %{license_files_server}
%endif
%doc release/Docs/INFO_SRC
%doc release/Docs/INFO_BIN
%doc release/support-files/my-*.cnf

%doc %attr(644, root, root) %{_infodir}/mysql.info*

%doc %attr(644, root, man) %{_mandir}/man1/innochecksum.1*
%doc %attr(644, root, man) %{_mandir}/man1/my_print_defaults.1*
%doc %attr(644, root, man) %{_mandir}/man1/myisam_ftdump.1*
%doc %attr(644, root, man) %{_mandir}/man1/myisamchk.1*
%doc %attr(644, root, man) %{_mandir}/man1/myisamlog.1*
%doc %attr(644, root, man) %{_mandir}/man1/myisampack.1*
%doc %attr(644, root, man) %{_mandir}/man1/mysql_convert_table_format.1*
%doc %attr(644, root, man) %{_mandir}/man1/mysql_fix_extensions.1*
%doc %attr(644, root, man) %{_mandir}/man1/mysqld_multi.1*
%doc %attr(644, root, man) %{_mandir}/man1/mysqld_safe.1*
%doc %attr(644, root, man) %{_mandir}/man1/mysqldumpslow.1*
%doc %attr(644, root, man) %{_mandir}/man1/mysql_install_db.1*
%doc %attr(644, root, man) %{_mandir}/man1/mysql_secure_installation.1*
%doc %attr(644, root, man) %{_mandir}/man1/mysql_setpermission.1*
%doc %attr(644, root, man) %{_mandir}/man1/mysql_upgrade.1*
%doc %attr(644, root, man) %{_mandir}/man1/mysqlhotcopy.1*
%doc %attr(644, root, man) %{_mandir}/man1/mysqlman.1*
%doc %attr(644, root, man) %{_mandir}/man1/mysql.server.1*
%doc %attr(644, root, man) %{_mandir}/man1/mysqltest.1*
%doc %attr(644, root, man) %{_mandir}/man1/mysql_tzinfo_to_sql.1*
%doc %attr(644, root, man) %{_mandir}/man1/mysql_zap.1*
%doc %attr(644, root, man) %{_mandir}/man1/mysqlbug.1*
%doc %attr(644, root, man) %{_mandir}/man1/perror.1*
%doc %attr(644, root, man) %{_mandir}/man1/replace.1*
%doc %attr(644, root, man) %{_mandir}/man1/resolve_stack_dump.1*
%doc %attr(644, root, man) %{_mandir}/man1/resolveip.1*
%doc %attr(644, root, man) %{_mandir}/man1/mysql_plugin.1*

%ghost %config(noreplace,missingok) %{_sysconfdir}/my.cnf

%attr(755, root, root) %{_bindir}/innochecksum
%attr(755, root, root) %{_bindir}/my_print_defaults
%attr(755, root, root) %{_bindir}/myisam_ftdump
%attr(755, root, root) %{_bindir}/myisamchk
%attr(755, root, root) %{_bindir}/myisamlog
%attr(755, root, root) %{_bindir}/myisampack
%attr(755, root, root) %{_bindir}/mysql_convert_table_format
%attr(755, root, root) %{_bindir}/mysql_fix_extensions
%attr(755, root, root) %{_bindir}/mysql_install_db
%attr(755, root, root) %{_bindir}/mysql_secure_installation
%attr(755, root, root) %{_bindir}/mysql_setpermission
%attr(755, root, root) %{_bindir}/mysql_tzinfo_to_sql
%attr(755, root, root) %{_bindir}/mysql_upgrade
%attr(755, root, root) %{_bindir}/mysql_plugin
%attr(755, root, root) %{_bindir}/mysql_zap
%attr(755, root, root) %{_bindir}/mysqlbug
%attr(755, root, root) %{_bindir}/mysqld_multi
%attr(755, root, root) %{_bindir}/mysqld_safe
%attr(755, root, root) %{_bindir}/mysqldumpslow
%attr(755, root, root) %{_bindir}/mysqlhotcopy
%attr(755, root, root) %{_bindir}/mysqltest
%attr(755, root, root) %{_bindir}/perror
%attr(755, root, root) %{_bindir}/replace
%attr(755, root, root) %{_bindir}/resolve_stack_dump
%attr(755, root, root) %{_bindir}/resolveip

%attr(755, root, root) %{_sbindir}/mysqld
%attr(755, root, root) %{_sbindir}/mysqld-debug
%attr(755, root, root) %{_sbindir}/rcmysql
%attr(755, root, root) %{_bindir}/innodb_memcached_config.sql
%attr(755, root, root) %{_libdir}/mysql/plugin/daemon_example.ini
%attr(755, root, root) %{_libdir}/mysql/plugin/adt_null.so
%attr(755, root, root) %{_libdir}/mysql/plugin/libdaemon_example.so
%attr(755, root, root) %{_libdir}/mysql/plugin/mypluglib.so
%attr(755, root, root) %{_libdir}/mysql/plugin/semisync_master.so
%attr(755, root, root) %{_libdir}/mysql/plugin/semisync_slave.so
%attr(755, root, root) %{_libdir}/mysql/plugin/auth.so
%attr(755, root, root) %{_libdir}/mysql/plugin/auth_socket.so
%attr(755, root, root) %{_libdir}/mysql/plugin/auth_test_plugin.so
%attr(755, root, root) %{_libdir}/mysql/plugin/qa_auth_client.so
%attr(755, root, root) %{_libdir}/mysql/plugin/qa_auth_interface.so
%attr(755, root, root) %{_libdir}/mysql/plugin/qa_auth_server.so
%attr(755, root, root) %{_libdir}/mysql/plugin/auth_pam.so
%attr(755, root, root) %{_libdir}/mysql/plugin/auth_pam_compat.so
%attr(755, root, root) %{_libdir}/mysql/plugin/dialog.so
%attr(755, root, root) %{_libdir}/mysql/plugin/validate_password.so
%attr(755, root, root) %{_libdir}/mysql/plugin/debug/adt_null.so
%attr(755, root, root) %{_libdir}/mysql/plugin/debug/libdaemon_example.so
%attr(755, root, root) %{_libdir}/mysql/plugin/debug/mypluglib.so
%attr(755, root, root) %{_libdir}/mysql/plugin/debug/semisync_master.so
%attr(755, root, root) %{_libdir}/mysql/plugin/debug/semisync_slave.so
%attr(755, root, root) %{_libdir}/mysql/plugin/debug/auth.so
%attr(755, root, root) %{_libdir}/mysql/plugin/debug/auth_socket.so
%attr(755, root, root) %{_libdir}/mysql/plugin/debug/auth_test_plugin.so
%attr(755, root, root) %{_libdir}/mysql/plugin/debug/qa_auth_client.so
%attr(755, root, root) %{_libdir}/mysql/plugin/debug/qa_auth_interface.so
%attr(755, root, root) %{_libdir}/mysql/plugin/debug/qa_auth_server.so
%attr(755, root, root) %{_libdir}/mysql/plugin/debug/auth_pam.so
%attr(755, root, root) %{_libdir}/mysql/plugin/debug/auth_pam_compat.so
%attr(755, root, root) %{_libdir}/mysql/plugin/debug/dialog.so
%attr(755, root, root) %{_libdir}/mysql/plugin/debug/validate_password.so
# UDF files
%attr(755, root, root) %{_libdir}/mysql/plugin/libfnv1a_udf.so
%attr(755, root, root) %{_libdir}/mysql/plugin/libfnv1a_udf.so.0
%attr(755, root, root) %{_libdir}/mysql/plugin/libfnv1a_udf.so.0.0.0
%attr(755, root, root) %{_libdir}/mysql/plugin/libfnv_udf.so
%attr(755, root, root) %{_libdir}/mysql/plugin/libfnv_udf.so.0
%attr(755, root, root) %{_libdir}/mysql/plugin/libfnv_udf.so.0.0.0
%attr(755, root, root) %{_libdir}/mysql/plugin/libmurmur_udf.so
%attr(755, root, root) %{_libdir}/mysql/plugin/libmurmur_udf.so.0
%attr(755, root, root) %{_libdir}/mysql/plugin/libmurmur_udf.so.0.0.0




%if %{WITH_TCMALLOC}
%attr(755, root, root) %{_libdir}/mysql/%{malloc_lib_target}
%endif

%attr(644, root, root) %config(noreplace,missingok) %{_sysconfdir}/logrotate.d/mysql
%attr(755, root, root) %{_sysconfdir}/init.d/mysql

%attr(755, root, root) %{_datadir}/mysql/

# ----------------------------------------------------------------------------
%files -n Percona-Server-client%{product_suffix}

%defattr(-, root, root, 0755)
%attr(755, root, root) %{_bindir}/msql2mysql
%attr(755, root, root) %{_bindir}/mysql
%attr(755, root, root) %{_bindir}/mysql_find_rows
%attr(755, root, root) %{_bindir}/mysql_waitpid
%attr(755, root, root) %{_bindir}/mysqlaccess
# XXX: This should be moved to %{_sysconfdir}
%attr(644, root, root) %{_bindir}/mysqlaccess.conf
%attr(755, root, root) %{_bindir}/mysqladmin
%attr(755, root, root) %{_bindir}/mysqlbinlog
%attr(755, root, root) %{_bindir}/mysqlcheck
%attr(755, root, root) %{_bindir}/mysqldump
%attr(755, root, root) %{_bindir}/mysqlimport
%attr(755, root, root) %{_bindir}/mysqlshow
%attr(755, root, root) %{_bindir}/mysqlslap
%attr(755, root, root) %{_bindir}/mysql_config_editor

%doc %attr(644, root, man) %{_mandir}/man1/msql2mysql.1*
%doc %attr(644, root, man) %{_mandir}/man1/mysql.1*
%doc %attr(644, root, man) %{_mandir}/man1/mysql_find_rows.1*
%doc %attr(644, root, man) %{_mandir}/man1/mysql_waitpid.1*
%doc %attr(644, root, man) %{_mandir}/man1/mysqlaccess.1*
%doc %attr(644, root, man) %{_mandir}/man1/mysqladmin.1*
%doc %attr(644, root, man) %{_mandir}/man1/mysqlbinlog.1*
%doc %attr(644, root, man) %{_mandir}/man1/mysqlcheck.1*
%doc %attr(644, root, man) %{_mandir}/man1/mysqldump.1*
%doc %attr(644, root, man) %{_mandir}/man1/mysqlimport.1*
%doc %attr(644, root, man) %{_mandir}/man1/mysqlshow.1*
%doc %attr(644, root, man) %{_mandir}/man1/mysqlslap.1*

# ----------------------------------------------------------------------------
%files -n Percona-Server-devel%{product_suffix} -f optional-files-devel
%defattr(-, root, root, 0755)
%doc %attr(644, root, man) %{_mandir}/man1/comp_err.1*
%doc %attr(644, root, man) %{_mandir}/man1/mysql_config.1*
%attr(755, root, root) %{_bindir}/mysql_config
%dir %attr(755, root, root) %{_includedir}/mysql
%dir %attr(755, root, root) %{_libdir}/mysql
%{_includedir}/mysql/*
%{_datadir}/aclocal/mysql.m4
%{_libdir}/mysql/libmysqlclient.a
%{_libdir}/mysql/libmysqlclient_r.a
%{_libdir}/mysql/libmysqlservices.a
<<<<<<< HEAD
=======
%{_libdir}/mysql/libhsclient.a
%{_libdir}/libhsclient.la
%{_libdir}/*.so
>>>>>>> 219e6890

# ----------------------------------------------------------------------------
%files -n Percona-Server-shared%{product_suffix}
%defattr(-, root, root, 0755)
# Shared libraries (omit for architectures that don't support them)
%{_libdir}/libmysql*.so.*
# Maatkit UDF libs
%{_libdir}/mysql/plugin/libfnv1a_udf.a
%{_libdir}/mysql/plugin/libfnv1a_udf.la
%{_libdir}/mysql/plugin/libfnv_udf.a
%{_libdir}/mysql/plugin/libfnv_udf.la
%{_libdir}/mysql/plugin/libmurmur_udf.a
%{_libdir}/mysql/plugin/libmurmur_udf.la

%post -n Percona-Server-shared%{product_suffix}
/sbin/ldconfig

%postun -n Percona-Server-shared%{product_suffix}
/sbin/ldconfig

# ----------------------------------------------------------------------------
%files -n Percona-Server-test%{product_suffix}
%defattr(-, root, root, 0755)
%attr(-, root, root) %{_datadir}/mysql-test
%attr(755, root, root) %{_bindir}/mysql_client_test
#%attr(755, root, root) %{_bindir}/mysql_client_test_embedded
#%attr(755, root, root) %{_bindir}/mysqltest_embedded
%doc %attr(644, root, man) %{_mandir}/man1/mysql_client_test.1*
%doc %attr(644, root, man) %{_mandir}/man1/mysql-stress-test.pl.1*
%doc %attr(644, root, man) %{_mandir}/man1/mysql-test-run.pl.1*
%doc %attr(644, root, man) %{_mandir}/man1/mysql_client_test_embedded.1*
%doc %attr(644, root, man) %{_mandir}/man1/mysqltest_embedded.1*

##############################################################################
# The spec file changelog only includes changes made to the spec file
# itself - note that they must be ordered by date (important when
# merging BK trees)
##############################################################################
%changelog
* Thu Feb 10 2011 Ignacio Nin <ignacio.nin@percona.com>

- Removed lines which prevented -debuginfo packages from being built.

* Tue Nov 23 2010 Jonathan Perkin <jonathan.perkin@oracle.com>

- EXCEPTIONS-CLIENT has been deleted, remove it from here too
- Support MYSQL_BUILD_MAKE_JFLAG environment variable for passing
  a '-j' argument to make.

* Mon Nov 1 2010 Georgi Kodinov <georgi.godinov@oracle.com>

- Added test authentication (WL#1054) plugin binaries

* Wed Oct 6 2010 Georgi Kodinov <georgi.godinov@oracle.com>

- Added example external authentication (WL#1054) plugin binaries

* Wed Aug 11 2010 Joerg Bruehe <joerg.bruehe@oracle.com>

- With a recent spec file cleanup, names have changed: A "-community" part was dropped.
  Reflect that in the "Obsoletes" specifications.
- Add a "triggerpostun" to handle the uninstall of the "-community" server RPM.
- This fixes bug#55015 "MySQL server is not restarted properly after RPM upgrade".

* Tue Jun 15 2010 Joerg Bruehe <joerg.bruehe@sun.com>

- Change the behaviour on installation and upgrade:
  On installation, do not autostart the server.
  *Iff* the server was stopped before the upgrade is started, this is taken as a
  sign the administrator is handling that manually, and so the new server will
  not be started automatically at the end of the upgrade.
  The start/stop scripts will still be installed, so the server will be started
  on the next machine boot.
  This is the 5.5 version of fixing bug#27072 (RPM autostarting the server).

* Tue Jun 1 2010 Jonathan Perkin <jonathan.perkin@oracle.com>

- Implement SELinux checks from distribution-specific spec file.

* Wed May 12 2010 Jonathan Perkin <jonathan.perkin@oracle.com>

- Large number of changes to build using CMake
- Introduce distribution-specific RPMs
- Drop debuginfo, build all binaries with debug/symbols
- Remove __os_install_post, use native macro
- Remove _unpackaged_files_terminate_build, make it an error to have
  unpackaged files
- Remove cluster RPMs

* Wed Mar 24 2010 Joerg Bruehe <joerg.bruehe@sun.com>

- Add "--with-perfschema" to the configure options.

* Mon Mar 22 2010 Joerg Bruehe <joerg.bruehe@sun.com>

- User "usr/lib*" to allow for both "usr/lib" and "usr/lib64",
  mask "rmdir" return code 1.
- Remove "ha_example.*" files from the list, they aren't built.

* Wed Mar 17 2010 Joerg Bruehe <joerg.bruehe@sun.com>

- Fix a wrong path name in handling the debug plugins.

* Wed Mar 10 2010 Joerg Bruehe <joerg.bruehe@sun.com>

- Take the result of the debug plugin build and put it into the optimized tree,
  so that it becomes part of the final installation;
  include the files in the packlist. Part of the fixes for bug#49022.

* Mon Mar 01 2010 Joerg Bruehe <joerg.bruehe@sun.com>

- Set "Oracle and/or its affiliates" as the vendor and copyright owner,
  accept upgrading from packages showing MySQL or Sun as vendor.

* Fri Feb 12 2010 Joerg Bruehe <joerg.bruehe@sun.com>

- Formatting changes:
  Have a consistent structure of separator lines and of indentation
  (8 leading blanks => tab).
- Introduce the variable "src_dir".
- Give the environment variables "MYSQL_BUILD_CC(CXX)" precedence
  over "CC" ("CXX").
- Drop the old "with_static" argument analysis, this is not supported
  in 5.1 since ages.
- Introduce variables to control the handlers individually, as well
  as other options.
- Use the new "--with-plugin" notation for the table handlers.
- Drop handling "/etc/rc.d/init.d/mysql", the switch to "/etc/init.d/mysql"
  was done back in 2002 already.
- Make "--with-zlib-dir=bundled" the default, add an option to disable it.
- Add missing manual pages to the file list.
- Improve the runtime check for "libgcc.a", protect it against being tried
  with the Intel compiler "icc".

* Mon Jan 11 2010 Joerg Bruehe <joerg.bruehe@sun.com>

- Change RPM file naming:
  - Suffix like "-m2", "-rc" becomes part of version as "_m2", "_rc".
  - Release counts from 1, not 0.

* Wed Dec 23 2009 Joerg Bruehe <joerg.bruehe@sun.com>

- The "semisync" plugin file name has lost its introductory "lib",
  adapt the file lists for the subpackages.
  This is a part missing from the fix for bug#48351.
- Remove the "fix_privilege_tables" manual, it does not exist in 5.5
  (and likely, the whole script will go, too).

* Mon Nov 16 2009 Joerg Bruehe <joerg.bruehe@sun.com>

- Fix some problems with the directives around "tcmalloc" (experimental),
  remove erroneous traces of the InnoDB plugin (that is 5.1 only).

* Fri Oct 06 2009 Magnus Blaudd <mvensson@mysql.com>

- Removed mysql_fix_privilege_tables

* Fri Oct 02 2009 Alexander Nozdrin <alexander.nozdrin@sun.com>

- "mysqlmanager" got removed from version 5.4, all references deleted.

* Fri Aug 28 2009 Joerg Bruehe <joerg.bruehe@sun.com>

- Merge up from 5.1 to 5.4: Remove handling for the InnoDB plugin.

* Thu Aug 27 2009 Joerg Bruehe <joerg.bruehe@sun.com>

- This version does not contain the "Instance manager", "mysqlmanager":
  Remove it from the spec file so that packaging succeeds.

* Mon Aug 24 2009 Jonathan Perkin <jperkin@sun.com>

- Add conditionals for bundled zlib and innodb plugin

* Fri Aug 21 2009 Jonathan Perkin <jperkin@sun.com>

- Install plugin libraries in appropriate packages.
- Disable libdaemon_example and ftexample plugins.

* Thu Aug 20 2009 Jonathan Perkin <jperkin@sun.com>

- Update variable used for mysql-test suite location to match source.

* Fri Nov 07 2008 Joerg Bruehe <joerg@mysql.com>

- Correct yesterday's fix, so that it also works for the last flag,
  and fix a wrong quoting: un-quoted quote marks must not be escaped.

* Thu Nov 06 2008 Kent Boortz <kent.boortz@sun.com>

- Removed "mysql_upgrade_shell"
- Removed some copy/paste between debug and normal build

* Thu Nov 06 2008 Joerg Bruehe <joerg@mysql.com>

- Modify CFLAGS and CXXFLAGS such that a debug build is not optimized.
  This should cover both gcc and icc flags.  Fixes bug#40546.

* Fri Aug 29 2008 Kent Boortz <kent@mysql.com>

- Removed the "Federated" storage engine option, and enabled in all

* Tue Aug 26 2008 Joerg Bruehe <joerg@mysql.com>

- Get rid of the "warning: Installed (but unpackaged) file(s) found:"
  Some generated files aren't needed in RPMs:
  - the "sql-bench/" subdirectory
  Some files were missing:
  - /usr/share/aclocal/mysql.m4  ("devel" subpackage)
  - Manual "mysqlbug" ("server" subpackage)
  - Program "innochecksum" and its manual ("server" subpackage)
  - Manual "mysql_find_rows" ("client" subpackage)
  - Script "mysql_upgrade_shell" ("client" subpackage)
  - Program "ndb_cpcd" and its manual ("ndb-extra" subpackage)
  - Manuals "ndb_mgm" + "ndb_restore" ("ndb-tools" subpackage)

* Mon Mar 31 2008 Kent Boortz <kent@mysql.com>

- Made the "Federated" storage engine an option
- Made the "Cluster" storage engine and sub packages an option

* Wed Mar 19 2008 Joerg Bruehe <joerg@mysql.com>

- Add the man pages for "ndbd" and "ndb_mgmd".

* Mon Feb 18 2008 Timothy Smith <tim@mysql.com>

- Require a manual upgrade if the alread-installed mysql-server is
  from another vendor, or is of a different major version.

* Wed May 02 2007 Joerg Bruehe <joerg@mysql.com>

- "ndb_size.tmpl" is not needed any more,
  "man1/mysql_install_db.1" lacked the trailing '*'.

* Sat Apr 07 2007 Kent Boortz <kent@mysql.com>

- Removed man page for "mysql_create_system_tables"

* Wed Mar 21 2007 Daniel Fischer <df@mysql.com>

- Add debug server.

* Mon Mar 19 2007 Daniel Fischer <df@mysql.com>

- Remove Max RPMs; the server RPMs contain a mysqld compiled with all
  features that previously only were built into Max.

* Fri Mar 02 2007 Joerg Bruehe <joerg@mysql.com>

- Add several man pages for NDB which are now created.

* Fri Jan 05 2007 Kent Boortz <kent@mysql.com>

- Put back "libmygcc.a", found no real reason it was removed.

- Add CFLAGS to gcc call with --print-libgcc-file, to make sure the
  correct "libgcc.a" path is returned for the 32/64 bit architecture.

* Mon Dec 18 2006 Joerg Bruehe <joerg@mysql.com>

- Fix the move of "mysqlmanager" to section 8: Directory name was wrong.

* Thu Dec 14 2006 Joerg Bruehe <joerg@mysql.com>

- Include the new man pages for "my_print_defaults" and "mysql_tzinfo_to_sql"
  in the server RPM.
- The "mysqlmanager" man page got moved from section 1 to 8.

* Thu Nov 30 2006 Joerg Bruehe <joerg@mysql.com>

- Call "make install" using "benchdir_root=%{_datadir}",
  because that is affecting the regression test suite as well.

* Thu Nov 16 2006 Joerg Bruehe <joerg@mysql.com>

- Explicitly note that the "MySQL-shared" RPMs (as built by MySQL AB)
  replace "mysql-shared" (as distributed by SuSE) to allow easy upgrading
  (bug#22081).

* Mon Nov 13 2006 Joerg Bruehe <joerg@mysql.com>

- Add "--with-partition" to all server builds.

- Use "--report-features" in one test run per server build.

* Tue Aug 15 2006 Joerg Bruehe <joerg@mysql.com>

- The "max" server is removed from packages, effective from 5.1.12-beta.
  Delete all steps to build, package, or install it.

* Mon Jul 10 2006 Joerg Bruehe <joerg@mysql.com>

- Fix a typing error in the "make" target for the Perl script to run the tests.

* Tue Jul 04 2006 Joerg Bruehe <joerg@mysql.com>

- Use the Perl script to run the tests, because it will automatically check
  whether the server is configured with SSL.

* Tue Jun 27 2006 Joerg Bruehe <joerg@mysql.com>

- move "mysqldumpslow" from the client RPM to the server RPM (bug#20216)

- Revert all previous attempts to call "mysql_upgrade" during RPM upgrade,
  there are some more aspects which need to be solved before this is possible.
  For now, just ensure the binary "mysql_upgrade" is delivered and installed.

* Thu Jun 22 2006 Joerg Bruehe <joerg@mysql.com>

- Close a gap of the previous version by explicitly using
  a newly created temporary directory for the socket to be used
  in the "mysql_upgrade" operation, overriding any local setting.

* Tue Jun 20 2006 Joerg Bruehe <joerg@mysql.com>

- To run "mysql_upgrade", we need a running server;
  start it in isolation and skip password checks.

* Sat May 20 2006 Kent Boortz <kent@mysql.com>

- Always compile for PIC, position independent code.

* Wed May 10 2006 Kent Boortz <kent@mysql.com>

- Use character set "all" when compiling with Cluster, to make Cluster
  nodes independent on the character set directory, and the problem
  that two RPM sub packages both wants to install this directory.

* Mon May 01 2006 Kent Boortz <kent@mysql.com>

- Use "./libtool --mode=execute" instead of searching for the
  executable in current directory and ".libs".

* Fri Apr 28 2006 Kent Boortz <kent@mysql.com>

- Install and run "mysql_upgrade"

* Wed Apr 12 2006 Jim Winstead <jimw@mysql.com>

- Remove sql-bench, and MySQL-bench RPM (will be built as an independent
  project from the mysql-bench repository)

* Tue Apr 11 2006 Jim Winstead <jimw@mysql.com>

- Remove old mysqltestmanager and related programs
* Sat Apr 01 2006 Kent Boortz <kent@mysql.com>

- Set $LDFLAGS from $MYSQL_BUILD_LDFLAGS

* Wed Mar 07 2006 Kent Boortz <kent@mysql.com>

- Changed product name from "Community Edition" to "Community Server"

* Mon Mar 06 2006 Kent Boortz <kent@mysql.com>

- Fast mutexes is now disabled by default, but should be
  used in Linux builds.

* Mon Feb 20 2006 Kent Boortz <kent@mysql.com>

- Reintroduced a max build
- Limited testing of 'debug' and 'max' servers
- Berkeley DB only in 'max'

* Mon Feb 13 2006 Joerg Bruehe <joerg@mysql.com>

- Use "-i" on "make test-force";
  this is essential for later evaluation of this log file.

* Thu Feb 09 2006 Kent Boortz <kent@mysql.com>

- Pass '-static' to libtool, link static with our own libraries, dynamic
  with system libraries.  Link with the bundled zlib.

* Wed Feb 08 2006 Kristian Nielsen <knielsen@mysql.com>

- Modified RPM spec to match new 5.1 debug+max combined community packaging.

* Sun Dec 18 2005 Kent Boortz <kent@mysql.com>

- Added "client/mysqlslap"

* Mon Dec 12 2005 Rodrigo Novo <rodrigo@mysql.com>

- Added zlib to the list of (static) libraries installed
- Added check against libtool wierdness (WRT: sql/mysqld || sql/.libs/mysqld)
- Compile MySQL with bundled zlib
- Fixed %packager name to "MySQL Production Engineering Team"

* Mon Dec 05 2005 Joerg Bruehe <joerg@mysql.com>

- Avoid using the "bundled" zlib on "shared" builds:
  As it is not installed (on the build system), this gives dependency
  problems with "libtool" causing the build to fail.
  (Change was done on Nov 11, but left uncommented.)

* Tue Nov 22 2005 Joerg Bruehe <joerg@mysql.com>

- Extend the file existence check for "init.d/mysql" on un-install
  to also guard the call to "insserv"/"chkconfig".

* Thu Oct 27 2005 Lenz Grimmer <lenz@grimmer.com>

- added more man pages

* Wed Oct 19 2005 Kent Boortz <kent@mysql.com>

- Made yaSSL support an option (off by default)

* Wed Oct 19 2005 Kent Boortz <kent@mysql.com>

- Enabled yaSSL support

* Sat Oct 15 2005 Kent Boortz <kent@mysql.com>

- Give mode arguments the same way in all places
- Moved copy of mysqld.a to "standard" build, but
  disabled it as we don't do embedded yet in 5.0

* Fri Oct 14 2005 Kent Boortz <kent@mysql.com>

- For 5.x, always compile with --with-big-tables
- Copy the config.log file to location outside
  the build tree

* Fri Oct 14 2005 Kent Boortz <kent@mysql.com>

- Removed unneeded/obsolete configure options
- Added archive engine to standard server
- Removed the embedded server from experimental server
- Changed suffix "-Max" => "-max"
- Changed comment string "Max" => "Experimental"

* Thu Oct 13 2005 Lenz Grimmer <lenz@mysql.com>

- added a usermod call to assign a potential existing mysql user to the
  correct user group (BUG#12823)
- Save the perror binary built during Max build so it supports the NDB
  error codes (BUG#13740)
- added a separate macro "mysqld_group" to be able to define the
  user group of the mysql user seperately, if desired.

* Thu Sep 29 2005 Lenz Grimmer <lenz@mysql.com>

- fixed the removing of the RPM_BUILD_ROOT in the %clean section (the
  $RBR variable did not get expanded, thus leaving old build roots behind)

* Thu Aug 04 2005 Lenz Grimmer <lenz@mysql.com>

- Fixed the creation of the mysql user group account in the postinstall
  section (BUG 12348)
- Fixed enabling the Archive storage engine in the Max binary

* Tue Aug 02 2005 Lenz Grimmer <lenz@mysql.com>

- Fixed the Requires: tag for the server RPM (BUG 12233)

* Fri Jul 15 2005 Lenz Grimmer <lenz@mysql.com>

- create a "mysql" user group and assign the mysql user account to that group
  in the server postinstall section. (BUG 10984)

* Tue Jun 14 2005 Lenz Grimmer <lenz@mysql.com>

- Do not build statically on i386 by default, only when adding either "--with
  static" or "--define '_with_static 1'" to the RPM build options. Static
  linking really only makes sense when linking against the specially patched
  glibc 2.2.5.

* Mon Jun 06 2005 Lenz Grimmer <lenz@mysql.com>

- added mysql_client_test to the "bench" subpackage (BUG 10676)
- added the libndbclient static and shared libraries (BUG 10676)

* Wed Jun 01 2005 Lenz Grimmer <lenz@mysql.com>

- use "mysqldatadir" variable instead of hard-coding the path multiple times
- use the "mysqld_user" variable on all occasions a user name is referenced
- removed (incomplete) Brazilian translations
- removed redundant release tags from the subpackage descriptions

* Wed May 25 2005 Joerg Bruehe <joerg@mysql.com>

- Added a "make clean" between separate calls to "BuildMySQL".

* Thu May 12 2005 Guilhem Bichot <guilhem@mysql.com>

- Removed the mysql_tableinfo script made obsolete by the information schema

* Wed Apr 20 2005 Lenz Grimmer <lenz@mysql.com>

- Enabled the "blackhole" storage engine for the Max RPM

* Wed Apr 13 2005 Lenz Grimmer <lenz@mysql.com>

- removed the MySQL manual files (html/ps/texi) - they have been removed
  from the MySQL sources and are now available seperately.

* Mon Apr 4 2005 Petr Chardin <petr@mysql.com>

- old mysqlmanager, mysqlmanagerc and mysqlmanager-pwger renamed into
  mysqltestmanager, mysqltestmanager and mysqltestmanager-pwgen respectively

* Fri Mar 18 2005 Lenz Grimmer <lenz@mysql.com>

- Disabled RAID in the Max binaries once and for all (it has finally been
  removed from the source tree)

* Sun Feb 20 2005 Petr Chardin <petr@mysql.com>

- Install MySQL Instance Manager together with mysqld, touch mysqlmanager
  password file

* Mon Feb 14 2005 Lenz Grimmer <lenz@mysql.com>

- Fixed the compilation comments and moved them into the separate build sections
  for Max and Standard

* Mon Feb 7 2005 Tomas Ulin <tomas@mysql.com>

- enabled the "Ndbcluster" storage engine for the max binary
- added extra make install in ndb subdir after Max build to get ndb binaries
- added packages for ndbcluster storage engine

* Fri Jan 14 2005 Lenz Grimmer <lenz@mysql.com>

- replaced obsoleted "BuildPrereq" with "BuildRequires" instead

* Thu Jan 13 2005 Lenz Grimmer <lenz@mysql.com>

- enabled the "Federated" storage engine for the max binary

* Tue Jan 04 2005 Petr Chardin <petr@mysql.com>

- ISAM and merge storage engines were purged. As well as appropriate
  tools and manpages (isamchk and isamlog)

* Thu Dec 31 2004 Lenz Grimmer <lenz@mysql.com>

- enabled the "Archive" storage engine for the max binary
- enabled the "CSV" storage engine for the max binary
- enabled the "Example" storage engine for the max binary

* Thu Aug 26 2004 Lenz Grimmer <lenz@mysql.com>

- MySQL-Max now requires MySQL-server instead of MySQL (BUG 3860)

* Fri Aug 20 2004 Lenz Grimmer <lenz@mysql.com>

- do not link statically on IA64/AMD64 as these systems do not have
  a patched glibc installed

* Tue Aug 10 2004 Lenz Grimmer <lenz@mysql.com>

- Added libmygcc.a to the devel subpackage (required to link applications
  against the the embedded server libmysqld.a) (BUG 4921)

* Mon Aug 09 2004 Lenz Grimmer <lenz@mysql.com>

- Added EXCEPTIONS-CLIENT to the "devel" package

* Thu Jul 29 2004 Lenz Grimmer <lenz@mysql.com>

- disabled OpenSSL in the Max binaries again (the RPM packages were the
  only exception to this anyway) (BUG 1043)

* Wed Jun 30 2004 Lenz Grimmer <lenz@mysql.com>

- fixed server postinstall (mysql_install_db was called with the wrong
  parameter)

* Thu Jun 24 2004 Lenz Grimmer <lenz@mysql.com>

- added mysql_tzinfo_to_sql to the server subpackage
- run "make clean" instead of "make distclean"

* Mon Apr 05 2004 Lenz Grimmer <lenz@mysql.com>

- added ncurses-devel to the build prerequisites (BUG 3377)

* Thu Feb 12 2004 Lenz Grimmer <lenz@mysql.com>

- when using gcc, _always_ use CXX=gcc
- replaced Copyright with License field (Copyright is obsolete)

* Tue Feb 03 2004 Lenz Grimmer <lenz@mysql.com>

- added myisam_ftdump to the Server package

* Tue Jan 13 2004 Lenz Grimmer <lenz@mysql.com>

- link the mysql client against libreadline instead of libedit (BUG 2289)

* Mon Dec 22 2003 Lenz Grimmer <lenz@mysql.com>

- marked /etc/logrotate.d/mysql as a config file (BUG 2156)

* Fri Dec 13 2003 Lenz Grimmer <lenz@mysql.com>

- fixed file permissions (BUG 1672)

* Thu Dec 11 2003 Lenz Grimmer <lenz@mysql.com>

- made testing for gcc3 a bit more robust

* Fri Dec 05 2003 Lenz Grimmer <lenz@mysql.com>

- added missing file mysql_create_system_tables to the server subpackage

* Fri Nov 21 2003 Lenz Grimmer <lenz@mysql.com>

- removed dependency on MySQL-client from the MySQL-devel subpackage
  as it is not really required. (BUG 1610)

* Fri Aug 29 2003 Lenz Grimmer <lenz@mysql.com>

- Fixed BUG 1162 (removed macro names from the changelog)
- Really fixed BUG 998 (disable the checking for installed but
  unpackaged files)

* Tue Aug 05 2003 Lenz Grimmer <lenz@mysql.com>

- Fixed BUG 959 (libmysqld not being compiled properly)
- Fixed BUG 998 (RPM build errors): added missing files to the
  distribution (mysql_fix_extensions, mysql_tableinfo, mysqldumpslow,
  mysql_fix_privilege_tables.1), removed "-n" from install section.

* Wed Jul 09 2003 Lenz Grimmer <lenz@mysql.com>

- removed the GIF Icon (file was not included in the sources anyway)
- removed unused variable shared_lib_version
- do not run automake before building the standard binary
  (should not be necessary)
- add server suffix '-standard' to standard binary (to be in line
  with the binary tarball distributions)
- Use more RPM macros (_exec_prefix, _sbindir, _libdir, _sysconfdir,
  _datadir, _includedir) throughout the spec file.
- allow overriding CC and CXX (required when building with other compilers)

* Fri May 16 2003 Lenz Grimmer <lenz@mysql.com>

- re-enabled RAID again

* Wed Apr 30 2003 Lenz Grimmer <lenz@mysql.com>

- disabled MyISAM RAID (--with-raid) - it throws an assertion which
  needs to be investigated first.

* Mon Mar 10 2003 Lenz Grimmer <lenz@mysql.com>

- added missing file mysql_secure_installation to server subpackage
  (BUG 141)

* Tue Feb 11 2003 Lenz Grimmer <lenz@mysql.com>

- re-added missing pre- and post(un)install scripts to server subpackage
- added config file /etc/my.cnf to the file list (just for completeness)
- make sure to create the datadir with 755 permissions

* Mon Jan 27 2003 Lenz Grimmer <lenz@mysql.com>

- removed unused CC and CXX variables
- CFLAGS and CXXFLAGS should honor RPM_OPT_FLAGS

* Fri Jan 24 2003 Lenz Grimmer <lenz@mysql.com>

- renamed package "MySQL" to "MySQL-server"
- fixed Copyright tag
- added mysql_waitpid to client subpackage (required for mysql-test-run)

* Wed Nov 27 2002 Lenz Grimmer <lenz@mysql.com>

- moved init script from /etc/rc.d/init.d to /etc/init.d (the majority of
  Linux distributions now support this scheme as proposed by the LSB either
  directly or via a compatibility symlink)
- Use new "restart" init script action instead of starting and stopping
  separately
- Be more flexible in activating the automatic bootup - use insserv (on
  older SuSE versions) or chkconfig (Red Hat, newer SuSE versions and
  others) to create the respective symlinks

* Wed Sep 25 2002 Lenz Grimmer <lenz@mysql.com>

- MySQL-Max now requires MySQL >= 4.0 to avoid version mismatches
  (mixing 3.23 and 4.0 packages)

* Fri Aug 09 2002 Lenz Grimmer <lenz@mysql.com>

- Turn off OpenSSL in MySQL-Max for now until it works properly again
- enable RAID for the Max binary instead
- added compatibility link: safe_mysqld -> mysqld_safe to ease the
  transition from 3.23

* Thu Jul 18 2002 Lenz Grimmer <lenz@mysql.com>

- Reworked the build steps a little bit: the Max binary is supposed
  to include OpenSSL, which cannot be linked statically, thus trying
  to statically link against a special glibc is futile anyway
- because of this, it is not required to make yet another build run
  just to compile the shared libs (saves a lot of time)
- updated package description of the Max subpackage
- clean up the BuildRoot directory afterwards

* Mon Jul 15 2002 Lenz Grimmer <lenz@mysql.com>

- Updated Packager information
- Fixed the build options: the regular package is supposed to
  include InnoDB and linked statically, while the Max package
  should include BDB and SSL support

* Fri May 03 2002 Lenz Grimmer <lenz@mysql.com>

- Use more RPM macros (e.g. infodir, mandir) to make the spec
  file more portable
- reorganized the installation of documentation files: let RPM
  take care of this
- reorganized the file list: actually install man pages along
  with the binaries of the respective subpackage
- do not include libmysqld.a in the devel subpackage as well, if we
  have a special "embedded" subpackage
- reworked the package descriptions

* Mon Oct  8 2001 Monty

- Added embedded server as a separate RPM

* Fri Apr 13 2001 Monty

- Added mysqld-max to the distribution

* Tue Jan 2  2001  Monty

- Added mysql-test to the bench package

* Fri Aug 18 2000 Tim Smith <tim@mysql.com>

- Added separate libmysql_r directory; now both a threaded
  and non-threaded library is shipped.

* Wed Sep 28 1999 David Axmark <davida@mysql.com>

- Added the support-files/my-example.cnf to the docs directory.

- Removed devel dependency on base since it is about client
  development.

* Wed Sep 8 1999 David Axmark <davida@mysql.com>

- Cleaned up some for 3.23.

* Thu Jul 1 1999 David Axmark <davida@mysql.com>

- Added support for shared libraries in a separate sub
  package. Original fix by David Fox (dsfox@cogsci.ucsd.edu)

- The --enable-assembler switch is now automatically disables on
  platforms there assembler code is unavailable. This should allow
  building this RPM on non i386 systems.

* Mon Feb 22 1999 David Axmark <david@detron.se>

- Removed unportable cc switches from the spec file. The defaults can
  now be overridden with environment variables. This feature is used
  to compile the official RPM with optimal (but compiler version
  specific) switches.

- Removed the repetitive description parts for the sub rpms. Maybe add
  again if RPM gets a multiline macro capability.

- Added support for a pt_BR translation. Translation contributed by
  Jorge Godoy <jorge@bestway.com.br>.

* Wed Nov 4 1998 David Axmark <david@detron.se>

- A lot of changes in all the rpm and install scripts. This may even
  be a working RPM :-)

* Sun Aug 16 1998 David Axmark <david@detron.se>

- A developers changelog for MySQL is available in the source RPM. And
  there is a history of major user visible changed in the Reference
  Manual.  Only RPM specific changes will be documented here.<|MERGE_RESOLUTION|>--- conflicted
+++ resolved
@@ -714,6 +714,16 @@
 
 if [ $1 -eq 1 ]; then
 # ----------------------------------------------------------------------
+# Create a MySQL user and group. Do not report any problems if it already
+# exists.
+# ----------------------------------------------------------------------
+groupadd -r %{mysqld_group} 2> /dev/null || true
+useradd -M -r -d $mysql_datadir -s /bin/bash -c "MySQL server" \
+  -g %{mysqld_group} %{mysqld_user} 2> /dev/null || true
+# The user may already exist, make sure it has the proper group nevertheless
+# (BUG#12823)
+usermod -g %{mysqld_group} %{mysqld_user} 2> /dev/null || true
+# ----------------------------------------------------------------------
 # Create data directory if needed, check whether upgrade or install
 # ----------------------------------------------------------------------
 if [ ! -d $mysql_datadir ] ; then mkdir -m 755 $mysql_datadir; fi
@@ -747,17 +757,6 @@
 elif [ -x /sbin/insserv ] ; then
         /sbin/insserv %{_sysconfdir}/init.d/mysql
 fi
-
-# ----------------------------------------------------------------------
-# Create a MySQL user and group. Do not report any problems if it already
-# exists.
-# ----------------------------------------------------------------------
-groupadd -r %{mysqld_group} 2> /dev/null || true
-useradd -M -r -d $mysql_datadir -s /bin/bash -c "MySQL server" \
-  -g %{mysqld_group} %{mysqld_user} 2> /dev/null || true
-# The user may already exist, make sure it has the proper group nevertheless
-# (BUG#12823)
-usermod -g %{mysqld_group} %{mysqld_user} 2> /dev/null || true
 
 # ----------------------------------------------------------------------
 # Initiate databases if needed
@@ -1108,12 +1107,7 @@
 %{_libdir}/mysql/libmysqlclient.a
 %{_libdir}/mysql/libmysqlclient_r.a
 %{_libdir}/mysql/libmysqlservices.a
-<<<<<<< HEAD
-=======
-%{_libdir}/mysql/libhsclient.a
-%{_libdir}/libhsclient.la
 %{_libdir}/*.so
->>>>>>> 219e6890
 
 # ----------------------------------------------------------------------------
 %files -n Percona-Server-shared%{product_suffix}
