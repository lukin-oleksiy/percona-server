#!/bin/sh
# Usage: build-dpkg.sh [target dir]
# The default target directory is the current directory. If it is not
# supplied and the current directory is not empty, it will issue an error in
# order to avoid polluting the current directory after a test run.
#
# The program will setup the dpkg building environment and ultimately call
# dpkg-buildpackage with the appropiate parameters.
#

# Bail out on errors, be strict
set -ue

# Examine parameters
<<<<<<< HEAD
go_out="$(getopt --options "kK:bH" --longoptions key:,nosign,binary \
=======
go_out="$(getopt --options "k:Ke:bD" \
    --longoptions key:,nosign,epoch:,binary,nodebug \
>>>>>>> 7c9e0b98
    --name "$(basename "$0")" -- "$@")"
test $? -eq 0 || exit 1
eval set -- $go_out

BUILDPKG_KEY=''
EPOCH=''
BINARY=''

for arg
do
    case "$arg" in
    -- ) shift; break;;
    -k | --key ) shift; BUILDPKG_KEY="-pgpg -k$1"; shift;;
    -K | --nosign ) shift; BUILDPKG_KEY="-uc -us";;
    -e | --epoch ) shift; EPOCH="$1:"; shift;;
    -b | --binary ) shift; BINARY='-b';;
    esac
done

# Working directory
if test "$#" -eq 0
then
    WORKDIR="$(pwd)"

    # Check that the current directory is not empty
    if test "x$(echo *)" != "x*"
    then
        echo >&2 \
            "Current directory is not empty. Use $0 . to force build in ."
        exit 1
    fi

elif test "$#" -eq 1
then
    WORKDIR="$1"

    # Check that the provided directory exists and is a directory
    if ! test -d "$WORKDIR"
    then
        echo >&2 "$WORKDIR is not a directory"
        exit 1
    fi

else
    echo >&2 "Usage: $0 [target dir]"
    exit 1

fi

SOURCEDIR="$(cd $(dirname "$0"); cd ..; pwd)"
test -e "$SOURCEDIR/Makefile" || exit 2

# Extract version from the Makefile
MYSQL_VERSION="$(grep ^MYSQL_VERSION= "$SOURCEDIR/Makefile" \
    | cut -d = -f 2)"
PERCONA_SERVER_VERSION="$(grep ^PERCONA_SERVER_VERSION= "$SOURCEDIR/Makefile" | cut -d = -f 2)"
PRODUCT="Percona-Server-$MYSQL_VERSION-$PERCONA_SERVER_VERSION"
DEBIAN_VERSION="$(lsb_release -sc)"


# Build information
export BB_PERCONA_REVISION="$(cd "$SOURCEDIR"; bzr revno)"
export DEB_BUILD_OPTIONS='nostrip debug nocheck'

# Compilation flags
export CC=${CC:-gcc}
export CXX=${CXX:-g++}
export CFLAGS="-fPIC -Wall -O3 -g -static-libgcc -fno-omit-frame-pointer -DPERCONA_INNODB_VERSION=$PERCONA_SERVER_VERSION ${CFLAGS:-}"
export CXXFLAGS="-O2 -fno-omit-frame-pointer -g -pipe -Wall -Wp,-D_FORTIFY_SOURCE=2 -fno-exceptions -DPERCONA_INNODB_VERSION=$PERCONA_SERVER_VERSION ${CXXFLAGS:-}"
export MAKE_JFLAG=-j4

# Prepare sources
(
    cd "$SOURCEDIR"
    make clean all
)

# Build
(
    # Make a copy in workdir and copy debian files
    cd "$WORKDIR"

    rm -rf "$PRODUCT/"
    cp -a "$SOURCEDIR/$PRODUCT/" .
    (
        cd "$PRODUCT/"

        # Copy debian files from source
        cp -R "$SOURCEDIR/build/debian" .
        chmod +x debian/rules

        # Update distribution name
        dch -m -D "$DEBIAN_VERSION" --force-distribution -v "$EPOCH$MYSQL_VERSION-$PERCONA_SERVER_VERSION-$BB_PERCONA_REVISION.$DEBIAN_VERSION" 'Update distribution'

        DEB_CFLAGS_APPEND="$CFLAGS" DEB_CXXFLAGS_APPEND="$CXXFLAGS" \
                dpkg-buildpackage $BINARY -rfakeroot $BUILDPKG_KEY

    )

    rm -rf "$PRODUCT"

)<|MERGE_RESOLUTION|>--- conflicted
+++ resolved
@@ -12,12 +12,8 @@
 set -ue
 
 # Examine parameters
-<<<<<<< HEAD
-go_out="$(getopt --options "kK:bH" --longoptions key:,nosign,binary \
-=======
-go_out="$(getopt --options "k:Ke:bD" \
-    --longoptions key:,nosign,epoch:,binary,nodebug \
->>>>>>> 7c9e0b98
+go_out="$(getopt --options "k:Ke:b" \
+    --longoptions key:,nosign,epoch:binary \
     --name "$(basename "$0")" -- "$@")"
 test $? -eq 0 || exit 1
 eval set -- $go_out
