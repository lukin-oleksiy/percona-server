Source: percona-server-5.5
Section: database
Priority: extra
Maintainer: Percona Server Development Team <mysql-dev@percona.com>
<<<<<<< HEAD
Uploaders: Aleksandr Kuzminsky <aleksandr.kuzminsky@percona.com>
Build-Depends: debhelper (>= 7.0), cmake, libtool, autoconf, libncurses5-dev, perl, bison, fakeroot, devscripts, libaio-dev, libpam-dev
Standards-Version: 3.9.1
Homepage: http://www.percona.com/software/percona-server/
Vcs-Bzr: bzr+ssh://bazaar.launchpad.net/~percona-dev/percona-server/release-5.5.8-20/
Vcs-Browser: http://bazaar.launchpad.net/~percona-dev/percona-server/release-5.5.8-20/files
=======
Uploaders: Ignacio Nin <ignacio.nin@percona.com>
Build-Depends: libtool (>= 1.4.2-7), procps | hurd,  debhelper (>= 7.0.50), file (>= 3.28-1), libncurses5-dev (>= 5.0-6), perl (>= 5.6.0), libwrap0-dev (>= 7.6-8.3), zlib1g-dev (>= 1:1.1.3-5), psmisc, po-debconf, chrpath, automake (>= 1.9), doxygen, dpatch, gawk, bison, lsb-release, fakeroot
Standards-Version: 7.0.0
Homepage: http://www.percona.com/software/
Vcs-Bzr: lp:percona-server/5.1
>>>>>>> 20ed835b

Package: libmysqlclient18
Section: libs
Architecture: any
Replaces: libpercona-server-client18
Depends: ${misc:Depends}
Description: Percona Server database client library
 Percona Server is a fast, stable and true multi-user, 
 multi-threaded SQL database server. SQL (Structured Query Language) 
 is the most popular database query language in the world. The main 
 goals of Percona Server are speed, robustness and ease of use.
 .
 This package includes the client library.

Package: libmysqlclient18-dev
Architecture: any
Section: libdevel
Depends: libmysqlclient-dev (= ${binary:Version}), ${misc:Depends}
Description: Percona Server database development files - empty transitional 
 package. This is an empty package that depends on libmysqlclient-dev to ease 
 the transition for packages with versioned build-deps on libmysqlclient18-dev.

Package: libmysqlclient-dev
Architecture: any
Section: libdevel
Depends: libmysqlclient18 (= ${binary:Version}), zlib1g-dev, ${misc:Depends}
Conflicts: libmysqlclient14-dev, libmysqlclient12-dev, libmysqlclient10-dev, libmysqlclient15-dev, libmysqlclient16-dev
Replaces: libmysqlclient14-dev, libmysqlclient12-dev, libmysqlclient10-dev, libmysqlclient15-dev, libmysqlclient16-dev, libpercona-xtradb-client-dev
Description: Percona Server database development files
 Percona Server is a fast, stable and true multi-user, multi-threaded SQL 
 database server. SQL (Structured Query Language) is the most popular 
 database query language in the world. The main goals of Percona Server are 
 speed, robustness and ease of use.
 .
 This package includes development libraries and header files.

Package: percona-server-common-5.5
Section: database
Architecture: any
Depends: ${misc:Depends}
Conflicts: mysql-common-4.1, mysql-common-5.0, mysql-common-5.1, mysql-common, percona-server-common-5.1
Provides: mysql-common
Replaces: mysql-common-4.1, mysql-common-5.0, mysql-common-5.1, mysql-common, percona-server-common-5.1
Description: Percona Server database common files (e.g. /etc/mysql/my.cnf)
 Percona Server is a fast, stable and true multi-user, multi-threaded SQL 
 database server. SQL (Structured Query Language) is the most popular database
 query language in the world. The main goals of Percona Server are speed, 
 robustness and ease of use.
 .
 This package includes files needed by all versions of the client library
 (e.g. /etc/mysql/my.cnf).

Package: percona-server-test-5.5
Architecture: any
Depends: percona-server-client-5.5 (>= ${source:Version}), percona-server-server-5.5 (>= ${source:Version})
Provides: mysql-client
Description: Percona Server database test suite
 Percona Server is a fast, stable and true multi-user, multi-threaded SQL
 database server. SQL (Structured Query Language) is the most popular database
 query language in the world. The main goals of Percona Server are speed,
 robustness and ease of use.
 .
 This package includes the Percona Server test framework that provides 
 a means for verifying that Percona Server and its client programs 
 operate according to expectations

Package: percona-server-client-5.5
Architecture: any
Depends: debianutils (>=1.6), libdbi-perl, percona-server-common-5.5 (>= ${source:Version}), libmysqlclient18 (>= ${source:Version}), ${shlib:Depends}, ${misc:Depends}
Provides: mysql-client, virtual-mysql-client
Conflicts: mysql-client (<< ${source:Version}), mysql-client-5.0, mysql-client-5.1, mysql-client-core-5.1, percona-xtradb-client-5.0, percona-server-client-5.1
Replaces: mysql-client (<< ${source:Version}), mysql-client-5.0, mysql-client-5.1, mysql-client-core-5.1, percona-xtradb-client-5.0, percona-server-client-5.1
Description: Percona Server database client binaries
 Percona Server is a fast, stable and true multi-user, multi-threaded SQL
 database server. SQL (Structured Query Language) is the most popular database
 query language in the world. The main goals of Percona Server are speed,
 robustness and ease of use.
 .
 This package includes the client binaries and the additional tools
 innotop and mysqlreport.

Package: percona-server-server-5.5
Architecture: any
Suggests: tinyca
Depends: percona-server-client-5.5 (>= ${source:Version}), libdbi-perl, perl (>= 5.6), ${shlibs:Depends}, ${misc:Depends}, psmisc, passwd, lsb-base (>= 3.0-10), percona-server-common-5.5 (>= ${source:Version}), adduser (>= 3.40), debconf
Conflicts: mysql-server (<< ${source:Version}), mysql-server-4.1, mysql-server-core-5.1, percona-xtradb-server-5.0, percona-server-server-5.1
Provides: mysql-server
Replaces: mysql-server (<< ${source:Version}), mysql-server-5.0, mysql-server-core-5.1, percona-xtradb-server-5.0, percona-server-server-5.1
Description: Percona Server database server binaries
 Percona Server is a fast, stable and true multi-user, multi-threaded SQL
 database server. SQL (Structured Query Language) is the most popular database
 query language in the world. The main goals of Percona Server are speed,
 robustness and ease of use.
 .
 This package includes the server binaries.

<<<<<<< HEAD
Package: percona-server-server
Section: database
Architecture: any
Depends: percona-server-server-5.5, ${misc:Depends}
Description: Percona Server database server
 (metapackage depending on the latest version)
 This is an empty package that depends on the current "best" version of
 percona-server-server (currently percona-server-server-5.5), as determined 
 by the Percona Server maintainers. Install this package if in doubt 
 about which Percona Server version you need. That will install the version 
 recommended by the package maintainers.
 .
 Percona Server is a fast, stable and true multi-user, multi-threaded SQL
 database server. SQL (Structured Query Language) is the most popular database
 query language in the world. The main goals of Percona Server are speed,
 robustness and ease of use.

Package: percona-server-client
Section: database
Architecture: any
Depends: percona-server-client-5.5, ${misc:Depends}
Description: Percona Server database client
 (metapackage depending on the latest version)
 This is an empty package that depends on the current "best" version of
 percona-server-client (currently percona-server-client-5.5), as determined 
 by the Percona Server maintainers.  Install this package if in doubt 
 about which Percona Server version you want, as this is the one we consider 
 to be in the best shape.
=======
Package: percona-server-5.1-dbg
Architecture: any
Section: debug
Depends: percona-server-server-5.1 (= ${binary:Version}), ${misc:Depends}
Description: Debugging package for Percona Server
 Percona Server is a fast, stable and true multi-user, multi-threaded SQL database
 server. SQL (Structured Query Language) is the most popular database query
 language in the world. The main goals of Percona Server are speed, robustness and
 ease of use.
 .
 This package contains the debugging symbols for the Percona Server binaries.
>>>>>>> 20ed835b
<|MERGE_RESOLUTION|>--- conflicted
+++ resolved
@@ -2,20 +2,12 @@
 Section: database
 Priority: extra
 Maintainer: Percona Server Development Team <mysql-dev@percona.com>
-<<<<<<< HEAD
 Uploaders: Aleksandr Kuzminsky <aleksandr.kuzminsky@percona.com>
-Build-Depends: debhelper (>= 7.0), cmake, libtool, autoconf, libncurses5-dev, perl, bison, fakeroot, devscripts, libaio-dev, libpam-dev
-Standards-Version: 3.9.1
+Build-Depends: debhelper (>= 7.0.50), cmake, libtool, autoconf, libncurses5-dev, perl, bison, fakeroot, devscripts, libaio-dev, libpam-dev
+Standards-Version: 7.0.0
 Homepage: http://www.percona.com/software/percona-server/
 Vcs-Bzr: bzr+ssh://bazaar.launchpad.net/~percona-dev/percona-server/release-5.5.8-20/
 Vcs-Browser: http://bazaar.launchpad.net/~percona-dev/percona-server/release-5.5.8-20/files
-=======
-Uploaders: Ignacio Nin <ignacio.nin@percona.com>
-Build-Depends: libtool (>= 1.4.2-7), procps | hurd,  debhelper (>= 7.0.50), file (>= 3.28-1), libncurses5-dev (>= 5.0-6), perl (>= 5.6.0), libwrap0-dev (>= 7.6-8.3), zlib1g-dev (>= 1:1.1.3-5), psmisc, po-debconf, chrpath, automake (>= 1.9), doxygen, dpatch, gawk, bison, lsb-release, fakeroot
-Standards-Version: 7.0.0
-Homepage: http://www.percona.com/software/
-Vcs-Bzr: lp:percona-server/5.1
->>>>>>> 20ed835b
 
 Package: libmysqlclient18
 Section: libs
@@ -112,7 +104,6 @@
  .
  This package includes the server binaries.
 
-<<<<<<< HEAD
 Package: percona-server-server
 Section: database
 Architecture: any
@@ -141,16 +132,15 @@
  by the Percona Server maintainers.  Install this package if in doubt 
  about which Percona Server version you want, as this is the one we consider 
  to be in the best shape.
-=======
-Package: percona-server-5.1-dbg
+
+Package: percona-server-5.5-dbg
 Architecture: any
 Section: debug
-Depends: percona-server-server-5.1 (= ${binary:Version}), ${misc:Depends}
+Depends: percona-server-server-5.5 (= ${binary:Version}), ${misc:Depends}
 Description: Debugging package for Percona Server
- Percona Server is a fast, stable and true multi-user, multi-threaded SQL database
- server. SQL (Structured Query Language) is the most popular database query
- language in the world. The main goals of Percona Server are speed, robustness and
- ease of use.
+ Percona Server is a fast, stable and true multi-user, multi-threaded SQL
+ database server. SQL (Structured Query Language) is the most popular database
+ query language in the world. The main goals of Percona Server are speed,
+ robustness and ease of use.
  .
- This package contains the debugging symbols for the Percona Server binaries.
->>>>>>> 20ed835b
+ This package contains the debugging symbols for the Percona Server binaries.