--- conflicted
+++ resolved
@@ -1,6 +1,3 @@
-<<<<<<< HEAD
-percona-server-5.1 (5.1.72-rel14.10-1) unstable; urgency=low
-=======
 percona-server-5.1 (5.1.73-rel14.11) unstable; urgency=low
 
   * Percona Server 5.1 release 14.11
@@ -8,7 +5,6 @@
  -- Alexey Bychko <alexey.bychko@percona.com> Thu, 19 Dec 2013 12:30:00 +0700
 
 percona-server-5.1 (5.1.72-rel14.10) unstable; urgency=low
->>>>>>> 56ae7baa
 
   * Added --error-handler=: to dh_installinit in order to
     avoid an error when the server wouldn't start for any
