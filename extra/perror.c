--- conflicted
+++ resolved
@@ -1,9 +1,5 @@
-<<<<<<< HEAD
-/* Copyright (C) 2000 MySQL AB
-=======
 /*
    Copyright (c) 2000, 2011, Oracle and/or its affiliates. All rights reserved.
->>>>>>> dc6b39e1
 
    This program is free software; you can redistribute it and/or modify
    it under the terms of the GNU General Public License as published by
@@ -16,11 +12,7 @@
 
    You should have received a copy of the GNU General Public License
    along with this program; if not, write to the Free Software
-<<<<<<< HEAD
-   Foundation, Inc., 59 Temple Place, Suite 330, Boston, MA  02111-1307  USA */
-=======
    Foundation, Inc., 51 Franklin St, Fifth Floor, Boston, MA 02110-1301  USA */
->>>>>>> dc6b39e1
 
 /* Return error-text for system error messages and handler messages */
 
@@ -42,15 +34,11 @@
 
 #include "../include/my_base.h"
 #include "../mysys/my_handler_errors.h"
-<<<<<<< HEAD
 #ifndef MCP_BUG61709
 /* #include "../include/my_compare.h" */
 #else
 // #include "../include/my_compare.h"
 #endif
-=======
-// #include "../include/my_compare.h"
->>>>>>> dc6b39e1
 
 #ifdef WITH_NDBCLUSTER_STORAGE_ENGINE
 static my_bool ndb_code;
@@ -91,33 +79,6 @@
 };
 
 
-<<<<<<< HEAD
-typedef struct ha_errors {
-  int errcode;
-  const char *msg;
-} HA_ERRORS;
-
-
-static HA_ERRORS ha_errlist[]=
-{
-  { -30999, "DB_INCOMPLETE: Sync didn't finish"},
-  { -30998, "DB_KEYEMPTY: Key/data deleted or never created"},
-  { -30997, "DB_KEYEXIST: The key/data pair already exists"},
-  { -30996, "DB_LOCK_DEADLOCK: Deadlock"},
-  { -30995, "DB_LOCK_NOTGRANTED: Lock unavailable"},
-  { -30994, "DB_NOSERVER: Server panic return"},
-  { -30993, "DB_NOSERVER_HOME: Bad home sent to server"},
-  { -30992, "DB_NOSERVER_ID: Bad ID sent to server"},
-  { -30991, "DB_NOTFOUND: Key/data pair not found (EOF)"},
-  { -30990, "DB_OLD_VERSION: Out-of-date version"},
-  { -30989, "DB_RUNRECOVERY: Panic return"},
-  { -30988, "DB_VERIFY_BAD: Verify failed; bad format"},
-  { 0,NullS },
-};
-
-
-=======
->>>>>>> dc6b39e1
 static void print_version(void)
 {
   printf("%s Ver %s, for %s (%s)\n",my_progname,PERROR_VERSION,
@@ -302,25 +263,6 @@
   my_handler_error_register();
 
   error=0;
-<<<<<<< HEAD
-#ifdef HAVE_SYS_ERRLIST
-  if (print_all_codes)
-  {
-    HA_ERRORS *ha_err_ptr;
-    for (code=1 ; code < sys_nerr ; code++)
-    {
-      if (sys_errlist[code] && sys_errlist[code][0])
-      {						/* Skip if no error-text */
-	printf("%3d = %s\n",code,sys_errlist[code]);
-      }
-    }
-    for (ha_err_ptr=ha_errlist ; ha_err_ptr->errcode ;ha_err_ptr++)
-      printf("%3d = %s\n",ha_err_ptr->errcode,ha_err_ptr->msg);
-  }
-  else
-#endif
-=======
->>>>>>> dc6b39e1
   {
     /*
       On some system, like Linux, strerror(unknown_error) returns a
