--- conflicted
+++ resolved
@@ -20,12 +20,6 @@
  ${CMAKE_SOURCE_DIR}/extra/yassl/taocrypt/mySTL)
 
 ADD_DEFINITIONS(${SSL_DEFINES})
-<<<<<<< HEAD
-
-SET(YASSL_SOURCES  src/buffer.cpp src/cert_wrapper.cpp src/crypto_wrapper.cpp src/handshake.cpp src/lock.cpp 
-				src/log.cpp src/socket_wrapper.cpp src/ssl.cpp src/timer.cpp src/yassl_error.cpp 
-				src/yassl_imp.cpp src/yassl_int.cpp)
-=======
 
 # rename get_tty_password to avoid collisions with the main binary
 ADD_DEFINITIONS(-Dget_tty_password_ext=yassl_mysql_get_tty_password_ext)
@@ -35,7 +29,6 @@
 				src/log.cpp src/socket_wrapper.cpp src/ssl.cpp src/timer.cpp src/yassl_error.cpp 
 				src/yassl_imp.cpp src/yassl_int.cpp
                                 ../../client/get_password.c )
->>>>>>> dc6b39e1
 
 ADD_CONVENIENCE_LIBRARY(yassl ${YASSL_SOURCES})
 RESTRICT_SYMBOL_EXPORTS(yassl)
