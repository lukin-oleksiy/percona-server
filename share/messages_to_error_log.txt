# Copyright (c) 2017, 2023, Oracle and/or its affiliates.
#
# This program is free software; you can redistribute it and/or modify
# it under the terms of the GNU General Public License, version 2.0,
# as published by the Free Software Foundation.
#
# This program is also distributed with certain software (including
# but not limited to OpenSSL) that is licensed under separate terms,
# as designated in a particular file or component or in included license
# documentation.  The authors of MySQL hereby grant you an additional
# permission to link the program and your derivative works with the
# separately licensed software that they have included with MySQL.
#
# Without limiting anything contained in the foregoing, this file,
# which is part of C Driver for MySQL (Connector/C), is also subject to the
# Universal FOSS Exception, version 1.0, a copy of which can be found at
# http://oss.oracle.com/licenses/universal-foss-exception.
#
# This program is distributed in the hope that it will be useful,
# but WITHOUT ANY WARRANTY; without even the implied warranty of
# MERCHANTABILITY or FITNESS FOR A PARTICULAR PURPOSE.  See the
# GNU General Public License, version 2.0, for more details.
#
# You should have received a copy of the GNU General Public License
# along with this program; if not, write to the Free Software
# Foundation, Inc., 51 Franklin St, Fifth Floor, Boston, MA 02110-1301  USA

################################################################################
# DO NOT add server-to-client messages here;
# they go in messages_to_clients.txt
# in the same directory as this file.
#
# This file is for messages intended for the error log only.
#
# See the FAQ in errmsg_readme.txt in the
# same directory as this file for more
# information.
################################################################################


# "languages" and "default-language" directives should not be set in this
# file; their values are carried over from messages_to_clients.txt.


################################################################################
#
# Start of 8.0 error messages (error log).
#
# The build process automatically starts with this offset
# for messages intended for the error-log. Setting it again
# here would be harmless; changing it would not as this
# offset is mentioned in the documentation and #defined in
# the source:
# start-error-number 10000

ER_PARSER_TRACE XX999
  eng "Parser saw: %s"

ER_BOOTSTRAP_CANT_THREAD
  eng "Can't create thread to handle bootstrap (errno: %d)"

ER_TRIGGER_INVALID_VALUE
  eng "Trigger for table '%s'.'%s': invalid %s value (%s)."

ER_OPT_WRONG_TREE
  eng "Wrong tree: %s"

ER_DD_FAILSAFE
  eng "Error: Invalid %s"

ER_DD_NO_WRITES_NO_REPOPULATION
  eng "Skip re-populating collations and character sets tables in %s%sread-only mode."

ER_DD_VERSION_FOUND
  eng "Using data dictionary with version '%d'."

ER_DD_VERSION_INSTALLED
  eng "Installed data dictionary with version %d"

ER_DD_VERSION_UNSUPPORTED
  eng "Data Dictionary version '%d' not supported."

OBSOLETE_ER_LOG_SYSLOG_FACILITY_FAIL
  eng "Failed to set syslog facility to \"%s\", setting to \"%s\" (%d) instead."

ER_LOG_SYSLOG_CANNOT_OPEN
  eng "Cannot open %s; check privileges, or remove syseventlog from --log-error-services!"

ER_LOG_SLOW_CANNOT_OPEN
  eng " either restart the query logging by using \"SET GLOBAL SLOW_QUERY_LOG=ON\" or"

ER_LOG_GENERAL_CANNOT_OPEN
  eng " either restart the query logging by using \"SET GLOBAL GENERAL_LOG=ON\" or"

ER_LOG_CANNOT_WRITE
  eng "Failed to write to %s: %s"

ER_RPL_ZOMBIE_ENCOUNTERED
  eng "While initializing dump thread for replica with %s <%s>, found a zombie dump thread with the same %s. Source is killing the zombie dump thread(%u)."

ER_RPL_GTID_TABLE_CANNOT_OPEN
  eng "Gtid table is not ready to be used. Table '%s.%s' cannot be opened."

ER_SYSTEM_SCHEMA_NOT_FOUND
  eng "System schema directory does not exist."

ER_DD_INIT_UPGRADE_FAILED
  eng "Error in initializing dictionary, upgrade will do a cleanup and exit"

ER_VIEW_UNKNOWN_CHARSET_OR_COLLATION
  eng "View '%s'.'%s': unknown charset name and/or collation name (client: '%s'; connection: '%s')."

ER_DD_VIEW_CANT_ALLOC_CHARSET
  eng "Error in allocating memory for character set name for view %s.%s."

ER_DD_INIT_FAILED
  eng "Data Dictionary initialization failed."

ER_DD_UPDATING_PLUGIN_MD_FAILED
  eng "Failed to update plugin metadata in dictionary tables."

ER_DD_POPULATING_TABLES_FAILED
  eng "Failed to Populate DD tables."

ER_DD_VIEW_CANT_CREATE
  eng "Error in Creating View %s.%s"

ER_DD_METADATA_NOT_FOUND
  eng "Unable to start server. Cannot find the meta data for data dictionary table '%s'."

ER_DD_CACHE_NOT_EMPTY_AT_SHUTDOWN
  eng "Dictionary cache not empty at shutdown."

ER_DD_OBJECT_REMAINS
  eng "Dictionary objects used but not released."

ER_DD_OBJECT_REMAINS_IN_RELEASER
  eng "Dictionary objects left in default releaser."

ER_DD_OBJECT_RELEASER_REMAINS
  eng "Dictionary object auto releaser not deleted"

ER_DD_CANT_GET_OBJECT_KEY
  eng "Error: Unable to create primary object key"

ER_DD_CANT_CREATE_OBJECT_KEY
  eng "Error: Unable to create object key"

ER_CANT_CREATE_HANDLE_MGR_THREAD
  eng "Can't create handle_manager thread (errno= %d)"

ER_RPL_REPO_HAS_GAPS
  eng "It is not possible to change the type of the relay log's repository because there are workers' repositories with gaps. Please, fix the gaps first before doing such change."

ER_INVALID_VALUE_FOR_ENFORCE_GTID_CONSISTENCY
  eng "option 'enforce-gtid-consistency': value '%s' was not recognized. Setting enforce-gtid-consistency to OFF."

ER_CHANGED_ENFORCE_GTID_CONSISTENCY
  eng "Changed ENFORCE_GTID_CONSISTENCY from %s to %s."

ER_CHANGED_GTID_MODE
 eng "Changed GTID_MODE from %s to %s."

ER_DISABLED_STORAGE_ENGINE_AS_DEFAULT
  eng "%s is set to a disabled storage engine %s."

ER_DEBUG_SYNC_HIT
  eng "Debug sync points hit:                   %22s"

ER_DEBUG_SYNC_EXECUTED
  eng "Debug sync points executed:              %22s"

ER_DEBUG_SYNC_THREAD_MAX
  eng "Debug sync points max active per thread: %22s"

ER_DEBUG_SYNC_OOM
  eng "Debug Sync Facility disabled due to lack of memory."

ER_CANT_INIT_TC_LOG
  eng "Can't init tc log"

ER_EVENT_CANT_INIT_QUEUE
  eng "Event Scheduler: Can't initialize the execution queue"

ER_EVENT_PURGING_QUEUE
  eng "Event Scheduler: Purging the queue. %u events"

ER_EVENT_LAST_EXECUTION
  eng "Event Scheduler: Last execution of %s.%s. %s"

ER_EVENT_MESSAGE_STACK
  eng "%*s"

ER_EVENT_EXECUTION_FAILED
  eng "Event Scheduler: [%s].[%s.%s] event execution failed."

ER_CANT_INIT_SCHEDULER_THREAD
  eng "Event Scheduler: Cannot initialize the scheduler thread"

ER_SCHEDULER_STOPPED
  eng "Event Scheduler: Stopped"

ER_CANT_CREATE_SCHEDULER_THREAD
  eng "Event scheduler: Failed to start scheduler, Can not create thread for event scheduler (errno=%d)"

ER_SCHEDULER_WAITING
  eng "Event Scheduler: Waiting for the scheduler thread to reply"

ER_SCHEDULER_STARTED
  eng "Event Scheduler: scheduler thread started with id %u"

ER_SCHEDULER_STOPPING_FAILED_TO_GET_EVENT
  eng "Event Scheduler: Serious error during getting next event to execute. Stopping"

ER_SCHEDULER_STOPPING_FAILED_TO_CREATE_WORKER
  eng "Event_scheduler::execute_top: Can not create event worker thread (errno=%d). Stopping event scheduler"

ER_SCHEDULER_KILLING
  eng "Event Scheduler: Killing the scheduler thread, thread id %u"

ER_UNABLE_TO_RESOLVE_IP
  eng "IP address '%s' could not be resolved: %s"

ER_UNABLE_TO_RESOLVE_HOSTNAME
  eng "Host name '%s' could not be resolved: %s"

ER_HOSTNAME_RESEMBLES_IPV4
  eng "IP address '%s' has been resolved to the host name '%s', which resembles IPv4-address itself."

ER_HOSTNAME_DOESNT_RESOLVE_TO
  eng "Hostname '%s' does not resolve to '%s'."

ER_ADDRESSES_FOR_HOSTNAME_HEADER
  eng "Hostname '%s' has the following IP addresses:"

ER_ADDRESSES_FOR_HOSTNAME_LIST_ITEM
  eng " - %s"

ER_TRG_WITHOUT_DEFINER
  eng "Definer clause is missing in Trigger of Table %s. Rebuild Trigger to fix definer."

ER_TRG_NO_CLIENT_CHARSET
  eng "Client character set is missing for trigger of table %s. Using default character set."

ER_PARSING_VIEW
  eng "Error in parsing view %s.%s"

ER_COMPONENTS_INFRASTRUCTURE_BOOTSTRAP
  eng "Failed to bootstrap components infrastructure."

ER_COMPONENTS_INFRASTRUCTURE_SHUTDOWN
  eng "Failed to shutdown components infrastructure."

ER_COMPONENTS_PERSIST_LOADER_BOOTSTRAP
  eng "Failed to bootstrap persistent components loader."

ER_DEPART_WITH_GRACE
  eng "Giving %d client threads a chance to die gracefully"

ER_CA_SELF_SIGNED
  eng "CA certificate %s is self signed."

ER_SSL_LIBRARY_ERROR
   eng "Failed to set up SSL because of the following SSL library error: %s"

ER_NO_THD_NO_UUID
  eng "Failed to generate a server UUID because it is failed to allocate the THD."

ER_UUID_SALT
  eng "Salting uuid generator variables, current_pid: %lu, server_start_time: %lu, bytes_sent: %llu, "

ER_UUID_IS
  eng "Generated uuid: '%s', server_start_time: %lu, bytes_sent: %llu"

ER_UUID_INVALID
  eng "The server_uuid stored in auto.cnf file is not a valid UUID."

ER_UUID_SCRUB
  eng "Garbage characters found at the end of the server_uuid value in auto.cnf file. It should be of length '%d' (UUID_LENGTH). Clear it and restart the server. "

ER_CREATING_NEW_UUID
  eng "No existing UUID has been found, so we assume that this is the first time that this server has been started. Generating a new UUID: %s."

ER_CANT_CREATE_UUID
  eng "Initialization of the server's UUID failed because it could not be read from the auto.cnf file. If this is a new server, the initialization failed because it was not possible to generate a new UUID."

ER_UNKNOWN_UNSUPPORTED_STORAGE_ENGINE
  eng "Unknown/unsupported storage engine: %s"

ER_SECURE_AUTH_VALUE_UNSUPPORTED
  eng "Unsupported value 0 for secure-auth"

ER_INVALID_INSTRUMENT
  eng "Invalid instrument name or value for performance_schema_instrument '%s'",

ER_INNODB_MANDATORY
  eng "The use of InnoDB is mandatory since MySQL 5.7. The former options like '--innodb=0/1/OFF/ON' or '--skip-innodb' are ignored."

OBSOLETE_ER_INNODB_CANNOT_BE_IGNORED
  eng "ignore-builtin-innodb is ignored and will be removed in future releases."

OBSOLETE_ER_OLD_PASSWORDS_NO_MIDDLE_GROUND
  eng "Invalid old_passwords mode: 1. Valid values are 2 and 0"

ER_VERBOSE_REQUIRES_HELP
  eng "--verbose is for use with --help; did you mean --log-error-verbosity?"

ER_POINTLESS_WITHOUT_SLOWLOG
  eng "options --log-slow-admin-statements, --log-queries-not-using-indexes and --log-slow-replica-statements have no effect if --slow-query-log is not set"

ER_WASTEFUL_NET_BUFFER_SIZE
  eng "net_buffer_length (%lu) is set to be larger than max_allowed_packet (%lu). Please rectify."

ER_DEPRECATED_TIMESTAMP_IMPLICIT_DEFAULTS
  eng "TIMESTAMP with implicit DEFAULT value is deprecated. Please use --explicit_defaults_for_timestamp server option (see documentation for more details)."

ER_FT_BOOL_SYNTAX_INVALID
  eng "Invalid ft-boolean-syntax string: %s"

ER_CREDENTIALLESS_AUTO_USER_BAD
  eng "'NO_AUTO_CREATE_USER' sql mode was not set."

ER_CONNECTION_HANDLING_OOM
  eng "Could not allocate memory for connection handling"

ER_THREAD_HANDLING_OOM
  eng "Could not allocate memory for thread handling"

ER_CANT_CREATE_TEST_FILE
  eng "Can't create test file %s"

ER_CANT_CREATE_PID_FILE
  eng "Can't start server: can't create PID file: %s"

ER_CANT_REMOVE_PID_FILE
  eng "Unable to delete pid file: %s"

ER_CANT_CREATE_SHUTDOWN_THREAD
  eng "Can't create thread to handle shutdown requests (errno= %d)"

ER_SEC_FILE_PRIV_CANT_ACCESS_DIR
  eng "Failed to access directory for --secure-file-priv. Please make sure that directory exists and is accessible by MySQL Server. Supplied value : %s"

ER_SEC_FILE_PRIV_IGNORED
  eng "Ignoring --secure-file-priv value as server is running with --initialize(-insecure)."

ER_SEC_FILE_PRIV_EMPTY
  eng "Insecure configuration for --secure-file-priv: Current value does not restrict location of generated files. Consider setting it to a valid, non-empty path."

ER_SEC_FILE_PRIV_NULL
  eng "--secure-file-priv is set to NULL. Operations related to importing and exporting data are disabled"

ER_SEC_FILE_PRIV_DIRECTORY_INSECURE
  eng "Insecure configuration for --secure-file-priv: %s is accessible through --secure-file-priv. Consider choosing a different directory."

ER_SEC_FILE_PRIV_CANT_STAT
  eng "Failed to get stat for directory pointed out by --secure-file-priv"

ER_SEC_FILE_PRIV_DIRECTORY_PERMISSIONS
  eng "Insecure configuration for --secure-file-priv: Location is accessible to all OS users. Consider choosing a different directory."

ER_SEC_FILE_PRIV_ARGUMENT_TOO_LONG
  eng "Value for --secure-file-priv is longer than maximum limit of %d"

ER_CANT_CREATE_NAMED_PIPES_THREAD
  eng "Can't create thread to handle named pipes (errno= %d)"

ER_CANT_CREATE_TCPIP_THREAD
  eng "Can't create thread to handle TCP/IP (errno= %d)"

ER_CANT_CREATE_SHM_THREAD
  eng "Can't create thread to handle shared memory (errno= %d)"

ER_CANT_CREATE_INTERRUPT_THREAD
  eng "Can't create interrupt-thread (error %d, errno: %d)"

ER_WRITABLE_CONFIG_REMOVED
  eng "World-writable config file '%s' has been removed."

ER_CORE_VALUES
  eng "setrlimit could not change the size of core files to 'infinity';  We may not be able to generate a core file on signals"

ER_WRONG_DATETIME_SPEC
  eng "Wrong date/time format specifier: %s"

ER_RPL_BINLOG_FILTERS_OOM
  eng "Could not allocate replication and binlog filters: %s"

ER_KEYCACHE_OOM
  eng "Cannot allocate the keycache"

ER_CONFIRMING_THE_FUTURE
  eng "Current time has got past year 2038. Validating current time with %d iterations before initiating the normal server shutdown process."

ER_BACK_IN_TIME
  eng "Iteration %d: Obtained valid current time from system"

ER_FUTURE_DATE
  eng "Iteration %d: Current time obtained from system is greater than 2038"

ER_UNSUPPORTED_DATE
  eng "This MySQL server doesn't support dates later then 2038"

ER_STARTING_AS
  eng "%s (mysqld %s) starting as process %lu"

ER_SHUTTING_DOWN_REPLICA_THREADS
  eng "Shutting down replica threads"

ER_DISCONNECTING_REMAINING_CLIENTS
  eng "Forcefully disconnecting %d remaining clients"

ER_ABORTING
  eng "Aborting"

ER_BINLOG_END
  eng "Binlog end"

ER_CALL_ME_LOCALHOST
  eng "gethostname failed, using '%s' as hostname"

ER_USER_REQUIRES_ROOT
  eng "One can only use the --user switch if running as root"

ER_REALLY_RUN_AS_ROOT
  eng "Fatal error: Please read \"Security\" section of the manual to find out how to run mysqld as root!"

ER_USER_WHAT_USER
  eng "Fatal error: Can't change to run as user '%s' ;  Please check that the user exists!"

ER_TRANSPORTS_WHAT_TRANSPORTS
  eng "Server is started with --require-secure-transport=ON but no secure transports (SSL or Shared Memory) are configured."

ER_FAIL_SETGID
  eng "setgid: %s"

ER_FAIL_SETUID
  eng "setuid: %s"

ER_FAIL_SETREGID
  eng "setregid: %s"

ER_FAIL_SETREUID
  eng "setreuid: %s"

ER_FAIL_CHROOT
  eng "chroot: %s"

ER_WIN_LISTEN_BUT_HOW
  eng "TCP/IP, --shared-memory, or --named-pipe should be configured on NT OS"

ER_NOT_RIGHT_NOW
  eng "CTRL-C ignored during startup"

ER_FIXING_CLIENT_CHARSET
  eng "'%s' can not be used as client character set. '%s' will be used as default client character set."

ER_OOM
  eng "Out of memory"

ER_FAILED_TO_LOCK_MEM
  eng "Failed to lock memory. Errno: %d"

ER_MYINIT_FAILED
  eng "my_init() failed."

ER_BEG_INITFILE
  eng "Execution of init_file \'%s\' started."

ER_END_INITFILE
  eng "Execution of init_file \'%s\' ended."

ER_CHANGED_MAX_OPEN_FILES
  eng "Changed limits: max_open_files: %lu (requested %lu)"

ER_CANT_INCREASE_MAX_OPEN_FILES
  eng "Could not increase number of max_open_files to more than %lu (request: %lu)"

ER_CHANGED_MAX_CONNECTIONS
  eng "Changed limits: max_connections: %lu (requested %lu)"

ER_CHANGED_TABLE_OPEN_CACHE
  eng "Changed limits: table_open_cache: %lu (requested %lu)"

ER_THE_USER_ABIDES
  eng "Ignoring user change to '%s' because the user was set to '%s' earlier on the command line"

ER_RPL_CANT_ADD_DO_TABLE
  eng "Could not add do table rule '%s'!"

ER_RPL_CANT_ADD_IGNORE_TABLE
  eng "Could not add ignore table rule '%s'!"

ER_TRACK_VARIABLES_BOGUS
  eng "The variable session_track_system_variables either has duplicate values or invalid values."

ER_EXCESS_ARGUMENTS
  eng "Too many arguments (first extra is '%s')."

ER_VERBOSE_HINT
  eng "Use --verbose --help to get a list of available options!"

ER_CANT_READ_ERRMSGS
  eng "Unable to read errmsg.sys file"

ER_CANT_INIT_DBS
  eng "Can't init databases"

ER_LOG_OUTPUT_CONTRADICTORY
  eng "There were other values specified to log-output besides NONE. Disabling slow and general logs anyway."

ER_NO_CSV_NO_LOG_TABLES
  eng "CSV engine is not present, falling back to the log files"

ER_RPL_REWRITEDB_MISSING_ARROW
  eng "Bad syntax in replicate-rewrite-db - missing '->'!"

ER_RPL_REWRITEDB_EMPTY_FROM
  eng "Bad syntax in replicate-rewrite-db - empty FROM db!"

ER_RPL_REWRITEDB_EMPTY_TO
  eng "Bad syntax in replicate-rewrite-db - empty TO db!"

ER_LOG_FILES_GIVEN_LOG_OUTPUT_IS_TABLE
  eng "Although a path was specified for the %s, log tables are used. To enable logging to files use the --log-output=file option."

ER_LOG_FILE_INVALID
  eng "Invalid value for %s: %s"

ER_LOWER_CASE_TABLE_NAMES_CS_DD_ON_CI_FS_UNSUPPORTED
  eng "The server option 'lower_case_table_names' is configured to use case sensitive table names but the data directory is on a case-insensitive file system which is an unsupported combination. Please consider either using a case sensitive file system for your data directory or switching to a case-insensitive table name mode."

ER_LOWER_CASE_TABLE_NAMES_USING_2
  eng "Setting lower_case_table_names=2 because file system for %s is case insensitive"

ER_LOWER_CASE_TABLE_NAMES_USING_0
  eng "lower_case_table_names was set to 2, even though your the file system '%s' is case sensitive.  Now setting lower_case_table_names to 0 to avoid future problems."

ER_NEED_LOG_BIN
  eng "You need to use --log-bin to make %s work."

ER_NEED_FILE_INSTEAD_OF_DIR
  eng "Path '%s' is a directory name, please specify a file name for %s option"

# Unused since MySQL 8.0.3
ER_LOG_BIN_BETTER_WITH_NAME
  eng "No argument was provided to --log-bin, and --log-bin-index was not used; so replication may break when this MySQL server acts as a source and has his hostname changed!! Please use '--log-bin=%s' to avoid this problem."

ER_BINLOG_NEEDS_SERVERID
  eng "You have enabled the binary log, but you haven't provided the mandatory server-id. Please refer to the proper server start-up parameters documentation"

ER_RPL_CANT_MAKE_PATHS
  eng "Unable to create replication path names: out of memory or path names too long (path name exceeds %d or file name exceeds %d)."

ER_CANT_INITIALIZE_GTID
  eng "Failed to initialize GTID structures."

ER_CANT_INITIALIZE_EARLY_PLUGINS
  eng "Failed to initialize early plugins."

ER_CANT_INITIALIZE_BUILTIN_PLUGINS
  eng "Failed to initialize builtin plugins."

ER_CANT_INITIALIZE_DYNAMIC_PLUGINS
  eng "Failed to initialize dynamic plugins."

ER_PERFSCHEMA_INIT_FAILED
  eng "Performance schema disabled (reason: init failed)."

ER_STACKSIZE_UNEXPECTED
  eng "Asked for %lu thread stack, but got %ld"

OBSOLETE_ER_CANT_SET_DATADIR
  eng "failed to set datadir to %s"

ER_CANT_STAT_DATADIR
  eng "Can't read data directory's stats (%d): %s. Assuming that it's not owned by the same user/group"

ER_CANT_CHOWN_DATADIR
  eng "Can't change data directory owner to %s"

ER_CANT_SET_UP_PERSISTED_VALUES
  eng "Setting persistent options failed."

ER_CANT_SAVE_GTIDS
  eng "Failed to save the set of Global Transaction Identifiers of the last binary log into the mysql.gtid_executed table while the server was shutting down. The next server restart will make another attempt to save Global Transaction Identifiers into the table."

ER_AUTH_CANT_SET_DEFAULT_PLUGIN
  eng "Can't start server: Invalid value for --default-authentication-plugin"

ER_CANT_JOIN_SHUTDOWN_THREAD
  eng "Could not join %sthread. error:%d"

ER_CANT_HASH_DO_AND_IGNORE_RULES
  eng "An error occurred while building do_table and ignore_table rules to hashes for global replication filter."

ER_CANT_OPEN_CA
  eng "Error opening CA certificate file"

ER_CANT_ACCESS_CAPATH
  eng "Error accessing directory pointed by --ssl-capath"

ER_SSL_TRYING_DATADIR_DEFAULTS
  eng "Found %s, %s and %s in data directory. Trying to enable SSL support using them."

ER_AUTO_OPTIONS_FAILED
  eng "Failed to create %s(file: '%s', errno %d)"

ER_CANT_INIT_TIMER
  eng "Failed to initialize timer component (errno %d)."

ER_SERVERID_TOO_LARGE
  eng "server-id configured is too large to represent with server-id-bits configured."

ER_DEFAULT_SE_UNAVAILABLE
  eng "Default%s storage engine (%s) is not available"

ER_CANT_OPEN_ERROR_LOG
  eng "Could not open file '%s' for error logging%s%s"

ER_INVALID_ERROR_LOG_NAME
  eng "Invalid log file name after expanding symlinks: '%s'"

ER_RPL_INFINITY_DENIED
  eng "using --replicate-same-server-id in conjunction with --log-replica-updates is impossible, it would lead to infinite loops in this server."

ER_RPL_INFINITY_IGNORED
  eng "using --replicate-same-server-id in conjunction with --log-replica-updates would lead to infinite loops in this server. However this will be ignored as the --log-bin option is not defined or your server is running with global transaction identiers enabled."

OBSOLETE_ER_NDB_TABLES_NOT_READY
  eng "NDB : Tables not available after %lu seconds. Consider increasing --ndb-wait-setup value"

# could use verbatim, but we want an error-code
ER_TABLE_CHECK_INTACT
  eng "%s"

ER_DD_TABLESPACE_NOT_FOUND
  eng "Unable to start server. The data dictionary tablespace '%s' does not exist."

ER_DD_TRG_CONNECTION_COLLATION_MISSING
  eng "Connection collation is missing for trigger of table %s. Using default connection collation."

ER_DD_TRG_DB_COLLATION_MISSING
  eng "Database collation is missing for trigger of table %s. Using Default character set."

ER_DD_TRG_DEFINER_OOM
  eng "Error in Memory allocation for Definer %s for Trigger."

# ER_TRG_CORRUPTED_FILE
ER_DD_TRG_FILE_UNREADABLE
  eng "Error in reading %s.TRG file."

ER_TRG_CANT_PARSE
  eng "Error in parsing Triggers from %s.TRG file."

ER_DD_TRG_CANT_ADD
  eng "Error in creating DD entry for Trigger %s.%s"

ER_DD_CANT_RESOLVE_VIEW
  eng "Resolving dependency for the view '%s.%s' failed. View is no more valid to use"

ER_DD_VIEW_WITHOUT_DEFINER
  eng "%s.%s has no definer (as per an old view format). Current user is used as definer. Please recreate the view."

ER_PLUGIN_INIT_FAILED
  eng "Plugin '%s' init function returned error."

ER_RPL_TRX_DELEGATES_INIT_FAILED
  eng "Initialization of transaction delegates failed. Please report a bug."

ER_RPL_BINLOG_STORAGE_DELEGATES_INIT_FAILED
  eng "Initialization binlog storage delegates failed. Please report a bug."

ER_RPL_BINLOG_TRANSMIT_DELEGATES_INIT_FAILED
  eng "Initialization of binlog transmit delegates failed. Please report a bug."

ER_RPL_BINLOG_RELAY_DELEGATES_INIT_FAILED
  eng "Initialization binlog relay IO delegates failed. Please report a bug."

ER_RPL_PLUGIN_FUNCTION_FAILED
  eng "Run function '...' in plugin '%s' failed"

ER_SQL_HA_READ_FAILED
  eng "mysql_ha_read: Got error %d when reading table '%s'"

ER_SR_BOGUS_VALUE
  eng "Stored routine '%s'.'%s': invalid value in column %s."

ER_SR_INVALID_CONTEXT
  eng "Invalid creation context '%s.%s'."

ER_READING_TABLE_FAILED
  eng "Got error %d when reading table '%s'"

ER_DES_FILE_WRONG_KEY
  eng "load_des_file:  Found wrong key_number: %c"

OBSOLETE_ER_CANT_SET_PERSISTED
  eng "Failed to set persisted options."

ER_JSON_PARSE_ERROR
  eng "Persisted config file is corrupt. Please ensure mysqld-auto.cnf file is valid JSON."

ER_CONFIG_OPTION_WITHOUT_GROUP
  eng "Found option without preceding group in config file"

ER_VALGRIND_DO_QUICK_LEAK_CHECK
  eng "VALGRIND_DO_QUICK_LEAK_CHECK"

ER_VALGRIND_COUNT_LEAKS
  eng "VALGRIND_COUNT_LEAKS reports %lu leaked bytes for query '%.*s'"

ER_LOAD_DATA_INFILE_FAILED_IN_UNEXPECTED_WAY
  eng "LOAD DATA INFILE in the replica SQL Thread can only read from --replica-load-tmpdir. Please, report a bug."

ER_UNKNOWN_ERROR_NUMBER
  eng "Got unknown error: %d"

ER_UDF_CANT_ALLOC_FOR_STRUCTURES
  eng "Can't allocate memory for udf structures"

ER_UDF_CANT_ALLOC_FOR_FUNCTION
  eng "Can't alloc memory for udf function: '%.64s'"

ER_UDF_INVALID_ROW_IN_FUNCTION_TABLE
  eng "Invalid row in mysql.func table for function '%.64s'"

ER_UDF_CANT_OPEN_FUNCTION_TABLE
  eng "Could not open the mysql.func table. Please perform the MySQL upgrade procedure."

ER_XA_RECOVER_FOUND_TRX_IN_SE
  eng "Found %d prepared transaction(s) in %s"

ER_XA_RECOVER_FOUND_XA_TRX
  eng "Found %d prepared XA transactions"

OBSOLETE_ER_XA_IGNORING_XID
  eng "ignore xid %s"

OBSOLETE_ER_XA_COMMITTING_XID
  eng "commit xid %s"

OBSOLETE_ER_XA_ROLLING_BACK_XID
  eng "rollback xid %s"

ER_XA_STARTING_RECOVERY
  eng "Starting XA crash recovery..."

ER_XA_NO_MULTI_2PC_HEURISTIC_RECOVER
  eng "--tc-heuristic-recover rollback strategy is not safe on systems with more than one 2-phase-commit-capable storage engine. Aborting crash recovery."

ER_XA_RECOVER_EXPLANATION
  eng "Found %d prepared transactions! It means that mysqld was not shut down properly last time and critical recovery information (last binlog or %s file) was manually deleted after a crash. You have to start mysqld with --tc-heuristic-recover switch to commit or rollback pending transactions."

ER_XA_RECOVERY_DONE
  eng "XA crash recovery finished."

ER_TRX_GTID_COLLECT_REJECT
  eng "Failed to collect GTID to send in the response packet!"

ER_SQL_AUTHOR_DEFAULT_ROLES_FAIL
  eng "MYSQL.DEFAULT_ROLES couldn't be updated for authorization identifier %s"

ER_SQL_USER_TABLE_CREATE_WARNING
  eng "Following users were specified in CREATE USER IF NOT EXISTS but they already exist. Corresponding entry in binary log used default authentication plugin '%s' to rewrite authentication information (if any) for them: %s"

ER_SQL_USER_TABLE_ALTER_WARNING
  eng "Following users were specified in ALTER USER IF EXISTS but they do not exist. Corresponding entry in binary log used default authentication plugin '%s' to rewrite authentication information (if any) for them: %s"

ER_ROW_IN_WRONG_PARTITION_PLEASE_REPAIR
  eng "Table '%-192s' corrupted: row in wrong partition: %s -- Please REPAIR the table!"

ER_MYISAM_CRASHED_ERROR_IN_THREAD
  eng "Got an error from thread_id=%u, %s:%d"

ER_MYISAM_CRASHED_ERROR_IN
  eng "Got an error from unknown thread, %s:%d"

ER_TOO_MANY_STORAGE_ENGINES
  eng "Too many storage engines!"

ER_SE_TYPECODE_CONFLICT
  eng "Storage engine '%s' has conflicting typecode. Assigning value %d."

ER_TRX_WRITE_SET_OOM
  eng "Out of memory on transaction write set extraction"

ER_HANDLERTON_OOM
  eng "Unable to allocate memory for plugin '%s' handlerton."

ER_CONN_SHM_LISTENER
  eng "Shared memory setting up listener"

ER_CONN_SHM_CANT_CREATE_SERVICE
  eng "Can't create shared memory service: %s. : %s"

ER_CONN_SHM_CANT_CREATE_CONNECTION
  eng "Can't create shared memory connection: %s. : %s"

ER_CONN_PIP_CANT_CREATE_EVENT
  eng "Can't create event, last error=%u"

ER_CONN_PIP_CANT_CREATE_PIPE
  eng "Can't create new named pipe!: %s"

ER_CONN_PER_THREAD_NO_THREAD
  eng "Can't create thread to handle new connection(errno= %d)"

ER_CONN_TCP_NO_SOCKET
  eng "Failed to create a socket for %s '%s': errno: %d."

ER_CONN_TCP_CREATED
  eng "Server socket created on IP: '%s'."

ER_CONN_TCP_ADDRESS
  eng "Server hostname (bind-address): '%s'; port: %d"

ER_CONN_TCP_IPV6_AVAILABLE
  eng "IPv6 is available."

ER_CONN_TCP_IPV6_UNAVAILABLE
  eng "IPv6 is not available."

ER_CONN_TCP_ERROR_WITH_STRERROR
  eng "Can't create IP socket: %s"

ER_CONN_TCP_CANT_RESOLVE_HOSTNAME
  eng "Can't start server: cannot resolve hostname!"

ER_CONN_TCP_IS_THERE_ANOTHER_USING_PORT
  eng "Do you already have another mysqld server running on port: %d ?"

ER_CONN_UNIX_IS_THERE_ANOTHER_USING_SOCKET
  eng "Do you already have another mysqld server running on socket: %s ?"

ER_CONN_UNIX_PID_CLAIMED_SOCKET_FILE
  eng "Another process with pid %d is using unix socket file."

ER_CONN_TCP_CANT_RESET_V6ONLY
  eng "Failed to reset IPV6_V6ONLY flag (error: %d). The server will listen to IPv6 addresses only."

ER_CONN_TCP_BIND_RETRY
  eng "Retrying bind on TCP/IP port %u"

ER_CONN_TCP_BIND_FAIL
  eng "Can't start server: Bind on TCP/IP port: %s"

ER_CONN_TCP_IP_NOT_LOGGED
  eng "Fails to print out IP-address."

ER_CONN_TCP_RESOLVE_INFO
  eng "  - '%s' resolves to '%s';"

ER_CONN_TCP_START_FAIL
  eng "Can't start server: listen() on TCP/IP port: %s"

ER_CONN_TCP_LISTEN_FAIL
  eng "listen() on TCP/IP failed with error %d"

ER_CONN_UNIX_PATH_TOO_LONG
  eng "The socket file path is too long (> %u): %s"

ER_CONN_UNIX_LOCK_FILE_FAIL
  eng "Unable to setup unix socket lock file."

ER_CONN_UNIX_NO_FD
  eng "Can't start server: UNIX Socket : %s"

ER_CONN_UNIX_NO_BIND_NO_START
  eng "Can't start server : Bind on unix socket: %s"

ER_CONN_UNIX_LISTEN_FAILED
  eng "listen() on Unix socket failed with error %d"

ER_CONN_UNIX_LOCK_FILE_GIVING_UP
  eng "Unable to create unix socket lock file %s after retries."

ER_CONN_UNIX_LOCK_FILE_CANT_CREATE
  eng "Could not create unix socket lock file %s."

ER_CONN_UNIX_LOCK_FILE_CANT_OPEN
  eng "Could not open unix socket lock file %s."

ER_CONN_UNIX_LOCK_FILE_CANT_READ
  eng "Could not read unix socket lock file %s."

ER_CONN_UNIX_LOCK_FILE_EMPTY
  eng "Unix socket lock file is empty %s."

ER_CONN_UNIX_LOCK_FILE_PIDLESS
  eng "Invalid pid in unix socket lock file %s."

ER_CONN_UNIX_LOCK_FILE_CANT_WRITE
  eng "Could not write unix socket lock file %s errno %d."

ER_CONN_UNIX_LOCK_FILE_CANT_DELETE
  eng "Could not remove unix socket lock file %s errno %d."

ER_CONN_UNIX_LOCK_FILE_CANT_SYNC
  eng "Could not sync unix socket lock file %s errno %d."

ER_CONN_UNIX_LOCK_FILE_CANT_CLOSE
  eng "Could not close unix socket lock file %s errno %d."

ER_CONN_SOCKET_SELECT_FAILED
  eng "mysqld: Got error %d from select"

ER_CONN_SOCKET_ACCEPT_FAILED
  eng "Error in accept: %s"

ER_AUTH_RSA_CANT_FIND
  eng "RSA %s key file not found: %s. Some authentication plugins will not work."

ER_AUTH_RSA_CANT_PARSE
  eng "Failure to parse RSA %s key (file exists): %s: %s"

ER_AUTH_RSA_CANT_READ
  eng "Failure to read key file: %s"

ER_AUTH_RSA_FILES_NOT_FOUND
  eng "RSA key files not found. Some authentication plugins will not work."

ER_CONN_ATTR_TRUNCATED
  eng "Connection attributes of length %lu were truncated (%d bytes lost) for connection %llu, user %s@%s (as %s), auth: %s"

ER_X509_CIPHERS_MISMATCH
  eng "X.509 ciphers mismatch: should be '%s' but is '%s'"

ER_X509_ISSUER_MISMATCH
  eng "X.509 issuer mismatch: should be '%s' but is '%s'"

ER_X509_SUBJECT_MISMATCH
  eng "X.509 subject mismatch: should be '%s' but is '%s'"

ER_AUTH_CANT_ACTIVATE_ROLE
  eng "Failed to activate default role %s for %s"

ER_X509_NEEDS_RSA_PRIVKEY
  eng "Could not generate RSA private key required for X.509 certificate."

ER_X509_CANT_WRITE_KEY
  eng "Could not write key file: %s"

ER_X509_CANT_CHMOD_KEY
  eng "Could not set file permission for %s"

ER_X509_CANT_READ_CA_KEY
  eng "Could not read CA key file: %s"

ER_X509_CANT_READ_CA_CERT
  eng "Could not read CA certificate file: %s"

ER_X509_CANT_CREATE_CERT
  eng "Could not generate X.509 certificate."

ER_X509_CANT_WRITE_CERT
  eng "Could not write certificate file: %s"

ER_AUTH_CANT_CREATE_RSA_PAIR
  eng "Could not generate RSA Private/Public key pair"

ER_AUTH_CANT_WRITE_PRIVKEY
  eng "Could not write private key file: %s"

ER_AUTH_CANT_WRITE_PUBKEY
  eng "Could not write public key file: %s"

ER_AUTH_SSL_CONF_PREVENTS_CERT_GENERATION
  eng "Skipping generation of SSL certificates as options related to SSL are specified."

ER_AUTH_USING_EXISTING_CERTS
  eng "Skipping generation of SSL certificates as certificate files are present in data directory."

ER_AUTH_CERTS_SAVED_TO_DATADIR
  eng "Auto generated SSL certificates are placed in data directory."

ER_AUTH_CERT_GENERATION_DISABLED
  eng "Skipping generation of SSL certificates as --auto_generate_certs is set to OFF."

ER_AUTH_RSA_CONF_PREVENTS_KEY_GENERATION
  eng "Skipping generation of RSA key pair through %s as options related to RSA keys are specified."

ER_AUTH_KEY_GENERATION_SKIPPED_PAIR_PRESENT
  eng "Skipping generation of RSA key pair through %s as key files are present in data directory."

ER_AUTH_KEYS_SAVED_TO_DATADIR
  eng "Auto generated RSA key files through %s are placed in data directory."

ER_AUTH_KEY_GENERATION_DISABLED
  eng "Skipping generation of RSA key pair as %s is set to OFF."

ER_AUTHCACHE_PROXIES_PRIV_SKIPPED_NEEDS_RESOLVE
  eng "'proxies_priv' entry '%s@%s %s@%s' ignored in --skip-name-resolve mode."

ER_AUTHCACHE_PLUGIN_MISSING
  eng "The plugin '%.*s' used to authenticate user '%s'@'%.*s' is not loaded. Nobody can currently login using this account."

ER_AUTHCACHE_PLUGIN_CONFIG
  eng "The plugin '%s' is used to authenticate user '%s'@'%.*s', %s configured. Nobody can currently login using this account."

OBSOLETE_ER_AUTHCACHE_ROLE_TABLES_DODGY
  eng "Could not load mysql.role_edges and mysql.default_roles tables. ACL DDLs will not work unless the MySQL upgrade procedure is performed."

ER_AUTHCACHE_USER_SKIPPED_NEEDS_RESOLVE
  eng "'user' entry '%s@%s' ignored in --skip-name-resolve mode."

ER_AUTHCACHE_USER_TABLE_DODGY
  eng "Fatal error: Could not read the column 'authentication_string' from table 'mysql.user'. Please perform the MySQL upgrade procedure."

ER_AUTHCACHE_USER_IGNORED_DEPRECATED_PASSWORD
  eng "User entry '%s'@'%s' has a deprecated pre-4.1 password. The user will be ignored and no one can login with this user anymore."

ER_AUTHCACHE_USER_IGNORED_NEEDS_PLUGIN
  eng "User entry '%s'@'%s' has an empty plugin value. The user will be ignored and no one can login with this user anymore."

ER_AUTHCACHE_USER_IGNORED_INVALID_PASSWORD
  eng "Found invalid password for user: '%s@%s'; Ignoring user"

ER_AUTHCACHE_EXPIRED_PASSWORD_UNSUPPORTED
  eng "'user' entry '%s@%s' has the password ignore flag raised, but its authentication plugin doesn't support password expiration. The user id will be ignored."

ER_NO_SUPER_WITHOUT_USER_PLUGIN
  eng "Some of the user accounts with SUPER privileges were disabled because of empty mysql.user.plugin value. If you are upgrading from MySQL 5.6 to MySQL 5.7 it means that substitution for the empty plugin column was not possible. Probably because of pre 4.1 password hash. If your account is disabled you will need to perform the MySQL upgrade procedure. For complete instructions on how to upgrade MySQL to a new version please see the 'Upgrading MySQL' section from the MySQL manual."

ER_AUTHCACHE_DB_IGNORED_EMPTY_NAME
  eng "Found an entry in the 'db' table with empty database name; Skipped"

ER_AUTHCACHE_DB_SKIPPED_NEEDS_RESOLVE
  eng "'db' entry '%s %s@%s' ignored in --skip-name-resolve mode."

ER_AUTHCACHE_DB_ENTRY_LOWERCASED_REVOKE_WILL_FAIL
  eng "'db' entry '%s %s@%s' had database in mixed case that has been forced to lowercase because lower_case_table_names is set. It will not be possible to remove this privilege using REVOKE."

ER_AUTHCACHE_TABLE_PROXIES_PRIV_MISSING
  eng "The system table mysql.proxies_priv is missing. Please perform the MySQL upgrade procedure."

ER_AUTHCACHE_CANT_OPEN_AND_LOCK_PRIVILEGE_TABLES
  eng "Fatal error: Can't open and lock privilege tables: %s"

ER_AUTHCACHE_CANT_INIT_GRANT_SUBSYSTEM
  eng "Fatal: can't initialize grant subsystem - '%s'"

ER_AUTHCACHE_PROCS_PRIV_SKIPPED_NEEDS_RESOLVE
  eng "'procs_priv' entry '%s %s@%s' ignored in --skip-name-resolve mode."

ER_AUTHCACHE_PROCS_PRIV_ENTRY_IGNORED_BAD_ROUTINE_TYPE
  eng "'procs_priv' entry '%s' ignored, bad routine type"

ER_AUTHCACHE_TABLES_PRIV_SKIPPED_NEEDS_RESOLVE
  eng "'tables_priv' entry '%s %s@%s' ignored in --skip-name-resolve mode."

ER_USER_NOT_IN_EXTRA_USERS_BINLOG_POSSIBLY_INCOMPLETE
  eng "Failed to add %s in extra_users. Binary log entry may miss some of the users."

ER_DD_SCHEMA_NOT_FOUND
  eng "Unable to start server. The data dictionary schema '%s' does not exist."

ER_DD_TABLE_NOT_FOUND
  eng "Unable to start server. The data dictionary table '%s' does not exist."

ER_DD_SE_INIT_FAILED
  eng "Failed to initialize DD Storage Engine"

ER_DD_ABORTING_PARTIAL_UPGRADE
  eng "Found partially upgraded DD. Aborting upgrade and deleting all DD tables. Start the upgrade process again."

ER_DD_FRM_EXISTS_FOR_TABLE
  eng "Found .frm file with same name as one of the Dictionary Tables."

ER_DD_CREATED_FOR_UPGRADE
  eng "Created Data Dictionary for upgrade"

ER_ERRMSG_CANT_FIND_FILE
  eng "Can't find error-message file '%s'. Check error-message file location and 'lc-messages-dir' configuration directive."

ER_ERRMSG_LOADING_55_STYLE
  eng "Using pre 5.5 semantics to load error messages from %s. If this is not intended, refer to the documentation for valid usage of --lc-messages-dir and --language parameters."

ER_ERRMSG_MISSING_IN_FILE
  eng "Error message file '%s' had only %d error messages, but it should contain at least %d error messages. Check that the above file is the right version for this program!"

ER_ERRMSG_OOM
  eng "Not enough memory for messagefile '%s'"

ER_ERRMSG_CANT_READ
  eng "Can't read from messagefile '%s'"

ER_TABLE_INCOMPATIBLE_DECIMAL_FIELD
  eng "Found incompatible DECIMAL field '%s' in %s; Please do \"ALTER TABLE `%s` FORCE\" to fix it!"

ER_TABLE_INCOMPATIBLE_YEAR_FIELD
  eng "Found incompatible YEAR(x) field '%s' in %s; Please do \"ALTER TABLE `%s` FORCE\" to fix it!"

ER_INVALID_CHARSET_AND_DEFAULT_IS_MB
  eng "'%s' had no or invalid character set, and default character set is multi-byte, so character column sizes may have changed"

ER_TABLE_WRONG_KEY_DEFINITION
  eng "Found wrong key definition in %s; Please do \"ALTER TABLE `%s` FORCE \" to fix it!"

ER_CANT_OPEN_FRM_FILE
  eng "Unable to open file %s"

ER_CANT_READ_FRM_FILE
  eng "Error in reading file %s"

ER_TABLE_CREATED_WITH_DIFFERENT_VERSION
  eng "Table '%s' was created with a different version of MySQL and cannot be read"

ER_VIEW_UNPARSABLE
  eng "Unable to read view %s"

ER_FILE_TYPE_UNKNOWN
  eng "File %s has unknown type in its header."

ER_INVALID_INFO_IN_FRM
  eng "Incorrect information in file %s"

ER_CANT_OPEN_AND_LOCK_PRIVILEGE_TABLES
  eng "Can't open and lock privilege tables: %s"

ER_AUDIT_PLUGIN_DOES_NOT_SUPPORT_AUDIT_AUTH_EVENTS
  eng "Plugin '%s' cannot subscribe to MYSQL_AUDIT_AUTHORIZATION events. Currently not supported."

ER_AUDIT_PLUGIN_HAS_INVALID_DATA
  eng "Plugin '%s' has invalid data."

ER_TZ_OOM_INITIALIZING_TIME_ZONES
  eng "Fatal error: OOM while initializing time zones"

ER_TZ_CANT_OPEN_AND_LOCK_TIME_ZONE_TABLE
  eng "Can't open and lock time zone table: %s trying to live without them"

ER_TZ_OOM_LOADING_LEAP_SECOND_TABLE
  eng "Fatal error: Out of memory while loading mysql.time_zone_leap_second table"

ER_TZ_TOO_MANY_LEAPS_IN_LEAP_SECOND_TABLE
  eng "Fatal error: While loading mysql.time_zone_leap_second table: too much leaps"

ER_TZ_ERROR_LOADING_LEAP_SECOND_TABLE
  eng "Fatal error: Error while loading mysql.time_zone_leap_second table"

ER_TZ_UNKNOWN_OR_ILLEGAL_DEFAULT_TIME_ZONE
  eng "Fatal error: Illegal or unknown default time zone '%s'"

ER_TZ_CANT_FIND_DESCRIPTION_FOR_TIME_ZONE
  eng "Can't find description of time zone '%.*s'"

ER_TZ_CANT_FIND_DESCRIPTION_FOR_TIME_ZONE_ID
  eng "Can't find description of time zone '%u'"

ER_TZ_TRANSITION_TYPE_TABLE_TYPE_TOO_LARGE
  eng "Error while loading time zone description from mysql.time_zone_transition_type table: too big transition type id"

ER_TZ_TRANSITION_TYPE_TABLE_ABBREVIATIONS_EXCEED_SPACE
  eng "Error while loading time zone description from mysql.time_zone_transition_type table: not enough room for abbreviations"

ER_TZ_TRANSITION_TYPE_TABLE_LOAD_ERROR
  eng "Error while loading time zone description from mysql.time_zone_transition_type table"

ER_TZ_TRANSITION_TABLE_TOO_MANY_TRANSITIONS
  eng "Error while loading time zone description from mysql.time_zone_transition table: too much transitions"

ER_TZ_TRANSITION_TABLE_BAD_TRANSITION_TYPE
  eng "Error while loading time zone description from mysql.time_zone_transition table: bad transition type id"

ER_TZ_TRANSITION_TABLE_LOAD_ERROR
  eng "Error while loading time zone description from mysql.time_zone_transition table"

ER_TZ_NO_TRANSITION_TYPES_IN_TIME_ZONE
  eng "loading time zone without transition types"

ER_TZ_OOM_LOADING_TIME_ZONE_DESCRIPTION
  eng "Out of memory while loading time zone description"

ER_TZ_CANT_BUILD_MKTIME_MAP
  eng "Unable to build mktime map for time zone"

ER_TZ_OOM_WHILE_LOADING_TIME_ZONE
  eng "Out of memory while loading time zone"

ER_TZ_OOM_WHILE_SETTING_TIME_ZONE
  eng "Fatal error: Out of memory while setting new time zone"

ER_REPLICA_SQL_THREAD_STOPPED_UNTIL_CONDITION_BAD
  eng "Replica SQL thread is stopped because UNTIL condition is bad(%s:%llu)."

ER_REPLICA_SQL_THREAD_STOPPED_UNTIL_POSITION_REACHED
  eng "Replica SQL thread stopped because it reached its UNTIL position %llu"

ER_REPLICA_SQL_THREAD_STOPPED_BEFORE_GTIDS_ALREADY_APPLIED
  eng "Replica SQL thread stopped because UNTIL SQL_BEFORE_GTIDS %s is already applied"

ER_REPLICA_SQL_THREAD_STOPPED_BEFORE_GTIDS_REACHED
  eng "Replica SQL thread stopped because it reached UNTIL SQL_BEFORE_GTIDS %s"

ER_REPLICA_SQL_THREAD_STOPPED_AFTER_GTIDS_REACHED
  eng "Replica SQL thread stopped because it reached UNTIL SQL_AFTER_GTIDS %s"

ER_REPLICA_SQL_THREAD_STOPPED_GAP_TRX_PROCESSED
  eng "Replica SQL thread stopped according to UNTIL SQL_AFTER_MTS_GAPS as it has processed all gap transactions left from the previous replica session."

ER_GROUP_REPLICATION_PLUGIN_NOT_INSTALLED
  eng "Group Replication plugin is not installed."

ER_GTID_ALREADY_ADDED_BY_USER
  eng "The transaction owned GTID is already in the %s table, which is caused by an explicit modifying from user client."

ER_FAILED_TO_DELETE_FROM_GTID_EXECUTED_TABLE
  eng "Failed to delete the row: '%s' from the gtid_executed table."

ER_FAILED_TO_COMPRESS_GTID_EXECUTED_TABLE
  eng "Failed to compress the gtid_executed table."

ER_FAILED_TO_COMPRESS_GTID_EXECUTED_TABLE_OOM
  eng "Failed to compress the gtid_executed table, because it is failed to allocate the THD."

ER_FAILED_TO_INIT_THREAD_ATTR_FOR_GTID_TABLE_COMPRESSION
  eng "Failed to initialize thread attribute when creating compression thread."

ER_FAILED_TO_CREATE_GTID_TABLE_COMPRESSION_THREAD
  eng "Can not create thread to compress gtid_executed table (errno= %d)"

ER_FAILED_TO_JOIN_GTID_TABLE_COMPRESSION_THREAD
  eng "Could not join gtid_executed table compression thread. error:%d"

ER_NPIPE_FAILED_TO_INIT_SECURITY_DESCRIPTOR
  eng "Can't start server : Initialize security descriptor: %s"

ER_NPIPE_FAILED_TO_SET_SECURITY_DESCRIPTOR
  eng "Can't start server : Set security descriptor: %s"

ER_NPIPE_PIPE_ALREADY_IN_USE
  eng "Can't start server : Named Pipe \"%s\" already in use."

OBSOLETE_ER_NDB_SLAVE_SAW_EPOCH_LOWER_THAN_PREVIOUS_ON_START
  eng "NDB Replica : At SQL thread start applying epoch %llu/%llu (%llu) from Source ServerId %u which is lower than previously applied epoch %llu/%llu (%llu).  Group Source Log : %s  Group Source Log Pos : %llu.  Check replica positioning."

OBSOLETE_ER_NDB_SLAVE_SAW_EPOCH_LOWER_THAN_PREVIOUS
  eng "NDB Replica : SQL thread stopped as applying epoch %llu/%llu (%llu) from Source ServerId %u which is lower than previously applied epoch %llu/%llu (%llu).  Group Source Log : %s  Group Source Log Pos : %llu"

OBSOLETE_ER_NDB_SLAVE_SAW_ALREADY_COMMITTED_EPOCH
  eng "NDB Replica : SQL thread stopped as attempted to reapply already committed epoch %llu/%llu (%llu) from server id %u.  Group Source Log : %s  Group Source Log Pos : %llu."

OBSOLETE_ER_NDB_SLAVE_PREVIOUS_EPOCH_NOT_COMMITTED
  eng "NDB Replica : SQL thread stopped as attempting to apply new epoch %llu/%llu (%llu) while lower received epoch %llu/%llu (%llu) has not been committed.  Source server id : %u.  Group Source Log : %s  Group Source Log Pos : %llu."

OBSOLETE_ER_NDB_SLAVE_MISSING_DATA_FOR_TIMESTAMP_COLUMN
  eng "NDB Replica: missing data for %s timestamp column %u."

OBSOLETE_ER_NDB_SLAVE_LOGGING_EXCEPTIONS_TO
  eng "NDB Replica: Table %s.%s logging exceptions to %s.%s"

OBSOLETE_ER_NDB_SLAVE_LOW_EPOCH_RESOLUTION
  eng "NDB Replica: Table %s.%s : %s, low epoch resolution"

OBSOLETE_ER_NDB_INFO_FOUND_UNEXPECTED_FIELD_TYPE
  eng "Found unexpected field type %u"

OBSOLETE_ER_NDB_INFO_FAILED_TO_CREATE_NDBINFO
  eng "Failed to create NdbInfo"

OBSOLETE_ER_NDB_INFO_FAILED_TO_INIT_NDBINFO
  eng "Failed to init NdbInfo"

OBSOLETE_ER_NDB_CLUSTER_WRONG_NUMBER_OF_FUNCTION_ARGUMENTS
  eng "ndb_serialize_cond: Unexpected mismatch of found and expected number of function arguments %u"

OBSOLETE_ER_NDB_CLUSTER_SCHEMA_INFO
  eng "%s - %s.%s"

OBSOLETE_ER_NDB_CLUSTER_GENERIC_MESSAGE
  eng "%s"

ER_RPL_CANT_OPEN_INFO_TABLE
  eng "Info table is not ready to be used. Table '%s.%s' cannot be opened."

ER_RPL_CANT_SCAN_INFO_TABLE
  eng "Info table is not ready to be used. Table '%s.%s' cannot be scanned."

ER_RPL_CORRUPTED_INFO_TABLE
  eng "Corrupted table %s.%s. Check out table definition."

ER_RPL_CORRUPTED_KEYS_IN_INFO_TABLE
  eng "Info table has a problem with its key field(s). Table '%s.%s' expected field #%u to be '%s' but found '%s' instead."

ER_RPL_WORKER_ID_IS
  eng "Choosing worker id %lu, the following is going to be %lu"

ER_RPL_INCONSISTENT_TIMESTAMPS_IN_TRX
  eng "Transaction is tagged with inconsistent logical timestamps: sequence_number (%lld) <= last_committed (%lld)"

ER_RPL_INCONSISTENT_SEQUENCE_NO_IN_TRX
  eng "Transaction's sequence number is inconsistent with that of a preceding one: sequence_number (%lld) <= previous sequence_number (%lld)"

ER_RPL_CHANNELS_REQUIRE_TABLES_AS_INFO_REPOSITORIES
  eng "For the creation of replication channels the connection metadata and applier metadata repositories must be set to TABLE"

ER_RPL_CHANNELS_REQUIRE_NON_ZERO_SERVER_ID
  eng "For the creation of replication channels the server id must be different from 0"

ER_RPL_REPO_SHOULD_BE_TABLE
  eng "Replica: Wrong repository. Repository should be TABLE"

ER_RPL_ERROR_CREATING_CONNECTION_METADATA
  eng "Error creating connection metadata: %s."

ER_RPL_ERROR_CHANGING_CONNECTION_METADATA_REPO_TYPE
  eng "Error changing the type of connection metadata's repository: %s."

ER_RPL_CHANGING_APPLIER_METADATA_REPO_TYPE_FAILED_DUE_TO_GAPS
  eng "It is not possible to change the type of the relay log repository because there are workers repositories with possible execution gaps. The value of --relay_log_info_repository is altered to one of the found Worker repositories. The gaps have to be sorted out before resuming with the type change."

ER_RPL_ERROR_CREATING_APPLIER_METADATA
  eng "Error creating applier metadata: %s."

ER_RPL_ERROR_CHANGING_APPLIER_METADATA_REPO_TYPE
  eng "Error changing the type of applier metadata's repository: %s."

ER_RPL_FAILED_TO_DELETE_FROM_REPLICA_WORKERS_INFO_REPOSITORY
  eng "Could not delete from Replica Workers info repository."

ER_RPL_FAILED_TO_RESET_STATE_IN_REPLICA_INFO_REPOSITORY
  eng "Could not store the reset Replica Worker state into the replica info repository."

ER_RPL_ERROR_CHECKING_REPOSITORY
  eng "Error in checking %s repository info type of %s."

ER_RPL_REPLICA_GENERIC_MESSAGE
  eng "Replica: %s"

ER_RPL_REPLICA_COULD_NOT_CREATE_CHANNEL_LIST
  eng "Replica: Could not create channel list"

ER_RPL_MULTISOURCE_REQUIRES_TABLE_TYPE_REPOSITORIES
  eng "Replica: This replica was a multisourced replica previously which is supported only by both TABLE based connection metadata and applier metadata repositories. Found one or both of the info repos to be type FILE. Set both repos to type TABLE."

ER_RPL_REPLICA_FAILED_TO_INIT_A_CONNECTION_METADATA_STRUCTURE
  eng "Replica: Failed to initialize the connection metadata structure for channel '%s'; its record may still be present in the applier metadata repository, consider deleting it."

ER_RPL_REPLICA_FAILED_TO_INIT_CONNECTION_METADATA_STRUCTURE
  eng "Failed to initialize the connection metadata structure%s"

ER_RPL_REPLICA_FAILED_TO_CREATE_CHANNEL_FROM_CONNECTION_METADATA
  eng "Replica: Failed to create a channel from connection metadata repository."

ER_RPL_FAILED_TO_CREATE_NEW_INFO_FILE
  eng "Failed to create a new info file (file '%s', errno %d)"

ER_RPL_FAILED_TO_CREATE_CACHE_FOR_INFO_FILE
  eng "Failed to create a cache on info file (file '%s')"

ER_RPL_FAILED_TO_OPEN_INFO_FILE
  eng "Failed to open the existing info file (file '%s', errno %d)"

ER_RPL_GTID_MEMORY_FINALLY_AVAILABLE
  eng "Server overcomes the temporary 'out of memory' in '%d' tries while allocating a new chunk of intervals for storing GTIDs."

ER_SERVER_COST_UNKNOWN_COST_CONSTANT
  eng "Unknown cost constant \"%s\" in mysql.server_cost table"

ER_SERVER_COST_INVALID_COST_CONSTANT
  eng "Invalid value for cost constant \"%s\" in mysql.server_cost table: %.1f"

ER_ENGINE_COST_UNKNOWN_COST_CONSTANT
  eng "Unknown cost constant \"%s\" in mysql.engine_cost table"

ER_ENGINE_COST_UNKNOWN_STORAGE_ENGINE
  eng "Unknown storage engine \"%s\" in mysql.engine_cost table"

ER_ENGINE_COST_INVALID_DEVICE_TYPE_FOR_SE
  eng "Invalid device type %d for \"%s\" storage engine for cost constant \"%s\" in mysql.engine_cost table"

ER_ENGINE_COST_INVALID_CONST_CONSTANT_FOR_SE_AND_DEVICE
  eng "Invalid value for cost constant \"%s\" for \"%s\" storage engine and device type %d in mysql.engine_cost table: %.1f"

ER_SERVER_COST_FAILED_TO_READ
  eng "Error while reading from mysql.server_cost table."

ER_ENGINE_COST_FAILED_TO_READ
  eng "Error while reading from mysql.engine_cost table."

ER_FAILED_TO_OPEN_COST_CONSTANT_TABLES
  eng "Failed to open optimizer cost constant tables"

ER_RPL_UNSUPPORTED_UNIGNORABLE_EVENT_IN_STREAM
  eng "Unsupported non-ignorable event fed into the event stream."

ER_RPL_GTID_LOG_EVENT_IN_STREAM
  eng "GTID_LOG_EVENT or ANONYMOUS_GTID_LOG_EVENT is not expected in an event stream %s."

ER_RPL_UNEXPECTED_BEGIN_IN_STREAM
  eng "QUERY(BEGIN) is not expected in an event stream in the middle of a %s."

ER_RPL_UNEXPECTED_COMMIT_ROLLBACK_OR_XID_LOG_EVENT_IN_STREAM
  eng "QUERY(COMMIT or ROLLBACK) or XID_LOG_EVENT is not expected in an event stream %s."

ER_RPL_UNEXPECTED_XA_ROLLBACK_IN_STREAM
  eng "QUERY(XA ROLLBACK) is not expected in an event stream %s."

ER_EVENT_EXECUTION_FAILED_CANT_AUTHENTICATE_USER
  eng "Event Scheduler: [%s].[%s.%s] execution failed, failed to authenticate the user."

ER_EVENT_EXECUTION_FAILED_USER_LOST_EVEN_PRIVILEGE
  eng "Event Scheduler: [%s].[%s.%s] execution failed, user no longer has EVENT privilege."

ER_EVENT_ERROR_DURING_COMPILATION
  eng "Event Scheduler: %serror during compilation of %s.%s"

ER_EVENT_DROPPING
  eng "Event Scheduler: Dropping %s.%s"

OBSOLETE_ER_NDB_SCHEMA_GENERIC_MESSAGE
  eng "Ndb schema[%s.%s]: %s"

ER_RPL_INCOMPATIBLE_DECIMAL_IN_RBR
  eng "In RBR mode, Replica received incompatible DECIMAL field (old-style decimal field) from Source while creating conversion table. Please consider changing datatype on Source to new style decimal by executing ALTER command for column Name: %s.%s.%s."

ER_INIT_ROOT_WITHOUT_PASSWORD
  eng "root@localhost is created with an empty password ! Please consider switching off the --initialize-insecure option."

ER_INIT_GENERATING_TEMP_PASSWORD_FOR_ROOT
  eng "A temporary password is generated for root@localhost: %s"

ER_INIT_CANT_OPEN_BOOTSTRAP_FILE
  eng "Failed to open the bootstrap file %s"

ER_INIT_BOOTSTRAP_COMPLETE
  eng "Bootstrapping complete"

ER_INIT_DATADIR_NOT_EMPTY_WONT_INITIALIZE
  eng "--initialize specified but the data directory has files in it. Aborting."

ER_INIT_DATADIR_EXISTS_WONT_INITIALIZE
  eng "--initialize specified on an existing data directory."

ER_INIT_DATADIR_EXISTS_AND_PATH_TOO_LONG_WONT_INITIALIZE
  eng "--initialize specified but the data directory exists and the path is too long. Aborting."

ER_INIT_DATADIR_EXISTS_AND_NOT_WRITABLE_WONT_INITIALIZE
  eng "--initialize specified but the data directory exists and is not writable. Aborting."

ER_INIT_CREATING_DD
  eng "Creating the data directory %s"

ER_RPL_BINLOG_STARTING_DUMP
  eng "Start binlog_dump to source_thread_id(%u) replica_server(%u), pos(%s, %llu)"

ER_RPL_BINLOG_SOURCE_SENDS_HEARTBEAT
  eng "source sends heartbeat message"

ER_RPL_BINLOG_SKIPPING_REMAINING_HEARTBEAT_INFO
  eng "the rest of heartbeat info skipped ..."

ER_RPL_BINLOG_SOURCE_USES_CHECKSUM_AND_REPLICA_CANT
  eng "Source is configured to log replication events with checksum, but will not send such events to replicas that cannot process them"

OBSOLETE_ER_NDB_QUERY_FAILED
  eng "NDB: Query '%s' failed, error: %d: %s"

ER_KILLING_THREAD
  eng "Killing thread %lu"

ER_DETACHING_SESSION_LEFT_BY_PLUGIN
  eng "Plugin %s is deinitializing a thread but left a session attached. Detaching it forcefully."

ER_CANT_DETACH_SESSION_LEFT_BY_PLUGIN
  eng "Failed to detach the session."

ER_DETACHED_SESSIONS_LEFT_BY_PLUGIN
  eng "Closed forcefully %u session%s left opened by plugin %s"

ER_FAILED_TO_DECREMENT_NUMBER_OF_THREADS
  eng "Failed to decrement the number of threads"

ER_PLUGIN_DID_NOT_DEINITIALIZE_THREADS
  eng "Plugin %s did not deinitialize %u threads"

ER_KILLED_THREADS_OF_PLUGIN
  eng "Killed %u threads of plugin %s"

OBSOLETE_ER_NDB_SLAVE_MAX_REPLICATED_EPOCH_UNKNOWN
  eng "NDB Replica : Could not determine maximum replicated epoch from %s.%s at Replica start, error %u %s"

OBSOLETE_ER_NDB_SLAVE_MAX_REPLICATED_EPOCH_SET_TO
  eng "NDB Replica : MaxReplicatedEpoch set to %llu (%u/%u) at Replica start"

OBSOLETE_ER_NDB_NODE_ID_AND_MANAGEMENT_SERVER_INFO
  eng "NDB: NodeID is %lu, management server '%s:%lu'"

OBSOLETE_ER_NDB_DISCONNECT_INFO
  eng "tid %u: node[%u] transaction_hint=%u, transaction_no_hint=%u"

OBSOLETE_ER_NDB_COLUMN_DEFAULTS_DIFFER
  eng "NDB Internal error: Default values differ for column %u, ndb_default: %d"

OBSOLETE_ER_NDB_COLUMN_SHOULD_NOT_HAVE_NATIVE_DEFAULT
  eng "NDB Internal error: Column %u has native default, but shouldn't. Flags=%u, type=%u"

OBSOLETE_ER_NDB_FIELD_INFO
  eng "field[ name: '%s', type: %u, real_type: %u, flags: 0x%x, is_null: %d]"

OBSOLETE_ER_NDB_COLUMN_INFO
  eng "ndbCol[name: '%s', type: %u, column_no: %d, nullable: %d]"

OBSOLETE_ER_NDB_OOM_IN_FIX_UNIQUE_INDEX_ATTR_ORDER
  eng "fix_unique_index_attr_order: my_malloc(%u) failure"

OBSOLETE_ER_NDB_SLAVE_MALFORMED_EVENT_RECEIVED_ON_TABLE
  eng "NDB Replica : Malformed event received on table %s cannot parse.  Stopping Replica."

OBSOLETE_ER_NDB_SLAVE_CONFLICT_FUNCTION_REQUIRES_ROLE
  eng "NDB Replica : Conflict function %s defined on table %s requires ndb_replica_conflict_role variable to be set.  Stopping replica."

OBSOLETE_ER_NDB_SLAVE_CONFLICT_TRANSACTION_IDS
  eng "NDB Replica : Transactional conflict detection defined on table %s, but events received without transaction ids.  Check --ndb-log-transaction-id setting on upstream Cluster."

OBSOLETE_ER_NDB_SLAVE_BINLOG_MISSING_INFO_FOR_CONFLICT_DETECTION
  eng "NDB Replica : Binlog event on table %s missing info necessary for conflict detection.  Check binlog format options on upstream cluster."

OBSOLETE_ER_NDB_ERROR_IN_READAUTOINCREMENTVALUE
  eng "Error %lu in readAutoIncrementValue(): %s"

OBSOLETE_ER_NDB_FOUND_UNCOMMITTED_AUTOCOMMIT
  eng "found uncommitted autocommit+rbwr transaction, commit status: %d"

OBSOLETE_ER_NDB_SLAVE_TOO_MANY_RETRIES
  eng "Ndb replica retried transaction %u time(s) in vain.  Giving up."

OBSOLETE_ER_NDB_SLAVE_ERROR_IN_UPDATE_CREATE_INFO
  eng "Error %lu in ::update_create_info(): %s"

OBSOLETE_ER_NDB_SLAVE_CANT_ALLOCATE_TABLE_SHARE
  eng "NDB: allocating table share for %s failed"

OBSOLETE_ER_NDB_BINLOG_ERROR_INFO_FROM_DA
  eng "NDB Binlog: (%d)%s"

OBSOLETE_ER_NDB_BINLOG_CREATE_TABLE_EVENT
  eng "NDB Binlog: CREATE TABLE Event: %s"

OBSOLETE_ER_NDB_BINLOG_FAILED_CREATE_TABLE_EVENT_OPERATIONS
  eng "NDB Binlog: FAILED CREATE TABLE event operations. Event: %s"

OBSOLETE_ER_NDB_BINLOG_RENAME_EVENT
  eng "NDB Binlog: RENAME Event: %s"

OBSOLETE_ER_NDB_BINLOG_FAILED_CREATE_DURING_RENAME
  eng "NDB Binlog: FAILED create event operations during RENAME. Event %s"

OBSOLETE_ER_NDB_UNEXPECTED_RENAME_TYPE
  eng "Unexpected rename case detected, sql_command: %d"

OBSOLETE_ER_NDB_ERROR_IN_GET_AUTO_INCREMENT
  eng "Error %lu in ::get_auto_increment(): %s"

OBSOLETE_ER_NDB_CREATING_SHARE_IN_OPEN
  eng "Calling ndbcluster_create_binlog_setup(%s) in ::open"

OBSOLETE_ER_NDB_TABLE_OPENED_READ_ONLY
  eng "table '%s' opened read only"

OBSOLETE_ER_NDB_INITIALIZE_GIVEN_CLUSTER_PLUGIN_DISABLED
  eng "NDB: '--initialize' -> ndbcluster plugin disabled"

OBSOLETE_ER_NDB_BINLOG_FORMAT_CHANGED_FROM_STMT_TO_MIXED
  eng "NDB: Changed global value of binlog_format from STATEMENT to MIXED"

OBSOLETE_ER_NDB_TRAILING_SHARE_RELEASED_BY_CLOSE_CACHED_TABLES
  eng "NDB_SHARE: trailing share %s, released by close_cached_tables"

OBSOLETE_ER_NDB_SHARE_ALREADY_EXISTS
  eng "NDB_SHARE: %s already exists use_count=%d. Moving away for safety, but possible memleak."

OBSOLETE_ER_NDB_HANDLE_TRAILING_SHARE_INFO
  eng "handle_trailing_share: %s use_count: %u"

OBSOLETE_ER_NDB_CLUSTER_GET_SHARE_INFO
  eng "ndbcluster_get_share: %s use_count: %u"

OBSOLETE_ER_NDB_CLUSTER_REAL_FREE_SHARE_INFO
  eng "ndbcluster_real_free_share: %s use_count: %u"

OBSOLETE_ER_NDB_CLUSTER_REAL_FREE_SHARE_DROP_FAILED
  eng "ndbcluster_real_free_share: %s, still open - ignored 'free' (leaked?)"

OBSOLETE_ER_NDB_CLUSTER_FREE_SHARE_INFO
  eng "ndbcluster_free_share: %s use_count: %u"

OBSOLETE_ER_NDB_CLUSTER_MARK_SHARE_DROPPED_INFO
  eng "ndbcluster_mark_share_dropped: %s use_count: %u"

OBSOLETE_ER_NDB_CLUSTER_MARK_SHARE_DROPPED_DESTROYING_SHARE
  eng "ndbcluster_mark_share_dropped: destroys share %s"

OBSOLETE_ER_NDB_CLUSTER_OOM_THD_NDB
  eng "Could not allocate Thd_ndb object"

OBSOLETE_ER_NDB_BINLOG_NDB_TABLES_INITIALLY_READ_ONLY
  eng "NDB Binlog: Ndb tables initially read only."

OBSOLETE_ER_NDB_UTIL_THREAD_OOM
  eng "ndb util thread: malloc failure, query cache not maintained properly"

OBSOLETE_ER_NDB_ILLEGAL_VALUE_FOR_NDB_RECV_THREAD_CPU_MASK
  eng "Trying to set ndb_recv_thread_cpu_mask to illegal value = %s, ignored"

OBSOLETE_ER_NDB_TOO_MANY_CPUS_IN_NDB_RECV_THREAD_CPU_MASK
  eng "Trying to set too many CPU's in ndb_recv_thread_cpu_mask, ignored this variable, erroneus value = %s"

ER_DBUG_CHECK_SHARES_OPEN
  eng "dbug_check_shares open:"

ER_DBUG_CHECK_SHARES_INFO
  eng "  %s.%s: state: %s(%u) use_count: %u"

ER_DBUG_CHECK_SHARES_DROPPED
  eng "dbug_check_shares dropped:"

ER_INVALID_OR_OLD_TABLE_OR_DB_NAME
  eng "Invalid (old?) table or database name '%s'"

ER_TC_RECOVERING_AFTER_CRASH_USING
  eng "Recovering after a crash using %s"

ER_TC_CANT_AUTO_RECOVER_WITH_TC_HEURISTIC_RECOVER
  eng "Cannot perform automatic crash recovery when --tc-heuristic-recover is used"

ER_TC_BAD_MAGIC_IN_TC_LOG
  eng "Bad magic header in tc log"

ER_TC_NEED_N_SE_SUPPORTING_2PC_FOR_RECOVERY
  eng "Recovery failed! You must enable exactly %d storage engines that support two-phase commit protocol"

ER_TC_RECOVERY_FAILED_THESE_ARE_YOUR_OPTIONS
  eng "Crash recovery failed. Either correct the problem (if it's, for example, out of memory error) and restart, or delete tc log and start mysqld with --tc-heuristic-recover={commit|rollback}"

ER_TC_HEURISTIC_RECOVERY_MODE
  eng "Heuristic crash recovery mode"

ER_TC_HEURISTIC_RECOVERY_FAILED
  eng "Heuristic crash recovery failed"

ER_TC_RESTART_WITHOUT_TC_HEURISTIC_RECOVER
  eng "Please restart mysqld without --tc-heuristic-recover"

ER_RPL_REPLICA_FAILED_TO_CREATE_OR_RECOVER_INFO_REPOSITORIES
  eng "Failed to create or recover replication info repositories."

ER_RPL_REPLICA_AUTO_POSITION_IS_1_AND_GTID_MODE_IS_OFF
  eng "Detected misconfiguration: replication channel '%.192s' was configured with AUTO_POSITION = 1, but the server was started with --gtid-mode=off. Either reconfigure replication using CHANGE REPLICATION SOURCE TO SOURCE_AUTO_POSITION = 0 FOR CHANNEL '%.192s', or change GTID_MODE to some value other than OFF, before starting the replica receiver thread."

ER_RPL_REPLICA_CANT_START_REPLICA_FOR_CHANNEL
  eng "Replica: Could not start replica for channel '%s'. operation discontinued"

ER_RPL_REPLICA_CANT_STOP_REPLICA_FOR_CHANNEL
  eng "Replica: Could not stop replica for channel '%s' operation discontinued"

ER_RPL_RECOVERY_NO_ROTATE_EVENT_FROM_SOURCE
  eng "Error during --relay-log-recovery: Could not locate rotate event from the source."

ER_RPL_RECOVERY_ERROR_READ_RELAY_LOG
  eng "Error during --relay-log-recovery: Error reading events from relay log: %d"

OBSOLETE_ER_RPL_RECOVERY_ERROR_FREEING_IO_CACHE
  eng "Error during --relay-log-recovery: Error while freeing IO_CACHE object"

ER_RPL_RECOVERY_SKIPPED_GROUP_REPLICATION_CHANNEL
  eng "Relay log recovery skipped for group replication channel."

ER_RPL_RECOVERY_ERROR
  eng "Error during --relay-log-recovery: %s"

ER_RPL_RECOVERY_IO_ERROR_READING_RELAY_LOG_INDEX
  eng "Error during --relay-log-recovery: Could not read relay log index file due to an IO error."

ER_RPL_RECOVERY_FILE_SOURCE_POS_INFO
  eng "Recovery from source pos %ld and file %s%s. Previous relay log pos and relay log file had been set to %lld, %s respectively."

ER_RPL_RECOVERY_REPLICATE_SAME_SERVER_ID_REQUIRES_POSITION
  eng "Error during --relay-log-recovery: replicate_same_server_id is in use and sql thread's positions are not initialized, hence relay log recovery cannot happen."

ER_RPL_MTA_RECOVERY_STARTING_COORDINATOR
  eng "MTA recovery: starting coordinator thread to fill MTA gaps."

ER_RPL_MTA_RECOVERY_FAILED_TO_START_COORDINATOR
  eng "MTA recovery: failed to start the coordinator thread. Check the error log for additional details."

ER_RPL_MTA_AUTOMATIC_RECOVERY_FAILED
  eng "MTA recovery: automatic recovery failed. Either the replica server had stopped due to an error during an earlier session or relay logs are corrupted.Fix the cause of the replica side error and restart the replica server or consider using RESET REPLICA."

ER_RPL_MTA_RECOVERY_CANT_OPEN_RELAY_LOG
  eng "Failed to open the relay log '%s' (relay_log_pos %s)."

ER_RPL_MTA_RECOVERY_SUCCESSFUL
  eng "MTA recovery: completed successfully."

ER_RPL_SERVER_ID_MISSING
  eng "Server id not set, will not start replica%s"

ER_RPL_CANT_CREATE_REPLICA_THREAD
  eng "Can't create replica thread%s."

ER_RPL_REPLICA_IO_THREAD_WAS_KILLED
  eng "The replica IO thread%s was killed while executing initialization query '%s'"

OBSOLETE_ER_RPL_REPLICA_SOURCE_UUID_HAS_CHANGED
  eng "The source's UUID has changed, although this should not happen unless you have changed it manually. The old UUID was %s."

ER_RPL_REPLICA_USES_CHECKSUM_AND_SOURCE_PRE_50
  eng "Found a source with MySQL server version older than 5.0. With checksums enabled on the replica, replication might not work correctly. To ensure correct replication, restart the replica server with --replica_sql_verify_checksum=0."

ER_RPL_REPLICA_SECONDS_BEHIND_SOURCE_DUBIOUS
  eng "\"SELECT UNIX_TIMESTAMP()\" failed on source, do not trust column Seconds_Behind_Source of SHOW REPLICA STATUS. Error: %s (%d)"

ER_RPL_REPLICA_CANT_FLUSH_CONNECTION_METADATA_REPOS
  eng "Failed to flush connection metadata repository."

ER_RPL_REPLICA_REPORT_HOST_TOO_LONG
  eng "The length of report_host is %zu. It is larger than the max length(%d), so this replica cannot be registered to the source%s."

ER_RPL_REPLICA_REPORT_USER_TOO_LONG
  eng "The length of report_user is %zu. It is larger than the max length(%d), so this replica cannot be registered to the source%s."

ER_RPL_REPLICA_REPORT_PASSWORD_TOO_LONG
  eng "The length of report_password is %zu. It is larger than the max length(%d), so this replica cannot be registered to the source%s."

ER_RPL_REPLICA_ERROR_RETRYING
  eng "Error on %s: %d  %s, will retry in %d secs"

ER_RPL_REPLICA_ERROR_READING_FROM_SERVER
  eng "Error reading packet from server%s: %s (server_errno=%d)"

ER_RPL_REPLICA_DUMP_THREAD_KILLED_BY_SOURCE
  eng "Replica%s: received end packet from server due to dump thread being killed on source. Dump threads are killed for example during source shutdown, explicitly by a user, or when the source receives a binlog send request from a duplicate server UUID <%s> : Error %s"

ER_RPL_MTA_STATISTICS
  eng "Multi-threaded replica statistics%s: seconds elapsed = %lu; events assigned = %llu; worker queues filled over overrun level = %lu; waited due a Worker queue full = %lu; waited due the total size = %lu; waited at clock conflicts = %llu waited (count) when Workers occupied = %lu waited when Workers occupied = %llu"

ER_RPL_MTA_RECOVERY_COMPLETE
  eng "Replica%s: MTA Recovery has completed at relay log %s, position %llu source log %s, position %llu."

ER_RPL_REPLICA_CANT_INIT_RELAY_LOG_POSITION
  eng "Error initializing relay log position%s: %s"

OBSOLETE_ER_RPL_REPLICA_CONNECTED_TO_SOURCE_REPLICATION_STARTED
  eng "Replica I/O thread%s: connected to source '%s@%s:%d',replication started in log '%s' at position %s"

ER_RPL_REPLICA_IO_THREAD_KILLED
  eng "Replica I/O thread%s killed while connecting to source"

ER_RPL_REPLICA_IO_THREAD_CANT_REGISTER_ON_SOURCE
  eng "Replica I/O thread couldn't register on source"

ER_RPL_REPLICA_FORCING_TO_RECONNECT_IO_THREAD
  eng "Forcing to reconnect replica I/O thread%s"

ER_RPL_REPLICA_ERROR_REQUESTING_BINLOG_DUMP
  eng "Failed on request_dump()%s"

ER_RPL_LOG_ENTRY_EXCEEDS_REPLICA_MAX_ALLOWED_PACKET
  eng "Log entry on source is longer than replica_max_allowed_packet (%lu) on replica. If the entry is correct, restart the server with a higher value of replica_max_allowed_packet"

ER_RPL_REPLICA_STOPPING_AS_SOURCE_OOM
  eng "Stopping replica I/O thread due to out-of-memory error from source"

ER_RPL_REPLICA_IO_THREAD_ABORTED_WAITING_FOR_RELAY_LOG_SPACE
  eng "Replica I/O thread aborted while waiting for relay log space"

ER_RPL_REPLICA_IO_THREAD_EXITING
  eng "Replica I/O thread exiting%s, read up to log '%s', position %s"

ER_RPL_REPLICA_CANT_INITIALIZE_REPLICA_WORKER
  eng "Failed during replica worker initialization%s"

ER_RPL_MTA_GROUP_RECOVERY_APPLIER_METADATA_FOR_WORKER
  eng "Replica: MTA group recovery applier metadata based on Worker-Id %lu, group_relay_log_name %s, group_relay_log_pos %llu group_source_log_name %s, group_source_log_pos %llu"

ER_RPL_ERROR_LOOKING_FOR_LOG
  eng "Error looking for %s."

ER_RPL_MTA_GROUP_RECOVERY_APPLIER_METADATA
  eng "Replica: MTA group recovery applier metadata group_source_log_name %s, event_source_log_pos %llu."

ER_RPL_CANT_FIND_FOLLOWUP_FILE
  eng "Error looking for file after %s."

ER_RPL_MTA_CHECKPOINT_PERIOD_DIFFERS_FROM_CNT
  eng "This an error cnt != mta_checkpoint_period"

ER_RPL_REPLICA_WORKER_THREAD_CREATION_FAILED
  eng "Failed during replica worker thread creation%s"

ER_RPL_REPLICA_WORKER_THREAD_CREATION_FAILED_WITH_ERRNO
  eng "Failed during replica worker thread creation%s (errno= %d)"

ER_RPL_REPLICA_FAILED_TO_INIT_PARTITIONS_HASH
  eng "Failed to init partitions hash"

OBSOLETE_ER_RPL_SLAVE_NDB_TABLES_NOT_AVAILABLE
  eng "Replica SQL thread : NDB : Tables not available after %lu seconds. Consider increasing --ndb-wait-setup value"

ER_RPL_REPLICA_SQL_THREAD_STARTING
  eng "Replica SQL thread%s initialized, starting replication in log '%s' at position %s, relay log '%s' position: %s"

ER_RPL_REPLICA_SKIP_COUNTER_EXECUTED
  eng "'SQL_REPLICA_SKIP_COUNTER=%ld' executed at relay_log_file='%s', relay_log_pos='%ld', source_log_name='%s', source_log_pos='%ld' and new position at relay_log_file='%s', relay_log_pos='%ld', source_log_name='%s', source_log_pos='%ld' "

ER_RPL_REPLICA_ADDITIONAL_ERROR_INFO_FROM_DA
  eng "Replica (additional info): %s Error_code: MY-%06d"

ER_RPL_REPLICA_ERROR_INFO_FROM_DA
  eng "Replica: %s Error_code: MY-%06d"

ER_RPL_REPLICA_ERROR_LOADING_USER_DEFINED_LIBRARY
  eng "Error loading user-defined library, replica SQL thread aborted. Install the missing library, and restart the replica SQL thread with \"START REPLICA\". We stopped at log '%s' position %s"

ER_RPL_REPLICA_ERROR_RUNNING_QUERY
  eng "Error running query, replica SQL thread aborted. Fix the problem, and restart the replica SQL thread with \"START REPLICA\". We stopped at log '%s' position %s"

ER_RPL_REPLICA_SQL_THREAD_EXITING
  eng "Replica SQL thread%s exiting, replication stopped in log '%s' at position %s"

ER_RPL_REPLICA_READ_INVALID_EVENT_FROM_SOURCE
  eng "Read invalid event from source: '%s', source could be corrupt but a more likely cause of this is a bug"

ER_RPL_REPLICA_QUEUE_EVENT_FAILED_INVALID_CONFIGURATION
  eng "The queue event failed for channel '%s' as its configuration is invalid."

ER_RPL_REPLICA_IO_THREAD_DETECTED_UNEXPECTED_EVENT_SEQUENCE
  eng "An unexpected event sequence was detected by the IO thread while queuing the event received from source '%s' binary log file, at position %llu."

ER_RPL_REPLICA_CANT_USE_CHARSET
  eng "'%s' can not be used as client character set. '%s' will be used as default client character set while connecting to source."

ER_RPL_REPLICA_CONNECTED_TO_SOURCE_REPLICATION_RESUMED
  eng "Replica%s: connected to source '%s@%s:%d',replication resumed in log '%s' at position %s"

ER_RPL_REPLICA_NEXT_LOG_IS_ACTIVE
  eng "next log '%s' is active"

ER_RPL_REPLICA_NEXT_LOG_IS_INACTIVE
  eng "next log '%s' is not active"

ER_RPL_REPLICA_SQL_THREAD_IO_ERROR_READING_EVENT
  eng "Replica SQL thread%s: I/O error reading event (errno: %d  cur_log->error: %d)"

ER_RPL_REPLICA_ERROR_READING_RELAY_LOG_EVENTS
  eng "Error reading relay log event%s: %s"

ER_REPLICA_CHANGE_SOURCE_TO_EXECUTED
  eng "'CHANGE REPLICATION SOURCE TO%s executed'. Previous state source_host='%s', source_port= %u, source_log_file='%s', source_log_pos= %ld, source_bind='%s'. New state source_host='%s', source_port= %u, source_log_file='%s', source_log_pos= %ld, source_bind='%s'."

ER_RPL_REPLICA_NEW_C_M_NEEDS_REPOS_TYPE_OTHER_THAN_FILE
  eng "Replica: Cannot create new connection metadata structure when repositories are of type FILE. Convert replica repositories to TABLE to replicate from multiple sources."

ER_RPL_FAILED_TO_STAT_LOG_IN_INDEX
  eng "log %s listed in the index, but failed to stat."

ER_RPL_LOG_NOT_FOUND_WHILE_COUNTING_RELAY_LOG_SPACE
  eng "Could not find first log while counting relay log space."

ER_REPLICA_CANT_USE_TEMPDIR
  eng "Unable to use replica's temporary directory '%s'."

ER_RPL_RELAY_LOG_NEEDS_FILE_NOT_DIRECTORY
  eng "Path '%s' is a directory name, please specify a file name for --relay-log option."

ER_RPL_RELAY_LOG_INDEX_NEEDS_FILE_NOT_DIRECTORY
  eng "Path '%s' is a directory name, please specify a file name for --relay-log-index option."

ER_RPL_PLEASE_USE_OPTION_RELAY_LOG
  eng "Neither --relay-log nor --relay-log-index were used; so replication may break when this MySQL server acts as a replica and has his hostname changed!! Please use '--relay-log=%s' to avoid this problem."

ER_RPL_OPEN_INDEX_FILE_FAILED
  eng "Failed in open_index_file() called from Relay_log_info::rli_init_info()."

ER_RPL_CANT_INITIALIZE_GTID_SETS_IN_AM_INIT_INFO
  eng "Failed in init_gtid_sets() called from Relay_log_info::rli_init_info()."

ER_RPL_CANT_OPEN_LOG_IN_AM_INIT_INFO
  eng "Failed in open_log() called from Relay_log_info::rli_init_info()."

ER_RPL_ERROR_WRITING_RELAY_LOG_CONFIGURATION
  eng "Error writing relay log configuration."

OBSOLETE_ER_NDB_OOM_GET_NDB_BLOBS_VALUE
  eng "get_ndb_blobs_value: my_malloc(%u) failed"

OBSOLETE_ER_NDB_THREAD_TIMED_OUT
  eng "NDB: Thread id %u timed out (30s) waiting for epoch %u/%u to be handled.  Progress : %u/%u -> %u/%u."

OBSOLETE_ER_NDB_TABLE_IS_NOT_DISTRIBUTED
  eng "NDB: Inconsistency detected in distributed privilege tables. Table '%s.%s' is not distributed"

OBSOLETE_ER_NDB_CREATING_TABLE
  eng "NDB: Creating %s.%s"

OBSOLETE_ER_NDB_FLUSHING_TABLE_INFO
  eng "NDB: Flushing %s.%s"

OBSOLETE_ER_NDB_CLEANING_STRAY_TABLES
  eng "NDB: Cleaning stray tables from database '%s'"

OBSOLETE_ER_NDB_DISCOVERED_MISSING_DB
  eng "NDB: Discovered missing database '%s'"

OBSOLETE_ER_NDB_DISCOVERED_REMAINING_DB
  eng "NDB: Discovered remaining database '%s'"

OBSOLETE_ER_NDB_CLUSTER_FIND_ALL_DBS_RETRY
  eng "NDB: ndbcluster_find_all_databases retry: %u - %s"

OBSOLETE_ER_NDB_CLUSTER_FIND_ALL_DBS_FAIL
  eng "NDB: ndbcluster_find_all_databases fail: %u - %s"

OBSOLETE_ER_NDB_SKIPPING_SETUP_TABLE
  eng "NDB: skipping setup table %s.%s, in state %d"

OBSOLETE_ER_NDB_FAILED_TO_SET_UP_TABLE
  eng "NDB: failed to setup table %s.%s, error: %d, %s"

OBSOLETE_ER_NDB_MISSING_FRM_DISCOVERING
  eng "NDB: missing frm for %s.%s, discovering..."

OBSOLETE_ER_NDB_MISMATCH_IN_FRM_DISCOVERING
  eng "NDB: mismatch in frm for %s.%s, discovering..."

OBSOLETE_ER_NDB_BINLOG_CLEANING_UP_SETUP_LEFTOVERS
  eng "ndb_binlog_setup: Clean up leftovers"

OBSOLETE_ER_NDB_WAITING_INFO
  eng "NDB %s: waiting max %u sec for %s %s.  epochs: (%u/%u,%u/%u,%u/%u)  injector proc_info: %s"

OBSOLETE_ER_NDB_WAITING_INFO_WITH_MAP
  eng "NDB %s: waiting max %u sec for %s %s.  epochs: (%u/%u,%u/%u,%u/%u)  injector proc_info: %s map: %x%08x"

OBSOLETE_ER_NDB_TIMEOUT_WHILE_DISTRIBUTING
  eng "NDB %s: distributing %s timed out. Ignoring..."

OBSOLETE_ER_NDB_NOT_WAITING_FOR_DISTRIBUTING
  eng "NDB %s: not waiting for distributing %s"

OBSOLETE_ER_NDB_DISTRIBUTED_INFO
  eng "NDB: distributed %s.%s(%u/%u) type: %s(%u) query: \'%s\' to %x%08x"

OBSOLETE_ER_NDB_DISTRIBUTION_COMPLETE
  eng "NDB: distribution of %s.%s(%u/%u) type: %s(%u) query: \'%s\' - complete!"

OBSOLETE_ER_NDB_SCHEMA_DISTRIBUTION_FAILED
  eng "NDB Schema dist: Data node: %d failed, subscriber bitmask %x%08x"

OBSOLETE_ER_NDB_SCHEMA_DISTRIBUTION_REPORTS_SUBSCRIBE
  eng "NDB Schema dist: Data node: %d reports subscribe from node %d, subscriber bitmask %x%08x"

OBSOLETE_ER_NDB_SCHEMA_DISTRIBUTION_REPORTS_UNSUBSCRIBE
  eng "NDB Schema dist: Data node: %d reports unsubscribe from node %d, subscriber bitmask %x%08x"

OBSOLETE_ER_NDB_BINLOG_CANT_DISCOVER_TABLE_FROM_SCHEMA_EVENT
  eng "NDB Binlog: Could not discover table '%s.%s' from binlog schema event '%s' from node %d. my_errno: %d"

OBSOLETE_ER_NDB_BINLOG_SIGNALLING_UNKNOWN_VALUE
  eng "NDB: unknown value for binlog signalling 0x%X, %s not logged"

OBSOLETE_ER_NDB_BINLOG_REPLY_TO
  eng "NDB: reply to %s.%s(%u/%u) from %s to %x%08x"

OBSOLETE_ER_NDB_BINLOG_CANT_RELEASE_SLOCK
  eng "NDB: Could not release slock on '%s.%s', Error code: %d Message: %s"

OBSOLETE_ER_NDB_CANT_FIND_TABLE
  eng "NDB schema: Could not find table '%s.%s' in NDB"

OBSOLETE_ER_NDB_DISCARDING_EVENT_NO_OBJ
  eng "NDB: Discarding event...no obj: %s (%u/%u)"

OBSOLETE_ER_NDB_DISCARDING_EVENT_ID_VERSION_MISMATCH
  eng "NDB: Discarding event...key: %s non matching id/version [%u/%u] != [%u/%u]"

OBSOLETE_ER_NDB_CLEAR_SLOCK_INFO
  eng "NDB: CLEAR_SLOCK key: %s(%u/%u) %x%08x, from %s to %x%08x"

OBSOLETE_ER_NDB_BINLOG_SKIPPING_LOCAL_TABLE
  eng "NDB Binlog: Skipping locally defined table '%s.%s' from binlog schema event '%s' from node %d."

OBSOLETE_ER_NDB_BINLOG_ONLINE_ALTER_RENAME
  eng "NDB Binlog: handling online alter/rename"

OBSOLETE_ER_NDB_BINLOG_CANT_REOPEN_SHADOW_TABLE
  eng "NDB Binlog: Failed to re-open shadow table %s.%s"

OBSOLETE_ER_NDB_BINLOG_ONLINE_ALTER_RENAME_COMPLETE
  eng "NDB Binlog: handling online alter/rename done"

OBSOLETE_ER_NDB_BINLOG_SKIPPING_DROP_OF_LOCAL_TABLE
  eng "NDB Binlog: Skipping drop of locally defined table '%s.%s' from binlog schema event '%s' from node %d. "

OBSOLETE_ER_NDB_BINLOG_SKIPPING_RENAME_OF_LOCAL_TABLE
  eng "NDB Binlog: Skipping renaming locally defined table '%s.%s' from binlog schema event '%s' from node %d. "

OBSOLETE_ER_NDB_BINLOG_SKIPPING_DROP_OF_TABLES
  eng "NDB Binlog: Skipping drop database '%s' since it contained local tables binlog schema event '%s' from node %d. "

OBSOLETE_ER_NDB_BINLOG_GOT_DIST_PRIV_EVENT_FLUSHING_PRIVILEGES
  eng "Got dist_priv event: %s, flushing privileges"

OBSOLETE_ER_NDB_BINLOG_GOT_SCHEMA_EVENT
  eng "NDB: got schema event on %s.%s(%u/%u) query: '%s' type: %s(%d) node: %u slock: %x%08x"

OBSOLETE_ER_NDB_BINLOG_SKIPPING_OLD_SCHEMA_OPERATION
  eng "NDB schema: Skipping old schema operation(RENAME_TABLE_NEW) on %s.%s"

OBSOLETE_ER_NDB_CLUSTER_FAILURE
  eng "NDB Schema dist: cluster failure at epoch %u/%u."

OBSOLETE_ER_NDB_TABLES_INITIALLY_READ_ONLY_ON_RECONNECT
  eng "NDB Binlog: ndb tables initially read only on reconnect."

OBSOLETE_ER_NDB_IGNORING_UNKNOWN_EVENT
  eng "NDB Schema dist: unknown event %u, ignoring..."

OBSOLETE_ER_NDB_BINLOG_OPENING_INDEX
  eng "NDB Binlog: Opening ndb_binlog_index: %d, '%s'"

OBSOLETE_ER_NDB_BINLOG_CANT_LOCK_NDB_BINLOG_INDEX
  eng "NDB Binlog: Unable to lock table ndb_binlog_index"

OBSOLETE_ER_NDB_BINLOG_INJECTING_RANDOM_WRITE_FAILURE
  eng "NDB Binlog: Injecting random write failure"

OBSOLETE_ER_NDB_BINLOG_CANT_WRITE_TO_NDB_BINLOG_INDEX
  eng "NDB Binlog: Failed writing to ndb_binlog_index for epoch %u/%u  orig_server_id %u orig_epoch %u/%u with error %d."

OBSOLETE_ER_NDB_BINLOG_WRITING_TO_NDB_BINLOG_INDEX
  eng "NDB Binlog: Writing row (%s) to ndb_binlog_index - %s"

OBSOLETE_ER_NDB_BINLOG_CANT_COMMIT_TO_NDB_BINLOG_INDEX
  eng "NDB Binlog: Failed committing transaction to ndb_binlog_index with error %d."

OBSOLETE_ER_NDB_BINLOG_WRITE_INDEX_FAILED_AFTER_KILL
  eng "NDB Binlog: Failed writing to ndb_binlog_index table while retrying after kill during shutdown"

OBSOLETE_ER_NDB_BINLOG_USING_SERVER_ID_0_SLAVES_WILL_NOT
  eng "NDB: server id set to zero - changes logged to bin log with server id zero will be logged with another server id by replica mysqlds"

OBSOLETE_ER_NDB_SERVER_ID_RESERVED_OR_TOO_LARGE
  eng "NDB: server id provided is too large to be represented in opt_server_id_bits or is reserved"

OBSOLETE_ER_NDB_BINLOG_REQUIRES_V2_ROW_EVENTS
  eng "NDB: --ndb-log-transaction-id requires v2 Binlog row events but server is using v1."

OBSOLETE_ER_NDB_BINLOG_STATUS_FORCING_FULL_USE_WRITE
  eng "NDB: ndb-log-apply-status forcing %s.%s to FULL USE_WRITE"

OBSOLETE_ER_NDB_BINLOG_GENERIC_MESSAGE
  eng "NDB Binlog: %s"

OBSOLETE_ER_NDB_CONFLICT_GENERIC_MESSAGE
  eng "%s"

OBSOLETE_ER_NDB_TRANS_DEPENDENCY_TRACKER_ERROR
  eng "%s"

OBSOLETE_ER_NDB_CONFLICT_FN_PARSE_ERROR
  eng "NDB Replica: Table %s.%s : Parse error on conflict fn : %s"

OBSOLETE_ER_NDB_CONFLICT_FN_SETUP_ERROR
  eng "NDB Replica: Table %s.%s : %s"

OBSOLETE_ER_NDB_BINLOG_FAILED_TO_GET_TABLE
  eng "NDB Binlog: Failed to get table %s from ndb: %s, %d"

OBSOLETE_ER_NDB_BINLOG_NOT_LOGGING
  eng "NDB Binlog: NOT logging %s"

OBSOLETE_ER_NDB_BINLOG_CREATE_TABLE_EVENT_FAILED
  eng "NDB Binlog: FAILED CREATE (DISCOVER) TABLE Event: %s"

OBSOLETE_ER_NDB_BINLOG_CREATE_TABLE_EVENT_INFO
  eng "NDB Binlog: CREATE (DISCOVER) TABLE Event: %s"

OBSOLETE_ER_NDB_BINLOG_DISCOVER_TABLE_EVENT_INFO
  eng "NDB Binlog: DISCOVER TABLE Event: %s"

OBSOLETE_ER_NDB_BINLOG_BLOB_REQUIRES_PK
  eng "NDB Binlog: logging of table %s with BLOB attribute and no PK is not supported"

OBSOLETE_ER_NDB_BINLOG_CANT_CREATE_EVENT_IN_DB
  eng "NDB Binlog: Unable to create event in database. Event: %s  Error Code: %d  Message: %s"

OBSOLETE_ER_NDB_BINLOG_CANT_CREATE_EVENT_IN_DB_AND_CANT_DROP
  eng "NDB Binlog: Unable to create event in database.  Attempt to correct with drop failed. Event: %s Error Code: %d Message: %s"

OBSOLETE_ER_NDB_BINLOG_CANT_CREATE_EVENT_IN_DB_DROPPED
  eng "NDB Binlog: Unable to create event in database.  Attempt to correct with drop ok, but create failed. Event: %s Error Code: %d Message: %s"

OBSOLETE_ER_NDB_BINLOG_DISCOVER_REUSING_OLD_EVENT_OPS
  eng "NDB Binlog: discover reusing old ev op"

OBSOLETE_ER_NDB_BINLOG_CREATING_NDBEVENTOPERATION_FAILED
  eng "NDB Binlog: Creating NdbEventOperation failed for %s"

OBSOLETE_ER_NDB_BINLOG_CANT_CREATE_BLOB
  eng "NDB Binlog: Creating NdbEventOperation blob field %u handles failed (code=%d) for %s"

OBSOLETE_ER_NDB_BINLOG_NDBEVENT_EXECUTE_FAILED
  eng "NDB Binlog: ndbevent->execute failed for %s; %d %s"

OBSOLETE_ER_NDB_CREATE_EVENT_OPS_LOGGING_INFO
  eng "NDB Binlog: logging %s (%s,%s)"

OBSOLETE_ER_NDB_BINLOG_CANT_DROP_EVENT_FROM_DB
  eng "NDB Binlog: Unable to drop event in database. Event: %s Error Code: %d Message: %s"

OBSOLETE_ER_NDB_TIMED_OUT_IN_DROP_TABLE
  eng "NDB %s: %s timed out. Ignoring..."

OBSOLETE_ER_NDB_BINLOG_UNHANDLED_ERROR_FOR_TABLE
  eng "NDB Binlog: unhandled error %d for table %s"

OBSOLETE_ER_NDB_BINLOG_CLUSTER_FAILURE
  eng "NDB Binlog: cluster failure for %s at epoch %u/%u."

OBSOLETE_ER_NDB_BINLOG_UNKNOWN_NON_DATA_EVENT
  eng "NDB Binlog: unknown non data event %d for %s. Ignoring..."

OBSOLETE_ER_NDB_BINLOG_INJECTOR_DISCARDING_ROW_EVENT_METADATA
  eng "NDB: Binlog Injector discarding row event meta data as server is using v1 row events. (%u %x)"

OBSOLETE_ER_NDB_REMAINING_OPEN_TABLES
  eng "remove_all_event_operations: Remaining open tables: "

OBSOLETE_ER_NDB_REMAINING_OPEN_TABLE_INFO
  eng "  %s.%s, use_count: %u"

OBSOLETE_ER_NDB_COULD_NOT_GET_APPLY_STATUS_SHARE
  eng "NDB: Could not get apply status share"

OBSOLETE_ER_NDB_BINLOG_SERVER_SHUTDOWN_DURING_NDB_CLUSTER_START
  eng "NDB Binlog: Server shutdown detected while waiting for ndbcluster to start..."

OBSOLETE_ER_NDB_BINLOG_CLUSTER_RESTARTED_RESET_MASTER_SUGGESTED
  eng "NDB Binlog: cluster has been restarted --initial or with older filesystem. ndb_latest_handled_binlog_epoch: %u/%u, while current epoch: %u/%u. RESET SOURCE should be issued. Resetting ndb_latest_handled_binlog_epoch."

OBSOLETE_ER_NDB_BINLOG_CLUSTER_HAS_RECONNECTED
  eng "NDB Binlog: cluster has reconnected. Changes to the database that occurred while disconnected will not be in the binlog"

OBSOLETE_ER_NDB_BINLOG_STARTING_LOG_AT_EPOCH
  eng "NDB Binlog: starting log at epoch %u/%u"

OBSOLETE_ER_NDB_BINLOG_NDB_TABLES_WRITABLE
  eng "NDB Binlog: ndb tables writable"

OBSOLETE_ER_NDB_BINLOG_SHUTDOWN_DETECTED
  eng "NDB Binlog: Server shutdown detected..."

OBSOLETE_ER_NDB_BINLOG_LOST_SCHEMA_CONNECTION_WAITING
  eng "NDB Binlog: Just lost schema connection, hanging around"

OBSOLETE_ER_NDB_BINLOG_LOST_SCHEMA_CONNECTION_CONTINUING
  eng "NDB Binlog: ...and on our way"

OBSOLETE_ER_NDB_BINLOG_ERROR_HANDLING_SCHEMA_EVENT
  eng "NDB: error %lu (%s) on handling binlog schema event"

OBSOLETE_ER_NDB_BINLOG_CANT_INJECT_APPLY_STATUS_WRITE_ROW
  eng "NDB Binlog: Failed to inject apply status write row"

OBSOLETE_ER_NDB_BINLOG_ERROR_DURING_GCI_ROLLBACK
  eng "NDB Binlog: Error during ROLLBACK of GCI %u/%u. Error: %d"

OBSOLETE_ER_NDB_BINLOG_ERROR_DURING_GCI_COMMIT
  eng "NDB Binlog: Error during COMMIT of GCI. Error: %d"

OBSOLETE_ER_NDB_BINLOG_LATEST_TRX_IN_EPOCH_NOT_IN_BINLOG
  eng "NDB Binlog: latest transaction in epoch %u/%u not in binlog as latest handled epoch is %u/%u"

OBSOLETE_ER_NDB_BINLOG_RELEASING_EXTRA_SHARE_REFERENCES
  eng "NDB Binlog: Release extra share references"

OBSOLETE_ER_NDB_BINLOG_REMAINING_OPEN_TABLES
  eng "NDB Binlog: remaining open tables: "

OBSOLETE_ER_NDB_BINLOG_REMAINING_OPEN_TABLE_INFO
  eng "  %s.%s state: %u use_count: %u"

ER_TREE_CORRUPT_PARENT_SHOULD_POINT_AT_PARENT
  eng "Wrong tree: Parent doesn't point at parent"

ER_TREE_CORRUPT_ROOT_SHOULD_BE_BLACK
  eng "Wrong tree: Root should be black"

ER_TREE_CORRUPT_2_CONSECUTIVE_REDS
  eng "Wrong tree: Found two red in a row"

ER_TREE_CORRUPT_RIGHT_IS_LEFT
  eng "Wrong tree: Found right == left"

ER_TREE_CORRUPT_INCORRECT_BLACK_COUNT
  eng "Wrong tree: Incorrect black-count: %d - %d"

ER_WRONG_COUNT_FOR_ORIGIN
  eng "Use_count: Wrong count %lu for origin %p"

ER_WRONG_COUNT_FOR_KEY
  eng "Use_count: Wrong count for key at %p, %lu should be %lu"

ER_WRONG_COUNT_OF_ELEMENTS
  eng "Wrong number of elements: %u (should be %u) for tree at %p"

ER_RPL_ERROR_READING_REPLICA_WORKER_CONFIGURATION
  eng "Error reading replica worker configuration"

OBSOLETE_ER_RPL_ERROR_WRITING_SLAVE_WORKER_CONFIGURATION
  eng "Error writing replica worker configuration"

ER_RPL_FAILED_TO_OPEN_RELAY_LOG
  eng "Failed to open relay log %s, error: %s"

ER_RPL_WORKER_CANT_READ_RELAY_LOG
  eng "Error when worker read relay log events,relay log name %s, position %llu"

ER_RPL_WORKER_CANT_FIND_NEXT_RELAY_LOG
  eng "Failed to find next relay log when retrying the transaction, current relay log is %s"

ER_RPL_MTA_REPLICA_COORDINATOR_HAS_WAITED
  eng "Multi-threaded replica: Coordinator has waited %lu times hitting replica_pending_jobs_size_max; current event size = %zu."

ER_BINLOG_FAILED_TO_WRITE_DROP_FOR_TEMP_TABLES
  eng "Failed to write the DROP statement for temporary tables to binary log"

ER_BINLOG_OOM_WRITING_DELETE_WHILE_OPENING_HEAP_TABLE
  eng "When opening HEAP table, could not allocate memory to write 'DELETE FROM `%s`.`%s`' to the binary log"

ER_FAILED_TO_REPAIR_TABLE
  eng "Couldn't repair table: %s.%s"

ER_FAILED_TO_REMOVE_TEMP_TABLE
  eng "Could not remove temporary table: '%s', error: %d"

ER_SYSTEM_TABLE_NOT_TRANSACTIONAL
  eng "System table '%.*s' is expected to be transactional."

ER_RPL_ERROR_WRITING_SOURCE_CONFIGURATION
  eng "Error writing source configuration."

ER_RPL_ERROR_READING_SOURCE_CONFIGURATION
  eng "Error reading source configuration."

ER_RPL_SSL_INFO_IN_CONNECTION_METADATA_IGNORED
  eng "SSL information in the connection metadata repository are ignored because this MySQL replica was compiled without SSL support."

ER_PLUGIN_FAILED_DEINITIALIZATION
  eng "Plugin '%s' of type %s failed deinitialization"

ER_PLUGIN_HAS_NONZERO_REFCOUNT_AFTER_DEINITIALIZATION
  eng "Plugin '%s' has ref_count=%d after deinitialization."

ER_PLUGIN_SHUTTING_DOWN_PLUGIN
  eng "Shutting down plugin '%s'"

ER_PLUGIN_REGISTRATION_FAILED
  eng "Plugin '%s' registration as a %s failed."

ER_PLUGIN_CANT_OPEN_PLUGIN_TABLE
  eng "Could not open the mysql.plugin table. Please perform the MySQL upgrade procedure."

ER_PLUGIN_CANT_LOAD
  eng "Couldn't load plugin named '%s' with soname '%s'."

ER_PLUGIN_LOAD_PARAMETER_TOO_LONG
  eng "plugin-load parameter too long"

ER_PLUGIN_FORCING_SHUTDOWN
  eng "Plugin '%s' will be forced to shutdown"

ER_PLUGIN_HAS_NONZERO_REFCOUNT_AFTER_SHUTDOWN
  eng "Plugin '%s' has ref_count=%d after shutdown."

ER_PLUGIN_UNKNOWN_VARIABLE_TYPE
  eng "Unknown variable type code 0x%x in plugin '%s'."

ER_PLUGIN_VARIABLE_SET_READ_ONLY
  eng "Server variable %s of plugin %s was forced to be read-only: string variable without update_func and PLUGIN_VAR_MEMALLOC flag"

ER_PLUGIN_VARIABLE_MISSING_NAME
  eng "Missing variable name in plugin '%s'."

ER_PLUGIN_VARIABLE_NOT_ALLOCATED_THREAD_LOCAL
  eng "Thread local variable '%s' not allocated in plugin '%s'."

ER_PLUGIN_OOM
  eng "Out of memory for plugin '%s'."

ER_PLUGIN_BAD_OPTIONS
  eng "Bad options for plugin '%s'."

ER_PLUGIN_PARSING_OPTIONS_FAILED
  eng "Parsing options for plugin '%s' failed."

ER_PLUGIN_DISABLED
  eng "Plugin '%s' is disabled."

ER_PLUGIN_HAS_CONFLICTING_SYSTEM_VARIABLES
  eng "Plugin '%s' has conflicting system variables"

ER_PLUGIN_CANT_SET_PERSISTENT_OPTIONS
  eng "Setting persistent options for plugin '%s' failed."

ER_MY_NET_WRITE_FAILED_FALLING_BACK_ON_STDERR
  eng "Failed on my_net_write, writing to stderr instead: %s"

ER_RETRYING_REPAIR_WITHOUT_QUICK
  eng "Retrying repair of: '%s' without quick"

ER_RETRYING_REPAIR_WITH_KEYCACHE
  eng "Retrying repair of: '%s' with keycache"

ER_FOUND_ROWS_WHILE_REPAIRING
  eng "Found %s of %s rows when repairing '%s'"

ER_ERROR_DURING_OPTIMIZE_TABLE
  eng "Warning: Optimize table got errno %d on %s.%s, retrying"

ER_ERROR_ENABLING_KEYS
  eng "Warning: Enabling keys got errno %d on %s.%s, retrying"

ER_CHECKING_TABLE
  eng "Checking table:   '%s'"

ER_RECOVERING_TABLE
  eng "Recovering table: '%s'"

ER_CANT_CREATE_TABLE_SHARE_FROM_FRM
  eng "Error in creating TABLE_SHARE from %s.frm file."

ER_CANT_LOCK_TABLE
  eng "Unable to acquire lock on %s.%s"

ER_CANT_ALLOC_TABLE_OBJECT
  eng "Error in allocation memory for TABLE object."

ER_CANT_CREATE_HANDLER_OBJECT_FOR_TABLE
  eng "Error in creating handler object for table %s.%s"

ER_CANT_SET_HANDLER_REFERENCE_FOR_TABLE
  eng "Error in setting handler reference for table %s.%s"

ER_CANT_LOCK_TABLESPACE
  eng "Unable to acquire lock on tablespace name %s"

ER_CANT_UPGRADE_GENERATED_COLUMNS_TO_DD
  eng "Error in processing generated columns for table %s.%s"

ER_DD_ERROR_CREATING_ENTRY
  eng "Error in Creating DD entry for %s.%s"

ER_DD_CANT_FETCH_TABLE_DATA
  eng "Error in fetching %s.%s table data from dictionary"

ER_DD_CANT_FIX_SE_DATA
  eng "Error in fixing SE data for %s.%s"

ER_DD_CANT_CREATE_SP
  eng "Error in creating stored program '%s.%s'"

ER_CANT_OPEN_DB_OPT_USING_DEFAULT_CHARSET
  eng "Unable to open db.opt file %s. Using default Character set."

ER_CANT_CREATE_CACHE_FOR_DB_OPT
  eng "Unable to intialize IO cache to open db.opt file %s. "

ER_CANT_IDENTIFY_CHARSET_USING_DEFAULT
  eng "Unable to identify the charset in %s. Using default character set."

ER_DB_OPT_NOT_FOUND_USING_DEFAULT_CHARSET
  eng "db.opt file not found for %s database. Using default Character set."

ER_EVENT_CANT_GET_TIMEZONE_FROM_FIELD
  eng "Event '%s'.'%s': invalid value in column mysql.event.time_zone."

ER_EVENT_CANT_FIND_TIMEZONE
  eng "Event '%s'.'%s': has invalid time zone value "

ER_EVENT_CANT_GET_CHARSET
  eng "Event '%s'.'%s': invalid value in column mysql.event.character_set_client."

ER_EVENT_CANT_GET_COLLATION
  eng "Event '%s'.'%s': invalid value in column mysql.event.collation_connection."

ER_EVENT_CANT_OPEN_TABLE_MYSQL_EVENT
  eng "Failed to open mysql.event Table."

ER_CANT_PARSE_STORED_ROUTINE_BODY
  eng "Parsing '%s.%s' routine body failed.%s"

ER_CANT_OPEN_TABLE_MYSQL_PROC
  eng "Failed to open mysql.proc Table."

ER_CANT_READ_TABLE_MYSQL_PROC
  eng "Failed to read mysql.proc table."

ER_FILE_EXISTS_DURING_UPGRADE
  eng "Found %s file in mysql schema. DD will create .ibd file with same name. Please rename table and start upgrade process again."

ER_CANT_OPEN_DATADIR_AFTER_UPGRADE_FAILURE
  eng "Unable to open the data directory %s during clean up after upgrade failed"

ER_CANT_SET_PATH_FOR
  eng "Failed to set path %s"

ER_CANT_OPEN_DIR
  eng "Failed to open dir %s"

OBSOLETE_ER_NDB_CLUSTER_CONNECTION_POOL_NODEIDS
  eng "NDB: Found empty nodeid specified in --ndb-cluster-connection-pool-nodeids='%s'."

OBSOLETE_ER_NDB_CANT_PARSE_NDB_CLUSTER_CONNECTION_POOL_NODEIDS
  eng "NDB: Could not parse '%s' in --ndb-cluster-connection-pool-nodeids='%s'."

OBSOLETE_ER_NDB_INVALID_CLUSTER_CONNECTION_POOL_NODEIDS
  eng "NDB: Invalid nodeid %d in --ndb-cluster-connection-pool-nodeids='%s'."

OBSOLETE_ER_NDB_DUPLICATE_CLUSTER_CONNECTION_POOL_NODEIDS
  eng "NDB: Found duplicate nodeid %d in --ndb-cluster-connection-pool-nodeids='%s'."

OBSOLETE_ER_NDB_POOL_SIZE_CLUSTER_CONNECTION_POOL_NODEIDS
  eng "NDB: The size of the cluster connection pool must be equal to the number of nodeids in --ndb-cluster-connection-pool-nodeids='%s'."

OBSOLETE_ER_NDB_NODEID_NOT_FIRST_CONNECTION_POOL_NODEIDS
  eng "NDB: The nodeid specified by --ndb-nodeid must be equal to the first nodeid in --ndb-cluster-connection-pool-nodeids='%s'."

OBSOLETE_ER_NDB_USING_NODEID
  eng "NDB: using nodeid %u"

OBSOLETE_ER_NDB_CANT_ALLOC_GLOBAL_NDB_CLUSTER_CONNECTION
  eng "NDB: failed to allocate global ndb cluster connection"

OBSOLETE_ER_NDB_CANT_ALLOC_GLOBAL_NDB_OBJECT
  eng "NDB: failed to allocate global ndb object"

OBSOLETE_ER_NDB_USING_NODEID_LIST
  eng "NDB[%u]: using nodeid %u"

OBSOLETE_ER_NDB_CANT_ALLOC_NDB_CLUSTER_CONNECTION
  eng "NDB[%u]: failed to allocate cluster connect object"

OBSOLETE_ER_NDB_STARTING_CONNECT_THREAD
  eng "NDB[%u]: starting connect thread"

OBSOLETE_ER_NDB_NODE_INFO
  eng "NDB[%u]: NodeID: %d, %s"

OBSOLETE_ER_NDB_CANT_START_CONNECT_THREAD
  eng "NDB[%u]: failed to start connect thread"

OBSOLETE_ER_NDB_GENERIC_ERROR
  eng "NDB: error (%u) %s"

OBSOLETE_ER_NDB_CPU_MASK_TOO_SHORT
  eng "Ignored receive thread CPU mask, mask too short, %u CPUs needed in mask, only %u CPUs provided"

ER_EVENT_ERROR_CREATING_QUERY_TO_WRITE_TO_BINLOG
  eng "Event Error: An error occurred while creating query string, before writing it into binary log."

ER_EVENT_SCHEDULER_ERROR_LOADING_FROM_DB
  eng "Event Scheduler: Error while loading from disk."

ER_EVENT_SCHEDULER_ERROR_GETTING_EVENT_OBJECT
  eng "Event Scheduler: Error getting event object."

ER_EVENT_SCHEDULER_GOT_BAD_DATA_FROM_TABLE
  eng "Event Scheduler: Error while loading events from mysql.events.The table probably contains bad data or is corrupted"

ER_EVENT_CANT_GET_LOCK_FOR_DROPPING_EVENT
  eng "Unable to obtain lock for dropping event %s from schema %s"

ER_EVENT_UNABLE_TO_DROP_EVENT
  eng "Unable to drop event %s from schema %s"

OBSOLETE_ER_BINLOG_ATTACHING_THREAD_MEMORY_FINALLY_AVAILABLE
  eng "Server overcomes the temporary 'out of memory' in '%d' tries while attaching to session thread during the group commit phase."

ER_BINLOG_CANT_RESIZE_CACHE
  eng "Unable to resize binlog IOCACHE auxiliary file"

ER_BINLOG_FILE_BEING_READ_NOT_PURGED
  eng "file %s was not purged because it was being read by thread number %u"

ER_BINLOG_IO_ERROR_READING_HEADER
  eng "I/O error reading the header from the binary log, errno=%d, io cache code=%d"

OBSOLETE_ER_BINLOG_CANT_OPEN_LOG
  eng "Failed to open log (file '%s', errno %d)"

OBSOLETE_ER_BINLOG_CANT_CREATE_CACHE_FOR_LOG
  eng "Failed to create a cache on log (file '%s')"

ER_BINLOG_FILE_EXTENSION_NUMBER_EXHAUSTED
  eng "Log filename extension number exhausted: %06lu. Please fix this by archiving old logs and updating the index files."

ER_BINLOG_FILE_NAME_TOO_LONG
  eng "Log filename too large: %s%s (%zu). Please fix this by archiving old logs and updating the index files."

ER_BINLOG_FILE_EXTENSION_NUMBER_RUNNING_LOW
  eng "Next log extension: %lu. Remaining log filename extensions: %lu. Please consider archiving some logs."

ER_BINLOG_CANT_OPEN_FOR_LOGGING
  eng "Could not open %s for logging (error %d). Turning logging off for the whole duration of the MySQL server process. To turn it on again: fix the cause, shutdown the MySQL server and restart it."

ER_BINLOG_FAILED_TO_SYNC_INDEX_FILE
  eng "MYSQL_BIN_LOG::open_index_file failed to sync the index file."

ER_BINLOG_ERROR_READING_GTIDS_FROM_RELAY_LOG
  eng "Error reading GTIDs from relaylog: %d"

ER_BINLOG_EVENTS_READ_FROM_APPLIER_METADATA
  eng "%lu events read in relaylog file '%s' for updating Retrieved_Gtid_Set and/or IO thread transaction parser state."

ER_BINLOG_ERROR_READING_GTIDS_FROM_BINARY_LOG
  eng "Error reading GTIDs from binary log: %d"

ER_BINLOG_EVENTS_READ_FROM_BINLOG_INFO
  eng "Read %lu events from binary log file '%s' to determine the GTIDs purged from binary logs."

ER_BINLOG_CANT_GENERATE_NEW_FILE_NAME
  eng "MYSQL_BIN_LOG::open failed to generate new file name."

ER_BINLOG_FAILED_TO_SYNC_INDEX_FILE_IN_OPEN
  eng "MYSQL_BIN_LOG::open failed to sync the index file."

ER_BINLOG_CANT_USE_FOR_LOGGING
  eng "Could not use %s for logging (error %d). Turning logging off for the whole duration of the MySQL server process. To turn it on again: fix the cause, shutdown the MySQL server and restart it."

ER_BINLOG_FAILED_TO_CLOSE_INDEX_FILE_WHILE_REBUILDING
  eng "While rebuilding index file %s: Failed to close the index file."

ER_BINLOG_FAILED_TO_DELETE_INDEX_FILE_WHILE_REBUILDING
  eng "While rebuilding index file %s: Failed to delete the existing index file. It could be that file is being used by some other process."

ER_BINLOG_FAILED_TO_RENAME_INDEX_FILE_WHILE_REBUILDING
  eng "While rebuilding index file %s: Failed to rename the new index file to the existing index file."

ER_BINLOG_FAILED_TO_OPEN_INDEX_FILE_AFTER_REBUILDING
  eng "After rebuilding the index file %s: Failed to open the index file."

ER_BINLOG_CANT_APPEND_LOG_TO_TMP_INDEX
  eng "MYSQL_BIN_LOG::add_log_to_index failed to append log file name: %s, to crash safe index file."

ER_BINLOG_CANT_LOCATE_OLD_BINLOG_OR_RELAY_LOG_FILES
  eng "Failed to locate old binlog or relay log files"

ER_BINLOG_CANT_DELETE_FILE
  eng "Failed to delete file '%s'"

ER_BINLOG_CANT_SET_TMP_INDEX_NAME
  eng "MYSQL_BIN_LOG::set_crash_safe_index_file_name failed to set file name."

ER_BINLOG_FAILED_TO_OPEN_TEMPORARY_INDEX_FILE
  eng "MYSQL_BIN_LOG::open_crash_safe_index_file failed to open temporary index file."

OBSOLETE_ER_BINLOG_ERROR_GETTING_NEXT_LOG_FROM_INDEX
  eng "next log error: %d  offset: %s  log: %s included: %d"

ER_BINLOG_CANT_OPEN_TMP_INDEX
  eng "%s failed to open the crash safe index file."

ER_BINLOG_CANT_COPY_INDEX_TO_TMP
  eng "%s failed to copy index file to crash safe index file."

ER_BINLOG_CANT_CLOSE_TMP_INDEX
  eng "%s failed to close the crash safe index file."

ER_BINLOG_CANT_MOVE_TMP_TO_INDEX
  eng "%s failed to move crash safe index file to index file."

ER_BINLOG_PURGE_LOGS_CALLED_WITH_FILE_NOT_IN_INDEX
  eng "MYSQL_BIN_LOG::purge_logs was called with file %s not listed in the index."

ER_BINLOG_PURGE_LOGS_CANT_SYNC_INDEX_FILE
  eng "MYSQL_BIN_LOG::purge_logs failed to sync the index file."

ER_BINLOG_PURGE_LOGS_CANT_COPY_TO_REGISTER_FILE
  eng "MYSQL_BIN_LOG::purge_logs failed to copy %s to register file."

ER_BINLOG_PURGE_LOGS_CANT_FLUSH_REGISTER_FILE
  eng "MYSQL_BIN_LOG::purge_logs failed to flush register file."

ER_BINLOG_PURGE_LOGS_CANT_UPDATE_INDEX_FILE
  eng "MYSQL_BIN_LOG::purge_logs failed to update the index file"

ER_BINLOG_PURGE_LOGS_FAILED_TO_PURGE_LOG
  eng "MYSQL_BIN_LOG::purge_logs failed to process registered files that would be purged."

ER_BINLOG_FAILED_TO_SET_PURGE_INDEX_FILE_NAME
  eng "MYSQL_BIN_LOG::set_purge_index_file_name failed to set file name."

ER_BINLOG_FAILED_TO_OPEN_REGISTER_FILE
  eng "MYSQL_BIN_LOG::open_purge_index_file failed to open register file."

ER_BINLOG_FAILED_TO_REINIT_REGISTER_FILE
  eng "MYSQL_BIN_LOG::purge_index_entry failed to reinit register file for read"

ER_BINLOG_FAILED_TO_READ_REGISTER_FILE
  eng "MYSQL_BIN_LOG::purge_index_entry error %d reading from register file."

ER_CANT_STAT_FILE
  eng "Failed to execute mysql_file_stat on file '%s'"

ER_BINLOG_CANT_DELETE_LOG_FILE_DOES_INDEX_MATCH_FILES
  eng "Failed to delete log file '%s'; consider examining correspondence of your binlog index file to the actual binlog files"

ER_BINLOG_CANT_DELETE_FILE_AND_READ_BINLOG_INDEX
  eng "Failed to delete file '%s' and read the binlog index file"

ER_BINLOG_FAILED_TO_DELETE_LOG_FILE
  eng "Failed to delete log file '%s'"

ER_BINLOG_LOGGING_INCIDENT_TO_STOP_REPLICAS
  eng "%s An incident event has been written to the binary log which will stop the replicas."

ER_BINLOG_CANT_FIND_LOG_IN_INDEX
  eng "find_log_pos() failed (error: %d)"

ER_BINLOG_RECOVERING_AFTER_CRASH_USING
  eng "Recovering after a crash using %s"

ER_BINLOG_CANT_OPEN_CRASHED_BINLOG
  eng "Failed to open the crashed binlog file when source server is recovering it."

ER_BINLOG_CANT_TRIM_CRASHED_BINLOG
  eng "Failed to trim the crashed binlog file when source server is recovering it."

ER_BINLOG_CRASHED_BINLOG_TRIMMED
  eng "Crashed binlog file %s size is %llu, but recovered up to %llu. Binlog trimmed to %llu bytes."

ER_BINLOG_CANT_CLEAR_IN_USE_FLAG_FOR_CRASHED_BINLOG
  eng "Failed to clear LOG_EVENT_BINLOG_IN_USE_F for the crashed binlog file when source server is recovering it."

ER_BINLOG_FAILED_TO_RUN_AFTER_SYNC_HOOK
  eng "Failed to run 'after_sync' hooks"

ER_TURNING_LOGGING_OFF_FOR_THE_DURATION
  eng "%s Hence turning logging off for the whole duration of the MySQL server process. To turn it on again: fix the cause, shutdown the MySQL server and restart it."

ER_BINLOG_FAILED_TO_RUN_AFTER_FLUSH_HOOK
  eng "Failed to run 'after_flush' hooks"

OBSOLETE_ER_BINLOG_CRASH_RECOVERY_FAILED
  eng "Crash recovery failed. Either correct the problem (if it's, for example, out of memory error) and restart, or delete (or rename) binary log and start mysqld with --tc-heuristic-recover={commit|rollback}"

ER_BINLOG_WARNING_SUPPRESSED
  eng "The following warning was suppressed %d times during the last %d seconds in the error log"

ER_NDB_LOG_ENTRY
  eng "NDB: %s"

ER_NDB_LOG_ENTRY_WITH_PREFIX
  eng "NDB %s: %s"

OBSOLETE_ER_NDB_BINLOG_CANT_CREATE_PURGE_THD
  eng "NDB: Unable to purge %s.%s File=%s (failed to setup thd)"

ER_INNODB_UNKNOWN_COLLATION
  eng "Unknown collation #%lu."

ER_INNODB_INVALID_LOG_GROUP_HOME_DIR
  eng "syntax error in innodb_log_group_home_dir"

ER_INNODB_INVALID_INNODB_UNDO_DIRECTORY
  eng "syntax error in innodb_undo_directory"

ER_INNODB_ILLEGAL_COLON_IN_POOL
  eng "InnoDB: innodb_buffer_pool_filename cannot have colon (:) in the file name."

ER_INNODB_INVALID_PAGE_SIZE
  eng "InnoDB: Invalid page size=%lu."

ER_INNODB_DIRTY_WATER_MARK_NOT_LOW
  eng "InnoDB: innodb_max_dirty_pages_pct_lwm cannot be set higher than innodb_max_dirty_pages_pct. Setting innodb_max_dirty_pages_pct_lwm to %lf"

ER_INNODB_IO_CAPACITY_EXCEEDS_MAX
  eng "InnoDB: innodb_io_capacity cannot be set higher than innodb_io_capacity_max. Setting innodb_io_capacity to %lu"

ER_INNODB_FILES_SAME
  eng "%s and %s file names seem to be the same."

ER_INNODB_UNREGISTERED_TRX_ACTIVE
  eng "Transaction not registered for MySQL 2PC, but transaction is active"

ER_INNODB_CLOSING_CONNECTION_ROLLS_BACK
  eng "MySQL is closing a connection that has an active InnoDB transaction. %llu row modifications will roll back."

ER_INNODB_TRX_XLATION_TABLE_OOM
  eng "InnoDB: fail to allocate memory for index translation table. Number of Index:%lu, array size:%lu"

ER_INNODB_CANT_FIND_INDEX_IN_INNODB_DD
  eng "Cannot find index %s in InnoDB index dictionary."

ER_INNODB_INDEX_COLUMN_INFO_UNLIKE_MYSQLS
  eng "Found index %s whose column info does not match that of MySQL."

OBSOLETE_ER_INNODB_CANT_OPEN_TABLE
  eng "Failed to open table %s."

ER_INNODB_CANT_BUILD_INDEX_XLATION_TABLE_FOR
  eng "Build InnoDB index translation table for Table %s failed"

ER_INNODB_PK_NOT_IN_MYSQL
  eng "Table %s has a primary key in InnoDB data dictionary, but not in MySQL!"

ER_INNODB_PK_ONLY_IN_MYSQL
  eng "Table %s has no primary key in InnoDB data dictionary, but has one in MySQL! If you created the table with a MySQL version < 3.23.54 and did not define a primary key, but defined a unique key with all non-NULL columns, then MySQL internally treats that key as the primary key. You can fix this error by dump + DROP + CREATE + reimport of the table."

ER_INNODB_CLUSTERED_INDEX_PRIVATE
  eng "Table %s key_used_on_scan is %lu even though there is no primary key inside InnoDB."

OBSOLETE_ER_INNODB_PARTITION_TABLE_LOWERCASED
  eng "Partition table %s opened after converting to lower case. The table may have been moved from a case-insensitive file system. Please recreate the table in the current file system."

ER_ERRMSG_REPLACEMENT_DODGY
  eng "Cannot replace error message (%s,%s,%s) \"%s\" with \"%s\"; wrong number or type of %% subsitutions."

ER_ERRMSG_REPLACEMENTS_FAILED
  eng "Table for error message replacements could not be found or read, or one or more replacements could not be applied."

ER_NPIPE_CANT_CREATE
  eng "%s: %s"

ER_PARTITION_MOVE_CREATED_DUPLICATE_ROW_PLEASE_FIX
  eng "Table '%-192s': Delete from part %d failed with error %d. But it was already inserted into part %d, when moving the misplaced row! Please manually fix the duplicate row: %s"

ER_AUDIT_CANT_ABORT_COMMAND
  eng "Command '%s' cannot be aborted. The trigger error was (%d) [%s]: %s"

ER_AUDIT_CANT_ABORT_EVENT
  eng "Event '%s' cannot be aborted. The trigger error was (%d) [%s]: %s"

ER_AUDIT_WARNING
  eng "%s. The trigger error was (%d) [%s]: %s"

OBSOLETE_ER_NDB_NUMBER_OF_CHANNELS
  eng "Replica SQL: Configuration with number of replication sources = %u' is not supported when applying to Ndb"

OBSOLETE_ER_NDB_REPLICA_PARALLEL_WORKERS
  eng "Replica SQL: Configuration 'replica_parallel_workers = %lu' is not supported when applying to Ndb"

OBSOLETE_ER_NDB_DISTRIBUTING_ERR
  eng "NDB %s: distributing %s err: %u"

ER_RPL_REPLICA_INSECURE_CHANGE_SOURCE
  eng "Storing MySQL user name or password information in the connection metadata repository is not secure and is therefore not recommended. Please consider using the USER and PASSWORD connection options for START REPLICA; see the 'START REPLICA Syntax' in the MySQL Manual for more information."

OBSOLETE_ER_RPL_SLAVE_FLUSH_RELAY_LOGS_NOT_ALLOWED
  eng "FLUSH RELAY LOGS cannot be performed on channel '%-.192s'."

ER_RPL_REPLICA_INCORRECT_CHANNEL
  eng "Replica channel '%s' does not exist."

ER_FAILED_TO_FIND_DL_ENTRY
  eng "Can't find symbol '%-.128s' in library."

ER_FAILED_TO_OPEN_SHARED_LIBRARY
  eng "Can't open shared library '%-.192s' (errno: %d %-.128s)."

ER_THREAD_PRIORITY_IGNORED
  eng "Thread priority attribute setting in Resource Group SQL shall be ignored due to unsupported platform or insufficient privilege."

ER_BINLOG_CACHE_SIZE_TOO_LARGE
  eng "Option binlog_cache_size (%lu) is greater than max_binlog_cache_size (%lu); setting binlog_cache_size equal to max_binlog_cache_size."

ER_BINLOG_STMT_CACHE_SIZE_TOO_LARGE
  eng "Option binlog_stmt_cache_size (%lu) is greater than max_binlog_stmt_cache_size (%lu); setting binlog_stmt_cache_size equal to max_binlog_stmt_cache_size."

ER_FAILED_TO_GENERATE_UNIQUE_LOGFILE
  eng "Can't generate a unique log-filename %-.200s.(1-999)."

ER_FAILED_TO_READ_FILE
  eng "Error reading file '%-.200s' (errno: %d - %s)"

ER_FAILED_TO_WRITE_TO_FILE
  eng "Error writing file '%-.200s' (errno: %d - %s)"

ER_BINLOG_UNSAFE_MESSAGE_AND_STATEMENT
  eng "%s Statement: %s"

ER_FORCE_CLOSE_THREAD
  eng "%s: Forcing close of thread %ld  user: '%-.48s'."

ER_SERVER_SHUTDOWN_COMPLETE
  eng "%s: Shutdown complete (mysqld %s)  %s."

ER_RPL_CANT_HAVE_SAME_BASENAME
  eng "Cannot have same base name '%s' for both binary and relay logs. Please check %s (default '%s' if --log-bin option is not used, default '%s' if --log-bin option is used without argument) and %s (default '%s') options to ensure they do not conflict."

ER_RPL_GTID_MODE_REQUIRES_ENFORCE_GTID_CONSISTENCY_ON
  eng "GTID_MODE = ON requires ENFORCE_GTID_CONSISTENCY = ON."

ER_WARN_NO_SERVERID_SPECIFIED
  eng "You have not provided a mandatory server-id. Servers in a replication topology must have unique server-ids. Please refer to the proper server start-up parameters documentation."

ER_ABORTING_USER_CONNECTION
  eng "Aborted connection %u to db: '%-.192s' user: '%-.48s' host: '%-.255s' (%-.64s)."

ER_SQL_MODE_MERGED_WITH_STRICT_MODE
  eng "'NO_ZERO_DATE', 'NO_ZERO_IN_DATE' and 'ERROR_FOR_DIVISION_BY_ZERO' sql modes should be used with strict mode. They will be merged with strict mode in a future release."

ER_GTID_PURGED_WAS_UPDATED
  eng "@@GLOBAL.GTID_PURGED was changed from '%s' to '%s'."

ER_GTID_EXECUTED_WAS_UPDATED
  eng "@@GLOBAL.GTID_EXECUTED was changed from '%s' to '%s'."

ER_DEPRECATE_MSG_WITH_REPLACEMENT
  eng "'%s' is deprecated and will be removed in a future release. Please use %s instead."

ER_TRG_CREATION_CTX_NOT_SET
  eng "Triggers for table `%-.64s`.`%-.64s` have no creation context"

ER_FILE_HAS_OLD_FORMAT
  eng "'%-.192s' has an old format, you should re-create the '%s' object(s)"

ER_VIEW_CREATION_CTX_NOT_SET
  eng "View `%-.64s`.`%-.64s` has no creation context"

OBSOLETE_ER_TABLE_NAME_CAUSES_TOO_LONG_PATH
  eng "Long database name and identifier for object resulted in a path length too long for table '%s'. Please check the path limit for your OS."

ER_TABLE_UPGRADE_REQUIRED
  eng "Table upgrade required. Please do \"REPAIR TABLE `%-.64s`\" or dump/reload to fix it!"

ER_GET_ERRNO_FROM_STORAGE_ENGINE
  eng "Got error %d - '%-.192s' from storage engine."

ER_ACCESS_DENIED_ERROR_WITHOUT_PASSWORD
  eng "Access denied for user '%-.48s'@'%-.64s'"

ER_ACCESS_DENIED_ERROR_WITH_PASSWORD
  eng "Access denied for user '%-.48s'@'%-.64s' (using password: %s)"

ER_ACCESS_DENIED_FOR_USER_ACCOUNT_LOCKED
  eng "Access denied for user '%-.48s'@'%-.64s'. Account is locked."

OBSOLETE_ER_MUST_CHANGE_EXPIRED_PASSWORD
  eng "Your password has expired. To log in you must change it using a client that supports expired passwords."

ER_SYSTEM_TABLES_NOT_SUPPORTED_BY_STORAGE_ENGINE
  eng "Storage engine '%s' does not support system tables. [%s.%s]."

OBSOLETE_ER_FILESORT_TERMINATED
  eng "Sort aborted"

ER_SERVER_STARTUP_MSG
  eng "%s: ready for connections. Version: '%s'  socket: '%s'  port: %d  %s."

ER_FAILED_TO_FIND_LOCALE_NAME
  eng "Unknown locale: '%-.64s'."

ER_FAILED_TO_FIND_COLLATION_NAME
  eng "Unknown collation: '%-.64s'."

ER_SERVER_OUT_OF_RESOURCES
  eng "Out of memory; check if mysqld or some other process uses all available memory; if not, you may have to use 'ulimit' to allow mysqld to use more memory or you can add more swap space"

ER_SERVER_OUTOFMEMORY
  eng "Out of memory; restart server and try again (needed %d bytes)"

ER_INVALID_COLLATION_FOR_CHARSET
  eng "COLLATION '%s' is not valid for CHARACTER SET '%s'"

ER_CANT_START_ERROR_LOG_SERVICE
  eng "Failed to set %s at or around \"%s\" -- service is valid, but can not be initialized; please check its configuration and make sure it can read its input(s) and write to its output(s)."

ER_CREATING_NEW_UUID_FIRST_START
  eng "Generating a new UUID: %s."

ER_FAILED_TO_GET_ABSOLUTE_PATH
  eng "Failed to get absolute path of program executable %s"

ER_PERFSCHEMA_COMPONENTS_INFRASTRUCTURE_BOOTSTRAP
  eng "Failed to bootstrap performance schema components infrastructure."

ER_PERFSCHEMA_COMPONENTS_INFRASTRUCTURE_SHUTDOWN
  eng "Failed to deinit performance schema components infrastructure."

ER_DUP_FD_OPEN_FAILED
  eng "Could not open duplicate fd for %s: %s."

ER_SYSTEM_VIEW_INIT_FAILED
  eng "System views initialization failed."

ER_RESOURCE_GROUP_POST_INIT_FAILED
  eng "Resource group post initialization failed."

ER_RESOURCE_GROUP_SUBSYSTEM_INIT_FAILED
  eng "Resource Group subsystem initialization failed."

ER_FAILED_START_MYSQLD_DAEMON
  eng "Failed to start mysqld daemon. Check mysqld error log."

ER_CANNOT_CHANGE_TO_ROOT_DIR
  eng "Cannot change to root directory: %s."

ER_PERSISTENT_PRIVILEGES_BOOTSTRAP
  eng "Failed to bootstrap persistent privileges."

ER_BASEDIR_SET_TO
  eng "Basedir set to %s."

ER_RPL_FILTER_ADD_WILD_DO_TABLE_FAILED
  eng "Could not add wild do table rule '%s'!"

ER_RPL_FILTER_ADD_WILD_IGNORE_TABLE_FAILED
  eng "Could not add wild ignore table rule '%s'!"

ER_PRIVILEGE_SYSTEM_INIT_FAILED
  eng "The privilege system failed to initialize correctly. For complete instructions on how to upgrade MySQL to a new version please see the 'Upgrading MySQL' section from the MySQL manual."

ER_CANNOT_SET_LOG_ERROR_SERVICES
  eng "Cannot set services \"%s\" requested in --log-error-services, using defaults."

ER_PERFSCHEMA_TABLES_INIT_FAILED
  eng "Performance schema tables initialization failed."

ER_TX_EXTRACTION_ALGORITHM_FOR_BINLOG_TX_DEPEDENCY_TRACKING
  eng "The transaction_write_set_extraction must be set to %s when binlog_transaction_dependency_tracking is %s."

OBSOLETE_ER_INVALID_REPLICATION_TIMESTAMPS
  eng "Invalid replication timestamps: original commit timestamp is more recent than the immediate commit timestamp. This may be an issue if delayed replication is active. Make sure that servers have their clocks set to the correct time. No further message will be emitted until after timestamps become valid again."

OBSOLETE_ER_RPL_TIMESTAMPS_RETURNED_TO_NORMAL
  eng "The replication timestamps have returned to normal values."

ER_BINLOG_FILE_OPEN_FAILED
  eng "%s."

ER_BINLOG_EVENT_WRITE_TO_STMT_CACHE_FAILED
  eng "Failed to write an incident event into stmt_cache."

ER_REPLICA_RELAY_LOG_TRUNCATE_INFO
  eng "Relaylog file %s size was %llu, but was truncated at %llu."

ER_REPLICA_RELAY_LOG_PURGE_FAILED
  eng "Unable to purge relay log files. %s:%s."

ER_RPL_REPLICA_FILTER_CREATE_FAILED
  eng "Replica: failed in creating filter for channel '%s'."

ER_RPL_REPLICA_GLOBAL_FILTERS_COPY_FAILED
  eng "Replica: failed in copying the global filters to its own per-channel filters on configuration for channel '%s'."

ER_RPL_REPLICA_RESET_FILTER_OPTIONS
  eng "There are per-channel replication filter(s) configured for channel '%.192s' which does not exist. The filter(s) have been discarded."

ER_MISSING_GRANT_SYSTEM_TABLE
  eng "The system table mysql.global_grants is missing. Please perform the MySQL upgrade procedure."

ER_MISSING_ACL_SYSTEM_TABLE
  eng "ACL table mysql.%.*s missing. Some operations may fail."

ER_ANONYMOUS_AUTH_ID_NOT_ALLOWED_IN_MANDATORY_ROLES
  eng "Can't set mandatory_role %s@%s: Anonymous authorization IDs are not allowed as roles."

ER_UNKNOWN_AUTH_ID_IN_MANDATORY_ROLE
  eng "Can't set mandatory_role: There's no such authorization ID %s@%s."

ER_WRITE_ROW_TO_PARTITION_FAILED
  eng "Table '%-192s' failed to move/insert a row from part %d into part %d: %s."

ER_RESOURCE_GROUP_METADATA_UPDATE_SKIPPED
  eng "Skipped updating resource group metadata in InnoDB read only mode."

ER_FAILED_TO_PERSIST_RESOURCE_GROUP_METADATA
  eng "Failed to persist resource group %s to Data Dictionary."

ER_FAILED_TO_DESERIALIZE_RESOURCE_GROUP
  eng "Failed to deserialize resource group %s."

ER_FAILED_TO_UPDATE_RESOURCE_GROUP
  eng "Update of resource group %s failed."

ER_RESOURCE_GROUP_VALIDATION_FAILED
  eng "Validation of resource group %s failed. Resource group is disabled."

ER_FAILED_TO_ALLOCATE_MEMORY_FOR_RESOURCE_GROUP
  eng "Unable to allocate memory for Resource Group %s."

ER_FAILED_TO_ALLOCATE_MEMORY_FOR_RESOURCE_GROUP_HASH
  eng "Failed to allocate memory for resource group hash."

ER_FAILED_TO_ADD_RESOURCE_GROUP_TO_MAP
  eng "Failed to add resource group %s to resource group map."

ER_RESOURCE_GROUP_IS_DISABLED
  eng "Resource group feature is disabled. (Server is compiled with DISABLE_PSI_THREAD)."

ER_FAILED_TO_APPLY_RESOURCE_GROUP_CONTROLLER
  eng "Unable to apply resource group controller %s."

ER_FAILED_TO_ACQUIRE_LOCK_ON_RESOURCE_GROUP
  eng "Unable to acquire lock on the resource group %s. Hint to switch resource group shall be ignored."

ER_PFS_NOTIFICATION_FUNCTION_REGISTER_FAILED
  eng "PFS %s notification function registration failed."

ER_RES_GRP_SET_THR_AFFINITY_FAILED
  eng "Unable to bind thread id %llu to cpu id %u (error code %d - %-.192s)."

ER_RES_GRP_SET_THR_AFFINITY_TO_CPUS_FAILED
  eng "Unable to bind thread id %llu to cpu ids (error code %d - %-.192s)."

ER_RES_GRP_THD_UNBIND_FROM_CPU_FAILED
  eng "Unbind thread id %llu failed. (error code %d - %-.192s)."

ER_RES_GRP_SET_THREAD_PRIORITY_FAILED
  eng "Setting thread priority %d to thread id %llu failed. (error code %d - %-.192s)."

ER_RES_GRP_FAILED_TO_DETERMINE_NICE_CAPABILITY
  eng "Unable to determine CAP_SYS_NICE capability."

ER_RES_GRP_FAILED_TO_GET_THREAD_HANDLE
  eng "%s failed: Failed to get handle for thread %llu."

ER_RES_GRP_GET_THREAD_PRIO_NOT_SUPPORTED
  eng "Retrieval of thread priority unsupported on %s."

ER_RES_GRP_FAILED_DETERMINE_CPU_COUNT
  eng "Unable to determine the number of CPUs."

ER_RES_GRP_FEATURE_NOT_AVAILABLE
  eng "Resource group feature shall not be available. Incompatible thread handling option."

ER_RES_GRP_INVALID_THREAD_PRIORITY
  eng "Invalid thread priority %d for a %s resource group. Allowed range is [%d, %d]."

ER_RES_GRP_SOLARIS_PROCESSOR_BIND_TO_CPUID_FAILED
  eng "bind_to_cpu failed: processor_bind for cpuid %u failed (error code %d - %-.192s)."

ER_RES_GRP_SOLARIS_PROCESSOR_BIND_TO_THREAD_FAILED
  eng "bind_to_cpu failed: processor_bind for thread %%llx with cpu id %u (error code %d - %-.192s)."

ER_RES_GRP_SOLARIS_PROCESSOR_AFFINITY_FAILED
  eng "%s failed: processor_affinity failed (error code %d - %-.192s)."

ER_DD_UPGRADE_RENAME_IDX_STATS_FILE_FAILED
  eng "Error in renaming mysql_index_stats.ibd."

ER_DD_UPGRADE_DD_OPEN_FAILED
  eng "Error in opening data directory %s."

ER_DD_UPGRADE_FAILED_TO_FETCH_TABLESPACES
  eng "Error in fetching list of tablespaces."

ER_DD_UPGRADE_FAILED_TO_ACQUIRE_TABLESPACE
  eng "Error in acquiring Tablespace for SDI insertion %s."

ER_DD_UPGRADE_FAILED_TO_RESOLVE_TABLESPACE_ENGINE
  eng "Error in resolving Engine name for tablespace %s with engine %s."

ER_FAILED_TO_CREATE_SDI_FOR_TABLESPACE
  eng "Error in creating SDI for %s tablespace."

ER_FAILED_TO_STORE_SDI_FOR_TABLESPACE
  eng "Error in storing SDI for %s tablespace."

ER_DD_UPGRADE_FAILED_TO_FETCH_TABLES
  eng "Error in fetching list of tables."

ER_DD_UPGRADE_DD_POPULATED
  eng "Finished populating Data Dictionary tables with data."

ER_DD_UPGRADE_INFO_FILE_OPEN_FAILED
  eng "Could not open the upgrade info file '%s' in the MySQL servers datadir, errno: %d."

ER_DD_UPGRADE_INFO_FILE_CLOSE_FAILED
  eng "Could not close the upgrade info file '%s' in the MySQL servers datadir, errno: %d."

ER_DD_UPGRADE_TABLESPACE_MIGRATION_FAILED
  eng "Got error %d from SE while migrating tablespaces."

ER_DD_UPGRADE_FAILED_TO_CREATE_TABLE_STATS
  eng "Error in creating TABLE statistics entry. Fix statistics data by using ANALYZE command."

ER_DD_UPGRADE_TABLE_STATS_MIGRATE_COMPLETED
  eng "Finished migrating TABLE statistics data."

ER_DD_UPGRADE_FAILED_TO_CREATE_INDEX_STATS
  eng "Error in creating Index statistics entry. Fix statistics data by using ANALYZE command."

ER_DD_UPGRADE_INDEX_STATS_MIGRATE_COMPLETED
  eng "Finished migrating INDEX statistics data."

ER_DD_UPGRADE_FAILED_FIND_VALID_DATA_DIR
  eng "Failed to find valid data directory."

ER_DD_UPGRADE_START
  eng "Starting upgrade of data directory."

ER_DD_UPGRADE_FAILED_INIT_DD_SE
  eng "Failed to initialize DD Storage Engine."

ER_DD_UPGRADE_FOUND_PARTIALLY_UPGRADED_DD_ABORT
  eng "Found partially upgraded DD. Aborting upgrade and deleting all DD tables. Start the upgrade process again."

ER_DD_UPGRADE_FOUND_PARTIALLY_UPGRADED_DD_CONTINUE
  eng "Found partially upgraded DD. Upgrade will continue and start the server."

ER_DD_UPGRADE_SE_LOGS_FAILED
  eng "Error in upgrading engine logs."

ER_DD_UPGRADE_SDI_INFO_UPDATE_FAILED
  eng "Error in updating SDI information."

ER_SKIP_UPDATING_METADATA_IN_SE_RO_MODE
  eng "Skip updating %s metadata in InnoDB read-only mode."

ER_CREATED_SYSTEM_WITH_VERSION
  eng "Created system views with I_S version %d."

ER_UNKNOWN_ERROR_DETECTED_IN_SE
  eng "Unknown error detected %d in handler."

ER_READ_LOG_EVENT_FAILED
  eng "Error in Log_event::read_log_event(): '%s', data_len: %lu, event_type: %d."

ER_ROW_DATA_TOO_BIG_TO_WRITE_IN_BINLOG
  eng "The row data is greater than 4GB, which is too big to write to the binary log."

ER_FAILED_TO_CONSTRUCT_DROP_EVENT_QUERY
  eng "Unable to construct DROP EVENT SQL query string."

ER_FAILED_TO_BINLOG_DROP_EVENT
  eng "Unable to binlog drop event %s.%s."

ER_FAILED_TO_START_REPLICA_THREAD
  eng "Failed to start replica threads for channel '%s'."

ER_RPL_IO_THREAD_KILLED
  eng "%s%s."

ER_REPLICA_RECONNECT_FAILED
  eng "Failed registering on source, reconnecting to try again, log '%s' at position %s. %s."

ER_REPLICA_KILLED_AFTER_RECONNECT
  eng "Replica I/O thread killed during or after reconnect."

ER_REPLICA_NOT_STARTED_ON_SOME_CHANNELS
  eng "Some of the channels are not created/initialized properly. Check for additional messages above. You will not be able to start replication on those channels until the issue is resolved and the server restarted."

ER_FAILED_TO_ADD_RPL_FILTER
  eng "Failed to add a replication filter into filter map for channel '%.192s'."

ER_PER_CHANNEL_RPL_FILTER_CONF_FOR_GRP_RPL
  eng "There are per-channel replication filter(s) configured for group replication channel '%.192s' which is disallowed. The filter(s) have been discarded."

ER_RPL_FILTERS_NOT_ATTACHED_TO_CHANNEL
  eng "There are per-channel replication filter(s) configured for channel '%.192s' which does not exist. The filter(s) have been discarded."

ER_FAILED_TO_BUILD_DO_AND_IGNORE_TABLE_HASHES
  eng "An error occurred while building do_table and ignore_table rules to hashes for per-channel filter."

ER_CLONE_PLUGIN_NOT_LOADED_TRACE
  eng "Clone plugin cannot be loaded."

ER_CLONE_HANDLER_EXIST_TRACE
  eng "Clone Handler exists."

ER_CLONE_CREATE_HANDLER_FAIL_TRACE
  eng "Could not create Clone Handler."

ER_CYCLE_TIMER_IS_NOT_AVAILABLE
  eng "The CYCLE timer is not available. WAIT events in the performance_schema will not be timed."

ER_NANOSECOND_TIMER_IS_NOT_AVAILABLE
  eng "The NANOSECOND timer is not available. IDLE/STAGE/STATEMENT/TRANSACTION events in the performance_schema will not be timed."

ER_MICROSECOND_TIMER_IS_NOT_AVAILABLE
  eng "The MICROSECOND timer is not available. IDLE/STAGE/STATEMENT/TRANSACTION events in the performance_schema will not be timed."

ER_PFS_MALLOC_ARRAY_OVERFLOW
  eng "Failed to allocate memory for %zu chunks each of size %zu for buffer '%s' due to overflow."

ER_PFS_MALLOC_ARRAY_OOM
  eng "Failed to allocate %zu bytes for buffer '%s' due to out-of-memory."

ER_INNODB_FAILED_TO_FIND_IDX_WITH_KEY_NO
  eng "InnoDB could not find index %s key no %u for table %s through its index translation table."

ER_INNODB_FAILED_TO_FIND_IDX
  eng "Cannot find index %s in InnoDB index translation table."

ER_INNODB_FAILED_TO_FIND_IDX_FROM_DICT_CACHE
  eng "InnoDB could not find key no %u with name %s from dict cache for table %s."

ER_INNODB_ACTIVE_INDEX_CHANGE_FAILED
  eng "InnoDB: change_active_index(%u) failed."

ER_INNODB_DIFF_IN_REF_LEN
  eng "Stored ref len is %lu, but table ref len is %lu."

ER_WRONG_TYPE_FOR_COLUMN_PREFIX_IDX_FLD
  eng "MySQL is trying to create a column prefix index field, on an inappropriate data type. Table name %s, column name %s."

ER_INNODB_CANNOT_CREATE_TABLE
  eng "Cannot create table %s."

ER_INNODB_INTERNAL_INDEX
  eng "Found index %s in InnoDB index list but not its MySQL index number. It could be an InnoDB internal index."

ER_INNODB_IDX_CNT_MORE_THAN_DEFINED_IN_MYSQL
  eng "InnoDB: Table %s contains %lu indexes inside InnoDB, which is different from the number of indexes %u defined in MySQL."

ER_INNODB_IDX_CNT_FEWER_THAN_DEFINED_IN_MYSQL
  eng "Table %s contains fewer indexes inside InnoDB than are defined in the MySQL. Have you mixed up with data dictionary from different installation?"

ER_INNODB_IDX_COLUMN_CNT_DIFF
  eng "Index %s of %s has %lu columns unique inside InnoDB, but MySQL is asking statistics for %lu columns. Have you mixed data dictionary from different installation?"

ER_INNODB_USE_MONITOR_GROUP_NAME
  eng "Monitor counter '%s' cannot be turned on/off individually. Please use its module name to turn on/off the counters in the module as a group."

ER_INNODB_MONITOR_DEFAULT_VALUE_NOT_DEFINED
  eng "Default value is not defined for this set option. Please specify correct counter or module name."

ER_INNODB_MONITOR_IS_ENABLED
  eng "InnoDB: Monitor %s is already enabled."

ER_INNODB_INVALID_MONITOR_COUNTER_NAME
  eng "Invalid monitor counter : %s."

ER_WIN_LOAD_LIBRARY_FAILED
  eng "LoadLibrary(\"%s\") failed: GetLastError returns %lu."

ER_PARTITION_HANDLER_ADMIN_MSG
  eng "%s."

ER_RPL_AM_INIT_INFO_MSG
  eng "%s."

ER_DD_UPGRADE_TABLE_INTACT_ERROR
  eng "%s."

ER_SERVER_INIT_COMPILED_IN_COMMANDS
  eng "%s."

ER_MYISAM_CHECK_METHOD_ERROR
  eng "%s."

ER_MYISAM_CRASHED_ERROR
  eng "%s."

ER_WAITPID_FAILED
  eng "Unable to wait for process %lld."

ER_FAILED_TO_FIND_MYSQLD_STATUS
  eng "Unable to determine if daemon is running: %s (rc=%d)."

ER_INNODB_ERROR_LOGGER_MSG
  eng "%s"

ER_INNODB_ERROR_LOGGER_FATAL_MSG
  eng "[FATAL] InnoDB: %s"

ER_DEPRECATED_SYNTAX_WITH_REPLACEMENT
  eng "The syntax '%s' is deprecated and will be removed in a future release. Please use %s instead."

ER_DEPRECATED_SYNTAX_NO_REPLACEMENT
  eng "The syntax '%s' is deprecated and will be removed in a future release."

ER_DEPRECATE_MSG_NO_REPLACEMENT
  eng "'%s' is deprecated and will be removed in a future release."

ER_LOG_PRINTF_MSG
  eng "%s"

ER_BINLOG_LOGGING_NOT_POSSIBLE
  eng "Binary logging not possible. Message: %s."

ER_FAILED_TO_SET_PERSISTED_OPTIONS
  eng "Failed to set persisted options."

ER_COMPONENTS_FAILED_TO_ACQUIRE_SERVICE_IMPLEMENTATION
  eng "Cannot acquire specified service implementation: '%.192s'."

ER_RES_GRP_INVALID_VCPU_RANGE
  eng "Invalid VCPU range %u-%u."

ER_RES_GRP_INVALID_VCPU_ID
  eng "Invalid cpu id %u."

ER_ERROR_DURING_FLUSH_LOG_COMMIT_PHASE
  eng "Got error %d during FLUSH_LOGS."

ER_DROP_DATABASE_FAILED_RMDIR_MANUALLY
  eng "Problem while dropping database. Can't remove database directory (%s). Please remove it manually."

ER_EXPIRE_LOGS_DAYS_IGNORED
  eng "The option expire_logs_days cannot be used together with option binlog_expire_logs_seconds. Therefore, value of expire_logs_days is ignored."

ER_BINLOG_MALFORMED_OR_OLD_RELAY_LOG
  eng "malformed or very old relay log which does not have FormatDescriptor."

ER_DD_UPGRADE_VIEW_COLUMN_NAME_TOO_LONG
  eng "Upgrade of view '%s.%s' failed. Re-create the view with the explicit column name lesser than 64 characters."

ER_TABLE_NEEDS_DUMP_UPGRADE
  eng "Table upgrade required for `%-.64s`.`%-.64s`. Please dump/reload table to fix it!"

ER_DD_UPGRADE_FAILED_TO_UPDATE_VER_NO_IN_TABLESPACE
  eng "Error in updating version number in %s tablespace."

ER_KEYRING_MIGRATION_FAILED
  eng "Keyring migration failed."

ER_KEYRING_MIGRATION_SUCCESSFUL
  eng "Keyring migration successful."

ER_RESTART_RECEIVED_INFO
  eng "Received RESTART from user %s.  Restarting mysqld (Version: %s)."

ER_LCTN_CHANGED
  eng "Different lower_case_table_names settings for server ('%u') and data dictionary ('%u')."

ER_DD_INITIALIZE
  eng "Data dictionary initializing version '%u'."

ER_DD_RESTART
  eng "Data dictionary restarting version '%u'."

ER_DD_UPGRADE
  eng "Data dictionary upgrading from version '%u' to '%u'."

ER_DD_UPGRADE_OFF
  eng "Data dictionary upgrade prohibited by the command line option '--no_dd_upgrade'."

ER_DD_UPGRADE_VERSION_NOT_SUPPORTED
  eng "Upgrading the data dictionary from dictionary version '%u' is not supported."

ER_DD_UPGRADE_SCHEMA_UNAVAILABLE
  eng "Upgrading the data dictionary failed, temporary schema name '%-.192s' not available."

ER_DD_MINOR_DOWNGRADE
  eng "Data dictionary minor downgrade from version '%u' to '%u'."

ER_DD_MINOR_DOWNGRADE_VERSION_NOT_SUPPORTED
  eng "Minor downgrade of the Data dictionary from dictionary version '%u' is not supported."

ER_DD_NO_VERSION_FOUND
  eng "No data dictionary version number found."

ER_THREAD_POOL_NOT_SUPPORTED_ON_PLATFORM
  eng "Thread pool not supported, requires a minimum of %s."

ER_THREAD_POOL_SIZE_TOO_LOW
  eng "thread_pool_size=0 means thread pool disabled, Allowed range of thread_pool_size is %d-%d."

ER_THREAD_POOL_SIZE_TOO_HIGH
  eng "thread_pool_size=%lu is too high, %d is maximum, thread pool is disabled. Allowed range of thread_pool_size is %d-%d."

ER_THREAD_POOL_ALGORITHM_INVALID
  eng "thread_pool_algorithm can be set to 0 and 1, 0 indicates the default low concurrency algorithm, 1 means a high concurrency algorithm."

ER_THREAD_POOL_INVALID_STALL_LIMIT
  eng "thread_pool_stall_limit can be %d at minimum and %d at maximum, smaller values would render the thread pool fairly useless and higher values could make it possible to have undetected deadlock issues in the MySQL Server."

ER_THREAD_POOL_INVALID_PRIO_KICKUP_TIMER
  eng "Invalid value of thread_pool_prio_kickup_timer specified. Value of thread_pool_prio_kickup_timer should be in range 0-4294967294."

ER_THREAD_POOL_MAX_UNUSED_THREADS_INVALID
  eng "thread_pool_max_unused_threads cannot be set higher than %d."

ER_THREAD_POOL_CON_HANDLER_INIT_FAILED
  eng "Failed to instantiate the connection handler object."

ER_THREAD_POOL_INIT_FAILED
  eng "Failed to initialize thread pool plugin."

OBSOLETE_ER_THREAD_POOL_PLUGIN_STARTED
  eng "Thread pool plugin started successfully with parameters: thread_pool_size = %lu, thread_pool_algorithm = %s, thread_pool_stall_limit = %u, thread_pool_prio_kickup_timer = %u, thread_pool_max_unused_threads = %u, thread_pool_high_priority_connection = %d."

ER_THREAD_POOL_CANNOT_SET_THREAD_SPECIFIC_DATA
  eng "Can't setup connection teardown thread-specific data."

ER_THREAD_POOL_FAILED_TO_CREATE_CONNECT_HANDLER_THD
  eng "Creation of connect handler thread failed."

ER_THREAD_POOL_FAILED_TO_CREATE_THD_AND_AUTH_CONN
  eng "Failed to create thd and authenticate connection."

ER_THREAD_POOL_FAILED_PROCESS_CONNECT_EVENT
  eng "Failed to process connection event."

ER_THREAD_POOL_FAILED_TO_CREATE_POOL
  eng "Can't create pool thread (error %d, errno: %d)."

ER_THREAD_POOL_RATE_LIMITED_ERROR_MSGS
  eng "%.*s."

ER_TRHEAD_POOL_LOW_LEVEL_INIT_FAILED
  eng "tp_group_low_level_init() failed."

ER_THREAD_POOL_LOW_LEVEL_REARM_FAILED
  eng "Rearm failed even after 30 seconds, can't continue without notify socket."

ER_THREAD_POOL_BUFFER_TOO_SMALL
  eng "%s: %s buffer is too small"

ER_MECAB_NOT_SUPPORTED
  eng "Mecab v%s is not supported, the lowest version supported is v%s."

ER_MECAB_NOT_VERIFIED
  eng "Mecab v%s is not verified, the highest version supported is v%s."

ER_MECAB_CREATING_MODEL
  eng "Mecab: Trying createModel(%s)."

ER_MECAB_FAILED_TO_CREATE_MODEL
  eng "Mecab: createModel() failed: %s."

ER_MECAB_FAILED_TO_CREATE_TRIGGER
  eng "Mecab: createTagger() failed: %s."

ER_MECAB_UNSUPPORTED_CHARSET
  eng "Mecab: Unsupported dictionary charset %s."

ER_MECAB_CHARSET_LOADED
  eng "Mecab: Loaded dictionary charset is %s."

ER_MECAB_PARSE_FAILED
  eng "Mecab: parse() failed: %s."

ER_MECAB_OOM_WHILE_PARSING_TEXT
  eng "Mecab: parse() failed: out of memory."

ER_MECAB_CREATE_LATTICE_FAILED
  eng "Mecab: createLattice() failed: %s."

ER_SEMISYNC_TRACE_ENTER_FUNC
  eng "---> %s enter."

ER_SEMISYNC_TRACE_EXIT_WITH_INT_EXIT_CODE
  eng "<--- %s exit (%d)."

ER_SEMISYNC_TRACE_EXIT_WITH_BOOL_EXIT_CODE
  eng "<--- %s exit (%s)."

ER_SEMISYNC_TRACE_EXIT
  eng "<--- %s exit."

ER_SEMISYNC_RPL_INIT_FOR_TRX
  eng "Semi-sync replication initialized for transactions."

ER_SEMISYNC_FAILED_TO_ALLOCATE_TRX_NODE
  eng "%s: transaction node allocation failed for: (%s, %lu)."

ER_SEMISYNC_BINLOG_WRITE_OUT_OF_ORDER
  eng "%s: binlog write out-of-order, tail (%s, %lu), new node (%s, %lu)."

ER_SEMISYNC_INSERT_LOG_INFO_IN_ENTRY
  eng "%s: insert (%s, %lu) in entry(%u)."

ER_SEMISYNC_PROBE_LOG_INFO_IN_ENTRY
  eng "%s: probe (%s, %lu) in entry(%u)."

ER_SEMISYNC_CLEARED_ALL_ACTIVE_TRANSACTION_NODES
  eng "%s: cleared all nodes."

ER_SEMISYNC_CLEARED_ACTIVE_TRANSACTION_TILL_POS
  eng "%s: cleared %d nodes back until pos (%s, %lu)."

ER_SEMISYNC_REPLY_MAGIC_NO_ERROR
  eng "Read semi-sync reply magic number error."

ER_SEMISYNC_REPLY_PKT_LENGTH_TOO_SMALL
  eng "Read semi-sync reply length error: packet is too small."

ER_SEMISYNC_REPLY_BINLOG_FILE_TOO_LARGE
  eng "Read semi-sync reply binlog file length too large."

ER_SEMISYNC_SERVER_REPLY
  eng "%s: Got reply(%s, %lu) from server %u."

ER_SEMISYNC_FUNCTION_CALLED_TWICE
  eng "%s called twice."

ER_SEMISYNC_RPL_ENABLED_ON_SOURCE
  eng "Semi-sync replication enabled on the source."

ER_SEMISYNC_SOURCE_OOM
  eng "Cannot allocate memory to enable semi-sync on the source."

ER_SEMISYNC_DISABLED_ON_SOURCE
  eng "Semi-sync replication disabled on the source."

ER_SEMISYNC_FORCED_SHUTDOWN
  eng "SEMISYNC: Forced shutdown. Some updates might not be replicated."

ER_SEMISYNC_SOURCE_GOT_REPLY_AT_POS
  eng "%s: Got reply at (%s, %lu)."

ER_SEMISYNC_SOURCE_SIGNAL_ALL_WAITING_THREADS
  eng "%s: signal all waiting threads."

ER_SEMISYNC_SOURCE_TRX_WAIT_POS
  eng "%s: wait pos (%s, %lu), repl(%d)."

ER_SEMISYNC_BINLOG_REPLY_IS_AHEAD
  eng "%s: Binlog reply is ahead (%s, %lu)."

ER_SEMISYNC_MOVE_BACK_WAIT_POS
  eng "%s: move back wait position (%s, %lu)."

ER_SEMISYNC_INIT_WAIT_POS
  eng "%s: init wait position (%s, %lu)."

ER_SEMISYNC_WAIT_TIME_FOR_BINLOG_SENT
  eng "%s: wait %lu ms for binlog sent (%s, %lu)."

ER_SEMISYNC_WAIT_FOR_BINLOG_TIMEDOUT
  eng "Timeout waiting for reply of binlog (file: %s, pos: %lu), semi-sync up to file %s, position %lu."

ER_SEMISYNC_WAIT_TIME_ASSESSMENT_FOR_COMMIT_TRX_FAILED
  eng "Assessment of waiting time for commitTrx failed at wait position (%s, %lu)."

ER_SEMISYNC_RPL_SWITCHED_OFF
  eng "Semi-sync replication switched OFF."

ER_SEMISYNC_RPL_SWITCHED_ON
  eng "Semi-sync replication switched ON at (%s, %lu)."

ER_SEMISYNC_NO_SPACE_IN_THE_PKT
  eng "No enough space in the packet for semi-sync extra header, semi-sync replication disabled."

ER_SEMISYNC_SYNC_HEADER_UPDATE_INFO
  eng "%s: server(%d), (%s, %lu) sync(%d), repl(%d)."

ER_SEMISYNC_FAILED_TO_INSERT_TRX_NODE
  eng "Semi-sync failed to insert tranx_node for binlog file: %s, position: %lu."

ER_SEMISYNC_TRX_SKIPPED_AT_POS
  eng "%s: Transaction skipped at (%s, %lu)."

ER_SEMISYNC_SOURCE_FAILED_ON_NET_FLUSH
  eng "Semi-sync source failed on net_flush() before waiting for replica reply."

ER_SEMISYNC_RECEIVED_ACK_IS_SMALLER
  eng "The received ack is smaller than m_greatest_ack."

ER_SEMISYNC_ADD_ACK_TO_SLOT
  eng "Add the ack into slot %u."

ER_SEMISYNC_UPDATE_EXISTING_REPLICA_ACK
  eng "Update an exsiting ack in slot %u."

ER_SEMISYNC_FAILED_TO_START_ACK_RECEIVER_THD
  eng "Failed to start semi-sync ACK receiver thread,  could not create thread(errno:%d)."

ER_SEMISYNC_STARTING_ACK_RECEIVER_THD
  eng "Starting ack receiver thread."

ER_SEMISYNC_FAILED_TO_WAIT_ON_DUMP_SOCKET
  eng "Failed to wait on semi-sync dump sockets, error: errno=%d."

ER_SEMISYNC_STOPPING_ACK_RECEIVER_THREAD
  eng "Stopping ack receiver thread."

ER_SEMISYNC_FAILED_REGISTER_REPLICA_TO_RECEIVER
  eng "Failed to register replica to semi-sync ACK receiver thread."

ER_SEMISYNC_START_BINLOG_DUMP_TO_REPLICA
  eng "Start %s binlog_dump to replica (server_id: %d), pos(%s, %lu)."

ER_SEMISYNC_STOP_BINLOG_DUMP_TO_REPLICA
  eng "Stop %s binlog_dump to replica (server_id: %d)."

ER_SEMISYNC_UNREGISTER_TRX_OBSERVER_FAILED
  eng "unregister_trans_observer failed."

ER_SEMISYNC_UNREGISTER_BINLOG_STORAGE_OBSERVER_FAILED
  eng "unregister_binlog_storage_observer failed."

ER_SEMISYNC_UNREGISTER_BINLOG_TRANSMIT_OBSERVER_FAILED
  eng "unregister_binlog_transmit_observer failed."

ER_SEMISYNC_UNREGISTERED_REPLICATOR
  eng "unregister_replicator OK."

ER_SEMISYNC_SOCKET_FD_TOO_LARGE
  eng "Semisync replica socket fd is %u. select() cannot handle if the socket fd is bigger than %u (FD_SETSIZE)."

ER_SEMISYNC_REPLICA_REPLY
  eng "%s: reply - %d."

ER_SEMISYNC_MISSING_MAGIC_NO_FOR_SEMISYNC_PKT
  eng "Missing magic number for semi-sync packet, packet len: %lu."

ER_SEMISYNC_REPLICA_START
  eng "Replica I/O thread: Start %s replication to source '%s@%s:%d' in log '%s' at position %lu."

ER_SEMISYNC_REPLICA_REPLY_WITH_BINLOG_INFO
  eng "%s: reply (%s, %lu)."

ER_SEMISYNC_REPLICA_NET_FLUSH_REPLY_FAILED
  eng "Semi-sync replica net_flush() reply failed."

ER_SEMISYNC_REPLICA_SEND_REPLY_FAILED
  eng "Semi-sync replica send reply failed: %s (%d)."

ER_SEMISYNC_EXECUTION_FAILED_ON_SOURCE
  eng "Execution failed on source: %s; error %d"

ER_SEMISYNC_NOT_SUPPORTED_BY_SOURCE
  eng "Source server does not support semi-sync, fallback to asynchronous replication"

ER_SEMISYNC_REPLICA_SET_FAILED
  eng "Set 'rpl_semi_sync_replica=1' on source failed"

ER_SEMISYNC_FAILED_TO_STOP_ACK_RECEIVER_THD
  eng "Failed to stop ack receiver thread on my_thread_join, errno(%d)."

ER_FIREWALL_FAILED_TO_READ_FIREWALL_TABLES
  eng "Failed to read the firewall tables"

ER_FIREWALL_FAILED_TO_REG_DYNAMIC_PRIVILEGES
  eng "Failed to register dynamic privileges"

ER_FIREWALL_RECORDING_STMT_WAS_TRUNCATED
  eng "Statement was truncated and not recorded: %s"

ER_FIREWALL_RECORDING_STMT_WITHOUT_TEXT
  eng "Statement with no text was not recorded"

ER_FIREWALL_SUSPICIOUS_STMT
  eng "SUSPICIOUS STATEMENT from '%s'. Reason: %s Statement: %s"

ER_FIREWALL_ACCESS_DENIED
  eng "ACCESS DENIED for '%s'. Reason: %s Statement: %s"

ER_FIREWALL_SKIPPED_UNKNOWN_USER_MODE
  eng "Skipped unknown user mode '%s'"

ER_FIREWALL_RELOADING_CACHE
  eng "Reloading cache from disk"

ER_FIREWALL_RESET_FOR_USER
  eng "FIREWALL RESET for '%s'"

ER_FIREWALL_STATUS_FLUSHED
  eng "Counters are reset to zero"

ER_KEYRING_LOGGER_ERROR_MSG
  eng "%s"

ER_AUDIT_LOG_FILTER_IS_NOT_INSTALLED
  eng "Audit Log plugin supports filtering mode, which has not been installed yet. Audit Log plugin will run in the legacy mode, which will be removed in the next release."

ER_AUDIT_LOG_SWITCHING_TO_INCLUDE_LIST
  eng "Previously exclude list is used, now we start using include list, exclude list is set to NULL."

ER_AUDIT_LOG_CANNOT_SET_LOG_POLICY_WITH_OTHER_POLICIES
  eng "Cannot set audit_log_policy simultaneously with either audit_log_connection_policy or  audit_log_statement_policy, setting audit_log_connection_policy and audit_log_statement_policy based on audit_log_policy."

ER_AUDIT_LOG_ONLY_INCLUDE_LIST_USED
  eng "Both include and exclude lists provided, include list is preferred, exclude list is set to NULL."

ER_AUDIT_LOG_INDEX_MAP_CANNOT_ACCESS_DIR
  eng "Could not access '%s' directory."

ER_AUDIT_LOG_WRITER_RENAME_FILE_FAILED
  eng "Could not rename file from '%s' to '%s'."

ER_AUDIT_LOG_WRITER_DEST_FILE_ALREADY_EXISTS
  eng "File '%s' should not exist. It may be incomplete. The server crashed."

ER_AUDIT_LOG_WRITER_RENAME_FILE_FAILED_REMOVE_FILE_MANUALLY
  eng "Could not rename file from '%s' to '%s'. Remove the file manually."

ER_AUDIT_LOG_WRITER_INCOMPLETE_FILE_RENAMED
  eng "Incomplete file renamed from '%s' to '%s'."

ER_AUDIT_LOG_WRITER_FAILED_TO_WRITE_TO_FILE
  eng "Error writing file \'%-.200s\' (errno: %d - %s)."

ER_AUDIT_LOG_EC_WRITER_FAILED_TO_INIT_ENCRYPTION
  eng "Could not initialize audit log file encryption."

ER_AUDIT_LOG_EC_WRITER_FAILED_TO_INIT_COMPRESSION
  eng "Could not initialize audit log file compression."

ER_AUDIT_LOG_EC_WRITER_FAILED_TO_CREATE_FILE
  eng "Could not create '%s' file for audit logging."

ER_AUDIT_LOG_RENAME_LOG_FILE_BEFORE_FLUSH
  eng "Audit log file (%s) must be manually renamed before audit_log_flush is set to true."

ER_AUDIT_LOG_FILTER_RESULT_MSG
  eng "%s"

ER_AUDIT_LOG_JSON_READER_FAILED_TO_PARSE
  eng "Error parsing JSON event. Event not accessible."

ER_AUDIT_LOG_JSON_READER_BUF_TOO_SMALL
  eng "Buffer is too small to hold JSON event. Number of events skipped: %zu."

ER_AUDIT_LOG_JSON_READER_FAILED_TO_OPEN_FILE
  eng "Could not open JSON file for reading. Reading next file if exists."

ER_AUDIT_LOG_JSON_READER_FILE_PARSING_ERROR
  eng "JSON file parsing error. Reading next file if exists"

OBSOLETE_ER_AUDIT_LOG_FILTER_INVALID_COLUMN_COUNT
  eng "Invalid column count in the '%s.%s' table."

OBSOLETE_ER_AUDIT_LOG_FILTER_INVALID_COLUMN_DEFINITION
  eng "Invalid column definition of the '%s.%s' table."

ER_AUDIT_LOG_FILTER_FAILED_TO_STORE_TABLE_FLDS
  eng "Could not store field of the %s table."

ER_AUDIT_LOG_FILTER_FAILED_TO_UPDATE_TABLE
  eng "Could not update %s table."

ER_AUDIT_LOG_FILTER_FAILED_TO_INSERT_INTO_TABLE
  eng "Could not insert into %s table."

ER_AUDIT_LOG_FILTER_FAILED_TO_DELETE_FROM_TABLE
  eng "Could not delete from %s table."

ER_AUDIT_LOG_FILTER_FAILED_TO_INIT_TABLE_FOR_READ
  eng "Could not initialize %s table for reading."

ER_AUDIT_LOG_FILTER_FAILED_TO_READ_TABLE
  eng "Could not read %s table."

ER_AUDIT_LOG_FILTER_FAILED_TO_CLOSE_TABLE_AFTER_READING
  eng "Could not close %s table reading."

ER_AUDIT_LOG_FILTER_USER_AND_HOST_CANNOT_BE_EMPTY
  eng "Both user and host columns of %s table cannot be empty."

ER_AUDIT_LOG_FILTER_FLD_FILTERNAME_CANNOT_BE_EMPTY
  eng "Filtername column of %s table cannot be empty."

ER_VALIDATE_PWD_DICT_FILE_NOT_SPECIFIED
  eng "Dictionary file not specified"

ER_VALIDATE_PWD_DICT_FILE_NOT_LOADED
  eng "Dictionary file not loaded"

ER_VALIDATE_PWD_DICT_FILE_TOO_BIG
  eng "Dictionary file size exceeded MAX_DICTIONARY_FILE_LENGTH, not loaded"

ER_VALIDATE_PWD_FAILED_TO_READ_DICT_FILE
  eng "Exception while reading the dictionary file"

ER_VALIDATE_PWD_FAILED_TO_GET_FLD_FROM_SECURITY_CTX
  eng "Can't retrieve the %s from the security context"

ER_VALIDATE_PWD_FAILED_TO_GET_SECURITY_CTX
  eng "Can't retrieve the security context"

ER_VALIDATE_PWD_LENGTH_CHANGED
  eng "Effective value of validate_password_length is changed. New value is %d"

ER_REWRITER_QUERY_ERROR_MSG
  eng "%s"

ER_REWRITER_QUERY_FAILED
  eng "Rewritten query failed to parse:%s"

ER_XPLUGIN_STARTUP_FAILED
  eng "Startup failed with error \"%s\""

OBSOLETE_ER_XPLUGIN_SERVER_EXITING
  eng "Exiting"

OBSOLETE_ER_XPLUGIN_SERVER_EXITED
  eng "Exit done"

ER_XPLUGIN_USING_SSL_CONF_FROM_SERVER
  eng "Using SSL configuration from MySQL Server"

ER_XPLUGIN_USING_SSL_CONF_FROM_MYSQLX
  eng "Using SSL configuration from Mysqlx Plugin"

ER_XPLUGIN_FAILED_TO_USE_SSL_CONF
  eng "Neither MySQL Server nor Mysqlx Plugin has valid SSL configuration"

ER_XPLUGIN_USING_SSL_FOR_TLS_CONNECTION
  eng "Using %s for TLS connections"

ER_XPLUGIN_REFERENCE_TO_SECURE_CONN_WITH_XPLUGIN
  eng "For more information, please see the Using Secure Connections with X Plugin section in the MySQL documentation"

ER_XPLUGIN_ERROR_MSG
  eng "%s"

ER_SHA_PWD_FAILED_TO_PARSE_AUTH_STRING
  eng "Failed to parse stored authentication string for %s. Please check if mysql.user table not corrupted"

ER_SHA_PWD_FAILED_TO_GENERATE_MULTI_ROUND_HASH
  eng "Error in generating multi-round hash for %s. Plugin can not perform authentication without it. This may be a transient problem"

ER_SHA_PWD_AUTH_REQUIRES_RSA_OR_SSL
  eng "Authentication requires either RSA keys or SSL encryption"

ER_SHA_PWD_RSA_KEY_TOO_LONG
  eng "RSA key cipher length of %u is too long. Max value is %u"

ER_PLUGIN_COMMON_FAILED_TO_OPEN_FILTER_TABLES
  eng "Failed to open the %s filter tables"

ER_PLUGIN_COMMON_FAILED_TO_OPEN_TABLE
  eng "Failed to open '%s.%s' %s table"

ER_AUTH_LDAP_ERROR_LOGGER_ERROR_MSG
  eng "%s"

ER_CONN_CONTROL_ERROR_MSG
  eng "%s"

ER_GRP_RPL_ERROR_MSG
  eng "%s"

ER_SHA_PWD_SALT_FOR_USER_CORRUPT
  eng "Password salt for user '%s' is corrupt"

ER_SYS_VAR_COMPONENT_OOM
  eng "Out of memory for component system variable '%s'."

ER_SYS_VAR_COMPONENT_VARIABLE_SET_READ_ONLY
  eng "variable %s of component %s was forced to be read-only: string variable without update_func and PLUGIN_VAR_MEMALLOC flag."

ER_SYS_VAR_COMPONENT_UNKNOWN_VARIABLE_TYPE
  eng "Unknown variable type code 0x%x in component '%s'."

ER_SYS_VAR_COMPONENT_FAILED_TO_PARSE_VARIABLE_OPTIONS
  eng "Parsing options for variable '%s' failed."

ER_SYS_VAR_COMPONENT_FAILED_TO_MAKE_VARIABLE_PERSISTENT
  eng "Setting persistent options for component variable '%s' failed."

ER_COMPONENT_FILTER_CONFUSED
  eng "The log-filter component \"%s\" got confused at \"%s\" (state: %s) ..."

ER_STOP_REPLICA_IO_THREAD_DISK_SPACE
  eng "Waiting until I/O thread for channel '%s' finish writing to disk before stopping. Free some disk space or use 'KILL' to abort I/O thread operation. Notice that aborting the I/O thread while rotating the relay log might corrupt the relay logs, requiring a server restart to fix it."

ER_LOG_FILE_CANNOT_OPEN
  eng "Could not use %s for logging (error %d - %s). Turning logging off for the server process. To turn it on again: fix the cause, then%s restart the MySQL server."

OBSOLETE_ER_UNABLE_TO_COLLECT_LOG_STATUS
  eng "Unable to collect information for column '%-.192s': %-.192s."

OBSOLETE_ER_DEPRECATED_UTF8_ALIAS
  eng "'utf8' is currently an alias for the character set UTF8MB3, which will be replaced by UTF8MB4 in a future release. Please consider using UTF8MB4 in order to be unambiguous."

OBSOLETE_ER_DEPRECATED_NATIONAL
  eng "NATIONAL/NCHAR/NVARCHAR implies the character set UTF8MB3, which will be replaced by UTF8MB4 in a future release. Please consider using CHAR(x) CHARACTER SET UTF8MB4 in order to be unambiguous."

OBSOLETE_ER_SLAVE_POSSIBLY_DIVERGED_AFTER_DDL
  eng "A commit for an atomic DDL statement was unsuccessful on the source and the replica. The replica supports atomic DDL statements but the source does not, so the action taken by the replica and source might differ. Check that their states have not diverged before proceeding."

ER_PERSIST_OPTION_STATUS
  eng "Configuring persisted options failed: \"%s\"."

ER_NOT_IMPLEMENTED_GET_TABLESPACE_STATISTICS
  eng "The storage engine '%-.192s' does not provide dynamic table statistics"

OBSOLETE_ER_UNABLE_TO_SET_OPTION
  eng "This option cannot be set %s."

OBSOLETE_ER_RESERVED_TABLESPACE_NAME
  eng "The table '%-.192s' may not be created in the reserved tablespace '%-.192s'."

ER_SSL_FIPS_MODE_ERROR
   eng "SSL fips mode error: %s"

ER_CONN_INIT_CONNECT_IGNORED
  eng "init_connect variable is ignored for user: %s host: %s due to expired password."

OBSOLETE_ER_UNSUPPORTED_SQL_MODE
  eng "sql_mode=0x%08x is not supported"

ER_REWRITER_OOM
  eng "Out of memory."

ER_REWRITER_TABLE_MALFORMED_ERROR
  eng "Wrong column count or names when loading rules."

ER_REWRITER_LOAD_FAILED
  eng "Some rules failed to load."

ER_REWRITER_READ_FAILED
  eng "Got error from storage engine while refreshing rewrite rules."

ER_CONN_CONTROL_EVENT_COORDINATOR_INIT_FAILED
  eng "Failed to initialize Connection_event_coordinator"

ER_CONN_CONTROL_STAT_CONN_DELAY_TRIGGERED_UPDATE_FAILED
  eng "Failed to update connection delay triggered stats"

ER_CONN_CONTROL_STAT_CONN_DELAY_TRIGGERED_RESET_FAILED
  eng "Failed to reset connection delay triggered stats"

ER_CONN_CONTROL_INVALID_CONN_DELAY_TYPE
  eng "Unexpected option type for connection delay."

ER_CONN_CONTROL_DELAY_ACTION_INIT_FAILED
  eng "Failed to initialize Connection_delay_action"

ER_CONN_CONTROL_FAILED_TO_SET_CONN_DELAY
  eng "Could not set %s delay for connection delay."

ER_CONN_CONTROL_FAILED_TO_UPDATE_CONN_DELAY_HASH
  eng "Failed to update connection delay hash for account : %s"

ER_XPLUGIN_FORCE_STOP_CLIENT
  eng "%s: Force stopping client because exception occurred: %s"

ER_XPLUGIN_MAX_AUTH_ATTEMPTS_REACHED
  eng "%s.%u: Maximum number of authentication attempts reached, login failed."

ER_XPLUGIN_BUFFER_PAGE_ALLOC_FAILED
  eng "Error allocating Buffer_page: %s"

ER_XPLUGIN_DETECTED_HANGING_CLIENTS
  eng "Detected %u hanging client(s)"

ER_XPLUGIN_FAILED_TO_ACCEPT_CLIENT
  eng "Error accepting client"

ER_XPLUGIN_FAILED_TO_SCHEDULE_CLIENT
  eng "Internal error scheduling client for execution"

ER_XPLUGIN_FAILED_TO_PREPARE_IO_INTERFACES
  eng "Preparation of I/O interfaces failed, X Protocol won't be accessible"

ER_XPLUGIN_SRV_SESSION_INIT_THREAD_FAILED
  eng "srv_session_init_thread returned error"

ER_XPLUGIN_UNABLE_TO_USE_USER_SESSION_ACCOUNT
  eng "Unable to use user mysql.session account when connecting the server for internal plugin requests."

ER_XPLUGIN_REFERENCE_TO_USER_ACCOUNT_DOC_SECTION
  eng "For more information, please see the X Plugin User Account section in the MySQL documentation"

ER_XPLUGIN_UNEXPECTED_EXCEPTION_DISPATCHING_CMD
  eng "%s: Unexpected exception dispatching command: %s"

ER_XPLUGIN_EXCEPTION_IN_TASK_SCHEDULER
  eng "Exception in post: %s"

ER_XPLUGIN_TASK_SCHEDULING_FAILED
  eng "Internal error scheduling task"

ER_XPLUGIN_EXCEPTION_IN_EVENT_LOOP
  eng "Exception in event loop: \"%s\": %s"

ER_XPLUGIN_LISTENER_SETUP_FAILED
  eng "Setup of %s failed, %s"

ER_XPLUING_NET_STARTUP_FAILED
  eng "%s"

ER_XPLUGIN_FAILED_AT_SSL_CONF
  eng "Failed at SSL configuration: \"%s\""

OBSOLETE_ER_XPLUGIN_CLIENT_SSL_HANDSHAKE_FAILED
  eng "Error during SSL handshake for client connection (%i)"

OBSOLETE_ER_XPLUGIN_SSL_HANDSHAKE_WITH_SERVER_FAILED
  eng "%s: Error during SSL handshake"

ER_XPLUGIN_FAILED_TO_CREATE_SESSION_FOR_CONN
  eng "%s: Error creating session for connection from %s"

ER_XPLUGIN_FAILED_TO_INITIALIZE_SESSION
  eng "%s: Error initializing session for connection: %s"

ER_XPLUGIN_MESSAGE_TOO_LONG
  eng "%s: Message of size %u received, exceeding the limit of %i"

ER_XPLUGIN_UNINITIALIZED_MESSAGE
  eng "Message is not properly initialized: %s"

ER_XPLUGIN_FAILED_TO_SET_MIN_NUMBER_OF_WORKERS
  eng "Unable to set minimal number of workers to %u; actual value is %i"

ER_XPLUGIN_UNABLE_TO_ACCEPT_CONNECTION
  eng "Unable to accept connection, disconnecting client"

ER_XPLUGIN_ALL_IO_INTERFACES_DISABLED
  eng "All I/O interfaces are disabled, X Protocol won't be accessible"

OBSOLETE_ER_XPLUGIN_INVALID_MSG_DURING_CLIENT_INIT
  eng "%s: Invalid message %i received during client initialization"

OBSOLETE_ER_XPLUGIN_CLOSING_CLIENTS_ON_SHUTDOWN
  eng "%s: closing client because of shutdown (state: %i)"

ER_XPLUGIN_ERROR_READING_SOCKET
  eng "%s: Error reading from socket %s (%i)"

ER_XPLUGIN_PEER_DISCONNECTED_WHILE_READING_MSG_BODY
  eng "%s: peer disconnected while reading message body"

ER_XPLUGIN_READ_FAILED_CLOSING_CONNECTION
  eng "client_id:%s - %s while reading from socket, closing connection"

OBSOLETE_ER_XPLUGIN_INVALID_AUTH_METHOD
  eng "%s.%u: Invalid authentication method %s"

OBSOLETE_ER_XPLUGIN_UNEXPECTED_MSG_DURING_AUTHENTICATION
  eng "%s: Unexpected message of type %i received during authentication"

OBSOLETE_ER_XPLUGIN_ERROR_WRITING_TO_CLIENT
  eng "Error writing to client: %s (%i)"

OBSOLETE_ER_XPLUGIN_SCHEDULER_STARTED
  eng "Scheduler \"%s\" started."

OBSOLETE_ER_XPLUGIN_SCHEDULER_STOPPED
  eng "Scheduler \"%s\" stopped."

ER_XPLUGIN_LISTENER_SYS_VARIABLE_ERROR
  eng "Please see the MySQL documentation for '%s' system variables to fix the error"

ER_XPLUGIN_LISTENER_STATUS_MSG
  eng "X Plugin ready for connections. %s"

ER_XPLUGIN_RETRYING_BIND_ON_PORT
  eng "Retrying `bind()` on TCP/IP port %i"

OBSOLETE_ER_XPLUGIN_SHUTDOWN_TRIGGERED
  eng "Shutdown triggered by mysqld abort flag"

OBSOLETE_ER_XPLUGIN_USER_ACCOUNT_WITH_ALL_PERMISSIONS
  eng "Using %s account for authentication which has all required permissions"

ER_XPLUGIN_EXISTING_USER_ACCOUNT_WITH_INCOMPLETE_GRANTS
  eng "Using existing %s account for authentication. Incomplete grants will be fixed"

OBSOLETE_ER_XPLUGIN_SERVER_STARTS_HANDLING_CONNECTIONS
  eng "Server starts handling incoming connections"

OBSOLETE_ER_XPLUGIN_SERVER_STOPPED_HANDLING_CONNECTIONS
  eng "Stopped handling incoming connections"

OBSOLETE_ER_XPLUGIN_FAILED_TO_INTERRUPT_SESSION
  eng "%s: Could not interrupt client session"

OBSOLETE_ER_XPLUGIN_CLIENT_RELEASE_TRIGGERED
  eng "%s: release triggered by timeout in state:%i"

ER_XPLUGIN_IPv6_AVAILABLE
  eng "IPv6 is available"

OBSOLETE_ER_XPLUGIN_UNIX_SOCKET_NOT_CONFIGURED
  eng "UNIX socket not configured"

ER_XPLUGIN_CLIENT_KILL_MSG
  eng "Kill client: %i %s"

ER_XPLUGIN_FAILED_TO_GET_SECURITY_CTX
  eng "Could not get security context for session"

OBSOLETE_ER_XPLUGIN_FAILED_TO_SWITCH_SECURITY_CTX_TO_ROOT
  eng "Unable to switch security context to root"

ER_XPLUGIN_FAILED_TO_CLOSE_SQL_SESSION
  eng "Error closing SQL session"

ER_XPLUGIN_FAILED_TO_EXECUTE_ADMIN_CMD
  eng "Error executing admin command %s: %s"

ER_XPLUGIN_EMPTY_ADMIN_CMD
  eng "Error executing empty admin command"

ER_XPLUGIN_FAILED_TO_GET_SYS_VAR
  eng "Unable to retrieve system variable \'%s\'"

ER_XPLUGIN_FAILED_TO_GET_CREATION_STMT
  eng "Unable to get creation stmt for collection \'%s\'; query result size: %lu"

ER_XPLUGIN_FAILED_TO_GET_ENGINE_INFO
  eng "Unable to get engine info for collection \'%s\'; creation stmt: %s"

OBSOLETE_ER_XPLUGIN_FAIL_TO_GET_RESULT_DATA
  eng "Error getting result data: %s"

OBSOLETE_ER_XPLUGIN_CAPABILITY_EXPIRED_PASSWORD
  eng "Capability expired password failed with error: %s"

ER_XPLUGIN_FAILED_TO_SET_SO_REUSEADDR_FLAG
  eng "Failed to set SO_REUSEADDR flag (error: %d)."

ER_XPLUGIN_FAILED_TO_OPEN_INTERNAL_SESSION
  eng "Could not open internal MySQL session"

ER_XPLUGIN_FAILED_TO_SWITCH_CONTEXT
  eng "Unable to switch context to user %s"

ER_XPLUGIN_FAILED_TO_UNREGISTER_UDF
  eng "Can\'t unregister \'%s\' user defined function"

OBSOLETE_ER_XPLUGIN_GET_PEER_ADDRESS_FAILED
  eng "%s: get peer address failed, can't resolve IP to hostname"

OBSOLETE_ER_XPLUGIN_CAPABILITY_CLIENT_INTERACTIVE_FAILED
  eng "Capability client interactive failed with error: %s"

ER_XPLUGIN_FAILED_TO_RESET_IPV6_V6ONLY_FLAG
  eng "Failed to reset IPV6_V6ONLY flag (error: %d). The server will listen to IPv6 addresses only."

ER_KEYRING_INVALID_KEY_TYPE
  eng "Invalid key type"

ER_KEYRING_INVALID_KEY_LENGTH
  eng "Invalid key length for given block cipher"

ER_KEYRING_FAILED_TO_CREATE_KEYRING_DIR
  eng "Could not create keyring directory. The keyring_file will stay unusable until correct path to the keyring directory gets provided"

ER_KEYRING_FILE_INIT_FAILED
  eng "keyring_file initialization failure. Please check if the keyring_file_data points to readable keyring file or keyring file can be created in the specified location. The keyring_file will stay unusable until correct path to the keyring file gets provided"

ER_KEYRING_INTERNAL_EXCEPTION_FAILED_FILE_INIT
  eng "keyring_file initialization failure due to internal exception inside the plugin."

ER_KEYRING_FAILED_TO_GENERATE_KEY
  eng "Failed to generate a key due to internal exception inside keyring_file plugin"

ER_KEYRING_CHECK_KEY_FAILED_DUE_TO_INVALID_KEY
  eng "Error while %s key: invalid key_type"

ER_KEYRING_CHECK_KEY_FAILED_DUE_TO_EMPTY_KEY_ID
  eng "Error while %s key: key_id cannot be empty"

ER_KEYRING_OPERATION_FAILED_DUE_TO_INTERNAL_ERROR
  eng "Failed to %s due to internal exception inside %s plugin"

ER_KEYRING_INCORRECT_FILE
  eng "Incorrect Keyring file"

ER_KEYRING_FOUND_MALFORMED_BACKUP_FILE
  eng "Found malformed keyring backup file - removing it"

ER_KEYRING_FAILED_TO_RESTORE_FROM_BACKUP_FILE
  eng "Error while restoring keyring from backup file cannot overwrite keyring with backup"

ER_KEYRING_FAILED_TO_FLUSH_KEYRING_TO_FILE
  eng "Error while flushing in-memory keyring into keyring file"

ER_KEYRING_FAILED_TO_GET_FILE_STAT
  eng "Error while reading stat for %s.Please check if file %s was not removed. OS returned this error: %s"

ER_KEYRING_FAILED_TO_REMOVE_FILE
  eng "Could not remove file %s OS retuned this error: %s"

ER_KEYRING_FAILED_TO_TRUNCATE_FILE
  eng "Could not truncate file %s. OS retuned this error: %s"

ER_KEYRING_UNKNOWN_ERROR
  eng "Unknown error %d"

ER_KEYRING_FAILED_TO_SET_KEYRING_FILE_DATA
  eng "keyring_file_data cannot be set to new value as the keyring file cannot be created/accessed in the provided path"

ER_KEYRING_FILE_IO_ERROR
  eng "%s"

ER_KEYRING_FAILED_TO_LOAD_KEYRING_CONTENT
  eng "Error while loading keyring content. The keyring might be malformed"

ER_KEYRING_FAILED_TO_FLUSH_KEYS_TO_KEYRING
  eng "Could not flush keys to keyring"

ER_KEYRING_FAILED_TO_FLUSH_KEYS_TO_KEYRING_BACKUP
  eng "Could not flush keys to keyring's backup"

ER_KEYRING_KEY_FETCH_FAILED_DUE_TO_EMPTY_KEY_ID
  eng "Error while fetching key: key_id cannot be empty"

ER_KEYRING_FAILED_TO_REMOVE_KEY_DUE_TO_EMPTY_ID
  eng "Error while removing key: key_id cannot be empty"

ER_KEYRING_OKV_INCORRECT_KEY_VAULT_CONFIGURED
  eng "For keyring_okv to be initialized, please point keyring_okv_conf_dir variable to a directory with Oracle Key Vault configuration file and ssl materials"

ER_KEYRING_OKV_INIT_FAILED_DUE_TO_INCORRECT_CONF
  eng "keyring_okv initialization failure. Please check that the keyring_okv_conf_dir points to a readable directory and that the directory contains Oracle Key Vault configuration file and ssl materials. Please also check that Oracle Key Vault is up and running."

ER_KEYRING_OKV_INIT_FAILED_DUE_TO_INTERNAL_ERROR
  eng "keyring_okv initialization failure due to internal exception inside the plugin"

ER_KEYRING_OKV_INVALID_KEY_TYPE
  eng "Invalid key type"

ER_KEYRING_OKV_INVALID_KEY_LENGTH_FOR_CIPHER
  eng "Invalid key length for given block cipher"

ER_KEYRING_OKV_FAILED_TO_GENERATE_KEY_DUE_TO_INTERNAL_ERROR
  eng "Failed to generate a key due to internal exception inside keyring_okv plugin"

ER_KEYRING_OKV_FAILED_TO_FIND_SERVER_ENTRY
  eng "Could not find entry for server in configuration file %s"

ER_KEYRING_OKV_FAILED_TO_FIND_STANDBY_SERVER_ENTRY
  eng "Could not find entry for standby server in configuration file %s"

ER_KEYRING_OKV_FAILED_TO_PARSE_CONF_FILE
  eng "Could not parse the %s file provided"

ER_KEYRING_OKV_FAILED_TO_LOAD_KEY_UID
  eng "Could not load keys' uids from the OKV server"

ER_KEYRING_OKV_FAILED_TO_INIT_SSL_LAYER
  eng "Could not initialize ssl layer"

ER_KEYRING_OKV_FAILED_TO_INIT_CLIENT
  eng "Could not initialize OKV client"

ER_KEYRING_OKV_CONNECTION_TO_SERVER_FAILED
  eng "Could not connect to the OKV server"

ER_KEYRING_OKV_FAILED_TO_REMOVE_KEY
  eng "Could not remove the key"

ER_KEYRING_OKV_FAILED_TO_ADD_ATTRIBUTE
  eng "Could not add attribute, attribute_name=%s attribute value=%s"

ER_KEYRING_OKV_FAILED_TO_GENERATE_KEY
  eng "Could not generate the key."

ER_KEYRING_OKV_FAILED_TO_STORE_KEY
  eng "Could not store the key."

ER_KEYRING_OKV_FAILED_TO_ACTIVATE_KEYS
  eng "Could not activate the key."

ER_KEYRING_OKV_FAILED_TO_FETCH_KEY
  eng "Could not fetch generated key"

ER_KEYRING_OKV_FAILED_TO_STORE_OR_GENERATE_KEY
  eng "Could not store/generate the key - failed to set key attribute x-key-ready"

ER_KEYRING_OKV_FAILED_TO_RETRIEVE_KEY_SIGNATURE
  eng "Could not retrieve key signature from custom attributes"

ER_KEYRING_OKV_FAILED_TO_RETRIEVE_KEY
  eng "Could not retrieve key from OKV"

ER_KEYRING_OKV_FAILED_TO_LOAD_SSL_TRUST_STORE
  eng "Error loading trust store"

ER_KEYRING_OKV_FAILED_TO_SET_CERTIFICATE_FILE
  eng "Error setting the certificate file."

ER_KEYRING_OKV_FAILED_TO_SET_KEY_FILE
  eng "Error setting the key file."

ER_KEYRING_OKV_KEY_MISMATCH
  eng "Private key does not match the certificate public key"

ER_KEYRING_ENCRYPTED_FILE_INCORRECT_KEYRING_FILE
  eng "Incorrect Keyring file"

ER_KEYRING_ENCRYPTED_FILE_DECRYPTION_FAILED
  eng "Keyring_encrypted_file decryption failed. Please verify --keyring-encrypted-file-password option value."

ER_KEYRING_ENCRYPTED_FILE_FOUND_MALFORMED_BACKUP_FILE
  eng "Found malformed keyring backup file - removing it"

ER_KEYRING_ENCRYPTED_FILE_FAILED_TO_RESTORE_KEYRING
  eng "Error while restoring keyring from backup file cannot overwrite keyring with backup"

ER_KEYRING_ENCRYPTED_FILE_FAILED_TO_FLUSH_KEYRING
  eng "Error while flushing in-memory keyring into keyring file"

ER_KEYRING_ENCRYPTED_FILE_ENCRYPTION_FAILED
  eng "Keyring_encrypted_file encryption failed. Please verify --keyring-encrypted-file-password option value."

ER_KEYRING_ENCRYPTED_FILE_INVALID_KEYRING_DIR
  eng "keyring_encrypted_file_data cannot be set to new value as the keyring file cannot be created/accessed in the provided path"

ER_KEYRING_ENCRYPTED_FILE_FAILED_TO_CREATE_KEYRING_DIR
  eng "Could not create keyring directory The keyring_encrypted_file will stay unusable until correct path to the keyring directory gets provided"

ER_KEYRING_ENCRYPTED_FILE_PASSWORD_IS_INVALID
  eng "The keyring_encrypted_file_password must be set to a valid value."

ER_KEYRING_ENCRYPTED_FILE_PASSWORD_IS_TOO_LONG
  eng "Too long keyring_encrypted_file_password value."

ER_KEYRING_ENCRYPTED_FILE_INIT_FAILURE
  eng "keyring_encrypted_file initialization failure. Please check if the keyring_encrypted_file_data points to readable keyring file or keyring file can be created in the specified location or password to decrypt keyring file is correct."

ER_KEYRING_ENCRYPTED_FILE_INIT_FAILED_DUE_TO_INTERNAL_ERROR
  eng "keyring_encrypted_file initialization failure due to internal exception inside the plugin"

ER_KEYRING_ENCRYPTED_FILE_GEN_KEY_FAILED_DUE_TO_INTERNAL_ERROR
  eng "Failed to generate a key due to internal exception inside keyring_encrypted_file plugin"

ER_KEYRING_AWS_FAILED_TO_SET_CMK_ID
  eng "keyring_aws_cmk_id cannot be set to the new value as AWS KMS seems to not understand the id provided. Please check that CMK id provided is correct."

ER_KEYRING_AWS_FAILED_TO_SET_REGION
  eng "keyring_aws_region cannot be set to the new value as AWS KMS seems to not understand the region provided. Please check that region provided is correct."

ER_KEYRING_AWS_FAILED_TO_OPEN_CONF_FILE
  eng "Could not open keyring_aws configuration file: %s. OS returned this error: %s"

ER_KEYRING_AWS_FAILED_TO_ACCESS_KEY_ID_FROM_CONF_FILE
  eng "Could not read AWS access key id from keyring_aws configuration file: %s. OS returned this error: %s"

ER_KEYRING_AWS_FAILED_TO_ACCESS_KEY_FROM_CONF_FILE
  eng "Could not read AWS access key from keyring_aws configuration file: %s. OS returned this error: %s"

ER_KEYRING_AWS_INVALID_CONF_FILE_PATH
  eng "Path to keyring aws configuration file cannot be empty"

ER_KEYRING_AWS_INVALID_DATA_FILE_PATH
  eng "Path to keyring_aws storage file cannot be empty."

ER_KEYRING_AWS_FAILED_TO_ACCESS_OR_CREATE_KEYRING_DIR
  eng "Unable to create/access keyring directory."

ER_KEYRING_AWS_FAILED_TO_ACCESS_OR_CREATE_KEYRING_DATA_FILE
  eng "Unable to create/access keyring_aws storage file. Please check if keyring_aws_data_file points to location where keyring file can be created/accessed. Please also make sure that MySQL server's user has high enough privileges to access this location."

ER_KEYRING_AWS_FAILED_TO_INIT_DUE_TO_INTERNAL_ERROR
  eng "keyring_aws initialization failed due to internal error when initializing synchronization primitive - %s. OS returned this error: %s:"

ER_KEYRING_AWS_FAILED_TO_ACCESS_DATA_FILE
  eng "Could not access keyring_aws storage file in the path provided. Please check if the keyring_aws directory can be accessed by MySQL Server"

ER_KEYRING_AWS_CMK_ID_NOT_SET
  eng "keyring_aws_cmk_id has to be set"

ER_KEYRING_AWS_FAILED_TO_GET_KMS_CREDENTIAL_FROM_CONF_FILE
  eng "Could not get AWS KMS credentials from the configuration file"

ER_KEYRING_AWS_INIT_FAILURE
  eng "keyring_aws initialization failure."

ER_KEYRING_AWS_FAILED_TO_INIT_DUE_TO_PLUGIN_INTERNAL_ERROR
  eng "keyring_aws initialization failure due to internal exception inside the plugin"

ER_KEYRING_AWS_INVALID_KEY_LENGTH_FOR_CIPHER
  eng "Invalid key length for given block cipher"

ER_KEYRING_AWS_FAILED_TO_GENERATE_KEY_DUE_TO_INTERNAL_ERROR
  eng "Failed to generate a key due to internal exception inside keyring_file plugin"

ER_KEYRING_AWS_INCORRECT_FILE
  eng "Incorrect Keyring file"

ER_KEYRING_AWS_FOUND_MALFORMED_BACKUP_FILE
  eng "Found malformed keyring backup file - removing it"

ER_KEYRING_AWS_FAILED_TO_RESTORE_FROM_BACKUP_FILE
  eng "Error while restoring keyring from backup file cannot overwrite keyring with backup"

ER_KEYRING_AWS_FAILED_TO_FLUSH_KEYRING_TO_FILE
  eng "Error while flushing in-memory keyring into keyring file"

ER_KEYRING_AWS_INCORRECT_REGION
  eng "Wrong region"

ER_KEYRING_AWS_FAILED_TO_CONNECT_KMS
  eng "Could not connect to AWS KMS with the credentials provided. Please make sure they are correct. AWS KMS returned this error: %s"

ER_KEYRING_AWS_FAILED_TO_GENERATE_NEW_KEY
  eng "Could not generate a new key. AWS KMS returned this error: %s"

ER_KEYRING_AWS_FAILED_TO_ENCRYPT_KEY
  eng "Could not encrypt key. AWS KMS returned this error: %s"

ER_KEYRING_AWS_FAILED_TO_RE_ENCRYPT_KEY
  eng "Could not re-encrypt key. AWS KMS returned this error: %s"

ER_KEYRING_AWS_FAILED_TO_DECRYPT_KEY
  eng "Could not decrypt key. AWS KMS returned this error: %s"

ER_KEYRING_AWS_FAILED_TO_ROTATE_CMK
  eng "Could not rotate the CMK. AWS KMS returned this error: %s"

ER_GRP_RPL_GTID_ALREADY_USED
  eng "The requested GTID '%s:%lld' was already used, the transaction will rollback."

ER_GRP_RPL_APPLIER_THD_KILLED
  eng "The group replication applier thread was killed."

ER_GRP_RPL_EVENT_HANDLING_ERROR
  eng "Error at event handling! Got error: %d."

ER_GRP_RPL_ERROR_GTID_EXECUTION_INFO
  eng "Error when extracting group GTID execution information, some recovery operations may face future issues."

ER_GRP_RPL_CERTIFICATE_SIZE_ERROR
  eng "An error occurred when trying to reduce the Certification information size for transmission."

ER_GRP_RPL_CREATE_APPLIER_CACHE_ERROR
  eng "Failed to create group replication pipeline applier cache!"

ER_GRP_RPL_UNBLOCK_WAITING_THD
  eng "Unblocking the group replication thread waiting for applier to start, as the start group replication was killed."

ER_GRP_RPL_APPLIER_PIPELINE_NOT_DISPOSED
  eng "The group replication applier pipeline was not properly disposed. Check the error log for further info."

ER_GRP_RPL_APPLIER_THD_EXECUTION_ABORTED
  eng "The applier thread execution was aborted. Unable to process more transactions, this member will now leave the group."

ER_GRP_RPL_APPLIER_EXECUTION_FATAL_ERROR
  eng "Fatal error during execution on the Applier process of Group Replication. The server will now leave the group."

ER_GRP_RPL_ERROR_STOPPING_CHANNELS
  eng "Error stopping all replication channels while server was leaving the group. %s"

ER_GRP_RPL_ERROR_SENDING_SINGLE_PRIMARY_MSSG
  eng "Error sending single primary message informing that primary did apply relay logs."

ER_GRP_RPL_UPDATE_TRANS_SNAPSHOT_VER_ERROR
  eng "Error updating transaction snapshot version after transaction being positively certified."

ER_GRP_RPL_SIDNO_FETCH_ERROR
  eng "Error fetching transaction sidno after transaction being positively certified."

ER_GRP_RPL_BROADCAST_COMMIT_TRANS_MSSG_FAILED
  eng "Broadcast of committed transactions message failed."

ER_GRP_RPL_GROUP_NAME_PARSE_ERROR
  eng "Unable to parse the group_replication_group_name during the Certification module initialization."

ER_GRP_RPL_ADD_GRPSID_TO_GRPGTIDSID_MAP_ERROR
  eng "Unable to add the group_sid in the group_gtid_sid_map during the Certification module initialization."

ER_GRP_RPL_UPDATE_GRPGTID_EXECUTED_ERROR
  eng "Error updating group_gtid_executed GITD set during the Certification module initialization."

ER_GRP_RPL_DONOR_TRANS_INFO_ERROR
  eng "Unable to handle the donor's transaction information when initializing the conflict detection component. Possible out of memory error."

ER_GRP_RPL_SERVER_CONN_ERROR
  eng "Error when establishing a server connection during the Certification module initialization."

ER_GRP_RPL_ERROR_FETCHING_GTID_EXECUTED_SET
  eng "Error when extracting this member GTID executed set. Certification module can't be properly initialized."

ER_GRP_RPL_ADD_GTID_TO_GRPGTID_EXECUTED_ERROR
  eng "Error while adding the server GTID EXECUTED set to the group_gtid_execute during the Certification module initialization."

ER_GRP_RPL_ERROR_FETCHING_GTID_SET
  eng "Error when extracting this member retrieved set for its applier. Certification module can't be properly initialized."

ER_GRP_RPL_ADD_RETRIEVED_SET_TO_GRP_GTID_EXECUTED_ERROR
  eng "Error while adding the member retrieved set to the group_gtid_executed during the Certification module initialization."

ER_GRP_RPL_CERTIFICATION_INITIALIZATION_FAILURE
  eng "Error during Certification module initialization."

ER_GRP_RPL_UPDATE_LAST_CONFLICT_FREE_TRANS_ERROR
  eng "Unable to update last conflict free transaction, this transaction will not be tracked on performance_schema.replication_group_member_stats.last_conflict_free_transaction."

ER_GRP_RPL_UPDATE_TRANS_SNAPSHOT_REF_VER_ERROR
  eng "Error updating transaction snapshot version reference for internal storage."

ER_GRP_RPL_FETCH_TRANS_SIDNO_ERROR
  eng "Error fetching transaction sidno while adding to the group_gtid_executed set."

ER_GRP_RPL_ERROR_VERIFYING_SIDNO
  eng "Error while ensuring the sidno be present in the group_gtid_executed."

ER_GRP_RPL_CANT_GENERATE_GTID
  eng "Impossible to generate Global Transaction Identifier: the integer component reached the maximal value. Restart the group with a new group_replication_group_name."

ER_GRP_RPL_INVALID_GTID_SET
  eng "Invalid stable transactions set."

ER_GRP_RPL_UPDATE_GTID_SET_ERROR
  eng "Error updating stable transactions set."

ER_GRP_RPL_RECEIVED_SET_MISSING_GTIDS
  eng "There was an error when filling the missing GTIDs on the applier channel received set. Despite not critical, on the long run this may cause performance issues."

OBSOLETE_ER_GRP_RPL_SKIP_COMPUTATION_TRANS_COMMITTED
  eng "Skipping the computation of the Transactions_committed_all_members field as an older instance of this computation is still ongoing."

ER_GRP_RPL_NULL_PACKET
  eng "Null packet on certifier's queue."

ER_GRP_RPL_CANT_READ_GTID
  eng "Error reading GTIDs from the message."

ER_GRP_RPL_PROCESS_GTID_SET_ERROR
  eng "Error processing stable transactions set."

ER_GRP_RPL_PROCESS_INTERSECTION_GTID_SET_ERROR
  eng "Error processing intersection of stable transactions set."

ER_GRP_RPL_SET_STABLE_TRANS_ERROR
  eng "Error setting stable transactions set."

ER_GRP_RPL_CANT_READ_GRP_GTID_EXTRACTED
  eng "Error reading group_gtid_extracted from the View_change_log_event."

ER_GRP_RPL_CANT_READ_WRITE_SET_ITEM
  eng "Error reading the write set item '%s' from the View_change_log_event."

ER_GRP_RPL_INIT_CERTIFICATION_INFO_FAILURE
  eng "Error during certification_info initialization."

ER_GRP_RPL_CONFLICT_DETECTION_DISABLED
  eng "Primary had applied all relay logs, disabled conflict detection."

ER_GRP_RPL_MSG_DISCARDED
  eng "Message received while the plugin is not ready, message discarded."

ER_GRP_RPL_MISSING_GRP_RPL_APPLIER
  eng "Message received without a proper group replication applier."

ER_GRP_RPL_CERTIFIER_MSSG_PROCESS_ERROR
  eng "Error processing message in Certifier."

ER_GRP_RPL_SRV_NOT_ONLINE
  eng "This server was not declared online since it is on status %s."

ER_GRP_RPL_SRV_ONLINE
  eng "This server was declared online within the replication group."

ER_GRP_RPL_DISABLE_SRV_READ_MODE_RESTRICTED
  eng "When declaring the plugin online it was not possible to disable the server read mode settings. Try to disable it manually."

ER_GRP_RPL_MEM_ONLINE
  eng "The member with address %s:%u was declared online within the replication group."

ER_GRP_RPL_MEM_UNREACHABLE
  eng "Member with address %s:%u has become unreachable."

ER_GRP_RPL_MEM_REACHABLE
  eng "Member with address %s:%u is reachable again."

ER_GRP_RPL_SRV_BLOCKED
  eng "This server is not able to reach a majority of members in the group. This server will now block all updates. The server will remain blocked until contact with the majority is restored. It is possible to use group_replication_force_members to force a new group membership."

ER_GRP_RPL_SRV_BLOCKED_FOR_SECS
  eng "This server is not able to reach a majority of members in the group. This server will now block all updates. The server will remain blocked for the next %lu seconds. Unless contact with the majority is restored, after this time the member will error out and leave the group. It is possible to use group_replication_force_members to force a new group membership."

ER_GRP_RPL_CHANGE_GRP_MEM_NOT_PROCESSED
  eng "A group membership change was received but the plugin is already leaving due to the configured timeout on group_replication_unreachable_majority_timeout option."

ER_GRP_RPL_MEMBER_CONTACT_RESTORED
  eng "The member has resumed contact with a majority of the members in the group. Regular operation is restored and transactions are unblocked."

ER_GRP_RPL_MEMBER_REMOVED
  eng "Members removed from the group: %s"

ER_GRP_RPL_PRIMARY_MEMBER_LEFT_GRP
  eng "Primary server with address %s left the group. Electing new Primary."

ER_GRP_RPL_MEMBER_ADDED
  eng "Members joined the group: %s"

ER_GRP_RPL_MEMBER_EXIT_PLUGIN_ERROR
  eng "There was a previous plugin error while the member joined the group. The member will now exit the group."

ER_GRP_RPL_MEMBER_CHANGE
  eng "Group membership changed to %s on view %s."

ER_GRP_RPL_MEMBER_LEFT_GRP
  eng "Group membership changed: This member has left the group."

ER_GRP_RPL_MEMBER_EXPELLED
  eng "Member was expelled from the group due to network failures, changing member status to ERROR."

ER_GRP_RPL_SESSION_OPEN_FAILED
  eng "Unable to open session to (re)set read only mode. Skipping."

ER_GRP_RPL_NEW_PRIMARY_ELECTED
  eng "A new primary with address %s:%u was elected. %s"

ER_GRP_RPL_DISABLE_READ_ONLY_FAILED
  eng "Unable to disable super read only flag. Try to disable it manually"

ER_GRP_RPL_ENABLE_READ_ONLY_FAILED
  eng "Unable to set super read only flag. Try to set it manually."

ER_GRP_RPL_SRV_PRIMARY_MEM
  eng "This server is working as primary member."

ER_GRP_RPL_SRV_SECONDARY_MEM
  eng "This server is working as secondary member with primary member address %s:%u."

ER_GRP_RPL_NO_SUITABLE_PRIMARY_MEM
  eng "Unable to set any member as primary. No suitable candidate."

ER_GRP_RPL_SUPER_READ_ONLY_ACTIVATE_ERROR
  eng "Error when activating super_read_only mode on start. The member will now exit the group."

ER_GRP_RPL_EXCEEDS_AUTO_INC_VALUE
  eng "Group contains %lu members which is greater than group_replication_auto_increment_increment value of %lu. This can lead to a higher transactional abort rate."

ER_GRP_RPL_DATA_NOT_PROVIDED_BY_MEM
  eng "Member with address '%s:%u' didn't provide any data during the last group change. Group information can be outdated and lead to errors on recovery."

ER_GRP_RPL_MEMBER_ALREADY_EXISTS
  eng "There is already a member with server_uuid %s. The member will now exit the group."

OBSOLETE_ER_GRP_RPL_GRP_CHANGE_INFO_EXTRACT_ERROR
  eng "Error when extracting information for group change. Operations and checks made to group joiners may be incomplete."

ER_GRP_RPL_GTID_EXECUTED_EXTRACT_ERROR
  eng "Error when extracting this member GTID executed set. Operations and checks made to group joiners may be incomplete."

ER_GRP_RPL_GTID_SET_EXTRACT_ERROR
  eng "Error when extracting this member retrieved set for its applier. Operations and checks made to group joiners may be incomplete."

ER_GRP_RPL_START_FAILED
  eng "The START GROUP_REPLICATION command failed since the group already has 9 members."

ER_GRP_RPL_MEMBER_VER_INCOMPATIBLE
  eng "Member version is incompatible with the group."

ER_GRP_RPL_TRANS_NOT_PRESENT_IN_GRP
  eng "The member contains transactions not present in the group. The member will now exit the group."

ER_GRP_RPL_TRANS_GREATER_THAN_GRP
  eng "It was not possible to assess if the member has more transactions than the group. The member will now exit the group."

ER_GRP_RPL_MEMBER_VERSION_LOWER_THAN_GRP
  eng "Member version is lower than some group member, but since option 'group_replication_allow_local_lower_version_join is enabled, member will be allowed to join."

ER_GRP_RPL_LOCAL_GTID_SETS_PROCESS_ERROR
  eng "Error processing local GTID sets when comparing this member transactions against the group."

ER_GRP_RPL_MEMBER_TRANS_GREATER_THAN_GRP
  eng "This member has more executed transactions than those present in the group. Local transactions: %s > Group transactions: %s"

ER_GRP_RPL_BLOCK_SIZE_DIFF_FROM_GRP
  eng "The member is configured with a group_replication_gtid_assignment_block_size option value '%llu' different from the group '%llu'. The member will now exit the group."

ER_GRP_RPL_TRANS_WRITE_SET_EXTRACT_DIFF_FROM_GRP
  eng "The member is configured with a transaction-write-set-extraction option value '%s' different from the group '%s'. The member will now exit the group."

ER_GRP_RPL_MEMBER_CFG_INCOMPATIBLE_WITH_GRP_CFG
  eng "The member configuration is not compatible with the group configuration. Variables such as group_replication_single_primary_mode or group_replication_enforce_update_everywhere_checks must have the same value on every server in the group. (member configuration option: [%s], group configuration option: [%s])."

ER_GRP_RPL_MEMBER_STOP_RPL_CHANNELS_ERROR
  eng "Error stopping all replication channels while server was leaving the group. %s"

ER_GRP_RPL_PURGE_APPLIER_LOGS
  eng "Detected previous RESET SOURCE invocation or an issue exists in the group replication applier relay log. Purging existing applier logs."

ER_GRP_RPL_RESET_APPLIER_MODULE_LOGS_ERROR
  eng "Unknown error occurred while resetting applier's module logs."

ER_GRP_RPL_APPLIER_THD_SETUP_ERROR
  eng "Failed to setup the group replication applier thread."

ER_GRP_RPL_APPLIER_THD_START_ERROR
  eng "Error while starting the group replication applier thread"

ER_GRP_RPL_APPLIER_THD_STOP_ERROR
  eng "Failed to stop the group replication applier thread."

ER_GRP_RPL_FETCH_TRANS_DATA_FAILED
  eng "Failed to fetch transaction data containing required transaction info for applier"

ER_GRP_RPL_REPLICA_IO_THD_PRIMARY_UNKNOWN
  eng "Can't start replica IO THREAD of channel '%s' when group replication is running with single-primary mode and the primary member is not known."

ER_GRP_RPL_SALVE_IO_THD_ON_SECONDARY_MEMBER
  eng "Can't start replica IO THREAD of channel '%s' when group replication is running with single-primary mode on a secondary member."

ER_GRP_RPL_REPLICA_SQL_THD_PRIMARY_UNKNOWN
  eng "Can't start replica SQL THREAD of channel '%s' when group replication is running with single-primary mode and the primary member is not known."

ER_GRP_RPL_REPLICA_SQL_THD_ON_SECONDARY_MEMBER
  eng "Can't start replica SQL THREAD of channel '%s' when group replication is running with single-primary mode on a secondary member."

ER_GRP_RPL_NEEDS_INNODB_TABLE
  eng "Table %s does not use the InnoDB storage engine. This is not compatible with Group Replication."

ER_GRP_RPL_PRIMARY_KEY_NOT_DEFINED
  eng "Table %s does not have any PRIMARY KEY. This is not compatible with Group Replication."

ER_GRP_RPL_FK_WITH_CASCADE_UNSUPPORTED
  eng "Table %s has a foreign key with 'CASCADE', 'SET NULL' or 'SET DEFAULT' clause. This is not compatible with Group Replication."

ER_GRP_RPL_AUTO_INC_RESET
  eng "group_replication_auto_increment_increment is reset to %lu"

ER_GRP_RPL_AUTO_INC_OFFSET_RESET
  eng "auto_increment_offset is reset to %lu"

ER_GRP_RPL_AUTO_INC_SET
  eng "group_replication_auto_increment_increment is set to %lu"

ER_GRP_RPL_AUTO_INC_OFFSET_SET
  eng "auto_increment_offset is set to %lu"

ER_GRP_RPL_FETCH_TRANS_CONTEXT_FAILED
  eng "Failed to fetch transaction context containing required transaction info for certification"

ER_GRP_RPL_FETCH_FORMAT_DESC_LOG_EVENT_FAILED
  eng "Failed to fetch Format_description_log_event containing required server info for applier"

ER_GRP_RPL_FETCH_TRANS_CONTEXT_LOG_EVENT_FAILED
  eng "Failed to fetch Transaction_context_log_event containing required transaction info for certification"

ER_GRP_RPL_FETCH_SNAPSHOT_VERSION_FAILED
  eng "Failed to read snapshot version from transaction context event required for certification"

ER_GRP_RPL_FETCH_GTID_LOG_EVENT_FAILED
  eng "Failed to fetch Gtid_log_event containing required transaction info for certification"

ER_GRP_RPL_UPDATE_SERV_CERTIFICATE_FAILED
  eng "Unable to update certification result on server side, thread_id: %lu"

ER_GRP_RPL_ADD_GTID_INFO_WITH_LOCAL_GTID_FAILED
  eng "Unable to add gtid information to the group_gtid_executed set when gtid was provided for local transactions"

ER_GRP_RPL_ADD_GTID_INFO_WITHOUT_LOCAL_GTID_FAILED
  eng "Unable to add gtid information to the group_gtid_executed set when no gtid was provided for local transactions"

ER_GRP_RPL_NOTIFY_CERTIFICATION_OUTCOME_FAILED
  eng "Failed to notify certification outcome"

ER_GRP_RPL_ADD_GTID_INFO_WITH_REMOTE_GTID_FAILED
  eng "Unable to add gtid information to the group_gtid_executed set when gtid was provided for remote transactions"

ER_GRP_RPL_ADD_GTID_INFO_WITHOUT_REMOTE_GTID_FAILED
  eng "Unable to add gtid information to the group_gtid_executed set when gtid was not provided for remote transactions"

ER_GRP_RPL_FETCH_VIEW_CHANGE_LOG_EVENT_FAILED
  eng "Failed to fetch View_change_log_event containing required info for certification"

OBSOLETE_ER_GRP_RPL_CONTACT_WITH_SRV_FAILED
  eng "Error when contacting the server to ensure the proper logging of a group change in the binlog"

OBSOLETE_ER_GRP_RPL_SRV_WAIT_TIME_OUT
  eng "Timeout when waiting for the server to execute local transactions in order assure the group change proper logging"

ER_GRP_RPL_FETCH_LOG_EVENT_FAILED
  eng "Failed to fetch Log_event containing required server info for applier"

ER_GRP_RPL_START_GRP_RPL_FAILED
  eng "Unable to start Group Replication. Replication applier infrastructure is not initialized since the server was started with --initialize, --initialize-insecure or --upgrade=MINIMAL on a server upgrade."

ER_GRP_RPL_CONN_INTERNAL_PLUGIN_FAIL
  eng "Failed to establish an internal server connection to execute plugin operations"

ER_GRP_RPL_SUPER_READ_ON
  eng "Setting super_read_only=ON."

ER_GRP_RPL_SUPER_READ_OFF
  eng "Setting super_read_only=OFF."

ER_GRP_RPL_KILLED_SESSION_ID
  eng "killed session id: %d status: %d"

ER_GRP_RPL_KILLED_FAILED_ID
  eng "killed failed id: %d failed: %d"

ER_GRP_RPL_INTERNAL_QUERY
  eng "Internal query: %s result in error. Error number: %ld"

ER_GRP_RPL_COPY_FROM_EMPTY_STRING
  eng "Error copying from empty string "

ER_GRP_RPL_QUERY_FAIL
  eng "Query execution resulted in failure. errno: %d"

ER_GRP_RPL_CREATE_SESSION_UNABLE
  eng "Unable to create a session for executing the queries on the server"

ER_GRP_RPL_MEMBER_NOT_FOUND
  eng "The member with address %s:%u has unexpectedly disappeared, killing the current group replication recovery connection"

ER_GRP_RPL_MAXIMUM_CONNECTION_RETRIES_REACHED
  eng "Maximum number of retries when trying to connect to a donor reached. Aborting group replication incremental recovery."

ER_GRP_RPL_ALL_DONORS_LEFT_ABORT_RECOVERY
  eng "All donors left. Aborting group replication incremental recovery."

ER_GRP_RPL_ESTABLISH_RECOVERY_WITH_DONOR
  eng "Establishing group recovery connection with a possible donor. Attempt %d/%d"

ER_GRP_RPL_ESTABLISH_RECOVERY_WITH_ANOTHER_DONOR
  eng "Retrying group recovery connection with another donor. Attempt %d/%d"

ER_GRP_RPL_NO_VALID_DONOR
  eng "No valid donors exist in the group, retrying"

ER_GRP_RPL_CONFIG_RECOVERY
  eng "Error when configuring the asynchronous recovery channel connection to the donor."

ER_GRP_RPL_ESTABLISHING_CONN_GRP_REC_DONOR
  eng "Establishing connection to a group replication recovery donor %s at %s port: %d."

ER_GRP_RPL_CREATE_GRP_RPL_REC_CHANNEL
  eng "Error while creating the group replication recovery channel with donor %s at %s port: %d."

ER_GRP_RPL_DONOR_SERVER_CONN
  eng "There was an error when connecting to the donor server. Please check that group_replication_recovery channel credentials and all MEMBER_HOST column values of performance_schema.replication_group_members table are correct and DNS resolvable."

ER_GRP_RPL_CHECK_STATUS_TABLE
  eng "For details please check performance_schema.replication_connection_status table and error log messages of Replica I/O for channel group_replication_recovery."

ER_GRP_RPL_STARTING_GRP_REC
  eng "Error while starting the group replication incremental recovery receiver/applier threads"

ER_GRP_RPL_DONOR_CONN_TERMINATION
  eng "Terminating existing group replication donor connection and purging the corresponding logs."

ER_GRP_RPL_STOPPING_GRP_REC
  eng "Error when stopping the group replication incremental recovery's donor connection"

ER_GRP_RPL_PURGE_REC
  eng "Error when purging the group replication recovery's relay logs"

ER_GRP_RPL_UNABLE_TO_KILL_CONN_REC_DONOR_APPLIER
  eng "Unable to kill the current group replication recovery donor connection after an applier error. Incremental recovery will shutdown."

ER_GRP_RPL_UNABLE_TO_KILL_CONN_REC_DONOR_FAILOVER
  eng "Unable to kill the current group replication recovery donor connection during failover. Incremental recovery will shutdown."

ER_GRP_RPL_FAILED_TO_NOTIFY_GRP_MEMBERSHIP_EVENT
  eng "Unexpected error when notifying an internal component named %s regarding a group membership event."

ER_GRP_RPL_FAILED_TO_BROADCAST_GRP_MEMBERSHIP_NOTIFICATION
  eng "An undefined error was found while broadcasting an internal group membership notification! This is likely to happen if your components or plugins are not properly loaded or are malfunctioning!"

ER_GRP_RPL_FAILED_TO_BROADCAST_MEMBER_STATUS_NOTIFICATION
  eng "An undefined error was found while broadcasting an internal group member status notification! This is likely to happen if your components or plugins are not properly loaded or are malfunctioning!"

ER_GRP_RPL_OOM_FAILED_TO_GENERATE_IDENTIFICATION_HASH
  eng "No memory to generate write identification hash"

ER_GRP_RPL_WRITE_IDENT_HASH_BASE64_ENCODING_FAILED
  eng "Base 64 encoding of the write identification hash failed"

ER_GRP_RPL_INVALID_BINLOG_FORMAT
  eng "Binlog format should be ROW for Group Replication"

OBSOLETE_ER_GRP_RPL_BINLOG_CHECKSUM_SET
  eng "binlog_checksum should be NONE for Group Replication"

ER_GRP_RPL_TRANS_WRITE_SET_EXTRACTION_NOT_SET
  eng "A transaction_write_set_extraction algorithm should be selected when running Group Replication"

ER_GRP_RPL_UNSUPPORTED_TRANS_ISOLATION
  eng "Transaction isolation level (tx_isolation) is set to SERIALIZABLE, which is not compatible with Group Replication"

ER_GRP_RPL_CANNOT_EXECUTE_TRANS_WHILE_STOPPING
  eng "Transaction cannot be executed while Group Replication is stopping."

ER_GRP_RPL_CANNOT_EXECUTE_TRANS_WHILE_RECOVERING
  eng "Transaction cannot be executed while Group Replication is recovering. Try again when the server is ONLINE."

ER_GRP_RPL_CANNOT_EXECUTE_TRANS_IN_ERROR_STATE
  eng "Transaction cannot be executed while Group Replication is on ERROR state. Check for errors and restart the plugin"

ER_GRP_RPL_CANNOT_EXECUTE_TRANS_IN_OFFLINE_MODE
  eng "Transaction cannot be executed while Group Replication is OFFLINE. Check for errors and restart the plugin"

ER_GRP_RPL_MULTIPLE_CACHE_TYPE_NOT_SUPPORTED_FOR_SESSION
  eng "We can only use one cache type at a time on session %u"

ER_GRP_RPL_FAILED_TO_REINIT_BINLOG_CACHE_FOR_READ
  eng "Failed to reinit binlog cache log for read on session %u"

ER_GRP_RPL_FAILED_TO_CREATE_TRANS_CONTEXT
  eng "Failed to create the context of the current transaction on session %u"

ER_GRP_RPL_FAILED_TO_EXTRACT_TRANS_WRITE_SET
  eng "Failed to extract the set of items written during the execution of the current transaction on session %u"

ER_GRP_RPL_FAILED_TO_GATHER_TRANS_WRITE_SET
  eng "Failed to gather the set of items written during the execution of the current transaction on session %u"

ER_GRP_RPL_TRANS_SIZE_EXCEEDS_LIMIT
  eng "Error on session %u. Transaction of size %llu exceeds specified limit %lu. To increase the limit please adjust group_replication_transaction_size_limit option."

OBSOLETE_ER_GRP_RPL_REINIT_OF_INTERNAL_CACHE_FOR_READ_FAILED
  eng "Error while re-initializing an internal cache, for read operations, on session %u"

OBSOLETE_ER_GRP_RPL_APPENDING_DATA_TO_INTERNAL_CACHE_FAILED
  eng "Error while appending data to an internal cache on session %u"

ER_GRP_RPL_WRITE_TO_TRANSACTION_MESSAGE_FAILED
  eng "Error while writing to transaction message on session %u"

ER_GRP_RPL_FAILED_TO_REGISTER_TRANS_OUTCOME_NOTIFICTION
  eng "Unable to register for getting notifications regarding the outcome of the transaction on session %u"

ER_GRP_RPL_MSG_TOO_LONG_BROADCASTING_TRANS_FAILED
  eng "Error broadcasting transaction to the group on session %u. Message is too big."

ER_GRP_RPL_BROADCASTING_TRANS_TO_GRP_FAILED
  eng "Error while broadcasting the transaction to the group on session %u"

ER_GRP_RPL_ERROR_WHILE_WAITING_FOR_CONFLICT_DETECTION
  eng "Error while waiting for conflict detection procedure to finish on session %u"

OBSOLETE_ER_GRP_RPL_REINIT_OF_INTERNAL_CACHE_FOR_WRITE_FAILED
  eng "Error while re-initializing an internal cache, for write operations, on session %u"

OBSOLETE_ER_GRP_RPL_FAILED_TO_CREATE_COMMIT_CACHE
  eng "Failed to create group replication commit cache on session %u"

OBSOLETE_ER_GRP_RPL_REINIT_OF_COMMIT_CACHE_FOR_WRITE_FAILED
  eng "Failed to reinit group replication commit cache for write on session %u"

OBSOLETE_ER_GRP_RPL_PREV_REC_SESSION_RUNNING
  eng "A previous recovery session is still running. Please stop the group replication plugin and wait for it to stop"

ER_GRP_RPL_FATAL_REC_PROCESS
  eng "Fatal error during the incremental recovery process of Group Replication. The server will leave the group."

OBSOLETE_ER_GRP_RPL_WHILE_STOPPING_REP_CHANNEL
  eng "Error stopping all replication channels while server was leaving the group. %s"

ER_GRP_RPL_UNABLE_TO_EVALUATE_APPLIER_STATUS
  eng "Unable to evaluate the group replication applier execution status. Group replication recovery will shutdown to avoid data corruption."

ER_GRP_RPL_ONLY_ONE_SERVER_ALIVE
  eng "Only one server alive. Declaring this server as online within the replication group"

ER_GRP_RPL_CERTIFICATION_REC_PROCESS
  eng "Error when processing certification information in the incremental recovery process"

ER_GRP_RPL_UNABLE_TO_ENSURE_EXECUTION_REC
  eng "Unable to ensure the execution of group transactions received during recovery."

ER_GRP_RPL_WHILE_SENDING_MSG_REC
  eng "Error while sending message in the group replication incremental recovery process."

OBSOLETE_ER_GRP_RPL_READ_UNABLE_FOR_SUPER_READ_ONLY
  eng "Unable to read the server value for the super_read_only variable."

ER_GRP_RPL_READ_UNABLE_FOR_READ_ONLY_SUPER_READ_ONLY
  eng "Unable to read the server values for the read_only and super_read_only variables."

ER_GRP_RPL_UNABLE_TO_RESET_SERVER_READ_MODE
  eng "Unable to reset the server read mode settings. Try to reset them manually."

ER_GRP_RPL_UNABLE_TO_CERTIFY_PLUGIN_TRANS
  eng "Due to a plugin error, some transactions were unable to be certified and will now rollback."

ER_GRP_RPL_UNBLOCK_CERTIFIED_TRANS
  eng "Error when trying to unblock non certified or consistent transactions. Check for consistency errors when restarting the service"

OBSOLETE_ER_GRP_RPL_SERVER_WORKING_AS_SECONDARY
  eng "This server is working as secondary member with primary member address %s:%u."

ER_GRP_RPL_FAILED_TO_START_WITH_INVALID_SERVER_ID
  eng "Unable to start Group Replication. Replication applier infrastructure is not initialized since the server was started with server_id=0. Please, restart the server with server_id larger than 0."

ER_GRP_RPL_FORCE_MEMBERS_MUST_BE_EMPTY
  eng "group_replication_force_members must be empty on group start. Current value: '%s'"

ER_GRP_RPL_PLUGIN_STRUCT_INIT_NOT_POSSIBLE_ON_SERVER_START
  eng "It was not possible to guarantee the initialization of plugin structures on server start"

ER_GRP_RPL_FAILED_TO_ENABLE_SUPER_READ_ONLY_MODE
  eng "Could not enable the server read only mode and guarantee a safe recovery execution"

ER_GRP_RPL_FAILED_TO_INIT_COMMUNICATION_ENGINE
  eng "Error on group communication engine initialization"

ER_GRP_RPL_FAILED_TO_START_ON_SECONDARY_WITH_ASYNC_CHANNELS
  eng "Can't start group replication on secondary member with single-primary mode while asynchronous replication channels are running."

ER_GRP_RPL_FAILED_TO_START_COMMUNICATION_ENGINE
  eng "Error on group communication engine start"

ER_GRP_RPL_TIMEOUT_ON_VIEW_AFTER_JOINING_GRP
  eng "Timeout on wait for view after joining group"

ER_GRP_RPL_FAILED_TO_CALL_GRP_COMMUNICATION_INTERFACE
  eng "Error calling group communication interfaces"

ER_GRP_RPL_MEMBER_SERVER_UUID_IS_INCOMPATIBLE_WITH_GRP
  eng "Member server_uuid is incompatible with the group. Server_uuid %s matches group_replication_group_name %s."

ER_GRP_RPL_MEMBER_CONF_INFO
  eng "Member configuration: member_id: %lu; member_uuid: \"%s\"; single-primary mode: \"%s\"; group_replication_auto_increment_increment: %lu; group_replication_view_change_uuid: \"%s\";"

ER_GRP_RPL_FAILED_TO_CONFIRM_IF_SERVER_LEFT_GRP
  eng "Unable to confirm whether the server has left the group or not. Check performance_schema.replication_group_members to check group membership information."

ER_GRP_RPL_SERVER_IS_ALREADY_LEAVING
  eng "Skipping leave operation: concurrent attempt to leave the group is on-going."

ER_GRP_RPL_SERVER_ALREADY_LEFT
  eng "Skipping leave operation: member already left the group."

ER_GRP_RPL_WAITING_FOR_VIEW_UPDATE
  eng "Going to wait for view modification"

ER_GRP_RPL_TIMEOUT_RECEIVING_VIEW_CHANGE_ON_SHUTDOWN
  eng "While leaving the group due to a stop, shutdown or failure there was a timeout receiving a view change. This can lead to a possible inconsistent state. Check the log for more details"

ER_GRP_RPL_REQUESTING_NON_MEMBER_SERVER_TO_LEAVE
  eng "Requesting to leave the group despite of not being a member"

ER_GRP_RPL_IS_STOPPING
  eng "Plugin 'group_replication' is stopping."

ER_GRP_RPL_IS_STOPPED
  eng "Plugin 'group_replication' has been stopped."

ER_GRP_RPL_FAILED_TO_ENABLE_READ_ONLY_MODE_ON_SHUTDOWN
  eng "On plugin shutdown it was not possible to enable the server read only mode. Local transactions will be accepted and committed."

ER_GRP_RPL_RECOVERY_MODULE_TERMINATION_TIMED_OUT_ON_SHUTDOWN
  eng "On shutdown there was a timeout on the Group Replication recovery module termination. Check the log for more details"

ER_GRP_RPL_APPLIER_TERMINATION_TIMED_OUT_ON_SHUTDOWN
  eng "On shutdown there was a timeout on the Group Replication applier termination."

ER_GRP_RPL_FAILED_TO_SHUTDOWN_REGISTRY_MODULE
  eng "Unexpected failure while shutting down registry module!"

ER_GRP_RPL_FAILED_TO_INIT_HANDLER
  eng "Failure during Group Replication handler initialization"

ER_GRP_RPL_FAILED_TO_REGISTER_SERVER_STATE_OBSERVER
  eng "Failure when registering the server state observers"

ER_GRP_RPL_FAILED_TO_REGISTER_TRANS_STATE_OBSERVER
  eng "Failure when registering the transactions state observers"

ER_GRP_RPL_FAILED_TO_REGISTER_BINLOG_STATE_OBSERVER
  eng "Failure when registering the binlog state observers"

ER_GRP_RPL_FAILED_TO_START_ON_BOOT
  eng "Unable to start Group Replication on boot"

ER_GRP_RPL_FAILED_TO_STOP_ON_PLUGIN_UNINSTALL
  eng "Failure when stopping Group Replication on plugin uninstall"

ER_GRP_RPL_FAILED_TO_UNREGISTER_SERVER_STATE_OBSERVER
  eng "Failure when unregistering the server state observers"

ER_GRP_RPL_FAILED_TO_UNREGISTER_TRANS_STATE_OBSERVER
  eng "Failure when unregistering the transactions state observers"

ER_GRP_RPL_FAILED_TO_UNREGISTER_BINLOG_STATE_OBSERVER
  eng "Failure when unregistering the binlog state observers"

ER_GRP_RPL_ALL_OBSERVERS_UNREGISTERED
  eng "All Group Replication server observers have been successfully unregistered"

ER_GRP_RPL_FAILED_TO_PARSE_THE_GRP_NAME
  eng "Unable to parse the group_replication_group_name."

ER_GRP_RPL_FAILED_TO_GENERATE_SIDNO_FOR_GRP
  eng "Unable to parse the group_replication_group_name."

ER_GRP_RPL_APPLIER_NOT_STARTED_DUE_TO_RUNNING_PREV_SHUTDOWN
  eng "Cannot start the Group Replication applier as a previous shutdown is still running: The thread will stop once its task is complete."

ER_GRP_RPL_FAILED_TO_INIT_APPLIER_MODULE
  eng "Unable to initialize the Group Replication applier module."

ER_GRP_RPL_APPLIER_INITIALIZED
  eng "Group Replication applier module successfully initialized!"

ER_GRP_RPL_COMMUNICATION_SSL_CONF_INFO
  eng "Group communication SSL configuration: group_replication_ssl_mode: \"%s\"; server_key_file: \"%s\"; server_cert_file: \"%s\"; client_key_file: \"%s\"; client_cert_file: \"%s\"; ca_file: \"%s\"; ca_path: \"%s\"; cipher: \"%s\"; tls_version: \"%s\"; tls_ciphersuites: \"%s\"; crl_file: \"%s\"; crl_path: \"%s\"; ssl_fips_mode: \"%s\""

ER_GRP_RPL_ABORTS_AS_SSL_NOT_SUPPORTED_BY_MYSQLD
  eng "MySQL server does not have SSL support and group_replication_ssl_mode is \"%s\", START GROUP_REPLICATION will abort"

ER_GRP_RPL_SSL_DISABLED
  eng "Group communication SSL configuration: group_replication_ssl_mode: \"%s\""

ER_GRP_RPL_UNABLE_TO_INIT_COMMUNICATION_ENGINE
  eng "Unable to initialize the group communication engine"

ER_GRP_RPL_BINLOG_DISABLED
  eng "Binlog must be enabled for Group Replication"

ER_GRP_RPL_GTID_MODE_OFF
  eng "Gtid mode should be ON for Group Replication"

ER_GRP_RPL_LOG_REPLICA_UPDATES_NOT_SET
  eng "LOG_REPLICA_UPDATES should be ON for Group Replication"

ER_GRP_RPL_INVALID_TRANS_WRITE_SET_EXTRACTION_VALUE
  eng "Extraction of transaction write sets requires an hash algorithm configuration. Please, double check that the parameter transaction-write-set-extraction is set to a valid algorithm."

ER_GRP_RPL_APPLIER_METADATA_REPO_MUST_BE_TABLE
  eng "Applier metadata repository must be set to TABLE"

ER_GRP_RPL_CONNECTION_METADATA_REPO_MUST_BE_TABLE
  eng "Connection metadata repository must be set to TABLE."

ER_GRP_RPL_INCORRECT_TYPE_SET_FOR_PARALLEL_APPLIER
  eng "In order to use parallel applier on Group Replication, parameter replica-parallel-type must be set to 'LOGICAL_CLOCK'."

ER_GRP_RPL_REPLICA_PRESERVE_COMMIT_ORDER_NOT_SET
  eng "Group Replication requires replica-preserve-commit-order to be set to ON when using more than 1 applier threads."

ER_GRP_RPL_SINGLE_PRIM_MODE_NOT_ALLOWED_WITH_UPDATE_EVERYWHERE
  eng "It is not allowed to run single primary mode with 'group_replication_enforce_update_everywhere_checks' enabled."

ER_GRP_RPL_MODULE_TERMINATE_ERROR
  eng "error_message: %s"

ER_GRP_RPL_GRP_NAME_OPTION_MANDATORY
  eng "The group_replication_group_name option is mandatory"

ER_GRP_RPL_GRP_NAME_IS_TOO_LONG
  eng "The group_replication_group_name '%s' is not a valid UUID, its length is too big"

ER_GRP_RPL_GRP_NAME_IS_NOT_VALID_UUID
  eng "The group_replication_group_name '%s' is not a valid UUID"

ER_GRP_RPL_FLOW_CTRL_MIN_QUOTA_GREATER_THAN_MAX_QUOTA
  eng "group_replication_flow_control_min_quota cannot be larger than group_replication_flow_control_max_quota"

ER_GRP_RPL_FLOW_CTRL_MIN_RECOVERY_QUOTA_GREATER_THAN_MAX_QUOTA
  eng "group_replication_flow_control_min_recovery_quota cannot be larger than group_replication_flow_control_max_quota"

ER_GRP_RPL_FLOW_CTRL_MAX_QUOTA_SMALLER_THAN_MIN_QUOTAS
  eng "group_replication_flow_control_max_quota cannot be smaller than group_replication_flow_control_min_quota or group_replication_flow_control_min_recovery_quota"

ER_GRP_RPL_INVALID_SSL_RECOVERY_STRING
  eng "The given value for recovery ssl option 'group_replication_%s' is invalid as its length is beyond the limit"

OBSOLETE_ER_GRP_RPL_SUPPORTS_ONLY_ONE_FORCE_MEMBERS_SET
  eng "There is one group_replication_force_members operation already ongoing"

OBSOLETE_ER_GRP_RPL_FORCE_MEMBERS_SET_UPDATE_NOT_ALLOWED
  eng "group_replication_force_members can only be updated when Group Replication is running and a majority of the members are unreachable"

ER_GRP_RPL_GRP_COMMUNICATION_INIT_WITH_CONF
  eng "Initialized group communication with configuration: group_replication_group_name: '%s'; group_replication_local_address: '%s'; group_replication_group_seeds: '%s'; group_replication_bootstrap_group: '%s'; group_replication_poll_spin_loops: %lu; group_replication_compression_threshold: %lu; group_replication_ip_allowlist: '%s'; group_replication_communication_debug_options: '%s'; group_replication_member_expel_timeout: '%lu'; group_replication_communication_max_message_size: %lu; group_replication_message_cache_size: '%luu; group_replication_communication_stack: '%lu'"

ER_GRP_RPL_UNKNOWN_GRP_RPL_APPLIER_PIPELINE_REQUESTED
  eng "Unknown group replication applier pipeline requested"

ER_GRP_RPL_FAILED_TO_BOOTSTRAP_EVENT_HANDLING_INFRASTRUCTURE
  eng "Unable to bootstrap group replication event handling infrastructure. Unknown handler type: %d"

ER_GRP_RPL_APPLIER_HANDLER_NOT_INITIALIZED
  eng "One of the group replication applier handlers is null due to an initialization error"

ER_GRP_RPL_APPLIER_HANDLER_IS_IN_USE
  eng "A group replication applier handler, marked as unique, is already in use."

ER_GRP_RPL_APPLIER_HANDLER_ROLE_IS_IN_USE
  eng "A group replication applier handler role, that was marked as unique, is already in use."

ER_GRP_RPL_FAILED_TO_INIT_APPLIER_HANDLER
  eng "Error on group replication applier handler initialization"

ER_GRP_RPL_SQL_SERVICE_FAILED_TO_INIT_SESSION_THREAD
  eng "Error when initializing a session thread for internal server connection."

ER_GRP_RPL_SQL_SERVICE_COMM_SESSION_NOT_INITIALIZED
  eng "Error running internal SQL query: %s. The internal server communication session is not initialized"

ER_GRP_RPL_SQL_SERVICE_SERVER_SESSION_KILLED
  eng "Error running internal SQL query: %s. The internal server session was killed or server is shutting down."

ER_GRP_RPL_SQL_SERVICE_FAILED_TO_RUN_SQL_QUERY
  eng "Error running internal SQL query: %s. Got internal SQL error: %s(%d)"

ER_GRP_RPL_SQL_SERVICE_SERVER_INTERNAL_FAILURE
  eng "Error running internal SQL query: %s. Internal failure."

ER_GRP_RPL_SQL_SERVICE_RETRIES_EXCEEDED_ON_SESSION_STATE
  eng "Error, maximum number of retries exceeded when waiting for the internal server session state to be operating"

ER_GRP_RPL_SQL_SERVICE_FAILED_TO_FETCH_SECURITY_CTX
  eng "Error when trying to fetch security context when contacting the server for internal plugin requests."

ER_GRP_RPL_SQL_SERVICE_SERVER_ACCESS_DENIED_FOR_USER
  eng "There was an error when trying to access the server with user: %s. Make sure the user is present in the server and that the MySQL upgrade procedure was run correctly."

ER_GRP_RPL_SQL_SERVICE_MAX_CONN_ERROR_FROM_SERVER
  eng "Failed to establish an internal server connection to execute plugin operations since the server does not have available connections, please increase @@GLOBAL.MAX_CONNECTIONS. Server error: %i."

ER_GRP_RPL_SQL_SERVICE_SERVER_ERROR_ON_CONN
  eng "Failed to establish an internal server connection to execute plugin operations. Server error: %i. Server error message: %s"

ER_GRP_RPL_UNREACHABLE_MAJORITY_TIMEOUT_FOR_MEMBER
  eng "This member could not reach a majority of the members for more than %ld seconds. The member will now leave the group as instructed by the group_replication_unreachable_majority_timeout option."

ER_GRP_RPL_SERVER_SET_TO_READ_ONLY_DUE_TO_ERRORS
  eng "The server was automatically set into read only mode after an error was detected."

ER_GRP_RPL_GMS_LISTENER_FAILED_TO_LOG_NOTIFICATION
  eng "Unable to log notification to table (errno: %lu) (res: %d)! Message: %s"

ER_GRP_RPL_GRP_COMMUNICATION_ENG_INIT_FAILED
  eng "Failure in group communication engine '%s' initialization"

ER_GRP_RPL_SET_GRP_COMMUNICATION_ENG_LOGGER_FAILED
  eng "Unable to set the group communication engine logger"

ER_GRP_RPL_DEBUG_OPTIONS
  eng "Current debug options are: '%s'."

ER_GRP_RPL_INVALID_DEBUG_OPTIONS
  eng "Some debug options in '%s' are not valid."

ER_GRP_RPL_EXIT_GRP_GCS_ERROR
  eng "Error calling group communication interfaces while trying to leave the group"

ER_GRP_RPL_GRP_MEMBER_OFFLINE
  eng "Member is not ONLINE, it is not possible to force a new group membership"

ER_GRP_RPL_GCS_INTERFACE_ERROR
  eng "Error calling group communication interfaces"

ER_GRP_RPL_FORCE_MEMBER_VALUE_SET_ERROR
  eng "Error setting group_replication_force_members value '%s' on group communication interfaces"

ER_GRP_RPL_FORCE_MEMBER_VALUE_SET
  eng "The group_replication_force_members value '%s' was set in the group communication interfaces"

ER_GRP_RPL_FORCE_MEMBER_VALUE_TIME_OUT
  eng "Timeout on wait for view after setting group_replication_force_members value '%s' into group communication interfaces"

ER_GRP_RPL_BROADCAST_COMMIT_MSSG_TOO_BIG
  eng "Broadcast of committed transactions message failed. Message is too big."

ER_GRP_RPL_SEND_STATS_ERROR
  eng "Error while sending stats message"

ER_GRP_RPL_MEMBER_STATS_INFO
  eng "Flow control - update member stats: %s stats certifier_queue %d, applier_queue %d certified %ld (%ld), applied %ld (%ld), local %ld (%ld), quota %ld (%ld) mode=%d"

ER_GRP_RPL_FLOW_CONTROL_STATS
  eng "Flow control: throttling to %ld commits per %ld sec, with %d writing and %d non-recovering members, min capacity %lld, lim throttle %lld"

ER_GRP_RPL_UNABLE_TO_CONVERT_PACKET_TO_EVENT
  eng "Unable to convert a packet into an event on the applier. Error: %s"

ER_GRP_RPL_PIPELINE_CREATE_FAILED
  eng "Failed to create group replication pipeline cache."

ER_GRP_RPL_PIPELINE_REINIT_FAILED_WRITE
  eng "Failed to reinit group replication pipeline cache for write."

ER_GRP_RPL_UNABLE_TO_CONVERT_EVENT_TO_PACKET
  eng "Unable to convert the event into a packet on the applier. Error: %s"

ER_GRP_RPL_PIPELINE_FLUSH_FAIL
  eng "Failed to flush group replication pipeline cache."

ER_GRP_RPL_PIPELINE_REINIT_FAILED_READ
  eng "Failed to reinit group replication pipeline cache for read."

OBSOLETE_ER_GRP_RPL_STOP_REP_CHANNEL
  eng "Error stopping all replication channels while server was leaving the group. Got error: %d. Please check the error log for more details."

ER_GRP_RPL_GCS_GR_ERROR_MSG
  eng "%s"

ER_GRP_RPL_REPLICA_IO_THREAD_UNBLOCKED
  eng "The replica IO thread of channel '%s' is unblocked as the member is declared ONLINE now."

ER_GRP_RPL_REPLICA_IO_THREAD_ERROR_OUT
  eng "The replica IO thread of channel '%s' will error out as the member failed to come ONLINE."

ER_GRP_RPL_REPLICA_APPLIER_THREAD_UNBLOCKED
  eng "The replica applier thread of channel '%s' is unblocked as the member is declared ONLINE now."

ER_GRP_RPL_REPLICA_APPLIER_THREAD_ERROR_OUT
  eng "The replica applier thread of channel '%s' will error out as the member failed to come ONLINE."

ER_LDAP_AUTH_FAILED_TO_CREATE_OR_GET_CONNECTION
  eng "LDAP authentication initialize: failed to create/ get connection from the pool. "

ER_LDAP_AUTH_DEINIT_FAILED
  eng "LDAP authentication de_initialize Failed"

ER_LDAP_AUTH_SKIPPING_USER_GROUP_SEARCH
  eng "Skipping group search, No group attribute mentioned"

ER_LDAP_AUTH_POOL_DISABLE_MAX_SIZE_ZERO
  eng "Pool max size is 0, connection pool is disabled"

ER_LDAP_AUTH_FAILED_TO_CREATE_LDAP_OBJECT_CREATOR
  eng "Connection pool initialization, failed to create LDAP object creator"

ER_LDAP_AUTH_FAILED_TO_CREATE_LDAP_OBJECT
  eng "Connection pool initialization, failed to create LDAP object"

ER_LDAP_AUTH_TLS_CONF
  eng "LDAP TLS configuration"

ER_LDAP_AUTH_TLS_CONNECTION
  eng "LDAP TLS connection"

ER_LDAP_AUTH_CONN_POOL_NOT_CREATED
  eng "LDAP pool is not created."

ER_LDAP_AUTH_CONN_POOL_INITIALIZING
  eng "LDAP pool is initializing"

ER_LDAP_AUTH_CONN_POOL_DEINITIALIZING
  eng "LDAP pool is de-initializing"

ER_LDAP_AUTH_ZERO_MAX_POOL_SIZE_UNCHANGED
  eng "Pool max size old and new values are 0"

ER_LDAP_AUTH_POOL_REINITIALIZING
  eng "LDAP pool is re-initializing"

ER_LDAP_AUTH_FAILED_TO_WRITE_PACKET
  eng "Plug-in has failed to write the packet."

ER_LDAP_AUTH_SETTING_USERNAME
  eng "Setting LDAP user name as : %s"

ER_LDAP_AUTH_USER_AUTH_DATA
  eng "User authentication data: %s size: %lu"

ER_LDAP_AUTH_INFO_FOR_USER
  eng "User is authenticated as: %s external user: %s"

ER_LDAP_AUTH_USER_GROUP_SEARCH_INFO
  eng "Group search information base DN: %s scope: %d filter: %s attribute: %s"

ER_LDAP_AUTH_GRP_SEARCH_SPECIAL_HDL
  eng "Special handling for group search, {GA} found"

ER_LDAP_AUTH_GRP_IS_FULL_DN
  eng "Group search special handling, group full DN found. "

ER_LDAP_AUTH_USER_NOT_FOUND_IN_ANY_GRP
  eng "User %s is not member of any group."

ER_LDAP_AUTH_USER_FOUND_IN_MANY_GRPS
  eng "User %s is member of more than one group"

ER_LDAP_AUTH_USER_HAS_MULTIPLE_GRP_NAMES
  eng "For user %s has multiple user group names. Please check if group attribute name is correct"

ER_LDAP_AUTH_SEARCHED_USER_GRP_NAME
  eng "Searched group name: %s"

ER_LDAP_AUTH_OBJECT_CREATE_TIMESTAMP
  eng "LDAP authentication object creation time_stamp: %s dn: %s"

ER_LDAP_AUTH_CERTIFICATE_NAME
  eng "Certificate name: %s"

ER_LDAP_AUTH_FAILED_TO_POOL_DEINIT
  eng "Failed to pool de-initialized: pool is already reconstructing"

ER_LDAP_AUTH_FAILED_TO_INITIALIZE_POOL_IN_RECONSTRUCTING
  eng "Pool initialization failed: pool is already initialized"

ER_LDAP_AUTH_FAILED_TO_INITIALIZE_POOL_IN_INIT_STATE
  eng "Pool initialization failed: pool is initializing"

ER_LDAP_AUTH_FAILED_TO_INITIALIZE_POOL_IN_DEINIT_STATE
  eng "Pool initialization failed: pool is de-initializing"

ER_LDAP_AUTH_FAILED_TO_DEINITIALIZE_POOL_IN_RECONSTRUCT_STATE
  eng "Failed to pool deinitialized: pool is already reconstructing"

ER_LDAP_AUTH_FAILED_TO_DEINITIALIZE_NOT_READY_POOL
  eng "Failed to pool deinitialized : pool is not ready"

ER_LDAP_AUTH_FAILED_TO_GET_CONNECTION_AS_PLUGIN_NOT_READY
  eng "Ldap_connection_pool::get: Failed to return connection as plug-in is not ready/initializing/de-initializing"

ER_LDAP_AUTH_CONNECTION_POOL_INIT_FAILED
  eng "Connection pool has failed to initialized"

ER_LDAP_AUTH_MAX_ALLOWED_CONNECTION_LIMIT_HIT
  eng "Ldap_connetion_pool::get LDAP maximum connection allowed size is reached. Increase the maximum limit."

ER_LDAP_AUTH_MAX_POOL_SIZE_SET_FAILED
  eng "Set max pool size failed."

ER_LDAP_AUTH_PLUGIN_FAILED_TO_READ_PACKET
  eng "Plug-in has failed to read the packet from client"

ER_LDAP_AUTH_CREATING_LDAP_CONNECTION
  eng "Ldap_authentication::initialize: creating new LDAP connection. "

ER_LDAP_AUTH_GETTING_CONNECTION_FROM_POOL
  eng "Ldap_authentication::initialize: getting connection from pool. "

ER_LDAP_AUTH_RETURNING_CONNECTION_TO_POOL
  eng "Ldap_authentication::de_initialize putting back connection in the pool"

ER_LDAP_AUTH_SEARCH_USER_GROUP_ATTR_NOT_FOUND
  eng "Ldap_authentication::search_user_group no group attribute found"

ER_LDAP_AUTH_LDAP_INFO_NULL
  eng "Ldap_connetion_pool::put ldap info null"

ER_LDAP_AUTH_FREEING_CONNECTION
  eng "Ldap_connection_pool::put connection is freeing. "

ER_LDAP_AUTH_CONNECTION_PUSHED_TO_POOL
  eng "Ldap_connection_pool::put connection in pushed in the pool"

ER_LDAP_AUTH_CONNECTION_CREATOR_ENTER
  eng "Ldap_connection_creator::Ldap_connection_creator"

ER_LDAP_AUTH_STARTING_TLS
  eng "starting TLS"

ER_LDAP_AUTH_CONNECTION_GET_LDAP_INFO_NULL
  eng "Ldap_connection_pool::get: (ldap_info == NULL)|| (*ldap_info)"

ER_LDAP_AUTH_DELETING_CONNECTION_KEY
  eng "Ldap_connection_pool::deinit: deleting connection key %s"

ER_LDAP_AUTH_POOLED_CONNECTION_KEY
  eng " Ldap_connection_pool::get pooled connection key: %s"

ER_LDAP_AUTH_CREATE_CONNECTION_KEY
  eng "Ldap_connection_pool::get create connection key: %s"

ER_LDAP_AUTH_COMMUNICATION_HOST_INFO
  eng "LDAP communication host %s port %u"

ER_LDAP_AUTH_METHOD_TO_CLIENT
  eng "Sending authentication method to client : %s"

ER_LDAP_AUTH_SASL_REQUEST_FROM_CLIENT
  eng "SASL request received from mysql client: %s"

ER_LDAP_AUTH_SASL_PROCESS_SASL
  eng "Ldap_sasl_authentication::process_sasl rc: %s"

ER_LDAP_AUTH_SASL_BIND_SUCCESS_INFO
  eng "Ldap_sasl_authentication::process_sasl sasl bind succeed. dn: %s method: %s server credential: %s"

ER_LDAP_AUTH_STARTED_FOR_USER
  eng "LDAP authentication started for user name: %s"

ER_LDAP_AUTH_DISTINGUISHED_NAME
  eng "%s"

ER_LDAP_AUTH_INIT_FAILED
  eng "LDAP authentication initialize is failed with: %s"

ER_LDAP_AUTH_OR_GROUP_RETRIEVAL_FAILED
  eng "LDAP authentication failed or group retrieval failed: %s"

ER_LDAP_AUTH_USER_GROUP_SEARCH_FAILED
  eng "Search user group has failed: %s"

ER_LDAP_AUTH_USER_BIND_FAILED
  eng "LDAP user bind has failed: %s"

ER_LDAP_AUTH_POOL_GET_FAILED_TO_CREATE_CONNECTION
  eng "Connection pool get: Failed to create LDAP connection. %s"

ER_LDAP_AUTH_FAILED_TO_CREATE_LDAP_CONNECTION
  eng "Failed to create new LDAP connection:  %s"

ER_LDAP_AUTH_FAILED_TO_ESTABLISH_TLS_CONNECTION
  eng "Failed to establish TLS connection:  %s"

ER_LDAP_AUTH_FAILED_TO_SEARCH_DN
  eng "Failed to search user full dn: %s"

ER_LDAP_AUTH_CONNECTION_POOL_REINIT_ENTER
  eng "Ldap_connection_pool::reinit"

ER_SYSTEMD_NOTIFY_PATH_TOO_LONG
  eng "The path '%s', from the NOTIFY_SOCKET environment variable, is too long. At %u bytes it exceeds the limit of %u bytes for an AF_UNIX socket."

ER_SYSTEMD_NOTIFY_CONNECT_FAILED
  eng "Failed to connect to systemd notification socket named %s. Error: '%s'"

ER_SYSTEMD_NOTIFY_WRITE_FAILED
  eng "Failed to write '%s' to systemd notification. Error: '%s'"

ER_FOUND_MISSING_GTIDS
  eng "Cannot replicate to server with server_uuid='%.36s' because the present server has purged required binary logs. The connecting server needs to replicate the missing transactions from elsewhere, or be replaced by a new server created from a more recent backup. To prevent this error in the future, consider increasing the binary log expiration period on the present server. %s."

ER_PID_FILE_PRIV_DIRECTORY_INSECURE
  eng "Insecure configuration for --pid-file: Location '%s' in the path is accessible to all OS users. Consider choosing a different directory."

ER_CANT_CHECK_PID_PATH
  eng "Can't start server: can't check PID filepath: %s"

ER_VALIDATE_PWD_STATUS_VAR_REGISTRATION_FAILED
  eng "validate_password status variables registration failed."

ER_VALIDATE_PWD_STATUS_VAR_UNREGISTRATION_FAILED
  eng "validate_password status variables unregistration failed."

ER_VALIDATE_PWD_DICT_FILE_OPEN_FAILED
  eng "Dictionary file open failed"

ER_VALIDATE_PWD_COULD_BE_NULL
  eng "given password string could be null"

ER_VALIDATE_PWD_STRING_CONV_TO_LOWERCASE_FAILED
  eng "failed to convert the password string to lower case"

ER_VALIDATE_PWD_STRING_CONV_TO_BUFFER_FAILED
  eng "failed to convert the password string into a buffer"

ER_VALIDATE_PWD_STRING_HANDLER_MEM_ALLOCATION_FAILED
  eng "memory allocation failed for string handler"

ER_VALIDATE_PWD_STRONG_POLICY_DICT_FILE_UNSPECIFIED
  eng "Since the validate_password_policy is mentioned as Strong, dictionary file must be specified"

ER_VALIDATE_PWD_CONVERT_TO_BUFFER_FAILED
  eng "convert_to_buffer service failed"

ER_VALIDATE_PWD_VARIABLE_REGISTRATION_FAILED
  eng "%s variable registration failed."

ER_VALIDATE_PWD_VARIABLE_UNREGISTRATION_FAILED
  eng "%s variable unregistration failed."

ER_KEYRING_MIGRATION_EXTRA_OPTIONS
  eng "Please specify options specific to keyring migration. Any additional options can be ignored. NOTE: Although some options are valid, migration tool can still report error example: plugin variables for which plugin is not loaded yet."

OBSOLETE_ER_INVALID_DEFAULT_UTF8MB4_COLLATION
  eng "Invalid default collation %s: utf8mb4_0900_ai_ci or utf8mb4_general_ci expected"

ER_IB_MSG_0
  eng "%s"

ER_IB_MSG_1
  eng "%s"

ER_IB_MSG_2
  eng "%s"

ER_IB_MSG_3
  eng "%s"

ER_IB_MSG_4
  eng "%s"

ER_IB_MSG_5
  eng "%s"

ER_IB_MSG_6
  eng "%s"

ER_IB_MSG_7
  eng "%s"

ER_IB_MSG_8
  eng "%s"

ER_IB_MSG_9
  eng "%s"

ER_IB_MSG_10
  eng "%s"

ER_IB_MSG_11
  eng "%s"

ER_IB_MSG_12
  eng "%s"

ER_IB_MSG_13
  eng "%s"

ER_IB_MSG_14
  eng "%s"

ER_IB_MSG_15
  eng "%s"

ER_IB_MSG_16
  eng "%s"

ER_IB_MSG_17
  eng "%s"

ER_IB_MSG_18
  eng "%s"

ER_IB_MSG_19
  eng "%s"

ER_IB_MSG_20
  eng "%s"

ER_IB_MSG_21
  eng "%s"

ER_IB_MSG_22
  eng "%s"

ER_IB_MSG_23
  eng "%s"

ER_IB_MSG_24
  eng "%s"

ER_IB_MSG_25
  eng "%s"

ER_IB_MSG_26
  eng "%s"

ER_IB_MSG_27
  eng "%s"

ER_IB_MSG_28
  eng "%s"

ER_IB_MSG_29
  eng "%s"

ER_IB_MSG_30
  eng "%s"

ER_IB_MSG_31
  eng "%s"

ER_IB_MSG_32
  eng "%s"

ER_IB_MSG_33
  eng "%s"

ER_IB_MSG_34
  eng "%s"

ER_IB_MSG_35
  eng "%s"

ER_IB_MSG_36
  eng "%s"

ER_IB_MSG_37
  eng "%s"

ER_IB_MSG_38
  eng "%s"

ER_IB_MSG_39
  eng "%s"

ER_IB_MSG_40
  eng "%s"

ER_IB_MSG_41
  eng "%s"

ER_IB_MSG_42
  eng "%s"

ER_IB_MSG_43
  eng "%s"

ER_IB_MSG_44
  eng "%s"

ER_IB_MSG_45
  eng "%s"

ER_IB_MSG_46
  eng "%s"

ER_IB_MSG_47
  eng "%s"

ER_IB_MSG_48
  eng "%s"

ER_IB_MSG_49
  eng "%s"

ER_IB_MSG_50
  eng "%s"

ER_IB_MSG_51
  eng "%s"

ER_IB_MSG_52
  eng "%s"

ER_IB_MSG_53
  eng "%s"

ER_IB_MSG_54
  eng "Failed to set NUMA memory policy of buffer pool page frames with mbind(%p,%zu,%s,...,...,%s) failed with %s"

ER_IB_MSG_55
  eng "%s"

ER_IB_MSG_56
  eng "%s"

ER_IB_MSG_57
  eng "%s"

ER_IB_MSG_58
  eng "%s"

ER_IB_MSG_59
  eng "%s"

ER_IB_MSG_60
  eng "%s"

ER_IB_MSG_61
  eng "%s"

ER_IB_MSG_62
  eng "%s"

ER_IB_MSG_63
  eng "%s"

ER_IB_MSG_64
  eng "%s"

ER_IB_MSG_65
  eng "%s"

ER_IB_MSG_66
  eng "%s"

ER_IB_MSG_67
  eng "%s"

ER_IB_MSG_68
  eng "%s"

ER_IB_MSG_69
  eng "%s"

ER_IB_MSG_70
  eng "%s"

ER_IB_MSG_71
  eng "%s"

ER_IB_MSG_72
  eng "%s"

ER_IB_MSG_73
  eng "%s"

ER_IB_MSG_74
  eng "%s"

ER_IB_MSG_75
  eng "%s"

ER_IB_MSG_76
  eng "%s"

ER_IB_MSG_77
  eng "%s"

ER_IB_MSG_78
  eng "%s"

ER_IB_MSG_79
  eng "%s"

ER_IB_MSG_80
  eng "%s"

ER_IB_MSG_81
  eng "%s"

ER_IB_MSG_82
  eng "%s"

ER_IB_MSG_83
  eng "%s"

ER_IB_MSG_84
  eng "%s"

ER_IB_MSG_85
  eng "%s"

ER_IB_MSG_86
  eng "%s"

OBSOLETE_ER_IB_MSG_87
  eng "%s"

OBSOLETE_ER_IB_MSG_88
  eng "%s"

OBSOLETE_ER_IB_MSG_89
  eng "%s"

OBSOLETE_ER_IB_MSG_90
  eng "%s"

OBSOLETE_ER_IB_MSG_91
  eng "%s"

OBSOLETE_ER_IB_MSG_92
  eng "%s"

OBSOLETE_ER_IB_MSG_93
  eng "%s"

OBSOLETE_ER_IB_MSG_94
  eng "%s"

ER_IB_MSG_95
  eng "%s"

ER_IB_MSG_96
  eng "%s"

ER_IB_MSG_97
  eng "%s"

ER_IB_MSG_98
  eng "%s"

ER_IB_MSG_99
  eng "%s"

ER_IB_MSG_100
  eng "%s"

ER_IB_MSG_101
  eng "%s"

ER_IB_MSG_102
  eng "%s"

ER_IB_MSG_103
  eng "%s"

ER_IB_MSG_104
  eng "%s"

ER_IB_MSG_105
  eng "%s"

ER_IB_MSG_106
  eng "%s"

ER_IB_MSG_107
  eng "%s"

ER_IB_MSG_108
  eng "%s"

ER_IB_MSG_109
  eng "%s"

ER_IB_MSG_110
  eng "%s"

ER_IB_MSG_111
  eng "%s"

ER_IB_MSG_112
  eng "%s"

OBSOLETE_ER_IB_MSG_113
  eng "%s"

OBSOLETE_ER_IB_MSG_114
  eng "%s"

OBSOLETE_ER_IB_MSG_115
  eng "%s"

OBSOLETE_ER_IB_MSG_116
  eng "%s"

OBSOLETE_ER_IB_MSG_117
  eng "%s"

OBSOLETE_ER_IB_MSG_118
  eng "%s"

ER_IB_MSG_119
  eng "%s"

ER_IB_MSG_120
  eng "%s"

ER_IB_MSG_121
  eng "%s"

ER_IB_MSG_122
  eng "%s"

ER_IB_MSG_123
  eng "%s"

ER_IB_MSG_124
  eng "%s"

ER_IB_MSG_125
  eng "%s"

ER_IB_MSG_126
  eng "%s"

ER_IB_MSG_127
  eng "%s"

ER_IB_MSG_128
  eng "%s"

ER_IB_MSG_129
  eng "%s"

ER_IB_MSG_130
  eng "%s"

ER_IB_MSG_131
  eng "%s"

ER_IB_MSG_132
  eng "%s"

ER_IB_MSG_133
  eng "%s"

ER_IB_MSG_134
  eng "%s"

ER_IB_MSG_135
  eng "%s"

ER_IB_MSG_136
  eng "%s"

ER_IB_MSG_137
  eng "%s"

ER_IB_MSG_138
  eng "%s"

ER_IB_MSG_139
  eng "%s"

ER_IB_MSG_140
  eng "%s"

ER_IB_MSG_141
  eng "%s"

ER_IB_MSG_142
  eng "%s"

ER_IB_MSG_143
  eng "%s"

ER_IB_MSG_144
  eng "%s"

ER_IB_MSG_145
  eng "%s"

ER_IB_MSG_146
  eng "%s"

ER_IB_MSG_147
  eng "%s"

ER_IB_MSG_148
  eng "%s"

ER_IB_CLONE_INTERNAL
  eng "%s"

ER_IB_CLONE_TIMEOUT
  eng "%s"

ER_IB_CLONE_STATUS_FILE
  eng "%s"

ER_IB_CLONE_SQL
  eng "%s"

ER_IB_CLONE_VALIDATE
  eng "%s"

ER_IB_CLONE_PUNCH_HOLE
  eng "%s"

ER_IB_CLONE_GTID_PERSIST
  eng "%s"

ER_IB_MSG_156
  eng "%s"

ER_IB_MSG_157
  eng "%s"

ER_IB_MSG_158
  eng "%s"

ER_IB_MSG_159
  eng "%s"

ER_IB_MSG_160
  eng "%s"

ER_IB_MSG_161
  eng "%s"

ER_IB_MSG_162
  eng "%s"

ER_IB_MSG_163
  eng "%s"

ER_IB_MSG_164
  eng "%s"

ER_IB_MSG_165
  eng "%s"

ER_IB_MSG_166
  eng "%s"

ER_IB_MSG_167
  eng "%s"

ER_IB_MSG_168
  eng "%s"

ER_IB_MSG_169
  eng "%s"

ER_IB_MSG_170
  eng "%s"

ER_IB_MSG_171
  eng "%s"

ER_IB_MSG_172
  eng "%s"

ER_IB_MSG_173
  eng "%s"

ER_IB_MSG_174
  eng "%s"

ER_IB_MSG_175
  eng "%s"

ER_IB_MSG_176
  eng "%s"

ER_IB_MSG_177
  eng "%s"

ER_IB_MSG_178
  eng "%s"

ER_IB_MSG_179
  eng "%s"

ER_IB_MSG_180
  eng "%s"

ER_IB_LONG_AHI_DISABLE_WAIT
  eng "Waited for %u secs for hash index ref_count (%zu) to drop to 0. index: \"%s\" table: \"%s\""

ER_IB_MSG_182
  eng "%s"

ER_IB_MSG_183
  eng "%s"

ER_IB_MSG_184
  eng "%s"

ER_IB_MSG_185
  eng "%s"

ER_IB_MSG_186
  eng "%s"

ER_IB_MSG_187
  eng "%s"

ER_IB_MSG_188
  eng "%s"

ER_IB_MSG_189
  eng "%s"

ER_IB_MSG_190
  eng "%s"

ER_IB_MSG_191
  eng "%s"

ER_IB_MSG_192
  eng "%s"

ER_IB_MSG_193
  eng "%s"

ER_IB_MSG_194
  eng "%s"

ER_IB_MSG_195
  eng "%s"

ER_IB_MSG_196
  eng "%s"

ER_IB_MSG_197
  eng "%s"

ER_IB_MSG_198
  eng "%s"

ER_IB_MSG_199
  eng "%s"

ER_IB_MSG_200
  eng "%s"

ER_IB_MSG_201
  eng "%s"

ER_IB_MSG_202
  eng "%s"

ER_IB_MSG_203
  eng "%s"

ER_IB_MSG_204
  eng "%s"

ER_IB_MSG_205
  eng "%s"

ER_IB_MSG_206
  eng "%s"

ER_IB_MSG_207
  eng "%s"

ER_IB_MSG_208
  eng "%s"

ER_IB_MSG_209
  eng "%s"

ER_IB_MSG_210
  eng "%s"

ER_IB_MSG_211
  eng "%s"

ER_IB_MSG_212
  eng "%s"

ER_IB_MSG_213
  eng "%s"

ER_IB_MSG_214
  eng "%s"

ER_IB_MSG_215
  eng "%s"

ER_IB_MSG_216
  eng "%s"

ER_IB_MSG_217
  eng "%s"

ER_IB_MSG_218
  eng "%s"

ER_IB_MSG_219
  eng "%s"

ER_IB_MSG_220
  eng "%s"

ER_IB_MSG_221
  eng "%s"

ER_IB_MSG_222
  eng "%s"

ER_IB_MSG_223
  eng "%s"

ER_IB_MSG_224
  eng "%s"

ER_IB_MSG_225
  eng "%s"

ER_IB_MSG_226
  eng "%s"

ER_IB_MSG_227
  eng "%s"

ER_IB_MSG_228
  eng "%s"

ER_IB_MSG_229
  eng "%s"

ER_IB_MSG_230
  eng "%s"

ER_IB_MSG_231
  eng "%s"

ER_IB_MSG_232
  eng "%s"

ER_IB_MSG_233
  eng "%s"

ER_IB_MSG_234
  eng "%s"

ER_IB_MSG_235
  eng "%s"

ER_IB_MSG_236
  eng "%s"

ER_IB_MSG_237
  eng "%s"

ER_IB_MSG_238
  eng "%s"

ER_IB_MSG_239
  eng "%s"

ER_IB_MSG_240
  eng "%s"

ER_IB_MSG_241
  eng "%s"

ER_IB_MSG_242
  eng "%s"

ER_IB_MSG_243
  eng "%s"

ER_IB_MSG_244
  eng "%s"

ER_IB_MSG_245
  eng "%s"

ER_IB_MSG_246
  eng "%s"

ER_IB_MSG_247
  eng "%s"

ER_IB_MSG_248
  eng "%s"

ER_IB_MSG_249
  eng "%s"

ER_IB_MSG_250
  eng "%s"

ER_IB_MSG_251
  eng "%s"

ER_IB_MSG_252
  eng "%s"

ER_IB_MSG_253
  eng "%s"

ER_IB_MSG_254
  eng "%s"

ER_IB_MSG_255
  eng "%s"

ER_IB_MSG_256
  eng "%s"

ER_IB_MSG_257
  eng "%s"

ER_IB_MSG_258
  eng "%s"

ER_IB_MSG_259
  eng "%s"

ER_IB_MSG_260
  eng "%s"

ER_IB_MSG_261
  eng "%s"

ER_IB_MSG_262
  eng "%s"

ER_IB_MSG_263
  eng "%s"

ER_IB_MSG_264
  eng "%s"

ER_IB_MSG_265
  eng "%s"

ER_IB_MSG_266
  eng "%s"

ER_IB_MSG_267
  eng "%s"

ER_IB_MSG_268
  eng "%s"

ER_IB_MSG_269
  eng "%s"

ER_IB_MSG_270
  eng "%s"

ER_IB_MSG_271
  eng "%s"

ER_IB_MSG_272
  eng "Table flags are 0x%lx in the data dictionary but the flags in file %s  are 0x%llx!"

ER_IB_MSG_273
  eng "Can't read encryption key from file %s!"

OBSOLETE_ER_IB_MSG_274
  eng "Cannot close file %s, because n_pending_flushes %zu"

OBSOLETE_ER_IB_MSG_275
  eng "Cannot close file %s, because modification count %lld != flush count %lld"

OBSOLETE_ER_IB_MSG_276
  eng "Cannot close file %s, because it is in use"

OBSOLETE_ER_IB_MSG_277
  eng "Open file list len in shard %zu is %llu"

ER_IB_MSG_278
  eng "Tablespace %s, waiting for IO to stop for %lld seconds"

OBSOLETE_ER_IB_MSG_279
  eng "%s"

ER_IB_MSG_280
  eng "%s"

ER_IB_MSG_281
  eng "%s"

ER_IB_MSG_282
  eng "%s"

ER_IB_MSG_283
  eng "%s"

ER_IB_MSG_284
  eng "You must raise the value of innodb_open_files in my.cnf! Remember that InnoDB keeps all redo log files and all system tablespace files open for the whole time mysqld is running, and needs to open also some .ibd files if the file-per-table storage model is used. Current open files %zu, max allowed open files %zu."

ER_IB_MSG_285
  eng "Max tablespace id is too high, %lu"

ER_IB_WARN_ACCESSING_NONEXISTINC_SPACE
  eng "Trying to access missing tablespace %lu"

ER_IB_MSG_287
  eng "Trying to close/delete tablespace '%s' but there are %lu pending operations on it."

ER_IB_MSG_288
  eng "Trying to delete/close tablespace '%s' but there are %lu flushes and %zu pending I/O's on it."

ER_IB_MSG_289
  eng "%s"

OBSOLETE_ER_IB_MSG_290
  eng "Cannot delete tablespace %lu because it is not found in the tablespace memory cache."

ER_IB_MSG_291
  eng "While deleting tablespace %lu in DISCARD TABLESPACE. File rename/delete failed: %s"

ER_IB_MSG_292
  eng "Cannot delete tablespace %lu in DISCARD TABLESPACE: %s"

ER_IB_MSG_293
  eng "Cannot rename '%s' to '%s' for space ID %lu because the source file does not exist."

ER_IB_MSG_294
  eng "Cannot rename '%s' to '%s' for space ID %lu because the target file exists. Remove the target file and try again."

ER_IB_MSG_295
  eng "Cannot rename file '%s' (space id %lu) retried %llu times. There are either pending IOs or flushes or the file is being extended."

ER_IB_MSG_296
  eng "Cannot find space id %lu in the tablespace memory cache, though the file '%s' in a rename operation should have that ID."

ER_IB_MSG_297
  eng "Rename waiting for IO to resume"

ER_IB_MSG_298
  eng "Cannot find tablespace for '%s' in the tablespace memory cache"

ER_IB_MSG_299
  eng "Cannot find tablespace for '%s' in the tablespace memory cache"

ER_IB_MSG_300
  eng "Tablespace '%s' is already in the tablespace memory cache"

ER_IB_MSG_301
  eng "Cannot create file '%s'"

ER_IB_MSG_UNEXPECTED_FILE_EXISTS
  eng "The file '%s' already exists though the corresponding table did not exist. Have you moved InnoDB .ibd files around without using the SQL commands DISCARD TABLESPACE and IMPORT TABLESPACE, or did mysqld crash in the middle of CREATE TABLE? You can resolve the problem by removing the file '%s' under the 'datadir' of MySQL."

ER_IB_MSG_303
  eng "posix_fallocate(): Failed to preallocate data for file %s, desired size %llu Operating system error number %d - %s. Check that the disk is not full or a disk quota exceeded. Make sure the file system supports this function. Refer to your operating system documentation for operating system error code information."

ER_IB_MSG_304
  eng "Could not write the first page to tablespace '%s'"

ER_IB_MSG_305
  eng "File flush of tablespace '%s' failed"

ER_IB_MSG_306
  eng "Could not find a valid tablespace file for `%s`. %s"

ER_IB_MSG_307
  eng "Ignoring data file '%s' with space ID %lu. Another data file called '%s' exists with the same space ID"

ER_IB_MSG_308
  eng "%s"

ER_IB_MSG_309
  eng "%s"

ER_IB_MSG_310
  eng "%s"

ER_IB_MSG_311
  eng "%s"

ER_IB_MSG_312
  eng "Can't set encryption information for tablespace %s!"

ER_IB_MSG_313
  eng "%s"

ER_IB_MSG_314
  eng "%s"

ER_IB_MSG_315
  eng "%s"

ER_IB_MSG_316
  eng "%s"

ER_IB_MSG_317
  eng "%s"

ER_IB_MSG_318
  eng "%s"

ER_IB_MSG_319
  eng "%s"

ER_IB_MSG_320
  eng "%s"

ER_IB_MSG_321
  eng "%s"

ER_IB_MSG_322
  eng "%s"

ER_IB_MSG_323
  eng "%s"

ER_IB_MSG_324
  eng "%s"

ER_IB_MSG_325
  eng "%s"

ER_IB_MSG_326
  eng "%s"

OBSOLETE_ER_IB_MSG_327
  eng "%s"

ER_IB_MSG_328
  eng "%s"

ER_IB_MSG_329
  eng "%s"

ER_IB_MSG_330
  eng "%s"

ER_IB_MSG_331
  eng "%s"

ER_IB_MSG_332
  eng "%s"

ER_IB_MSG_333
  eng "%s"

ER_IB_MSG_334
  eng "%s"

ER_IB_MSG_335
  eng "%s"

ER_IB_MSG_336
  eng "%s"

ER_IB_MSG_337
  eng "%s"

ER_IB_MSG_338
  eng "%s"

ER_IB_MSG_339
  eng "%s"

ER_IB_MSG_340
  eng "%s"

ER_IB_MSG_341
  eng "%s"

ER_IB_MSG_342
  eng "%s"

ER_IB_MSG_343
  eng "%s"

ER_IB_MSG_344
  eng "%s"

ER_IB_MSG_345
  eng "%s"

ER_IB_MSG_346
  eng "%s"

ER_IB_MSG_347
  eng "%s"

ER_IB_MSG_348
  eng "%s"

ER_IB_MSG_349
  eng "%s"

ER_IB_MSG_350
  eng "%s"

OBSOLETE_ER_IB_MSG_351
  eng "%s"

ER_IB_MSG_UNPROTECTED_LOCATION_ALLOWED
  eng "The datafile '%s' for tablespace %s is in an unprotected location. This file cannot be recovered after a crash until this location is added to innodb_directories."

OBSOLETE_ER_IB_MSG_353
  eng "%s"

ER_IB_MSG_354
  eng "%s"

ER_IB_MSG_355
  eng "%s"

ER_IB_MSG_356
  eng "%s"

ER_IB_MSG_357
  eng "%s"

ER_IB_MSG_358
  eng "%s"

ER_IB_MSG_359
  eng "%s"

ER_IB_MSG_360
  eng "%s"

ER_IB_MSG_361
  eng "%s"

ER_IB_MSG_362
  eng "%s"

OBSOLETE_ER_IB_MSG_363
  eng "%s"

ER_IB_MSG_364
  eng "%s"

ER_IB_MSG_365
  eng "%s"

ER_IB_MSG_IGNORE_SCAN_PATH
  eng "Scan path '%s' is ignored because %s"

ER_IB_MSG_367
  eng "%s"

ER_IB_MSG_368
  eng "%s"

ER_IB_MSG_369
  eng "%s"

ER_IB_MSG_370
  eng "%s"

ER_IB_MSG_371
  eng "%s"

ER_IB_MSG_372
  eng "%s"

ER_IB_MSG_373
  eng "%s"

ER_IB_MSG_374
  eng "%s"

ER_IB_MSG_375
  eng "%s"

ER_IB_MSG_376
  eng "%s"

ER_IB_MSG_377
  eng "%s"

ER_IB_MSG_378
  eng "%s"

ER_IB_MSG_379
  eng "%s"

ER_IB_MSG_380
  eng "%s"

ER_IB_MSG_381
  eng "%s"

ER_IB_MSG_382
  eng "%s"

ER_IB_MSG_383
  eng "%s"

ER_IB_MSG_384
  eng "%s"

ER_IB_MSG_385
  eng "%s"

ER_IB_MSG_386
  eng "%s"

ER_IB_MSG_387
  eng "%s"

ER_IB_MSG_GENERAL_TABLESPACE_UNDER_DATADIR
  eng "A general tablespace cannot be located under the datadir. Cannot open file '%s'."

ER_IB_MSG_IMPLICIT_TABLESPACE_IN_DATADIR
  eng "A file-per-table tablespace cannot be located in the datadir. Cannot open file '%s'."

ER_IB_MSG_390
  eng "%s"

ER_IB_MSG_391
  eng "%s"

ER_IB_MSG_392
  eng "%s"

ER_IB_MSG_393
  eng "%s"

ER_IB_MSG_394
  eng "%s"

ER_IB_MSG_395
  eng "%s"

ER_IB_MSG_396
  eng "%s"

ER_IB_MSG_397
  eng "%s"

ER_IB_MSG_398
  eng "%s"

ER_IB_MSG_399
  eng "%s"

OBSOLETE_ER_IB_MSG_400
  eng "%s"

ER_IB_MSG_401
  eng "%s"

ER_IB_MSG_402
  eng "%s"

ER_IB_MSG_403
  eng "%s"

ER_IB_MSG_404
  eng "%s"

ER_IB_MSG_405
  eng "%s"

ER_IB_MSG_406
  eng "%s"

ER_IB_MSG_407
  eng "%s"

ER_IB_MSG_408
  eng "%s"

ER_IB_MSG_409
  eng "%s"

ER_IB_MSG_410
  eng "%s"

ER_IB_MSG_411
  eng "%s"

ER_IB_MSG_412
  eng "%s"

ER_IB_MSG_413
  eng "%s"

ER_IB_MSG_414
  eng "%s"

ER_IB_MSG_415
  eng "%s"

ER_IB_MSG_416
  eng "%s"

ER_IB_MSG_417
  eng "%s"

ER_IB_MSG_418
  eng "%s"

ER_IB_MSG_419
  eng "%s"

ER_IB_MSG_420
  eng "%s"

ER_IB_MSG_421
  eng "%s"

ER_IB_MSG_422
  eng "%s"

ER_IB_MSG_423
  eng "%s"

ER_IB_MSG_424
  eng "%s"

ER_IB_MSG_425
  eng "%s"

ER_IB_MSG_426
  eng "%s"

ER_IB_MSG_427
  eng "%s"

ER_IB_MSG_428
  eng "%s"

ER_IB_MSG_429
  eng "%s"

ER_IB_MSG_430
  eng "%s"

ER_IB_MSG_431
  eng "%s"

ER_IB_MSG_432
  eng "%s"

ER_IB_MSG_433
  eng "%s"

ER_IB_MSG_434
  eng "%s"

ER_IB_MSG_435
  eng "%s"

ER_IB_MSG_436
  eng "%s"

ER_IB_MSG_437
  eng "%s"

ER_IB_MSG_438
  eng "%s"

ER_IB_MSG_439
  eng "%s"

ER_IB_MSG_440
  eng "%s"

ER_IB_MSG_441
  eng "%s"

ER_IB_MSG_442
  eng "%s"

ER_IB_MSG_443
  eng "%s"

ER_IB_MSG_444
  eng "%s"

ER_IB_MSG_445
  eng "%s"

ER_IB_MSG_446
  eng "%s"

ER_IB_MSG_447
  eng "%s"

ER_IB_MSG_448
  eng "%s"

ER_IB_MSG_449
  eng "%s"

ER_IB_MSG_450
  eng "%s"

ER_IB_MSG_451
  eng "%s"

ER_IB_MSG_452
  eng "%s"

ER_IB_MSG_453
  eng "%s"

ER_IB_MSG_454
  eng "%s"

ER_IB_MSG_455
  eng "%s"

ER_IB_MSG_456
  eng "%s"

ER_IB_MSG_457
  eng "%s"

ER_IB_MSG_458
  eng "%s"

ER_IB_MSG_459
  eng "%s"

ER_IB_MSG_460
  eng "%s"

ER_IB_MSG_461
  eng "%s"

ER_IB_MSG_462
  eng "%s"

ER_IB_MSG_463
  eng "%s"

ER_IB_MSG_464
  eng "%s"

ER_IB_MSG_465
  eng "%s"

ER_IB_MSG_466
  eng "%s"

ER_IB_MSG_467
  eng "%s"

ER_IB_MSG_468
  eng "%s"

ER_IB_MSG_469
  eng "%s"

ER_IB_MSG_470
  eng "%s"

ER_IB_MSG_471
  eng "%s"

ER_IB_MSG_472
  eng "%s"

ER_IB_MSG_473
  eng "%s"

ER_IB_MSG_474
  eng "%s"

ER_IB_MSG_475
  eng "%s"

ER_IB_MSG_476
  eng "%s"

ER_IB_MSG_477
  eng "%s"

ER_IB_MSG_478
  eng "%s"

ER_IB_MSG_479
  eng "%s"

ER_IB_MSG_480
  eng "%s"

ER_IB_MSG_481
  eng "%s"

ER_IB_MSG_482
  eng "%s"

ER_IB_MSG_483
  eng "%s"

ER_IB_MSG_484
  eng "%s"

ER_IB_MSG_485
  eng "%s"

ER_IB_MSG_486
  eng "%s"

ER_IB_MSG_487
  eng "%s"

ER_IB_MSG_488
  eng "%s"

ER_IB_MSG_489
  eng "%s"

ER_IB_MSG_490
  eng "%s"

ER_IB_MSG_491
  eng "%s"

ER_IB_MSG_492
  eng "%s"

ER_IB_MSG_493
  eng "%s"

ER_IB_MSG_494
  eng "%s"

ER_IB_MSG_495
  eng "%s"

ER_IB_MSG_496
  eng "%s"

ER_IB_MSG_497
  eng "%s"

ER_IB_MSG_498
  eng "%s"

ER_IB_MSG_499
  eng "%s"

ER_IB_MSG_500
  eng "%s"

ER_IB_MSG_501
  eng "%s"

ER_IB_MSG_502
  eng "%s"

ER_IB_MSG_503
  eng "%s"

ER_IB_MSG_504
  eng "%s"

ER_IB_MSG_505
  eng "%s"

ER_IB_MSG_506
  eng "%s"

ER_IB_MSG_507
  eng "%s"

ER_IB_MSG_508
  eng "%s"

ER_IB_MSG_509
  eng "%s"

ER_IB_MSG_510
  eng "%s"

ER_IB_MSG_511
  eng "%s"

ER_IB_MSG_512
  eng "%s"

ER_IB_MSG_513
  eng "%s"

ER_IB_MSG_514
  eng "%s"

ER_IB_MSG_515
  eng "%s"

ER_IB_MSG_516
  eng "%s"

ER_IB_MSG_517
  eng "%s"

ER_IB_MSG_518
  eng "%s"

ER_IB_MSG_519
  eng "%s"

ER_IB_MSG_520
  eng "%s"

ER_IB_MSG_521
  eng "%s"

ER_IB_MSG_522
  eng "%s"

ER_IB_MSG_523
  eng "%s"

ER_IB_MSG_524
  eng "%s"

ER_IB_MSG_525
  eng "%s"

ER_IB_MSG_526
  eng "%s"

ER_IB_MSG_527
  eng "%s"

OBSOLETE_ER_IB_MSG_528
  eng "%s"

OBSOLETE_ER_IB_MSG_529
  eng "%s"

ER_IB_MSG_530
  eng "%s"

ER_IB_MSG_531
  eng "%s"

ER_IB_MSG_532
  eng "%s"

ER_IB_MSG_533
  eng "%s"

ER_IB_MSG_534
  eng "%s"

OBSOLETE_ER_IB_MSG_535
  eng "%s"

OBSOLETE_ER_IB_MSG_536
  eng "%s"

ER_IB_MSG_537
  eng "%s"

ER_IB_MSG_538
  eng "%s"

ER_IB_MSG_539
  eng "%s"

ER_IB_MSG_540
  eng "%s"

ER_IB_MSG_541
  eng "%s"

ER_IB_MSG_542
  eng "%s"

ER_IB_MSG_543
  eng "%s"

ER_IB_MSG_544
  eng "%s"

ER_IB_MSG_545
  eng "%s"

ER_IB_MSG_546
  eng "%s"

ER_IB_MSG_547
  eng "%s"

ER_IB_MSG_548
  eng "%s"

ER_IB_MSG_549
  eng "%s"

ER_IB_MSG_550
  eng "%s"

ER_IB_MSG_551
  eng "%s"

ER_IB_MSG_552
  eng "%s"

ER_IB_MSG_553
  eng "%s"

ER_IB_MSG_554
  eng "%s"

ER_IB_MSG_555
  eng "%s"

ER_IB_MSG_556
  eng "%s"

ER_IB_MSG_557
  eng "%s"

ER_IB_MSG_558
  eng "%s"

ER_IB_MSG_559
  eng "%s"

ER_IB_MSG_560
  eng "%s"

ER_IB_MSG_561
  eng "%s"

ER_IB_MSG_562
  eng "%s"

ER_IB_MSG_563
  eng "%s"

ER_IB_MSG_564
  eng "%s"

ER_IB_MSG_INVALID_LOCATION_FOR_TABLE
  eng "Cannot create a tablespace for table %s because the directory is not a valid location. %s"

ER_IB_MSG_566
  eng "%s"

ER_IB_MSG_567
  eng "%s"

ER_IB_MSG_568
  eng "%s"

ER_IB_MSG_569
  eng "%s"

ER_IB_MSG_570
  eng "%s"

ER_IB_MSG_571
  eng "%s"

OBSOLETE_ER_IB_MSG_572
  eng "%s"

ER_IB_MSG_573
  eng "%s"

ER_IB_MSG_574
  eng "%s"

OBSOLETE_ER_IB_MSG_575
  eng "%s"

OBSOLETE_ER_IB_MSG_576
  eng "%s"

OBSOLETE_ER_IB_MSG_577
  eng "%s"

ER_IB_MSG_578
  eng "%s"

ER_IB_MSG_579
  eng "%s"

ER_IB_MSG_580
  eng "%s"

ER_IB_MSG_581
  eng "%s"

ER_IB_MSG_582
  eng "%s"

ER_IB_MSG_583
  eng "%s"

ER_IB_MSG_584
  eng "%s"

ER_IB_MSG_585
  eng "%s"

ER_IB_MSG_586
  eng "%s"

ER_IB_MSG_587
  eng "%s"

ER_IB_MSG_588
  eng "%s"

ER_IB_MSG_589
  eng "%s"

ER_IB_MSG_590
  eng "%s"

ER_IB_MSG_591
  eng "%s"

ER_IB_MSG_592
  eng "%s"

ER_IB_MSG_593
  eng "%s"

ER_IB_MSG_594
  eng "%s"

ER_IB_MSG_595
  eng "%s"

ER_IB_MSG_596
  eng "%s"

ER_IB_MSG_597
  eng "%s"

ER_IB_MSG_598
  eng "%s"

ER_IB_MSG_599
  eng "%s"

ER_IB_MSG_600
  eng "%s"

ER_IB_MSG_601
  eng "%s"

ER_IB_MSG_602
  eng "%s"

ER_IB_MSG_603
  eng "%s"

ER_IB_MSG_604
  eng "%s"

ER_IB_MSG_605
  eng "%s"

ER_IB_MSG_606
  eng "%s"

ER_IB_MSG_607
  eng "%s"

ER_IB_MSG_608
  eng "%s"

ER_IB_MSG_609
  eng "%s"

ER_IB_MSG_610
  eng "%s"

ER_IB_MSG_611
  eng "%s"

ER_IB_MSG_612
  eng "%s"

ER_IB_MSG_613
  eng "%s"

ER_IB_MSG_614
  eng "%s"

ER_IB_MSG_615
  eng "%s"

ER_IB_MSG_616
  eng "%s"

ER_IB_MSG_617
  eng "%s"

ER_IB_MSG_618
  eng "%s"

ER_IB_MSG_619
  eng "%s"

ER_IB_MSG_620
  eng "%s"

ER_IB_MSG_621
  eng "%s"

ER_IB_MSG_622
  eng "%s"

ER_IB_MSG_623
  eng "%s"

ER_IB_MSG_624
  eng "%s"

ER_IB_MSG_625
  eng "%s"

ER_IB_MSG_626
  eng "%s"

ER_IB_MSG_627
  eng "%s"

ER_IB_MSG_628
  eng "%s"

ER_IB_MSG_629
  eng "%s"

ER_IB_MSG_630
  eng "%s"

ER_IB_MSG_631
  eng "%s"

ER_IB_MSG_632
  eng "%s"

ER_IB_MSG_633
  eng "%s"

ER_IB_MSG_634
  eng "%s"

ER_IB_MSG_635
  eng "%s"

ER_IB_MSG_636
  eng "Blocked High Priority Transaction (ID %llu, Thread ID %s) forces rollback of the blocking transaction (ID %llu - %s)."

ER_IB_MSG_637
  eng "%s"

ER_IB_MSG_638
  eng "%s"

ER_IB_MSG_639
  eng "Blocked High Priority Transaction (Thread ID %s) waking up the blocking transaction (ID %llu) by pretending it's a deadlock victim."

OBSOLETE_ER_IB_MSG_640
  eng "%s"

OBSOLETE_ER_IB_MSG_641
  eng "%s"

ER_IB_MSG_642
  eng "%s"

ER_IB_MSG_643
  eng "%s"

ER_IB_MSG_644
  eng "%s"

ER_IB_MSG_645
  eng "%s"

ER_IB_MSG_646
  eng "%s"

ER_IB_MSG_647
  eng "%s"

ER_IB_MSG_648
  eng "%s"

ER_IB_MSG_649
  eng "%s"

ER_IB_MSG_650
  eng "%s"

ER_IB_MSG_651
  eng "%s"

ER_IB_MSG_652
  eng "%s"

ER_IB_MSG_DDL_LOG_DELETE_BY_ID_OK
  eng "%s"

ER_IB_MSG_654
  eng "%s"

ER_IB_MSG_655
  eng "%s"

ER_IB_MSG_656
  eng "%s"

ER_IB_MSG_657
  eng "%s"

ER_IB_MSG_658
  eng "%s"

ER_IB_MSG_659
  eng "%s"

ER_IB_MSG_660
  eng "%s"

ER_IB_MSG_661
  eng "%s"

ER_IB_MSG_662
  eng "%s"

ER_IB_MSG_663
  eng "%s"

OBSOLETE_ER_IB_MSG_664
  eng "The transaction log size is too large for innodb_log_buffer_size (%lu >= %lu / 2). Trying to extend it."

OBSOLETE_ER_IB_MSG_665
  eng "innodb_log_buffer_size was extended to %lu bytes."

OBSOLETE_ER_IB_MSG_666
  eng "The transaction log files are too small for the single transaction log (size=%lu). So, the last checkpoint age might exceed the log group capacity %llu."

OBSOLETE_ER_IB_MSG_667
  eng "The age of the last checkpoint is %llu, which exceeds the log group capacity %llu."

OBSOLETE_ER_IB_MSG_668
  eng "Cannot continue operation. ib_logfiles are too small for innodb_thread_concurrency %lu. The combined size of ib_logfiles should be bigger than 200 kB * innodb_thread_concurrency. To get mysqld to start up, set innodb_thread_concurrency in my.cnf to a lower value, for example, to 8. After an ERROR-FREE shutdown of mysqld you can adjust the size of ib_logfiles. %s"

OBSOLETE_ER_IB_MSG_669
  eng "Redo log was encrypted, but keyring plugin is not loaded."

OBSOLETE_ER_IB_MSG_670
  eng "Read redo log encryption metadata successful."

OBSOLETE_ER_IB_MSG_671
  eng "Can't set redo log tablespace encryption metadata."

OBSOLETE_ER_IB_MSG_672
  eng "Cannot read the encryption information in log file header, please check if keyring plugin loaded and the key file exists."

OBSOLETE_ER_IB_MSG_673
  eng "Can't set redo log tablespace to be encrypted in read-only mode."

OBSOLETE_ER_IB_MSG_674
  eng "Can't set redo log tablespace to be encrypted."

OBSOLETE_ER_IB_MSG_675
  eng "Can't set redo log tablespace to be encrypted."

OBSOLETE_ER_IB_MSG_676
  eng "Redo log encryption is enabled."

OBSOLETE_ER_IB_MSG_677
  eng "Flush waiting for archiver to catch up lag LSN: %llu"

OBSOLETE_ER_IB_MSG_678
  eng "Flush overwriting data to archive - wait too long (1 minute) lag LSN: %llu"

OBSOLETE_ER_IB_MSG_679
  eng "%s"

OBSOLETE_ER_IB_MSG_680
  eng "Starting shutdown..."

OBSOLETE_ER_IB_MSG_681
  eng "Waiting for %s to exit"

OBSOLETE_ER_IB_MSG_682
  eng "Waiting for %lu active transactions to finish"

OBSOLETE_ER_IB_MSG_683
  eng "Waiting for master thread to be suspended"

OBSOLETE_ER_IB_MSG_684
  eng "Waiting for page_cleaner to finish flushing of buffer pool"

OBSOLETE_ER_IB_MSG_685
  eng "Pending checkpoint_writes: %lu. Pending log flush writes: %lu."

OBSOLETE_ER_IB_MSG_686
  eng "Waiting for %lu buffer page I/Os to complete"

OBSOLETE_ER_IB_MSG_687
  eng "MySQL has requested a very fast shutdown without flushing the InnoDB buffer pool to data files. At the next mysqld startup InnoDB will do a crash recovery!"

OBSOLETE_ER_IB_MSG_688
  eng "Background thread %s woke up during shutdown"

OBSOLETE_ER_IB_MSG_689
  eng "Waiting for archiver to finish archiving page and log"

OBSOLETE_ER_IB_MSG_690
  eng "Background thread %s woke up during shutdown"

OBSOLETE_ER_IB_MSG_691
  eng "Waiting for dirty buffer pages to be flushed"

OBSOLETE_ER_IB_MSG_692
  eng "Log sequence number at shutdown %llu is lower than at startup %llu!"

OBSOLETE_ER_IB_MSG_693
  eng "Waiting for archiver to finish archiving page and log"

ER_IB_MSG_694
  eng "############### CORRUPT LOG RECORD FOUND ###############"

ER_IB_MSG_695
  eng "Log record type %d, page %lu:%lu. Log parsing proceeded successfully up to %llu. Previous log record type %d, is multi %llu Recv offset %zd, prev %llu"

ER_IB_MSG_696
  eng "Hex dump starting %llu bytes before and ending %llu bytes after the corrupted record:"

ER_IB_MSG_697
  eng "Set innodb_force_recovery to ignore this error."

ER_IB_MSG_LOG_CORRUPT
  eng "The redo log file may have been corrupt and it is possible that the log scan did not proceed far enough in recovery! Please run CHECK TABLE on your InnoDB tables to check that they are ok! If mysqld crashes after this recovery; %s"

ER_IB_MSG_699
  eng "%llu pages with log records were left unprocessed!"

ER_IB_MSG_LOG_FORMAT_OLD_AND_LOG_CORRUPTED
  eng "Upgrade after a crash is not supported. This redo log was created with %s, and it appears corrupted. Please follow the instructions at %s"

ER_IB_MSG_LOG_FORMAT_OLD_AND_NO_CLEAN_SHUTDOWN
  eng "Upgrade is not supported after a crash or shutdown with innodb_fast_shutdown = 2. This redo log was created with %s, and it appears logically non empty. Please follow the instructions at %s"

OBSOLETE_ER_IB_MSG_702
  eng "%s"

OBSOLETE_ER_IB_MSG_703
  eng "%s"

ER_IB_MSG_LOG_FORMAT_BEFORE_8_0_30
  eng "Redo log format is v%lu. The redo log was created before MySQL 8.0.30."

ER_IB_MSG_LOG_FILE_FORMAT_UNKNOWN
  eng "Unknown redo log format (v%lu) in file %s. Please follow the instructions at %s"

ER_IB_MSG_RECOVERY_CHECKPOINT_NOT_FOUND
  eng "No valid checkpoint found (corrupted redo log). You can try --innodb-force-recovery=6 as a last resort."

ER_IB_MSG_707
  eng "Applying a batch of %llu redo log records ..."

ER_IB_MSG_708
  eng "%s"

ER_IB_MSG_709
  eng "%s"

ER_IB_MSG_710
  eng "Apply batch completed!"

ER_IB_MSG_711
  eng "%s"

ER_IB_MSG_712
  eng "%s"

ER_IB_MSG_713
  eng "%s"

ER_IB_MSG_714
  eng "%s"

ER_IB_MSG_715
  eng "%s"

ER_IB_MSG_716
  eng "%s"

ER_IB_MSG_717
  eng "An optimized(without redo logging) DDL operation has been performed. All modified pages may not have been flushed to the disk yet.\nThis offline backup may not be consistent"

ER_IB_MSG_718
  eng "Extending tablespace : %lu space name: %s to new size: %lu pages during recovery."

ER_IB_MSG_719
  eng "Could not extend tablespace: %lu space name: %s to new size: %lu pages during recovery."

ER_IB_MSG_720
  eng "Log block %lu at lsn %llu has valid header, but checksum field contains %lu, should be %lu."

ER_IB_MSG_RECOVERY_SKIPPED_IN_READ_ONLY_MODE
  eng "Recovery skipped, --innodb-read-only set!"

ER_IB_MSG_722
  eng "Log scan progressed past the checkpoint LSN %llu."

ER_IB_MSG_723
  eng "Log parsing buffer overflow. Recovery may have failed! Please set log_buffer_size to a value higher than %lu."

ER_IB_MSG_724
  eng "Set innodb_force_recovery to ignore this error.";

ER_IB_MSG_725
  eng "Doing recovery: scanned up to log sequence number %llu"

ER_IB_MSG_726
  eng "Database was not shutdown normally!"

ER_IB_MSG_727
  eng "Starting crash recovery."

ER_IB_MSG_728
  eng "The user has set SRV_FORCE_NO_LOG_REDO on, skipping log redo"

ER_IB_MSG_LOG_FILES_CREATED_BY_MEB_AND_READ_ONLY_MODE
  eng "Cannot restore from mysqlbackup, InnoDB running in read-only mode!"

ER_IB_MSG_LOG_FILES_CREATED_BY_MEB
  eng "The redo log file was created by mysqlbackup --apply-log at %s. The following crash recovery is part of a normal restore."

ER_IB_MSG_LOG_FILES_CREATED_BY_CLONE
  eng "Opening cloned database"

ER_IB_MSG_LOG_FORMAT_OLD
  eng "Redo log is from an earlier version, v%lu."

OBSOLETE_ER_IB_MSG_LOG_FORMAT_NOT_SUPPORTED
  eng "Redo log format v%lu not supported. Current supported format is v%lu."

ER_IB_MSG_RECOVERY_CHECKPOINT_FROM_BEFORE_CLEAN_SHUTDOWN
  eng "Are you sure you are using the right redo log files to start up the database? Log sequence number in the redo log files is %llu, less than the log sequence number in the first system tablespace file header, %llu."

ER_IB_MSG_RECOVERY_IS_NEEDED
  eng "The log sequence number %llu in the system tablespace does not match the log sequence number %llu in the redo log files!"

ER_IB_MSG_RECOVERY_IN_READ_ONLY
  eng "Can't initiate database recovery, running in read-only-mode."

ER_IB_MSG_737
  eng "We scanned the log up to %llu. A checkpoint was at %llu and the maximum LSN on a database page was %llu. It is possible that the database is now corrupt!"

ER_IB_MSG_738
  eng "Waiting for recv_writer to finish flushing of buffer pool"

ER_IB_MSG_739
  eng "Recovery parsing buffer extended to %zu."

ER_IB_MSG_740
  eng "Out of memory while resizing recovery parsing buffer."

ER_IB_MSG_741
  eng "%s"

ER_IB_MSG_742
  eng "%s"

ER_IB_MSG_743
  eng "%s"

ER_IB_MSG_744
  eng "%s"

ER_IB_MSG_745
  eng "%s"

ER_IB_MSG_746
  eng "%s"

ER_IB_MSG_747
  eng "%s"

ER_IB_MSG_748
  eng "%s"

ER_IB_MSG_749
  eng "%s"

ER_IB_MSG_750
  eng "%s"

ER_IB_MSG_751
  eng "%s"

ER_IB_MSG_752
  eng "%s"

ER_IB_MSG_753
  eng "%s"

ER_IB_MSG_754
  eng "%s"

ER_IB_MSG_755
  eng "%s"

ER_IB_MSG_756
  eng "%s"

ER_IB_MSG_757
  eng "%s"

ER_IB_MSG_758
  eng "%s"

ER_IB_MSG_759
  eng "%s"

ER_IB_MSG_760
  eng "%s"

ER_IB_MSG_761
  eng "%s"

ER_IB_MSG_762
  eng "%s"

ER_IB_MSG_763
  eng "%s"

ER_IB_MSG_764
  eng "%s"

ER_IB_MSG_765
  eng "%s"

ER_IB_MSG_766
  eng "%s"

ER_IB_MSG_767
  eng "%s"

ER_IB_MSG_768
  eng "%s"

ER_IB_MSG_769
  eng "%s"

ER_IB_MSG_770
  eng "%s"

ER_IB_MSG_771
  eng "%s"

ER_IB_MSG_772
  eng "%s"

ER_IB_MSG_773
  eng "%s"

ER_IB_MSG_774
  eng "%s"

ER_IB_MSG_775
  eng "%s"

ER_IB_MSG_776
  eng "%s"

ER_IB_MSG_777
  eng "%s"

ER_IB_MSG_778
  eng "%s"

ER_IB_MSG_779
  eng "%s"

ER_IB_MSG_780
  eng "%s"

ER_IB_MSG_781
  eng "%s"

ER_IB_MSG_782
  eng "%s"

ER_IB_MSG_783
  eng "%s"

ER_IB_MSG_784
  eng "%s"

ER_IB_MSG_785
  eng "%s"

ER_IB_MSG_786
  eng "%s"

ER_IB_MSG_787
  eng "%s"

ER_IB_MSG_788
  eng "%s"

ER_IB_MSG_789
  eng "%s"

ER_IB_MSG_790
  eng "%s"

ER_IB_MSG_791
  eng "%s"

ER_IB_MSG_792
  eng "%s"

ER_IB_MSG_793
  eng "%s"

ER_IB_MSG_794
  eng "%s"

ER_IB_MSG_795
  eng "%s"

ER_IB_MSG_796
  eng "%s"

ER_IB_MSG_797
  eng "%s"

ER_IB_MSG_798
  eng "%s"

ER_IB_MSG_799
  eng "%s"

ER_IB_MSG_800
  eng "%s"

ER_IB_MSG_801
  eng "%s"

ER_IB_MSG_802
  eng "%s"

ER_IB_MSG_803
  eng "%s"

ER_IB_MSG_804
  eng "%s"

ER_IB_MSG_805
  eng "%s"

ER_IB_MSG_806
  eng "%s"

ER_IB_MSG_807
  eng "%s"

ER_IB_MSG_808
  eng "%s"

ER_IB_MSG_809
  eng "%s"

ER_IB_MSG_810
  eng "%s"

ER_IB_MSG_811
  eng "%s"

ER_IB_MSG_812
  eng "%s"

ER_IB_MSG_813
  eng "%s"

ER_IB_MSG_814
  eng "%s"

ER_IB_MSG_815
  eng "%s"

ER_IB_MSG_816
  eng "%s"

ER_IB_MSG_817
  eng "%s"

ER_IB_MSG_818
  eng "%s"

ER_IB_MSG_819
  eng "%s"

ER_IB_MSG_820
  eng "%s"

ER_IB_MSG_821
  eng "%s"

ER_IB_MSG_822
  eng "%s"

ER_IB_MSG_823
  eng "%s"

ER_IB_MSG_824
  eng "%s"

ER_IB_MSG_825
  eng "%s"

ER_IB_MSG_826
  eng "%s"

ER_IB_MSG_827
  eng "%s"

ER_IB_MSG_828
  eng "%s"

ER_IB_MSG_829
  eng "%s"

ER_IB_MSG_830
  eng "%s"

ER_IB_MSG_831
  eng "%s"

ER_IB_MSG_832
  eng "%s"

ER_IB_MSG_833
  eng "%s"

ER_IB_MSG_834
  eng "%s"

ER_IB_MSG_835
  eng "%s"

ER_IB_MSG_836
  eng "%s"

ER_IB_MSG_837
  eng "%s"

ER_IB_MSG_838
  eng "%s"

ER_IB_MSG_839
  eng "%s"

ER_IB_MSG_840
  eng "%s"

ER_IB_MSG_841
  eng "%s"

ER_IB_MSG_842
  eng "%s"

ER_IB_MSG_CANT_ENCRYPT_REDO_LOG_DATA
  eng "Can't encrypt data of redo log"

ER_IB_MSG_844
  eng "%s"

ER_IB_MSG_845
  eng "%s"

ER_IB_MSG_846
  eng "%s"

ER_IB_MSG_847
  eng "%s"

ER_IB_MSG_848
  eng "%s"

ER_IB_MSG_849
  eng "%s"

ER_IB_MSG_850
  eng "%s"

ER_IB_MSG_851
  eng "%s"

ER_IB_MSG_852
  eng "%s"

ER_IB_MSG_853
  eng "%s"

ER_IB_MSG_854
  eng "%s"

ER_IB_MSG_855
  eng "%s"

ER_IB_MSG_856
  eng "%s"

ER_IB_MSG_857
  eng "%s"

ER_IB_MSG_858
  eng "%s"

ER_IB_MSG_859
  eng "%s"

ER_IB_MSG_860
  eng "%s"

ER_IB_MSG_861
  eng "%s"

ER_IB_MSG_862
  eng "%s"

ER_IB_MSG_863
  eng "%s"

ER_IB_MSG_864
  eng "%s"

ER_IB_MSG_865
  eng "%s"

ER_IB_MSG_866
  eng "%s"

ER_IB_MSG_867
  eng "%s"

ER_IB_MSG_868
  eng "%s"

ER_IB_MSG_869
  eng "%s"

ER_IB_MSG_870
  eng "%s"

ER_IB_MSG_871
  eng "%s"

ER_IB_MSG_872
  eng "%s"

ER_IB_MSG_873
  eng "%s"

ER_IB_MSG_874
  eng "%s"

ER_IB_MSG_875
  eng "%s"

ER_IB_MSG_876
  eng "%s"

ER_IB_MSG_877
  eng "%s"

ER_IB_MSG_878
  eng "%s"

ER_IB_MSG_879
  eng "%s"

ER_IB_MSG_880
  eng "%s"

ER_IB_MSG_881
  eng "%s"

ER_IB_MSG_882
  eng "%s"

ER_IB_MSG_883
  eng "%s"

ER_IB_MSG_884
  eng "%s"

ER_IB_MSG_885
  eng "%s"

ER_IB_MSG_886
  eng "%s"

ER_IB_MSG_887
  eng "%s"

ER_IB_MSG_888
  eng "%s"

ER_IB_MSG_889
  eng "%s"

ER_IB_MSG_890
  eng "%s"

ER_IB_MSG_891
  eng "%s"

ER_IB_MSG_892
  eng "%s"

ER_IB_MSG_893
  eng "%s"

ER_IB_MSG_894
  eng "%s"

ER_IB_MSG_895
  eng "%s"

ER_IB_MSG_896
  eng "%s"

ER_IB_MSG_897
  eng "%s"

ER_IB_MSG_898
  eng "%s"

ER_IB_MSG_899
  eng "%s"

ER_IB_MSG_900
  eng "%s"

ER_IB_MSG_901
  eng "%s"

ER_IB_MSG_902
  eng "%s"

ER_IB_MSG_903
  eng "%s"

ER_IB_MSG_904
  eng "%s"

ER_IB_MSG_905
  eng "%s"

ER_IB_MSG_906
  eng "%s"

ER_IB_MSG_907
  eng "%s"

ER_IB_MSG_908
  eng "%s"

ER_IB_MSG_909
  eng "%s"

ER_IB_MSG_910
  eng "%s"

ER_IB_MSG_911
  eng "%s"

ER_IB_MSG_912
  eng "%s"

ER_IB_MSG_913
  eng "%s"

ER_IB_MSG_914
  eng "%s"

ER_IB_MSG_915
  eng "%s"

ER_IB_MSG_916
  eng "%s"

ER_IB_MSG_917
  eng "%s"

ER_IB_MSG_918
  eng "%s"

ER_IB_MSG_919
  eng "%s"

ER_IB_MSG_920
  eng "%s"

ER_IB_MSG_921
  eng "%s"

ER_IB_MSG_922
  eng "%s"

ER_IB_MSG_923
  eng "%s"

ER_IB_MSG_924
  eng "%s"

ER_IB_MSG_925
  eng "%s"

ER_IB_MSG_926
  eng "%s"

ER_IB_MSG_927
  eng "%s"

ER_IB_MSG_928
  eng "%s"

ER_IB_MSG_929
  eng "%s"

ER_IB_MSG_930
  eng "%s"

ER_IB_MSG_931
  eng "%s"

ER_IB_MSG_932
  eng "%s"

ER_IB_MSG_933
  eng "%s"

ER_IB_MSG_934
  eng "%s"

ER_IB_MSG_935
  eng "%s"

ER_IB_MSG_936
  eng "%s"

ER_IB_MSG_937
  eng "%s"

ER_IB_MSG_938
  eng "%s"

ER_IB_MSG_939
  eng "%s"

ER_IB_MSG_940
  eng "%s"

ER_IB_MSG_941
  eng "%s"

ER_IB_MSG_942
  eng "%s"

ER_IB_MSG_943
  eng "%s"

ER_IB_MSG_944
  eng "%s"

ER_IB_MSG_945
  eng "%s"

ER_IB_MSG_946
  eng "%s"

ER_IB_MSG_947
  eng "%s"

ER_IB_MSG_948
  eng "%s"

ER_IB_MSG_949
  eng "%s"

ER_IB_MSG_950
  eng "%s"

ER_IB_MSG_951
  eng "%s"

ER_IB_MSG_952
  eng "%s"

ER_IB_MSG_953
  eng "%s"

ER_IB_MSG_954
  eng "%s"

ER_IB_MSG_955
  eng "%s"

ER_IB_MSG_956
  eng "%s"

ER_IB_MSG_957
  eng "%s"

ER_IB_MSG_958
  eng "%s"

ER_IB_MSG_959
  eng "%s"

ER_IB_MSG_960
  eng "%s"

ER_IB_MSG_961
  eng "%s"

ER_IB_MSG_962
  eng "%s"

ER_IB_MSG_963
  eng "%s"

ER_IB_MSG_964
  eng "%s"

ER_IB_MSG_965
  eng "%s"

ER_IB_MSG_966
  eng "%s"

ER_IB_MSG_967
  eng "%s"

ER_IB_MSG_968
  eng "%s"

ER_IB_MSG_969
  eng "%s"

ER_IB_MSG_970
  eng "%s"

ER_IB_MSG_971
  eng "%s"

ER_IB_MSG_972
  eng "%s"

ER_IB_MSG_973
  eng "%s"

ER_IB_MSG_974
  eng "%s"

ER_IB_MSG_975
  eng "%s"

ER_IB_MSG_976
  eng "%s"

ER_IB_MSG_977
  eng "%s"

ER_IB_MSG_978
  eng "%s"

ER_IB_MSG_979
  eng "%s"

ER_IB_MSG_980
  eng "%s"

ER_IB_MSG_981
  eng "%s"

ER_IB_MSG_982
  eng "%s"

ER_IB_MSG_983
  eng "%s"

ER_IB_MSG_984
  eng "%s"

ER_IB_MSG_985
  eng "%s"

ER_IB_MSG_986
  eng "%s"

ER_IB_MSG_987
  eng "%s"

ER_IB_MSG_988
  eng "%s"

ER_IB_MSG_989
  eng "%s"

ER_IB_MSG_990
  eng "%s"

ER_IB_MSG_991
  eng "%s"

ER_IB_MSG_992
  eng "%s"

ER_IB_MSG_993
  eng "%s"

ER_IB_MSG_994
  eng "%s"

ER_IB_MSG_995
  eng "%s"

ER_IB_MSG_996
  eng "%s"

ER_IB_MSG_997
  eng "%s"

ER_IB_MSG_998
  eng "%s"

ER_IB_MSG_999
  eng "%s"

ER_IB_MSG_1000
  eng "%s"

ER_IB_MSG_1001
  eng "%s"

ER_IB_MSG_1002
  eng "%s"

ER_IB_MSG_1003
  eng "%s"

ER_IB_MSG_1004
  eng "%s"

ER_IB_MSG_1005
  eng "%s"

ER_IB_MSG_1006
  eng "%s"

ER_IB_MSG_1007
  eng "%s"

ER_IB_MSG_1008
  eng "%s"

ER_IB_MSG_1009
  eng "%s"

ER_IB_MSG_1010
  eng "%s"

ER_IB_MSG_1011
  eng "%s"

ER_IB_MSG_1012
  eng "%s"

ER_IB_MSG_1013
  eng "%s"

ER_IB_MSG_1014
  eng "%s"

ER_IB_MSG_1015
  eng "%s"

ER_IB_MSG_1016
  eng "%s"

ER_IB_MSG_1017
  eng "%s"

ER_IB_MSG_1018
  eng "%s"

ER_IB_MSG_1019
  eng "%s"

ER_IB_MSG_1020
  eng "%s"

ER_IB_MSG_1021
  eng "%s"

ER_IB_MSG_1022
  eng "%s"

ER_IB_MSG_1023
  eng "%s"

ER_IB_MSG_1024
  eng "%s"

ER_IB_MSG_1025
  eng "%s"

ER_IB_MSG_1026
  eng "%s"

ER_IB_MSG_1027
  eng "%s"

ER_IB_MSG_1028
  eng "%s"

ER_IB_MSG_1029
  eng "%s"

ER_IB_MSG_1030
  eng "%s"

ER_IB_MSG_1031
  eng "%s"

ER_IB_MSG_1032
  eng "%s"

ER_IB_MSG_1033
  eng "%s"

ER_IB_MSG_1034
  eng "%s"

ER_IB_MSG_1035
  eng "%s"

ER_IB_MSG_1036
  eng "%s"

ER_IB_MSG_1037
  eng "%s"

ER_IB_MSG_1038
  eng "%s"

ER_IB_MSG_1039
  eng "%s"

ER_IB_MSG_1040
  eng "%s"

ER_IB_MSG_1041
  eng "%s"

ER_IB_MSG_1042
  eng "%s"

ER_IB_MSG_1043
  eng "%s"

ER_IB_MSG_1044
  eng "%s"

ER_IB_MSG_1045
  eng "%s"

ER_IB_MSG_1046
  eng "Old log sequence number %llu was greater than the new log sequence number %llu. Please submit a bug report to http://bugs.mysql.com"

ER_IB_MSG_1047
  eng "Semaphore wait has lasted > %llu seconds. We intentionally crash the server because it appears to be hung."

ER_IB_MSG_1048
  eng "Waiting for %llu table(s) to be dropped"

ER_IB_MSG_1049
  eng "Waiting for change buffer merge to complete number of bytes of change buffer just merged: %llu"

OBSOLETE_ER_IB_MSG_1050
  eng "Can't set undo tablespace(s) to be encrypted since --innodb_undo_tablespaces=0."

ER_IB_MSG_1051
  eng "Can't set undo tablespace(s) to be encrypted in read-only-mode."

ER_IB_MSG_1052
  eng "Can't set undo tablespace '%s' to be encrypted."

ER_IB_MSG_1053
  eng "Can't set undo tablespace '%s' to be encrypted. Failed to write header page."

ER_IB_MSG_1054
  eng "Can't set undo tablespace '%s' to be encrypted. Error %d - %s"

ER_IB_MSG_1055
  eng "Encryption is enabled for undo tablespace '%s'."

ER_IB_MSG_1056
  eng "Can't rotate encryption on undo tablespace '%s'."

ER_IB_MSG_1057
  eng "Encryption is enabled for undo tablespace '%s'."

ER_IB_MSG_1058
  eng "os_file_get_status() failed on '%s'. Can't determine file permissions."

ER_IB_MSG_1059
  eng "%s can't be opened in %s mode."

ER_IB_MSG_1060
  eng "'%s' not a regular file."

ER_IB_MSG_LOG_FILE_OS_CREATE_FAILED
  eng "Cannot create %s"

ER_IB_MSG_FILE_RESIZE
  eng "Setting file %s size to %llu MB. Progress : %u%%"

ER_IB_MSG_LOG_FILE_RESIZE_FAILED
  eng "Cannot resize redo log file %s to %llu MB (%s)"

ER_IB_MSG_LOG_FILES_CREATE_AND_READ_ONLY_MODE
  eng "Cannot create redo log files in read-only mode (--innodb-read-only)."

ER_IB_MSG_1065
  eng "Redo log encryption is enabled, but the keyring is not loaded."

ER_IB_MSG_LOG_FILE_PREPARE_ON_CREATE_FAILED
  eng "Failed to create redo log file %s (error: %d) for start LSN %llu"

OBSOLETE_ER_IB_MSG_1067
  eng "Renaming log file %s to %s"

ER_IB_MSG_LOG_FILES_INITIALIZED
  eng "New redo log files created, LSN=%llu"

ER_IB_MSG_LOG_FILE_OPEN_FAILED
  eng "Unable to open '%s' (error: %d)."

ER_IB_MSG_1070
  eng "Cannot create construction log file '%s' for undo tablespace '%s'."

ER_IB_MSG_1071
  eng "Creating UNDO Tablespace %s"

ER_IB_MSG_1072
  eng "Setting file %s size to %llu MB"

ER_IB_MSG_1073
  eng "Physically writing the file full"

ER_IB_MSG_1074
  eng "Error in creating %s: probably out of disk space"

ER_IB_MSG_1075
  eng "Can't set encryption metadata for space %s"

ER_IB_MSG_1076
  eng "Cannot read first page of '%s' - %s"

ER_IB_MSG_1077
  eng "Undo tablespace number %lu was being truncated when mysqld quit."

ER_IB_MSG_1078
  eng "Cannot recover a truncated undo tablespace in read-only mode"

ER_IB_MSG_1079
  eng "Reconstructing undo tablespace number %lu."

ER_IB_MSG_1080
  eng "Cannot create %s because %s already uses Space ID=%lu! Did you change innodb_undo_directory?"

ER_IB_MSG_1081
  eng "UNDO tablespace %s must be %s"

ER_IB_MSG_1082
  eng "Error creating file for %s"

ER_IB_MSG_1083
  eng "Error reading encryption for %s"

ER_IB_MSG_CANNOT_OPEN_57_UNDO
  eng "Unable to open undo tablespace number %lu"

ER_IB_MSG_1085
  eng "Opened %llu existing undo tablespaces."

ER_IB_MSG_1086
  eng "Cannot create undo tablespaces since innodb_%s has been set. Using %llu existing undo tablespaces."

ER_IB_MSG_1087
  eng "Cannot continue InnoDB startup in %s mode because there are no existing undo tablespaces found."

ER_IB_MSG_1088
  eng "Could not create undo tablespace '%s'."

ER_IB_MSG_1089
  eng "Error %d - %s - opening newly created undo tablespace '%s'."

ER_IB_MSG_1090
  eng "Created %llu undo tablespaces."

ER_IB_MSG_1091
  eng "Unable to create encrypted undo tablespace number %lu. please check if the keyring is initialized correctly"

ER_IB_MSG_1092
  eng "Encryption is enabled for undo tablespace number %lu."

ER_IB_MSG_1093
  eng "Unable to initialize the header page in undo tablespace number %lu."

ER_IB_MSG_1094
  eng "Cannot delete old undo tablespaces because they contain undo logs for XA PREPARED transactions."

ER_IB_MSG_1095
  eng "Upgrading %zu existing undo tablespaces that were tracked in the system tablespace to %lu new independent undo tablespaces."

ER_IB_MSG_1096
  eng "Deleting %llu new independent undo tablespaces that we just created."

ER_IB_MSG_1097
  eng "Waiting for purge to start"

ER_IB_MSG_1098
  eng "Creating shared tablespace for temporary tables"

ER_IB_MSG_1099
  eng "The %s data file must be writable!"

ER_IB_MSG_1100
  eng "Could not create the shared %s."

ER_IB_MSG_1101
  eng "Unable to create the shared %s."

ER_IB_MSG_1102
  eng "The %s data file cannot be re-opened after check_file_spec() succeeded!"

ER_IB_MSG_1103
  eng "%d threads created by InnoDB had not exited at shutdown!"

ER_IB_MSG_1104
  eng "InnoDB Database creation was aborted %swith error %s. You may need to delete the ibdata1 file before trying to start up again."

ER_IB_MSG_1105
  eng "Plugin initialization aborted %swith error %s."

ER_IB_MSG_BUF_PENDING_IO
  eng "Waiting for %zu buffer page I/Os to complete."

ER_IB_MSG_1107
  eng "PUNCH HOLE support available"

ER_IB_MSG_1108
  eng "PUNCH HOLE support not available"

ER_IB_MSG_1109
  eng "Size of InnoDB's ulint is %zu but size of void* is %zu. The sizes should be the same so that on a 64-bit platforms you can allocate more than 4 GB of memory."

ER_IB_MSG_1110
  eng "Database upgrade cannot be accomplished in read-only mode."

ER_IB_MSG_1111
  eng "Database upgrade cannot be accomplished with innodb_force_recovery > 0"

ER_IB_MSG_1112
  eng "%s"

ER_IB_MSG_1113
  eng "%s"

ER_IB_MSG_1114
  eng "%s"

ER_IB_MSG_1115
  eng "%s"

ER_IB_MSG_1116
  eng "%s"

ER_IB_MSG_1117
  eng "%s"

OBSOLETE_ER_IB_MSG_1118
  eng "%s"

ER_IB_MSG_1119
  eng "%s"

ER_IB_MSG_1120
  eng "%s"

ER_IB_MSG_1121
  eng "%s"

ER_IB_MSG_1122
  eng "MySQL was built without a memory barrier capability on this architecture, which might allow a mutex/rw_lock violation under high thread concurrency. This may cause a hang."

ER_IB_MSG_1123
  eng "Compressed tables use zlib %s"

ER_IB_MSG_1124
  eng "%s"

ER_IB_MSG_1125
  eng "Startup called second time during the process lifetime. In the MySQL Embedded Server Library you cannot call server_init() more than once during the process lifetime."

ER_IB_MSG_1126
  eng "%s"

ER_IB_MSG_1127
  eng "Unable to create monitor file %s: %s"

ER_IB_MSG_1128
  eng "Disabling background ibuf IO read threads."

ER_IB_MSG_1129
  eng "Cannot initialize AIO sub-system"

ER_IB_MSG_1130
  eng "Initializing buffer pool, total size = %lf%c, instances = %lu, chunk size =%lf%c "

ER_IB_MSG_1131
  eng "Cannot allocate memory for the buffer pool"

ER_IB_MSG_1132
  eng "Completed initialization of buffer pool"

ER_IB_MSG_1133
  eng "Small buffer pool size (%lluM), the flst_validate() debug function can cause a deadlock if the buffer pool fills up."

ER_IB_MSG_1134
  eng "Could not open or create the system tablespace. If you tried to add new data files to the system tablespace, and it failed here, you should now edit innodb_data_file_path in my.cnf back to what it was, and remove the new ibdata files InnoDB created in this failed attempt. InnoDB only wrote those files full of zeros, but did not yet use them in any way. But be careful: do not remove old data files which contain your precious data!"

ER_IB_MSG_DATA_DIRECTORY_NOT_INITIALIZED_OR_CORRUPTED
  eng "Cannot create redo log files because data files are corrupt or the database was not shut down cleanly after creating the data files."

ER_IB_MSG_LOG_FILES_INVALID_SET
  eng "Only one redo log file found"

ER_IB_MSG_LOG_FILE_SIZE_INVALID
  eng "The redo log file %s size %llu is not a multiple of innodb_page_size"

ER_IB_MSG_LOG_FILES_DIFFERENT_SIZES
  eng "The redo log file %s is of different size %llu bytes than other log files %llu bytes!"

ER_IB_MSG_1139
  eng "Use --innodb-directories to find the tablespace files. If that fails then use --innodb-force-recovery=1 to ignore this and to permanently lose all changes to the missing tablespace(s)"

ER_IB_MSG_RECOVERY_CORRUPT
  eng "The redo log file may have been corrupt and it is possible that the log scan or parsing did not proceed far enough in recovery. Please run CHECK TABLE on your InnoDB tables to check that they are ok! It may be safest to recover your InnoDB database from a backup!"

OBSOLETE_ER_IB_MSG_LOG_FILES_RESIZE_ON_START_IN_READ_ONLY_MODE
  eng "Cannot resize redo log files in read-only mode. Provide --innodb_redo_log_capacity >= %lluMB or start without --innodb-read-only."

ER_IB_MSG_1142
  eng "Cannot open DD tablespace."

ER_IB_MSG_LOG_FILES_REWRITING
  eng "Starting to delete and rewrite redo log files."

ER_IB_MSG_1144
  eng "Undo from 5.7 found. It will be purged"

ER_IB_MSG_1145
  eng "%s"

ER_IB_MSG_1146
  eng "%s"

ER_IB_MSG_1147
  eng "Tablespace size stored in header is %lu pages, but the sum of data file sizes is %lu pages"

ER_IB_MSG_1148
  eng "Cannot start InnoDB. The tail of the system tablespace is missing. Have you edited innodb_data_file_path in my.cnf in an inappropriate way, removing ibdata files from there? You can set innodb_force_recovery=1 in my.cnf to force a startup if you are trying to recover a badly corrupt database."

ER_IB_MSG_1149
  eng "Tablespace size stored in header is %lu pages, but the sum of data file sizes is only %lu pages"

ER_IB_MSG_1150
  eng "Cannot start InnoDB. The tail of the system tablespace is missing. Have you edited innodb_data_file_path in my.cnf in an InnoDB: inappropriate way, removing ibdata files from there? You can set innodb_force_recovery=1 in my.cnf to force InnoDB: a startup if you are trying to recover a badly corrupt database."

ER_IB_MSG_1151
  eng "%s started; log sequence number %llu"

ER_IB_MSG_1152
  eng "Waiting for purge to complete"

OBSOLETE_ER_IB_MSG_1153
  eng "Waiting for dict_stats_thread to exit"

ER_IB_MSG_1154
  eng "Query counter shows %lld queries still inside InnoDB at shutdown"

ER_IB_MSG_1155
  eng "Shutdown completed; log sequence number %llu"

ER_IB_MSG_1156
  eng "Cannot continue operation."

ER_IB_MSG_1157
  eng "%s"

ER_IB_MSG_1158
  eng "%s"

ER_IB_MSG_1159
  eng "%s"

ER_IB_MSG_1160
  eng "%s"

ER_IB_MSG_1161
  eng "%s"

ER_IB_MSG_1162
  eng "%s"

ER_IB_MSG_1163
  eng "%s"

ER_IB_MSG_1164
  eng "%s"

ER_IB_MSG_1165
  eng "%s"

ER_IB_MSG_UNDO_TRUNCATE_FAIL_TO_READ_LOG_FILE
  eng "Unable to read the existing undo truncate log file '%s'. The error is %s"

ER_IB_MSG_UNDO_MARKED_FOR_TRUNCATE
  eng "Undo tablespace %s is marked for truncate"

OBSOLETE_ER_IB_MSG_UNDO_INJECT_BEFORE_MDL
  eng "%s"

ER_IB_MSG_UNDO_TRUNCATE_START
  eng "Truncating UNDO tablespace %s"

OBSOLETE_ER_IB_MSG_UNDO_INJECT_BEFORE_DDL_LOG_START
  eng "%s"

ER_IB_MSG_UNDO_TRUNCATE_DELAY_BY_LOG_CREATE
  eng "Cannot create truncate log for undo tablespace '%s'."

OBSOLETE_ER_IB_MSG_UNDO_INJECT_BEFORE_TRUNCATE
  eng "%s"

ER_IB_MSG_UNDO_TRUNCATE_DELAY_BY_FAILURE
  eng "Failed to truncate undo tablespace '%s'."

OBSOLETE_ER_IB_MSG_UNDO_INJECT_BEFORE_STATE_UPDATE
  eng "%s"

ER_IB_MSG_UNDO_TRUNCATE_COMPLETE
  eng "Completed truncate of undo tablespace %s."

OBSOLETE_ER_IB_MSG_UNDO_INJECT_TRUNCATE_DONE
  eng "%s"

ER_IB_MSG_1177
  eng "%s"

ER_IB_MSG_1178
  eng "%s"

ER_IB_MSG_1179
  eng "%s"

ER_IB_MSG_1180
  eng "%s"

ER_IB_MSG_1181
  eng "%s"

ER_IB_MSG_1182
  eng "%s"

ER_IB_MSG_1183
  eng "%s"

ER_IB_MSG_1184
  eng "%s"

ER_IB_MSG_1185
  eng "%s"

ER_IB_MSG_1186
  eng "%s"

ER_IB_MSG_1187
  eng "%s"

ER_IB_MSG_1188
  eng "%s"

ER_IB_MSG_1189
  eng "%s"

ER_IB_MSG_TRX_RECOVERY_ROLLBACK_COMPLETED
  eng "Rollback of non-prepared transactions completed"

ER_IB_MSG_1191
  eng "%s"

ER_IB_MSG_1192
  eng "%s"

ER_IB_MSG_1193
  eng "%s"

ER_IB_MSG_1194
  eng "%s"

ER_IB_MSG_1195
  eng "%s"

ER_IB_MSG_1196
  eng "%s"

ER_IB_MSG_1197
  eng "%s"

ER_IB_MSG_1198
  eng "%s"

ER_IB_MSG_1199
  eng "%s"

ER_IB_MSG_1200
  eng "%s"

ER_IB_MSG_1201
  eng "%s"

ER_IB_MSG_1202
  eng "%s"

ER_IB_MSG_1203
  eng "%s"

ER_IB_MSG_1204
  eng "%s"

ER_IB_MSG_1205
  eng "%s"

ER_IB_MSG_1206
  eng "%s"

ER_IB_MSG_1207
  eng "%s"

ER_IB_MSG_1208
  eng "%s"

ER_IB_MSG_1209
  eng "%s"

ER_IB_MSG_1210
  eng "%s"

ER_IB_MSG_1211
  eng "Blocked High Priority Transaction (ID %llu, Thread ID %s) killed the blocking transaction (ID %llu - %s) by rolling it back."

ER_IB_MSG_1212
  eng "%s"

ER_IB_MSG_1213
  eng "gettimeofday() failed: %s"

ER_IB_MSG_1214
  eng "Can't create UNDO tablespace %s %s"

ER_IB_MSG_1215
  eng "%s"

ER_IB_MSG_LOG_FILES_RESIZE_ON_START
  eng "Resizing redo log from %lluM to %lluM (LSN=%llu) synchronously. If this takes too long, consider starting the server with large --innodb_redo_log_capacity, and resizing the redo log online using SET."

ER_IB_MSG_1217
  eng "%s"

ER_IB_MSG_1218
  eng "%s"

ER_IB_MSG_1219
  eng "%s"

ER_IB_MSG_1220
  eng "%s"

ER_IB_MSG_1221
  eng "%s"

ER_IB_MSG_1222
  eng "%s"

ER_IB_MSG_1223
  eng "%s"

ER_IB_MSG_1224
  eng "%s"

ER_IB_MSG_1225
  eng "%s"

ER_IB_MSG_1226
  eng "%s"

ER_IB_MSG_1227
  eng "%s"

ER_IB_MSG_1228
  eng "%s"

ER_IB_MSG_1229
  eng "%s"

OBSOLETE_ER_IB_MSG_1230
  eng "%s"

ER_IB_MSG_1231
  eng "%s"

OBSOLETE_ER_IB_MSG_1232
  eng "%s"

ER_IB_MSG_1233
  eng "%s"

ER_IB_MSG_LOG_WRITER_OUT_OF_SPACE
  eng "Out of space in the redo log. Checkpoint LSN: %llu. Consider increasing innodb_redo_log_capacity."

ER_IB_MSG_1235
  eng "%s"

ER_IB_MSG_LOG_WRITER_ABORTS_LOG_ARCHIVER
  eng "Log writer waited too long for redo-archiver to advance (1 second). There are unarchived: %llu bytes. Archiver LSN: %llu. Aborted the redo-archiver. Consider increasing innodb_redo_log_capacity."

ER_IB_MSG_LOG_WRITER_WAITING_FOR_ARCHIVER
  eng "Log writer is waiting for redo-archiver to catch up unarchived: %llu bytes. Archiver LSN: %llu. Consider increasing innodb_redo_log_capacity."

ER_IB_MSG_1238
  eng "%s"

ER_IB_MSG_1239
  eng "%s"

OBSOLETE_ER_IB_MSG_1240
  eng "%s"

ER_IB_MSG_1241
  eng "%s"

ER_IB_MSG_LOG_FILES_CANNOT_ENCRYPT_IN_READ_ONLY
  eng "Can't set redo log files to be encrypted in read-only mode."

ER_IB_MSG_LOG_FILES_ENCRYPTION_INIT_FAILED
  eng "Can't set redo log files to be encrypted."

OBSOLETE_ER_IB_MSG_1244
  eng "Can't set redo log tablespace to be encrypted."

ER_IB_MSG_1245
  eng "Redo log encryption is enabled."

ER_IB_MSG_1246
  eng "Waiting for archiver to finish archiving page and log"

ER_IB_MSG_1247
  eng "Starting shutdown..."

ER_IB_MSG_1248
  eng "Waiting for %s to exit."

ER_IB_MSG_1249
  eng "Waiting for rollback of %zu recovered transactions, before shutdown."

ER_IB_MSG_1250
  eng "Waiting for master thread to be suspended."

ER_IB_MSG_1251
  eng "Waiting for page_cleaner to finish flushing of buffer pool."

ER_IB_MSG_BUF_PENDING_IO_ON_SHUTDOWN
  eng "Shutdown is waiting for %zu buffer page I/Os to complete."

ER_IB_MSG_1253
  eng "MySQL has requested a very fast shutdown without flushing the InnoDB buffer pool to data files. At the next mysqld startup InnoDB will do a crash recovery!"

OBSOLETE_ER_IB_MSG_1254
  eng "%s"

ER_IB_MSG_1255
  eng "%s"

ER_IB_MSG_1256
  eng "%s"

ER_IB_MSG_1257
  eng "%s"

ER_IB_MSG_1258
  eng "%s"

ER_IB_MSG_1259
  eng "%s"

ER_IB_MSG_1260
  eng "%s"

ER_IB_MSG_1261
  eng "%s"

ER_IB_MSG_1262
  eng "%s"

ER_IB_MSG_1263
  eng "%s"

ER_IB_MSG_LOG_FILE_HEADER_INVALID_CHECKSUM
  eng "Invalid redo log header checksum."

ER_IB_MSG_LOG_FORMAT_BEFORE_5_7_9
  eng "Unsupported redo log format (v%lu). The redo log was created before MySQL 5.7.9"

ER_IB_MSG_1266
  eng "%s"

ER_IB_MSG_LOG_PARAMS_CONCURRENCY_MARGIN_UNSAFE
  eng "Cannot continue operation. The innodb_redo_log_capacity=%lluM is too small for the innodb_thread_concurrency=%lu. The capacity of redo should be >= %lluM. To get mysqld running, set innodb_thread_concurrency to a smaller value or increase innodb_redo_log_capacity. %s"

ER_IB_MSG_1268
  eng "%s"

ER_IB_MSG_1269
  eng "%s"

ER_IB_MSG_THREAD_CONCURRENCY_CHANGED
  eng "User has set innodb_thread_concurrency to %lu."

ER_RPL_REPLICA_SQL_THREAD_STOP_CMD_EXEC_TIMEOUT
  eng "STOP REPLICA command execution is incomplete: Replica SQL thread got the stop signal, thread is busy, SQL thread will stop once the current task is complete."

ER_RPL_REPLICA_IO_THREAD_STOP_CMD_EXEC_TIMEOUT
  eng "STOP REPLICA command execution is incomplete: Replica IO thread got the stop signal, thread is busy, IO thread will stop once the current task is complete."

ER_RPL_GTID_UNSAFE_STMT_ON_NON_TRANS_TABLE
  eng "Statement violates GTID consistency: Updates to non-transactional tables can only be done in either autocommitted statements or single-statement transactions, and never in the same statement as updates to transactional tables."

ER_RPL_GTID_UNSAFE_STMT_CREATE_SELECT
  eng "Statement violates GTID consistency: CREATE TABLE ... SELECT."

OBSOLETE_ER_RPL_GTID_UNSAFE_STMT_ON_TEMPORARY_TABLE
  eng "Statement violates GTID consistency: CREATE TEMPORARY TABLE and DROP TEMPORARY TABLE can only be executed outside transactional context.  These statements are also not allowed in a function or trigger because functions and triggers are also considered to be multi-statement transactions."

ER_BINLOG_ROW_VALUE_OPTION_IGNORED
  eng "When %.192s, the option binlog_row_value_options=%.192s will be ignored and updates will be written in full format to binary log."

ER_BINLOG_USE_V1_ROW_EVENTS_IGNORED
  eng "When %.192s, the option log_bin_use_v1_row_events=1 will be ignored and row events will be written in new format to binary log."

ER_BINLOG_ROW_VALUE_OPTION_USED_ONLY_FOR_AFTER_IMAGES
  eng "When %.192s, the option binlog_row_value_options=%.192s will be used only for the after-image. Full values will be written in the before-image, so the saving in disk space due to binlog_row_value_options is limited to less than 50%%."

ER_CONNECTION_ABORTED
  eng "Aborted connection %u to db: '%-.192s' user: '%-.48s' host: '%-.255s' (%-.64s)."

ER_NORMAL_SERVER_SHUTDOWN
  eng "%s: Normal shutdown."

ER_KEYRING_MIGRATE_FAILED
  eng "Can not perform keyring migration : %s."

ER_GRP_RPL_LOWER_CASE_TABLE_NAMES_DIFF_FROM_GRP
  eng "The member is configured with a lower_case_table_names option value '%u' different from the group '%u'. The member will now exit the group. If there is existing data on member, it may be incompatible with group if it was created with a lower_case_table_names value different from the group."

ER_OOM_SAVE_GTIDS
  eng "An out-of-memory error occurred while saving the set of GTIDs from the last binary log into the mysql.gtid_executed table"

ER_LCTN_NOT_FOUND
  eng "The lower_case_table_names setting for the data dictionary was not found. Starting the server using lower_case_table_names = '%u'."

OBSOLETE_ER_REGEXP_INVALID_CAPTURE_GROUP_NAME
  eng "A capture group has an invalid name."

ER_COMPONENT_FILTER_WRONG_VALUE
  eng "Variable '%-.64s' can't be set to the value of '%-.200s'"

ER_XPLUGIN_FAILED_TO_STOP_SERVICES
  eng "Stopping services failed with error \"%s\""

ER_INCONSISTENT_ERROR
  eng "Query caused different errors on source and replica. Error on source: message (format)='%s' error code=%d; Error on replica:actual message='%s', error code=%d. Default database:'%s'. Query:'%s'"

ER_SERVER_SOURCE_FATAL_ERROR_READING_BINLOG
  eng "Got fatal error %d from source when reading data from binary log: '%-.512s'"

ER_NETWORK_READ_EVENT_CHECKSUM_FAILURE
  eng "Replication event checksum verification failed while reading from network."

ER_REPLICA_CREATE_EVENT_FAILURE
  eng "Failed to create %s"

ER_REPLICA_FATAL_ERROR
  eng "Fatal error: %s"

ER_REPLICA_HEARTBEAT_FAILURE
  eng "Unexpected source's heartbeat data: %s"

ER_REPLICA_INCIDENT
  eng "The incident %s occurred on the source. Message: %s"

ER_REPLICA_SOURCE_COM_FAILURE
  eng "Source command %s failed: %s"

ER_REPLICA_RELAY_LOG_READ_FAILURE
  eng "Relay log read failure: %s"

ER_REPLICA_RELAY_LOG_WRITE_FAILURE
  eng "Relay log write failure: %s"

ER_SERVER_REPLICA_CM_INIT_REPOSITORY
  eng "Replica failed to initialize connection metadata structure from the repository"

ER_SERVER_REPLICA_AM_INIT_REPOSITORY
  eng "Replica failed to initialize applier metadata structure from the repository"

ER_SERVER_NET_PACKET_TOO_LARGE
  eng "Got a packet bigger than 'max_allowed_packet' bytes"

ER_SERVER_NO_SYSTEM_TABLE_ACCESS
  eng "Access to %.64s '%.64s.%.64s' is rejected."

OBSOLETE_ER_SERVER_UNKNOWN_ERROR
  eng "Unknown error"

ER_SERVER_UNKNOWN_SYSTEM_VARIABLE
  eng "Unknown system variable '%-.64s'"

ER_SERVER_NO_SESSION_TO_SEND_TO
  eng "A message intended for a client cannot be sent there as no client-session is attached. Therefore, we're sending the information to the error-log instead: MY-%06d - %s"

ER_SERVER_NEW_ABORTING_CONNECTION 08S01
  eng "Aborted connection %u to db: '%-.192s' user: '%-.48s' host: '%-.255s' (%-.64s; diagnostics area: MY-%06d - %-.64s)"

ER_SERVER_OUT_OF_SORTMEMORY
  eng "Out of sort memory, consider increasing server sort buffer size!"

ER_SERVER_RECORD_FILE_FULL
  eng "The table '%-.192s' is full!"

ER_SERVER_DISK_FULL_NOWAIT
  eng "Create table/tablespace '%-.192s' failed, as disk is full."

ER_SERVER_HANDLER_ERROR
  eng "Handler reported error %d - %s"

ER_SERVER_NOT_FORM_FILE
  eng "Incorrect information in file: '%-.200s'"

ER_SERVER_CANT_OPEN_FILE
  eng "Can't open file: '%-.200s' (OS errno: %d - %s)"

ER_SERVER_FILE_NOT_FOUND
  eng "Can't find file: '%-.200s' (OS errno: %d - %s)"

ER_SERVER_FILE_USED
  eng "'%-.192s' is locked against change (OS errno: %d - %s)"

ER_SERVER_CANNOT_LOAD_FROM_TABLE_V2
  eng "Cannot load from %s.%s. The table is probably corrupted!"

ER_ERROR_INFO_FROM_DA
  eng "Error in diagnostics area: MY-%06d - %s"

ER_SERVER_TABLE_CHECK_FAILED
  eng "Incorrect definition of table %s.%s: expected column '%s' at position %d, found '%s'."

ER_SERVER_COL_COUNT_DOESNT_MATCH_PLEASE_UPDATE_V2
  eng "The column count of %s.%s is wrong. Expected %d, found %d. Created with MySQL %d, now running %d. Please perform the MySQL upgrade procedure."

ER_SERVER_COL_COUNT_DOESNT_MATCH_CORRUPTED_V2
  eng "Column count of %s.%s is wrong. Expected %d, found %d. The table is probably corrupted"

ER_SERVER_ACL_TABLE_ERROR
  eng ""

ER_SERVER_REPLICA_INIT_QUERY_FAILED
  eng "Replica SQL thread aborted. Can't execute init_replica query, MY-%06d - '%s'"

ER_SERVER_REPLICA_CONVERSION_FAILED
  eng "Column %d of table '%-.192s.%-.192s' cannot be converted from type '%-.32s' to type '%-.32s'"

ER_SERVER_REPLICA_IGNORED_TABLE
  eng "Replica SQL thread ignored the query because of replicate-*-table rules"

ER_CANT_REPLICATE_ANONYMOUS_WITH_AUTO_POSITION
  eng "Cannot replicate anonymous transaction when AUTO_POSITION = 1, at file %.400s, position %lld."

ER_CANT_REPLICATE_ANONYMOUS_WITH_GTID_MODE_ON
  eng "Cannot replicate anonymous transaction when @@GLOBAL.GTID_MODE = ON, at file %.400s, position %lld."

ER_CANT_REPLICATE_GTID_WITH_GTID_MODE_OFF
  eng "Cannot replicate GTID-transaction when @@GLOBAL.GTID_MODE = OFF, at file %.400s, position %lld."

# This entry is intended for testing (for instance, the server-log test
# component throws this, and has the built-in filtering engine select these)
# as it is disjunct from all error-codes used in real operation. Message is
# kept intentionally short to despam resulting output files.
ER_SERVER_TEST_MESSAGE
  eng "Simulated error"

ER_AUDIT_LOG_JSON_FILTER_PARSING_ERROR
  eng "%s"

ER_AUDIT_LOG_JSON_FILTERING_NOT_ENABLED
  eng "Audit Log filtering has not been installed."

ER_PLUGIN_FAILED_TO_OPEN_TABLES
  eng "Failed to open the %s filter tables."

ER_PLUGIN_FAILED_TO_OPEN_TABLE
  eng "Failed to open '%s.%s' %s table."

ER_AUDIT_LOG_JSON_FILTER_NAME_CANNOT_BE_EMPTY
  eng "Filter name cannot be empty."

ER_AUDIT_LOG_USER_NAME_INVALID_CHARACTER
  eng "Invalid character in the user name."

ER_AUDIT_LOG_UDF_INSUFFICIENT_PRIVILEGE
  eng "Request ignored for '%s'@'%s'. SUPER or AUDIT_ADMIN needed to perform operation"

ER_AUDIT_LOG_NO_KEYRING_PLUGIN_INSTALLED
  eng "No keyring installed."

ER_AUDIT_LOG_HOST_NAME_INVALID_CHARACTER
  eng "Invalid character in the host name."

ER_AUDIT_LOG_ENCRYPTION_PASSWORD_HAS_NOT_BEEN_SET
  eng "Audit log encryption password has not been set; it will be generated automatically. Use audit_log_encryption_password_get to obtain the password or audit_log_encryption_password_set to set a new one."

ER_AUDIT_LOG_COULD_NOT_CREATE_AES_KEY
  eng "Could not create AES key. OpenSSL's EVP_BytesToKey function failed."

ER_AUDIT_LOG_ENCRYPTION_PASSWORD_CANNOT_BE_FETCHED
  eng "Audit log encryption password cannot be fetched from the keyring. Password used so far is used for encryption."

ER_COULD_NOT_REINITIALIZE_AUDIT_LOG_FILTERS
  eng "Could not reinitialize audit log filters."

ER_AUDIT_LOG_JSON_USER_NAME_CANNOT_BE_EMPTY
  eng "User cannot be empty."

ER_AUDIT_LOG_USER_FIRST_CHARACTER_MUST_BE_ALPHANUMERIC
  eng "First character of the user name must be alphanumeric."

ER_AUDIT_LOG_JSON_FILTER_DOES_NOT_EXIST
  eng "Specified filter has not been found."

ER_IB_MSG_1271
  eng "Cannot upgrade server earlier than 5.7 to 8.0"

ER_STARTING_INIT
  eng "%s (mysqld %s) initializing of server in progress as process %lu"

ER_ENDING_INIT
  eng "%s (mysqld %s) initializing of server has completed"

ER_IB_MSG_1272
  eng "Cannot boot server version %lu on data directory built by version %llu. Downgrade is not supported"

ER_SERVER_SHUTDOWN_INFO
  eng "Received SHUTDOWN from user %s. Shutting down mysqld (Version: %s)."

ER_GRP_RPL_PLUGIN_ABORT
  eng "The plugin encountered a critical error and will abort: %s"

OBSOLETE_ER_REGEXP_INVALID_FLAG
  eng "Invalid match mode flag in regular expression."

OBSOLETE_ER_XA_REPLICATION_FILTERS
  eng "The use of replication filters with XA transactions is not supported, and can lead to an undefined state in the replica."

OBSOLETE_ER_UPDATE_GTID_PURGED_WITH_GR
  eng "Cannot update GTID_PURGED with the Group Replication plugin running"

ER_AUDIT_LOG_TABLE_DEFINITION_NOT_UPDATED
  eng "'%s.%s' table definition has not been upgraded; Please perform the MySQL upgrade procedure."

ER_DD_INITIALIZE_SQL_ERROR
  eng "Execution of server-side SQL statement '%s' failed with error code = %d, error message = '%s'."

ER_NO_PATH_FOR_SHARED_LIBRARY
  eng "No paths allowed for shared library."

ER_UDF_ALREADY_EXISTS
  eng "Function '%-.192s' already exists."

ER_SET_EVENT_FAILED
  eng "Got Error: %ld from SetEvent."

ER_FAILED_TO_ALLOCATE_SSL_BIO
  eng "Error allocating SSL BIO."

ER_IB_MSG_1273
  eng "%s"

ER_PID_FILEPATH_LOCATIONS_INACCESSIBLE
  eng "One or several locations were inaccessible while checking PID filepath."

ER_UNKNOWN_VARIABLE_IN_PERSISTED_CONFIG_FILE
  eng "Currently unknown variable '%s' was read from the persisted config file."

ER_FAILED_TO_HANDLE_DEFAULTS_FILE
  eng "Fatal error in defaults handling. Program aborted!"

ER_DUPLICATE_SYS_VAR
  eng "Duplicate variable name '%s'."

ER_FAILED_TO_INIT_SYS_VAR
  eng "Failed to initialize system variables."

ER_SYS_VAR_NOT_FOUND
  eng "Variable name '%s' not found."

ER_IB_MSG_1274
  eng "Some (%d) threads are still active"

ER_IB_MSG_1275
  eng "%s"

# Unused since MySQL 8.0.15
OBSOLETE_ER_TARGET_TS_UNENCRYPTED
  eng "Source tablespace is encrypted but target tablespace is not."

ER_IB_MSG_WAIT_FOR_ENCRYPT_THREAD
  eng "Waiting for tablespace_alter_encrypt_thread to exit"

ER_IB_MSG_1277
  eng "%s"

ER_IB_MSG_NO_ENCRYPT_PROGRESS_FOUND
  eng "%s"

ER_IB_MSG_RESUME_OP_FOR_SPACE
  eng "%s"

ER_IB_MSG_1280
  eng "%s"

ER_IB_MSG_1281
  eng "%s"

ER_IB_MSG_1282
  eng "%s"

ER_IB_MSG_1283
  eng "%s"

ER_IB_MSG_1284
  eng "%s"

ER_CANT_SET_ERROR_SUPPRESSION_LIST_FROM_COMMAND_LINE
  eng "%s: Could not add suppression rule for code \"%s\". Rule-set may be full, or code may not correspond to an error-log message."

ER_INVALID_VALUE_OF_BIND_ADDRESSES
  eng "Invalid value for command line option bind-addresses: '%s'"

ER_RELAY_LOG_SPACE_LIMIT_DISABLED
  eng "Ignoring the @@global.relay_log_space_limit option because @@global.relay_log_purge is disabled."

ER_GRP_RPL_ERROR_GTID_SET_EXTRACTION
  eng "Error when extracting GTID execution information: %s"

ER_GRP_RPL_MISSING_GRP_RPL_ACTION_COORDINATOR
  eng "Message received without a proper group coordinator module."

ER_GRP_RPL_JOIN_WHEN_GROUP_ACTION_RUNNING
  eng "A member cannot join the group while a group configuration operation '%s' is running initiated by '%s'."

ER_GRP_RPL_JOINER_EXIT_WHEN_GROUP_ACTION_RUNNING
  eng "A member is joining the group while a group configuration operation '%s' is running initiated by '%s'. The member will now leave the group."

ER_GRP_RPL_CHANNEL_THREAD_WHEN_GROUP_ACTION_RUNNING
  eng "Can't start %s for channel '%s' when group replication is running a group configuration operation '%s' initiated by '%s'."

ER_GRP_RPL_APPOINTED_PRIMARY_NOT_PRESENT
  eng "A primary election was invoked but the requested primary member is not in the group. Request ignored."

ER_GRP_RPL_ERROR_ON_MESSAGE_SENDING
  eng "Error while sending message. Context: %s"

ER_GRP_RPL_CONFIGURATION_ACTION_ERROR
  eng "Error while executing a group configuration operation: %s"

ER_GRP_RPL_CONFIGURATION_ACTION_LOCAL_TERMINATION
  eng "Configuration operation '%s' terminated. %s"

ER_GRP_RPL_CONFIGURATION_ACTION_START
  eng "Starting group operation local execution: %s"

ER_GRP_RPL_CONFIGURATION_ACTION_END
  eng "Termination of group operation local execution: %s"

ER_GRP_RPL_CONFIGURATION_ACTION_KILLED_ERROR
  eng "A configuration change was killed in this member. The member will now leave the group as its configuration may have diverged."

ER_GRP_RPL_PRIMARY_ELECTION_PROCESS_ERROR
  eng "There was an issue on the primary election process: %s The member will now leave the group."

ER_GRP_RPL_PRIMARY_ELECTION_STOP_ERROR
  eng "There was an issue when stopping a previous election process: %s"

ER_GRP_RPL_NO_STAGE_SERVICE
  eng "It was not possible to initialize stage logging for this task. The operation will still run without stage tracking."

ER_GRP_RPL_UDF_REGISTER_ERROR
  eng "Could not execute the installation of Group Replication UDF function: %s. Check if the function is already present, if so, try to remove it"

ER_GRP_RPL_UDF_UNREGISTER_ERROR
  eng "Could not uninstall Group Replication UDF functions. Try to remove them manually if present."

ER_GRP_RPL_UDF_REGISTER_SERVICE_ERROR
  eng "Could not execute the installation of Group Replication UDF functions. Check for other errors in the log and try to reinstall the plugin"

ER_GRP_RPL_SERVER_UDF_ERROR
  eng "The function '%s' failed. %s"

OBSOLETE_ER_CURRENT_PASSWORD_NOT_REQUIRED
  eng "Do not specify the current password while changing it for other users."

OBSOLETE_ER_INCORRECT_CURRENT_PASSWORD
  eng "Incorrect current password. Specify the correct password which has to be replaced."

OBSOLETE_ER_MISSING_CURRENT_PASSWORD
  eng "Current password needs to be specified in the REPLACE clause in order to change it."

ER_SERVER_WRONG_VALUE_FOR_VAR
  eng "Variable '%-.64s' can't be set to the value of '%-.200s'"

ER_COULD_NOT_CREATE_WINDOWS_REGISTRY_KEY
  eng "%s was unable to create a new Windows registry key %s for %s; continuing to use the previous ident."

ER_SERVER_GTID_UNSAFE_CREATE_DROP_TEMP_TABLE_IN_TRX_IN_SBR
  eng "Statement violates GTID consistency: CREATE TEMPORARY TABLE and DROP TEMPORARY TABLE are not allowed inside a transaction or inside a procedure in a transactional context when @@session.binlog_format=STATEMENT."

OBSOLETE_ER_SECONDARY_ENGINE
  eng "Secondary engine operation failed. %s."

OBSOLETE_ER_SECONDARY_ENGINE_DDL
  eng "DDLs on a table with a secondary engine defined are not allowed."

OBSOLETE_ER_NO_SESSION_TEMP
  eng "Unable to allocate temporary tablespace for this session"

ER_XPLUGIN_FAILED_TO_SWITCH_SECURITY_CTX
  eng "Unable to switch security context to user: %s"

ER_RPL_GTID_UNSAFE_ALTER_ADD_COL_WITH_DEFAULT_EXPRESSION
  eng "Statement violates GTID consistency: ALTER TABLE ... ADD COLUMN .. with expression as DEFAULT."

ER_UPGRADE_PARSE_ERROR
  eng "Error in parsing %s '%s'.'%s' during upgrade. %s"

ER_DATA_DIRECTORY_UNUSABLE
  eng "The designated data directory %s is unusable. You can remove all files that the server added to it."
  bgn "Зададената папка за базата %s е неизползваема. Можете да изтриете файловете които сървъра добави в нея."

ER_LDAP_AUTH_USER_GROUP_SEARCH_ROOT_BIND
  eng "Group search rebinding via root DN: %s "

ER_PLUGIN_INSTALL_ERROR
  eng "Error installing plugin '%s': %s"

ER_PLUGIN_UNINSTALL_ERROR
  eng "Error uninstalling plugin '%s': %s"

ER_SHARED_TABLESPACE_USED_BY_PARTITIONED_TABLE
  eng "Partitioned table '%s' is not allowed to use shared tablespace '%s'. Please move all partitions to file-per-table tablespaces before upgrade."

ER_UNKNOWN_TABLESPACE_TYPE
  eng "Cannot determine the type of the tablespace named '%s'."

ER_WARN_DEPRECATED_UTF8_ALIAS_OPTION
  eng "%s: 'utf8' is currently an alias for the character set UTF8MB3, but will be an alias for UTF8MB4 in a future release. Please consider using UTF8MB4 in order to be unambiguous."

ER_WARN_DEPRECATED_UTF8MB3_CHARSET_OPTION
  eng "%s: The character set UTF8MB3 is deprecated and will be removed in a future release. Please consider using UTF8MB4 instead."

ER_WARN_DEPRECATED_UTF8MB3_COLLATION_OPTION
  eng "%s: '%-.64s' is a collation of the deprecated character set UTF8MB3. Please consider using UTF8MB4 with an appropriate collation instead."

ER_SSL_MEMORY_INSTRUMENTATION_INIT_FAILED
  eng "The SSL library function %s failed. This is typically caused by the SSL library already being used. As a result the SSL memory allocation will not be instrumented."
  bgn "Функцията от SSL библиотеката %s върна грешка. Това обикновено е защото SSL библиотеката вече е била използвана. Заради това SSL паметта няма да се инструментира."

ER_IB_MSG_MADV_DONTDUMP_UNSUPPORTED
  eng "Disabling @@core_file because @@innodb_buffer_pool_in_core_file is disabled, yet MADV_DONTDUMP is not supported on this platform"

ER_IB_MSG_MADVISE_FAILED
  eng "Disabling @@core_file because @@innodb_buffer_pool_in_core_file is disabled, yet madvise(%p,%zu,%s) failed with %s"

OBSOLETE_ER_COLUMN_CHANGE_SIZE
  eng "Could not change column '%s' of table '%s'. The resulting size of index '%s' would exceed the max key length of %d bytes."

ER_WARN_REMOVED_SQL_MODE
  eng "sql_mode=0x%08x has been removed and will be ignored"

ER_IB_MSG_FAILED_TO_ALLOCATE_WAIT
  eng "Failed to allocate memory for a pool of size %zu bytes. Will wait for %zu seconds for a thread to free a resource."

OBSOLETE_ER_IB_MSG_NUM_POOLS
 eng "Number of pools: %zu"

ER_IB_MSG_USING_UNDO_SPACE
  eng "Using undo tablespace '%s'."

ER_IB_MSG_FAIL_TO_SAVE_SPACE_STATE
  eng "%s Unable to save the current state of tablespace '%s' to the data dictionary"

ER_IB_MSG_MAX_UNDO_SPACES_REACHED
  eng "Cannot create undo tablespace %s at %s because %d undo tablespaces already exist."

ER_IB_MSG_ERROR_OPENING_NEW_UNDO_SPACE
  eng "Error %d opening newly created undo tablespace %s."

ER_IB_MSG_FAILED_SDI_Z_BUF_ERROR
  eng "SDI Compression failed, Z_BUF_ERROR"

ER_IB_MSG_FAILED_SDI_Z_MEM_ERROR
  eng "SDI Compression failed, Z_MEM_ERROR"

ER_IB_MSG_SDI_Z_STREAM_ERROR
  eng "SDI Compression failed, Z_STREAM_ERROR"

ER_IB_MSG_SDI_Z_UNKNOWN_ERROR
  eng "%s"

ER_IB_MSG_FOUND_WRONG_UNDO_SPACE
  eng "Expected to find undo tablespace '%s' for Space ID=%lu, but found '%s' instead!  Did you change innodb_undo_directory?"

ER_IB_MSG_NOT_END_WITH_IBU
  eng "Cannot use %s as an undo tablespace because it does not end with '.ibu'."

OBSOLETE_ER_IB_MSG_UNDO_TRUNCATE_EMPTY_FILE
  eng "ib_undo_trunc_empty_file"

OBSOLETE_ER_IB_MSG_UNDO_INJECT_BEFORE_DD_UPDATE
  eng "ib_undo_trunc_before_dd_update"

OBSOLETE_ER_IB_MSG_UNDO_INJECT_BEFORE_UNDO_LOGGING
  eng "ib_undo_trunc_before_done_logging"

OBSOLETE_ER_IB_MSG_UNDO_INJECT_BEFORE_RSEG
  eng "ib_undo_trunc_before_rsegs"

ER_IB_MSG_FAILED_TO_FINISH_TRUNCATE
  eng "%s Failed to finish truncating Undo Tablespace '%s'"

ER_IB_MSG_DEPRECATED_INNODB_UNDO_TABLESPACES
  eng "The setting INNODB_UNDO_TABLESPACES is deprecated and is no longer used.  InnoDB always creates 2 undo tablespaces to start with. If you need more, please use CREATE UNDO TABLESPACE."

ER_IB_MSG_WRONG_TABLESPACE_DIR
  eng "The directory for tablespace %s does not exist or is incorrect."

ER_IB_MSG_LOCK_FREE_HASH_USAGE_STATS
  eng "%s"

ER_CLONE_DONOR_TRACE
  eng "Clone donor reported : %.512s."

ER_CLONE_PROTOCOL_TRACE
  eng "Clone received unexpected response from donor : %.512s."

ER_CLONE_CLIENT_TRACE
  eng "Client: %.512s."

ER_CLONE_SERVER_TRACE
  eng "Server: %.512s."

ER_THREAD_POOL_PFS_TABLES_INIT_FAILED
  eng "Failed to initialize the performance schema tables service."

ER_THREAD_POOL_PFS_TABLES_ADD_FAILED
  eng "Failed to add thread pool performance schema tables."

ER_CANT_SET_DATA_DIR
  eng "Failed to set datadir to \'%-.200s\' (OS errno: %d - %s)"

ER_INNODB_INVALID_INNODB_UNDO_DIRECTORY_LOCATION
  eng "The innodb_undo_directory is not allowed to be an ancestor of the datadir."

ER_SERVER_RPL_ENCRYPTION_FAILED_TO_FETCH_KEY
  eng "Failed to fetch key from keyring, please check if keyring is loaded."

ER_SERVER_RPL_ENCRYPTION_KEY_NOT_FOUND
  eng "Can't find key from keyring, please check in the server log if a keyring is loaded and initialized successfully."

ER_SERVER_RPL_ENCRYPTION_KEYRING_INVALID_KEY
  eng "Fetched an invalid key from keyring."

ER_SERVER_RPL_ENCRYPTION_HEADER_ERROR
  eng "Error reading a replication log encryption header: %s."

ER_SERVER_RPL_ENCRYPTION_FAILED_TO_ROTATE_LOGS
  eng "Failed to rotate some logs after changing binlog encryption settings. Please fix the problem and rotate the logs manually."

ER_SERVER_RPL_ENCRYPTION_KEY_EXISTS_UNEXPECTED
  eng "Key %s exists unexpected."

ER_SERVER_RPL_ENCRYPTION_FAILED_TO_GENERATE_KEY
  eng "Failed to generate key, please check if keyring is loaded."

ER_SERVER_RPL_ENCRYPTION_FAILED_TO_STORE_KEY
  eng "Failed to store key, please check if keyring is loaded."

ER_SERVER_RPL_ENCRYPTION_FAILED_TO_REMOVE_KEY
  eng "Failed to remove key, please check if keyring is loaded."

ER_SERVER_RPL_ENCRYPTION_MASTER_KEY_RECOVERY_FAILED
  eng "Unable to recover binlog encryption master key, please check if keyring is loaded."

ER_SERVER_RPL_ENCRYPTION_UNABLE_TO_INITIALIZE
  eng "Failed to initialize binlog encryption, please check if keyring is loaded."

ER_SERVER_RPL_ENCRYPTION_UNABLE_TO_ROTATE_MASTER_KEY_AT_STARTUP
  eng "Failed to rotate binlog encryption master key at startup, please check if keyring is loaded."

ER_SERVER_RPL_ENCRYPTION_IGNORE_ROTATE_MASTER_KEY_AT_STARTUP
  eng "Ignoring binlog_rotate_encryption_master_key_at_startup because binlog_encryption option is disabled."

ER_INVALID_ADMIN_ADDRESS
  eng "Invalid value for command line option admin-address: '%s'"

ER_SERVER_STARTUP_ADMIN_INTERFACE
  eng "Admin interface ready for connections, address: '%s'  port: %d"

ER_CANT_CREATE_ADMIN_THREAD
  eng "Can't create thread to handle admin connections (errno= %d)"

ER_WARNING_RETAIN_CURRENT_PASSWORD_CLAUSE_VOID
  eng "RETAIN CURRENT PASSWORD ignored for user '%s'@'%s' as its authentication plugin %s does not support multiple passwords."

ER_WARNING_DISCARD_OLD_PASSWORD_CLAUSE_VOID
  eng "DISCARD OLD PASSWORD ignored for user '%s'@'%s' as its authentication plugin %s does not support multiple passwords."

OBSOLETE_ER_SECOND_PASSWORD_CANNOT_BE_EMPTY
  eng "Empty password can not be retained as second password for user '%s'@'%s'."

OBSOLETE_ER_PASSWORD_CANNOT_BE_RETAINED_ON_PLUGIN_CHANGE
  eng "Current password can not be retained for user '%s'@'%s' because authentication plugin is being changed."

OBSOLETE_ER_CURRENT_PASSWORD_CANNOT_BE_RETAINED
  eng "Current password can not be retained for user '%s'@'%s' because new password is empty."

ER_WARNING_AUTHCACHE_INVALID_USER_ATTRIBUTES
  eng "Can not read and process value of User_attributes column from mysql.user table for user: '%s@%s'; Ignoring user."

ER_MYSQL_NATIVE_PASSWORD_SECOND_PASSWORD_USED_INFORMATION
  eng "Second password was used for login by user: '%s'@'%s'."

ER_SHA256_PASSWORD_SECOND_PASSWORD_USED_INFORMATION
  eng "Second password was used for login by user: '%s'@'%s'."

ER_CACHING_SHA2_PASSWORD_SECOND_PASSWORD_USED_INFORMATION
  eng "Second password was used for login by user: '%s'@'%s'."

ER_GRP_RPL_SEND_TRX_PREPARED_MESSAGE_FAILED
  eng "Error sending transaction '%d:%lld' prepared message from session '%u'."

ER_GRP_RPL_RELEASE_COMMIT_AFTER_GROUP_PREPARE_FAILED
  eng "Error releasing transaction '%d:%lld' for commit on session '%u' after being prepared on all group members."

ER_GRP_RPL_TRX_ALREADY_EXISTS_ON_TCM_ON_AFTER_CERTIFICATION
  eng "Transaction '%d:%lld' already exists on Group Replication consistency manager while being registered after conflict detection."

ER_GRP_RPL_FAILED_TO_INSERT_TRX_ON_TCM_ON_AFTER_CERTIFICATION
  eng "Error registering transaction '%d:%lld' on Group Replication consistency manager after conflict detection."

ER_GRP_RPL_REGISTER_TRX_TO_WAIT_FOR_GROUP_PREPARE_FAILED
  eng "Error registering transaction '%d:%lld' from session '%u' to wait for being prepared on all group members."

ER_GRP_RPL_TRX_WAIT_FOR_GROUP_PREPARE_FAILED
  eng "Error on transaction '%d:%lld' from session '%u' while waiting for being prepared on all group members."

ER_GRP_RPL_TRX_DOES_NOT_EXIST_ON_TCM_ON_HANDLE_REMOTE_PREPARE
  eng "Transaction '%d:%lld' does not exist on Group Replication consistency manager while receiving remote transaction prepare."

ER_GRP_RPL_RELEASE_BEGIN_TRX_AFTER_DEPENDENCIES_COMMIT_FAILED
  eng "Error releasing transaction '%d:%lld' for execution on session '%u' after its dependencies did complete commit."

ER_GRP_RPL_REGISTER_TRX_TO_WAIT_FOR_DEPENDENCIES_FAILED
  eng "Error registering transaction from session '%u' to wait for its dependencies to complete commit."

ER_GRP_RPL_WAIT_FOR_DEPENDENCIES_FAILED
  eng "Error on session '%u' while waiting for its dependencies to complete commit."

ER_GRP_RPL_REGISTER_TRX_TO_WAIT_FOR_SYNC_BEFORE_EXECUTION_FAILED
  eng "Error registering transaction from session '%u' to wait for sync before execution."

ER_GRP_RPL_SEND_TRX_SYNC_BEFORE_EXECUTION_FAILED
  eng "Error sending sync before execution message from session '%u'."

ER_GRP_RPL_TRX_WAIT_FOR_SYNC_BEFORE_EXECUTION_FAILED
  eng "Error on transaction from session '%u' while waiting for sync before execution."

ER_GRP_RPL_RELEASE_BEGIN_TRX_AFTER_WAIT_FOR_SYNC_BEFORE_EXEC
  eng "Error releasing transaction for execution on session '%u' after wait for sync before execution."

ER_GRP_RPL_TRX_WAIT_FOR_GROUP_GTID_EXECUTED
  eng "Error waiting for group executed transactions commit on session '%u'."

OBSOLETE_ER_UNIT_NOT_FOUND SU001
  eng "There's no unit of measure named '%s'."

OBSOLETE_ER_GEOMETRY_IN_UNKNOWN_LENGTH_UNIT SU001
  eng "The function %s uses %s as a unit, but was passed geometry without units (\"SRID 0\"). Conversion is not possible."

ER_WARN_PROPERTY_STRING_PARSE_FAILED
  eng "Could not parse key-value pairs in property string '%s'"

ER_INVALID_PROPERTY_KEY
  eng "Property key '%s' is invalid."

ER_GRP_RPL_GTID_SET_EXTRACT_ERROR_DURING_RECOVERY
  eng "Error when extracting the group_replication_applier channel received transactions set. Unable to ensure the execution of group transactions received during recovery."

ER_SERVER_RPL_ENCRYPTION_FAILED_TO_ENCRYPT
  eng "Failed to encrypt content to write into binlog file: %s."

ER_CANNOT_GET_SERVER_VERSION_FROM_TABLESPACE_HEADER
  eng "Cannot get the server version number from the dictionary tablespace header."

ER_CANNOT_SET_SERVER_VERSION_IN_TABLESPACE_HEADER
  eng "Cannot set the server version number in the dictionary tablespace header."

ER_SERVER_UPGRADE_VERSION_NOT_SUPPORTED
  eng "Upgrading the server from server version '%u' is not supported."

ER_SERVER_UPGRADE_FROM_VERSION
  eng "MySQL server upgrading from version '%u' to '%u'."

ER_GRP_RPL_ERROR_ON_CERT_DB_INSTALL
  eng "The certification information could not be set in this server: '%s'"

ER_GRP_RPL_FORCE_MEMBERS_WHEN_LEAVING
  eng "A request to force a new group membership was issued when the member is leaving the group."

ER_TRG_WRONG_ORDER
  eng "Trigger %s.%s for table %s.%s is listed in wrong order. Please drop and recreate all triggers for the table."

OBSOLETE_ER_SECONDARY_ENGINE_PLUGIN
  eng "%s"

ER_LDAP_AUTH_GRP_SEARCH_NOT_SPECIAL_HDL
  eng "Special handling for group search, {GA} not found"

ER_LDAP_AUTH_GRP_USER_OBJECT_HAS_GROUP_INFO
  eng "User group retrieval: User object has group information"

ER_LDAP_AUTH_GRP_INFO_FOUND_IN_MANY_OBJECTS
  eng "Group information found in multiple user objects. Search filter configuration is incorrect."

ER_LDAP_AUTH_GRP_INCORRECT_ATTRIBUTE
  eng "User group retrieval: no group attribute found. Incorrect group search attribute. "

ER_LDAP_AUTH_GRP_NULL_ATTRIBUTE_VALUE
  eng "User group retrieval: Group attribute values is NULL. "

ER_LDAP_AUTH_GRP_DN_PARSING_FAILED
  eng "User group retrieval: parsing DN failed. "

ER_LDAP_AUTH_GRP_OBJECT_HAS_USER_INFO
  eng "User group retrieval: Group object has user information"

ER_LDAP_AUTH_LDAPS
  eng "Reserved port for ldaps using ldaps"

ER_LDAP_MAPPING_GET_USER_PROXY
  eng "Get user proxy"

ER_LDAP_MAPPING_USER_DONT_BELONG_GROUP
  eng "Get user proxy: User doesn't belongs to any group, user name will be treated as authenticated user."

ER_LDAP_MAPPING_INFO
  eng "Get user proxy: configured mapping info: %s"

ER_LDAP_MAPPING_EMPTY_MAPPING
  eng "Get user proxy: User doesn't have group mapping information, First LDAP group will be treated as authenticated user."

ER_LDAP_MAPPING_PROCESS_MAPPING
  eng "Process group proxy mapping"

ER_LDAP_MAPPING_CHECK_DELIMI_QUOTE
  eng "Check delimiter after quote"

ER_LDAP_MAPPING_PROCESS_DELIMITER
  eng "Processing delimiter"

ER_LDAP_MAPPING_PROCESS_DELIMITER_EQUAL_NOT_FOUND
  eng "Processing delimiter, separator = not found, resetting position"

ER_LDAP_MAPPING_PROCESS_DELIMITER_TRY_COMMA
  eng ""Processing delimiter, failed to get data for = separator try for separator ,.""

ER_LDAP_MAPPING_PROCESS_DELIMITER_COMMA_NOT_FOUND
  eng "Processing delimiter, separator , not found, resetting position"

ER_LDAP_MAPPING_NO_SEPEARATOR_END_OF_GROUP
  eng "Processing delimiter: No mapping separator is found, end of group information"

ER_LDAP_MAPPING_GETTING_NEXT_MAPPING
  eng "Getting next mapping information"

ER_LDAP_MAPPING_PARSING_CURRENT_STATE
  eng "Parsing mapping, current state: %d  delimiter char: %c "

ER_LDAP_MAPPING_PARSING_MAPPING_INFO
  eng "Parsing mapping info, LDAP group: %s MySQL proxy: %s"

ER_LDAP_MAPPING_PARSING_ERROR
  eng "Mapping parsing error"

ER_LDAP_MAPPING_TRIMMING_SPACES
  eng "Trimming left spaces"

ER_LDAP_MAPPING_IS_QUOTE
  eng "Checking if current characters is quote"

ER_LDAP_MAPPING_NON_DESIRED_STATE
  eng "Not desired state or un-defined states."

ER_INVALID_NAMED_PIPE_FULL_ACCESS_GROUP
  eng "Invalid value for named_pipe_full_access_group."

# This error is not supposed to be reported to the users. It is only
# meant for internal use to signal that a statement should be
# reprepared for a secondary storage engine. The error should be
# caught and handled by the server.
ER_PREPARE_FOR_SECONDARY_ENGINE
  eng "Retry the statement using a secondary storage engine."

ER_SERVER_WARN_DEPRECATED
  eng "'%s' is deprecated and will be removed in a future release. Please use %s instead"
ER_AUTH_ID_WITH_SYSTEM_USER_PRIV_IN_MANDATORY_ROLES
  eng "Cannot set mandatory_roles: AuthId `%.64s`@`%.64s` has '%s' privilege."

ER_SERVER_BINLOG_MASTER_KEY_RECOVERY_OUT_OF_COMBINATION
  eng "Unable to recover binary log master key, the combination of new_master_key_seqno=%u, master_key_seqno=%u and old_master_key_seqno=%u are wrong."

ER_SERVER_BINLOG_MASTER_KEY_ROTATION_FAIL_TO_CLEANUP_AUX_KEY
  eng "Failed to remove auxiliary binary log encryption key from keyring, please check if keyring is loaded. The cleanup of the binary log master key rotation process did not finish as expected and the cleanup will take place upon server restart or next 'ALTER INSTANCE ROTATE BINLOG MASTER KEY' execution."

OBSOLETE_ER_CANNOT_GRANT_SYSTEM_PRIV_TO_MANDATORY_ROLE
  eng "AuthId `%.64s`@`%.64s` is set as mandatory_roles. Cannot grant the '%s' privilege."

OBSOLETE_ER_PARTIAL_REVOKE_AND_DB_GRANT_BOTH_EXISTS
  eng "'%s' privilege for database '%s' exists both as partial revoke and mysql.db simultaneously. It could mean 'mysql' schema is corrupted."

OBSOLETE_ER_DB_ACCESS_DENIED
  eng "Access denied for AuthId `%.64s`@`%.64s` to database '%-.192s'."

OBSOLETE_ER_PARTIAL_REVOKES_EXIST
  eng "At least one partial revoke exists on a database. The system variable '@@partial_revokes' must be set to ON."

ER_TURNING_ON_PARTIAL_REVOKES
  eng "At least one partial revoke exists on a database. Turning ON the system variable '@@partial_revokes'."

ER_WARN_PARTIAL_REVOKE_AND_DB_GRANT
  eng "For user '%s'@'%s', one or more privileges granted through mysql.db for database '%s', conflict with partial revoke. It could mean 'mysql' schema is corrupted."

ER_WARN_INCORRECT_PRIVILEGE_FOR_DB_RESTRICTIONS
  eng "For user %s, ignored restrictions for privilege(s) '%s' for database '%s' as these are not valid database privileges."

ER_WARN_INVALID_DB_RESTRICTIONS
  eng "For user %s, ignored restrictions for privilege(s) '%s' for database '%s' as corresponding global privilege(s) are not granted."

ER_GRP_RPL_INVALID_COMMUNICATION_PROTOCOL
  eng "'%s' is an invalid value for group_replication_communication_protocol_join, please use a MySQL version between 5.7.14 and this server's version"

ER_GRP_RPL_STARTED_AUTO_REJOIN
  eng "Started auto-rejoin procedure attempt %lu of %lu"

ER_GRP_RPL_TIMEOUT_RECEIVED_VC_ON_REJOIN
  eng "Timeout while waiting for a view change event during the auto-rejoin procedure"

ER_GRP_RPL_FINISHED_AUTO_REJOIN
  eng "Auto-rejoin procedure attempt %lu of %lu finished. Member was%s able to join the group."

ER_GRP_RPL_DEFAULT_TABLE_ENCRYPTION_DIFF_FROM_GRP
  eng "The member is configured with a default_table_encryption option value '%d' different from the group '%d'. The member will now exit the group."

ER_SERVER_UPGRADE_OFF
  eng "Server shutting down because upgrade is required, yet prohibited by the command line option '--upgrade=NONE'."

ER_SERVER_UPGRADE_SKIP
  eng "Server upgrade is required, but skipped by command line option '--upgrade=MINIMAL'."

ER_SERVER_UPGRADE_PENDING
  eng "Server upgrade started with version %d, but server upgrade of version %d is still pending."

ER_SERVER_UPGRADE_FAILED
  eng "Failed to upgrade server."

ER_SERVER_UPGRADE_STATUS
  eng "Server upgrade from '%d' to '%d' %s."

ER_SERVER_UPGRADE_REPAIR_REQUIRED
  eng "Table '%s' requires repair."

ER_SERVER_UPGRADE_REPAIR_STATUS
  eng "Table '%s' repair %s."

ER_SERVER_UPGRADE_INFO_FILE
  eng "Could not open server upgrade info file '%s' for writing. Please make sure the file is writable."

ER_SERVER_UPGRADE_SYS_SCHEMA
  eng "Upgrading the sys schema."

ER_SERVER_UPGRADE_MYSQL_TABLES
  eng "Running queries to upgrade MySQL server."

ER_SERVER_UPGRADE_SYSTEM_TABLES
  eng "Upgrading system table data."

ER_SERVER_UPGRADE_EMPTY_SYS
  eng "Found empty sys database. Installing the sys schema."

ER_SERVER_UPGRADE_NO_SYS_VERSION
  eng "A sys schema exists with no sys.version view. If you have a user created sys schema, this must be renamed for the upgrade to succeed."

ER_SERVER_UPGRADE_SYS_VERSION_EMPTY
  eng "A sys schema exists with a sys.version view, but it returns no results."

ER_SERVER_UPGRADE_SYS_SCHEMA_OUTDATED
  eng "Found outdated sys schema version %s."

ER_SERVER_UPGRADE_SYS_SCHEMA_UP_TO_DATE
  eng "The sys schema is already up to date (version %s)."

ER_SERVER_UPGRADE_SYS_SCHEMA_OBJECT_COUNT
  eng "Found %d sys %s, but expected %d. Re-installing the sys schema."

ER_SERVER_UPGRADE_CHECKING_DB
  eng "Checking '%s' schema."

ER_IB_MSG_DDL_LOG_DELETE_BY_ID_TMCT
  eng "Too many concurrent transactions while clearing the DDL Log. Please increase the number of Rollback Segments."

ER_IB_MSG_POST_RECOVER_DDL_LOG_RECOVER
  eng "Error in DDL Log recovery during Post-Recovery processing."

ER_IB_MSG_POST_RECOVER_POST_TS_ENCRYPT
  eng "Error in Post-Tablespace-Encryption during Post-Recovery processing."

ER_IB_MSG_DDL_LOG_FAIL_POST_DDL
  eng "Error in DLL Log cleanup during Post-DDL processing."

ER_SERVER_BINLOG_UNSAFE_SYSTEM_FUNCTION
  eng "'%s' statement is unsafe because it uses a system function that may return a different value on the replica."

ER_SERVER_UPGRADE_HELP_TABLE_STATUS
  eng "Upgrade of help tables %s."

OBSOLETE_ER_GRP_RPL_SRV_GTID_WAIT_ERROR
  eng "Error when waiting for the server to execute local transactions in order assure the group change proper logging"

OBSOLETE_ER_GRP_DELAYED_VCLE_LOGGING
  eng "Unable to log the group change View log event in its exaction position in the log. This will not however affect the group replication recovery process or the overall plugin process."

OBSOLETE_ER_CANNOT_GRANT_ROLES_TO_ANONYMOUS_USER
  eng "Cannot grant roles to an anonymous user."

ER_BINLOG_UNABLE_TO_ROTATE_GTID_TABLE_READONLY
  eng "Unable to create a new binlog file: Table `mysql.gtid_executed` couldn't be opened. %s"

ER_NETWORK_NAMESPACES_NOT_SUPPORTED
  eng "Network Namespaces is not supported on this platform"

ER_UNKNOWN_NETWORK_NAMESPACE
  eng "Unknown network namespace '%s'"

ER_NETWORK_NAMESPACE_NOT_ALLOWED_FOR_WILDCARD_ADDRESS
  eng "Network namespace not allowed for wildcard interface address"

ER_SETNS_FAILED
  eng "setns() failed with error '%s'"

ER_WILDCARD_NOT_ALLOWED_FOR_MULTIADDRESS_BIND
  eng "Wildcard address value not allowed for multivalued bind address"

ER_NETWORK_NAMESPACE_FILE_PATH_TOO_LONG
  eng "The path to a special network namespace file is too long. (got %u > max %u)"

ER_IB_MSG_TOO_LONG_PATH
  eng "Cannot create tablespace '%s'. The filepath is too long for this OS."

ER_IB_RECV_FIRST_REC_GROUP_INVALID
  eng "The last block of redo had corrupted first_rec_group and became fixed (%u -> %u)."

ER_DD_UPGRADE_COMPLETED
  eng "Data dictionary upgrade from version '%u' to '%u' completed."

OBSOLETE_ER_SSL_SERVER_CERT_VERIFY_FAILED
  eng "Server SSL certificate doesn't verify: %s"

ER_PERSIST_OPTION_USER_TRUNCATED
  eng "Truncated a user name for %s that was too long while reading the persisted variables file"

ER_PERSIST_OPTION_HOST_TRUNCATED
  eng "Truncated a host name for %s that was too long while reading the persisted variables file"

ER_NET_WAIT_ERROR
  eng "The wait_timeout period was exceeded, the idle time since last command was too long."

ER_IB_MSG_1285
  eng "'%s' found not encrypted while '%s' is ON. Trying to encrypt it now."

ER_IB_MSG_CLOCK_MONOTONIC_UNSUPPORTED
  eng "CLOCK_MONOTONIC is unsupported, so do not change the system time when MySQL is running !"

ER_IB_MSG_CLOCK_GETTIME_FAILED
  eng "clock_gettime() failed: %s"

ER_PLUGIN_NOT_EARLY_DUP
  eng "Plugin '%s' is not to be used as an "early" plugin. Don't add it to --early-plugin-load, keyring migration etc."
  bgn "Приставката '%s' не може да се използва като ранна приставка. Не я добавайте в --early-plugin-load и т.н."

ER_PLUGIN_NO_INSTALL_DUP
  eng "Plugin '%s' is marked as not dynamically installable. You have to stop the server to install it."

# When using this error message, use the ER_WARN_DEPRECATED_SYNTAX error
# code.
OBSOLETE_ER_WARN_DEPRECATED_SQL_CALC_FOUND_ROWS
  eng "SQL_CALC_FOUND_ROWS is deprecated and will be removed in a future release. Consider using two separate queries instead."

# When using this error message, use the ER_WARN_DEPRECATED_SYNTAX error
# code.
OBSOLETE_ER_WARN_DEPRECATED_FOUND_ROWS
  eng "FOUND_ROWS() is deprecated and will be removed in a future release. Consider using COUNT(*) instead."

ER_BINLOG_UNSAFE_DEFAULT_EXPRESSION_IN_SUBSTATEMENT
  eng "The statement is unsafe because it invokes a trigger or a stored function that modifies a table that has a column with a DEFAULT expression that may return a different value on the replica."

ER_GRP_RPL_MEMBER_VER_READ_COMPATIBLE
  eng "Member version is read compatible with the group."

ER_LOCK_ORDER_INIT_FAILED
  eng "Lock order disabled (reason: init failed)."

ER_AUDIT_LOG_KEYRING_ID_TIMESTAMP_VALUE_IS_INVALID
  eng "Keyring ID timestamp value is invalid: '%s'"

ER_AUDIT_LOG_FILE_NAME_TIMESTAMP_VALUE_IS_MISSING_OR_INVALID
  eng "Cannot process audit log file. File name timestamp value is missing or invalid: '%s'"

ER_AUDIT_LOG_FILE_NAME_DOES_NOT_HAVE_REQUIRED_FORMAT
  eng "Cannot process audit log file. File name does not have required format: '%s'"

ER_AUDIT_LOG_FILE_NAME_KEYRING_ID_VALUE_IS_MISSING
  eng "Cannot process audit log file. File name keyring ID value is missing: '%s'"

ER_AUDIT_LOG_FILE_HAS_BEEN_SUCCESSFULLY_PROCESSED
  eng "Audit log file has been successfully processed: '%s'"

ER_AUDIT_LOG_COULD_NOT_OPEN_FILE_FOR_READING
  eng "Could not open audit log file for reading: '%s'"

ER_AUDIT_LOG_INVALID_FILE_CONTENT
  eng "Invalid audit log file content: '%s'"

ER_AUDIT_LOG_CANNOT_READ_PASSWORD
  eng "Cannot read password: '%.32s'."

ER_AUDIT_LOG_CANNOT_STORE_PASSWORD
  eng "Cannot store password: '%.32s'."

ER_AUDIT_LOG_CANNOT_REMOVE_PASSWORD
  eng "Cannot remove password: '%.32s'."

ER_AUDIT_LOG_PASSWORD_HAS_BEEN_COPIED
  eng "'audit_log' password has been copied into '%.32s' and will be removed with first purged password."

OBSOLETE_ER_AUDIT_LOG_INSUFFICIENT_PRIVILEGE
  eng "Request ignored for '%.64s'@'%.64s'. Role needed to perform operation: '%.32s'"

OBSOLETE_ER_WRONG_MVI_VALUE
  eng "Can't store an array or an object in a scalar key part of the index '%.192s'"

OBSOLETE_ER_WARN_FUNC_INDEX_NOT_APPLICABLE
  eng "Cannot use functional index '%-.64s' due to type or collation conversion"

OBSOLETE_ER_EXCEEDED_MV_KEYS_NUM
  eng "Exceeded max number of values per record for multi-valued index '%-.64s' by %u value(s)"

OBSOLETE_ER_EXCEEDED_MV_KEYS_SPACE
  eng "Exceeded max total length of values per record for multi-valued index '%-.64s' by %u bytes"

OBSOLETE_ER_FUNCTIONAL_INDEX_DATA_IS_TOO_LONG 22001
  eng "Data too long for functional index '%-.64s'"

OBSOLETE_ER_INVALID_JSON_VALUE_FOR_FUNC_INDEX 22018
  eng "Invalid JSON value for CAST for functional index '%-.64s'"

OBSOLETE_ER_JSON_VALUE_OUT_OF_RANGE_FOR_FUNC_INDEX 22003
  eng "Out of range JSON value for CAST for functional index '%-.64s'"

ER_LDAP_EMPTY_USERDN_PASSWORD
  eng "Empty user dn or password is not allowed, not attempting LDAP bind."

OBSOLETE_ER_GROUPING_ON_TIMESTAMP_IN_DST
  eng "Grouping on temporal is non-deterministic for timezones having DST. Please consider switching to UTC for this query."

ER_ACL_WRONG_OR_MISSING_ACL_TABLES_LOG
  eng "The current layout of the ACL tables does not conform to the server's expected layout. They're either altered, missing or not upgraded from a previous version. However a best effort attempt to read data from these tables will still be made."

ER_LOCK_ORDER_FAILED_WRITE_FILE
  eng "LOCK_ORDER: Failed to write to file <%s>."

ER_LOCK_ORDER_FAILED_READ_FILE
  eng "LOCK_ORDER: Failed to read from file <%s>."

ER_LOCK_ORDER_MESSAGE
  eng "LOCK_ORDER message: %s"

ER_LOCK_ORDER_DEPENDENCIES_SYNTAX
  eng "Lock order dependencies file <%s> (%d:%d) - (%d:%d) : %s"

ER_LOCK_ORDER_SCANNER_SYNTAX
  eng "Lock order scanner: (%d:%d) - (%d:%d) : %s"

ER_DATA_DIRECTORY_UNUSABLE_DELETABLE
  eng "The newly created data directory %s by --initialize is unusable. You can remove it."
  bgn "Новосъздадената от --initialize папка за базата %s е неизползваема. Можете да я изтриете."

ER_IB_MSG_BTREE_LEVEL_LIMIT_EXCEEDED
  eng "No. of B-tree level created for index %s has crossed the permissible limit. If debug option innodb_limit_optimistic_insert_debug is being used try tweaking it to include more records in a page."

ER_IB_CLONE_START_STOP
  eng "%s"

ER_IB_CLONE_OPERATION
  eng "%s"

ER_IB_CLONE_RESTART
  eng "%s"

ER_IB_CLONE_USER_DATA
  eng "Clone removing all user data for provisioning: %s"

ER_IB_CLONE_NON_INNODB_TABLE
  eng "Non innodb table: %s.%s is not cloned and is empty."

ER_CLONE_SHUTDOWN_TRACE
  eng "Clone shutting down server as RESTART failed. Please start server to complete clone operation."

ER_GRP_RPL_GTID_PURGED_EXTRACT_ERROR
  eng "Error when extracting this member GTID purged set. Operations and checks made to group joiners may be incomplete."

ER_GRP_RPL_CLONE_PROCESS_PREPARE_ERROR
  eng "There was an issue when configuring the remote cloning process: %s"

ER_GRP_RPL_CLONE_PROCESS_EXEC_ERROR
  eng "There was an issue when cloning from another server: %s"

ER_GRP_RPL_RECOVERY_EVAL_ERROR
  eng "There was an issue when trying to evaluate the best distributed recovery strategy while joining.%s"

ER_GRP_RPL_NO_POSSIBLE_RECOVERY
  eng "No valid or ONLINE members exist to get the missing data from the group. For cloning check if donors of the same version and with clone plugin installed exist. For incremental recovery check if you have donors where the required data was not purged from the binary logs."

ER_GRP_RPL_CANT_KILL_THREAD
  eng "The group replication plugin could not kill the plugin routine for %s. %s"

ER_GRP_RPL_RECOVERY_STRAT_CLONE_THRESHOLD
  eng "This member will start distributed recovery using clone. It is due to the number of missing transactions being higher than the configured threshold of %llu."

ER_GRP_RPL_RECOVERY_STRAT_CLONE_PURGED
  eng "This member will start distributed recovery using clone. It is due to no ONLINE member has the missing data for recovering in its binary logs."

ER_GRP_RPL_RECOVERY_STRAT_CHOICE
  eng "Distributed recovery will transfer data using: %s"

ER_GRP_RPL_RECOVERY_STRAT_FALLBACK
  eng "Due to some issue on the previous step distributed recovery is now executing: %s"

ER_GRP_RPL_RECOVERY_STRAT_NO_FALLBACK
  eng "Due to a critical cloning error or lack of donors, distributed recovery cannot be executed. The member will now leave the group."

ER_GRP_RPL_REPLICA_THREAD_ERROR_ON_CLONE
  eng "The '%s' thread of channel '%s' will error out as the server will attempt to clone another server"

ER_UNKNOWN_TABLE_IN_UPGRADE
  eng "Unknown table '%-.129s'"

ER_IDENT_CAUSES_TOO_LONG_PATH_IN_UPGRADE
  eng "Long database name and identifier for object resulted in path length exceeding %d characters. Path: '%s'."

ER_XA_CANT_CREATE_MDL_BACKUP
  eng "XA: Failed to take MDL Lock backup of PREPARED XA transaction during client disconnect."

ER_AUDIT_LOG_SUPER_PRIVILEGE_REQUIRED
  eng "SUPER privilege or AUDIT_ADMIN role required for '%s'@'%s' user."

ER_AUDIT_LOG_UDF_INVALID_ARGUMENT_TYPE
  eng "Invalid argument type"

ER_AUDIT_LOG_UDF_INVALID_ARGUMENT_COUNT
  eng "Invalid argument count"

ER_AUDIT_LOG_HAS_NOT_BEEN_INSTALLED
  eng "audit_log plugin has not been installed using INSTALL PLUGIN syntax."

ER_AUDIT_LOG_UDF_READ_INVALID_MAX_ARRAY_LENGTH_ARG_TYPE
  eng "Invalid \"max_array_length\" argument type."

ER_LOG_CANNOT_WRITE_EXTENDED
  eng "Failed to write to %s: %s (%s)"

OBSOLETE_ER_UPGRADE_WITH_PARTITIONED_TABLES_REJECTED
  eng "Upgrading from server version %d with partitioned tables and lower_case_table_names == 1 on a case sensitive file system may cause issues, and is therefore prohibited. To upgrade anyway, restart the new server version with the command line option 'upgrade=FORCE'. When upgrade is completed, please execute 'RENAME TABLE <part_table_name> TO <new_table_name>; RENAME TABLE <new_table_name> TO <part_table_name>;' for each of the partitioned tables. Please see the documentation for further information."

ER_KEYRING_AWS_INCORRECT_PROXY
  eng "Incorrect environment variable %s, invalid port: %s"

ER_GRP_RPL_SERVER_SET_TO_OFFLINE_MODE_DUE_TO_ERRORS
  eng "The server was automatically set into offline mode after an error was detected."

ER_GRP_RPL_MESSAGE_SERVICE_FATAL_ERROR
  eng "A message sent through the Group Replication message deliver service was not delivered successfully. The server will now leave the group. Try to add the server back to the group and check if the problem persists, or check previous messages in the log for hints of what could be the problem."

ER_WARN_WRONG_COMPRESSION_ALGORITHM_LOG
  eng "Invalid SOURCE_COMPRESSION_ALGORITHMS '%.192s' found in repository for channel '%.192s'. Resetting to 'uncompressed' (no compression)."

ER_WARN_WRONG_COMPRESSION_LEVEL_LOG
  eng "Invalid SOURCE_ZSTD_COMPRESSION_LEVEL found in repository for channel '%.192s'. Resetting to %u."

ER_PROTOCOL_COMPRESSION_RESET_LOG
  eng "Option --protocol-compression-algorithms is reset to default value."

ER_XPLUGIN_COMPRESSION_ERROR
  eng "Fatal error while compressing outgoing data - %s"

ER_MYSQLBACKUP_MSG
  eng "%s"

ER_WARN_UNKNOWN_KEYRING_AWS_REGION
  eng "Unknown keyring_aws_region '%.192s'. Connection to AWS KMS may fail."

ER_WARN_LOG_PRIVILEGE_CHECKS_USER_DOES_NOT_EXIST
  eng "PRIVILEGE_CHECKS_USER for replication channel '%.192s' was set to `%.64s`@`%.255s`, but this is not an existing user. Correct this before starting replication threads."

ER_WARN_LOG_PRIVILEGE_CHECKS_USER_CORRUPT
  eng "Invalid, corrupted PRIVILEGE_CHECKS_USER was found in the replication configuration repository for channel '%.192s'. Use CHANGE REPLICATION SOURCE TO PRIVILEGE_CHECKS_USER to correct the configuration."

ER_WARN_LOG_PRIVILEGE_CHECKS_USER_NEEDS_RPL_APPLIER_PRIV
  eng "PRIVILEGE_CHECKS_USER for replication channel '%.192s' was set to `%.64s`@`%.255s`, but this user does not have REPLICATION_APPLIER privilege. Correct this before starting the replication threads."

ER_OBSOLETE_FILE_PRIVILEGE_FOR_REPLICATION_CHECKS
  eng "The PRIVILEGE_CHECKS_USER for channel '%.192s' would need FILE privilege to execute a LOAD DATA INFILE statement replicated in statement format. Consider using binlog_format=ROW on source. If the replicated events are trusted, recover from the failure by temporarily granting FILE to the PRIVILEGE_CHECKS_USER."

ER_RPL_REPLICA_SQL_THREAD_STARTING_WITH_PRIVILEGE_CHECKS
  eng "Replica SQL thread%s initialized, starting replication in log '%s' at position %s, relay log '%s' position: %s, user: '%.64s'@'%.255s', roles: %.512s"

ER_AUDIT_LOG_CANNOT_GENERATE_PASSWORD
  eng "Cannot generate password: '%.32s'"

ER_INIT_FAILED_TO_GENERATE_ROOT_PASSWORD
  eng "Failed to generate a random password for root. Probabably not enough enthropy."

ER_PLUGIN_LOAD_OPTIONS_IGNORED
  eng "Ignoring --plugin-load[_add] list as the server is running with --initialize(-insecure)."

ER_WARN_AUTH_ID_WITH_SYSTEM_USER_PRIV_IN_MANDATORY_ROLES
  eng "Cannot set mandatory_roles: AuthId `%.64s`@`%.64s` has '%s' privilege. AuthId(s) set in the mandatory_roles are ignored."

ER_IB_MSG_SKIP_HIDDEN_DIR
  eng "Directory '%s' will not be scanned because it is a hidden directory."

ER_WARN_RPL_RECOVERY_NO_ROTATE_EVENT_FROM_SOURCE_EOF
  eng "Server was not able to find a rotate event from source server to initialize relay log recovery for channel '%s'. Skipping relay log recovery for the channel."

ER_IB_LOB_ROLLBACK_INDEX_LEN
  eng "Rolling back LOB for transaction %llu undo number %llu : current index length %llu. (iteration %llu)"

ER_CANT_PROCESS_EXPRESSION_FOR_GENERATED_COLUMN_TO_DD
  eng "Error in processing (possibly deprecated) expression or function '%.128s' for generated column %.64s.%.64s.%.64s"

ER_RPL_REPLICA_QUEUE_EVENT_FAILED_INVALID_NON_ROW_FORMAT
  eng "The queue event failed for channel '%s' as an invalid event according to REQUIRE_ROW_FORMAT was found."

ER_OBSOLETE_REQUIRE_ROW_FORMAT_VIOLATION
  eng "The application of relay events failed for channel '%s' as an invalid event according to REQUIRE_ROW_FORMAT was found."

ER_LOG_PRIV_CHECKS_REQUIRE_ROW_FORMAT_NOT_SET
  eng "PRIVILEGE_CHECKS_USER for replication channel '%.192s' can't be set to `%.64s`@`%.255s` unless REQUIRE_ROW_FORMAT is also set to %d."

ER_RPL_REPLICA_SQL_THREAD_DETECTED_UNEXPECTED_EVENT_SEQUENCE
  eng "An unexpected event sequence was detected by the SQL thread while applying an event."

ER_IB_MSG_UPGRADE_PARTITION_FILE
  eng "Updating partition file name '%s' to '%s' and all other partition files during upgrade"

ER_IB_MSG_DOWNGRADE_PARTITION_FILE
  eng "Updating partition file name '%s' to '%s' and all other partition files during downgrade"

ER_IB_MSG_UPGRADE_PARTITION_FILE_IMPORT
  eng "Updating partition file name '%s' to '%s' for import"

ER_IB_WARN_OPEN_PARTITION_FILE
  eng "Unable to open partition file with new name '%s'. Please check if innodb_directories is set to include all external file paths"

ER_IB_MSG_FIL_STATE_MOVED_CORRECTED
  eng "%s DD ID: %llu - Partition tablespace %u, name '%s' is corrected to '%s'"

ER_IB_MSG_FIL_STATE_MOVED_CHANGED_PATH
  eng "%s DD ID: %llu - Tablespace %u, name '%s', '%s' is moved to '%s'"

ER_IB_MSG_FIL_STATE_MOVED_CHANGED_NAME
  eng "%s DD ID: %llu - Partition tablespace %u, name '%s', '%s' is updated to '%s'"

ER_IB_MSG_FIL_STATE_MOVED_TOO_MANY
  eng "%s Too many files have been moved, disabling logging of detailed messages"

ER_GR_ELECTED_PRIMARY_GTID_INFORMATION
  eng "Elected primary member %s: %s"

ER_SCHEMA_NAME_IN_UPPER_CASE_NOT_ALLOWED
  eng "Schema name '%s' containing upper case characters is not allowed with lower_case_table_names = 1."

ER_TABLE_NAME_IN_UPPER_CASE_NOT_ALLOWED
  eng "Table name '%s.%s' containing upper case characters is not allowed with lower_case_table_names = 1."

ER_SCHEMA_NAME_IN_UPPER_CASE_NOT_ALLOWED_FOR_FK
  eng "Schema name '%s' containing upper case characters, used by foreign key '%s' in table '%s.%s', is not allowed with lower_case_table_names = 1."

ER_TABLE_NAME_IN_UPPER_CASE_NOT_ALLOWED_FOR_FK
  eng "Table name '%s.%s' containing upper case characters, used by foreign key '%s' in table '%s.%s', is not allowed with lower_case_table_names = 1."

ER_IB_MSG_DICT_PARTITION_NOT_FOUND
  eng "Table Partition: %s is not found in InnoDB dictionary"

ER_ACCESS_DENIED_FOR_USER_ACCOUNT_BLOCKED_BY_PASSWORD_LOCK
  eng "Access denied for user '%-.48s'@'%-.64s'. Account is blocked for %s day(s) (%s day(s) remaining) due to %u consecutive failed logins. Use FLUSH PRIVILEGES or ALTER USER to reset."

ER_INNODB_OUT_OF_RESOURCES
  eng "%s"

ER_DD_UPGRADE_FOUND_PREPARED_XA_TRANSACTION
  eng "Upgrade cannot proceed due to an existing prepared XA transaction."

ER_MIGRATE_TABLE_TO_DD_OOM
  eng "Could not allocate memory for key_info when migrating table %s.%s"

ER_RPL_RELAY_LOG_RECOVERY_INFO_AFTER_CLONE
  eng "Applier metadata information for channel '%s' was found after a clone operation. Relay log recovery will be executed to adjust positions and file information for this new server. Should that automatic procedure fail please adjust the positions through 'CHANGE REPLICATION SOURCE TO'"

ER_IB_MSG_57_UNDO_SPACE_DELETE_FAIL
  eng "Failed to delete 5.7 undo tablespace: %s during upgrade"

ER_IB_MSG_DBLWR_1285
  eng "Empty doublewrite file: %s"

ER_IB_MSG_DBLWR_1286
  eng "Using '%s' for doublewrite"

ER_IB_MSG_DBLWR_1287
  eng  "Error reading doublewrite buffer from the system tablespace"

ER_IB_MSG_DBLWR_1288
  eng "Cannot create doublewrite buffer: you must increase your buffer pool size. Cannot continue operation."

ER_IB_MSG_DBLWR_1290
  eng "The page in the doublewrite file is corrupt. Cannot continue operation. You can try to recover the database with innodb_force_recovery=6"

ER_IB_MSG_BAD_DBLWR_FILE_NAME
  eng "The doublewrite filename '%s' is incorrect."

OBSOLETE_ER_IB_MSG_DBLWR_1292
  eng "%s"

ER_IB_MSG_DBLWR_1293
  eng "Doublewrite file create failed: %s"

ER_IB_MSG_DBLWR_1294
  eng "DBLWRThread: pthread_setaffinity() failed!"

ER_IB_MSG_DBLWR_1295
  eng "%s"

ER_IB_MSG_DBLWR_1296
  eng "%s"

ER_IB_MSG_DBLWR_1297
  eng "Doublewrite file read failed: %s"

ER_IB_MSG_DBLWR_1298
  eng "Dump of the data file page:"

ER_IB_MSG_DBLWR_1300
  eng "%s"

ER_IB_MSG_DBLWR_1301
  eng "%s"

ER_IB_MSG_DBLWR_1304
  eng "%s"

ER_IB_MSG_DBLWR_1305
  eng "%s"

ER_IB_MSG_DBLWR_1306
  eng "%s"

ER_IB_MSG_DBLWR_1307
  eng "%s"

ER_IB_MSG_DBLWR_1308
  eng "%s"

ER_IB_MSG_DBLWR_1309
  eng "%s"

ER_IB_MSG_DBLWR_1310
  eng "%s"

ER_IB_MSG_DBLWR_1311
  eng "%s"

ER_IB_MSG_DBLWR_1312
  eng "%s"

ER_IB_MSG_DBLWR_1313
  eng "%s"

ER_IB_MSG_DBLWR_1314
  eng "%s"

ER_IB_MSG_DBLWR_1315
  eng "%s"

ER_IB_MSG_DBLWR_1316
  eng "%s"

ER_IB_MSG_DBLWR_1317
  eng "%s"

ER_IB_MSG_DBLWR_1318
  eng "%s"

ER_IB_MSG_DBLWR_1319
  eng "Doublewrite load file %s size %lu is not a multiple of the configured page size %lu""

ER_IB_MSG_DBLWR_1320
  eng "Doublewrite file %s truncate failed"

ER_IB_MSG_DBLWR_1321
  eng "Doublewrite file %s failed to writ zeros"

ER_IB_MSG_DBLWR_1322
  eng "Doublewrite create file %s size %lu is not a multiple of the configured page size %lu""

ER_IB_MSG_DBLWR_1323
  eng "%s"

ER_IB_MSG_DBLWR_1324
  eng "%s"

ER_IB_MSG_DBLWR_1325
  eng "%s"

ER_IB_MSG_DBLWR_1326
  eng "%s"

ER_IB_MSG_DBLWR_1327
  eng "%s"

ER_IB_MSG_GTID_FLUSH_AT_SHUTDOWN
  eng "Could not flush all GTIDs during slow shutdown. Will recover GTIDs when server restarts."

ER_IB_MSG_57_STAT_SPACE_DELETE_FAIL
  eng "Failed to delete 5.7 stat tablespace: %s during upgrade"

ER_NDBINFO_UPGRADING_SCHEMA
  eng "Installing ndbinfo schema version %s"

ER_NDBINFO_NOT_UPGRADING_SCHEMA
  eng "Installed ndbinfo schema is current. Not upgrading."

ER_NDBINFO_UPGRADING_SCHEMA_FAIL
  eng "Failed to upgrade ndbinfo schema."

OBSOLETE_ER_IB_MSG_CREATE_LOG_FILE
  eng "%s"

ER_IB_MSG_INNODB_START_INITIALIZE
  eng "InnoDB initialization has started."

ER_IB_MSG_INNODB_END_INITIALIZE
  eng "InnoDB initialization has ended."

ER_IB_MSG_PAGE_ARCH_NO_RESET_POINTS
  eng "Could not find appropriate reset points."

ER_IB_WRN_PAGE_ARCH_FLUSH_DATA
  eng "Unable to flush. Page archiving data may be corrupt in case of a crash."

ER_IB_ERR_PAGE_ARCH_INVALID_DOUBLE_WRITE_BUF
  eng "Page archiver's doublewrite buffer for %ld is not valid."

ER_IB_ERR_PAGE_ARCH_RECOVERY_FAILED
  eng "Page archiver system's recovery failed."

ER_IB_ERR_PAGE_ARCH_INVALID_FORMAT
  eng "Invalid archived file name format. The archived file is supposed to have the format %s + [0-9]*."

ER_INVALID_XPLUGIN_SOCKET_SAME_AS_SERVER
  eng "X Plugins UNIX socket must use different file than MySQL server. X Plugin won't be accessible through UNIX socket"

ER_INNODB_UNABLE_TO_ACQUIRE_DD_OBJECT
  eng "%s"

ER_WARN_LOG_DEPRECATED_PARTITION_PREFIX_KEY
  eng "Column '%.64s.%.64s.%.64s' having prefix key part '%.64s(%u)' is ignored by the partitioning function. Use of prefixed columns in the PARTITION BY KEY() clause is deprecated and will be removed in a future release."

ER_IB_MSG_UNDO_TRUNCATE_TOO_OFTEN
  eng "Undo Truncation is occurring too often. Consider increasing --innodb-max-undo-log-size."

ER_GRP_RPL_IS_STARTING
  eng "Plugin 'group_replication' is starting."

ER_IB_MSG_INVALID_LOCATION_FOR_TABLESPACE
  eng "Cannot create tablespace %s because the directory is not a valid location. %s";

ER_IB_MSG_INVALID_LOCATION_WRONG_DB
  eng "Scanned file '%s' for tablespace %s cannot be opened because it is not in a sub-directory named for the schema.");

ER_IB_MSG_CANNOT_FIND_DD_UNDO_SPACE
  eng "Cannot find undo tablespace %s with filename '%s' as indicated by the Data Dictionary. Did you move or delete this tablespace? Any undo logs in it cannot be used."

ER_GRP_RPL_RECOVERY_ENDPOINT_FORMAT
  eng "Invalid input value for recovery socket endpoints '%s'. Please, provide a valid, comma separated, list of endpoints (IP:port)".

ER_GRP_RPL_RECOVERY_ENDPOINT_INVALID
  eng "The server is not listening on endpoint '%s'. Only endpoints that the server is listening on are valid recovery endpoints."

ER_GRP_RPL_RECOVERY_ENDPOINT_INVALID_DONOR_ENDPOINT
  eng "Received invalid recovery endpoints configuration from donor. This member is not a valid donor for recovery, so it will be skipped."

ER_GRP_RPL_RECOVERY_ENDPOINT_INTERFACES_IPS
  eng "Failed to retrieve IP addresses from enabled host network interfaces."

ER_WARN_TLS_CHANNEL_INITIALIZATION_ERROR
  eng "Failed to initialize TLS for channel: %s. See below for the description of exact issue."

ER_XPLUGIN_FAILED_TO_VALIDATE_ADDRESS
  eng "Validation of value '%s' set to `Mysqlx_bind_address` failed: %s. Skipping this value."

ER_XPLUGIN_FAILED_TO_BIND_INTERFACE_ADDRESS
  eng "Value '%s' set to `Mysqlx_bind_address`, X Plugin can't bind to it. Skipping this value."

ER_IB_ERR_RECOVERY_REDO_DISABLED
  eng "Server was killed when InnoDB redo logging was disabled. Data files could be corrupt. You can try to restart the database with innodb_force_recovery=6"

ER_IB_WRN_FAST_SHUTDOWN_REDO_DISABLED
  eng "InnoDB cannot do cold shutdown 'innodb_fast_shutdown = 2' and is forcing 'innodb_fast_shutdown = 1' as redo logging is disabled. InnoDB would flush all dirty pages to ensure physical data consistency."

ER_IB_WRN_REDO_DISABLED
  eng "InnoDB redo logging is disabled. All data could be lost in case of a server crash."

ER_IB_WRN_REDO_ENABLED
  eng "InnoDB redo logging is enabled. Data is now safe and can be recovered in case of a server crash."

ER_TLS_CONFIGURED_FOR_CHANNEL
  eng "Channel %s configured to support TLS. Encrypted connections are now supported for this channel."

ER_TLS_CONFIGURATION_REUSED
  eng "No TLS configuration was given for channel %s; re-using TLS configuration of channel %s."

ER_IB_TABLESPACE_PATH_VALIDATION_SKIPPED
  eng "Skipping InnoDB tablespace path validation. Manually moved tablespace files will not be detected!"

ER_IB_CANNOT_UPGRADE_WITH_DISCARDED_TABLESPACES
  eng "Upgrade failed because database contains discarded tablespaces."

ER_USERNAME_TRUNKATED
  eng "The user name '%s' exceeds the maximum number of allowed characters %d and is trunkated."

ER_HOSTNAME_TRUNKATED
  eng "The host name '%s' exceeds the maximum number of allowed characters %d and is trunkated."

ER_IB_MSG_TRX_RECOVERY_ROLLBACK_NOT_COMPLETED
  eng "Rollback of non-prepared transactions not completed, due to fast shutdown"

ER_AUTHCACHE_ROLE_EDGES_IGNORED_EMPTY_NAME
  eng "Found an entry in the 'role_edges' table with empty authorization ID; Skipped"

ER_AUTHCACHE_ROLE_EDGES_UNKNOWN_AUTHORIZATION_ID
  eng "Found an entry in the 'role_edges' table with unknown authorization ID '%s'; Skipped"

ER_AUTHCACHE_DEFAULT_ROLES_IGNORED_EMPTY_NAME
  eng "Found an entry in the 'default_roles' table with empty authorization ID; Skipped"

ER_AUTHCACHE_DEFAULT_ROLES_UNKNOWN_AUTHORIZATION_ID
  eng "Found an entry in the 'default_roles' table with unknown authorization ID '%s'; Skipped"

ER_IB_ERR_DDL_LOG_INSERT_FAILURE
  eng "Couldn't insert entry in ddl log for ddl."

ER_IB_LOCK_VALIDATE_LATCH_ORDER_VIOLATION
  eng "%s"

ER_IB_RELOCK_LATCH_ORDER_VIOLATION
  eng "%s"

OBSOLETE_ER_IB_MSG_1352
  eng "%s"

OBSOLETE_ER_IB_MSG_1353
  eng "%s"

OBSOLETE_ER_IB_MSG_1354
  eng "%s"

OBSOLETE_ER_IB_MSG_1355
  eng "%s"

OBSOLETE_ER_IB_MSG_1356
  eng "%s"

ER_IB_MSG_1357
  eng "%s"

ER_IB_MSG_1358
  eng "%s"

ER_IB_MSG_1359
  eng "%s"

ER_IB_FAILED_TO_DELETE_TABLESPACE_FILE
  eng "%s"

ER_IB_UNABLE_TO_EXPAND_TEMPORARY_TABLESPACE_POOL
  eng "%s"

ER_IB_TMP_TABLESPACE_CANNOT_CREATE_DIRECTORY
  eng "%s"

ER_IB_MSG_SCANNING_TEMP_TABLESPACE_DIR
  eng "%s"

ER_IB_ERR_TEMP_TABLESPACE_DIR_DOESNT_EXIST
  eng "%s"

ER_IB_ERR_TEMP_TABLESPACE_DIR_EMPTY
  eng "%s"

ER_IB_ERR_TEMP_TABLESPACE_DIR_CONTAINS_SEMICOLON
  eng "%s"

ER_IB_ERR_TEMP_TABLESPACE_DIR_SUBDIR_OF_DATADIR
  eng "%s"

ER_IB_ERR_SCHED_SETAFFNINITY_FAILED
  eng "%s"

ER_IB_ERR_UNKNOWN_PAGE_FETCH_MODE
  eng "%s"

ER_IB_ERR_LOG_PARSING_BUFFER_OVERFLOW
  eng "%s"

ER_IB_ERR_NOT_ENOUGH_MEMORY_FOR_PARSE_BUFFER
  eng "%s"

ER_IB_MSG_1372
  eng "%s"

ER_IB_MSG_1373
  eng "%s"

ER_IB_MSG_1374
  eng "%s"

ER_IB_MSG_1375
  eng "%s"

ER_IB_ERR_ZLIB_UNCOMPRESS_FAILED
  eng "%s"

ER_IB_ERR_ZLIB_BUF_ERROR
  eng "%s"

ER_IB_ERR_ZLIB_MEM_ERROR
  eng "%s"

ER_IB_ERR_ZLIB_DATA_ERROR
  eng "%s"

ER_IB_ERR_ZLIB_UNKNOWN_ERROR
  eng "%s"

ER_IB_MSG_1381
  eng "%s"

ER_IB_ERR_INDEX_RECORDS_WRONG_ORDER
  eng "%s"

ER_IB_ERR_INDEX_DUPLICATE_KEY
  eng "%s"

ER_IB_ERR_FOUND_N_DUPLICATE_KEYS
  eng "%s"

ER_IB_ERR_FOUND_N_RECORDS_WRONG_ORDER
  eng "%s"

ER_IB_ERR_PARALLEL_READ_OOM
  eng "%s"

ER_IB_MSG_UNDO_MARKED_ACTIVE
  eng "The state of undo tablespace %s is set to active implicitly."

ER_IB_MSG_UNDO_ALTERED_ACTIVE
  eng "The state of undo tablespace %s is set to 'active' by ALTER TABLESPACE."

ER_IB_MSG_UNDO_ALTERED_INACTIVE
  eng "The state of undo tablespace %s is set to 'inactive' by ALTER TABLESPACE."

ER_IB_MSG_UNDO_MARKED_EMPTY
  eng "The state of undo tablespace %s is set to 'empty'."

ER_IB_MSG_UNDO_TRUNCATE_DELAY_BY_CLONE
  eng "Delaying truncate of undo tablespace %s due to clone activity."

ER_IB_MSG_UNDO_TRUNCATE_DELAY_BY_MDL
  eng "Delaying truncate of undo tablespace %s due to a metadata lock."

ER_IB_MSG_INJECT_CRASH
  eng "Injected debug crash point: %s"

ER_IB_MSG_INJECT_FAILURE
  eng "Injected debug failure point: %s"

ER_GRP_RPL_TIMEOUT_RECEIVED_VC_LEAVE_ON_REJOIN
  eng "Timeout while waiting for a view change event during the leave step before a auto-rejoin attempt."

ER_RPL_ASYNC_RECONNECT_FAIL_NO_SOURCE
  eng "Failed to automatically re-connect to a different source, for channel '%s', because %s. To fix this %s."

ER_UDF_REGISTER_SERVICE_ERROR
  eng "Could not execute the installation of UDF functions. Check for other errors in the log"

ER_UDF_REGISTER_ERROR
  eng "Could not execute the installation of UDF function: %s. Check if the function is already present, if so, try to remove it."

ER_UDF_UNREGISTER_ERROR
  eng "Could not uninstall UDF functions. Try to remove them manually if present."

ER_EMPTY_PRIVILEGE_NAME_IGNORED
  eng "An empty or illegal privilege identifier was ignored when global privileges were read from disk."

ER_IB_MSG_INCORRECT_SIZE
  eng "%s"

ER_TMPDIR_PATH_TOO_LONG
  eng "A tmpdir temporary path \"%s\" is too long (> %zu) for this OS. This would not leave enough space for a temporary filename of length %zu within it."

ER_ERROR_LOG_DESTINATION_NOT_A_FILE
  eng "Error-log destination \"%s\" is not a file. Can not restore error log messages from previous run."

ER_NO_ERROR_LOG_PARSER_CONFIGURED
  eng "None of the log-sinks selected with --log-error-services=... provides a log-parser. The server will not be able to make the previous runs' error-logs available in performance_schema.error_log."

ER_UPGRADE_NONEXISTENT_SCHEMA
  eng "The schema \"%.64s\" referenced by %.16s \"%.128s\" does not exist. Please clean up any orphan %.16s before upgrading."

ER_IB_MSG_CREATED_UNDO_SPACE
  eng "Created undo tablespace '%s'."

ER_IB_MSG_DROPPED_UNDO_SPACE
  eng "Dropped undo tablespace '%s'."

ER_IB_MSG_MASTER_KEY_ROTATED
  eng "The InnoDB Encryption Master Key has been rotated in %d tablespaces."

ER_IB_DBLWR_DECOMPRESS_FAILED
  eng "Failed to decompress a DBLWR page (err=%d).  The original size is %d. Reporting the dblwr page as corrupted."

ER_IB_DBLWR_DECRYPT_FAILED
  eng "Decrypting a page in doublewrite file failed: %s."

ER_IB_DBLWR_KEY_MISSING
  eng "Encryption key missing: %s."

ER_INNODB_IO_WRITE_ERROR_RETRYING
  eng "I/O error while writing to file: %s. Retrying ..."

ER_INNODB_IO_WRITE_FAILED
  eng "Failed to write data to file: %s"

ER_LOG_COMPONENT_CANNOT_INIT
  eng "Log component %s failed to initialize."

ER_RPL_ASYNC_CHANNEL_CANT_CONNECT
  eng "The Monitor IO thread failed to connect to the source (host:%s port:%u network_namespace:%s) for channel '%s', thence it will try to connect to another source."

ER_RPL_ASYNC_SENDER_ADDED
  eng  "The source (host:%s port:%u network_namespace:%s) for channel '%s' has joined the group (group_name: %s), and so added its entry into replication_asynchronous_connection_failover table."

ER_RPL_ASYNC_SENDER_REMOVED
  eng "The source (host:%s port:%u network_namespace:%s) for channel '%s' has left the group (group_name: %s), and so removed its entry from replication_asynchronous_connection_failover table."

ER_RPL_ASYNC_CHANNEL_STOPPED_QUORUM_LOST
  eng "The Monitor IO thread detected that the source (host:%s port:%u network_namespace:%s) does not belong to the group majority, thence the channel '%s' will try to connect to another source."

ER_RPL_ASYNC_CHANNEL_CANT_CONNECT_NO_QUORUM
  eng "The IO thread detected that the source (host:%s port:%u network_namespace:%s) does not belong to the group majority, thence the channel '%s' will try to connect to another source."

ER_RPL_ASYNC_EXECUTING_QUERY
  eng "%s on the source (host:%s port:%u network_namespace:%s) for channel '%s'."

ER_RPL_REPLICA_MONITOR_IO_THREAD_EXITING
  eng "Replica Monitor IO thread exiting."

ER_RPL_ASYNC_MANAGED_NAME_REMOVED
  eng "The group (group_name: %s) for the channel '%s' has been removed, and so removed its entry from replication_asynchronous_connection_failover_managed and all the group members from replication_asynchronous_connection_failover table."

ER_RPL_ASYNC_MANAGED_NAME_ADDED
  eng "The group (group_name: %s) for the channel '%s' has been added, and so added its entry in replication_asynchronous_connection_failover_managed and source to replication_asynchronous_connection_failover table."

ER_RPL_ASYNC_READ_FAILOVER_TABLE
  eng "Error reading failover sources for channel '%s' from replication_asynchronous_connection_failover table."

ER_RPL_REPLICA_MONITOR_IO_THREAD_RECONNECT_CHANNEL
  eng "Error %s the channel '%s', the operation will be automatically retried."

ER_REPLICA_ANON_TO_GTID_IS_LOCAL_OR_UUID_AND_GTID_MODE_NOT_ON
  eng "Replication channel '%.192s' is configured with ASSIGN_GTIDS_TO_ANONYMOUS_TRANSACTIONS='%s', which is invalid when GTID_MODE <> ON. If you intend to use GTID_MODE = ON everywhere, change to ASSIGN_GTIDS_TO_ANONYMOUS_TRANSACTIONS = OFF and use the procedure for enabling GTIDs online (see the documentation). If you intend to use GTIDs on this replica and cannot enable GTIDs on the source, enable GTID_MODE = ON and leave ASSIGN_GTIDS_TO_ANONYMOUS_TRANSACTIONS = LOCAL|<UUID>. If you intend to not use GTIDs at all in the replication topology, change to ASSIGN_GTIDS_TO_ANONYMOUS_TRANSACTIONS=OFF and leave GTID_MODE = '%s'."

ER_REPLICA_ANONYMOUS_TO_GTID_UUID_SAME_AS_GROUP_NAME
  eng "Replication channel '%.192s' is configured with ASSIGN_GTIDS_TO_ANONYMOUS_TRANSACTIONS='%s' which is equal to group_replication_group_name. To fix this issue, either change the group_replication_group_name  or use a different value for ASSIGN_GTIDS_TO_ANONYMOUS_TRANSACTIONS."

ER_GRP_RPL_GRP_NAME_IS_SAME_AS_ANONYMOUS_TO_GTID_UUID
  eng "The group_replication_group_name '%s' is the same as the UUID value for ASSIGN_GTIDS_TO_ANONYMOUS_TRANSACTIONS in a server channel"

ER_WARN_GTID_THRESHOLD_BREACH
  eng "The integer component of the GTID number is high. Suggest restarting the server with a new server_uuid to prevent it from reaching the maximum number 2^63-1, which will make it impossible to write the binary log and invoke the behavior specified by binlog_error_action."

ER_HEALTH_INFO
  eng "%s"

ER_HEALTH_WARNING
  eng "%s"

ER_HEALTH_ERROR
  eng "%s"

ER_HEALTH_WARNING_DISK_USAGE_LEVEL_1
  eng "%s: Warning Level 1 (%llu MiB): mount point = '%s', available = %llu MiB, total = %llu MiB, used = %.2f%%, low limit = %llu MiB, critical level = %llu MiB"

ER_HEALTH_WARNING_DISK_USAGE_LEVEL_2
  eng "%s: Warning Level 2 (%llu MiB): mount point = '%s', available = %llu MiB, total = %llu MiB, used = %.2f%%, low limit = %llu MiB, critical level = %llu MiB"

ER_HEALTH_WARNING_DISK_USAGE_LEVEL_3
  eng "%s: Warning Level 3 (%llu MiB): mount point = '%s', available = %llu MiB, total = %llu MiB, used = %.2f%%, low limit = %llu MiB, critical level = %llu MiB"

ER_IB_INNODB_TBSP_OUT_OF_SPACE
  eng "InnoDB: Size of tablespace %s is more than the maximum size allowed."

ER_GRP_RPL_APPLIER_CHANNEL_STILL_RUNNING
  eng "The group_replication_applier channel is still running, most likely it is waiting for a database/table lock, which is preventing the channel from stopping. Please check database/table locks, including the ones created by backup tools."

ER_RPL_ASYNC_RECONNECT_GTID_MODE_OFF_CHANNEL
  eng "Detected misconfiguration: replication channel \'%.192s\' was configured with SOURCE_CONNECTION_AUTO_FAILOVER = 1, but the server was started with a value other then --gtid-mode = ON. Either reconfigure replication using CHANGE REPLICATION SOURCE TO SOURCE_CONNECTION_AUTO_FAILOVER = 0 FOR CHANNEL \'%.192s\', or change GTID_MODE to value ON, before starting the replica receiver thread."

ER_FIREWALL_SERVICES_NOT_ACQUIRED
  eng "Could not acquire required component services."

ER_FIREWALL_UDF_REGISTER_FAILED
  eng "Automatic registration of function(s) failed."

ER_FIREWALL_PFS_TABLE_REGISTER_FAILED
  eng "Automatic registration of Performance schema table(s) failed."

ER_IB_MSG_STATS_SAMPLING_TOO_LARGE
  eng "%s"

ER_AUDIT_LOG_FILE_PRUNE_FAILED
  eng "Failed to auto-prune file '%s', Error (%d): %s"

ER_AUDIT_LOG_FILE_AUTO_PRUNED
  eng "File '%s' auto-pruned"

ER_COMPONENTS_INFRASTRUCTURE_MANIFEST_INIT
  eng "Received an error while processing components from manifest file: %s"

ER_COMPONENTS_INFRASTRUCTURE_MANIFEST_DEINIT
  eng "Received an error while unloading components read from manifest file: %s"

ER_WARN_COMPONENTS_INFRASTRUCTURE_MANIFEST_NOT_RO
  eng "Manifest file '%s' is not read-only. For better security, please make sure that the file is read-only."

ER_WARN_NO_KEYRING_COMPONENT_SERVICE_FOUND
  eng "No suitable '%s' service implementation found to fulfill the request."

ER_NOTE_KEYRING_COMPONENT_INITIALIZED
  eng "Keyring component initialized successfully."

ER_KEYRING_COMPONENT_NOT_INITIALIZED
  eng "The component is not initialized properly. Make sure that configuration is proper and use ALTER INSTANCE RELOAD KEYRING to reinitialize the component."

ER_KEYRING_COMPONENT_EXCEPTION
  eng "Keyring component encountered an exception while executing : '%s' API of service: '%s'"

ER_KEYRING_COMPONENT_MEMORY_ALLOCATION_ERROR
  eng "Failed to allocated memory for '%s' while executing: '%s' API of service: '%s'"

ER_NOTE_KEYRING_COMPONENT_AES_INVALID_MODE_BLOCK_SIZE
  eng "Empty or 0 values for AES encryption mode and/or block size are not permitted."

ER_NOTE_KEYRING_COMPONENT_AES_DATA_IDENTIFIER_EMPTY
  eng "A valid data identifier is required in order to fetch the key required for the AES operation."

ER_NOTE_KEYRING_COMPONENT_AES_INVALID_KEY
  eng "Key identified by Data ID: '%s' and Auth ID: '%s' is not of type AES."

ER_NOTE_KEYRING_COMPONENT_AES_OPERATION_ERROR
  eng "Encountered error: '%s' while executing '%s' API of keyring_aes service. Key details are Data ID: '%s' and Auth ID: '%s'."

ER_NOTE_KEYRING_COMPONENT_READ_DATA_NOT_FOUND
  eng "Could not find the data corresponding to Data ID: '%s', Auth ID: '%s'."

ER_NOTE_KEYRING_COMPONENT_WRITE_MAXIMUM_DATA_LENGTH
  eng "Maximum permissible size of data is '%zu' bits"

ER_NOTE_KEYRING_COMPONENT_STORE_FAILED
  eng "Error writing data for Data ID: '%s', Auth ID: '%s'. Either data already exists with same identifier or keyring backend encountered an error."

ER_NOTE_KEYRING_COMPONENT_REMOVE_FAILED
  eng "Error removing data for Data ID: '%s', Auth ID: '%s'. Either data does not exists with same identifier or keyring backend encountered an error."

ER_NOTE_KEYRING_COMPONENT_GENERATE_FAILED
  eng "Error generating data for Data ID: '%s', Auth ID: '%s'. Either data already exists with same identifier or keyring backend encountered an error."

ER_NOTE_KEYRING_COMPONENT_KEYS_METADATA_ITERATOR_FETCH_FAILED
  eng "Failed to get metadata from current keys metadata iterator position."

ER_NOTE_KEYRING_COMPONENT_METADATA_ITERATOR_INVALID_OUT_PARAM
  eng "Key and value length parameters must not be null."

ER_IB_WRN_FAILED_TO_ACQUIRE_SERVICE
  eng "Innodb could not acquire service : %s"

ER_IB_WRN_OLD_GEOMETRY_TYPE
  eng "Column %s of type GEOMETRY is in old (5.6) format which could be deprecated in the future. To change the format to latest, please consider rebuilding the table after the upgrade."

ER_NET_WAIT_ERROR2
  eng "'wait_timeout' period of %s seconds was exceeded for %s. The idle time since last command was too long."

ER_GRP_RPL_MEMBER_ACTION_TRIGGERED
  eng "The member action "%s" for event "%s" with priority "%u" will be run."

ER_GRP_RPL_MEMBER_ACTION_FAILURE_IGNORE
  eng "The member action "%s" for event "%s" with priority "%u" failed, this error is ignored as instructed. Please check previous messages in the error log for hints about what could have caused this failure."

ER_GRP_RPL_MEMBER_ACTION_FAILURE
  eng "The member action "%s" for event "%s" with priority "%u" failed. Please check previous messages in the error log for hints about what could have caused this failure."

ER_GRP_RPL_MEMBER_ACTION_PARSE_ON_RECEIVE
  eng "Unable to parse the member actions configuration sent by the primary."

ER_GRP_RPL_MEMBER_ACTION_UPDATE_ACTIONS
  eng "Unable to update the member actions configuration with the one sent by the primary. Please check the tables 'mysql.replication_group_member_actions' and 'mysql.replication_group_configuration_version'."

ER_GRP_RPL_MEMBER_ACTION_GET_EXCHANGEABLE_DATA
  eng "Unable to read the member actions configuration during group membership change. Please check the tables 'mysql.replication_group_member_actions' and 'mysql.replication_group_configuration_version'."

ER_GRP_RPL_MEMBER_ACTION_DEFAULT_CONFIGURATION
  eng "This member joined a group on which all members do not support member actions, as such it did reset its member configuration to the default one."

ER_GRP_RPL_MEMBER_ACTION_UNABLE_TO_SET_DEFAULT_CONFIGURATION
  eng "Unable to reset to member actions default configuration on member join. Please check the tables 'mysql.replication_group_member_actions' and 'mysql.replication_group_configuration_version'."

ER_GRP_RPL_MEMBER_ACTION_PARSE_ON_MEMBER_JOIN
  eng "Unable to parse the member actions configuration sent by the group on member join."

ER_GRP_RPL_MEMBER_ACTION_UPDATE_ACTIONS_ON_MEMBER_JOIN
  eng "Unable to update the member actions configuration on member join. Please check the tables 'mysql.replication_group_member_actions' and 'mysql.replication_group_configuration_version'."

ER_GRP_RPL_MEMBER_ACTION_INVALID_ACTIONS_ON_MEMBER_JOIN
  eng "The group members were unable to send their member actions configuration. Please check the tables 'mysql.replication_group_member_actions' and 'mysql.replication_group_configuration_version' on all members."

ER_GRP_RPL_MEMBER_ACTION_ENABLED
  eng "Member action enabled: "%s", type: "%s", event: "%s", priority: "%u", error_handling: "%s"."

ER_GRP_RPL_MEMBER_ACTION_DISABLED
  eng "Member action disabled: "%s", type: "%s", event: "%s", priority: "%u", error_handling: "%s"."

ER_GRP_RPL_MEMBER_ACTIONS_RESET
  eng "Member actions configuration was reset."

OBSOLETE_ER_DEPRECATED_TLS_VERSION_SESSION
  eng "Accepted a connection with deprecated protocol '%s' for account `%s`@`%s` from host `%s`. Client supplied username `%s`"

OBSOLETE_ER_WARN_DEPRECATED_TLS_VERSION_FOR_CHANNEL
  eng "A deprecated TLS version %s is enabled for channel %s"

ER_FIREWALL_DEPRECATED_USER_PROFILE
  eng "User profile \'%s\' loaded. Firewall user profiles are deprecated, consider migrating to group profiles."

ER_GRP_RPL_VIEW_CHANGE_UUID_INVALID
  eng "Invalid input value for group_replication_view_change_uuid '%s'. Please, provide a valid UUID."

ER_GRP_RPL_VIEW_CHANGE_UUID_SAME_AS_GROUP_NAME
  eng "Variable 'group_replication_view_change_uuid' cannot be set to the value of '%s'. If you want to use the UUID of 'group_replication_group_name' for the UUID of View_change_log_events, please set 'group_replication_view_change_uuid' to AUTOMATIC."

ER_GRP_RPL_GROUP_NAME_SAME_AS_VIEW_CHANGE_UUID
  eng "group_replication_group_name '%s', which is the same as group_replication_view_change_uuid. Please change group_replication_view_change_uuid to AUTOMATIC"

ER_GRP_RPL_VIEW_CHANGE_UUID_IS_SAME_AS_ANONYMOUS_TO_GTID_UUID
  eng "The group_replication_view_change_uuid '%s' is the same as the UUID value for ASSIGN_GTIDS_TO_ANONYMOUS_TRANSACTIONS in a server channel"

ER_GRP_RPL_GRP_VIEW_CHANGE_UUID_IS_INCOMPATIBLE_WITH_SERVER_UUID
  eng "group_replication_view_change_uuid is incompatible with group. group_replication_view_change_uuid %s matches server_uuid %s."

ER_GRP_RPL_VIEW_CHANGE_UUID_DIFF_FROM_GRP
  eng "The member is configured with a group_replication_view_change_uuid option value '%s' different from the group '%s'. The member will now exit the group."

ER_WARN_REPLICA_ANONYMOUS_TO_GTID_UUID_SAME_AS_VIEW_CHANGE_UUID
  eng "Replication channel '%.192s' is configured with ASSIGN_GTIDS_TO_ANONYMOUS_TRANSACTIONS='%s' which is equal to group_replication_view_change_uuid. To fix this issue, either change the group_replication_view_change_uuid or use a different value for ASSIGN_GTIDS_TO_ANONYMOUS_TRANSACTIONS."

ER_GRP_RPL_FAILED_TO_PARSE_THE_VIEW_CHANGE_UUID
  eng "Unable to parse the group_replication_view_change_uuid."

ER_GRP_RPL_FAILED_TO_GENERATE_SIDNO_FOR_VIEW_CHANGE_UUID
  eng "Unable to generate sidno for group_replication_view_change_uuid."

ER_GRP_RPL_VIEW_CHANGE_UUID_PARSE_ERROR
  eng "Unable to parse the group_replication_view_change_uuid during the Certification module initialization."

ER_GRP_RPL_UPDATE_GRPGTID_VIEW_CHANGE_UUID_EXECUTED_ERROR
  eng "Error updating group_gtid_executed GTID set with view change uuid during the Certification module initialization."

ER_GRP_RPL_ADD_VIEW_CHANGE_UUID_TO_GRP_SID_MAP_ERROR
  eng "Unable to add the group_replication_view_change_uuid sidno in the group_gtid_sid_map during the Certification module initialization."

ER_GRP_RPL_DONOR_VIEW_CHANGE_UUID_TRANS_INFO_ERROR
  eng "Unable to handle the donor's view change uuid transaction information when initializing the conflict detection component. Possible out of memory error."

ER_WARN_GRP_RPL_VIEW_CHANGE_UUID_FAIL_GET_VARIABLE
  eng "Unable to retrieve group_replication_view_change_uuid during server checks on replication operations."

ER_WARN_ADUIT_LOG_MAX_SIZE_AND_PRUNE_SECONDS_LOG
  eng "Both audit_log_max_size and audit_log_prune_seconds are set to non-zero. audit_log_max_size takes precedence and audit_log_prune_seconds is ignored"

ER_WARN_ADUIT_LOG_MAX_SIZE_CLOSE_TO_ROTATE_ON_SIZE_LOG
  eng "audit_log_rotate_on_size is not granular enough for the value of audit_log_max_size supplied. Should be at least %d times smaller."

ER_PLUGIN_INVALID_TABLE_DEFINITION
  eng "Invalid table definition for '%s.%s'."

ER_AUTH_KERBEROS_LOGGER_GENERIC_MSG
  eng "%s"

ER_INSTALL_PLUGIN_CONFLICT_LOG
  eng "Cannot install the %.192s plugin when the %.192s plugin is installed."

ER_DEPRECATED_PERSISTED_VARIABLE_WITH_ALIAS
  eng "The variable %s has been renamed to %s, and the old name deprecated. Only the old name was found in the persisted variable file. Next time the file is saved, both names will be stored. Issue any SET PERSIST command to save the file, get rid of this warning, and prepare the persisted configuration for when the variable is removed in a future version."

ER_LOG_COMPONENT_FLUSH_FAILED
  eng "%d error logging component(s) failed to flush. For file-based logs this can happen when the path or permissions of the log-file have changed. Failure to flush filed-based logs may affect log-rotation."

ER_IB_MSG_REENCRYPTED_TABLESPACE_KEY
  eng "Tablespace key for %s has been re-encrypted using the latest InnoDB master key. However, we recommend that you rebuild the table for better security."

ER_IB_MSG_REENCRYPTED_GENERAL_TABLESPACE_KEY
  eng "Tablespace key for %s has been re-encrypted using the latest InnoDB master key. However, we recommend that you reencrypt the tablespace for better security."

ER_IB_ERR_PAGE_ARCH_DBLWR_INIT_FAILED
  eng "Page Archiver's doublewrite buffer initialisation failed. Page tracking is at risk of losing tracked information."

ER_IB_MSG_RECOVERY_NO_SPACE_IN_REDO_LOG__SKIP_IBUF_MERGES
  eng "There is not enough free space in the redo log during recovery to perform pending ibuf merges. Please retry starting MySQL with --innodb-force-recovery=4."

ER_IB_MSG_RECOVERY_NO_SPACE_IN_REDO_LOG__UNEXPECTED
  eng "There is not enough free space in the redo log during recovery, restore from backup (or retry with --innodb-force-recovery=6)."

ER_WARN_AUDIT_LOG_FORMAT_UNIX_TIMESTAMP_ONLY_WHEN_JSON_LOG
  eng "audit_log_format_unix_timestamp is applicable only when audit_log_format = JSON."

# This error is not supposed to be reported to the users. It is only
# meant for internal use to signal that a statement should be
# reprepared for the primary storage engine, without transformations.
# The error should be caught and handled by the server.
ER_PREPARE_FOR_PRIMARY_ENGINE
  eng "Retry the statement using the primary storage engine."

ER_IB_MSG_PAR_RSEG_INIT_COMPLETE_MSG
  eng "Parallel initialization of rseg complete"

ER_IB_MSG_PAR_RSEG_INIT_TIME_MSG
  eng "Time taken to initialize rseg using %u thread: %u ms."

ER_DDL_MSG_1
  eng "DDL failed to create a thread to load an index, fall back to single thread"

ER_MTR_MSG_1
  eng "Debug_check_no_latching failed, slot->type=%d"

ER_GRP_RPL_MYSQL_NETWORK_PROVIDER_CLIENT_ERROR_CONN_ERR
  eng "Failed to establish MySQL client connection in Group Replication. Error establishing connection. Please refer to the manual to make sure that you configured Group Replication properly to work with MySQL Protocol connections."

ER_GRP_RPL_MYSQL_NETWORK_PROVIDER_CLIENT_ERROR_COMMAND_ERR
  eng "Failed to establish MySQL client connection in Group Replication. Error sending connection delegation command. Please refer to the manual to make sure that you configured Group Replication properly to work with MySQL Protocol connections."

ER_GRP_RPL_FAILOVER_CONF_GET_EXCHANGEABLE_DATA
  eng "Unable to read the replication failover channels configuration during group membership change. Please check the tables 'mysql.replication_asynchronous_connection_failover', 'mysql.replication_asynchronous_connection_failover_managed' and 'mysql.replication_group_configuration_version'."

ER_GRP_RPL_FAILOVER_CONF_DEFAULT_CONFIGURATION
  eng "This member joined a group on which all members do not support replication failover channels integration on Group Replication, as such it did reset its replication failover channels configuration to the default one."

ER_GRP_RPL_FAILOVER_CONF_UNABLE_TO_SET_DEFAULT_CONFIGURATION
  eng "Unable to reset to replication failover channels default configuration on member join. Please check the tables 'mysql.replication_asynchronous_connection_failover', 'mysql.replication_asynchronous_connection_failover_managed' and 'mysql.replication_group_configuration_version'."

ER_GRP_RPL_FAILOVER_CONF_PARSE_ON_MEMBER_JOIN
  eng "Unable to parse the replication failover channels configuration sent by the group on member join."

ER_GRP_RPL_FAILOVER_CONF_CHANNEL_DOES_NOT_EXIST
  eng "Unable to set SOURCE_CONNECTION_AUTO_FAILOVER on a non-existent or misconfigured replication channel '%s', please create the channel and rejoin the server to the group."

ER_GRP_RPL_FAILOVER_REGISTER_MESSAGE_LISTENER_SERVICE
  eng "Unable to register the listener 'replication_asynchronous_connection_failover_configuration' to the service 'group_replication_message_service_recv'."

ER_GRP_RPL_FAILOVER_PRIMARY_WITHOUT_MAJORITY
  eng "This server is not able to reach a majority of members in the group. This server will skip the replication failover channels handling until this server is back to the group majority."

ER_GRP_RPL_FAILOVER_PRIMARY_BACK_TO_MAJORITY
  eng "This server is back to the group majority. Replication failover channels handling is resumed."

ER_RPL_INCREMENTING_MEMBER_ACTION_VERSION
  eng "Error incrementing member action configuration version for %s.%s table."

ER_GRP_RPL_REPLICA_THREAD_ERROR_ON_SECONDARY_MEMBER
  eng "The '%s' thread of channel '%s' will error out as this server is a group secondary."

ER_IB_MSG_CLONE_DDL_NTFN
  eng "Clone DDL Notification: %s"

ER_IB_MSG_CLONE_DDL_APPLY
  eng "Clone DDL APPLY: %s"

ER_IB_MSG_CLONE_DDL_INVALIDATE
  eng "Clone DDL Invalidate : %s"

ER_IB_MSG_UNDO_ENCRYPTION_INFO_LOADED
  eng "Encryption key is loaded for undo tablespace '%s'."

ER_IB_WRN_ENCRYPTION_INFO_SIZE_MISMATCH
  eng "Ignoring encryption INFO size in redo log: %zu, expected: %zu"

ER_INVALID_AUTHENTICATION_POLICY
  eng "Option --authentication-policy is set to an invalid value. Please check if the specified authentication plugins are valid."

ER_AUTHENTICATION_PLUGIN_REGISTRATION_FAILED
  eng "Signature verification failed during registration."

ER_AUTHENTICATION_PLUGIN_REGISTRATION_INSUFFICIENT_BUFFER
  eng "Buffer too small to hold registration challenge response."

ER_AUTHENTICATION_PLUGIN_AUTH_DATA_CORRUPT
  eng "FIDO device authenticator data corrupt."

ER_AUTHENTICATION_PLUGIN_SIGNATURE_CORRUPT
  eng "FIDO device signature corrupt."

ER_AUTHENTICATION_PLUGIN_VERIFY_SIGNATURE_FAILED
  eng "Signature verification failed during authentication."

ER_AUTHENTICATION_PLUGIN_OOM
  eng "Out of memory."

ER_AUTHENTICATION_PLUGIN_LOG
  eng "Can't initialize logging service".

ER_WARN_REPLICA_GTID_ONLY_AND_GTID_MODE_NOT_ON
  eng "Replication channel '%.192s' is configured with GTID_ONLY=1, which is invalid when GTID_MODE <> ON. If you intend to disable GTIDs in the replication topology, change GTID_ONLY to 0."

ER_WARN_L_DISABLE_GTID_ONLY_WITH_SOURCE_AUTO_POS_INVALID_POS
  eng "The replication positions relative to the source may be out-of-date on channel '%.192s', due to the use of GTID_ONLY=1. The out-of-date positions can still be used in some cases so, in order to update them, we suggest that you start the replication to receive and apply at least one transaction, which will set the positions to valid values."

ER_RPL_CANNOT_OPEN_RELAY_LOG
  eng "Could not open relay log: %s"

ER_AUTHENTICATION_OCI_PLUGIN_NOT_INITIALIZED
  eng "Authentication plugin not initialized."

ER_AUTHENTICATION_OCI_PRIVATE_KEY_ERROR
  eng "Cannot use the generated private key file."

ER_AUTHENTICATION_OCI_DOWNLOAD_PUBLIC_KEY
  eng "Unavailable public key with fingerprint %s for user %s in tenancy %s ."

ER_AUTHENTICATION_OCI_IMDS
  eng "Cannot obtain the OCI configuration from the IMDS service."

ER_AUTHENTICATION_OCI_IAM
  eng "Cannot initialize the IAM service."

ER_AUTHENTICATION_OCI_INVALID_AUTHENTICATION_STRING
  eng "Invalid authentication string details for user: `%s`@`%s`."

ER_AUTHENTICATION_OCI_NO_MATCHING_GROUPS
  eng "None of the groups returned by IAM matches any of the entries from authentication string."

ER_AUTHENTICATION_OCI_NO_GROUPS_FOUND
  eng "User is not part of any groups. However, account is configured to use group mapping."

ER_AUTHENTICATION_OCI_NONCE
  eng "Received OpenSSL error: %s while authenticating user %s with fingerprint %s in tenancy %s ."

ER_HEALTH_WARNING_MEMORY_USAGE_LEVEL_1
  eng "%s: Warning Level 1 (%llu MiB): available=%llu MiB, total=%llu MiB, used=%.2f%%, mysqld=%llu MiB"

ER_HEALTH_WARNING_MEMORY_USAGE_LEVEL_2
  eng "%s: Warning Level 2 (%llu MiB): available=%llu MiB, total=%llu MiB, used=%.2f%%, mysqld=%llu MiB"

ER_HEALTH_WARNING_MEMORY_USAGE_LEVEL_3
  eng "%s: Warning Level 3 (%llu MiB): available=%llu MiB, total=%llu MiB, used=%.2f%%, mysqld=%llu MiB"

ER_GRP_RPL_SET_SINGLE_CONSENSUS_LEADER
  eng "The member %s:%u, with UUID: %s, was set as the single preferred consensus leader."

ER_GRP_RPL_ERROR_SET_SINGLE_CONSENSUS_LEADER
  eng "Something went wrong trying to set the member %s:%u, with UUID: %s, as the single preferred consensus leader. Please query the performance_schema.replication_group_communication_information table to see whether the operation took effect, i.e. whether the preferred consensus leader matches the current primary. If not, consider electing a different primary to try again. Please check the error log and GCS_DEBUG_TRACE for more information that may help understanding what went wrong."

ER_GRP_RPL_SET_MULTI_CONSENSUS_LEADER
  eng "All members were set as consensus leaders."

ER_GRP_RPL_ERROR_SET_MULTI_CONSENSUS_LEADER
  eng "Something went wrong trying to set all members as consensus leaders. Please query the performance_schema.replication_group_communication_information table to see whether the operation took effect, i.e. whether the consensus leaders match all members. If not, consider resetting the group communication protocol to a version < 8.0.22, or switch to single-primary mode and back again to multi-primary mode, to try again. Please check the error log and GCS_DEBUG_TRACE for more information that may help understanding what went wrong."

ER_GRP_RPL_PAXOS_SINGLE_LEADER_DIFF_FROM_GRP
  eng "This member is configured with a group_replication_paxos_single_leader option value of '%d' that is different from the group's value ('%d'). This member will now exit the group."

ER_MFA_USER_ATTRIBUTES_CORRUPT
  eng "Invalid and/or corrupted multi factor authentication methods in User_attributes column in mysql.user table. \"%s\"."

ER_MFA_PLUGIN_NOT_LOADED
  eng "Plugin \'%-.192s\' is not loaded; Ignoring user"

ER_WARN_DEPRECATED_CHARSET_OPTION
  eng "%s: The character set %s is deprecated and will be removed in a future release. Please consider using %s instead."

ER_WARN_DEPRECATED_COLLATION_OPTION
  eng "%s: '%-.64s' is a collation of the deprecated character set %s. Please consider using %s with an appropriate collation instead."

ER_REGEXP_MISSING_ICU_DATADIR
  eng "Missing data directory for ICU regular expressions: %s."

ER_IB_WARN_MANY_NON_LRU_FILES_OPENED
  eng "More than 90%% of files opened out of the innodb_open_files limit are files that are not easy to close. The performance of system may degrade. Consider increasing value of the innodb_open_files system variable. There are %zu such files opened out of the total limit for all files opened of %zu."

ER_IB_MSG_TRYING_TO_OPEN_FILE_FOR_LONG_TIME
  eng "Trying to open a file for %lld seconds. Configuration only allows for %zu open files. Consider setting innobase_open_files higher."

ER_GLOBAL_CONN_LIMIT
  eng "Connection closed. Global connection memory limit %llu bytes exceeded. Consumed %llu bytes."

ER_CONN_LIMIT
  eng "Connection closed. Connection memory limit %llu bytes exceeded. Consumed %llu bytes."

ER_WARN_AUDIT_LOG_DISABLED
  eng "Audit Log is disabled. Enable it with audit_log_disable = false."

ER_INVALID_TLS_VERSION
  eng "Option --tls-version or --admin-tls-version is set to an invalid value %s."

ER_RPL_RELAY_LOG_RECOVERY_GTID_ONLY
  eng "Relay log recovery on channel with GTID_ONLY=1. The channel will switch to a new relay log and the GTID protocol will be used to replicate unapplied transactions."

ER_KEYRING_OKV_STANDBY_SERVER_COUNT_EXCEEDED
  eng "Number of STANDBY_SERVER values exceeded maximum limit of 64."

ER_WARN_MIGRATION_EMPTY_SOURCE_KEYRING
  eng "Source keyring does not have any keys to migrate."

ER_WARN_CANNOT_PERSIST_SENSITIVE_VARIABLES
  eng "Cannot persist SENSITIVE system variables because keyring component support is unavailable and persist_sensitive_variables_in_plaintext is set to OFF. Please make sure that keyring services are active and required keys are available."

ER_CANNOT_INTERPRET_PERSISTED_SENSITIVE_VARIABLES
  eng "Cannot interpret persisted SENSITIVE system variables. Please make sure that keyring services are active and required keys are available."

ER_PERSISTED_VARIABLES_KEYRING_SUPPORT_REQUIRED
  eng "Keyring has to be loaded through manifest file in order to support secure storage for persisted variables"

ER_PERSISTED_VARIABLES_MASTER_KEY_NOT_FOUND
  eng "Could not find master key %s in keyring"

ER_PERSISTED_VARIABLES_MASTER_KEY_CANNOT_BE_GENERATED
  eng "A new master key %s could not be generated"

ER_PERSISTED_VARIABLES_ENCRYPTION_FAILED
  eng "Failed to encrypt %s using %s"

ER_PERSISTED_VARIABLES_DECRYPTION_FAILED
  eng "Failed to decrypt %s using %s"

ER_PERSISTED_VARIABLES_LACK_KEYRING_SUPPORT
  eng "Persisting SENSITIVE variables in encrypted form requires keyring component loaded through manifest file."

ER_MY_MALLOC_USING_JEMALLOC
  eng "Using jemalloc.dll for my_malloc and ut::malloc etc."

ER_MY_MALLOC_USING_STD_MALLOC
  eng "%s."

ER_MY_MALLOC_LOADLIBRARY_FAILED
  eng "%s."

ER_MY_MALLOC_GETPROCADDRESS_FAILED
  eng "%s."

ER_ACCOUNT_WITH_EXPIRED_PASSWORD
  eng "Password for the account '%-.48s'@'%-.64s' has expired. To log in, either change it using a client that supports expired passwords or send the change request to an administrator."

ER_THREAD_POOL_PLUGIN_STARTED
  eng "Thread pool plugin started successfully with parameters: %s"

ER_THREAD_POOL_DEDICATED_LISTENERS_INVALID
  eng "thread_pool_dedicated_listeners cannot be set unless thread_pool_max_transactions_limit > 0"

ER_IB_DBLWR_BYTES_INFO
  eng "%s"

ER_IB_RDBLWR_BYTES_INFO
  eng "%s"

ER_IB_MSG_LOG_FILE_IS_EMPTY
  eng "The redo log file %s is empty, which indicates it was not generated by InnoDB or become corrupted. Please restore the correct file or try recovering without the redo files, in read-only mode, by providing --innodb-force-recovery=6."

ER_IB_MSG_LOG_FILE_TOO_SMALL
  eng "The redo log file %s is smaller than %llu bytes, which indicates it was not generated by InnoDB or become corrupted. Please restore the correct file."

ER_IB_MSG_LOG_FILE_TOO_BIG
  eng "The redo log file %s is larger than %llu bytes, which indicates it was not generated by InnoDB or become corrupted. Please restore the correct file."

ER_IB_MSG_LOG_FILE_HEADER_READ_FAILED
  eng "Failed to read header of the redo log file %s"

ER_IB_MSG_LOG_INIT_DIR_NOT_EMPTY_WONT_INITIALIZE
  eng "--initialize specified but the redo log directory %s has redo log files inside. Aborting."

ER_IB_MSG_LOG_INIT_DIR_LIST_FAILED
  eng "Failed to list redo log files in the redo log directory %s"

ER_IB_MSG_LOG_INIT_DIR_MISSING_SUBDIR
  eng "Neither found %s subdirectory, nor %s* files in %s"

ER_IB_MSG_LOG_FILES_CREATED_BY_CLONE_AND_READ_ONLY_MODE
  eng "Cannot restore cloned data directory, InnoDB running in read-only mode!"

ER_IB_MSG_LOG_WRITER_WRITE_FAILED
  eng "Error %d encountered when writing to the redo log file: %s."

ER_IB_MSG_LOG_WRITER_WAIT_ON_NEW_LOG_FILE
  eng "Redo log writer is waiting for a new redo log file. Consider increasing innodb_redo_log_capacity."

ER_IB_MSG_RECOVERY_CHECKPOINT_OUTSIDE_LOG_FILE
  eng "Found checkpoint LSN %llu in a redo log file %s, but the file represents range of LSN values [%llu, %llu), so the file is corrupted."

ER_IB_MSG_LOG_WRITER_ENTERED_EXTRA_MARGIN
  eng "Redo log is running out of free space, pausing user threads... Consider increasing innodb_redo_log_capacity."

ER_IB_MSG_LOG_WRITER_EXITED_EXTRA_MARGIN
  eng "Redo log reclaimed some free space, resuming user threads."

ER_IB_MSG_LOG_PARAMS_FILE_SIZE_UNUSED
  eng "Ignored deprecated configuration parameter innodb_log_file_size. Used innodb_redo_log_capacity instead."

ER_IB_MSG_LOG_PARAMS_N_FILES_UNUSED
  eng "Ignored deprecated configuration parameter innodb_log_files_in_group. Used innodb_redo_log_capacity instead."

ER_IB_MSG_LOG_UPGRADE_FORCED_RECV
  eng "Cannot upgrade format (v%lu) of redo log files when innodb-force-recovery > 0."

ER_IB_MSG_LOG_UPGRADE_IN_READ_ONLY_MODE
  eng "Cannot upgrade format (v%lu) of redo log files in read-only mode (--innodb-read-only)."

ER_IB_MSG_LOG_UPGRADE_CLONED_DB
  eng "Cannot upgrade format (v%lu) of redo log files on cloned data directory. Please use an older version of MySQL - recover and shutdown (with innodb-fast-shutdown < 2)."

ER_IB_MSG_LOG_UPGRADE_UNINITIALIZED_FILES
  eng "Cannot upgrade format (v%lu) of redo log files because they are marked as uninitialized. Please use an older version of MySQL - recover and shutdown (with innodb-fast-shutdown < 2)."

ER_IB_MSG_LOG_UPGRADE_CORRUPTION__UNEXPECTED
  eng "Cannot upgrade format (v%lu) of redo log files when the redo log is corrupted. Please use an older version of MySQL - recover and shutdown (with innodb-fast-shutdown < 2)."

OBSOLETE_ER_IB_MSG_LOG_UPGRADE_NON_PERSISTED_DD_METADATA
  eng "Cannot upgrade format (v%lu) of redo log files when there is non-persisted DD metadata in redo. Please use an older version of MySQL - recover and shutdown (with innodb-fast-shutdown < 2)."

OBSOLETE_ER_IB_MSG_LOG_UPGRADE_FLUSH_FAILED__UNEXPECTED
  eng "Cannot upgrade format (v%lu) of redo log files, because InnoDB failed to reach state in which redo log is logically empty. Please use an older version of MySQL - recover and shutdown (with innodb-fast-shutdown < 2)."

OBSOLETE_ER_IB_MSG_LOG_FILES_RESIZE_ON_START_FAILED__UNEXPECTED
  eng "Failed to resize the redo log synchronously, because InnoDB failed to reach state in which redo log is logically empty. Please use an older version of MySQL - recover and shutdown (with innodb-fast-shutdown < 2)."

ER_IB_MSG_LOG_FILE_FOREIGN_UUID
  eng "The redo log file %s comes from other data directory than redo log file %s."

ER_IB_MSG_LOG_FILE_INVALID_START_LSN
  eng "The redo log file %s has invalid start_lsn %llu."

ER_IB_MSG_LOG_FILE_INVALID_LSN_RANGES
  eng "The redo log file %s has start_lsn %llu but expected %llu (end_lsn of the previous redo log file)."

ER_IB_MSG_LOG_FILE_MISSING_FOR_ID
  eng "Missing redo log file %s (with start_lsn = %llu)."

ER_IB_MSG_LOG_CHECKPOINT_FOUND
  eng "The latest found checkpoint is at lsn = %llu in redo log file %s."

ER_IB_MSG_LOG_FILES_CAPACITY_CHANGED
  eng "User has set innodb_redo_log_capacity to %lluM."

ER_IB_MSG_LOG_FILES_RESIZE_REQUESTED
  eng "Redo log has been requested to resize from %lluM to %lluM."

ER_IB_MSG_LOG_FILES_RESIZE_CANCELLED
  eng "Redo log resize has been cancelled."

ER_IB_MSG_LOG_FILES_RESIZE_FINISHED
  eng "Redo log has been resized to %lluM."

ER_IB_MSG_LOG_FILES_UPGRADE
  eng "Upgrading redo log: %lluM, LSN=%llu."

ER_IB_MSG_LOG_FILE_MARK_CURRENT_AS_INCOMPLETE
  eng "Marked the current redo log file %s as incomplete."

ER_IB_MSG_LOG_FILE_REMOVE_FAILED
  eng "Failed to remove redo log file %s."

ER_IB_MSG_LOG_FILE_RENAME_ON_CREATE_FAILED
  eng "Failed to rename %s when creating redo log file %s (error: %d)"

ER_IB_MSG_LOG_FILES_CREATED_BY_UNKNOWN_CREATOR
  eng "Redo log files created by unknown creator %s."

ER_IB_MSG_LOG_FILES_FOUND_MISSING
  eng "Found existing redo log files, but at least one is missing. It is unknown if recovery could reach physically consistent state. Please consider restoring from backup or providing --innodb-force-recovery > 0."

ER_IB_MSG_LOG_FILE_FORMAT_TOO_NEW
  eng "Found redo log file %s which has format (v%lu) and is stored outside #innodb_redo."

ER_IB_MSG_LOG_FILE_FORMAT_TOO_OLD
  eng "Found redo log file %s which has format (v%lu) and is stored inside #innodb_redo."

ER_IB_MSG_LOG_FILE_DIFFERENT_FORMATS
  eng "Found redo log files with different formats: %s has format v%lu, %s has format v%lu."

ER_IB_MSG_LOG_PRE_8_0_30_MISSING_FILE0
  eng "Missing ib_logfile0 in the directory %s."

ER_IB_MSG_LOG_PFS_ACQUIRE_SERVICES_FAILED
  eng "Failed to initialize services required to handle redo log PFS tables."

ER_IB_MSG_LOG_PFS_CREATE_TABLES_FAILED
  eng "Failed to create redo log PFS tables."

ER_IB_MSG_LOG_FILE_TRUNCATE
  eng "Truncating redo log file %s..."

ER_IB_MSG_LOG_FILE_UNUSED_RESIZE_FAILED
  eng "Failed to resize unused redo log file %s to %llu MB (%s)."

ER_IB_MSG_LOG_FILE_UNUSED_REMOVE_FAILED
  eng "Failed to remove unused redo log file %s."

ER_IB_MSG_LOG_FILE_UNUSED_RENAME_FAILED
  eng "Failed to rename unused redo log file %s to %s."

ER_IB_MSG_LOG_FILE_UNUSED_MARK_AS_IN_USE_FAILED
  eng "Failed to mark unused redo log file %s as in use (by renaming to %s)."

ER_IB_MSG_LOG_FILE_MARK_AS_UNUSED_FAILED
  eng "Failed to mark redo log file %s as unused (by renaming to %s)."

ER_IB_MSG_LOG_PARAMS_DEDICATED_SERVER_IGNORED
  eng "Option innodb_dedicated_server is ignored for innodb_redo_log_capacity, because innodb_redo_log_capacity, innodb_log_file_size or innodb_log_files_in_group is specified explicitly. Redo log capacity: %lluM."

ER_IB_MSG_LOG_PARAMS_LEGACY_USAGE
  eng "Deprecated configuration parameters innodb_log_file_size and/or innodb_log_files_in_group have been used to compute innodb_redo_log_capacity=%llu. Please use innodb_redo_log_capacity instead."

ER_GRP_RPL_FAILED_TO_LOG_VIEW_CHANGE
  eng "This member was unable to log the View_change_log_event into the binary log, hence it will leave the group. Please check that there is available disk space and add the member back to the group."

ER_BINLOG_CRASH_RECOVERY_MALFORMED_LOG
  eng "Found invalid event sequence while recovering from binary log file '%s', between positions %llu and %llu: %s. The recovery process was stopped early and no transaction was recovered. Side effects may be transactions in an inconsistent state between the binary log and the storage engines, or transactions kept by storage engines in a prepared state (possibly holding locks). Either fix the issues with the binary log or, to release possibly acquired locks, disable the binary log during server recovery. Note that disabling the binary log may lead to loss of transactions that were already acknowledged as successful to client connections and may have been replicated to other servers in the topology."

ER_BINLOG_CRASH_RECOVERY_ERROR_RETURNED_SE
  eng "Storage engines failed to recover one or more transactions. The recovery process was stopped early, check previous messages for the details on failed transactions. Side effects may be transactions in an inconsistent state between the binary log and the storage engines, or transactions kept by storage engines in a prepared state (possibly holding locks). Either fix the issues with the storage engine (out-of-memory, no disk space, etc) or, to release possibly acquired locks held by XA transactions, disable the binary log during server recovery and check consistency between storage engines and binary log files."

ER_BINLOG_CRASH_RECOVERY_ENGINE_RESULTS
  eng "Crash recovery finished in %s engine. %s"

ER_BINLOG_CRASH_RECOVERY_COMMIT_FAILED
  eng "Failed to commit %s in %s, with failure code %s."

ER_BINLOG_CRASH_RECOVERY_ROLLBACK_FAILED
  eng "Failed to rollback %s in %s, with failure code %s."

ER_BINLOG_CRASH_RECOVERY_PREPARE_FAILED
  eng "Failed to prepare %s in %s, with failure code %s."
ER_COMPONENT_EE_SYS_VAR_REGISTRATION_FAILURE
  eng "Cannot register variable '%s'. Please check if it is not already registered by another component."

ER_COMPONENT_EE_SYS_VAR_DEREGISTRATION_FAILURE
  eng "Cannot unregister variable '%s'. Please check if it was registered properly in the first place."

ER_COMPONENT_EE_FUNCTION_REGISTRATION_FAILURE
  eng "Cannot register function '%s'. Please check if it is not already registered."

ER_COMPONENT_EE_FUNCTION_DEREGISTRATION_FAILURE
  eng "Cannot unregister function '%s'. Please check if it was registered properly in the first place."

ER_COMPONENT_EE_FUNCTION_INVALID_ARGUMENTS
  eng "Invalid arguments to function '%s'. Expected values: %s."

ER_COMPONENT_EE_FUNCTION_INVALID_ALGORITHM
  eng "Invalid algorithm value '%.20s' in function %s."

ER_COMPONENT_EE_FUNCTION_KEY_LENGTH_OUT_OF_RANGE
  eng "Invalid key length '%d' for function '%s' with algorithm '%.20s'. Please provide a value between [%d, %d]."

ER_COMPONENT_EE_FUNCTION_PRIVATE_KEY_GENERATION_FAILURE
  eng "Failed to generate private key of length '%d' with algorithm '%.20s' in function '%s'. More details about the error would have been logged before this message."

ER_COMPONENT_EE_FUNCTION_PUBLIC_KEY_GENERATION_FAILURE
  eng "Failed to generate public key with algorithm '%.20s' for given private key in function '%s'. More details about the error would have been logged before this message."

ER_COMPONENT_EE_DATA_LENGTH_OUT_OF_RAGE
  eng "Invalid data length '%d' (in bytes) for function '%s' with algorithm '%.20s'. The maximum support data length for given private key is %d (in bytes)."

ER_COMPONENT_EE_DATA_ENCRYPTION_ERROR
  eng "Could not encrypt data in function '%s' using algorithm '%.20s'. Data length was '%d' bytes. More details about the error would have been logged before this message."

ER_COMPONENT_EE_DATA_DECRYPTION_ERROR
  eng "Could not decrypt data in function '%s' using algorithm '%.20s'. Data length was '%d' bytes. More details about the error would have been logged before this message."

ER_COMPONENT_EE_DATA_SIGN_ERROR
  eng "Could not sign data in function '%s' using algorithm '%.20s' and digest type '%.20s'. More details about the error would have logged before this message."

ER_COMPONENT_EE_OPENSSL_ERROR
  eng "Received OpenSSL error in function '%s' for algorithm '%s': '%s'"

ER_COMPONENT_EE_INSUFFICIENT_LENGTH
  eng "In function '%s' with algorithm '%s': insufficient output buffer length '%zu'. Required length '%zu'."

ER_SYSTEMD_NOTIFY_DEBUG
  eng "%s%s"

ER_TMP_SESSION_FOR_VAR
  eng "Setting session values for system variables only makes sense in a user session (failed to set '%.256s')."

ER_BUILD_ID
  eng "BuildID[sha1]=%s"

ER_THREAD_POOL_CANNOT_REGISTER_DYNAMIC_PRIVILEGE
  eng "Failed to register dynamic privilege %s."

ER_IB_MSG_LOG_WRITER_WAIT_ON_CONSUMER
  eng "Redo log writer is waiting for %s redo log consumer which is currently reading LSN=%llu preventing reclamation of subsequent portion of the redo log. Consider increasing innodb_redo_log_capacity."

ER_CONDITIONAL_DEBUG
  eng "%s"

ER_IB_MSG_PARSE_OLD_REDO_INDEX_VERSION
  eng "Recovery: Generating index information for INSTANT DDL Table in 8.0.29 format"

OBSOLETE_ER_RES_GRP_FAILED_TO_SWITCH_RESOURCE_GROUP
  eng "Failed to switch resource group. %s".

OBSOLETE_ER_RES_GRP_SWITCH_FAILED_COULD_NOT_ACQUIRE_GLOBAL_LOCK
  eng "Failed to switch resource group. Could not acquire resource groups global lock."

OBSOLETE_ER_RES_GRP_SWITCH_FAILED_COULD_NOT_ACQUIRE_LOCK
  eng "Failed to switch resource group. Could not acquire lock on resource group %s."

OBSOLETE_ER_RES_GRP_SWITCH_FAILED_UNABLE_TO_APPLY_RES_GRP
  eng "Failed to switch resource group. Unable to apply resource group controller %s."

ER_IB_MSG_CLEAR_INSTANT_DROP_COLUMN_METADATA
  eng "Failed to clear instant drop column metadata for table %s"

ER_COMPONENT_KEYRING_OCI_OPEN_KEY_FILE
  eng "Cannot open signing key file %s."

ER_COMPONENT_KEYRING_OCI_CREATE_PRIVATE_KEY
  eng "Out of memory! Cannot create private key."

ER_COMPONENT_KEYRING_OCI_READ_KEY_FILE
  eng "Cannot read signing key file %s."

ER_NOTE_COMPONENT_KEYRING_OCI_MISSING_NAME_OR_TYPE
  eng "Incomplete key: missing Name/Type for the Key: %s."

ER_WARN_COMPONENT_KEYRING_OCI_DUPLICATE_KEY
  eng "Duplicate key found in keyring with Name: %s and Owner: %s."

ER_KEYRING_OCI_PARSE_JSON
  eng "Error parsing JSON response %s."

ER_KEYRING_OCI_INVALID_JSON
  eng "Invalid JSON response!"

ER_KEYRING_OCI_HTTP_REQUEST
  eng "HTTP request failed with error: '%s'"

ER_THREAD_POOL_SYSVAR_CHANGE
  eng "Variable thread_pool.%s was updated: %s"

ER_STACK_BACKTRACE
  eng "%s"

ER_IB_MSG_BUF_POOL_RESIZE_COMPLETE_CUR_CODE
  eng "Status code %u: Completed"

ER_IB_MSG_BUF_POOL_RESIZE_PROGRESS_UPDATE
  eng "Status code %u: %u%% complete"

ER_IB_MSG_BUF_POOL_RESIZE_CODE_STATUS
  eng "Status code %u: %s"

ER_THREAD_POOL_QUERY_THREADS_PER_GROUP_INVALID
  eng "Invalid value set to thread_pool_query_threads_per_group. Valid value range is %u - %u."

ER_THREAD_POOL_QUERY_THRS_PER_GRP_EXCEEDS_TXN_THR_LIMIT
  eng "Query threads count(%u) exceeds transaction threads limit(%u) per group. Please use query threads count per group smaller or equal to max transaction threads limit per group"

ER_IB_MSG_INVALID_PAGE_TYPE
  eng "Found page type mismatch. Expected %u, found %u, in page: space_id=%lu page_no= %lu"

ER_IB_PARALLEL_READER_WORKER_INFO
  eng "preader: space_id=%zu, table=%s, index=%s, scan_ctx=%zu, ctx=%zu, thread_id=%zu, n_threads=%zu"

ER_IB_BULK_LOAD_SUBTREE_INFO
  eng "bulkload: space_id=%zu, table=%s, index=%s, height=%zu, n_extents=%zu, n_pages=%zu"

ER_IB_BULK_FLUSHER_INFO
  eng "bulkflusher: sleep_count=%zu, sleep_duration=%zu milliseconds, total_sleep=%zu milliseconds, pages_flushed=%zu"

ER_IB_BUFFER_POOL_OVERUSE
  eng "%s: Over 67 percent of the buffer pool (curr_size=%zu MB) is occupied by lock heaps or the adaptive hash index or BUF_BLOCK_MEMORY pages. Check that your transactions do not set too many row locks. Maybe you should make the buffer pool bigger?. Starting the InnoDB Monitor to print diagnostics."

ER_IB_BUFFER_POOL_FULL
  eng "%s: Over 95 percent of the buffer pool (curr_size=%zu MB) is occupied by lock heaps or the adaptive hash index or BUF_BLOCK_MEMORY pages. Check that your transactions do not set too many row locks. Maybe you should make the buffer pool bigger?. We intentionally generate a seg fault to print a stack trace on Linux!";

ER_IB_DUPLICATE_KEY
  eng "%s: table=%s, index=%s, n_uniq=%zu, n_fields=%zu, lhs=(%s), rhs=(%s)"

ER_REPLICATION_INCOMPATIBLE_TABLE_WITH_GIPK
  eng "Failed to apply row event with %d columns, originating from a server of version %s on table '%-.192s.%-.192s', which has %d columns, one of which is a generated implicit primary key. Replication is unsupported when the source server is older than 8.0.30, the replica table has a generated implicit primary key, and there is a difference in column count, not counting the replica's generated implicit primary key. Align the table schemas on source and replica, and restart replication."

ER_BULK_EXECUTOR_INFO
  eng "Bulk executor: %s"

ER_BULK_LOADER_INFO
  eng "Bulk loader: %s"

ER_BULK_LOADER_FILE_CONTAINS_LESS_LINES_THAN_IGNORE_CLAUSE_LOG
  eng "The first file being loaded contained less lines than the ignore clause"

ER_BULK_READER_INFO
  eng "Bulk reader: %s"

ER_BULK_READER_LIBCURL_INIT_FAILED_LOG
  eng "Bulk reader failed to initialize libcurl"

ER_BULK_READER_LIBCURL_ERROR_LOG
  eng "Bulk reader got libcurl error: %s"

ER_BULK_READER_SERVER_ERROR_LOG
  eng "Bulk reader got error response from server: %ld"

ER_BULK_READER_COMMUNICATION_ERROR_LOG
  eng "Bulk reader got error in communication with source server, check the error log for additional details"

ER_BULK_PARSER_MISSING_ENCLOSED_BY_LOG
  eng "Missing ENCLOSED BY character at row %ld in file %s. Add OPTIONALLY to the ENCLOSED BY clause to allow this input."

ER_BULK_PARSER_ROW_BUFFER_MAX_TOTAL_COLS_EXCEEDED_LOG
  eng "The number of input columns that need to be buffered for parsing exceeded predefined buffer max size for file '%s'."

ER_BULK_PARSER_COPY_BUFFER_SIZE_EXCEEDED_LOG
  eng "The column data that needed to be copied due to escaped characters exceeded the size of the internal copy buffer for file '%s'."

ER_BULK_PARSER_UNEXPECTED_END_OF_INPUT_LOG
  eng "Unexpected end of input found at row %ld in file '%s'. Data for some columns is missing."

ER_BULK_PARSER_UNEXPECTED_ROW_TERMINATOR_LOG
  eng "Unexpected row terminator found at row %ld in file '%s'. Data for some columns is missing."

ER_BULK_PARSER_UNEXPECTED_CHAR_AFTER_ENDING_ENCLOSED_BY_LOG
  eng "Unexpected characters after ending ENCLOSED BY character found at row %ld in file '%s'."

ER_BULK_PARSER_UNEXPECTED_CHAR_AFTER_NULL_ESCAPE_LOG
  eng "Unexpected characters after NULL escape (\N) found at row %ld in file '%s'."

ER_BULK_PARSER_UNEXPECTED_CHAR_AFTER_COLUMN_TERMINATOR_LOG
  eng "Unexpected characters after column terminator found at row %ld in file '%s'."

ER_BULK_PARSER_INCOMPLETE_ESCAPE_SEQUENCE_LOG
  eng "Unexpected end of input found at row %ld in file '%s' resulting in incomplete escape sequence."

ER_LOAD_BULK_DATA_WRONG_VALUE_FOR_FIELD_LOG
  eng "Incorrect %-.32s value: '%-.128s' for column '%-.192s' at row %ld in file '%-.192s'"

ER_LOAD_BULK_DATA_WARN_NULL_TO_NOTNULL_LOG
  eng "NULL supplied to NOT NULL column '%s' at row %ld in file '%-.192s'"

ER_IB_BULK_LOAD_THREAD_FAIL
   eng "%s: LOAD BULK DATA thread failure (err=%lu), table=%s, index=%s"

ER_IB_BULK_LOAD_MERGE_FAIL
   eng "%s: Failed to merge sub-trees in LOAD BULK DATA, table=%s, index=%s, details=%s"

ER_IB_LOAD_BULK_CONCURRENCY_REDUCED
   eng "LOAD BULK DATA: Buffer pool size is %zu. Reducing concurrency from %zu to %zu. table=%s."

ER_PLUGIN_EXCEPTION_OPERATION_FAILED
   eng "C++ Exception caught while %s the %s plugin: [%s]"

ER_REQUIRE_TABLE_PRIMARY_KEY_CHECK_GENERATE_WITH_GR_IN_REPO
   eng "Replication configuration appears to be corrupted. On Group Replication channel '%s', setting REQUIRE_TABLE_PRIMARY_KEY_CHECK to 'GENERATE' is not allowed. Run RESET REPLICA ALL to reset it."

ER_CHECK_TABLE_INSTANT_VERSION_BIT_SET
   eng "Record has both instant and version bit set."

ER_GRP_RPL_PAXOS_SINGLE_LEADER_DIFF_FROM_OLD_GRP
  eng "This member is configured with a group_replication_paxos_single_leader option value of 1 and it is trying to join a group with Communication Protocol Version below 8.0.27. In order to join this group, group_replication_paxos_single_leader value must be configured to the value 0. This member will now exit the group."

ER_IB_WRN_IGNORE_REDO_LOG_CAPACITY
  eng "Ignored the innodb-redo-log-capacity option in the Innodb read-only mode. Server is using active redo log files."

ER_IB_PRIMARY_KEY_IS_INSTANT
  eng "Unexpected INSTANTLY Added / Dropped column: '%s' at position %lu for Table '%s', Index '%s' while getting Primary Key for row logging"

ER_THREAD_POOL_IDLE_CONNECTION_CLOSED
   eng "%s"

ER_IB_HIDDEN_NAME_CONFLICT
   eng "Column name %s and internally generated INSTANT DROP column name %s is causing a conflict."

ER_IB_DICT_INVALID_COLUMN_POSITION
   eng "Field number: %llu too large, Total fields in Record: %zu."

ER_IB_DICT_LOG_TABLE_INFO
   eng "%s"

ER_RPL_ASYNC_NEXT_FAILOVER_CHANNEL_SELECTED
  eng "The connection has timed out after %lu retries connecting to '%s@%s:%d'%s, and therefore the MySQL server is going to attempt an asynchronous replication connection failover, to '%s@%s:%d'"

ER_RPL_REPLICA_SOURCE_UUID_HAS_NOT_CHANGED
  eng "The Replica which was connected to source \'%s:%d\', is now connected to new source \'%s:%d\', but still has the same server_uuid %s."

ER_RPL_REPLICA_SOURCE_UUID_HAS_CHANGED_HOST_PORT_UNCHANGED
  eng "The server_uuid for source server \'%s:%d\' has changed from %s to %s. This should not happen unless you have changed it manually."

ER_RPL_REPLICA_SOURCE_UUID_HOST_PORT_HAS_CHANGED
  eng "The source server has changed from \'%s:%d\' with server_uuid %s, to \'%s:%d\' with server_uuid %s."

ER_RPL_REPLICA_CONNECTED_TO_SOURCE_RPL_STARTED_FILE_BASED
  eng "Replica receiver thread%s: connected to source \'%s@%s:%d\' with server_uuid=%s, server_id=%d. Starting replication from file '%s', position '%s'."

ER_RPL_REPLICA_CONNECTED_TO_SOURCE_RPL_STARTED_GTID_BASED
  eng "Replica receiver thread%s: connected to source \'%s@%s:%d\' with server_uuid=%s, server_id=%d. Starting GTID-based replication."

ER_IB_INDEX_LOADER_DONE
   eng "Loader::build_all(): Completed building %zu indexes for old_table=%s, new_table=%s, err=%zu."

ER_IB_INDEX_BUILDER_DONE
   eng "Builder::finish(): Completed building index=%s of table=%s, err=%zu."

ER_WARN_DEPRECATED_USER_DEFINED_COLLATIONS_OPTION
   eng "%s: '%s' is a user defined collation. User defined collations are deprecated and will be removed in a future release. Consider using a compiled collation instead."

ER_IB_INDEX_BUILDER_INIT
   eng "Builder::init(): Initialize for building index=%s of table=%s, n_threads=%zu, sort buffer size=%zu bytes, i/o buffer size=%zu bytes."

ER_IB_SELECT_COUNT_STAR
   eng "SELECT COUNT(*) FROM table=%s, n_threads=%zu, n_partitions=%zu."

ER_IB_INDEX_LOG_VERSION_MISMATCH
   eng "Index log version %u did not match. Max index version is %u. Recovery can't continue. Please make sure server is not starting up with the datadir generated in future version."

ER_WARN_COMPONENTS_INFRASTRUCTURE_MANIFEST_MULTIPLE_KEYRING
   eng "Multiple keyring component URNs '%s' found in manifest file '%s'. Only one keyring component can be loaded at a time."

ER_GRP_RPL_HAS_STARTED
  eng "Plugin 'group_replication' has been started."

ER_CHECK_TABLE_MIN_REC_FLAG_SET
   eng "Minimum record flag is wrongly set to rec on page '%lu' at level '%lu' for index '%s' of table '%s'."

ER_CHECK_TABLE_MIN_REC_FLAG_NOT_SET
   eng "Minimum record flag is not set to first rec on page '%lu' at level '%lu' for index '%s' of table '%s'."

ER_LANGUAGE_COMPONENT_INFO
  eng "%s"

ER_LANGUAGE_COMPONENT_WARNING
  eng "%s"

ER_LANGUAGE_COMPONENT_ERROR
  eng "%s"

ER_NOTE_COMPONENT_SLOT_REGISTRATION_SUCCESS
  eng "Successfully registered slot '%d' for component '%s'."

ER_NOTE_COMPONENT_SLOT_DEREGISTRATION_SUCCESS
  eng "Successfully de-registered slot '%d' from component '%s'."

ER_WARN_CANNOT_FREE_COMPONENT_DATA_DEALLOCATION_FAILED
  eng "Cannot free resources stored by component '%s' in thread with ID: '%d'. Component failed to free required resources."

ER_IB_RESURRECT_TRX_INSERT
  eng "Transaction ID: %lu found for resurrecting inserts"

ER_IB_RESURRECT_TRX_UPDATE
  eng "Transaction ID: %lu found for resurrecting updates"

ER_IB_RESURRECT_IDENTIFY_TABLE_TO_LOCK
  eng "Identified table ID: %lu to acquire lock"

ER_IB_RESURRECT_ACQUIRE_TABLE_LOCK
  eng "Acquired lock on table ID: %lu, name: %s"

ER_IB_RESURRECT_RECORD_PROGRESS
  eng "Records read: %lu - Pages read: %lu"

ER_IB_RESURRECT_RECORD_COMPLETE
  eng "Total records resurrected: %lu - Total pages read: %lu - Total tables acquired: %lu"

ER_IB_RESURRECT_TRX_INSERT_COMPLETE
  eng "Resurrected %lu transactions doing inserts."

ER_IB_RESURRECT_TRX_UPDATE_COMPLETE
  eng "Resurrected %lu transactions doing updates."

ER_AUTHENTICATION_OCI_INVALID_TOKEN
  eng "Invalid security token provided by '%s' for '%s'@'%s': %s."

ER_AUTHENTICATION_OCI_TOKEN_DETAILS_MISMATCH
  eng "Unknown user/tenancy (user: %s tenancy: %s) found in security token provided by '%s' for '%s'@'%s'."

ER_AUTHENTICATION_OCI_TOKEN_NOT_VERIFIED
  eng "Verification failed for security token provided by '%s' for '%s'@'%s' : %s."

ER_AUTHENTICATION_OCI_DOWNLOAD_IDDP_PUBLIC_KEY
  eng "Could not download IDDP Public key. Please check if security token provided by '%s' for '%s'@'%s' is valid."

ER_AUTHENTICATION_OCI_NO_MATCHING_GROUPS_IN_TOKEN
  eng "None of the groups extracted from security token matches any of the entries from authentication string."

ER_SYS_VAR_REGISTRATION
  eng "Cannot register variable '%s'. Please check if it is not already registered by another component."

ER_SYS_VAR_DEREGISTRATION
  eng "Cannot unregister variable '%s'. Please check if it was registered properly in the first place."

ER_UDF_REGISTRATION
  eng "Cannot register function '%s'. Please check if it is not already registered by another component."

ER_UDF_DEREGISTRATION
  eng "Cannot unregister function '%s'. Please check if it was registered properly in the first place."

ER_PRIVILEGE_REGISTRATION
  eng "Cannot register privilege '%s'. Please check if it is not already registered."

ER_PRIVILEGE_DEREGISTRATION
  eng "Cannot unregister privilege '%s'. Please check if it was registered properly in the first place."

ER_UDF_EXEC_FAILURE
  eng "Error while executing UDF %s."

ER_UDF_EXEC_FAILURE_REASON
  eng "Error while executing UDF %s: %s."

ER_COMPONENT_SERVICE_CALL
  eng "%s failed."

ER_COMPONENT_SERVICE_CALL_RESULT
  eng "%s failed with %u."

ER_COMPONENT_LOCK
  eng "Lock failed at %s : %u."

ER_COMPONENT_UNLOCK
  eng "Lock from %s : %u failed to unlock."

ER_COMPONENT_MASKING_OTHER_ERROR
  eng "Masking component error: '%s'."

ER_COMPONENT_MASKING_ABI
  eng "%s failed."

ER_COMPONENT_MASKING_ABI_REASON
  eng "%s failed because %s."

ER_COMPONENT_MASKING_RANDOM_CREATE
  eng "Creation of random context failed."

ER_COMPONENT_MASKING_RANDOM_CREATE_REASON
  eng "Creation of random context failed because %s."

ER_COMPONENT_MASKING_CANNOT_ACCESS_TABLE
  eng "Cannot access %s.%s table."

ER_REDUCED_DBLWR_FILE_CORRUPTED
  eng "Cannot recover from detect_only doublewrite buffer as page %u from batch doublewrite file is corrupted."

ER_CONN_INIT_CONNECT_IGNORED_MFA
  eng "init_connect variable is ignored for user: %s host: %s due to multi-factor registration required sandboxing"

ER_SECONDARY_ENGINE_DDL_FAILED
  eng "Execution of alter table %s %s failed because %s."

ER_THREAD_POOL_CONNECTION_REPORT
   eng "TP conn (port: managed(delta), active, opened, closed, added, dropped): %s"

ER_REDUCED_DBLWR_PAGE_FOUND
  eng "Database page corruption of tablespace %s space_id: %u page_num: %u. Cannot recover it from the doublewrite buffer because it was written in detect_only-doublewrite mode."

<<<<<<< HEAD
ER_IB_BULK_FLUSHER_PUNCH_HOLE
  eng "bulkflusher: Failed to punch hole: table=%s, index=%s, space_id=%zu, page_no=%zu, disk_page_size=%zu, hole_size=%zu, file=%s, err=%zu"

ER_GRP_RPL_CONN_KILLED
   eng "%s as the client session was killed."
=======
ER_WARN_CANT_OPEN_CERTIFICATE
  eng "Cannot open certificate %s. Please check the cerificate"

ER_FAILED_TO_VALIDATE_CERTIFICATES_SERVER_EXIT
  eng "Certificate validation has failed. Stopping the server as tls-certificates-enforced-validation is enabled"

ER_WARN_CA_CERT_VERIFY_FAILED
  eng "CA certificate/certficates is invalid. Please check logs for more details."

ER_WARN_FAILED_TO_SETUP_TLS
  eng "Internal TLS error %s:%s:%d:%s"

ER_TLS_LIBRARY_ERROR_INTERNAL
  eng "Failed to set up TLS. Check logs for details"

ER_SERVER_CERT_VERIFY_FAILED
  eng "Server certificate %s verification has failed. Check logs for more details"

ER_WARN_CERTIFICATE_ERROR_STRING
  eng "Failed to validate certificate %s because %s"
>>>>>>> 9d784b04

# DO NOT add server-to-client messages here;
# they go in messages_to_clients.txt
# in the same directory as this file.
#
# This file is for messages intended for the error log only.
#
# See the FAQ in errmsg_readme.txt in the
# same directory as this file for more
# information.

#
# End of 8.0 error messages intended to be written to the server error log.
#

################################################################################
# Error numbers 50000 to 51999 are reserved. Please do not use them for
# other error messages.
################################################################################
reserved-error-section 50000 51999


# DO NOT append error messages here at the end.
#
#   If you came here to add a message, please read the FAQ in
#   errmsg_readme.txt to see where it should go.
#
#   Messages the server sends to the error log and messages
#   the server sends to its clients go to different places.
#   Messages for different server versions go to different places.
#   Messages that are built into the client library (libmysql/C-API)
#   go into yet a different place.<|MERGE_RESOLUTION|>--- conflicted
+++ resolved
@@ -12240,13 +12240,12 @@
 ER_REDUCED_DBLWR_PAGE_FOUND
   eng "Database page corruption of tablespace %s space_id: %u page_num: %u. Cannot recover it from the doublewrite buffer because it was written in detect_only-doublewrite mode."
 
-<<<<<<< HEAD
 ER_IB_BULK_FLUSHER_PUNCH_HOLE
   eng "bulkflusher: Failed to punch hole: table=%s, index=%s, space_id=%zu, page_no=%zu, disk_page_size=%zu, hole_size=%zu, file=%s, err=%zu"
 
 ER_GRP_RPL_CONN_KILLED
    eng "%s as the client session was killed."
-=======
+
 ER_WARN_CANT_OPEN_CERTIFICATE
   eng "Cannot open certificate %s. Please check the cerificate"
 
@@ -12267,7 +12266,6 @@
 
 ER_WARN_CERTIFICATE_ERROR_STRING
   eng "Failed to validate certificate %s because %s"
->>>>>>> 9d784b04
 
 # DO NOT add server-to-client messages here;
 # they go in messages_to_clients.txt
