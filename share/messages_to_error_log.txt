# Copyright (c) 2017, 2022, Oracle and/or its affiliates.
#
# This program is free software; you can redistribute it and/or modify
# it under the terms of the GNU General Public License, version 2.0,
# as published by the Free Software Foundation.
#
# This program is also distributed with certain software (including
# but not limited to OpenSSL) that is licensed under separate terms,
# as designated in a particular file or component or in included license
# documentation.  The authors of MySQL hereby grant you an additional
# permission to link the program and your derivative works with the
# separately licensed software that they have included with MySQL.
#
# Without limiting anything contained in the foregoing, this file,
# which is part of C Driver for MySQL (Connector/C), is also subject to the
# Universal FOSS Exception, version 1.0, a copy of which can be found at
# http://oss.oracle.com/licenses/universal-foss-exception.
#
# This program is distributed in the hope that it will be useful,
# but WITHOUT ANY WARRANTY; without even the implied warranty of
# MERCHANTABILITY or FITNESS FOR A PARTICULAR PURPOSE.  See the
# GNU General Public License, version 2.0, for more details.
#
# You should have received a copy of the GNU General Public License
# along with this program; if not, write to the Free Software
# Foundation, Inc., 51 Franklin St, Fifth Floor, Boston, MA 02110-1301  USA

################################################################################
# DO NOT add server-to-client messages here;
# they go in messages_to_clients.txt
# in the same directory as this file.
#
# This file is for messages intended for the error log only.
#
# See the FAQ in errmsg_readme.txt in the
# same directory as this file for more
# information.
################################################################################


# "languages" and "default-language" directives should not be set in this
# file; their values are carried over from messages_to_clients.txt.


################################################################################
#
# Start of 8.0 error messages (error log).
#
# The build process automatically starts with this offset
# for messages intended for the error-log. Setting it again
# here would be harmless; changing it would not as this
# offset is mentioned in the documentation and #defined in
# the source:
# start-error-number 10000

ER_PARSER_TRACE XX999
  eng "Parser saw: %s"

ER_BOOTSTRAP_CANT_THREAD
  eng "Can't create thread to handle bootstrap (errno: %d)"

ER_TRIGGER_INVALID_VALUE
  eng "Trigger for table '%s'.'%s': invalid %s value (%s)."

ER_OPT_WRONG_TREE
  eng "Wrong tree: %s"

ER_DD_FAILSAFE
  eng "Error: Invalid %s"

ER_DD_NO_WRITES_NO_REPOPULATION
  eng "Skip re-populating collations and character sets tables in %s%sread-only mode."

ER_DD_VERSION_FOUND
  eng "Using data dictionary with version '%d'."

ER_DD_VERSION_INSTALLED
  eng "Installed data dictionary with version %d"

ER_DD_VERSION_UNSUPPORTED
  eng "Data Dictionary version '%d' not supported."

OBSOLETE_ER_LOG_SYSLOG_FACILITY_FAIL
  eng "Failed to set syslog facility to \"%s\", setting to \"%s\" (%d) instead."

ER_LOG_SYSLOG_CANNOT_OPEN
  eng "Cannot open %s; check privileges, or remove syseventlog from --log-error-services!"

ER_LOG_SLOW_CANNOT_OPEN
  eng " either restart the query logging by using \"SET GLOBAL SLOW_QUERY_LOG=ON\" or"

ER_LOG_GENERAL_CANNOT_OPEN
  eng " either restart the query logging by using \"SET GLOBAL GENERAL_LOG=ON\" or"

ER_LOG_CANNOT_WRITE
  eng "Failed to write to %s: %s"

ER_RPL_ZOMBIE_ENCOUNTERED
  eng "While initializing dump thread for replica with %s <%s>, found a zombie dump thread with the same %s. Source is killing the zombie dump thread(%u)."

ER_RPL_GTID_TABLE_CANNOT_OPEN
  eng "Gtid table is not ready to be used. Table '%s.%s' cannot be opened."

ER_SYSTEM_SCHEMA_NOT_FOUND
  eng "System schema directory does not exist."

ER_DD_INIT_UPGRADE_FAILED
  eng "Error in initializing dictionary, upgrade will do a cleanup and exit"

ER_VIEW_UNKNOWN_CHARSET_OR_COLLATION
  eng "View '%s'.'%s': unknown charset name and/or collation name (client: '%s'; connection: '%s')."

ER_DD_VIEW_CANT_ALLOC_CHARSET
  eng "Error in allocating memory for character set name for view %s.%s."

ER_DD_INIT_FAILED
  eng "Data Dictionary initialization failed."

ER_DD_UPDATING_PLUGIN_MD_FAILED
  eng "Failed to update plugin metadata in dictionary tables."

ER_DD_POPULATING_TABLES_FAILED
  eng "Failed to Populate DD tables."

ER_DD_VIEW_CANT_CREATE
  eng "Error in Creating View %s.%s"

ER_DD_METADATA_NOT_FOUND
  eng "Unable to start server. Cannot find the meta data for data dictionary table '%s'."

ER_DD_CACHE_NOT_EMPTY_AT_SHUTDOWN
  eng "Dictionary cache not empty at shutdown."

ER_DD_OBJECT_REMAINS
  eng "Dictionary objects used but not released."

ER_DD_OBJECT_REMAINS_IN_RELEASER
  eng "Dictionary objects left in default releaser."

ER_DD_OBJECT_RELEASER_REMAINS
  eng "Dictionary object auto releaser not deleted"

ER_DD_CANT_GET_OBJECT_KEY
  eng "Error: Unable to create primary object key"

ER_DD_CANT_CREATE_OBJECT_KEY
  eng "Error: Unable to create object key"

ER_CANT_CREATE_HANDLE_MGR_THREAD
  eng "Can't create handle_manager thread (errno= %d)"

ER_RPL_REPO_HAS_GAPS
  eng "It is not possible to change the type of the relay log's repository because there are workers' repositories with gaps. Please, fix the gaps first before doing such change."

ER_INVALID_VALUE_FOR_ENFORCE_GTID_CONSISTENCY
  eng "option 'enforce-gtid-consistency': value '%s' was not recognized. Setting enforce-gtid-consistency to OFF."

ER_CHANGED_ENFORCE_GTID_CONSISTENCY
  eng "Changed ENFORCE_GTID_CONSISTENCY from %s to %s."

ER_CHANGED_GTID_MODE
 eng "Changed GTID_MODE from %s to %s."

ER_DISABLED_STORAGE_ENGINE_AS_DEFAULT
  eng "%s is set to a disabled storage engine %s."

ER_DEBUG_SYNC_HIT
  eng "Debug sync points hit:                   %22s"

ER_DEBUG_SYNC_EXECUTED
  eng "Debug sync points executed:              %22s"

ER_DEBUG_SYNC_THREAD_MAX
  eng "Debug sync points max active per thread: %22s"

ER_DEBUG_SYNC_OOM
  eng "Debug Sync Facility disabled due to lack of memory."

ER_CANT_INIT_TC_LOG
  eng "Can't init tc log"

ER_EVENT_CANT_INIT_QUEUE
  eng "Event Scheduler: Can't initialize the execution queue"

ER_EVENT_PURGING_QUEUE
  eng "Event Scheduler: Purging the queue. %u events"

ER_EVENT_LAST_EXECUTION
  eng "Event Scheduler: Last execution of %s.%s. %s"

ER_EVENT_MESSAGE_STACK
  eng "%*s"

ER_EVENT_EXECUTION_FAILED
  eng "Event Scheduler: [%s].[%s.%s] event execution failed."

ER_CANT_INIT_SCHEDULER_THREAD
  eng "Event Scheduler: Cannot initialize the scheduler thread"

ER_SCHEDULER_STOPPED
  eng "Event Scheduler: Stopped"

ER_CANT_CREATE_SCHEDULER_THREAD
  eng "Event scheduler: Failed to start scheduler, Can not create thread for event scheduler (errno=%d)"

ER_SCHEDULER_WAITING
  eng "Event Scheduler: Waiting for the scheduler thread to reply"

ER_SCHEDULER_STARTED
  eng "Event Scheduler: scheduler thread started with id %u"

ER_SCHEDULER_STOPPING_FAILED_TO_GET_EVENT
  eng "Event Scheduler: Serious error during getting next event to execute. Stopping"

ER_SCHEDULER_STOPPING_FAILED_TO_CREATE_WORKER
  eng "Event_scheduler::execute_top: Can not create event worker thread (errno=%d). Stopping event scheduler"

ER_SCHEDULER_KILLING
  eng "Event Scheduler: Killing the scheduler thread, thread id %u"

ER_UNABLE_TO_RESOLVE_IP
  eng "IP address '%s' could not be resolved: %s"

ER_UNABLE_TO_RESOLVE_HOSTNAME
  eng "Host name '%s' could not be resolved: %s"

ER_HOSTNAME_RESEMBLES_IPV4
  eng "IP address '%s' has been resolved to the host name '%s', which resembles IPv4-address itself."

ER_HOSTNAME_DOESNT_RESOLVE_TO
  eng "Hostname '%s' does not resolve to '%s'."

ER_ADDRESSES_FOR_HOSTNAME_HEADER
  eng "Hostname '%s' has the following IP addresses:"

ER_ADDRESSES_FOR_HOSTNAME_LIST_ITEM
  eng " - %s"

ER_TRG_WITHOUT_DEFINER
  eng "Definer clause is missing in Trigger of Table %s. Rebuild Trigger to fix definer."

ER_TRG_NO_CLIENT_CHARSET
  eng "Client character set is missing for trigger of table %s. Using default character set."

ER_PARSING_VIEW
  eng "Error in parsing view %s.%s"

ER_COMPONENTS_INFRASTRUCTURE_BOOTSTRAP
  eng "Failed to bootstrap components infrastructure."

ER_COMPONENTS_INFRASTRUCTURE_SHUTDOWN
  eng "Failed to shutdown components infrastructure."

ER_COMPONENTS_PERSIST_LOADER_BOOTSTRAP
  eng "Failed to bootstrap persistent components loader."

ER_DEPART_WITH_GRACE
  eng "Giving %d client threads a chance to die gracefully"

ER_CA_SELF_SIGNED
  eng "CA certificate %s is self signed."

ER_SSL_LIBRARY_ERROR
   eng "Failed to set up SSL because of the following SSL library error: %s"

ER_NO_THD_NO_UUID
  eng "Failed to generate a server UUID because it is failed to allocate the THD."

ER_UUID_SALT
  eng "Salting uuid generator variables, current_pid: %lu, server_start_time: %lu, bytes_sent: %llu, "

ER_UUID_IS
  eng "Generated uuid: '%s', server_start_time: %lu, bytes_sent: %llu"

ER_UUID_INVALID
  eng "The server_uuid stored in auto.cnf file is not a valid UUID."

ER_UUID_SCRUB
  eng "Garbage characters found at the end of the server_uuid value in auto.cnf file. It should be of length '%d' (UUID_LENGTH). Clear it and restart the server. "

ER_CREATING_NEW_UUID
  eng "No existing UUID has been found, so we assume that this is the first time that this server has been started. Generating a new UUID: %s."

ER_CANT_CREATE_UUID
  eng "Initialization of the server's UUID failed because it could not be read from the auto.cnf file. If this is a new server, the initialization failed because it was not possible to generate a new UUID."

ER_UNKNOWN_UNSUPPORTED_STORAGE_ENGINE
  eng "Unknown/unsupported storage engine: %s"

ER_SECURE_AUTH_VALUE_UNSUPPORTED
  eng "Unsupported value 0 for secure-auth"

ER_INVALID_INSTRUMENT
  eng "Invalid instrument name or value for performance_schema_instrument '%s'",

ER_INNODB_MANDATORY
  eng "The use of InnoDB is mandatory since MySQL 5.7. The former options like '--innodb=0/1/OFF/ON' or '--skip-innodb' are ignored."

OBSOLETE_ER_INNODB_CANNOT_BE_IGNORED
  eng "ignore-builtin-innodb is ignored and will be removed in future releases."

OBSOLETE_ER_OLD_PASSWORDS_NO_MIDDLE_GROUND
  eng "Invalid old_passwords mode: 1. Valid values are 2 and 0"

ER_VERBOSE_REQUIRES_HELP
  eng "--verbose is for use with --help; did you mean --log-error-verbosity?"

ER_POINTLESS_WITHOUT_SLOWLOG
  eng "options --log-slow-admin-statements, --log-queries-not-using-indexes and --log-slow-replica-statements have no effect if --slow-query-log is not set"

ER_WASTEFUL_NET_BUFFER_SIZE
  eng "net_buffer_length (%lu) is set to be larger than max_allowed_packet (%lu). Please rectify."

ER_DEPRECATED_TIMESTAMP_IMPLICIT_DEFAULTS
  eng "TIMESTAMP with implicit DEFAULT value is deprecated. Please use --explicit_defaults_for_timestamp server option (see documentation for more details)."

ER_FT_BOOL_SYNTAX_INVALID
  eng "Invalid ft-boolean-syntax string: %s"

ER_CREDENTIALLESS_AUTO_USER_BAD
  eng "'NO_AUTO_CREATE_USER' sql mode was not set."

ER_CONNECTION_HANDLING_OOM
  eng "Could not allocate memory for connection handling"

ER_THREAD_HANDLING_OOM
  eng "Could not allocate memory for thread handling"

ER_CANT_CREATE_TEST_FILE
  eng "Can't create test file %s"

ER_CANT_CREATE_PID_FILE
  eng "Can't start server: can't create PID file: %s"

ER_CANT_REMOVE_PID_FILE
  eng "Unable to delete pid file: %s"

ER_CANT_CREATE_SHUTDOWN_THREAD
  eng "Can't create thread to handle shutdown requests (errno= %d)"

ER_SEC_FILE_PRIV_CANT_ACCESS_DIR
  eng "Failed to access directory for --secure-file-priv. Please make sure that directory exists and is accessible by MySQL Server. Supplied value : %s"

ER_SEC_FILE_PRIV_IGNORED
  eng "Ignoring --secure-file-priv value as server is running with --initialize(-insecure)."

ER_SEC_FILE_PRIV_EMPTY
  eng "Insecure configuration for --secure-file-priv: Current value does not restrict location of generated files. Consider setting it to a valid, non-empty path."

ER_SEC_FILE_PRIV_NULL
  eng "--secure-file-priv is set to NULL. Operations related to importing and exporting data are disabled"

ER_SEC_FILE_PRIV_DIRECTORY_INSECURE
  eng "Insecure configuration for --secure-file-priv: %s is accessible through --secure-file-priv. Consider choosing a different directory."

ER_SEC_FILE_PRIV_CANT_STAT
  eng "Failed to get stat for directory pointed out by --secure-file-priv"

ER_SEC_FILE_PRIV_DIRECTORY_PERMISSIONS
  eng "Insecure configuration for --secure-file-priv: Location is accessible to all OS users. Consider choosing a different directory."

ER_SEC_FILE_PRIV_ARGUMENT_TOO_LONG
  eng "Value for --secure-file-priv is longer than maximum limit of %d"

ER_CANT_CREATE_NAMED_PIPES_THREAD
  eng "Can't create thread to handle named pipes (errno= %d)"

ER_CANT_CREATE_TCPIP_THREAD
  eng "Can't create thread to handle TCP/IP (errno= %d)"

ER_CANT_CREATE_SHM_THREAD
  eng "Can't create thread to handle shared memory (errno= %d)"

ER_CANT_CREATE_INTERRUPT_THREAD
  eng "Can't create interrupt-thread (error %d, errno: %d)"

ER_WRITABLE_CONFIG_REMOVED
  eng "World-writable config file '%s' has been removed."

ER_CORE_VALUES
  eng "setrlimit could not change the size of core files to 'infinity';  We may not be able to generate a core file on signals"

ER_WRONG_DATETIME_SPEC
  eng "Wrong date/time format specifier: %s"

ER_RPL_BINLOG_FILTERS_OOM
  eng "Could not allocate replication and binlog filters: %s"

ER_KEYCACHE_OOM
  eng "Cannot allocate the keycache"

ER_CONFIRMING_THE_FUTURE
  eng "Current time has got past year 2038. Validating current time with %d iterations before initiating the normal server shutdown process."

ER_BACK_IN_TIME
  eng "Iteration %d: Obtained valid current time from system"

ER_FUTURE_DATE
  eng "Iteration %d: Current time obtained from system is greater than 2038"

ER_UNSUPPORTED_DATE
  eng "This MySQL server doesn't support dates later then 2038"

ER_STARTING_AS
  eng "%s (mysqld %s) starting as process %lu"

ER_SHUTTING_DOWN_REPLICA_THREADS
  eng "Shutting down replica threads"

ER_DISCONNECTING_REMAINING_CLIENTS
  eng "Forcefully disconnecting %d remaining clients"

ER_ABORTING
  eng "Aborting"

ER_BINLOG_END
  eng "Binlog end"

ER_CALL_ME_LOCALHOST
  eng "gethostname failed, using '%s' as hostname"

ER_USER_REQUIRES_ROOT
  eng "One can only use the --user switch if running as root"

ER_REALLY_RUN_AS_ROOT
  eng "Fatal error: Please read \"Security\" section of the manual to find out how to run mysqld as root!"

ER_USER_WHAT_USER
  eng "Fatal error: Can't change to run as user '%s' ;  Please check that the user exists!"

ER_TRANSPORTS_WHAT_TRANSPORTS
  eng "Server is started with --require-secure-transport=ON but no secure transports (SSL or Shared Memory) are configured."

ER_FAIL_SETGID
  eng "setgid: %s"

ER_FAIL_SETUID
  eng "setuid: %s"

ER_FAIL_SETREGID
  eng "setregid: %s"

ER_FAIL_SETREUID
  eng "setreuid: %s"

ER_FAIL_CHROOT
  eng "chroot: %s"

ER_WIN_LISTEN_BUT_HOW
  eng "TCP/IP, --shared-memory, or --named-pipe should be configured on NT OS"

ER_NOT_RIGHT_NOW
  eng "CTRL-C ignored during startup"

ER_FIXING_CLIENT_CHARSET
  eng "'%s' can not be used as client character set. '%s' will be used as default client character set."

ER_OOM
  eng "Out of memory"

ER_FAILED_TO_LOCK_MEM
  eng "Failed to lock memory. Errno: %d"

ER_MYINIT_FAILED
  eng "my_init() failed."

ER_BEG_INITFILE
  eng "Execution of init_file \'%s\' started."

ER_END_INITFILE
  eng "Execution of init_file \'%s\' ended."

ER_CHANGED_MAX_OPEN_FILES
  eng "Changed limits: max_open_files: %lu (requested %lu)"

ER_CANT_INCREASE_MAX_OPEN_FILES
  eng "Could not increase number of max_open_files to more than %lu (request: %lu)"

ER_CHANGED_MAX_CONNECTIONS
  eng "Changed limits: max_connections: %lu (requested %lu)"

ER_CHANGED_TABLE_OPEN_CACHE
  eng "Changed limits: table_open_cache: %lu (requested %lu)"

ER_THE_USER_ABIDES
  eng "Ignoring user change to '%s' because the user was set to '%s' earlier on the command line"

ER_RPL_CANT_ADD_DO_TABLE
  eng "Could not add do table rule '%s'!"

ER_RPL_CANT_ADD_IGNORE_TABLE
  eng "Could not add ignore table rule '%s'!"

ER_TRACK_VARIABLES_BOGUS
  eng "The variable session_track_system_variables either has duplicate values or invalid values."

ER_EXCESS_ARGUMENTS
  eng "Too many arguments (first extra is '%s')."

ER_VERBOSE_HINT
  eng "Use --verbose --help to get a list of available options!"

ER_CANT_READ_ERRMSGS
  eng "Unable to read errmsg.sys file"

ER_CANT_INIT_DBS
  eng "Can't init databases"

ER_LOG_OUTPUT_CONTRADICTORY
  eng "There were other values specified to log-output besides NONE. Disabling slow and general logs anyway."

ER_NO_CSV_NO_LOG_TABLES
  eng "CSV engine is not present, falling back to the log files"

ER_RPL_REWRITEDB_MISSING_ARROW
  eng "Bad syntax in replicate-rewrite-db - missing '->'!"

ER_RPL_REWRITEDB_EMPTY_FROM
  eng "Bad syntax in replicate-rewrite-db - empty FROM db!"

ER_RPL_REWRITEDB_EMPTY_TO
  eng "Bad syntax in replicate-rewrite-db - empty TO db!"

ER_LOG_FILES_GIVEN_LOG_OUTPUT_IS_TABLE
  eng "Although a path was specified for the %s, log tables are used. To enable logging to files use the --log-output=file option."

ER_LOG_FILE_INVALID
  eng "Invalid value for %s: %s"

ER_LOWER_CASE_TABLE_NAMES_CS_DD_ON_CI_FS_UNSUPPORTED
  eng "The server option 'lower_case_table_names' is configured to use case sensitive table names but the data directory is on a case-insensitive file system which is an unsupported combination. Please consider either using a case sensitive file system for your data directory or switching to a case-insensitive table name mode."

ER_LOWER_CASE_TABLE_NAMES_USING_2
  eng "Setting lower_case_table_names=2 because file system for %s is case insensitive"

ER_LOWER_CASE_TABLE_NAMES_USING_0
  eng "lower_case_table_names was set to 2, even though your the file system '%s' is case sensitive.  Now setting lower_case_table_names to 0 to avoid future problems."

ER_NEED_LOG_BIN
  eng "You need to use --log-bin to make %s work."

ER_NEED_FILE_INSTEAD_OF_DIR
  eng "Path '%s' is a directory name, please specify a file name for %s option"

# Unused since MySQL 8.0.3
ER_LOG_BIN_BETTER_WITH_NAME
  eng "No argument was provided to --log-bin, and --log-bin-index was not used; so replication may break when this MySQL server acts as a source and has his hostname changed!! Please use '--log-bin=%s' to avoid this problem."

ER_BINLOG_NEEDS_SERVERID
  eng "You have enabled the binary log, but you haven't provided the mandatory server-id. Please refer to the proper server start-up parameters documentation"

ER_RPL_CANT_MAKE_PATHS
  eng "Unable to create replication path names: out of memory or path names too long (path name exceeds %d or file name exceeds %d)."

ER_CANT_INITIALIZE_GTID
  eng "Failed to initialize GTID structures."

ER_CANT_INITIALIZE_EARLY_PLUGINS
  eng "Failed to initialize early plugins."

ER_CANT_INITIALIZE_BUILTIN_PLUGINS
  eng "Failed to initialize builtin plugins."

ER_CANT_INITIALIZE_DYNAMIC_PLUGINS
  eng "Failed to initialize dynamic plugins."

ER_PERFSCHEMA_INIT_FAILED
  eng "Performance schema disabled (reason: init failed)."

ER_STACKSIZE_UNEXPECTED
  eng "Asked for %lu thread stack, but got %ld"

OBSOLETE_ER_CANT_SET_DATADIR
  eng "failed to set datadir to %s"

ER_CANT_STAT_DATADIR
  eng "Can't read data directory's stats (%d): %s. Assuming that it's not owned by the same user/group"

ER_CANT_CHOWN_DATADIR
  eng "Can't change data directory owner to %s"

ER_CANT_SET_UP_PERSISTED_VALUES
  eng "Setting persistent options failed."

ER_CANT_SAVE_GTIDS
  eng "Failed to save the set of Global Transaction Identifiers of the last binary log into the mysql.gtid_executed table while the server was shutting down. The next server restart will make another attempt to save Global Transaction Identifiers into the table."

ER_AUTH_CANT_SET_DEFAULT_PLUGIN
  eng "Can't start server: Invalid value for --default-authentication-plugin"

ER_CANT_JOIN_SHUTDOWN_THREAD
  eng "Could not join %sthread. error:%d"

ER_CANT_HASH_DO_AND_IGNORE_RULES
  eng "An error occurred while building do_table and ignore_table rules to hashes for global replication filter."

ER_CANT_OPEN_CA
  eng "Error opening CA certificate file"

ER_CANT_ACCESS_CAPATH
  eng "Error accessing directory pointed by --ssl-capath"

ER_SSL_TRYING_DATADIR_DEFAULTS
  eng "Found %s, %s and %s in data directory. Trying to enable SSL support using them."

ER_AUTO_OPTIONS_FAILED
  eng "Failed to create %s(file: '%s', errno %d)"

ER_CANT_INIT_TIMER
  eng "Failed to initialize timer component (errno %d)."

ER_SERVERID_TOO_LARGE
  eng "server-id configured is too large to represent with server-id-bits configured."

ER_DEFAULT_SE_UNAVAILABLE
  eng "Default%s storage engine (%s) is not available"

ER_CANT_OPEN_ERROR_LOG
  eng "Could not open file '%s' for error logging%s%s"

ER_INVALID_ERROR_LOG_NAME
  eng "Invalid log file name after expanding symlinks: '%s'"

ER_RPL_INFINITY_DENIED
  eng "using --replicate-same-server-id in conjunction with --log-replica-updates is impossible, it would lead to infinite loops in this server."

ER_RPL_INFINITY_IGNORED
  eng "using --replicate-same-server-id in conjunction with --log-replica-updates would lead to infinite loops in this server. However this will be ignored as the --log-bin option is not defined or your server is running with global transaction identiers enabled."

OBSOLETE_ER_NDB_TABLES_NOT_READY
  eng "NDB : Tables not available after %lu seconds. Consider increasing --ndb-wait-setup value"

# could use verbatim, but we want an error-code
ER_TABLE_CHECK_INTACT
  eng "%s"

ER_DD_TABLESPACE_NOT_FOUND
  eng "Unable to start server. The data dictionary tablespace '%s' does not exist."

ER_DD_TRG_CONNECTION_COLLATION_MISSING
  eng "Connection collation is missing for trigger of table %s. Using default connection collation."

ER_DD_TRG_DB_COLLATION_MISSING
  eng "Database collation is missing for trigger of table %s. Using Default character set."

ER_DD_TRG_DEFINER_OOM
  eng "Error in Memory allocation for Definer %s for Trigger."

# ER_TRG_CORRUPTED_FILE
ER_DD_TRG_FILE_UNREADABLE
  eng "Error in reading %s.TRG file."

ER_TRG_CANT_PARSE
  eng "Error in parsing Triggers from %s.TRG file."

ER_DD_TRG_CANT_ADD
  eng "Error in creating DD entry for Trigger %s.%s"

ER_DD_CANT_RESOLVE_VIEW
  eng "Resolving dependency for the view '%s.%s' failed. View is no more valid to use"

ER_DD_VIEW_WITHOUT_DEFINER
  eng "%s.%s has no definer (as per an old view format). Current user is used as definer. Please recreate the view."

ER_PLUGIN_INIT_FAILED
  eng "Plugin '%s' init function returned error."

ER_RPL_TRX_DELEGATES_INIT_FAILED
  eng "Initialization of transaction delegates failed. Please report a bug."

ER_RPL_BINLOG_STORAGE_DELEGATES_INIT_FAILED
  eng "Initialization binlog storage delegates failed. Please report a bug."

ER_RPL_BINLOG_TRANSMIT_DELEGATES_INIT_FAILED
  eng "Initialization of binlog transmit delegates failed. Please report a bug."

ER_RPL_BINLOG_RELAY_DELEGATES_INIT_FAILED
  eng "Initialization binlog relay IO delegates failed. Please report a bug."

ER_RPL_PLUGIN_FUNCTION_FAILED
  eng "Run function '...' in plugin '%s' failed"

ER_SQL_HA_READ_FAILED
  eng "mysql_ha_read: Got error %d when reading table '%s'"

ER_SR_BOGUS_VALUE
  eng "Stored routine '%s'.'%s': invalid value in column %s."

ER_SR_INVALID_CONTEXT
  eng "Invalid creation context '%s.%s'."

ER_READING_TABLE_FAILED
  eng "Got error %d when reading table '%s'"

ER_DES_FILE_WRONG_KEY
  eng "load_des_file:  Found wrong key_number: %c"

OBSOLETE_ER_CANT_SET_PERSISTED
  eng "Failed to set persisted options."

ER_JSON_PARSE_ERROR
  eng "Persisted config file is corrupt. Please ensure mysqld-auto.cnf file is valid JSON."

ER_CONFIG_OPTION_WITHOUT_GROUP
  eng "Found option without preceding group in config file"

ER_VALGRIND_DO_QUICK_LEAK_CHECK
  eng "VALGRIND_DO_QUICK_LEAK_CHECK"

ER_VALGRIND_COUNT_LEAKS
  eng "VALGRIND_COUNT_LEAKS reports %lu leaked bytes for query '%.*s'"

ER_LOAD_DATA_INFILE_FAILED_IN_UNEXPECTED_WAY
  eng "LOAD DATA INFILE in the replica SQL Thread can only read from --replica-load-tmpdir. Please, report a bug."

ER_UNKNOWN_ERROR_NUMBER
  eng "Got unknown error: %d"

ER_UDF_CANT_ALLOC_FOR_STRUCTURES
  eng "Can't allocate memory for udf structures"

ER_UDF_CANT_ALLOC_FOR_FUNCTION
  eng "Can't alloc memory for udf function: '%.64s'"

ER_UDF_INVALID_ROW_IN_FUNCTION_TABLE
  eng "Invalid row in mysql.func table for function '%.64s'"

ER_UDF_CANT_OPEN_FUNCTION_TABLE
  eng "Could not open the mysql.func table. Please perform the MySQL upgrade procedure."

ER_XA_RECOVER_FOUND_TRX_IN_SE
  eng "Found %d prepared transaction(s) in %s"

ER_XA_RECOVER_FOUND_XA_TRX
  eng "Found %d prepared XA transactions"

OBSOLETE_ER_XA_IGNORING_XID
  eng "ignore xid %s"

OBSOLETE_ER_XA_COMMITTING_XID
  eng "commit xid %s"

OBSOLETE_ER_XA_ROLLING_BACK_XID
  eng "rollback xid %s"

ER_XA_STARTING_RECOVERY
  eng "Starting XA crash recovery..."

ER_XA_NO_MULTI_2PC_HEURISTIC_RECOVER
  eng "--tc-heuristic-recover rollback strategy is not safe on systems with more than one 2-phase-commit-capable storage engine. Aborting crash recovery."

ER_XA_RECOVER_EXPLANATION
  eng "Found %d prepared transactions! It means that mysqld was not shut down properly last time and critical recovery information (last binlog or %s file) was manually deleted after a crash. You have to start mysqld with --tc-heuristic-recover switch to commit or rollback pending transactions."

ER_XA_RECOVERY_DONE
  eng "XA crash recovery finished."

ER_TRX_GTID_COLLECT_REJECT
  eng "Failed to collect GTID to send in the response packet!"

ER_SQL_AUTHOR_DEFAULT_ROLES_FAIL
  eng "MYSQL.DEFAULT_ROLES couldn't be updated for authorization identifier %s"

ER_SQL_USER_TABLE_CREATE_WARNING
  eng "Following users were specified in CREATE USER IF NOT EXISTS but they already exist. Corresponding entry in binary log used default authentication plugin '%s' to rewrite authentication information (if any) for them: %s"

ER_SQL_USER_TABLE_ALTER_WARNING
  eng "Following users were specified in ALTER USER IF EXISTS but they do not exist. Corresponding entry in binary log used default authentication plugin '%s' to rewrite authentication information (if any) for them: %s"

ER_ROW_IN_WRONG_PARTITION_PLEASE_REPAIR
  eng "Table '%-192s' corrupted: row in wrong partition: %s -- Please REPAIR the table!"

ER_MYISAM_CRASHED_ERROR_IN_THREAD
  eng "Got an error from thread_id=%u, %s:%d"

ER_MYISAM_CRASHED_ERROR_IN
  eng "Got an error from unknown thread, %s:%d"

ER_TOO_MANY_STORAGE_ENGINES
  eng "Too many storage engines!"

ER_SE_TYPECODE_CONFLICT
  eng "Storage engine '%s' has conflicting typecode. Assigning value %d."

ER_TRX_WRITE_SET_OOM
  eng "Out of memory on transaction write set extraction"

ER_HANDLERTON_OOM
  eng "Unable to allocate memory for plugin '%s' handlerton."

ER_CONN_SHM_LISTENER
  eng "Shared memory setting up listener"

ER_CONN_SHM_CANT_CREATE_SERVICE
  eng "Can't create shared memory service: %s. : %s"

ER_CONN_SHM_CANT_CREATE_CONNECTION
  eng "Can't create shared memory connection: %s. : %s"

ER_CONN_PIP_CANT_CREATE_EVENT
  eng "Can't create event, last error=%u"

ER_CONN_PIP_CANT_CREATE_PIPE
  eng "Can't create new named pipe!: %s"

ER_CONN_PER_THREAD_NO_THREAD
  eng "Can't create thread to handle new connection(errno= %d)"

ER_CONN_TCP_NO_SOCKET
  eng "Failed to create a socket for %s '%s': errno: %d."

ER_CONN_TCP_CREATED
  eng "Server socket created on IP: '%s'."

ER_CONN_TCP_ADDRESS
  eng "Server hostname (bind-address): '%s'; port: %d"

ER_CONN_TCP_IPV6_AVAILABLE
  eng "IPv6 is available."

ER_CONN_TCP_IPV6_UNAVAILABLE
  eng "IPv6 is not available."

ER_CONN_TCP_ERROR_WITH_STRERROR
  eng "Can't create IP socket: %s"

ER_CONN_TCP_CANT_RESOLVE_HOSTNAME
  eng "Can't start server: cannot resolve hostname!"

ER_CONN_TCP_IS_THERE_ANOTHER_USING_PORT
  eng "Do you already have another mysqld server running on port: %d ?"

ER_CONN_UNIX_IS_THERE_ANOTHER_USING_SOCKET
  eng "Do you already have another mysqld server running on socket: %s ?"

ER_CONN_UNIX_PID_CLAIMED_SOCKET_FILE
  eng "Another process with pid %d is using unix socket file."

ER_CONN_TCP_CANT_RESET_V6ONLY
  eng "Failed to reset IPV6_V6ONLY flag (error: %d). The server will listen to IPv6 addresses only."

ER_CONN_TCP_BIND_RETRY
  eng "Retrying bind on TCP/IP port %u"

ER_CONN_TCP_BIND_FAIL
  eng "Can't start server: Bind on TCP/IP port: %s"

ER_CONN_TCP_IP_NOT_LOGGED
  eng "Fails to print out IP-address."

ER_CONN_TCP_RESOLVE_INFO
  eng "  - '%s' resolves to '%s';"

ER_CONN_TCP_START_FAIL
  eng "Can't start server: listen() on TCP/IP port: %s"

ER_CONN_TCP_LISTEN_FAIL
  eng "listen() on TCP/IP failed with error %d"

ER_CONN_UNIX_PATH_TOO_LONG
  eng "The socket file path is too long (> %u): %s"

ER_CONN_UNIX_LOCK_FILE_FAIL
  eng "Unable to setup unix socket lock file."

ER_CONN_UNIX_NO_FD
  eng "Can't start server: UNIX Socket : %s"

ER_CONN_UNIX_NO_BIND_NO_START
  eng "Can't start server : Bind on unix socket: %s"

ER_CONN_UNIX_LISTEN_FAILED
  eng "listen() on Unix socket failed with error %d"

ER_CONN_UNIX_LOCK_FILE_GIVING_UP
  eng "Unable to create unix socket lock file %s after retries."

ER_CONN_UNIX_LOCK_FILE_CANT_CREATE
  eng "Could not create unix socket lock file %s."

ER_CONN_UNIX_LOCK_FILE_CANT_OPEN
  eng "Could not open unix socket lock file %s."

ER_CONN_UNIX_LOCK_FILE_CANT_READ
  eng "Could not read unix socket lock file %s."

ER_CONN_UNIX_LOCK_FILE_EMPTY
  eng "Unix socket lock file is empty %s."

ER_CONN_UNIX_LOCK_FILE_PIDLESS
  eng "Invalid pid in unix socket lock file %s."

ER_CONN_UNIX_LOCK_FILE_CANT_WRITE
  eng "Could not write unix socket lock file %s errno %d."

ER_CONN_UNIX_LOCK_FILE_CANT_DELETE
  eng "Could not remove unix socket lock file %s errno %d."

ER_CONN_UNIX_LOCK_FILE_CANT_SYNC
  eng "Could not sync unix socket lock file %s errno %d."

ER_CONN_UNIX_LOCK_FILE_CANT_CLOSE
  eng "Could not close unix socket lock file %s errno %d."

ER_CONN_SOCKET_SELECT_FAILED
  eng "mysqld: Got error %d from select"

ER_CONN_SOCKET_ACCEPT_FAILED
  eng "Error in accept: %s"

ER_AUTH_RSA_CANT_FIND
  eng "RSA %s key file not found: %s. Some authentication plugins will not work."

ER_AUTH_RSA_CANT_PARSE
  eng "Failure to parse RSA %s key (file exists): %s: %s"

ER_AUTH_RSA_CANT_READ
  eng "Failure to read key file: %s"

ER_AUTH_RSA_FILES_NOT_FOUND
  eng "RSA key files not found. Some authentication plugins will not work."

ER_CONN_ATTR_TRUNCATED
  eng "Connection attributes of length %lu were truncated (%d bytes lost) for connection %llu, user %s@%s (as %s), auth: %s"

ER_X509_CIPHERS_MISMATCH
  eng "X.509 ciphers mismatch: should be '%s' but is '%s'"

ER_X509_ISSUER_MISMATCH
  eng "X.509 issuer mismatch: should be '%s' but is '%s'"

ER_X509_SUBJECT_MISMATCH
  eng "X.509 subject mismatch: should be '%s' but is '%s'"

ER_AUTH_CANT_ACTIVATE_ROLE
  eng "Failed to activate default role %s for %s"

ER_X509_NEEDS_RSA_PRIVKEY
  eng "Could not generate RSA private key required for X.509 certificate."

ER_X509_CANT_WRITE_KEY
  eng "Could not write key file: %s"

ER_X509_CANT_CHMOD_KEY
  eng "Could not set file permission for %s"

ER_X509_CANT_READ_CA_KEY
  eng "Could not read CA key file: %s"

ER_X509_CANT_READ_CA_CERT
  eng "Could not read CA certificate file: %s"

ER_X509_CANT_CREATE_CERT
  eng "Could not generate X.509 certificate."

ER_X509_CANT_WRITE_CERT
  eng "Could not write certificate file: %s"

ER_AUTH_CANT_CREATE_RSA_PAIR
  eng "Could not generate RSA Private/Public key pair"

ER_AUTH_CANT_WRITE_PRIVKEY
  eng "Could not write private key file: %s"

ER_AUTH_CANT_WRITE_PUBKEY
  eng "Could not write public key file: %s"

ER_AUTH_SSL_CONF_PREVENTS_CERT_GENERATION
  eng "Skipping generation of SSL certificates as options related to SSL are specified."

ER_AUTH_USING_EXISTING_CERTS
  eng "Skipping generation of SSL certificates as certificate files are present in data directory."

ER_AUTH_CERTS_SAVED_TO_DATADIR
  eng "Auto generated SSL certificates are placed in data directory."

ER_AUTH_CERT_GENERATION_DISABLED
  eng "Skipping generation of SSL certificates as --auto_generate_certs is set to OFF."

ER_AUTH_RSA_CONF_PREVENTS_KEY_GENERATION
  eng "Skipping generation of RSA key pair through %s as options related to RSA keys are specified."

ER_AUTH_KEY_GENERATION_SKIPPED_PAIR_PRESENT
  eng "Skipping generation of RSA key pair through %s as key files are present in data directory."

ER_AUTH_KEYS_SAVED_TO_DATADIR
  eng "Auto generated RSA key files through %s are placed in data directory."

ER_AUTH_KEY_GENERATION_DISABLED
  eng "Skipping generation of RSA key pair as %s is set to OFF."

ER_AUTHCACHE_PROXIES_PRIV_SKIPPED_NEEDS_RESOLVE
  eng "'proxies_priv' entry '%s@%s %s@%s' ignored in --skip-name-resolve mode."

ER_AUTHCACHE_PLUGIN_MISSING
  eng "The plugin '%.*s' used to authenticate user '%s'@'%.*s' is not loaded. Nobody can currently login using this account."

ER_AUTHCACHE_PLUGIN_CONFIG
  eng "The plugin '%s' is used to authenticate user '%s'@'%.*s', %s configured. Nobody can currently login using this account."

OBSOLETE_ER_AUTHCACHE_ROLE_TABLES_DODGY
  eng "Could not load mysql.role_edges and mysql.default_roles tables. ACL DDLs will not work unless the MySQL upgrade procedure is performed."

ER_AUTHCACHE_USER_SKIPPED_NEEDS_RESOLVE
  eng "'user' entry '%s@%s' ignored in --skip-name-resolve mode."

ER_AUTHCACHE_USER_TABLE_DODGY
  eng "Fatal error: Could not read the column 'authentication_string' from table 'mysql.user'. Please perform the MySQL upgrade procedure."

ER_AUTHCACHE_USER_IGNORED_DEPRECATED_PASSWORD
  eng "User entry '%s'@'%s' has a deprecated pre-4.1 password. The user will be ignored and no one can login with this user anymore."

ER_AUTHCACHE_USER_IGNORED_NEEDS_PLUGIN
  eng "User entry '%s'@'%s' has an empty plugin value. The user will be ignored and no one can login with this user anymore."

ER_AUTHCACHE_USER_IGNORED_INVALID_PASSWORD
  eng "Found invalid password for user: '%s@%s'; Ignoring user"

ER_AUTHCACHE_EXPIRED_PASSWORD_UNSUPPORTED
  eng "'user' entry '%s@%s' has the password ignore flag raised, but its authentication plugin doesn't support password expiration. The user id will be ignored."

ER_NO_SUPER_WITHOUT_USER_PLUGIN
  eng "Some of the user accounts with SUPER privileges were disabled because of empty mysql.user.plugin value. If you are upgrading from MySQL 5.6 to MySQL 5.7 it means that substitution for the empty plugin column was not possible. Probably because of pre 4.1 password hash. If your account is disabled you will need to perform the MySQL upgrade procedure. For complete instructions on how to upgrade MySQL to a new version please see the 'Upgrading MySQL' section from the MySQL manual."

ER_AUTHCACHE_DB_IGNORED_EMPTY_NAME
  eng "Found an entry in the 'db' table with empty database name; Skipped"

ER_AUTHCACHE_DB_SKIPPED_NEEDS_RESOLVE
  eng "'db' entry '%s %s@%s' ignored in --skip-name-resolve mode."

ER_AUTHCACHE_DB_ENTRY_LOWERCASED_REVOKE_WILL_FAIL
  eng "'db' entry '%s %s@%s' had database in mixed case that has been forced to lowercase because lower_case_table_names is set. It will not be possible to remove this privilege using REVOKE."

ER_AUTHCACHE_TABLE_PROXIES_PRIV_MISSING
  eng "The system table mysql.proxies_priv is missing. Please perform the MySQL upgrade procedure."

ER_AUTHCACHE_CANT_OPEN_AND_LOCK_PRIVILEGE_TABLES
  eng "Fatal error: Can't open and lock privilege tables: %s"

ER_AUTHCACHE_CANT_INIT_GRANT_SUBSYSTEM
  eng "Fatal: can't initialize grant subsystem - '%s'"

ER_AUTHCACHE_PROCS_PRIV_SKIPPED_NEEDS_RESOLVE
  eng "'procs_priv' entry '%s %s@%s' ignored in --skip-name-resolve mode."

ER_AUTHCACHE_PROCS_PRIV_ENTRY_IGNORED_BAD_ROUTINE_TYPE
  eng "'procs_priv' entry '%s' ignored, bad routine type"

ER_AUTHCACHE_TABLES_PRIV_SKIPPED_NEEDS_RESOLVE
  eng "'tables_priv' entry '%s %s@%s' ignored in --skip-name-resolve mode."

ER_USER_NOT_IN_EXTRA_USERS_BINLOG_POSSIBLY_INCOMPLETE
  eng "Failed to add %s in extra_users. Binary log entry may miss some of the users."

ER_DD_SCHEMA_NOT_FOUND
  eng "Unable to start server. The data dictionary schema '%s' does not exist."

ER_DD_TABLE_NOT_FOUND
  eng "Unable to start server. The data dictionary table '%s' does not exist."

ER_DD_SE_INIT_FAILED
  eng "Failed to initialize DD Storage Engine"

ER_DD_ABORTING_PARTIAL_UPGRADE
  eng "Found partially upgraded DD. Aborting upgrade and deleting all DD tables. Start the upgrade process again."

ER_DD_FRM_EXISTS_FOR_TABLE
  eng "Found .frm file with same name as one of the Dictionary Tables."

ER_DD_CREATED_FOR_UPGRADE
  eng "Created Data Dictionary for upgrade"

ER_ERRMSG_CANT_FIND_FILE
  eng "Can't find error-message file '%s'. Check error-message file location and 'lc-messages-dir' configuration directive."

ER_ERRMSG_LOADING_55_STYLE
  eng "Using pre 5.5 semantics to load error messages from %s. If this is not intended, refer to the documentation for valid usage of --lc-messages-dir and --language parameters."

ER_ERRMSG_MISSING_IN_FILE
  eng "Error message file '%s' had only %d error messages, but it should contain at least %d error messages. Check that the above file is the right version for this program!"

ER_ERRMSG_OOM
  eng "Not enough memory for messagefile '%s'"

ER_ERRMSG_CANT_READ
  eng "Can't read from messagefile '%s'"

ER_TABLE_INCOMPATIBLE_DECIMAL_FIELD
  eng "Found incompatible DECIMAL field '%s' in %s; Please do \"ALTER TABLE `%s` FORCE\" to fix it!"

ER_TABLE_INCOMPATIBLE_YEAR_FIELD
  eng "Found incompatible YEAR(x) field '%s' in %s; Please do \"ALTER TABLE `%s` FORCE\" to fix it!"

ER_INVALID_CHARSET_AND_DEFAULT_IS_MB
  eng "'%s' had no or invalid character set, and default character set is multi-byte, so character column sizes may have changed"

ER_TABLE_WRONG_KEY_DEFINITION
  eng "Found wrong key definition in %s; Please do \"ALTER TABLE `%s` FORCE \" to fix it!"

ER_CANT_OPEN_FRM_FILE
  eng "Unable to open file %s"

ER_CANT_READ_FRM_FILE
  eng "Error in reading file %s"

ER_TABLE_CREATED_WITH_DIFFERENT_VERSION
  eng "Table '%s' was created with a different version of MySQL and cannot be read"

ER_VIEW_UNPARSABLE
  eng "Unable to read view %s"

ER_FILE_TYPE_UNKNOWN
  eng "File %s has unknown type in its header."

ER_INVALID_INFO_IN_FRM
  eng "Incorrect information in file %s"

ER_CANT_OPEN_AND_LOCK_PRIVILEGE_TABLES
  eng "Can't open and lock privilege tables: %s"

ER_AUDIT_PLUGIN_DOES_NOT_SUPPORT_AUDIT_AUTH_EVENTS
  eng "Plugin '%s' cannot subscribe to MYSQL_AUDIT_AUTHORIZATION events. Currently not supported."

ER_AUDIT_PLUGIN_HAS_INVALID_DATA
  eng "Plugin '%s' has invalid data."

ER_TZ_OOM_INITIALIZING_TIME_ZONES
  eng "Fatal error: OOM while initializing time zones"

ER_TZ_CANT_OPEN_AND_LOCK_TIME_ZONE_TABLE
  eng "Can't open and lock time zone table: %s trying to live without them"

ER_TZ_OOM_LOADING_LEAP_SECOND_TABLE
  eng "Fatal error: Out of memory while loading mysql.time_zone_leap_second table"

ER_TZ_TOO_MANY_LEAPS_IN_LEAP_SECOND_TABLE
  eng "Fatal error: While loading mysql.time_zone_leap_second table: too much leaps"

ER_TZ_ERROR_LOADING_LEAP_SECOND_TABLE
  eng "Fatal error: Error while loading mysql.time_zone_leap_second table"

ER_TZ_UNKNOWN_OR_ILLEGAL_DEFAULT_TIME_ZONE
  eng "Fatal error: Illegal or unknown default time zone '%s'"

ER_TZ_CANT_FIND_DESCRIPTION_FOR_TIME_ZONE
  eng "Can't find description of time zone '%.*s'"

ER_TZ_CANT_FIND_DESCRIPTION_FOR_TIME_ZONE_ID
  eng "Can't find description of time zone '%u'"

ER_TZ_TRANSITION_TYPE_TABLE_TYPE_TOO_LARGE
  eng "Error while loading time zone description from mysql.time_zone_transition_type table: too big transition type id"

ER_TZ_TRANSITION_TYPE_TABLE_ABBREVIATIONS_EXCEED_SPACE
  eng "Error while loading time zone description from mysql.time_zone_transition_type table: not enough room for abbreviations"

ER_TZ_TRANSITION_TYPE_TABLE_LOAD_ERROR
  eng "Error while loading time zone description from mysql.time_zone_transition_type table"

ER_TZ_TRANSITION_TABLE_TOO_MANY_TRANSITIONS
  eng "Error while loading time zone description from mysql.time_zone_transition table: too much transitions"

ER_TZ_TRANSITION_TABLE_BAD_TRANSITION_TYPE
  eng "Error while loading time zone description from mysql.time_zone_transition table: bad transition type id"

ER_TZ_TRANSITION_TABLE_LOAD_ERROR
  eng "Error while loading time zone description from mysql.time_zone_transition table"

ER_TZ_NO_TRANSITION_TYPES_IN_TIME_ZONE
  eng "loading time zone without transition types"

ER_TZ_OOM_LOADING_TIME_ZONE_DESCRIPTION
  eng "Out of memory while loading time zone description"

ER_TZ_CANT_BUILD_MKTIME_MAP
  eng "Unable to build mktime map for time zone"

ER_TZ_OOM_WHILE_LOADING_TIME_ZONE
  eng "Out of memory while loading time zone"

ER_TZ_OOM_WHILE_SETTING_TIME_ZONE
  eng "Fatal error: Out of memory while setting new time zone"

ER_REPLICA_SQL_THREAD_STOPPED_UNTIL_CONDITION_BAD
  eng "Replica SQL thread is stopped because UNTIL condition is bad(%s:%llu)."

ER_REPLICA_SQL_THREAD_STOPPED_UNTIL_POSITION_REACHED
  eng "Replica SQL thread stopped because it reached its UNTIL position %llu"

ER_REPLICA_SQL_THREAD_STOPPED_BEFORE_GTIDS_ALREADY_APPLIED
  eng "Replica SQL thread stopped because UNTIL SQL_BEFORE_GTIDS %s is already applied"

ER_REPLICA_SQL_THREAD_STOPPED_BEFORE_GTIDS_REACHED
  eng "Replica SQL thread stopped because it reached UNTIL SQL_BEFORE_GTIDS %s"

ER_REPLICA_SQL_THREAD_STOPPED_AFTER_GTIDS_REACHED
  eng "Replica SQL thread stopped because it reached UNTIL SQL_AFTER_GTIDS %s"

ER_REPLICA_SQL_THREAD_STOPPED_GAP_TRX_PROCESSED
  eng "Replica SQL thread stopped according to UNTIL SQL_AFTER_MTS_GAPS as it has processed all gap transactions left from the previous replica session."

ER_GROUP_REPLICATION_PLUGIN_NOT_INSTALLED
  eng "Group Replication plugin is not installed."

ER_GTID_ALREADY_ADDED_BY_USER
  eng "The transaction owned GTID is already in the %s table, which is caused by an explicit modifying from user client."

ER_FAILED_TO_DELETE_FROM_GTID_EXECUTED_TABLE
  eng "Failed to delete the row: '%s' from the gtid_executed table."

ER_FAILED_TO_COMPRESS_GTID_EXECUTED_TABLE
  eng "Failed to compress the gtid_executed table."

ER_FAILED_TO_COMPRESS_GTID_EXECUTED_TABLE_OOM
  eng "Failed to compress the gtid_executed table, because it is failed to allocate the THD."

ER_FAILED_TO_INIT_THREAD_ATTR_FOR_GTID_TABLE_COMPRESSION
  eng "Failed to initialize thread attribute when creating compression thread."

ER_FAILED_TO_CREATE_GTID_TABLE_COMPRESSION_THREAD
  eng "Can not create thread to compress gtid_executed table (errno= %d)"

ER_FAILED_TO_JOIN_GTID_TABLE_COMPRESSION_THREAD
  eng "Could not join gtid_executed table compression thread. error:%d"

ER_NPIPE_FAILED_TO_INIT_SECURITY_DESCRIPTOR
  eng "Can't start server : Initialize security descriptor: %s"

ER_NPIPE_FAILED_TO_SET_SECURITY_DESCRIPTOR
  eng "Can't start server : Set security descriptor: %s"

ER_NPIPE_PIPE_ALREADY_IN_USE
  eng "Can't start server : Named Pipe \"%s\" already in use."

OBSOLETE_ER_NDB_SLAVE_SAW_EPOCH_LOWER_THAN_PREVIOUS_ON_START
  eng "NDB Replica : At SQL thread start applying epoch %llu/%llu (%llu) from Source ServerId %u which is lower than previously applied epoch %llu/%llu (%llu).  Group Source Log : %s  Group Source Log Pos : %llu.  Check replica positioning."

OBSOLETE_ER_NDB_SLAVE_SAW_EPOCH_LOWER_THAN_PREVIOUS
  eng "NDB Replica : SQL thread stopped as applying epoch %llu/%llu (%llu) from Source ServerId %u which is lower than previously applied epoch %llu/%llu (%llu).  Group Source Log : %s  Group Source Log Pos : %llu"

OBSOLETE_ER_NDB_SLAVE_SAW_ALREADY_COMMITTED_EPOCH
  eng "NDB Replica : SQL thread stopped as attempted to reapply already committed epoch %llu/%llu (%llu) from server id %u.  Group Source Log : %s  Group Source Log Pos : %llu."

OBSOLETE_ER_NDB_SLAVE_PREVIOUS_EPOCH_NOT_COMMITTED
  eng "NDB Replica : SQL thread stopped as attempting to apply new epoch %llu/%llu (%llu) while lower received epoch %llu/%llu (%llu) has not been committed.  Source server id : %u.  Group Source Log : %s  Group Source Log Pos : %llu."

OBSOLETE_ER_NDB_SLAVE_MISSING_DATA_FOR_TIMESTAMP_COLUMN
  eng "NDB Replica: missing data for %s timestamp column %u."

OBSOLETE_ER_NDB_SLAVE_LOGGING_EXCEPTIONS_TO
  eng "NDB Replica: Table %s.%s logging exceptions to %s.%s"

OBSOLETE_ER_NDB_SLAVE_LOW_EPOCH_RESOLUTION
  eng "NDB Replica: Table %s.%s : %s, low epoch resolution"

OBSOLETE_ER_NDB_INFO_FOUND_UNEXPECTED_FIELD_TYPE
  eng "Found unexpected field type %u"

OBSOLETE_ER_NDB_INFO_FAILED_TO_CREATE_NDBINFO
  eng "Failed to create NdbInfo"

OBSOLETE_ER_NDB_INFO_FAILED_TO_INIT_NDBINFO
  eng "Failed to init NdbInfo"

OBSOLETE_ER_NDB_CLUSTER_WRONG_NUMBER_OF_FUNCTION_ARGUMENTS
  eng "ndb_serialize_cond: Unexpected mismatch of found and expected number of function arguments %u"

OBSOLETE_ER_NDB_CLUSTER_SCHEMA_INFO
  eng "%s - %s.%s"

OBSOLETE_ER_NDB_CLUSTER_GENERIC_MESSAGE
  eng "%s"

ER_RPL_CANT_OPEN_INFO_TABLE
  eng "Info table is not ready to be used. Table '%s.%s' cannot be opened."

ER_RPL_CANT_SCAN_INFO_TABLE
  eng "Info table is not ready to be used. Table '%s.%s' cannot be scanned."

ER_RPL_CORRUPTED_INFO_TABLE
  eng "Corrupted table %s.%s. Check out table definition."

ER_RPL_CORRUPTED_KEYS_IN_INFO_TABLE
  eng "Info table has a problem with its key field(s). Table '%s.%s' expected field #%u to be '%s' but found '%s' instead."

ER_RPL_WORKER_ID_IS
  eng "Choosing worker id %lu, the following is going to be %lu"

ER_RPL_INCONSISTENT_TIMESTAMPS_IN_TRX
  eng "Transaction is tagged with inconsistent logical timestamps: sequence_number (%lld) <= last_committed (%lld)"

ER_RPL_INCONSISTENT_SEQUENCE_NO_IN_TRX
  eng "Transaction's sequence number is inconsistent with that of a preceding one: sequence_number (%lld) <= previous sequence_number (%lld)"

ER_RPL_CHANNELS_REQUIRE_TABLES_AS_INFO_REPOSITORIES
  eng "For the creation of replication channels the connection metadata and applier metadata repositories must be set to TABLE"

ER_RPL_CHANNELS_REQUIRE_NON_ZERO_SERVER_ID
  eng "For the creation of replication channels the server id must be different from 0"

ER_RPL_REPO_SHOULD_BE_TABLE
  eng "Replica: Wrong repository. Repository should be TABLE"

ER_RPL_ERROR_CREATING_CONNECTION_METADATA
  eng "Error creating connection metadata: %s."

ER_RPL_ERROR_CHANGING_CONNECTION_METADATA_REPO_TYPE
  eng "Error changing the type of connection metadata's repository: %s."

ER_RPL_CHANGING_APPLIER_METADATA_REPO_TYPE_FAILED_DUE_TO_GAPS
  eng "It is not possible to change the type of the relay log repository because there are workers repositories with possible execution gaps. The value of --relay_log_info_repository is altered to one of the found Worker repositories. The gaps have to be sorted out before resuming with the type change."

ER_RPL_ERROR_CREATING_APPLIER_METADATA
  eng "Error creating applier metadata: %s."

ER_RPL_ERROR_CHANGING_APPLIER_METADATA_REPO_TYPE
  eng "Error changing the type of applier metadata's repository: %s."

ER_RPL_FAILED_TO_DELETE_FROM_REPLICA_WORKERS_INFO_REPOSITORY
  eng "Could not delete from Replica Workers info repository."

ER_RPL_FAILED_TO_RESET_STATE_IN_REPLICA_INFO_REPOSITORY
  eng "Could not store the reset Replica Worker state into the replica info repository."

ER_RPL_ERROR_CHECKING_REPOSITORY
  eng "Error in checking %s repository info type of %s."

ER_RPL_REPLICA_GENERIC_MESSAGE
  eng "Replica: %s"

ER_RPL_REPLICA_COULD_NOT_CREATE_CHANNEL_LIST
  eng "Replica: Could not create channel list"

ER_RPL_MULTISOURCE_REQUIRES_TABLE_TYPE_REPOSITORIES
  eng "Replica: This replica was a multisourced replica previously which is supported only by both TABLE based connection metadata and applier metadata repositories. Found one or both of the info repos to be type FILE. Set both repos to type TABLE."

ER_RPL_REPLICA_FAILED_TO_INIT_A_CONNECTION_METADATA_STRUCTURE
  eng "Replica: Failed to initialize the connection metadata structure for channel '%s'; its record may still be present in the applier metadata repository, consider deleting it."

ER_RPL_REPLICA_FAILED_TO_INIT_CONNECTION_METADATA_STRUCTURE
  eng "Failed to initialize the connection metadata structure%s"

ER_RPL_REPLICA_FAILED_TO_CREATE_CHANNEL_FROM_CONNECTION_METADATA
  eng "Replica: Failed to create a channel from connection metadata repository."

ER_RPL_FAILED_TO_CREATE_NEW_INFO_FILE
  eng "Failed to create a new info file (file '%s', errno %d)"

ER_RPL_FAILED_TO_CREATE_CACHE_FOR_INFO_FILE
  eng "Failed to create a cache on info file (file '%s')"

ER_RPL_FAILED_TO_OPEN_INFO_FILE
  eng "Failed to open the existing info file (file '%s', errno %d)"

ER_RPL_GTID_MEMORY_FINALLY_AVAILABLE
  eng "Server overcomes the temporary 'out of memory' in '%d' tries while allocating a new chunk of intervals for storing GTIDs."

ER_SERVER_COST_UNKNOWN_COST_CONSTANT
  eng "Unknown cost constant \"%s\" in mysql.server_cost table"

ER_SERVER_COST_INVALID_COST_CONSTANT
  eng "Invalid value for cost constant \"%s\" in mysql.server_cost table: %.1f"

ER_ENGINE_COST_UNKNOWN_COST_CONSTANT
  eng "Unknown cost constant \"%s\" in mysql.engine_cost table"

ER_ENGINE_COST_UNKNOWN_STORAGE_ENGINE
  eng "Unknown storage engine \"%s\" in mysql.engine_cost table"

ER_ENGINE_COST_INVALID_DEVICE_TYPE_FOR_SE
  eng "Invalid device type %d for \"%s\" storage engine for cost constant \"%s\" in mysql.engine_cost table"

ER_ENGINE_COST_INVALID_CONST_CONSTANT_FOR_SE_AND_DEVICE
  eng "Invalid value for cost constant \"%s\" for \"%s\" storage engine and device type %d in mysql.engine_cost table: %.1f"

ER_SERVER_COST_FAILED_TO_READ
  eng "Error while reading from mysql.server_cost table."

ER_ENGINE_COST_FAILED_TO_READ
  eng "Error while reading from mysql.engine_cost table."

ER_FAILED_TO_OPEN_COST_CONSTANT_TABLES
  eng "Failed to open optimizer cost constant tables"

ER_RPL_UNSUPPORTED_UNIGNORABLE_EVENT_IN_STREAM
  eng "Unsupported non-ignorable event fed into the event stream."

ER_RPL_GTID_LOG_EVENT_IN_STREAM
  eng "GTID_LOG_EVENT or ANONYMOUS_GTID_LOG_EVENT is not expected in an event stream %s."

ER_RPL_UNEXPECTED_BEGIN_IN_STREAM
  eng "QUERY(BEGIN) is not expected in an event stream in the middle of a %s."

ER_RPL_UNEXPECTED_COMMIT_ROLLBACK_OR_XID_LOG_EVENT_IN_STREAM
  eng "QUERY(COMMIT or ROLLBACK) or XID_LOG_EVENT is not expected in an event stream %s."

ER_RPL_UNEXPECTED_XA_ROLLBACK_IN_STREAM
  eng "QUERY(XA ROLLBACK) is not expected in an event stream %s."

ER_EVENT_EXECUTION_FAILED_CANT_AUTHENTICATE_USER
  eng "Event Scheduler: [%s].[%s.%s] execution failed, failed to authenticate the user."

ER_EVENT_EXECUTION_FAILED_USER_LOST_EVEN_PRIVILEGE
  eng "Event Scheduler: [%s].[%s.%s] execution failed, user no longer has EVENT privilege."

ER_EVENT_ERROR_DURING_COMPILATION
  eng "Event Scheduler: %serror during compilation of %s.%s"

ER_EVENT_DROPPING
  eng "Event Scheduler: Dropping %s.%s"

OBSOLETE_ER_NDB_SCHEMA_GENERIC_MESSAGE
  eng "Ndb schema[%s.%s]: %s"

ER_RPL_INCOMPATIBLE_DECIMAL_IN_RBR
  eng "In RBR mode, Replica received incompatible DECIMAL field (old-style decimal field) from Source while creating conversion table. Please consider changing datatype on Source to new style decimal by executing ALTER command for column Name: %s.%s.%s."

ER_INIT_ROOT_WITHOUT_PASSWORD
  eng "root@localhost is created with an empty password ! Please consider switching off the --initialize-insecure option."

ER_INIT_GENERATING_TEMP_PASSWORD_FOR_ROOT
  eng "A temporary password is generated for root@localhost: %s"

ER_INIT_CANT_OPEN_BOOTSTRAP_FILE
  eng "Failed to open the bootstrap file %s"

ER_INIT_BOOTSTRAP_COMPLETE
  eng "Bootstrapping complete"

ER_INIT_DATADIR_NOT_EMPTY_WONT_INITIALIZE
  eng "--initialize specified but the data directory has files in it. Aborting."

ER_INIT_DATADIR_EXISTS_WONT_INITIALIZE
  eng "--initialize specified on an existing data directory."

ER_INIT_DATADIR_EXISTS_AND_PATH_TOO_LONG_WONT_INITIALIZE
  eng "--initialize specified but the data directory exists and the path is too long. Aborting."

ER_INIT_DATADIR_EXISTS_AND_NOT_WRITABLE_WONT_INITIALIZE
  eng "--initialize specified but the data directory exists and is not writable. Aborting."

ER_INIT_CREATING_DD
  eng "Creating the data directory %s"

ER_RPL_BINLOG_STARTING_DUMP
  eng "Start binlog_dump to source_thread_id(%u) replica_server(%u), pos(%s, %llu)"

ER_RPL_BINLOG_SOURCE_SENDS_HEARTBEAT
  eng "source sends heartbeat message"

ER_RPL_BINLOG_SKIPPING_REMAINING_HEARTBEAT_INFO
  eng "the rest of heartbeat info skipped ..."

ER_RPL_BINLOG_SOURCE_USES_CHECKSUM_AND_REPLICA_CANT
  eng "Source is configured to log replication events with checksum, but will not send such events to replicas that cannot process them"

OBSOLETE_ER_NDB_QUERY_FAILED
  eng "NDB: Query '%s' failed, error: %d: %s"

ER_KILLING_THREAD
  eng "Killing thread %lu"

ER_DETACHING_SESSION_LEFT_BY_PLUGIN
  eng "Plugin %s is deinitializing a thread but left a session attached. Detaching it forcefully."

ER_CANT_DETACH_SESSION_LEFT_BY_PLUGIN
  eng "Failed to detach the session."

ER_DETACHED_SESSIONS_LEFT_BY_PLUGIN
  eng "Closed forcefully %u session%s left opened by plugin %s"

ER_FAILED_TO_DECREMENT_NUMBER_OF_THREADS
  eng "Failed to decrement the number of threads"

ER_PLUGIN_DID_NOT_DEINITIALIZE_THREADS
  eng "Plugin %s did not deinitialize %u threads"

ER_KILLED_THREADS_OF_PLUGIN
  eng "Killed %u threads of plugin %s"

OBSOLETE_ER_NDB_SLAVE_MAX_REPLICATED_EPOCH_UNKNOWN
  eng "NDB Replica : Could not determine maximum replicated epoch from %s.%s at Replica start, error %u %s"

OBSOLETE_ER_NDB_SLAVE_MAX_REPLICATED_EPOCH_SET_TO
  eng "NDB Replica : MaxReplicatedEpoch set to %llu (%u/%u) at Replica start"

OBSOLETE_ER_NDB_NODE_ID_AND_MANAGEMENT_SERVER_INFO
  eng "NDB: NodeID is %lu, management server '%s:%lu'"

OBSOLETE_ER_NDB_DISCONNECT_INFO
  eng "tid %u: node[%u] transaction_hint=%u, transaction_no_hint=%u"

OBSOLETE_ER_NDB_COLUMN_DEFAULTS_DIFFER
  eng "NDB Internal error: Default values differ for column %u, ndb_default: %d"

OBSOLETE_ER_NDB_COLUMN_SHOULD_NOT_HAVE_NATIVE_DEFAULT
  eng "NDB Internal error: Column %u has native default, but shouldn't. Flags=%u, type=%u"

OBSOLETE_ER_NDB_FIELD_INFO
  eng "field[ name: '%s', type: %u, real_type: %u, flags: 0x%x, is_null: %d]"

OBSOLETE_ER_NDB_COLUMN_INFO
  eng "ndbCol[name: '%s', type: %u, column_no: %d, nullable: %d]"

OBSOLETE_ER_NDB_OOM_IN_FIX_UNIQUE_INDEX_ATTR_ORDER
  eng "fix_unique_index_attr_order: my_malloc(%u) failure"

OBSOLETE_ER_NDB_SLAVE_MALFORMED_EVENT_RECEIVED_ON_TABLE
  eng "NDB Replica : Malformed event received on table %s cannot parse.  Stopping Replica."

OBSOLETE_ER_NDB_SLAVE_CONFLICT_FUNCTION_REQUIRES_ROLE
  eng "NDB Replica : Conflict function %s defined on table %s requires ndb_replica_conflict_role variable to be set.  Stopping replica."

OBSOLETE_ER_NDB_SLAVE_CONFLICT_TRANSACTION_IDS
  eng "NDB Replica : Transactional conflict detection defined on table %s, but events received without transaction ids.  Check --ndb-log-transaction-id setting on upstream Cluster."

OBSOLETE_ER_NDB_SLAVE_BINLOG_MISSING_INFO_FOR_CONFLICT_DETECTION
  eng "NDB Replica : Binlog event on table %s missing info necessary for conflict detection.  Check binlog format options on upstream cluster."

OBSOLETE_ER_NDB_ERROR_IN_READAUTOINCREMENTVALUE
  eng "Error %lu in readAutoIncrementValue(): %s"

OBSOLETE_ER_NDB_FOUND_UNCOMMITTED_AUTOCOMMIT
  eng "found uncommitted autocommit+rbwr transaction, commit status: %d"

OBSOLETE_ER_NDB_SLAVE_TOO_MANY_RETRIES
  eng "Ndb replica retried transaction %u time(s) in vain.  Giving up."

OBSOLETE_ER_NDB_SLAVE_ERROR_IN_UPDATE_CREATE_INFO
  eng "Error %lu in ::update_create_info(): %s"

OBSOLETE_ER_NDB_SLAVE_CANT_ALLOCATE_TABLE_SHARE
  eng "NDB: allocating table share for %s failed"

OBSOLETE_ER_NDB_BINLOG_ERROR_INFO_FROM_DA
  eng "NDB Binlog: (%d)%s"

OBSOLETE_ER_NDB_BINLOG_CREATE_TABLE_EVENT
  eng "NDB Binlog: CREATE TABLE Event: %s"

OBSOLETE_ER_NDB_BINLOG_FAILED_CREATE_TABLE_EVENT_OPERATIONS
  eng "NDB Binlog: FAILED CREATE TABLE event operations. Event: %s"

OBSOLETE_ER_NDB_BINLOG_RENAME_EVENT
  eng "NDB Binlog: RENAME Event: %s"

OBSOLETE_ER_NDB_BINLOG_FAILED_CREATE_DURING_RENAME
  eng "NDB Binlog: FAILED create event operations during RENAME. Event %s"

OBSOLETE_ER_NDB_UNEXPECTED_RENAME_TYPE
  eng "Unexpected rename case detected, sql_command: %d"

OBSOLETE_ER_NDB_ERROR_IN_GET_AUTO_INCREMENT
  eng "Error %lu in ::get_auto_increment(): %s"

OBSOLETE_ER_NDB_CREATING_SHARE_IN_OPEN
  eng "Calling ndbcluster_create_binlog_setup(%s) in ::open"

OBSOLETE_ER_NDB_TABLE_OPENED_READ_ONLY
  eng "table '%s' opened read only"

OBSOLETE_ER_NDB_INITIALIZE_GIVEN_CLUSTER_PLUGIN_DISABLED
  eng "NDB: '--initialize' -> ndbcluster plugin disabled"

OBSOLETE_ER_NDB_BINLOG_FORMAT_CHANGED_FROM_STMT_TO_MIXED
  eng "NDB: Changed global value of binlog_format from STATEMENT to MIXED"

OBSOLETE_ER_NDB_TRAILING_SHARE_RELEASED_BY_CLOSE_CACHED_TABLES
  eng "NDB_SHARE: trailing share %s, released by close_cached_tables"

OBSOLETE_ER_NDB_SHARE_ALREADY_EXISTS
  eng "NDB_SHARE: %s already exists use_count=%d. Moving away for safety, but possible memleak."

OBSOLETE_ER_NDB_HANDLE_TRAILING_SHARE_INFO
  eng "handle_trailing_share: %s use_count: %u"

OBSOLETE_ER_NDB_CLUSTER_GET_SHARE_INFO
  eng "ndbcluster_get_share: %s use_count: %u"

OBSOLETE_ER_NDB_CLUSTER_REAL_FREE_SHARE_INFO
  eng "ndbcluster_real_free_share: %s use_count: %u"

OBSOLETE_ER_NDB_CLUSTER_REAL_FREE_SHARE_DROP_FAILED
  eng "ndbcluster_real_free_share: %s, still open - ignored 'free' (leaked?)"

OBSOLETE_ER_NDB_CLUSTER_FREE_SHARE_INFO
  eng "ndbcluster_free_share: %s use_count: %u"

OBSOLETE_ER_NDB_CLUSTER_MARK_SHARE_DROPPED_INFO
  eng "ndbcluster_mark_share_dropped: %s use_count: %u"

OBSOLETE_ER_NDB_CLUSTER_MARK_SHARE_DROPPED_DESTROYING_SHARE
  eng "ndbcluster_mark_share_dropped: destroys share %s"

OBSOLETE_ER_NDB_CLUSTER_OOM_THD_NDB
  eng "Could not allocate Thd_ndb object"

OBSOLETE_ER_NDB_BINLOG_NDB_TABLES_INITIALLY_READ_ONLY
  eng "NDB Binlog: Ndb tables initially read only."

OBSOLETE_ER_NDB_UTIL_THREAD_OOM
  eng "ndb util thread: malloc failure, query cache not maintained properly"

OBSOLETE_ER_NDB_ILLEGAL_VALUE_FOR_NDB_RECV_THREAD_CPU_MASK
  eng "Trying to set ndb_recv_thread_cpu_mask to illegal value = %s, ignored"

OBSOLETE_ER_NDB_TOO_MANY_CPUS_IN_NDB_RECV_THREAD_CPU_MASK
  eng "Trying to set too many CPU's in ndb_recv_thread_cpu_mask, ignored this variable, erroneus value = %s"

ER_DBUG_CHECK_SHARES_OPEN
  eng "dbug_check_shares open:"

ER_DBUG_CHECK_SHARES_INFO
  eng "  %s.%s: state: %s(%u) use_count: %u"

ER_DBUG_CHECK_SHARES_DROPPED
  eng "dbug_check_shares dropped:"

ER_INVALID_OR_OLD_TABLE_OR_DB_NAME
  eng "Invalid (old?) table or database name '%s'"

ER_TC_RECOVERING_AFTER_CRASH_USING
  eng "Recovering after a crash using %s"

ER_TC_CANT_AUTO_RECOVER_WITH_TC_HEURISTIC_RECOVER
  eng "Cannot perform automatic crash recovery when --tc-heuristic-recover is used"

ER_TC_BAD_MAGIC_IN_TC_LOG
  eng "Bad magic header in tc log"

ER_TC_NEED_N_SE_SUPPORTING_2PC_FOR_RECOVERY
  eng "Recovery failed! You must enable exactly %d storage engines that support two-phase commit protocol"

ER_TC_RECOVERY_FAILED_THESE_ARE_YOUR_OPTIONS
  eng "Crash recovery failed. Either correct the problem (if it's, for example, out of memory error) and restart, or delete tc log and start mysqld with --tc-heuristic-recover={commit|rollback}"

ER_TC_HEURISTIC_RECOVERY_MODE
  eng "Heuristic crash recovery mode"

ER_TC_HEURISTIC_RECOVERY_FAILED
  eng "Heuristic crash recovery failed"

ER_TC_RESTART_WITHOUT_TC_HEURISTIC_RECOVER
  eng "Please restart mysqld without --tc-heuristic-recover"

ER_RPL_REPLICA_FAILED_TO_CREATE_OR_RECOVER_INFO_REPOSITORIES
  eng "Failed to create or recover replication info repositories."

ER_RPL_REPLICA_AUTO_POSITION_IS_1_AND_GTID_MODE_IS_OFF
  eng "Detected misconfiguration: replication channel '%.192s' was configured with AUTO_POSITION = 1, but the server was started with --gtid-mode=off. Either reconfigure replication using CHANGE REPLICATION SOURCE TO SOURCE_AUTO_POSITION = 0 FOR CHANNEL '%.192s', or change GTID_MODE to some value other than OFF, before starting the replica receiver thread."

ER_RPL_REPLICA_CANT_START_REPLICA_FOR_CHANNEL
  eng "Replica: Could not start replica for channel '%s'. operation discontinued"

ER_RPL_REPLICA_CANT_STOP_REPLICA_FOR_CHANNEL
  eng "Replica: Could not stop replica for channel '%s' operation discontinued"

ER_RPL_RECOVERY_NO_ROTATE_EVENT_FROM_SOURCE
  eng "Error during --relay-log-recovery: Could not locate rotate event from the source."

ER_RPL_RECOVERY_ERROR_READ_RELAY_LOG
  eng "Error during --relay-log-recovery: Error reading events from relay log: %d"

OBSOLETE_ER_RPL_RECOVERY_ERROR_FREEING_IO_CACHE
  eng "Error during --relay-log-recovery: Error while freeing IO_CACHE object"

ER_RPL_RECOVERY_SKIPPED_GROUP_REPLICATION_CHANNEL
  eng "Relay log recovery skipped for group replication channel."

ER_RPL_RECOVERY_ERROR
  eng "Error during --relay-log-recovery: %s"

ER_RPL_RECOVERY_IO_ERROR_READING_RELAY_LOG_INDEX
  eng "Error during --relay-log-recovery: Could not read relay log index file due to an IO error."

ER_RPL_RECOVERY_FILE_SOURCE_POS_INFO
  eng "Recovery from source pos %ld and file %s%s. Previous relay log pos and relay log file had been set to %lld, %s respectively."

ER_RPL_RECOVERY_REPLICATE_SAME_SERVER_ID_REQUIRES_POSITION
  eng "Error during --relay-log-recovery: replicate_same_server_id is in use and sql thread's positions are not initialized, hence relay log recovery cannot happen."

ER_RPL_MTA_RECOVERY_STARTING_COORDINATOR
  eng "MTA recovery: starting coordinator thread to fill MTA gaps."

ER_RPL_MTA_RECOVERY_FAILED_TO_START_COORDINATOR
  eng "MTA recovery: failed to start the coordinator thread. Check the error log for additional details."

ER_RPL_MTA_AUTOMATIC_RECOVERY_FAILED
  eng "MTA recovery: automatic recovery failed. Either the replica server had stopped due to an error during an earlier session or relay logs are corrupted.Fix the cause of the replica side error and restart the replica server or consider using RESET REPLICA."

ER_RPL_MTA_RECOVERY_CANT_OPEN_RELAY_LOG
  eng "Failed to open the relay log '%s' (relay_log_pos %s)."

ER_RPL_MTA_RECOVERY_SUCCESSFUL
  eng "MTA recovery: completed successfully."

ER_RPL_SERVER_ID_MISSING
  eng "Server id not set, will not start replica%s"

ER_RPL_CANT_CREATE_REPLICA_THREAD
  eng "Can't create replica thread%s."

ER_RPL_REPLICA_IO_THREAD_WAS_KILLED
  eng "The replica IO thread%s was killed while executing initialization query '%s'"

OBSOLETE_ER_RPL_REPLICA_SOURCE_UUID_HAS_CHANGED
  eng "The source's UUID has changed, although this should not happen unless you have changed it manually. The old UUID was %s."

ER_RPL_REPLICA_USES_CHECKSUM_AND_SOURCE_PRE_50
  eng "Found a source with MySQL server version older than 5.0. With checksums enabled on the replica, replication might not work correctly. To ensure correct replication, restart the replica server with --replica_sql_verify_checksum=0."

ER_RPL_REPLICA_SECONDS_BEHIND_SOURCE_DUBIOUS
  eng "\"SELECT UNIX_TIMESTAMP()\" failed on source, do not trust column Seconds_Behind_Source of SHOW REPLICA STATUS. Error: %s (%d)"

ER_RPL_REPLICA_CANT_FLUSH_CONNECTION_METADATA_REPOS
  eng "Failed to flush connection metadata repository."

ER_RPL_REPLICA_REPORT_HOST_TOO_LONG
  eng "The length of report_host is %zu. It is larger than the max length(%d), so this replica cannot be registered to the source%s."

ER_RPL_REPLICA_REPORT_USER_TOO_LONG
  eng "The length of report_user is %zu. It is larger than the max length(%d), so this replica cannot be registered to the source%s."

ER_RPL_REPLICA_REPORT_PASSWORD_TOO_LONG
  eng "The length of report_password is %zu. It is larger than the max length(%d), so this replica cannot be registered to the source%s."

ER_RPL_REPLICA_ERROR_RETRYING
  eng "Error on %s: %d  %s, will retry in %d secs"

ER_RPL_REPLICA_ERROR_READING_FROM_SERVER
  eng "Error reading packet from server%s: %s (server_errno=%d)"

ER_RPL_REPLICA_DUMP_THREAD_KILLED_BY_SOURCE
  eng "Replica%s: received end packet from server due to dump thread being killed on source. Dump threads are killed for example during source shutdown, explicitly by a user, or when the source receives a binlog send request from a duplicate server UUID <%s> : Error %s"

ER_RPL_MTA_STATISTICS
  eng "Multi-threaded replica statistics%s: seconds elapsed = %lu; events assigned = %llu; worker queues filled over overrun level = %lu; waited due a Worker queue full = %lu; waited due the total size = %lu; waited at clock conflicts = %llu waited (count) when Workers occupied = %lu waited when Workers occupied = %llu"

ER_RPL_MTA_RECOVERY_COMPLETE
  eng "Replica%s: MTA Recovery has completed at relay log %s, position %llu source log %s, position %llu."

ER_RPL_REPLICA_CANT_INIT_RELAY_LOG_POSITION
  eng "Error initializing relay log position%s: %s"

OBSOLETE_ER_RPL_REPLICA_CONNECTED_TO_SOURCE_REPLICATION_STARTED
  eng "Replica I/O thread%s: connected to source '%s@%s:%d',replication started in log '%s' at position %s"

ER_RPL_REPLICA_IO_THREAD_KILLED
  eng "Replica I/O thread%s killed while connecting to source"

ER_RPL_REPLICA_IO_THREAD_CANT_REGISTER_ON_SOURCE
  eng "Replica I/O thread couldn't register on source"

ER_RPL_REPLICA_FORCING_TO_RECONNECT_IO_THREAD
  eng "Forcing to reconnect replica I/O thread%s"

ER_RPL_REPLICA_ERROR_REQUESTING_BINLOG_DUMP
  eng "Failed on request_dump()%s"

ER_RPL_LOG_ENTRY_EXCEEDS_REPLICA_MAX_ALLOWED_PACKET
  eng "Log entry on source is longer than replica_max_allowed_packet (%lu) on replica. If the entry is correct, restart the server with a higher value of replica_max_allowed_packet"

ER_RPL_REPLICA_STOPPING_AS_SOURCE_OOM
  eng "Stopping replica I/O thread due to out-of-memory error from source"

ER_RPL_REPLICA_IO_THREAD_ABORTED_WAITING_FOR_RELAY_LOG_SPACE
  eng "Replica I/O thread aborted while waiting for relay log space"

ER_RPL_REPLICA_IO_THREAD_EXITING
  eng "Replica I/O thread exiting%s, read up to log '%s', position %s"

ER_RPL_REPLICA_CANT_INITIALIZE_REPLICA_WORKER
  eng "Failed during replica worker initialization%s"

ER_RPL_MTA_GROUP_RECOVERY_APPLIER_METADATA_FOR_WORKER
  eng "Replica: MTA group recovery applier metadata based on Worker-Id %lu, group_relay_log_name %s, group_relay_log_pos %llu group_source_log_name %s, group_source_log_pos %llu"

ER_RPL_ERROR_LOOKING_FOR_LOG
  eng "Error looking for %s."

ER_RPL_MTA_GROUP_RECOVERY_APPLIER_METADATA
  eng "Replica: MTA group recovery applier metadata group_source_log_name %s, event_source_log_pos %llu."

ER_RPL_CANT_FIND_FOLLOWUP_FILE
  eng "Error looking for file after %s."

ER_RPL_MTA_CHECKPOINT_PERIOD_DIFFERS_FROM_CNT
  eng "This an error cnt != mta_checkpoint_period"

ER_RPL_REPLICA_WORKER_THREAD_CREATION_FAILED
  eng "Failed during replica worker thread creation%s"

ER_RPL_REPLICA_WORKER_THREAD_CREATION_FAILED_WITH_ERRNO
  eng "Failed during replica worker thread creation%s (errno= %d)"

ER_RPL_REPLICA_FAILED_TO_INIT_PARTITIONS_HASH
  eng "Failed to init partitions hash"

OBSOLETE_ER_RPL_SLAVE_NDB_TABLES_NOT_AVAILABLE
  eng "Replica SQL thread : NDB : Tables not available after %lu seconds. Consider increasing --ndb-wait-setup value"

ER_RPL_REPLICA_SQL_THREAD_STARTING
  eng "Replica SQL thread%s initialized, starting replication in log '%s' at position %s, relay log '%s' position: %s"

ER_RPL_REPLICA_SKIP_COUNTER_EXECUTED
  eng "'SQL_REPLICA_SKIP_COUNTER=%ld' executed at relay_log_file='%s', relay_log_pos='%ld', source_log_name='%s', source_log_pos='%ld' and new position at relay_log_file='%s', relay_log_pos='%ld', source_log_name='%s', source_log_pos='%ld' "

ER_RPL_REPLICA_ADDITIONAL_ERROR_INFO_FROM_DA
  eng "Replica (additional info): %s Error_code: MY-%06d"

ER_RPL_REPLICA_ERROR_INFO_FROM_DA
  eng "Replica: %s Error_code: MY-%06d"

ER_RPL_REPLICA_ERROR_LOADING_USER_DEFINED_LIBRARY
  eng "Error loading user-defined library, replica SQL thread aborted. Install the missing library, and restart the replica SQL thread with \"REPLICA START\". We stopped at log '%s' position %s"

ER_RPL_REPLICA_ERROR_RUNNING_QUERY
  eng "Error running query, replica SQL thread aborted. Fix the problem, and restart the replica SQL thread with \"REPLICA START\". We stopped at log '%s' position %s"

ER_RPL_REPLICA_SQL_THREAD_EXITING
  eng "Replica SQL thread%s exiting, replication stopped in log '%s' at position %s"

ER_RPL_REPLICA_READ_INVALID_EVENT_FROM_SOURCE
  eng "Read invalid event from source: '%s', source could be corrupt but a more likely cause of this is a bug"

ER_RPL_REPLICA_QUEUE_EVENT_FAILED_INVALID_CONFIGURATION
  eng "The queue event failed for channel '%s' as its configuration is invalid."

ER_RPL_REPLICA_IO_THREAD_DETECTED_UNEXPECTED_EVENT_SEQUENCE
  eng "An unexpected event sequence was detected by the IO thread while queuing the event received from source '%s' binary log file, at position %llu."

ER_RPL_REPLICA_CANT_USE_CHARSET
  eng "'%s' can not be used as client character set. '%s' will be used as default client character set while connecting to source."

ER_RPL_REPLICA_CONNECTED_TO_SOURCE_REPLICATION_RESUMED
  eng "Replica%s: connected to source '%s@%s:%d',replication resumed in log '%s' at position %s"

ER_RPL_REPLICA_NEXT_LOG_IS_ACTIVE
  eng "next log '%s' is active"

ER_RPL_REPLICA_NEXT_LOG_IS_INACTIVE
  eng "next log '%s' is not active"

ER_RPL_REPLICA_SQL_THREAD_IO_ERROR_READING_EVENT
  eng "Replica SQL thread%s: I/O error reading event (errno: %d  cur_log->error: %d)"

ER_RPL_REPLICA_ERROR_READING_RELAY_LOG_EVENTS
  eng "Error reading relay log event%s: %s"

ER_REPLICA_CHANGE_SOURCE_TO_EXECUTED
  eng "'CHANGE REPLICATION SOURCE TO%s executed'. Previous state source_host='%s', source_port= %u, source_log_file='%s', source_log_pos= %ld, source_bind='%s'. New state source_host='%s', source_port= %u, source_log_file='%s', source_log_pos= %ld, source_bind='%s'."

ER_RPL_REPLICA_NEW_C_M_NEEDS_REPOS_TYPE_OTHER_THAN_FILE
  eng "Replica: Cannot create new connection metadata structure when repositories are of type FILE. Convert replica repositories to TABLE to replicate from multiple sources."

ER_RPL_FAILED_TO_STAT_LOG_IN_INDEX
  eng "log %s listed in the index, but failed to stat."

ER_RPL_LOG_NOT_FOUND_WHILE_COUNTING_RELAY_LOG_SPACE
  eng "Could not find first log while counting relay log space."

ER_REPLICA_CANT_USE_TEMPDIR
  eng "Unable to use replica's temporary directory '%s'."

ER_RPL_RELAY_LOG_NEEDS_FILE_NOT_DIRECTORY
  eng "Path '%s' is a directory name, please specify a file name for --relay-log option."

ER_RPL_RELAY_LOG_INDEX_NEEDS_FILE_NOT_DIRECTORY
  eng "Path '%s' is a directory name, please specify a file name for --relay-log-index option."

ER_RPL_PLEASE_USE_OPTION_RELAY_LOG
  eng "Neither --relay-log nor --relay-log-index were used; so replication may break when this MySQL server acts as a replica and has his hostname changed!! Please use '--relay-log=%s' to avoid this problem."

ER_RPL_OPEN_INDEX_FILE_FAILED
  eng "Failed in open_index_file() called from Relay_log_info::rli_init_info()."

ER_RPL_CANT_INITIALIZE_GTID_SETS_IN_AM_INIT_INFO
  eng "Failed in init_gtid_sets() called from Relay_log_info::rli_init_info()."

ER_RPL_CANT_OPEN_LOG_IN_AM_INIT_INFO
  eng "Failed in open_log() called from Relay_log_info::rli_init_info()."

ER_RPL_ERROR_WRITING_RELAY_LOG_CONFIGURATION
  eng "Error writing relay log configuration."

OBSOLETE_ER_NDB_OOM_GET_NDB_BLOBS_VALUE
  eng "get_ndb_blobs_value: my_malloc(%u) failed"

OBSOLETE_ER_NDB_THREAD_TIMED_OUT
  eng "NDB: Thread id %u timed out (30s) waiting for epoch %u/%u to be handled.  Progress : %u/%u -> %u/%u."

OBSOLETE_ER_NDB_TABLE_IS_NOT_DISTRIBUTED
  eng "NDB: Inconsistency detected in distributed privilege tables. Table '%s.%s' is not distributed"

OBSOLETE_ER_NDB_CREATING_TABLE
  eng "NDB: Creating %s.%s"

OBSOLETE_ER_NDB_FLUSHING_TABLE_INFO
  eng "NDB: Flushing %s.%s"

OBSOLETE_ER_NDB_CLEANING_STRAY_TABLES
  eng "NDB: Cleaning stray tables from database '%s'"

OBSOLETE_ER_NDB_DISCOVERED_MISSING_DB
  eng "NDB: Discovered missing database '%s'"

OBSOLETE_ER_NDB_DISCOVERED_REMAINING_DB
  eng "NDB: Discovered remaining database '%s'"

OBSOLETE_ER_NDB_CLUSTER_FIND_ALL_DBS_RETRY
  eng "NDB: ndbcluster_find_all_databases retry: %u - %s"

OBSOLETE_ER_NDB_CLUSTER_FIND_ALL_DBS_FAIL
  eng "NDB: ndbcluster_find_all_databases fail: %u - %s"

OBSOLETE_ER_NDB_SKIPPING_SETUP_TABLE
  eng "NDB: skipping setup table %s.%s, in state %d"

OBSOLETE_ER_NDB_FAILED_TO_SET_UP_TABLE
  eng "NDB: failed to setup table %s.%s, error: %d, %s"

OBSOLETE_ER_NDB_MISSING_FRM_DISCOVERING
  eng "NDB: missing frm for %s.%s, discovering..."

OBSOLETE_ER_NDB_MISMATCH_IN_FRM_DISCOVERING
  eng "NDB: mismatch in frm for %s.%s, discovering..."

OBSOLETE_ER_NDB_BINLOG_CLEANING_UP_SETUP_LEFTOVERS
  eng "ndb_binlog_setup: Clean up leftovers"

OBSOLETE_ER_NDB_WAITING_INFO
  eng "NDB %s: waiting max %u sec for %s %s.  epochs: (%u/%u,%u/%u,%u/%u)  injector proc_info: %s"

OBSOLETE_ER_NDB_WAITING_INFO_WITH_MAP
  eng "NDB %s: waiting max %u sec for %s %s.  epochs: (%u/%u,%u/%u,%u/%u)  injector proc_info: %s map: %x%08x"

OBSOLETE_ER_NDB_TIMEOUT_WHILE_DISTRIBUTING
  eng "NDB %s: distributing %s timed out. Ignoring..."

OBSOLETE_ER_NDB_NOT_WAITING_FOR_DISTRIBUTING
  eng "NDB %s: not waiting for distributing %s"

OBSOLETE_ER_NDB_DISTRIBUTED_INFO
  eng "NDB: distributed %s.%s(%u/%u) type: %s(%u) query: \'%s\' to %x%08x"

OBSOLETE_ER_NDB_DISTRIBUTION_COMPLETE
  eng "NDB: distribution of %s.%s(%u/%u) type: %s(%u) query: \'%s\' - complete!"

OBSOLETE_ER_NDB_SCHEMA_DISTRIBUTION_FAILED
  eng "NDB Schema dist: Data node: %d failed, subscriber bitmask %x%08x"

OBSOLETE_ER_NDB_SCHEMA_DISTRIBUTION_REPORTS_SUBSCRIBE
  eng "NDB Schema dist: Data node: %d reports subscribe from node %d, subscriber bitmask %x%08x"

OBSOLETE_ER_NDB_SCHEMA_DISTRIBUTION_REPORTS_UNSUBSCRIBE
  eng "NDB Schema dist: Data node: %d reports unsubscribe from node %d, subscriber bitmask %x%08x"

OBSOLETE_ER_NDB_BINLOG_CANT_DISCOVER_TABLE_FROM_SCHEMA_EVENT
  eng "NDB Binlog: Could not discover table '%s.%s' from binlog schema event '%s' from node %d. my_errno: %d"

OBSOLETE_ER_NDB_BINLOG_SIGNALLING_UNKNOWN_VALUE
  eng "NDB: unknown value for binlog signalling 0x%X, %s not logged"

OBSOLETE_ER_NDB_BINLOG_REPLY_TO
  eng "NDB: reply to %s.%s(%u/%u) from %s to %x%08x"

OBSOLETE_ER_NDB_BINLOG_CANT_RELEASE_SLOCK
  eng "NDB: Could not release slock on '%s.%s', Error code: %d Message: %s"

OBSOLETE_ER_NDB_CANT_FIND_TABLE
  eng "NDB schema: Could not find table '%s.%s' in NDB"

OBSOLETE_ER_NDB_DISCARDING_EVENT_NO_OBJ
  eng "NDB: Discarding event...no obj: %s (%u/%u)"

OBSOLETE_ER_NDB_DISCARDING_EVENT_ID_VERSION_MISMATCH
  eng "NDB: Discarding event...key: %s non matching id/version [%u/%u] != [%u/%u]"

OBSOLETE_ER_NDB_CLEAR_SLOCK_INFO
  eng "NDB: CLEAR_SLOCK key: %s(%u/%u) %x%08x, from %s to %x%08x"

OBSOLETE_ER_NDB_BINLOG_SKIPPING_LOCAL_TABLE
  eng "NDB Binlog: Skipping locally defined table '%s.%s' from binlog schema event '%s' from node %d."

OBSOLETE_ER_NDB_BINLOG_ONLINE_ALTER_RENAME
  eng "NDB Binlog: handling online alter/rename"

OBSOLETE_ER_NDB_BINLOG_CANT_REOPEN_SHADOW_TABLE
  eng "NDB Binlog: Failed to re-open shadow table %s.%s"

OBSOLETE_ER_NDB_BINLOG_ONLINE_ALTER_RENAME_COMPLETE
  eng "NDB Binlog: handling online alter/rename done"

OBSOLETE_ER_NDB_BINLOG_SKIPPING_DROP_OF_LOCAL_TABLE
  eng "NDB Binlog: Skipping drop of locally defined table '%s.%s' from binlog schema event '%s' from node %d. "

OBSOLETE_ER_NDB_BINLOG_SKIPPING_RENAME_OF_LOCAL_TABLE
  eng "NDB Binlog: Skipping renaming locally defined table '%s.%s' from binlog schema event '%s' from node %d. "

OBSOLETE_ER_NDB_BINLOG_SKIPPING_DROP_OF_TABLES
  eng "NDB Binlog: Skipping drop database '%s' since it contained local tables binlog schema event '%s' from node %d. "

OBSOLETE_ER_NDB_BINLOG_GOT_DIST_PRIV_EVENT_FLUSHING_PRIVILEGES
  eng "Got dist_priv event: %s, flushing privileges"

OBSOLETE_ER_NDB_BINLOG_GOT_SCHEMA_EVENT
  eng "NDB: got schema event on %s.%s(%u/%u) query: '%s' type: %s(%d) node: %u slock: %x%08x"

OBSOLETE_ER_NDB_BINLOG_SKIPPING_OLD_SCHEMA_OPERATION
  eng "NDB schema: Skipping old schema operation(RENAME_TABLE_NEW) on %s.%s"

OBSOLETE_ER_NDB_CLUSTER_FAILURE
  eng "NDB Schema dist: cluster failure at epoch %u/%u."

OBSOLETE_ER_NDB_TABLES_INITIALLY_READ_ONLY_ON_RECONNECT
  eng "NDB Binlog: ndb tables initially read only on reconnect."

OBSOLETE_ER_NDB_IGNORING_UNKNOWN_EVENT
  eng "NDB Schema dist: unknown event %u, ignoring..."

OBSOLETE_ER_NDB_BINLOG_OPENING_INDEX
  eng "NDB Binlog: Opening ndb_binlog_index: %d, '%s'"

OBSOLETE_ER_NDB_BINLOG_CANT_LOCK_NDB_BINLOG_INDEX
  eng "NDB Binlog: Unable to lock table ndb_binlog_index"

OBSOLETE_ER_NDB_BINLOG_INJECTING_RANDOM_WRITE_FAILURE
  eng "NDB Binlog: Injecting random write failure"

OBSOLETE_ER_NDB_BINLOG_CANT_WRITE_TO_NDB_BINLOG_INDEX
  eng "NDB Binlog: Failed writing to ndb_binlog_index for epoch %u/%u  orig_server_id %u orig_epoch %u/%u with error %d."

OBSOLETE_ER_NDB_BINLOG_WRITING_TO_NDB_BINLOG_INDEX
  eng "NDB Binlog: Writing row (%s) to ndb_binlog_index - %s"

OBSOLETE_ER_NDB_BINLOG_CANT_COMMIT_TO_NDB_BINLOG_INDEX
  eng "NDB Binlog: Failed committing transaction to ndb_binlog_index with error %d."

OBSOLETE_ER_NDB_BINLOG_WRITE_INDEX_FAILED_AFTER_KILL
  eng "NDB Binlog: Failed writing to ndb_binlog_index table while retrying after kill during shutdown"

OBSOLETE_ER_NDB_BINLOG_USING_SERVER_ID_0_SLAVES_WILL_NOT
  eng "NDB: server id set to zero - changes logged to bin log with server id zero will be logged with another server id by replica mysqlds"

OBSOLETE_ER_NDB_SERVER_ID_RESERVED_OR_TOO_LARGE
  eng "NDB: server id provided is too large to be represented in opt_server_id_bits or is reserved"

OBSOLETE_ER_NDB_BINLOG_REQUIRES_V2_ROW_EVENTS
  eng "NDB: --ndb-log-transaction-id requires v2 Binlog row events but server is using v1."

OBSOLETE_ER_NDB_BINLOG_STATUS_FORCING_FULL_USE_WRITE
  eng "NDB: ndb-log-apply-status forcing %s.%s to FULL USE_WRITE"

OBSOLETE_ER_NDB_BINLOG_GENERIC_MESSAGE
  eng "NDB Binlog: %s"

OBSOLETE_ER_NDB_CONFLICT_GENERIC_MESSAGE
  eng "%s"

OBSOLETE_ER_NDB_TRANS_DEPENDENCY_TRACKER_ERROR
  eng "%s"

OBSOLETE_ER_NDB_CONFLICT_FN_PARSE_ERROR
  eng "NDB Replica: Table %s.%s : Parse error on conflict fn : %s"

OBSOLETE_ER_NDB_CONFLICT_FN_SETUP_ERROR
  eng "NDB Replica: Table %s.%s : %s"

OBSOLETE_ER_NDB_BINLOG_FAILED_TO_GET_TABLE
  eng "NDB Binlog: Failed to get table %s from ndb: %s, %d"

OBSOLETE_ER_NDB_BINLOG_NOT_LOGGING
  eng "NDB Binlog: NOT logging %s"

OBSOLETE_ER_NDB_BINLOG_CREATE_TABLE_EVENT_FAILED
  eng "NDB Binlog: FAILED CREATE (DISCOVER) TABLE Event: %s"

OBSOLETE_ER_NDB_BINLOG_CREATE_TABLE_EVENT_INFO
  eng "NDB Binlog: CREATE (DISCOVER) TABLE Event: %s"

OBSOLETE_ER_NDB_BINLOG_DISCOVER_TABLE_EVENT_INFO
  eng "NDB Binlog: DISCOVER TABLE Event: %s"

OBSOLETE_ER_NDB_BINLOG_BLOB_REQUIRES_PK
  eng "NDB Binlog: logging of table %s with BLOB attribute and no PK is not supported"

OBSOLETE_ER_NDB_BINLOG_CANT_CREATE_EVENT_IN_DB
  eng "NDB Binlog: Unable to create event in database. Event: %s  Error Code: %d  Message: %s"

OBSOLETE_ER_NDB_BINLOG_CANT_CREATE_EVENT_IN_DB_AND_CANT_DROP
  eng "NDB Binlog: Unable to create event in database.  Attempt to correct with drop failed. Event: %s Error Code: %d Message: %s"

OBSOLETE_ER_NDB_BINLOG_CANT_CREATE_EVENT_IN_DB_DROPPED
  eng "NDB Binlog: Unable to create event in database.  Attempt to correct with drop ok, but create failed. Event: %s Error Code: %d Message: %s"

OBSOLETE_ER_NDB_BINLOG_DISCOVER_REUSING_OLD_EVENT_OPS
  eng "NDB Binlog: discover reusing old ev op"

OBSOLETE_ER_NDB_BINLOG_CREATING_NDBEVENTOPERATION_FAILED
  eng "NDB Binlog: Creating NdbEventOperation failed for %s"

OBSOLETE_ER_NDB_BINLOG_CANT_CREATE_BLOB
  eng "NDB Binlog: Creating NdbEventOperation blob field %u handles failed (code=%d) for %s"

OBSOLETE_ER_NDB_BINLOG_NDBEVENT_EXECUTE_FAILED
  eng "NDB Binlog: ndbevent->execute failed for %s; %d %s"

OBSOLETE_ER_NDB_CREATE_EVENT_OPS_LOGGING_INFO
  eng "NDB Binlog: logging %s (%s,%s)"

OBSOLETE_ER_NDB_BINLOG_CANT_DROP_EVENT_FROM_DB
  eng "NDB Binlog: Unable to drop event in database. Event: %s Error Code: %d Message: %s"

OBSOLETE_ER_NDB_TIMED_OUT_IN_DROP_TABLE
  eng "NDB %s: %s timed out. Ignoring..."

OBSOLETE_ER_NDB_BINLOG_UNHANDLED_ERROR_FOR_TABLE
  eng "NDB Binlog: unhandled error %d for table %s"

OBSOLETE_ER_NDB_BINLOG_CLUSTER_FAILURE
  eng "NDB Binlog: cluster failure for %s at epoch %u/%u."

OBSOLETE_ER_NDB_BINLOG_UNKNOWN_NON_DATA_EVENT
  eng "NDB Binlog: unknown non data event %d for %s. Ignoring..."

OBSOLETE_ER_NDB_BINLOG_INJECTOR_DISCARDING_ROW_EVENT_METADATA
  eng "NDB: Binlog Injector discarding row event meta data as server is using v1 row events. (%u %x)"

OBSOLETE_ER_NDB_REMAINING_OPEN_TABLES
  eng "remove_all_event_operations: Remaining open tables: "

OBSOLETE_ER_NDB_REMAINING_OPEN_TABLE_INFO
  eng "  %s.%s, use_count: %u"

OBSOLETE_ER_NDB_COULD_NOT_GET_APPLY_STATUS_SHARE
  eng "NDB: Could not get apply status share"

OBSOLETE_ER_NDB_BINLOG_SERVER_SHUTDOWN_DURING_NDB_CLUSTER_START
  eng "NDB Binlog: Server shutdown detected while waiting for ndbcluster to start..."

OBSOLETE_ER_NDB_BINLOG_CLUSTER_RESTARTED_RESET_MASTER_SUGGESTED
  eng "NDB Binlog: cluster has been restarted --initial or with older filesystem. ndb_latest_handled_binlog_epoch: %u/%u, while current epoch: %u/%u. RESET SOURCE should be issued. Resetting ndb_latest_handled_binlog_epoch."

OBSOLETE_ER_NDB_BINLOG_CLUSTER_HAS_RECONNECTED
  eng "NDB Binlog: cluster has reconnected. Changes to the database that occurred while disconnected will not be in the binlog"

OBSOLETE_ER_NDB_BINLOG_STARTING_LOG_AT_EPOCH
  eng "NDB Binlog: starting log at epoch %u/%u"

OBSOLETE_ER_NDB_BINLOG_NDB_TABLES_WRITABLE
  eng "NDB Binlog: ndb tables writable"

OBSOLETE_ER_NDB_BINLOG_SHUTDOWN_DETECTED
  eng "NDB Binlog: Server shutdown detected..."

OBSOLETE_ER_NDB_BINLOG_LOST_SCHEMA_CONNECTION_WAITING
  eng "NDB Binlog: Just lost schema connection, hanging around"

OBSOLETE_ER_NDB_BINLOG_LOST_SCHEMA_CONNECTION_CONTINUING
  eng "NDB Binlog: ...and on our way"

OBSOLETE_ER_NDB_BINLOG_ERROR_HANDLING_SCHEMA_EVENT
  eng "NDB: error %lu (%s) on handling binlog schema event"

OBSOLETE_ER_NDB_BINLOG_CANT_INJECT_APPLY_STATUS_WRITE_ROW
  eng "NDB Binlog: Failed to inject apply status write row"

OBSOLETE_ER_NDB_BINLOG_ERROR_DURING_GCI_ROLLBACK
  eng "NDB Binlog: Error during ROLLBACK of GCI %u/%u. Error: %d"

OBSOLETE_ER_NDB_BINLOG_ERROR_DURING_GCI_COMMIT
  eng "NDB Binlog: Error during COMMIT of GCI. Error: %d"

OBSOLETE_ER_NDB_BINLOG_LATEST_TRX_IN_EPOCH_NOT_IN_BINLOG
  eng "NDB Binlog: latest transaction in epoch %u/%u not in binlog as latest handled epoch is %u/%u"

OBSOLETE_ER_NDB_BINLOG_RELEASING_EXTRA_SHARE_REFERENCES
  eng "NDB Binlog: Release extra share references"

OBSOLETE_ER_NDB_BINLOG_REMAINING_OPEN_TABLES
  eng "NDB Binlog: remaining open tables: "

OBSOLETE_ER_NDB_BINLOG_REMAINING_OPEN_TABLE_INFO
  eng "  %s.%s state: %u use_count: %u"

ER_TREE_CORRUPT_PARENT_SHOULD_POINT_AT_PARENT
  eng "Wrong tree: Parent doesn't point at parent"

ER_TREE_CORRUPT_ROOT_SHOULD_BE_BLACK
  eng "Wrong tree: Root should be black"

ER_TREE_CORRUPT_2_CONSECUTIVE_REDS
  eng "Wrong tree: Found two red in a row"

ER_TREE_CORRUPT_RIGHT_IS_LEFT
  eng "Wrong tree: Found right == left"

ER_TREE_CORRUPT_INCORRECT_BLACK_COUNT
  eng "Wrong tree: Incorrect black-count: %d - %d"

ER_WRONG_COUNT_FOR_ORIGIN
  eng "Use_count: Wrong count %lu for origin %p"

ER_WRONG_COUNT_FOR_KEY
  eng "Use_count: Wrong count for key at %p, %lu should be %lu"

ER_WRONG_COUNT_OF_ELEMENTS
  eng "Wrong number of elements: %u (should be %u) for tree at %p"

ER_RPL_ERROR_READING_REPLICA_WORKER_CONFIGURATION
  eng "Error reading replica worker configuration"

OBSOLETE_ER_RPL_ERROR_WRITING_SLAVE_WORKER_CONFIGURATION
  eng "Error writing replica worker configuration"

ER_RPL_FAILED_TO_OPEN_RELAY_LOG
  eng "Failed to open relay log %s, error: %s"

ER_RPL_WORKER_CANT_READ_RELAY_LOG
  eng "Error when worker read relay log events,relay log name %s, position %llu"

ER_RPL_WORKER_CANT_FIND_NEXT_RELAY_LOG
  eng "Failed to find next relay log when retrying the transaction, current relay log is %s"

ER_RPL_MTA_REPLICA_COORDINATOR_HAS_WAITED
  eng "Multi-threaded replica: Coordinator has waited %lu times hitting replica_pending_jobs_size_max; current event size = %zu."

ER_BINLOG_FAILED_TO_WRITE_DROP_FOR_TEMP_TABLES
  eng "Failed to write the DROP statement for temporary tables to binary log"

ER_BINLOG_OOM_WRITING_DELETE_WHILE_OPENING_HEAP_TABLE
  eng "When opening HEAP table, could not allocate memory to write 'DELETE FROM `%s`.`%s`' to the binary log"

ER_FAILED_TO_REPAIR_TABLE
  eng "Couldn't repair table: %s.%s"

ER_FAILED_TO_REMOVE_TEMP_TABLE
  eng "Could not remove temporary table: '%s', error: %d"

ER_SYSTEM_TABLE_NOT_TRANSACTIONAL
  eng "System table '%.*s' is expected to be transactional."

ER_RPL_ERROR_WRITING_SOURCE_CONFIGURATION
  eng "Error writing source configuration."

ER_RPL_ERROR_READING_SOURCE_CONFIGURATION
  eng "Error reading source configuration."

ER_RPL_SSL_INFO_IN_CONNECTION_METADATA_IGNORED
  eng "SSL information in the connection metadata repository are ignored because this MySQL replica was compiled without SSL support."

ER_PLUGIN_FAILED_DEINITIALIZATION
  eng "Plugin '%s' of type %s failed deinitialization"

ER_PLUGIN_HAS_NONZERO_REFCOUNT_AFTER_DEINITIALIZATION
  eng "Plugin '%s' has ref_count=%d after deinitialization."

ER_PLUGIN_SHUTTING_DOWN_PLUGIN
  eng "Shutting down plugin '%s'"

ER_PLUGIN_REGISTRATION_FAILED
  eng "Plugin '%s' registration as a %s failed."

ER_PLUGIN_CANT_OPEN_PLUGIN_TABLE
  eng "Could not open the mysql.plugin table. Please perform the MySQL upgrade procedure."

ER_PLUGIN_CANT_LOAD
  eng "Couldn't load plugin named '%s' with soname '%s'."

ER_PLUGIN_LOAD_PARAMETER_TOO_LONG
  eng "plugin-load parameter too long"

ER_PLUGIN_FORCING_SHUTDOWN
  eng "Plugin '%s' will be forced to shutdown"

ER_PLUGIN_HAS_NONZERO_REFCOUNT_AFTER_SHUTDOWN
  eng "Plugin '%s' has ref_count=%d after shutdown."

ER_PLUGIN_UNKNOWN_VARIABLE_TYPE
  eng "Unknown variable type code 0x%x in plugin '%s'."

ER_PLUGIN_VARIABLE_SET_READ_ONLY
  eng "Server variable %s of plugin %s was forced to be read-only: string variable without update_func and PLUGIN_VAR_MEMALLOC flag"

ER_PLUGIN_VARIABLE_MISSING_NAME
  eng "Missing variable name in plugin '%s'."

ER_PLUGIN_VARIABLE_NOT_ALLOCATED_THREAD_LOCAL
  eng "Thread local variable '%s' not allocated in plugin '%s'."

ER_PLUGIN_OOM
  eng "Out of memory for plugin '%s'."

ER_PLUGIN_BAD_OPTIONS
  eng "Bad options for plugin '%s'."

ER_PLUGIN_PARSING_OPTIONS_FAILED
  eng "Parsing options for plugin '%s' failed."

ER_PLUGIN_DISABLED
  eng "Plugin '%s' is disabled."

ER_PLUGIN_HAS_CONFLICTING_SYSTEM_VARIABLES
  eng "Plugin '%s' has conflicting system variables"

ER_PLUGIN_CANT_SET_PERSISTENT_OPTIONS
  eng "Setting persistent options for plugin '%s' failed."

ER_MY_NET_WRITE_FAILED_FALLING_BACK_ON_STDERR
  eng "Failed on my_net_write, writing to stderr instead: %s"

ER_RETRYING_REPAIR_WITHOUT_QUICK
  eng "Retrying repair of: '%s' without quick"

ER_RETRYING_REPAIR_WITH_KEYCACHE
  eng "Retrying repair of: '%s' with keycache"

ER_FOUND_ROWS_WHILE_REPAIRING
  eng "Found %s of %s rows when repairing '%s'"

ER_ERROR_DURING_OPTIMIZE_TABLE
  eng "Warning: Optimize table got errno %d on %s.%s, retrying"

ER_ERROR_ENABLING_KEYS
  eng "Warning: Enabling keys got errno %d on %s.%s, retrying"

ER_CHECKING_TABLE
  eng "Checking table:   '%s'"

ER_RECOVERING_TABLE
  eng "Recovering table: '%s'"

ER_CANT_CREATE_TABLE_SHARE_FROM_FRM
  eng "Error in creating TABLE_SHARE from %s.frm file."

ER_CANT_LOCK_TABLE
  eng "Unable to acquire lock on %s.%s"

ER_CANT_ALLOC_TABLE_OBJECT
  eng "Error in allocation memory for TABLE object."

ER_CANT_CREATE_HANDLER_OBJECT_FOR_TABLE
  eng "Error in creating handler object for table %s.%s"

ER_CANT_SET_HANDLER_REFERENCE_FOR_TABLE
  eng "Error in setting handler reference for table %s.%s"

ER_CANT_LOCK_TABLESPACE
  eng "Unable to acquire lock on tablespace name %s"

ER_CANT_UPGRADE_GENERATED_COLUMNS_TO_DD
  eng "Error in processing generated columns for table %s.%s"

ER_DD_ERROR_CREATING_ENTRY
  eng "Error in Creating DD entry for %s.%s"

ER_DD_CANT_FETCH_TABLE_DATA
  eng "Error in fetching %s.%s table data from dictionary"

ER_DD_CANT_FIX_SE_DATA
  eng "Error in fixing SE data for %s.%s"

ER_DD_CANT_CREATE_SP
  eng "Error in creating stored program '%s.%s'"

ER_CANT_OPEN_DB_OPT_USING_DEFAULT_CHARSET
  eng "Unable to open db.opt file %s. Using default Character set."

ER_CANT_CREATE_CACHE_FOR_DB_OPT
  eng "Unable to intialize IO cache to open db.opt file %s. "

ER_CANT_IDENTIFY_CHARSET_USING_DEFAULT
  eng "Unable to identify the charset in %s. Using default character set."

ER_DB_OPT_NOT_FOUND_USING_DEFAULT_CHARSET
  eng "db.opt file not found for %s database. Using default Character set."

ER_EVENT_CANT_GET_TIMEZONE_FROM_FIELD
  eng "Event '%s'.'%s': invalid value in column mysql.event.time_zone."

ER_EVENT_CANT_FIND_TIMEZONE
  eng "Event '%s'.'%s': has invalid time zone value "

ER_EVENT_CANT_GET_CHARSET
  eng "Event '%s'.'%s': invalid value in column mysql.event.character_set_client."

ER_EVENT_CANT_GET_COLLATION
  eng "Event '%s'.'%s': invalid value in column mysql.event.collation_connection."

ER_EVENT_CANT_OPEN_TABLE_MYSQL_EVENT
  eng "Failed to open mysql.event Table."

ER_CANT_PARSE_STORED_ROUTINE_BODY
  eng "Parsing '%s.%s' routine body failed.%s"

ER_CANT_OPEN_TABLE_MYSQL_PROC
  eng "Failed to open mysql.proc Table."

ER_CANT_READ_TABLE_MYSQL_PROC
  eng "Failed to read mysql.proc table."

ER_FILE_EXISTS_DURING_UPGRADE
  eng "Found %s file in mysql schema. DD will create .ibd file with same name. Please rename table and start upgrade process again."

ER_CANT_OPEN_DATADIR_AFTER_UPGRADE_FAILURE
  eng "Unable to open the data directory %s during clean up after upgrade failed"

ER_CANT_SET_PATH_FOR
  eng "Failed to set path %s"

ER_CANT_OPEN_DIR
  eng "Failed to open dir %s"

OBSOLETE_ER_NDB_CLUSTER_CONNECTION_POOL_NODEIDS
  eng "NDB: Found empty nodeid specified in --ndb-cluster-connection-pool-nodeids='%s'."

OBSOLETE_ER_NDB_CANT_PARSE_NDB_CLUSTER_CONNECTION_POOL_NODEIDS
  eng "NDB: Could not parse '%s' in --ndb-cluster-connection-pool-nodeids='%s'."

OBSOLETE_ER_NDB_INVALID_CLUSTER_CONNECTION_POOL_NODEIDS
  eng "NDB: Invalid nodeid %d in --ndb-cluster-connection-pool-nodeids='%s'."

OBSOLETE_ER_NDB_DUPLICATE_CLUSTER_CONNECTION_POOL_NODEIDS
  eng "NDB: Found duplicate nodeid %d in --ndb-cluster-connection-pool-nodeids='%s'."

OBSOLETE_ER_NDB_POOL_SIZE_CLUSTER_CONNECTION_POOL_NODEIDS
  eng "NDB: The size of the cluster connection pool must be equal to the number of nodeids in --ndb-cluster-connection-pool-nodeids='%s'."

OBSOLETE_ER_NDB_NODEID_NOT_FIRST_CONNECTION_POOL_NODEIDS
  eng "NDB: The nodeid specified by --ndb-nodeid must be equal to the first nodeid in --ndb-cluster-connection-pool-nodeids='%s'."

OBSOLETE_ER_NDB_USING_NODEID
  eng "NDB: using nodeid %u"

OBSOLETE_ER_NDB_CANT_ALLOC_GLOBAL_NDB_CLUSTER_CONNECTION
  eng "NDB: failed to allocate global ndb cluster connection"

OBSOLETE_ER_NDB_CANT_ALLOC_GLOBAL_NDB_OBJECT
  eng "NDB: failed to allocate global ndb object"

OBSOLETE_ER_NDB_USING_NODEID_LIST
  eng "NDB[%u]: using nodeid %u"

OBSOLETE_ER_NDB_CANT_ALLOC_NDB_CLUSTER_CONNECTION
  eng "NDB[%u]: failed to allocate cluster connect object"

OBSOLETE_ER_NDB_STARTING_CONNECT_THREAD
  eng "NDB[%u]: starting connect thread"

OBSOLETE_ER_NDB_NODE_INFO
  eng "NDB[%u]: NodeID: %d, %s"

OBSOLETE_ER_NDB_CANT_START_CONNECT_THREAD
  eng "NDB[%u]: failed to start connect thread"

OBSOLETE_ER_NDB_GENERIC_ERROR
  eng "NDB: error (%u) %s"

OBSOLETE_ER_NDB_CPU_MASK_TOO_SHORT
  eng "Ignored receive thread CPU mask, mask too short, %u CPUs needed in mask, only %u CPUs provided"

ER_EVENT_ERROR_CREATING_QUERY_TO_WRITE_TO_BINLOG
  eng "Event Error: An error occurred while creating query string, before writing it into binary log."

ER_EVENT_SCHEDULER_ERROR_LOADING_FROM_DB
  eng "Event Scheduler: Error while loading from disk."

ER_EVENT_SCHEDULER_ERROR_GETTING_EVENT_OBJECT
  eng "Event Scheduler: Error getting event object."

ER_EVENT_SCHEDULER_GOT_BAD_DATA_FROM_TABLE
  eng "Event Scheduler: Error while loading events from mysql.events.The table probably contains bad data or is corrupted"

ER_EVENT_CANT_GET_LOCK_FOR_DROPPING_EVENT
  eng "Unable to obtain lock for dropping event %s from schema %s"

ER_EVENT_UNABLE_TO_DROP_EVENT
  eng "Unable to drop event %s from schema %s"

OBSOLETE_ER_BINLOG_ATTACHING_THREAD_MEMORY_FINALLY_AVAILABLE
  eng "Server overcomes the temporary 'out of memory' in '%d' tries while attaching to session thread during the group commit phase."

ER_BINLOG_CANT_RESIZE_CACHE
  eng "Unable to resize binlog IOCACHE auxiliary file"

ER_BINLOG_FILE_BEING_READ_NOT_PURGED
  eng "file %s was not purged because it was being read by thread number %u"

ER_BINLOG_IO_ERROR_READING_HEADER
  eng "I/O error reading the header from the binary log, errno=%d, io cache code=%d"

OBSOLETE_ER_BINLOG_CANT_OPEN_LOG
  eng "Failed to open log (file '%s', errno %d)"

OBSOLETE_ER_BINLOG_CANT_CREATE_CACHE_FOR_LOG
  eng "Failed to create a cache on log (file '%s')"

ER_BINLOG_FILE_EXTENSION_NUMBER_EXHAUSTED
  eng "Log filename extension number exhausted: %06lu. Please fix this by archiving old logs and updating the index files."

ER_BINLOG_FILE_NAME_TOO_LONG
  eng "Log filename too large: %s%s (%zu). Please fix this by archiving old logs and updating the index files."

ER_BINLOG_FILE_EXTENSION_NUMBER_RUNNING_LOW
  eng "Next log extension: %lu. Remaining log filename extensions: %lu. Please consider archiving some logs."

ER_BINLOG_CANT_OPEN_FOR_LOGGING
  eng "Could not open %s for logging (error %d). Turning logging off for the whole duration of the MySQL server process. To turn it on again: fix the cause, shutdown the MySQL server and restart it."

ER_BINLOG_FAILED_TO_SYNC_INDEX_FILE
  eng "MYSQL_BIN_LOG::open_index_file failed to sync the index file."

ER_BINLOG_ERROR_READING_GTIDS_FROM_RELAY_LOG
  eng "Error reading GTIDs from relaylog: %d"

ER_BINLOG_EVENTS_READ_FROM_APPLIER_METADATA
  eng "%lu events read in relaylog file '%s' for updating Retrieved_Gtid_Set and/or IO thread transaction parser state."

ER_BINLOG_ERROR_READING_GTIDS_FROM_BINARY_LOG
  eng "Error reading GTIDs from binary log: %d"

ER_BINLOG_EVENTS_READ_FROM_BINLOG_INFO
  eng "Read %lu events from binary log file '%s' to determine the GTIDs purged from binary logs."

ER_BINLOG_CANT_GENERATE_NEW_FILE_NAME
  eng "MYSQL_BIN_LOG::open failed to generate new file name."

ER_BINLOG_FAILED_TO_SYNC_INDEX_FILE_IN_OPEN
  eng "MYSQL_BIN_LOG::open failed to sync the index file."

ER_BINLOG_CANT_USE_FOR_LOGGING
  eng "Could not use %s for logging (error %d). Turning logging off for the whole duration of the MySQL server process. To turn it on again: fix the cause, shutdown the MySQL server and restart it."

ER_BINLOG_FAILED_TO_CLOSE_INDEX_FILE_WHILE_REBUILDING
  eng "While rebuilding index file %s: Failed to close the index file."

ER_BINLOG_FAILED_TO_DELETE_INDEX_FILE_WHILE_REBUILDING
  eng "While rebuilding index file %s: Failed to delete the existing index file. It could be that file is being used by some other process."

ER_BINLOG_FAILED_TO_RENAME_INDEX_FILE_WHILE_REBUILDING
  eng "While rebuilding index file %s: Failed to rename the new index file to the existing index file."

ER_BINLOG_FAILED_TO_OPEN_INDEX_FILE_AFTER_REBUILDING
  eng "After rebuilding the index file %s: Failed to open the index file."

ER_BINLOG_CANT_APPEND_LOG_TO_TMP_INDEX
  eng "MYSQL_BIN_LOG::add_log_to_index failed to append log file name: %s, to crash safe index file."

ER_BINLOG_CANT_LOCATE_OLD_BINLOG_OR_RELAY_LOG_FILES
  eng "Failed to locate old binlog or relay log files"

ER_BINLOG_CANT_DELETE_FILE
  eng "Failed to delete file '%s'"

ER_BINLOG_CANT_SET_TMP_INDEX_NAME
  eng "MYSQL_BIN_LOG::set_crash_safe_index_file_name failed to set file name."

ER_BINLOG_FAILED_TO_OPEN_TEMPORARY_INDEX_FILE
  eng "MYSQL_BIN_LOG::open_crash_safe_index_file failed to open temporary index file."

OBSOLETE_ER_BINLOG_ERROR_GETTING_NEXT_LOG_FROM_INDEX
  eng "next log error: %d  offset: %s  log: %s included: %d"

ER_BINLOG_CANT_OPEN_TMP_INDEX
  eng "%s failed to open the crash safe index file."

ER_BINLOG_CANT_COPY_INDEX_TO_TMP
  eng "%s failed to copy index file to crash safe index file."

ER_BINLOG_CANT_CLOSE_TMP_INDEX
  eng "%s failed to close the crash safe index file."

ER_BINLOG_CANT_MOVE_TMP_TO_INDEX
  eng "%s failed to move crash safe index file to index file."

ER_BINLOG_PURGE_LOGS_CALLED_WITH_FILE_NOT_IN_INDEX
  eng "MYSQL_BIN_LOG::purge_logs was called with file %s not listed in the index."

ER_BINLOG_PURGE_LOGS_CANT_SYNC_INDEX_FILE
  eng "MYSQL_BIN_LOG::purge_logs failed to sync the index file."

ER_BINLOG_PURGE_LOGS_CANT_COPY_TO_REGISTER_FILE
  eng "MYSQL_BIN_LOG::purge_logs failed to copy %s to register file."

ER_BINLOG_PURGE_LOGS_CANT_FLUSH_REGISTER_FILE
  eng "MYSQL_BIN_LOG::purge_logs failed to flush register file."

ER_BINLOG_PURGE_LOGS_CANT_UPDATE_INDEX_FILE
  eng "MYSQL_BIN_LOG::purge_logs failed to update the index file"

ER_BINLOG_PURGE_LOGS_FAILED_TO_PURGE_LOG
  eng "MYSQL_BIN_LOG::purge_logs failed to process registered files that would be purged."

ER_BINLOG_FAILED_TO_SET_PURGE_INDEX_FILE_NAME
  eng "MYSQL_BIN_LOG::set_purge_index_file_name failed to set file name."

ER_BINLOG_FAILED_TO_OPEN_REGISTER_FILE
  eng "MYSQL_BIN_LOG::open_purge_index_file failed to open register file."

ER_BINLOG_FAILED_TO_REINIT_REGISTER_FILE
  eng "MYSQL_BIN_LOG::purge_index_entry failed to reinit register file for read"

ER_BINLOG_FAILED_TO_READ_REGISTER_FILE
  eng "MYSQL_BIN_LOG::purge_index_entry error %d reading from register file."

ER_CANT_STAT_FILE
  eng "Failed to execute mysql_file_stat on file '%s'"

ER_BINLOG_CANT_DELETE_LOG_FILE_DOES_INDEX_MATCH_FILES
  eng "Failed to delete log file '%s'; consider examining correspondence of your binlog index file to the actual binlog files"

ER_BINLOG_CANT_DELETE_FILE_AND_READ_BINLOG_INDEX
  eng "Failed to delete file '%s' and read the binlog index file"

ER_BINLOG_FAILED_TO_DELETE_LOG_FILE
  eng "Failed to delete log file '%s'"

ER_BINLOG_LOGGING_INCIDENT_TO_STOP_REPLICAS
  eng "%s An incident event has been written to the binary log which will stop the replicas."

ER_BINLOG_CANT_FIND_LOG_IN_INDEX
  eng "find_log_pos() failed (error: %d)"

ER_BINLOG_RECOVERING_AFTER_CRASH_USING
  eng "Recovering after a crash using %s"

ER_BINLOG_CANT_OPEN_CRASHED_BINLOG
  eng "Failed to open the crashed binlog file when source server is recovering it."

ER_BINLOG_CANT_TRIM_CRASHED_BINLOG
  eng "Failed to trim the crashed binlog file when source server is recovering it."

ER_BINLOG_CRASHED_BINLOG_TRIMMED
  eng "Crashed binlog file %s size is %llu, but recovered up to %llu. Binlog trimmed to %llu bytes."

ER_BINLOG_CANT_CLEAR_IN_USE_FLAG_FOR_CRASHED_BINLOG
  eng "Failed to clear LOG_EVENT_BINLOG_IN_USE_F for the crashed binlog file when source server is recovering it."

ER_BINLOG_FAILED_TO_RUN_AFTER_SYNC_HOOK
  eng "Failed to run 'after_sync' hooks"

ER_TURNING_LOGGING_OFF_FOR_THE_DURATION
  eng "%s Hence turning logging off for the whole duration of the MySQL server process. To turn it on again: fix the cause, shutdown the MySQL server and restart it."

ER_BINLOG_FAILED_TO_RUN_AFTER_FLUSH_HOOK
  eng "Failed to run 'after_flush' hooks"

OBSOLETE_ER_BINLOG_CRASH_RECOVERY_FAILED
  eng "Crash recovery failed. Either correct the problem (if it's, for example, out of memory error) and restart, or delete (or rename) binary log and start mysqld with --tc-heuristic-recover={commit|rollback}"

ER_BINLOG_WARNING_SUPPRESSED
  eng "The following warning was suppressed %d times during the last %d seconds in the error log"

ER_NDB_LOG_ENTRY
  eng "NDB: %s"

ER_NDB_LOG_ENTRY_WITH_PREFIX
  eng "NDB %s: %s"

OBSOLETE_ER_NDB_BINLOG_CANT_CREATE_PURGE_THD
  eng "NDB: Unable to purge %s.%s File=%s (failed to setup thd)"

ER_INNODB_UNKNOWN_COLLATION
  eng "Unknown collation #%lu."

ER_INNODB_INVALID_LOG_GROUP_HOME_DIR
  eng "syntax error in innodb_log_group_home_dir"

ER_INNODB_INVALID_INNODB_UNDO_DIRECTORY
  eng "syntax error in innodb_undo_directory"

ER_INNODB_ILLEGAL_COLON_IN_POOL
  eng "InnoDB: innodb_buffer_pool_filename cannot have colon (:) in the file name."

ER_INNODB_INVALID_PAGE_SIZE
  eng "InnoDB: Invalid page size=%lu."

ER_INNODB_DIRTY_WATER_MARK_NOT_LOW
  eng "InnoDB: innodb_max_dirty_pages_pct_lwm cannot be set higher than innodb_max_dirty_pages_pct. Setting innodb_max_dirty_pages_pct_lwm to %lf"

ER_INNODB_IO_CAPACITY_EXCEEDS_MAX
  eng "InnoDB: innodb_io_capacity cannot be set higher than innodb_io_capacity_max. Setting innodb_io_capacity to %lu"

ER_INNODB_FILES_SAME
  eng "%s and %s file names seem to be the same."

ER_INNODB_UNREGISTERED_TRX_ACTIVE
  eng "Transaction not registered for MySQL 2PC, but transaction is active"

ER_INNODB_CLOSING_CONNECTION_ROLLS_BACK
  eng "MySQL is closing a connection that has an active InnoDB transaction. %llu row modifications will roll back."

ER_INNODB_TRX_XLATION_TABLE_OOM
  eng "InnoDB: fail to allocate memory for index translation table. Number of Index:%lu, array size:%lu"

ER_INNODB_CANT_FIND_INDEX_IN_INNODB_DD
  eng "Cannot find index %s in InnoDB index dictionary."

ER_INNODB_INDEX_COLUMN_INFO_UNLIKE_MYSQLS
  eng "Found index %s whose column info does not match that of MySQL."

OBSOLETE_ER_INNODB_CANT_OPEN_TABLE
  eng "Failed to open table %s."

ER_INNODB_CANT_BUILD_INDEX_XLATION_TABLE_FOR
  eng "Build InnoDB index translation table for Table %s failed"

ER_INNODB_PK_NOT_IN_MYSQL
  eng "Table %s has a primary key in InnoDB data dictionary, but not in MySQL!"

ER_INNODB_PK_ONLY_IN_MYSQL
  eng "Table %s has no primary key in InnoDB data dictionary, but has one in MySQL! If you created the table with a MySQL version < 3.23.54 and did not define a primary key, but defined a unique key with all non-NULL columns, then MySQL internally treats that key as the primary key. You can fix this error by dump + DROP + CREATE + reimport of the table."

ER_INNODB_CLUSTERED_INDEX_PRIVATE
  eng "Table %s key_used_on_scan is %lu even though there is no primary key inside InnoDB."

OBSOLETE_ER_INNODB_PARTITION_TABLE_LOWERCASED
  eng "Partition table %s opened after converting to lower case. The table may have been moved from a case-insensitive file system. Please recreate the table in the current file system."

ER_ERRMSG_REPLACEMENT_DODGY
  eng "Cannot replace error message (%s,%s,%s) \"%s\" with \"%s\"; wrong number or type of %% subsitutions."

ER_ERRMSG_REPLACEMENTS_FAILED
  eng "Table for error message replacements could not be found or read, or one or more replacements could not be applied."

ER_NPIPE_CANT_CREATE
  eng "%s: %s"

ER_PARTITION_MOVE_CREATED_DUPLICATE_ROW_PLEASE_FIX
  eng "Table '%-192s': Delete from part %d failed with error %d. But it was already inserted into part %d, when moving the misplaced row! Please manually fix the duplicate row: %s"

ER_AUDIT_CANT_ABORT_COMMAND
  eng "Command '%s' cannot be aborted. The trigger error was (%d) [%s]: %s"

ER_AUDIT_CANT_ABORT_EVENT
  eng "Event '%s' cannot be aborted. The trigger error was (%d) [%s]: %s"

ER_AUDIT_WARNING
  eng "%s. The trigger error was (%d) [%s]: %s"

OBSOLETE_ER_NDB_NUMBER_OF_CHANNELS
  eng "Replica SQL: Configuration with number of replication sources = %u' is not supported when applying to Ndb"

OBSOLETE_ER_NDB_REPLICA_PARALLEL_WORKERS
  eng "Replica SQL: Configuration 'replica_parallel_workers = %lu' is not supported when applying to Ndb"

OBSOLETE_ER_NDB_DISTRIBUTING_ERR
  eng "NDB %s: distributing %s err: %u"

ER_RPL_REPLICA_INSECURE_CHANGE_SOURCE
  eng "Storing MySQL user name or password information in the connection metadata repository is not secure and is therefore not recommended. Please consider using the USER and PASSWORD connection options for START REPLICA; see the 'START REPLICA Syntax' in the MySQL Manual for more information."

OBSOLETE_ER_RPL_SLAVE_FLUSH_RELAY_LOGS_NOT_ALLOWED
  eng "FLUSH RELAY LOGS cannot be performed on channel '%-.192s'."

ER_RPL_REPLICA_INCORRECT_CHANNEL
  eng "Replica channel '%s' does not exist."

ER_FAILED_TO_FIND_DL_ENTRY
  eng "Can't find symbol '%-.128s' in library."

ER_FAILED_TO_OPEN_SHARED_LIBRARY
  eng "Can't open shared library '%-.192s' (errno: %d %-.128s)."

ER_THREAD_PRIORITY_IGNORED
  eng "Thread priority attribute setting in Resource Group SQL shall be ignored due to unsupported platform or insufficient privilege."

ER_BINLOG_CACHE_SIZE_TOO_LARGE
  eng "Option binlog_cache_size (%lu) is greater than max_binlog_cache_size (%lu); setting binlog_cache_size equal to max_binlog_cache_size."

ER_BINLOG_STMT_CACHE_SIZE_TOO_LARGE
  eng "Option binlog_stmt_cache_size (%lu) is greater than max_binlog_stmt_cache_size (%lu); setting binlog_stmt_cache_size equal to max_binlog_stmt_cache_size."

ER_FAILED_TO_GENERATE_UNIQUE_LOGFILE
  eng "Can't generate a unique log-filename %-.200s.(1-999)."

ER_FAILED_TO_READ_FILE
  eng "Error reading file '%-.200s' (errno: %d - %s)"

ER_FAILED_TO_WRITE_TO_FILE
  eng "Error writing file '%-.200s' (errno: %d - %s)"

ER_BINLOG_UNSAFE_MESSAGE_AND_STATEMENT
  eng "%s Statement: %s"

ER_FORCE_CLOSE_THREAD
  eng "%s: Forcing close of thread %ld  user: '%-.48s'."

ER_SERVER_SHUTDOWN_COMPLETE
  eng "%s: Shutdown complete (mysqld %s)  %s."

ER_RPL_CANT_HAVE_SAME_BASENAME
  eng "Cannot have same base name '%s' for both binary and relay logs. Please check %s (default '%s' if --log-bin option is not used, default '%s' if --log-bin option is used without argument) and %s (default '%s') options to ensure they do not conflict."

ER_RPL_GTID_MODE_REQUIRES_ENFORCE_GTID_CONSISTENCY_ON
  eng "GTID_MODE = ON requires ENFORCE_GTID_CONSISTENCY = ON."

ER_WARN_NO_SERVERID_SPECIFIED
  eng "You have not provided a mandatory server-id. Servers in a replication topology must have unique server-ids. Please refer to the proper server start-up parameters documentation."

ER_ABORTING_USER_CONNECTION
  eng "Aborted connection %u to db: '%-.192s' user: '%-.48s' host: '%-.255s' (%-.64s)."

ER_SQL_MODE_MERGED_WITH_STRICT_MODE
  eng "'NO_ZERO_DATE', 'NO_ZERO_IN_DATE' and 'ERROR_FOR_DIVISION_BY_ZERO' sql modes should be used with strict mode. They will be merged with strict mode in a future release."

ER_GTID_PURGED_WAS_UPDATED
  eng "@@GLOBAL.GTID_PURGED was changed from '%s' to '%s'."

ER_GTID_EXECUTED_WAS_UPDATED
  eng "@@GLOBAL.GTID_EXECUTED was changed from '%s' to '%s'."

ER_DEPRECATE_MSG_WITH_REPLACEMENT
  eng "'%s' is deprecated and will be removed in a future release. Please use %s instead."

ER_TRG_CREATION_CTX_NOT_SET
  eng "Triggers for table `%-.64s`.`%-.64s` have no creation context"

ER_FILE_HAS_OLD_FORMAT
  eng "'%-.192s' has an old format, you should re-create the '%s' object(s)"

ER_VIEW_CREATION_CTX_NOT_SET
  eng "View `%-.64s`.`%-.64s` has no creation context"

OBSOLETE_ER_TABLE_NAME_CAUSES_TOO_LONG_PATH
  eng "Long database name and identifier for object resulted in a path length too long for table '%s'. Please check the path limit for your OS."

ER_TABLE_UPGRADE_REQUIRED
  eng "Table upgrade required. Please do \"REPAIR TABLE `%-.64s`\" or dump/reload to fix it!"

ER_GET_ERRNO_FROM_STORAGE_ENGINE
  eng "Got error %d - '%-.192s' from storage engine."

ER_ACCESS_DENIED_ERROR_WITHOUT_PASSWORD
  eng "Access denied for user '%-.48s'@'%-.64s'"

ER_ACCESS_DENIED_ERROR_WITH_PASSWORD
  eng "Access denied for user '%-.48s'@'%-.64s' (using password: %s)"

ER_ACCESS_DENIED_FOR_USER_ACCOUNT_LOCKED
  eng "Access denied for user '%-.48s'@'%-.64s'. Account is locked."

OBSOLETE_ER_MUST_CHANGE_EXPIRED_PASSWORD
  eng "Your password has expired. To log in you must change it using a client that supports expired passwords."

ER_SYSTEM_TABLES_NOT_SUPPORTED_BY_STORAGE_ENGINE
  eng "Storage engine '%s' does not support system tables. [%s.%s]."

OBSOLETE_ER_FILESORT_TERMINATED
  eng "Sort aborted"

ER_SERVER_STARTUP_MSG
  eng "%s: ready for connections. Version: '%s'  socket: '%s'  port: %d  %s."

ER_FAILED_TO_FIND_LOCALE_NAME
  eng "Unknown locale: '%-.64s'."

ER_FAILED_TO_FIND_COLLATION_NAME
  eng "Unknown collation: '%-.64s'."

ER_SERVER_OUT_OF_RESOURCES
  eng "Out of memory; check if mysqld or some other process uses all available memory; if not, you may have to use 'ulimit' to allow mysqld to use more memory or you can add more swap space"

ER_SERVER_OUTOFMEMORY
  eng "Out of memory; restart server and try again (needed %d bytes)"

ER_INVALID_COLLATION_FOR_CHARSET
  eng "COLLATION '%s' is not valid for CHARACTER SET '%s'"

ER_CANT_START_ERROR_LOG_SERVICE
  eng "Failed to set %s at or around \"%s\" -- service is valid, but can not be initialized; please check its configuration and make sure it can read its input(s) and write to its output(s)."

ER_CREATING_NEW_UUID_FIRST_START
  eng "Generating a new UUID: %s."

ER_FAILED_TO_GET_ABSOLUTE_PATH
  eng "Failed to get absolute path of program executable %s"

ER_PERFSCHEMA_COMPONENTS_INFRASTRUCTURE_BOOTSTRAP
  eng "Failed to bootstrap performance schema components infrastructure."

ER_PERFSCHEMA_COMPONENTS_INFRASTRUCTURE_SHUTDOWN
  eng "Failed to deinit performance schema components infrastructure."

ER_DUP_FD_OPEN_FAILED
  eng "Could not open duplicate fd for %s: %s."

ER_SYSTEM_VIEW_INIT_FAILED
  eng "System views initialization failed."

ER_RESOURCE_GROUP_POST_INIT_FAILED
  eng "Resource group post initialization failed."

ER_RESOURCE_GROUP_SUBSYSTEM_INIT_FAILED
  eng "Resource Group subsystem initialization failed."

ER_FAILED_START_MYSQLD_DAEMON
  eng "Failed to start mysqld daemon. Check mysqld error log."

ER_CANNOT_CHANGE_TO_ROOT_DIR
  eng "Cannot change to root directory: %s."

ER_PERSISTENT_PRIVILEGES_BOOTSTRAP
  eng "Failed to bootstrap persistent privileges."

ER_BASEDIR_SET_TO
  eng "Basedir set to %s."

ER_RPL_FILTER_ADD_WILD_DO_TABLE_FAILED
  eng "Could not add wild do table rule '%s'!"

ER_RPL_FILTER_ADD_WILD_IGNORE_TABLE_FAILED
  eng "Could not add wild ignore table rule '%s'!"

ER_PRIVILEGE_SYSTEM_INIT_FAILED
  eng "The privilege system failed to initialize correctly. For complete instructions on how to upgrade MySQL to a new version please see the 'Upgrading MySQL' section from the MySQL manual."

ER_CANNOT_SET_LOG_ERROR_SERVICES
  eng "Cannot set services \"%s\" requested in --log-error-services, using defaults."

ER_PERFSCHEMA_TABLES_INIT_FAILED
  eng "Performance schema tables initialization failed."

ER_TX_EXTRACTION_ALGORITHM_FOR_BINLOG_TX_DEPEDENCY_TRACKING
  eng "The transaction_write_set_extraction must be set to %s when binlog_transaction_dependency_tracking is %s."

OBSOLETE_ER_INVALID_REPLICATION_TIMESTAMPS
  eng "Invalid replication timestamps: original commit timestamp is more recent than the immediate commit timestamp. This may be an issue if delayed replication is active. Make sure that servers have their clocks set to the correct time. No further message will be emitted until after timestamps become valid again."

OBSOLETE_ER_RPL_TIMESTAMPS_RETURNED_TO_NORMAL
  eng "The replication timestamps have returned to normal values."

ER_BINLOG_FILE_OPEN_FAILED
  eng "%s."

ER_BINLOG_EVENT_WRITE_TO_STMT_CACHE_FAILED
  eng "Failed to write an incident event into stmt_cache."

ER_REPLICA_RELAY_LOG_TRUNCATE_INFO
  eng "Relaylog file %s size was %llu, but was truncated at %llu."

ER_REPLICA_RELAY_LOG_PURGE_FAILED
  eng "Unable to purge relay log files. %s:%s."

ER_RPL_REPLICA_FILTER_CREATE_FAILED
  eng "Replica: failed in creating filter for channel '%s'."

ER_RPL_REPLICA_GLOBAL_FILTERS_COPY_FAILED
  eng "Replica: failed in copying the global filters to its own per-channel filters on configuration for channel '%s'."

ER_RPL_REPLICA_RESET_FILTER_OPTIONS
  eng "There are per-channel replication filter(s) configured for channel '%.192s' which does not exist. The filter(s) have been discarded."

ER_MISSING_GRANT_SYSTEM_TABLE
  eng "The system table mysql.global_grants is missing. Please perform the MySQL upgrade procedure."

ER_MISSING_ACL_SYSTEM_TABLE
  eng "ACL table mysql.%.*s missing. Some operations may fail."

ER_ANONYMOUS_AUTH_ID_NOT_ALLOWED_IN_MANDATORY_ROLES
  eng "Can't set mandatory_role %s@%s: Anonymous authorization IDs are not allowed as roles."

ER_UNKNOWN_AUTH_ID_IN_MANDATORY_ROLE
  eng "Can't set mandatory_role: There's no such authorization ID %s@%s."

ER_WRITE_ROW_TO_PARTITION_FAILED
  eng "Table '%-192s' failed to move/insert a row from part %d into part %d: %s."

ER_RESOURCE_GROUP_METADATA_UPDATE_SKIPPED
  eng "Skipped updating resource group metadata in InnoDB read only mode."

ER_FAILED_TO_PERSIST_RESOURCE_GROUP_METADATA
  eng "Failed to persist resource group %s to Data Dictionary."

ER_FAILED_TO_DESERIALIZE_RESOURCE_GROUP
  eng "Failed to deserialize resource group %s."

ER_FAILED_TO_UPDATE_RESOURCE_GROUP
  eng "Update of resource group %s failed."

ER_RESOURCE_GROUP_VALIDATION_FAILED
  eng "Validation of resource group %s failed. Resource group is disabled."

ER_FAILED_TO_ALLOCATE_MEMORY_FOR_RESOURCE_GROUP
  eng "Unable to allocate memory for Resource Group %s."

ER_FAILED_TO_ALLOCATE_MEMORY_FOR_RESOURCE_GROUP_HASH
  eng "Failed to allocate memory for resource group hash."

ER_FAILED_TO_ADD_RESOURCE_GROUP_TO_MAP
  eng "Failed to add resource group %s to resource group map."

ER_RESOURCE_GROUP_IS_DISABLED
  eng "Resource group feature is disabled. (Server is compiled with DISABLE_PSI_THREAD)."

ER_FAILED_TO_APPLY_RESOURCE_GROUP_CONTROLLER
  eng "Unable to apply resource group controller %s."

ER_FAILED_TO_ACQUIRE_LOCK_ON_RESOURCE_GROUP
  eng "Unable to acquire lock on the resource group %s. Hint to switch resource group shall be ignored."

ER_PFS_NOTIFICATION_FUNCTION_REGISTER_FAILED
  eng "PFS %s notification function registration failed."

ER_RES_GRP_SET_THR_AFFINITY_FAILED
  eng "Unable to bind thread id %llu to cpu id %u (error code %d - %-.192s)."

ER_RES_GRP_SET_THR_AFFINITY_TO_CPUS_FAILED
  eng "Unable to bind thread id %llu to cpu ids (error code %d - %-.192s)."

ER_RES_GRP_THD_UNBIND_FROM_CPU_FAILED
  eng "Unbind thread id %llu failed. (error code %d - %-.192s)."

ER_RES_GRP_SET_THREAD_PRIORITY_FAILED
  eng "Setting thread priority %d to thread id %llu failed. (error code %d - %-.192s)."

ER_RES_GRP_FAILED_TO_DETERMINE_NICE_CAPABILITY
  eng "Unable to determine CAP_SYS_NICE capability."

ER_RES_GRP_FAILED_TO_GET_THREAD_HANDLE
  eng "%s failed: Failed to get handle for thread %llu."

ER_RES_GRP_GET_THREAD_PRIO_NOT_SUPPORTED
  eng "Retrieval of thread priority unsupported on %s."

ER_RES_GRP_FAILED_DETERMINE_CPU_COUNT
  eng "Unable to determine the number of CPUs."

ER_RES_GRP_FEATURE_NOT_AVAILABLE
  eng "Resource group feature shall not be available. Incompatible thread handling option."

ER_RES_GRP_INVALID_THREAD_PRIORITY
  eng "Invalid thread priority %d for a %s resource group. Allowed range is [%d, %d]."

ER_RES_GRP_SOLARIS_PROCESSOR_BIND_TO_CPUID_FAILED
  eng "bind_to_cpu failed: processor_bind for cpuid %u failed (error code %d - %-.192s)."

ER_RES_GRP_SOLARIS_PROCESSOR_BIND_TO_THREAD_FAILED
  eng "bind_to_cpu failed: processor_bind for thread %%llx with cpu id %u (error code %d - %-.192s)."

ER_RES_GRP_SOLARIS_PROCESSOR_AFFINITY_FAILED
  eng "%s failed: processor_affinity failed (error code %d - %-.192s)."

ER_DD_UPGRADE_RENAME_IDX_STATS_FILE_FAILED
  eng "Error in renaming mysql_index_stats.ibd."

ER_DD_UPGRADE_DD_OPEN_FAILED
  eng "Error in opening data directory %s."

ER_DD_UPGRADE_FAILED_TO_FETCH_TABLESPACES
  eng "Error in fetching list of tablespaces."

ER_DD_UPGRADE_FAILED_TO_ACQUIRE_TABLESPACE
  eng "Error in acquiring Tablespace for SDI insertion %s."

ER_DD_UPGRADE_FAILED_TO_RESOLVE_TABLESPACE_ENGINE
  eng "Error in resolving Engine name for tablespace %s with engine %s."

ER_FAILED_TO_CREATE_SDI_FOR_TABLESPACE
  eng "Error in creating SDI for %s tablespace."

ER_FAILED_TO_STORE_SDI_FOR_TABLESPACE
  eng "Error in storing SDI for %s tablespace."

ER_DD_UPGRADE_FAILED_TO_FETCH_TABLES
  eng "Error in fetching list of tables."

ER_DD_UPGRADE_DD_POPULATED
  eng "Finished populating Data Dictionary tables with data."

ER_DD_UPGRADE_INFO_FILE_OPEN_FAILED
  eng "Could not open the upgrade info file '%s' in the MySQL servers datadir, errno: %d."

ER_DD_UPGRADE_INFO_FILE_CLOSE_FAILED
  eng "Could not close the upgrade info file '%s' in the MySQL servers datadir, errno: %d."

ER_DD_UPGRADE_TABLESPACE_MIGRATION_FAILED
  eng "Got error %d from SE while migrating tablespaces."

ER_DD_UPGRADE_FAILED_TO_CREATE_TABLE_STATS
  eng "Error in creating TABLE statistics entry. Fix statistics data by using ANALYZE command."

ER_DD_UPGRADE_TABLE_STATS_MIGRATE_COMPLETED
  eng "Finished migrating TABLE statistics data."

ER_DD_UPGRADE_FAILED_TO_CREATE_INDEX_STATS
  eng "Error in creating Index statistics entry. Fix statistics data by using ANALYZE command."

ER_DD_UPGRADE_INDEX_STATS_MIGRATE_COMPLETED
  eng "Finished migrating INDEX statistics data."

ER_DD_UPGRADE_FAILED_FIND_VALID_DATA_DIR
  eng "Failed to find valid data directory."

ER_DD_UPGRADE_START
  eng "Starting upgrade of data directory."

ER_DD_UPGRADE_FAILED_INIT_DD_SE
  eng "Failed to initialize DD Storage Engine."

ER_DD_UPGRADE_FOUND_PARTIALLY_UPGRADED_DD_ABORT
  eng "Found partially upgraded DD. Aborting upgrade and deleting all DD tables. Start the upgrade process again."

ER_DD_UPGRADE_FOUND_PARTIALLY_UPGRADED_DD_CONTINUE
  eng "Found partially upgraded DD. Upgrade will continue and start the server."

ER_DD_UPGRADE_SE_LOGS_FAILED
  eng "Error in upgrading engine logs."

ER_DD_UPGRADE_SDI_INFO_UPDATE_FAILED
  eng "Error in updating SDI information."

ER_SKIP_UPDATING_METADATA_IN_SE_RO_MODE
  eng "Skip updating %s metadata in InnoDB read-only mode."

ER_CREATED_SYSTEM_WITH_VERSION
  eng "Created system views with I_S version %d."

ER_UNKNOWN_ERROR_DETECTED_IN_SE
  eng "Unknown error detected %d in handler."

ER_READ_LOG_EVENT_FAILED
  eng "Error in Log_event::read_log_event(): '%s', data_len: %lu, event_type: %d."

ER_ROW_DATA_TOO_BIG_TO_WRITE_IN_BINLOG
  eng "The row data is greater than 4GB, which is too big to write to the binary log."

ER_FAILED_TO_CONSTRUCT_DROP_EVENT_QUERY
  eng "Unable to construct DROP EVENT SQL query string."

ER_FAILED_TO_BINLOG_DROP_EVENT
  eng "Unable to binlog drop event %s.%s."

ER_FAILED_TO_START_REPLICA_THREAD
  eng "Failed to start replica threads for channel '%s'."

ER_RPL_IO_THREAD_KILLED
  eng "%s%s."

ER_REPLICA_RECONNECT_FAILED
  eng "Failed registering on source, reconnecting to try again, log '%s' at position %s. %s."

ER_REPLICA_KILLED_AFTER_RECONNECT
  eng "Replica I/O thread killed during or after reconnect."

ER_REPLICA_NOT_STARTED_ON_SOME_CHANNELS
  eng "Some of the channels are not created/initialized properly. Check for additional messages above. You will not be able to start replication on those channels until the issue is resolved and the server restarted."

ER_FAILED_TO_ADD_RPL_FILTER
  eng "Failed to add a replication filter into filter map for channel '%.192s'."

ER_PER_CHANNEL_RPL_FILTER_CONF_FOR_GRP_RPL
  eng "There are per-channel replication filter(s) configured for group replication channel '%.192s' which is disallowed. The filter(s) have been discarded."

ER_RPL_FILTERS_NOT_ATTACHED_TO_CHANNEL
  eng "There are per-channel replication filter(s) configured for channel '%.192s' which does not exist. The filter(s) have been discarded."

ER_FAILED_TO_BUILD_DO_AND_IGNORE_TABLE_HASHES
  eng "An error occurred while building do_table and ignore_table rules to hashes for per-channel filter."

ER_CLONE_PLUGIN_NOT_LOADED_TRACE
  eng "Clone plugin cannot be loaded."

ER_CLONE_HANDLER_EXIST_TRACE
  eng "Clone Handler exists."

ER_CLONE_CREATE_HANDLER_FAIL_TRACE
  eng "Could not create Clone Handler."

ER_CYCLE_TIMER_IS_NOT_AVAILABLE
  eng "The CYCLE timer is not available. WAIT events in the performance_schema will not be timed."

ER_NANOSECOND_TIMER_IS_NOT_AVAILABLE
  eng "The NANOSECOND timer is not available. IDLE/STAGE/STATEMENT/TRANSACTION events in the performance_schema will not be timed."

ER_MICROSECOND_TIMER_IS_NOT_AVAILABLE
  eng "The MICROSECOND timer is not available. IDLE/STAGE/STATEMENT/TRANSACTION events in the performance_schema will not be timed."

ER_PFS_MALLOC_ARRAY_OVERFLOW
  eng "Failed to allocate memory for %zu chunks each of size %zu for buffer '%s' due to overflow."

ER_PFS_MALLOC_ARRAY_OOM
  eng "Failed to allocate %zu bytes for buffer '%s' due to out-of-memory."

ER_INNODB_FAILED_TO_FIND_IDX_WITH_KEY_NO
  eng "InnoDB could not find index %s key no %u for table %s through its index translation table."

ER_INNODB_FAILED_TO_FIND_IDX
  eng "Cannot find index %s in InnoDB index translation table."

ER_INNODB_FAILED_TO_FIND_IDX_FROM_DICT_CACHE
  eng "InnoDB could not find key no %u with name %s from dict cache for table %s."

ER_INNODB_ACTIVE_INDEX_CHANGE_FAILED
  eng "InnoDB: change_active_index(%u) failed."

ER_INNODB_DIFF_IN_REF_LEN
  eng "Stored ref len is %lu, but table ref len is %lu."

ER_WRONG_TYPE_FOR_COLUMN_PREFIX_IDX_FLD
  eng "MySQL is trying to create a column prefix index field, on an inappropriate data type. Table name %s, column name %s."

ER_INNODB_CANNOT_CREATE_TABLE
  eng "Cannot create table %s."

ER_INNODB_INTERNAL_INDEX
  eng "Found index %s in InnoDB index list but not its MySQL index number. It could be an InnoDB internal index."

ER_INNODB_IDX_CNT_MORE_THAN_DEFINED_IN_MYSQL
  eng "InnoDB: Table %s contains %lu indexes inside InnoDB, which is different from the number of indexes %u defined in MySQL."

ER_INNODB_IDX_CNT_FEWER_THAN_DEFINED_IN_MYSQL
  eng "Table %s contains fewer indexes inside InnoDB than are defined in the MySQL. Have you mixed up with data dictionary from different installation?"

ER_INNODB_IDX_COLUMN_CNT_DIFF
  eng "Index %s of %s has %lu columns unique inside InnoDB, but MySQL is asking statistics for %lu columns. Have you mixed data dictionary from different installation?"

ER_INNODB_USE_MONITOR_GROUP_NAME
  eng "Monitor counter '%s' cannot be turned on/off individually. Please use its module name to turn on/off the counters in the module as a group."

ER_INNODB_MONITOR_DEFAULT_VALUE_NOT_DEFINED
  eng "Default value is not defined for this set option. Please specify correct counter or module name."

ER_INNODB_MONITOR_IS_ENABLED
  eng "InnoDB: Monitor %s is already enabled."

ER_INNODB_INVALID_MONITOR_COUNTER_NAME
  eng "Invalid monitor counter : %s."

ER_WIN_LOAD_LIBRARY_FAILED
  eng "LoadLibrary(\"%s\") failed: GetLastError returns %lu."

ER_PARTITION_HANDLER_ADMIN_MSG
  eng "%s."

ER_RPL_AM_INIT_INFO_MSG
  eng "%s."

ER_DD_UPGRADE_TABLE_INTACT_ERROR
  eng "%s."

ER_SERVER_INIT_COMPILED_IN_COMMANDS
  eng "%s."

ER_MYISAM_CHECK_METHOD_ERROR
  eng "%s."

ER_MYISAM_CRASHED_ERROR
  eng "%s."

ER_WAITPID_FAILED
  eng "Unable to wait for process %lld."

ER_FAILED_TO_FIND_MYSQLD_STATUS
  eng "Unable to determine if daemon is running: %s (rc=%d)."

ER_INNODB_ERROR_LOGGER_MSG
  eng "%s"

ER_INNODB_ERROR_LOGGER_FATAL_MSG
  eng "[FATAL] InnoDB: %s"

ER_DEPRECATED_SYNTAX_WITH_REPLACEMENT
  eng "The syntax '%s' is deprecated and will be removed in a future release. Please use %s instead."

ER_DEPRECATED_SYNTAX_NO_REPLACEMENT
  eng "The syntax '%s' is deprecated and will be removed in a future release."

ER_DEPRECATE_MSG_NO_REPLACEMENT
  eng "'%s' is deprecated and will be removed in a future release."

ER_LOG_PRINTF_MSG
  eng "%s"

ER_BINLOG_LOGGING_NOT_POSSIBLE
  eng "Binary logging not possible. Message: %s."

ER_FAILED_TO_SET_PERSISTED_OPTIONS
  eng "Failed to set persisted options."

ER_COMPONENTS_FAILED_TO_ACQUIRE_SERVICE_IMPLEMENTATION
  eng "Cannot acquire specified service implementation: '%.192s'."

ER_RES_GRP_INVALID_VCPU_RANGE
  eng "Invalid VCPU range %u-%u."

ER_RES_GRP_INVALID_VCPU_ID
  eng "Invalid cpu id %u."

ER_ERROR_DURING_FLUSH_LOG_COMMIT_PHASE
  eng "Got error %d during FLUSH_LOGS."

ER_DROP_DATABASE_FAILED_RMDIR_MANUALLY
  eng "Problem while dropping database. Can't remove database directory (%s). Please remove it manually."

ER_EXPIRE_LOGS_DAYS_IGNORED
  eng "The option expire_logs_days cannot be used together with option binlog_expire_logs_seconds. Therefore, value of expire_logs_days is ignored."

ER_BINLOG_MALFORMED_OR_OLD_RELAY_LOG
  eng "malformed or very old relay log which does not have FormatDescriptor."

ER_DD_UPGRADE_VIEW_COLUMN_NAME_TOO_LONG
  eng "Upgrade of view '%s.%s' failed. Re-create the view with the explicit column name lesser than 64 characters."

ER_TABLE_NEEDS_DUMP_UPGRADE
  eng "Table upgrade required for `%-.64s`.`%-.64s`. Please dump/reload table to fix it!"

ER_DD_UPGRADE_FAILED_TO_UPDATE_VER_NO_IN_TABLESPACE
  eng "Error in updating version number in %s tablespace."

ER_KEYRING_MIGRATION_FAILED
  eng "Keyring migration failed."

ER_KEYRING_MIGRATION_SUCCESSFUL
  eng "Keyring migration successful."

ER_RESTART_RECEIVED_INFO
  eng "Received RESTART from user %s.  Restarting mysqld (Version: %s)."

ER_LCTN_CHANGED
  eng "Different lower_case_table_names settings for server ('%u') and data dictionary ('%u')."

ER_DD_INITIALIZE
  eng "Data dictionary initializing version '%u'."

ER_DD_RESTART
  eng "Data dictionary restarting version '%u'."

ER_DD_UPGRADE
  eng "Data dictionary upgrading from version '%u' to '%u'."

ER_DD_UPGRADE_OFF
  eng "Data dictionary upgrade prohibited by the command line option '--no_dd_upgrade'."

ER_DD_UPGRADE_VERSION_NOT_SUPPORTED
  eng "Upgrading the data dictionary from dictionary version '%u' is not supported."

ER_DD_UPGRADE_SCHEMA_UNAVAILABLE
  eng "Upgrading the data dictionary failed, temporary schema name '%-.192s' not available."

ER_DD_MINOR_DOWNGRADE
  eng "Data dictionary minor downgrade from version '%u' to '%u'."

ER_DD_MINOR_DOWNGRADE_VERSION_NOT_SUPPORTED
  eng "Minor downgrade of the Data dictionary from dictionary version '%u' is not supported."

ER_DD_NO_VERSION_FOUND
  eng "No data dictionary version number found."

ER_THREAD_POOL_NOT_SUPPORTED_ON_PLATFORM
  eng "Thread pool not supported, requires a minimum of %s."

ER_THREAD_POOL_SIZE_TOO_LOW
  eng "thread_pool_size=0 means thread pool disabled, Allowed range of thread_pool_size is %d-%d."

ER_THREAD_POOL_SIZE_TOO_HIGH
  eng "thread_pool_size=%lu is too high, %d is maximum, thread pool is disabled. Allowed range of thread_pool_size is %d-%d."

ER_THREAD_POOL_ALGORITHM_INVALID
  eng "thread_pool_algorithm can be set to 0 and 1, 0 indicates the default low concurrency algorithm, 1 means a high concurrency algorithm."

ER_THREAD_POOL_INVALID_STALL_LIMIT
  eng "thread_pool_stall_limit can be %d at minimum and %d at maximum, smaller values would render the thread pool fairly useless and higher values could make it possible to have undetected deadlock issues in the MySQL Server."

ER_THREAD_POOL_INVALID_PRIO_KICKUP_TIMER
  eng "Invalid value of thread_pool_prio_kickup_timer specified. Value of thread_pool_prio_kickup_timer should be in range 0-4294967294."

ER_THREAD_POOL_MAX_UNUSED_THREADS_INVALID
  eng "thread_pool_max_unused_threads cannot be set higher than %d."

ER_THREAD_POOL_CON_HANDLER_INIT_FAILED
  eng "Failed to instantiate the connection handler object."

ER_THREAD_POOL_INIT_FAILED
  eng "Failed to initialize thread pool plugin."

OBSOLETE_ER_THREAD_POOL_PLUGIN_STARTED
  eng "Thread pool plugin started successfully with parameters: thread_pool_size = %lu, thread_pool_algorithm = %s, thread_pool_stall_limit = %u, thread_pool_prio_kickup_timer = %u, thread_pool_max_unused_threads = %u, thread_pool_high_priority_connection = %d."

ER_THREAD_POOL_CANNOT_SET_THREAD_SPECIFIC_DATA
  eng "Can't setup connection teardown thread-specific data."

ER_THREAD_POOL_FAILED_TO_CREATE_CONNECT_HANDLER_THD
  eng "Creation of connect handler thread failed."

ER_THREAD_POOL_FAILED_TO_CREATE_THD_AND_AUTH_CONN
  eng "Failed to create thd and authenticate connection."

ER_THREAD_POOL_FAILED_PROCESS_CONNECT_EVENT
  eng "Failed to process connection event."

ER_THREAD_POOL_FAILED_TO_CREATE_POOL
  eng "Can't create pool thread (error %d, errno: %d)."

ER_THREAD_POOL_RATE_LIMITED_ERROR_MSGS
  eng "%.*s."

ER_TRHEAD_POOL_LOW_LEVEL_INIT_FAILED
  eng "tp_group_low_level_init() failed."

ER_THREAD_POOL_LOW_LEVEL_REARM_FAILED
  eng "Rearm failed even after 30 seconds, can't continue without notify socket."

ER_THREAD_POOL_BUFFER_TOO_SMALL
  eng "%s: %s buffer is too small"

ER_MECAB_NOT_SUPPORTED
  eng "Mecab v%s is not supported, the lowest version supported is v%s."

ER_MECAB_NOT_VERIFIED
  eng "Mecab v%s is not verified, the highest version supported is v%s."

ER_MECAB_CREATING_MODEL
  eng "Mecab: Trying createModel(%s)."

ER_MECAB_FAILED_TO_CREATE_MODEL
  eng "Mecab: createModel() failed: %s."

ER_MECAB_FAILED_TO_CREATE_TRIGGER
  eng "Mecab: createTagger() failed: %s."

ER_MECAB_UNSUPPORTED_CHARSET
  eng "Mecab: Unsupported dictionary charset %s."

ER_MECAB_CHARSET_LOADED
  eng "Mecab: Loaded dictionary charset is %s."

ER_MECAB_PARSE_FAILED
  eng "Mecab: parse() failed: %s."

ER_MECAB_OOM_WHILE_PARSING_TEXT
  eng "Mecab: parse() failed: out of memory."

ER_MECAB_CREATE_LATTICE_FAILED
  eng "Mecab: createLattice() failed: %s."

ER_SEMISYNC_TRACE_ENTER_FUNC
  eng "---> %s enter."

ER_SEMISYNC_TRACE_EXIT_WITH_INT_EXIT_CODE
  eng "<--- %s exit (%d)."

ER_SEMISYNC_TRACE_EXIT_WITH_BOOL_EXIT_CODE
  eng "<--- %s exit (%s)."

ER_SEMISYNC_TRACE_EXIT
  eng "<--- %s exit."

ER_SEMISYNC_RPL_INIT_FOR_TRX
  eng "Semi-sync replication initialized for transactions."

ER_SEMISYNC_FAILED_TO_ALLOCATE_TRX_NODE
  eng "%s: transaction node allocation failed for: (%s, %lu)."

ER_SEMISYNC_BINLOG_WRITE_OUT_OF_ORDER
  eng "%s: binlog write out-of-order, tail (%s, %lu), new node (%s, %lu)."

ER_SEMISYNC_INSERT_LOG_INFO_IN_ENTRY
  eng "%s: insert (%s, %lu) in entry(%u)."

ER_SEMISYNC_PROBE_LOG_INFO_IN_ENTRY
  eng "%s: probe (%s, %lu) in entry(%u)."

ER_SEMISYNC_CLEARED_ALL_ACTIVE_TRANSACTION_NODES
  eng "%s: cleared all nodes."

ER_SEMISYNC_CLEARED_ACTIVE_TRANSACTION_TILL_POS
  eng "%s: cleared %d nodes back until pos (%s, %lu)."

ER_SEMISYNC_REPLY_MAGIC_NO_ERROR
  eng "Read semi-sync reply magic number error."

ER_SEMISYNC_REPLY_PKT_LENGTH_TOO_SMALL
  eng "Read semi-sync reply length error: packet is too small."

ER_SEMISYNC_REPLY_BINLOG_FILE_TOO_LARGE
  eng "Read semi-sync reply binlog file length too large."

ER_SEMISYNC_SERVER_REPLY
  eng "%s: Got reply(%s, %lu) from server %u."

ER_SEMISYNC_FUNCTION_CALLED_TWICE
  eng "%s called twice."

ER_SEMISYNC_RPL_ENABLED_ON_SOURCE
  eng "Semi-sync replication enabled on the source."

ER_SEMISYNC_SOURCE_OOM
  eng "Cannot allocate memory to enable semi-sync on the source."

ER_SEMISYNC_DISABLED_ON_SOURCE
  eng "Semi-sync replication disabled on the source."

ER_SEMISYNC_FORCED_SHUTDOWN
  eng "SEMISYNC: Forced shutdown. Some updates might not be replicated."

ER_SEMISYNC_SOURCE_GOT_REPLY_AT_POS
  eng "%s: Got reply at (%s, %lu)."

ER_SEMISYNC_SOURCE_SIGNAL_ALL_WAITING_THREADS
  eng "%s: signal all waiting threads."

ER_SEMISYNC_SOURCE_TRX_WAIT_POS
  eng "%s: wait pos (%s, %lu), repl(%d)."

ER_SEMISYNC_BINLOG_REPLY_IS_AHEAD
  eng "%s: Binlog reply is ahead (%s, %lu)."

ER_SEMISYNC_MOVE_BACK_WAIT_POS
  eng "%s: move back wait position (%s, %lu)."

ER_SEMISYNC_INIT_WAIT_POS
  eng "%s: init wait position (%s, %lu)."

ER_SEMISYNC_WAIT_TIME_FOR_BINLOG_SENT
  eng "%s: wait %lu ms for binlog sent (%s, %lu)."

ER_SEMISYNC_WAIT_FOR_BINLOG_TIMEDOUT
  eng "Timeout waiting for reply of binlog (file: %s, pos: %lu), semi-sync up to file %s, position %lu."

ER_SEMISYNC_WAIT_TIME_ASSESSMENT_FOR_COMMIT_TRX_FAILED
  eng "Assessment of waiting time for commitTrx failed at wait position (%s, %lu)."

ER_SEMISYNC_RPL_SWITCHED_OFF
  eng "Semi-sync replication switched OFF."

ER_SEMISYNC_RPL_SWITCHED_ON
  eng "Semi-sync replication switched ON at (%s, %lu)."

ER_SEMISYNC_NO_SPACE_IN_THE_PKT
  eng "No enough space in the packet for semi-sync extra header, semi-sync replication disabled."

ER_SEMISYNC_SYNC_HEADER_UPDATE_INFO
  eng "%s: server(%d), (%s, %lu) sync(%d), repl(%d)."

ER_SEMISYNC_FAILED_TO_INSERT_TRX_NODE
  eng "Semi-sync failed to insert tranx_node for binlog file: %s, position: %lu."

ER_SEMISYNC_TRX_SKIPPED_AT_POS
  eng "%s: Transaction skipped at (%s, %lu)."

ER_SEMISYNC_SOURCE_FAILED_ON_NET_FLUSH
  eng "Semi-sync source failed on net_flush() before waiting for replica reply."

ER_SEMISYNC_RECEIVED_ACK_IS_SMALLER
  eng "The received ack is smaller than m_greatest_ack."

ER_SEMISYNC_ADD_ACK_TO_SLOT
  eng "Add the ack into slot %u."

ER_SEMISYNC_UPDATE_EXISTING_REPLICA_ACK
  eng "Update an exsiting ack in slot %u."

ER_SEMISYNC_FAILED_TO_START_ACK_RECEIVER_THD
  eng "Failed to start semi-sync ACK receiver thread,  could not create thread(errno:%d)."

ER_SEMISYNC_STARTING_ACK_RECEIVER_THD
  eng "Starting ack receiver thread."

ER_SEMISYNC_FAILED_TO_WAIT_ON_DUMP_SOCKET
  eng "Failed to wait on semi-sync dump sockets, error: errno=%d."

ER_SEMISYNC_STOPPING_ACK_RECEIVER_THREAD
  eng "Stopping ack receiver thread."

ER_SEMISYNC_FAILED_REGISTER_REPLICA_TO_RECEIVER
  eng "Failed to register replica to semi-sync ACK receiver thread."

ER_SEMISYNC_START_BINLOG_DUMP_TO_REPLICA
  eng "Start %s binlog_dump to replica (server_id: %d), pos(%s, %lu)."

ER_SEMISYNC_STOP_BINLOG_DUMP_TO_REPLICA
  eng "Stop %s binlog_dump to replica (server_id: %d)."

ER_SEMISYNC_UNREGISTER_TRX_OBSERVER_FAILED
  eng "unregister_trans_observer failed."

ER_SEMISYNC_UNREGISTER_BINLOG_STORAGE_OBSERVER_FAILED
  eng "unregister_binlog_storage_observer failed."

ER_SEMISYNC_UNREGISTER_BINLOG_TRANSMIT_OBSERVER_FAILED
  eng "unregister_binlog_transmit_observer failed."

ER_SEMISYNC_UNREGISTERED_REPLICATOR
  eng "unregister_replicator OK."

ER_SEMISYNC_SOCKET_FD_TOO_LARGE
  eng "Semisync replica socket fd is %u. select() cannot handle if the socket fd is bigger than %u (FD_SETSIZE)."

ER_SEMISYNC_REPLICA_REPLY
  eng "%s: reply - %d."

ER_SEMISYNC_MISSING_MAGIC_NO_FOR_SEMISYNC_PKT
  eng "Missing magic number for semi-sync packet, packet len: %lu."

ER_SEMISYNC_REPLICA_START
  eng "Replica I/O thread: Start %s replication to source '%s@%s:%d' in log '%s' at position %lu."

ER_SEMISYNC_REPLICA_REPLY_WITH_BINLOG_INFO
  eng "%s: reply (%s, %lu)."

ER_SEMISYNC_REPLICA_NET_FLUSH_REPLY_FAILED
  eng "Semi-sync replica net_flush() reply failed."

ER_SEMISYNC_REPLICA_SEND_REPLY_FAILED
  eng "Semi-sync replica send reply failed: %s (%d)."

ER_SEMISYNC_EXECUTION_FAILED_ON_SOURCE
  eng "Execution failed on source: %s; error %d"

ER_SEMISYNC_NOT_SUPPORTED_BY_SOURCE
  eng "Source server does not support semi-sync, fallback to asynchronous replication"

ER_SEMISYNC_REPLICA_SET_FAILED
  eng "Set 'rpl_semi_sync_replica=1' on source failed"

ER_SEMISYNC_FAILED_TO_STOP_ACK_RECEIVER_THD
  eng "Failed to stop ack receiver thread on my_thread_join, errno(%d)."

ER_FIREWALL_FAILED_TO_READ_FIREWALL_TABLES
  eng "Failed to read the firewall tables"

ER_FIREWALL_FAILED_TO_REG_DYNAMIC_PRIVILEGES
  eng "Failed to register dynamic privileges"

ER_FIREWALL_RECORDING_STMT_WAS_TRUNCATED
  eng "Statement was truncated and not recorded: %s"

ER_FIREWALL_RECORDING_STMT_WITHOUT_TEXT
  eng "Statement with no text was not recorded"

ER_FIREWALL_SUSPICIOUS_STMT
  eng "SUSPICIOUS STATEMENT from '%s'. Reason: %s Statement: %s"

ER_FIREWALL_ACCESS_DENIED
  eng "ACCESS DENIED for '%s'. Reason: %s Statement: %s"

ER_FIREWALL_SKIPPED_UNKNOWN_USER_MODE
  eng "Skipped unknown user mode '%s'"

ER_FIREWALL_RELOADING_CACHE
  eng "Reloading cache from disk"

ER_FIREWALL_RESET_FOR_USER
  eng "FIREWALL RESET for '%s'"

ER_FIREWALL_STATUS_FLUSHED
  eng "Counters are reset to zero"

ER_KEYRING_LOGGER_ERROR_MSG
  eng "%s"

ER_AUDIT_LOG_FILTER_IS_NOT_INSTALLED
  eng "Audit Log plugin supports a filtering, which has not been installed yet. Audit Log plugin will run in the legacy mode, which will be disabled in the next release."

ER_AUDIT_LOG_SWITCHING_TO_INCLUDE_LIST
  eng "Previously exclude list is used, now we start using include list, exclude list is set to NULL."

ER_AUDIT_LOG_CANNOT_SET_LOG_POLICY_WITH_OTHER_POLICIES
  eng "Cannot set audit_log_policy simultaneously with either audit_log_connection_policy or  audit_log_statement_policy, setting audit_log_connection_policy and audit_log_statement_policy based on audit_log_policy."

ER_AUDIT_LOG_ONLY_INCLUDE_LIST_USED
  eng "Both include and exclude lists provided, include list is preferred, exclude list is set to NULL."

ER_AUDIT_LOG_INDEX_MAP_CANNOT_ACCESS_DIR
  eng "Could not access '%s' directory."

ER_AUDIT_LOG_WRITER_RENAME_FILE_FAILED
  eng "Could not rename file from '%s' to '%s'."

ER_AUDIT_LOG_WRITER_DEST_FILE_ALREADY_EXISTS
  eng "File '%s' should not exist. It may be incomplete. The server crashed."

ER_AUDIT_LOG_WRITER_RENAME_FILE_FAILED_REMOVE_FILE_MANUALLY
  eng "Could not rename file from '%s' to '%s'. Remove the file manually."

ER_AUDIT_LOG_WRITER_INCOMPLETE_FILE_RENAMED
  eng "Incomplete file renamed from '%s' to '%s'."

ER_AUDIT_LOG_WRITER_FAILED_TO_WRITE_TO_FILE
  eng "Error writing file \'%-.200s\' (errno: %d - %s)."

ER_AUDIT_LOG_EC_WRITER_FAILED_TO_INIT_ENCRYPTION
  eng "Could not initialize audit log file encryption."

ER_AUDIT_LOG_EC_WRITER_FAILED_TO_INIT_COMPRESSION
  eng "Could not initialize audit log file compression."

ER_AUDIT_LOG_EC_WRITER_FAILED_TO_CREATE_FILE
  eng "Could not create '%s' file for audit logging."

ER_AUDIT_LOG_RENAME_LOG_FILE_BEFORE_FLUSH
  eng "Audit log file (%s) must be manually renamed before audit_log_flush is set to true."

ER_AUDIT_LOG_FILTER_RESULT_MSG
  eng "%s"

ER_AUDIT_LOG_JSON_READER_FAILED_TO_PARSE
  eng "Error parsing JSON event. Event not accessible."

ER_AUDIT_LOG_JSON_READER_BUF_TOO_SMALL
  eng "Buffer is too small to hold JSON event. Number of events skipped: %zu."

ER_AUDIT_LOG_JSON_READER_FAILED_TO_OPEN_FILE
  eng "Could not open JSON file for reading. Reading next file if exists."

ER_AUDIT_LOG_JSON_READER_FILE_PARSING_ERROR
  eng "JSON file parsing error. Reading next file if exists"

OBSOLETE_ER_AUDIT_LOG_FILTER_INVALID_COLUMN_COUNT
  eng "Invalid column count in the '%s.%s' table."

OBSOLETE_ER_AUDIT_LOG_FILTER_INVALID_COLUMN_DEFINITION
  eng "Invalid column definition of the '%s.%s' table."

ER_AUDIT_LOG_FILTER_FAILED_TO_STORE_TABLE_FLDS
  eng "Could not store field of the %s table."

ER_AUDIT_LOG_FILTER_FAILED_TO_UPDATE_TABLE
  eng "Could not update %s table."

ER_AUDIT_LOG_FILTER_FAILED_TO_INSERT_INTO_TABLE
  eng "Could not insert into %s table."

ER_AUDIT_LOG_FILTER_FAILED_TO_DELETE_FROM_TABLE
  eng "Could not delete from %s table."

ER_AUDIT_LOG_FILTER_FAILED_TO_INIT_TABLE_FOR_READ
  eng "Could not initialize %s table for reading."

ER_AUDIT_LOG_FILTER_FAILED_TO_READ_TABLE
  eng "Could not read %s table."

ER_AUDIT_LOG_FILTER_FAILED_TO_CLOSE_TABLE_AFTER_READING
  eng "Could not close %s table reading."

ER_AUDIT_LOG_FILTER_USER_AND_HOST_CANNOT_BE_EMPTY
  eng "Both user and host columns of %s table cannot be empty."

ER_AUDIT_LOG_FILTER_FLD_FILTERNAME_CANNOT_BE_EMPTY
  eng "Filtername column of %s table cannot be empty."

ER_VALIDATE_PWD_DICT_FILE_NOT_SPECIFIED
  eng "Dictionary file not specified"

ER_VALIDATE_PWD_DICT_FILE_NOT_LOADED
  eng "Dictionary file not loaded"

ER_VALIDATE_PWD_DICT_FILE_TOO_BIG
  eng "Dictionary file size exceeded MAX_DICTIONARY_FILE_LENGTH, not loaded"

ER_VALIDATE_PWD_FAILED_TO_READ_DICT_FILE
  eng "Exception while reading the dictionary file"

ER_VALIDATE_PWD_FAILED_TO_GET_FLD_FROM_SECURITY_CTX
  eng "Can't retrieve the %s from the security context"

ER_VALIDATE_PWD_FAILED_TO_GET_SECURITY_CTX
  eng "Can't retrieve the security context"

ER_VALIDATE_PWD_LENGTH_CHANGED
  eng "Effective value of validate_password_length is changed. New value is %d"

ER_REWRITER_QUERY_ERROR_MSG
  eng "%s"

ER_REWRITER_QUERY_FAILED
  eng "Rewritten query failed to parse:%s"

ER_XPLUGIN_STARTUP_FAILED
  eng "Startup failed with error \"%s\""

OBSOLETE_ER_XPLUGIN_SERVER_EXITING
  eng "Exiting"

OBSOLETE_ER_XPLUGIN_SERVER_EXITED
  eng "Exit done"

ER_XPLUGIN_USING_SSL_CONF_FROM_SERVER
  eng "Using SSL configuration from MySQL Server"

ER_XPLUGIN_USING_SSL_CONF_FROM_MYSQLX
  eng "Using SSL configuration from Mysqlx Plugin"

ER_XPLUGIN_FAILED_TO_USE_SSL_CONF
  eng "Neither MySQL Server nor Mysqlx Plugin has valid SSL configuration"

ER_XPLUGIN_USING_SSL_FOR_TLS_CONNECTION
  eng "Using %s for TLS connections"

ER_XPLUGIN_REFERENCE_TO_SECURE_CONN_WITH_XPLUGIN
  eng "For more information, please see the Using Secure Connections with X Plugin section in the MySQL documentation"

ER_XPLUGIN_ERROR_MSG
  eng "%s"

ER_SHA_PWD_FAILED_TO_PARSE_AUTH_STRING
  eng "Failed to parse stored authentication string for %s. Please check if mysql.user table not corrupted"

ER_SHA_PWD_FAILED_TO_GENERATE_MULTI_ROUND_HASH
  eng "Error in generating multi-round hash for %s. Plugin can not perform authentication without it. This may be a transient problem"

ER_SHA_PWD_AUTH_REQUIRES_RSA_OR_SSL
  eng "Authentication requires either RSA keys or SSL encryption"

ER_SHA_PWD_RSA_KEY_TOO_LONG
  eng "RSA key cipher length of %u is too long. Max value is %u"

ER_PLUGIN_COMMON_FAILED_TO_OPEN_FILTER_TABLES
  eng "Failed to open the %s filter tables"

ER_PLUGIN_COMMON_FAILED_TO_OPEN_TABLE
  eng "Failed to open '%s.%s' %s table"

ER_AUTH_LDAP_ERROR_LOGGER_ERROR_MSG
  eng "%s"

ER_CONN_CONTROL_ERROR_MSG
  eng "%s"

ER_GRP_RPL_ERROR_MSG
  eng "%s"

ER_SHA_PWD_SALT_FOR_USER_CORRUPT
  eng "Password salt for user '%s' is corrupt"

ER_SYS_VAR_COMPONENT_OOM
  eng "Out of memory for component system variable '%s'."

ER_SYS_VAR_COMPONENT_VARIABLE_SET_READ_ONLY
  eng "variable %s of component %s was forced to be read-only: string variable without update_func and PLUGIN_VAR_MEMALLOC flag."

ER_SYS_VAR_COMPONENT_UNKNOWN_VARIABLE_TYPE
  eng "Unknown variable type code 0x%x in component '%s'."

ER_SYS_VAR_COMPONENT_FAILED_TO_PARSE_VARIABLE_OPTIONS
  eng "Parsing options for variable '%s' failed."

ER_SYS_VAR_COMPONENT_FAILED_TO_MAKE_VARIABLE_PERSISTENT
  eng "Setting persistent options for component variable '%s' failed."

ER_COMPONENT_FILTER_CONFUSED
  eng "The log-filter component \"%s\" got confused at \"%s\" (state: %s) ..."

ER_STOP_REPLICA_IO_THREAD_DISK_SPACE
  eng "Waiting until I/O thread for channel '%s' finish writing to disk before stopping. Free some disk space or use 'KILL' to abort I/O thread operation. Notice that aborting the I/O thread while rotating the relay log might corrupt the relay logs, requiring a server restart to fix it."

ER_LOG_FILE_CANNOT_OPEN
  eng "Could not use %s for logging (error %d - %s). Turning logging off for the server process. To turn it on again: fix the cause, then%s restart the MySQL server."

OBSOLETE_ER_UNABLE_TO_COLLECT_LOG_STATUS
  eng "Unable to collect information for column '%-.192s': %-.192s."

OBSOLETE_ER_DEPRECATED_UTF8_ALIAS
  eng "'utf8' is currently an alias for the character set UTF8MB3, which will be replaced by UTF8MB4 in a future release. Please consider using UTF8MB4 in order to be unambiguous."

OBSOLETE_ER_DEPRECATED_NATIONAL
  eng "NATIONAL/NCHAR/NVARCHAR implies the character set UTF8MB3, which will be replaced by UTF8MB4 in a future release. Please consider using CHAR(x) CHARACTER SET UTF8MB4 in order to be unambiguous."

OBSOLETE_ER_SLAVE_POSSIBLY_DIVERGED_AFTER_DDL
  eng "A commit for an atomic DDL statement was unsuccessful on the source and the replica. The replica supports atomic DDL statements but the source does not, so the action taken by the replica and source might differ. Check that their states have not diverged before proceeding."

ER_PERSIST_OPTION_STATUS
  eng "Configuring persisted options failed: \"%s\"."

ER_NOT_IMPLEMENTED_GET_TABLESPACE_STATISTICS
  eng "The storage engine '%-.192s' does not provide dynamic table statistics"

OBSOLETE_ER_UNABLE_TO_SET_OPTION
  eng "This option cannot be set %s."

OBSOLETE_ER_RESERVED_TABLESPACE_NAME
  eng "The table '%-.192s' may not be created in the reserved tablespace '%-.192s'."

ER_SSL_FIPS_MODE_ERROR
   eng "SSL fips mode error: %s"

ER_CONN_INIT_CONNECT_IGNORED
  eng "init_connect variable is ignored for user: %s host: %s due to expired password."

OBSOLETE_ER_UNSUPPORTED_SQL_MODE
  eng "sql_mode=0x%08x is not supported"

ER_REWRITER_OOM
  eng "Out of memory."

ER_REWRITER_TABLE_MALFORMED_ERROR
  eng "Wrong column count or names when loading rules."

ER_REWRITER_LOAD_FAILED
  eng "Some rules failed to load."

ER_REWRITER_READ_FAILED
  eng "Got error from storage engine while refreshing rewrite rules."

ER_CONN_CONTROL_EVENT_COORDINATOR_INIT_FAILED
  eng "Failed to initialize Connection_event_coordinator"

ER_CONN_CONTROL_STAT_CONN_DELAY_TRIGGERED_UPDATE_FAILED
  eng "Failed to update connection delay triggered stats"

ER_CONN_CONTROL_STAT_CONN_DELAY_TRIGGERED_RESET_FAILED
  eng "Failed to reset connection delay triggered stats"

ER_CONN_CONTROL_INVALID_CONN_DELAY_TYPE
  eng "Unexpected option type for connection delay."

ER_CONN_CONTROL_DELAY_ACTION_INIT_FAILED
  eng "Failed to initialize Connection_delay_action"

ER_CONN_CONTROL_FAILED_TO_SET_CONN_DELAY
  eng "Could not set %s delay for connection delay."

ER_CONN_CONTROL_FAILED_TO_UPDATE_CONN_DELAY_HASH
  eng "Failed to update connection delay hash for account : %s"

ER_XPLUGIN_FORCE_STOP_CLIENT
  eng "%s: Force stopping client because exception occurred: %s"

ER_XPLUGIN_MAX_AUTH_ATTEMPTS_REACHED
  eng "%s.%u: Maximum number of authentication attempts reached, login failed."

ER_XPLUGIN_BUFFER_PAGE_ALLOC_FAILED
  eng "Error allocating Buffer_page: %s"

ER_XPLUGIN_DETECTED_HANGING_CLIENTS
  eng "Detected %u hanging client(s)"

ER_XPLUGIN_FAILED_TO_ACCEPT_CLIENT
  eng "Error accepting client"

ER_XPLUGIN_FAILED_TO_SCHEDULE_CLIENT
  eng "Internal error scheduling client for execution"

ER_XPLUGIN_FAILED_TO_PREPARE_IO_INTERFACES
  eng "Preparation of I/O interfaces failed, X Protocol won't be accessible"

ER_XPLUGIN_SRV_SESSION_INIT_THREAD_FAILED
  eng "srv_session_init_thread returned error"

ER_XPLUGIN_UNABLE_TO_USE_USER_SESSION_ACCOUNT
  eng "Unable to use user mysql.session account when connecting the server for internal plugin requests."

ER_XPLUGIN_REFERENCE_TO_USER_ACCOUNT_DOC_SECTION
  eng "For more information, please see the X Plugin User Account section in the MySQL documentation"

ER_XPLUGIN_UNEXPECTED_EXCEPTION_DISPATCHING_CMD
  eng "%s: Unexpected exception dispatching command: %s"

ER_XPLUGIN_EXCEPTION_IN_TASK_SCHEDULER
  eng "Exception in post: %s"

ER_XPLUGIN_TASK_SCHEDULING_FAILED
  eng "Internal error scheduling task"

ER_XPLUGIN_EXCEPTION_IN_EVENT_LOOP
  eng "Exception in event loop: \"%s\": %s"

ER_XPLUGIN_LISTENER_SETUP_FAILED
  eng "Setup of %s failed, %s"

ER_XPLUING_NET_STARTUP_FAILED
  eng "%s"

ER_XPLUGIN_FAILED_AT_SSL_CONF
  eng "Failed at SSL configuration: \"%s\""

OBSOLETE_ER_XPLUGIN_CLIENT_SSL_HANDSHAKE_FAILED
  eng "Error during SSL handshake for client connection (%i)"

OBSOLETE_ER_XPLUGIN_SSL_HANDSHAKE_WITH_SERVER_FAILED
  eng "%s: Error during SSL handshake"

ER_XPLUGIN_FAILED_TO_CREATE_SESSION_FOR_CONN
  eng "%s: Error creating session for connection from %s"

ER_XPLUGIN_FAILED_TO_INITIALIZE_SESSION
  eng "%s: Error initializing session for connection: %s"

ER_XPLUGIN_MESSAGE_TOO_LONG
  eng "%s: Message of size %u received, exceeding the limit of %i"

ER_XPLUGIN_UNINITIALIZED_MESSAGE
  eng "Message is not properly initialized: %s"

ER_XPLUGIN_FAILED_TO_SET_MIN_NUMBER_OF_WORKERS
  eng "Unable to set minimal number of workers to %u; actual value is %i"

ER_XPLUGIN_UNABLE_TO_ACCEPT_CONNECTION
  eng "Unable to accept connection, disconnecting client"

ER_XPLUGIN_ALL_IO_INTERFACES_DISABLED
  eng "All I/O interfaces are disabled, X Protocol won't be accessible"

OBSOLETE_ER_XPLUGIN_INVALID_MSG_DURING_CLIENT_INIT
  eng "%s: Invalid message %i received during client initialization"

OBSOLETE_ER_XPLUGIN_CLOSING_CLIENTS_ON_SHUTDOWN
  eng "%s: closing client because of shutdown (state: %i)"

ER_XPLUGIN_ERROR_READING_SOCKET
  eng "%s: Error reading from socket %s (%i)"

ER_XPLUGIN_PEER_DISCONNECTED_WHILE_READING_MSG_BODY
  eng "%s: peer disconnected while reading message body"

ER_XPLUGIN_READ_FAILED_CLOSING_CONNECTION
  eng "client_id:%s - %s while reading from socket, closing connection"

OBSOLETE_ER_XPLUGIN_INVALID_AUTH_METHOD
  eng "%s.%u: Invalid authentication method %s"

OBSOLETE_ER_XPLUGIN_UNEXPECTED_MSG_DURING_AUTHENTICATION
  eng "%s: Unexpected message of type %i received during authentication"

OBSOLETE_ER_XPLUGIN_ERROR_WRITING_TO_CLIENT
  eng "Error writing to client: %s (%i)"

OBSOLETE_ER_XPLUGIN_SCHEDULER_STARTED
  eng "Scheduler \"%s\" started."

OBSOLETE_ER_XPLUGIN_SCHEDULER_STOPPED
  eng "Scheduler \"%s\" stopped."

ER_XPLUGIN_LISTENER_SYS_VARIABLE_ERROR
  eng "Please see the MySQL documentation for '%s' system variables to fix the error"

ER_XPLUGIN_LISTENER_STATUS_MSG
  eng "X Plugin ready for connections. %s"

ER_XPLUGIN_RETRYING_BIND_ON_PORT
  eng "Retrying `bind()` on TCP/IP port %i"

OBSOLETE_ER_XPLUGIN_SHUTDOWN_TRIGGERED
  eng "Shutdown triggered by mysqld abort flag"

OBSOLETE_ER_XPLUGIN_USER_ACCOUNT_WITH_ALL_PERMISSIONS
  eng "Using %s account for authentication which has all required permissions"

ER_XPLUGIN_EXISTING_USER_ACCOUNT_WITH_INCOMPLETE_GRANTS
  eng "Using existing %s account for authentication. Incomplete grants will be fixed"

OBSOLETE_ER_XPLUGIN_SERVER_STARTS_HANDLING_CONNECTIONS
  eng "Server starts handling incoming connections"

OBSOLETE_ER_XPLUGIN_SERVER_STOPPED_HANDLING_CONNECTIONS
  eng "Stopped handling incoming connections"

OBSOLETE_ER_XPLUGIN_FAILED_TO_INTERRUPT_SESSION
  eng "%s: Could not interrupt client session"

OBSOLETE_ER_XPLUGIN_CLIENT_RELEASE_TRIGGERED
  eng "%s: release triggered by timeout in state:%i"

ER_XPLUGIN_IPv6_AVAILABLE
  eng "IPv6 is available"

OBSOLETE_ER_XPLUGIN_UNIX_SOCKET_NOT_CONFIGURED
  eng "UNIX socket not configured"

ER_XPLUGIN_CLIENT_KILL_MSG
  eng "Kill client: %i %s"

ER_XPLUGIN_FAILED_TO_GET_SECURITY_CTX
  eng "Could not get security context for session"

OBSOLETE_ER_XPLUGIN_FAILED_TO_SWITCH_SECURITY_CTX_TO_ROOT
  eng "Unable to switch security context to root"

ER_XPLUGIN_FAILED_TO_CLOSE_SQL_SESSION
  eng "Error closing SQL session"

ER_XPLUGIN_FAILED_TO_EXECUTE_ADMIN_CMD
  eng "Error executing admin command %s: %s"

ER_XPLUGIN_EMPTY_ADMIN_CMD
  eng "Error executing empty admin command"

ER_XPLUGIN_FAILED_TO_GET_SYS_VAR
  eng "Unable to retrieve system variable \'%s\'"

ER_XPLUGIN_FAILED_TO_GET_CREATION_STMT
  eng "Unable to get creation stmt for collection \'%s\'; query result size: %lu"

ER_XPLUGIN_FAILED_TO_GET_ENGINE_INFO
  eng "Unable to get engine info for collection \'%s\'; creation stmt: %s"

OBSOLETE_ER_XPLUGIN_FAIL_TO_GET_RESULT_DATA
  eng "Error getting result data: %s"

OBSOLETE_ER_XPLUGIN_CAPABILITY_EXPIRED_PASSWORD
  eng "Capability expired password failed with error: %s"

ER_XPLUGIN_FAILED_TO_SET_SO_REUSEADDR_FLAG
  eng "Failed to set SO_REUSEADDR flag (error: %d)."

ER_XPLUGIN_FAILED_TO_OPEN_INTERNAL_SESSION
  eng "Could not open internal MySQL session"

ER_XPLUGIN_FAILED_TO_SWITCH_CONTEXT
  eng "Unable to switch context to user %s"

ER_XPLUGIN_FAILED_TO_UNREGISTER_UDF
  eng "Can\'t unregister \'%s\' user defined function"

OBSOLETE_ER_XPLUGIN_GET_PEER_ADDRESS_FAILED
  eng "%s: get peer address failed, can't resolve IP to hostname"

OBSOLETE_ER_XPLUGIN_CAPABILITY_CLIENT_INTERACTIVE_FAILED
  eng "Capability client interactive failed with error: %s"

ER_XPLUGIN_FAILED_TO_RESET_IPV6_V6ONLY_FLAG
  eng "Failed to reset IPV6_V6ONLY flag (error: %d). The server will listen to IPv6 addresses only."

ER_KEYRING_INVALID_KEY_TYPE
  eng "Invalid key type"

ER_KEYRING_INVALID_KEY_LENGTH
  eng "Invalid key length for given block cipher"

ER_KEYRING_FAILED_TO_CREATE_KEYRING_DIR
  eng "Could not create keyring directory. The keyring_file will stay unusable until correct path to the keyring directory gets provided"

ER_KEYRING_FILE_INIT_FAILED
  eng "keyring_file initialization failure. Please check if the keyring_file_data points to readable keyring file or keyring file can be created in the specified location. The keyring_file will stay unusable until correct path to the keyring file gets provided"

ER_KEYRING_INTERNAL_EXCEPTION_FAILED_FILE_INIT
  eng "keyring_file initialization failure due to internal exception inside the plugin."

ER_KEYRING_FAILED_TO_GENERATE_KEY
  eng "Failed to generate a key due to internal exception inside keyring_file plugin"

ER_KEYRING_CHECK_KEY_FAILED_DUE_TO_INVALID_KEY
  eng "Error while %s key: invalid key_type"

ER_KEYRING_CHECK_KEY_FAILED_DUE_TO_EMPTY_KEY_ID
  eng "Error while %s key: key_id cannot be empty"

ER_KEYRING_OPERATION_FAILED_DUE_TO_INTERNAL_ERROR
  eng "Failed to %s due to internal exception inside %s plugin"

ER_KEYRING_INCORRECT_FILE
  eng "Incorrect Keyring file"

ER_KEYRING_FOUND_MALFORMED_BACKUP_FILE
  eng "Found malformed keyring backup file - removing it"

ER_KEYRING_FAILED_TO_RESTORE_FROM_BACKUP_FILE
  eng "Error while restoring keyring from backup file cannot overwrite keyring with backup"

ER_KEYRING_FAILED_TO_FLUSH_KEYRING_TO_FILE
  eng "Error while flushing in-memory keyring into keyring file"

ER_KEYRING_FAILED_TO_GET_FILE_STAT
  eng "Error while reading stat for %s.Please check if file %s was not removed. OS returned this error: %s"

ER_KEYRING_FAILED_TO_REMOVE_FILE
  eng "Could not remove file %s OS retuned this error: %s"

ER_KEYRING_FAILED_TO_TRUNCATE_FILE
  eng "Could not truncate file %s. OS retuned this error: %s"

ER_KEYRING_UNKNOWN_ERROR
  eng "Unknown error %d"

ER_KEYRING_FAILED_TO_SET_KEYRING_FILE_DATA
  eng "keyring_file_data cannot be set to new value as the keyring file cannot be created/accessed in the provided path"

ER_KEYRING_FILE_IO_ERROR
  eng "%s"

ER_KEYRING_FAILED_TO_LOAD_KEYRING_CONTENT
  eng "Error while loading keyring content. The keyring might be malformed"

ER_KEYRING_FAILED_TO_FLUSH_KEYS_TO_KEYRING
  eng "Could not flush keys to keyring"

ER_KEYRING_FAILED_TO_FLUSH_KEYS_TO_KEYRING_BACKUP
  eng "Could not flush keys to keyring's backup"

ER_KEYRING_KEY_FETCH_FAILED_DUE_TO_EMPTY_KEY_ID
  eng "Error while fetching key: key_id cannot be empty"

ER_KEYRING_FAILED_TO_REMOVE_KEY_DUE_TO_EMPTY_ID
  eng "Error while removing key: key_id cannot be empty"

ER_KEYRING_OKV_INCORRECT_KEY_VAULT_CONFIGURED
  eng "For keyring_okv to be initialized, please point keyring_okv_conf_dir variable to a directory with Oracle Key Vault configuration file and ssl materials"

ER_KEYRING_OKV_INIT_FAILED_DUE_TO_INCORRECT_CONF
  eng "keyring_okv initialization failure. Please check that the keyring_okv_conf_dir points to a readable directory and that the directory contains Oracle Key Vault configuration file and ssl materials. Please also check that Oracle Key Vault is up and running."

ER_KEYRING_OKV_INIT_FAILED_DUE_TO_INTERNAL_ERROR
  eng "keyring_okv initialization failure due to internal exception inside the plugin"

ER_KEYRING_OKV_INVALID_KEY_TYPE
  eng "Invalid key type"

ER_KEYRING_OKV_INVALID_KEY_LENGTH_FOR_CIPHER
  eng "Invalid key length for given block cipher"

ER_KEYRING_OKV_FAILED_TO_GENERATE_KEY_DUE_TO_INTERNAL_ERROR
  eng "Failed to generate a key due to internal exception inside keyring_okv plugin"

ER_KEYRING_OKV_FAILED_TO_FIND_SERVER_ENTRY
  eng "Could not find entry for server in configuration file %s"

ER_KEYRING_OKV_FAILED_TO_FIND_STANDBY_SERVER_ENTRY
  eng "Could not find entry for standby server in configuration file %s"

ER_KEYRING_OKV_FAILED_TO_PARSE_CONF_FILE
  eng "Could not parse the %s file provided"

ER_KEYRING_OKV_FAILED_TO_LOAD_KEY_UID
  eng "Could not load keys' uids from the OKV server"

ER_KEYRING_OKV_FAILED_TO_INIT_SSL_LAYER
  eng "Could not initialize ssl layer"

ER_KEYRING_OKV_FAILED_TO_INIT_CLIENT
  eng "Could not initialize OKV client"

ER_KEYRING_OKV_CONNECTION_TO_SERVER_FAILED
  eng "Could not connect to the OKV server"

ER_KEYRING_OKV_FAILED_TO_REMOVE_KEY
  eng "Could not remove the key"

ER_KEYRING_OKV_FAILED_TO_ADD_ATTRIBUTE
  eng "Could not add attribute, attribute_name=%s attribute value=%s"

ER_KEYRING_OKV_FAILED_TO_GENERATE_KEY
  eng "Could not generate the key."

ER_KEYRING_OKV_FAILED_TO_STORE_KEY
  eng "Could not store the key."

ER_KEYRING_OKV_FAILED_TO_ACTIVATE_KEYS
  eng "Could not activate the key."

ER_KEYRING_OKV_FAILED_TO_FETCH_KEY
  eng "Could not fetch generated key"

ER_KEYRING_OKV_FAILED_TO_STORE_OR_GENERATE_KEY
  eng "Could not store/generate the key - failed to set key attribute x-key-ready"

ER_KEYRING_OKV_FAILED_TO_RETRIEVE_KEY_SIGNATURE
  eng "Could not retrieve key signature from custom attributes"

ER_KEYRING_OKV_FAILED_TO_RETRIEVE_KEY
  eng "Could not retrieve key from OKV"

ER_KEYRING_OKV_FAILED_TO_LOAD_SSL_TRUST_STORE
  eng "Error loading trust store"

ER_KEYRING_OKV_FAILED_TO_SET_CERTIFICATE_FILE
  eng "Error setting the certificate file."

ER_KEYRING_OKV_FAILED_TO_SET_KEY_FILE
  eng "Error setting the key file."

ER_KEYRING_OKV_KEY_MISMATCH
  eng "Private key does not match the certificate public key"

ER_KEYRING_ENCRYPTED_FILE_INCORRECT_KEYRING_FILE
  eng "Incorrect Keyring file"

ER_KEYRING_ENCRYPTED_FILE_DECRYPTION_FAILED
  eng "Keyring_encrypted_file decryption failed. Please verify --keyring-encrypted-file-password option value."

ER_KEYRING_ENCRYPTED_FILE_FOUND_MALFORMED_BACKUP_FILE
  eng "Found malformed keyring backup file - removing it"

ER_KEYRING_ENCRYPTED_FILE_FAILED_TO_RESTORE_KEYRING
  eng "Error while restoring keyring from backup file cannot overwrite keyring with backup"

ER_KEYRING_ENCRYPTED_FILE_FAILED_TO_FLUSH_KEYRING
  eng "Error while flushing in-memory keyring into keyring file"

ER_KEYRING_ENCRYPTED_FILE_ENCRYPTION_FAILED
  eng "Keyring_encrypted_file encryption failed. Please verify --keyring-encrypted-file-password option value."

ER_KEYRING_ENCRYPTED_FILE_INVALID_KEYRING_DIR
  eng "keyring_encrypted_file_data cannot be set to new value as the keyring file cannot be created/accessed in the provided path"

ER_KEYRING_ENCRYPTED_FILE_FAILED_TO_CREATE_KEYRING_DIR
  eng "Could not create keyring directory The keyring_encrypted_file will stay unusable until correct path to the keyring directory gets provided"

ER_KEYRING_ENCRYPTED_FILE_PASSWORD_IS_INVALID
  eng "The keyring_encrypted_file_password must be set to a valid value."

ER_KEYRING_ENCRYPTED_FILE_PASSWORD_IS_TOO_LONG
  eng "Too long keyring_encrypted_file_password value."

ER_KEYRING_ENCRYPTED_FILE_INIT_FAILURE
  eng "keyring_encrypted_file initialization failure. Please check if the keyring_encrypted_file_data points to readable keyring file or keyring file can be created in the specified location or password to decrypt keyring file is correct."

ER_KEYRING_ENCRYPTED_FILE_INIT_FAILED_DUE_TO_INTERNAL_ERROR
  eng "keyring_encrypted_file initialization failure due to internal exception inside the plugin"

ER_KEYRING_ENCRYPTED_FILE_GEN_KEY_FAILED_DUE_TO_INTERNAL_ERROR
  eng "Failed to generate a key due to internal exception inside keyring_encrypted_file plugin"

ER_KEYRING_AWS_FAILED_TO_SET_CMK_ID
  eng "keyring_aws_cmk_id cannot be set to the new value as AWS KMS seems to not understand the id provided. Please check that CMK id provided is correct."

ER_KEYRING_AWS_FAILED_TO_SET_REGION
  eng "keyring_aws_region cannot be set to the new value as AWS KMS seems to not understand the region provided. Please check that region provided is correct."

ER_KEYRING_AWS_FAILED_TO_OPEN_CONF_FILE
  eng "Could not open keyring_aws configuration file: %s. OS returned this error: %s"

ER_KEYRING_AWS_FAILED_TO_ACCESS_KEY_ID_FROM_CONF_FILE
  eng "Could not read AWS access key id from keyring_aws configuration file: %s. OS returned this error: %s"

ER_KEYRING_AWS_FAILED_TO_ACCESS_KEY_FROM_CONF_FILE
  eng "Could not read AWS access key from keyring_aws configuration file: %s. OS returned this error: %s"

ER_KEYRING_AWS_INVALID_CONF_FILE_PATH
  eng "Path to keyring aws configuration file cannot be empty"

ER_KEYRING_AWS_INVALID_DATA_FILE_PATH
  eng "Path to keyring_aws storage file cannot be empty."

ER_KEYRING_AWS_FAILED_TO_ACCESS_OR_CREATE_KEYRING_DIR
  eng "Unable to create/access keyring directory."

ER_KEYRING_AWS_FAILED_TO_ACCESS_OR_CREATE_KEYRING_DATA_FILE
  eng "Unable to create/access keyring_aws storage file. Please check if keyring_aws_data_file points to location where keyring file can be created/accessed. Please also make sure that MySQL server's user has high enough privileges to access this location."

ER_KEYRING_AWS_FAILED_TO_INIT_DUE_TO_INTERNAL_ERROR
  eng "keyring_aws initialization failed due to internal error when initializing synchronization primitive - %s. OS returned this error: %s:"

ER_KEYRING_AWS_FAILED_TO_ACCESS_DATA_FILE
  eng "Could not access keyring_aws storage file in the path provided. Please check if the keyring_aws directory can be accessed by MySQL Server"

ER_KEYRING_AWS_CMK_ID_NOT_SET
  eng "keyring_aws_cmk_id has to be set"

ER_KEYRING_AWS_FAILED_TO_GET_KMS_CREDENTIAL_FROM_CONF_FILE
  eng "Could not get AWS KMS credentials from the configuration file"

ER_KEYRING_AWS_INIT_FAILURE
  eng "keyring_aws initialization failure."

ER_KEYRING_AWS_FAILED_TO_INIT_DUE_TO_PLUGIN_INTERNAL_ERROR
  eng "keyring_aws initialization failure due to internal exception inside the plugin"

ER_KEYRING_AWS_INVALID_KEY_LENGTH_FOR_CIPHER
  eng "Invalid key length for given block cipher"

ER_KEYRING_AWS_FAILED_TO_GENERATE_KEY_DUE_TO_INTERNAL_ERROR
  eng "Failed to generate a key due to internal exception inside keyring_file plugin"

ER_KEYRING_AWS_INCORRECT_FILE
  eng "Incorrect Keyring file"

ER_KEYRING_AWS_FOUND_MALFORMED_BACKUP_FILE
  eng "Found malformed keyring backup file - removing it"

ER_KEYRING_AWS_FAILED_TO_RESTORE_FROM_BACKUP_FILE
  eng "Error while restoring keyring from backup file cannot overwrite keyring with backup"

ER_KEYRING_AWS_FAILED_TO_FLUSH_KEYRING_TO_FILE
  eng "Error while flushing in-memory keyring into keyring file"

ER_KEYRING_AWS_INCORRECT_REGION
  eng "Wrong region"

ER_KEYRING_AWS_FAILED_TO_CONNECT_KMS
  eng "Could not connect to AWS KMS with the credentials provided. Please make sure they are correct. AWS KMS returned this error: %s"

ER_KEYRING_AWS_FAILED_TO_GENERATE_NEW_KEY
  eng "Could not generate a new key. AWS KMS returned this error: %s"

ER_KEYRING_AWS_FAILED_TO_ENCRYPT_KEY
  eng "Could not encrypt key. AWS KMS returned this error: %s"

ER_KEYRING_AWS_FAILED_TO_RE_ENCRYPT_KEY
  eng "Could not re-encrypt key. AWS KMS returned this error: %s"

ER_KEYRING_AWS_FAILED_TO_DECRYPT_KEY
  eng "Could not decrypt key. AWS KMS returned this error: %s"

ER_KEYRING_AWS_FAILED_TO_ROTATE_CMK
  eng "Could not rotate the CMK. AWS KMS returned this error: %s"

ER_GRP_RPL_GTID_ALREADY_USED
  eng "The requested GTID '%s:%lld' was already used, the transaction will rollback."

ER_GRP_RPL_APPLIER_THD_KILLED
  eng "The group replication applier thread was killed."

ER_GRP_RPL_EVENT_HANDLING_ERROR
  eng "Error at event handling! Got error: %d."

ER_GRP_RPL_ERROR_GTID_EXECUTION_INFO
  eng "Error when extracting group GTID execution information, some recovery operations may face future issues."

ER_GRP_RPL_CERTIFICATE_SIZE_ERROR
  eng "An error occurred when trying to reduce the Certification information size for transmission."

ER_GRP_RPL_CREATE_APPLIER_CACHE_ERROR
  eng "Failed to create group replication pipeline applier cache!"

ER_GRP_RPL_UNBLOCK_WAITING_THD
  eng "Unblocking the group replication thread waiting for applier to start, as the start group replication was killed."

ER_GRP_RPL_APPLIER_PIPELINE_NOT_DISPOSED
  eng "The group replication applier pipeline was not properly disposed. Check the error log for further info."

ER_GRP_RPL_APPLIER_THD_EXECUTION_ABORTED
  eng "The applier thread execution was aborted. Unable to process more transactions, this member will now leave the group."

ER_GRP_RPL_APPLIER_EXECUTION_FATAL_ERROR
  eng "Fatal error during execution on the Applier process of Group Replication. The server will now leave the group."

ER_GRP_RPL_ERROR_STOPPING_CHANNELS
  eng "Error stopping all replication channels while server was leaving the group. %s"

ER_GRP_RPL_ERROR_SENDING_SINGLE_PRIMARY_MSSG
  eng "Error sending single primary message informing that primary did apply relay logs."

ER_GRP_RPL_UPDATE_TRANS_SNAPSHOT_VER_ERROR
  eng "Error updating transaction snapshot version after transaction being positively certified."

ER_GRP_RPL_SIDNO_FETCH_ERROR
  eng "Error fetching transaction sidno after transaction being positively certified."

ER_GRP_RPL_BROADCAST_COMMIT_TRANS_MSSG_FAILED
  eng "Broadcast of committed transactions message failed."

ER_GRP_RPL_GROUP_NAME_PARSE_ERROR
  eng "Unable to parse the group_replication_group_name during the Certification module initialization."

ER_GRP_RPL_ADD_GRPSID_TO_GRPGTIDSID_MAP_ERROR
  eng "Unable to add the group_sid in the group_gtid_sid_map during the Certification module initialization."

ER_GRP_RPL_UPDATE_GRPGTID_EXECUTED_ERROR
  eng "Error updating group_gtid_executed GITD set during the Certification module initialization."

ER_GRP_RPL_DONOR_TRANS_INFO_ERROR
  eng "Unable to handle the donor's transaction information when initializing the conflict detection component. Possible out of memory error."

ER_GRP_RPL_SERVER_CONN_ERROR
  eng "Error when establishing a server connection during the Certification module initialization."

ER_GRP_RPL_ERROR_FETCHING_GTID_EXECUTED_SET
  eng "Error when extracting this member GTID executed set. Certification module can't be properly initialized."

ER_GRP_RPL_ADD_GTID_TO_GRPGTID_EXECUTED_ERROR
  eng "Error while adding the server GTID EXECUTED set to the group_gtid_execute during the Certification module initialization."

ER_GRP_RPL_ERROR_FETCHING_GTID_SET
  eng "Error when extracting this member retrieved set for its applier. Certification module can't be properly initialized."

ER_GRP_RPL_ADD_RETRIEVED_SET_TO_GRP_GTID_EXECUTED_ERROR
  eng "Error while adding the member retrieved set to the group_gtid_executed during the Certification module initialization."

ER_GRP_RPL_CERTIFICATION_INITIALIZATION_FAILURE
  eng "Error during Certification module initialization."

ER_GRP_RPL_UPDATE_LAST_CONFLICT_FREE_TRANS_ERROR
  eng "Unable to update last conflict free transaction, this transaction will not be tracked on performance_schema.replication_group_member_stats.last_conflict_free_transaction."

ER_GRP_RPL_UPDATE_TRANS_SNAPSHOT_REF_VER_ERROR
  eng "Error updating transaction snapshot version reference for internal storage."

ER_GRP_RPL_FETCH_TRANS_SIDNO_ERROR
  eng "Error fetching transaction sidno while adding to the group_gtid_executed set."

ER_GRP_RPL_ERROR_VERIFYING_SIDNO
  eng "Error while ensuring the sidno be present in the group_gtid_executed."

ER_GRP_RPL_CANT_GENERATE_GTID
  eng "Impossible to generate Global Transaction Identifier: the integer component reached the maximal value. Restart the group with a new group_replication_group_name."

ER_GRP_RPL_INVALID_GTID_SET
  eng "Invalid stable transactions set."

ER_GRP_RPL_UPDATE_GTID_SET_ERROR
  eng "Error updating stable transactions set."

ER_GRP_RPL_RECEIVED_SET_MISSING_GTIDS
  eng "There was an error when filling the missing GTIDs on the applier channel received set. Despite not critical, on the long run this may cause performance issues."

OBSOLETE_ER_GRP_RPL_SKIP_COMPUTATION_TRANS_COMMITTED
  eng "Skipping the computation of the Transactions_committed_all_members field as an older instance of this computation is still ongoing."

ER_GRP_RPL_NULL_PACKET
  eng "Null packet on certifier's queue."

ER_GRP_RPL_CANT_READ_GTID
  eng "Error reading GTIDs from the message."

ER_GRP_RPL_PROCESS_GTID_SET_ERROR
  eng "Error processing stable transactions set."

ER_GRP_RPL_PROCESS_INTERSECTION_GTID_SET_ERROR
  eng "Error processing intersection of stable transactions set."

ER_GRP_RPL_SET_STABLE_TRANS_ERROR
  eng "Error setting stable transactions set."

ER_GRP_RPL_CANT_READ_GRP_GTID_EXTRACTED
  eng "Error reading group_gtid_extracted from the View_change_log_event."

ER_GRP_RPL_CANT_READ_WRITE_SET_ITEM
  eng "Error reading the write set item '%s' from the View_change_log_event."

ER_GRP_RPL_INIT_CERTIFICATION_INFO_FAILURE
  eng "Error during certification_info initialization."

ER_GRP_RPL_CONFLICT_DETECTION_DISABLED
  eng "Primary had applied all relay logs, disabled conflict detection."

ER_GRP_RPL_MSG_DISCARDED
  eng "Message received while the plugin is not ready, message discarded."

ER_GRP_RPL_MISSING_GRP_RPL_APPLIER
  eng "Message received without a proper group replication applier."

ER_GRP_RPL_CERTIFIER_MSSG_PROCESS_ERROR
  eng "Error processing message in Certifier."

ER_GRP_RPL_SRV_NOT_ONLINE
  eng "This server was not declared online since it is on status %s."

ER_GRP_RPL_SRV_ONLINE
  eng "This server was declared online within the replication group."

ER_GRP_RPL_DISABLE_SRV_READ_MODE_RESTRICTED
  eng "When declaring the plugin online it was not possible to disable the server read mode settings. Try to disable it manually."

ER_GRP_RPL_MEM_ONLINE
  eng "The member with address %s:%u was declared online within the replication group."

ER_GRP_RPL_MEM_UNREACHABLE
  eng "Member with address %s:%u has become unreachable."

ER_GRP_RPL_MEM_REACHABLE
  eng "Member with address %s:%u is reachable again."

ER_GRP_RPL_SRV_BLOCKED
  eng "This server is not able to reach a majority of members in the group. This server will now block all updates. The server will remain blocked until contact with the majority is restored. It is possible to use group_replication_force_members to force a new group membership."

ER_GRP_RPL_SRV_BLOCKED_FOR_SECS
  eng "This server is not able to reach a majority of members in the group. This server will now block all updates. The server will remain blocked for the next %lu seconds. Unless contact with the majority is restored, after this time the member will error out and leave the group. It is possible to use group_replication_force_members to force a new group membership."

ER_GRP_RPL_CHANGE_GRP_MEM_NOT_PROCESSED
  eng "A group membership change was received but the plugin is already leaving due to the configured timeout on group_replication_unreachable_majority_timeout option."

ER_GRP_RPL_MEMBER_CONTACT_RESTORED
  eng "The member has resumed contact with a majority of the members in the group. Regular operation is restored and transactions are unblocked."

ER_GRP_RPL_MEMBER_REMOVED
  eng "Members removed from the group: %s"

ER_GRP_RPL_PRIMARY_MEMBER_LEFT_GRP
  eng "Primary server with address %s left the group. Electing new Primary."

ER_GRP_RPL_MEMBER_ADDED
  eng "Members joined the group: %s"

ER_GRP_RPL_MEMBER_EXIT_PLUGIN_ERROR
  eng "There was a previous plugin error while the member joined the group. The member will now exit the group."

ER_GRP_RPL_MEMBER_CHANGE
  eng "Group membership changed to %s on view %s."

ER_GRP_RPL_MEMBER_LEFT_GRP
  eng "Group membership changed: This member has left the group."

ER_GRP_RPL_MEMBER_EXPELLED
  eng "Member was expelled from the group due to network failures, changing member status to ERROR."

ER_GRP_RPL_SESSION_OPEN_FAILED
  eng "Unable to open session to (re)set read only mode. Skipping."

ER_GRP_RPL_NEW_PRIMARY_ELECTED
  eng "A new primary with address %s:%u was elected. %s"

ER_GRP_RPL_DISABLE_READ_ONLY_FAILED
  eng "Unable to disable super read only flag. Try to disable it manually"

ER_GRP_RPL_ENABLE_READ_ONLY_FAILED
  eng "Unable to set super read only flag. Try to set it manually."

ER_GRP_RPL_SRV_PRIMARY_MEM
  eng "This server is working as primary member."

ER_GRP_RPL_SRV_SECONDARY_MEM
  eng "This server is working as secondary member with primary member address %s:%u."

ER_GRP_RPL_NO_SUITABLE_PRIMARY_MEM
  eng "Unable to set any member as primary. No suitable candidate."

ER_GRP_RPL_SUPER_READ_ONLY_ACTIVATE_ERROR
  eng "Error when activating super_read_only mode on start. The member will now exit the group."

ER_GRP_RPL_EXCEEDS_AUTO_INC_VALUE
  eng "Group contains %lu members which is greater than group_replication_auto_increment_increment value of %lu. This can lead to a higher transactional abort rate."

ER_GRP_RPL_DATA_NOT_PROVIDED_BY_MEM
  eng "Member with address '%s:%u' didn't provide any data during the last group change. Group information can be outdated and lead to errors on recovery."

ER_GRP_RPL_MEMBER_ALREADY_EXISTS
  eng "There is already a member with server_uuid %s. The member will now exit the group."

OBSOLETE_ER_GRP_RPL_GRP_CHANGE_INFO_EXTRACT_ERROR
  eng "Error when extracting information for group change. Operations and checks made to group joiners may be incomplete."

ER_GRP_RPL_GTID_EXECUTED_EXTRACT_ERROR
  eng "Error when extracting this member GTID executed set. Operations and checks made to group joiners may be incomplete."

ER_GRP_RPL_GTID_SET_EXTRACT_ERROR
  eng "Error when extracting this member retrieved set for its applier. Operations and checks made to group joiners may be incomplete."

ER_GRP_RPL_START_FAILED
  eng "The START GROUP_REPLICATION command failed since the group already has 9 members."

ER_GRP_RPL_MEMBER_VER_INCOMPATIBLE
  eng "Member version is incompatible with the group."

ER_GRP_RPL_TRANS_NOT_PRESENT_IN_GRP
  eng "The member contains transactions not present in the group. The member will now exit the group."

ER_GRP_RPL_TRANS_GREATER_THAN_GRP
  eng "It was not possible to assess if the member has more transactions than the group. The member will now exit the group."

ER_GRP_RPL_MEMBER_VERSION_LOWER_THAN_GRP
  eng "Member version is lower than some group member, but since option 'group_replication_allow_local_lower_version_join is enabled, member will be allowed to join."

ER_GRP_RPL_LOCAL_GTID_SETS_PROCESS_ERROR
  eng "Error processing local GTID sets when comparing this member transactions against the group."

ER_GRP_RPL_MEMBER_TRANS_GREATER_THAN_GRP
  eng "This member has more executed transactions than those present in the group. Local transactions: %s > Group transactions: %s"

ER_GRP_RPL_BLOCK_SIZE_DIFF_FROM_GRP
  eng "The member is configured with a group_replication_gtid_assignment_block_size option value '%llu' different from the group '%llu'. The member will now exit the group."

ER_GRP_RPL_TRANS_WRITE_SET_EXTRACT_DIFF_FROM_GRP
  eng "The member is configured with a transaction-write-set-extraction option value '%s' different from the group '%s'. The member will now exit the group."

ER_GRP_RPL_MEMBER_CFG_INCOMPATIBLE_WITH_GRP_CFG
  eng "The member configuration is not compatible with the group configuration. Variables such as group_replication_single_primary_mode or group_replication_enforce_update_everywhere_checks must have the same value on every server in the group. (member configuration option: [%s], group configuration option: [%s])."

ER_GRP_RPL_MEMBER_STOP_RPL_CHANNELS_ERROR
  eng "Error stopping all replication channels while server was leaving the group. %s"

ER_GRP_RPL_PURGE_APPLIER_LOGS
  eng "Detected previous RESET SOURCE invocation or an issue exists in the group replication applier relay log. Purging existing applier logs."

ER_GRP_RPL_RESET_APPLIER_MODULE_LOGS_ERROR
  eng "Unknown error occurred while resetting applier's module logs."

ER_GRP_RPL_APPLIER_THD_SETUP_ERROR
  eng "Failed to setup the group replication applier thread."

ER_GRP_RPL_APPLIER_THD_START_ERROR
  eng "Error while starting the group replication applier thread"

ER_GRP_RPL_APPLIER_THD_STOP_ERROR
  eng "Failed to stop the group replication applier thread."

ER_GRP_RPL_FETCH_TRANS_DATA_FAILED
  eng "Failed to fetch transaction data containing required transaction info for applier"

ER_GRP_RPL_REPLICA_IO_THD_PRIMARY_UNKNOWN
  eng "Can't start replica IO THREAD of channel '%s' when group replication is running with single-primary mode and the primary member is not known."

ER_GRP_RPL_SALVE_IO_THD_ON_SECONDARY_MEMBER
  eng "Can't start replica IO THREAD of channel '%s' when group replication is running with single-primary mode on a secondary member."

ER_GRP_RPL_REPLICA_SQL_THD_PRIMARY_UNKNOWN
  eng "Can't start replica SQL THREAD of channel '%s' when group replication is running with single-primary mode and the primary member is not known."

ER_GRP_RPL_REPLICA_SQL_THD_ON_SECONDARY_MEMBER
  eng "Can't start replica SQL THREAD of channel '%s' when group replication is running with single-primary mode on a secondary member."

ER_GRP_RPL_NEEDS_INNODB_TABLE
  eng "Table %s does not use the InnoDB storage engine. This is not compatible with Group Replication."

ER_GRP_RPL_PRIMARY_KEY_NOT_DEFINED
  eng "Table %s does not have any PRIMARY KEY. This is not compatible with Group Replication."

ER_GRP_RPL_FK_WITH_CASCADE_UNSUPPORTED
  eng "Table %s has a foreign key with 'CASCADE', 'SET NULL' or 'SET DEFAULT' clause. This is not compatible with Group Replication."

ER_GRP_RPL_AUTO_INC_RESET
  eng "group_replication_auto_increment_increment is reset to %lu"

ER_GRP_RPL_AUTO_INC_OFFSET_RESET
  eng "auto_increment_offset is reset to %lu"

ER_GRP_RPL_AUTO_INC_SET
  eng "group_replication_auto_increment_increment is set to %lu"

ER_GRP_RPL_AUTO_INC_OFFSET_SET
  eng "auto_increment_offset is set to %lu"

ER_GRP_RPL_FETCH_TRANS_CONTEXT_FAILED
  eng "Failed to fetch transaction context containing required transaction info for certification"

ER_GRP_RPL_FETCH_FORMAT_DESC_LOG_EVENT_FAILED
  eng "Failed to fetch Format_description_log_event containing required server info for applier"

ER_GRP_RPL_FETCH_TRANS_CONTEXT_LOG_EVENT_FAILED
  eng "Failed to fetch Transaction_context_log_event containing required transaction info for certification"

ER_GRP_RPL_FETCH_SNAPSHOT_VERSION_FAILED
  eng "Failed to read snapshot version from transaction context event required for certification"

ER_GRP_RPL_FETCH_GTID_LOG_EVENT_FAILED
  eng "Failed to fetch Gtid_log_event containing required transaction info for certification"

ER_GRP_RPL_UPDATE_SERV_CERTIFICATE_FAILED
  eng "Unable to update certification result on server side, thread_id: %lu"

ER_GRP_RPL_ADD_GTID_INFO_WITH_LOCAL_GTID_FAILED
  eng "Unable to add gtid information to the group_gtid_executed set when gtid was provided for local transactions"

ER_GRP_RPL_ADD_GTID_INFO_WITHOUT_LOCAL_GTID_FAILED
  eng "Unable to add gtid information to the group_gtid_executed set when no gtid was provided for local transactions"

ER_GRP_RPL_NOTIFY_CERTIFICATION_OUTCOME_FAILED
  eng "Failed to notify certification outcome"

ER_GRP_RPL_ADD_GTID_INFO_WITH_REMOTE_GTID_FAILED
  eng "Unable to add gtid information to the group_gtid_executed set when gtid was provided for remote transactions"

ER_GRP_RPL_ADD_GTID_INFO_WITHOUT_REMOTE_GTID_FAILED
  eng "Unable to add gtid information to the group_gtid_executed set when gtid was not provided for remote transactions"

ER_GRP_RPL_FETCH_VIEW_CHANGE_LOG_EVENT_FAILED
  eng "Failed to fetch View_change_log_event containing required info for certification"

OBSOLETE_ER_GRP_RPL_CONTACT_WITH_SRV_FAILED
  eng "Error when contacting the server to ensure the proper logging of a group change in the binlog"

OBSOLETE_ER_GRP_RPL_SRV_WAIT_TIME_OUT
  eng "Timeout when waiting for the server to execute local transactions in order assure the group change proper logging"

ER_GRP_RPL_FETCH_LOG_EVENT_FAILED
  eng "Failed to fetch Log_event containing required server info for applier"

ER_GRP_RPL_START_GRP_RPL_FAILED
  eng "Unable to start Group Replication. Replication applier infrastructure is not initialized since the server was started with --initialize, --initialize-insecure or --upgrade=MINIMAL on a server upgrade."

ER_GRP_RPL_CONN_INTERNAL_PLUGIN_FAIL
  eng "Failed to establish an internal server connection to execute plugin operations"

ER_GRP_RPL_SUPER_READ_ON
  eng "Setting super_read_only=ON."

ER_GRP_RPL_SUPER_READ_OFF
  eng "Setting super_read_only=OFF."

ER_GRP_RPL_KILLED_SESSION_ID
  eng "killed session id: %d status: %d"

ER_GRP_RPL_KILLED_FAILED_ID
  eng "killed failed id: %d failed: %d"

ER_GRP_RPL_INTERNAL_QUERY
  eng "Internal query: %s result in error. Error number: %ld"

ER_GRP_RPL_COPY_FROM_EMPTY_STRING
  eng "Error copying from empty string "

ER_GRP_RPL_QUERY_FAIL
  eng "Query execution resulted in failure. errno: %d"

ER_GRP_RPL_CREATE_SESSION_UNABLE
  eng "Unable to create a session for executing the queries on the server"

ER_GRP_RPL_MEMBER_NOT_FOUND
  eng "The member with address %s:%u has unexpectedly disappeared, killing the current group replication recovery connection"

ER_GRP_RPL_MAXIMUM_CONNECTION_RETRIES_REACHED
  eng "Maximum number of retries when trying to connect to a donor reached. Aborting group replication incremental recovery."

ER_GRP_RPL_ALL_DONORS_LEFT_ABORT_RECOVERY
  eng "All donors left. Aborting group replication incremental recovery."

ER_GRP_RPL_ESTABLISH_RECOVERY_WITH_DONOR
  eng "Establishing group recovery connection with a possible donor. Attempt %d/%d"

ER_GRP_RPL_ESTABLISH_RECOVERY_WITH_ANOTHER_DONOR
  eng "Retrying group recovery connection with another donor. Attempt %d/%d"

ER_GRP_RPL_NO_VALID_DONOR
  eng "No valid donors exist in the group, retrying"

ER_GRP_RPL_CONFIG_RECOVERY
  eng "Error when configuring the asynchronous recovery channel connection to the donor."

ER_GRP_RPL_ESTABLISHING_CONN_GRP_REC_DONOR
  eng "Establishing connection to a group replication recovery donor %s at %s port: %d."

ER_GRP_RPL_CREATE_GRP_RPL_REC_CHANNEL
  eng "Error while creating the group replication recovery channel with donor %s at %s port: %d."

ER_GRP_RPL_DONOR_SERVER_CONN
  eng "There was an error when connecting to the donor server. Please check that group_replication_recovery channel credentials and all MEMBER_HOST column values of performance_schema.replication_group_members table are correct and DNS resolvable."

ER_GRP_RPL_CHECK_STATUS_TABLE
  eng "For details please check performance_schema.replication_connection_status table and error log messages of Replica I/O for channel group_replication_recovery."

ER_GRP_RPL_STARTING_GRP_REC
  eng "Error while starting the group replication incremental recovery receiver/applier threads"

ER_GRP_RPL_DONOR_CONN_TERMINATION
  eng "Terminating existing group replication donor connection and purging the corresponding logs."

ER_GRP_RPL_STOPPING_GRP_REC
  eng "Error when stopping the group replication incremental recovery's donor connection"

ER_GRP_RPL_PURGE_REC
  eng "Error when purging the group replication recovery's relay logs"

ER_GRP_RPL_UNABLE_TO_KILL_CONN_REC_DONOR_APPLIER
  eng "Unable to kill the current group replication recovery donor connection after an applier error. Incremental recovery will shutdown."

ER_GRP_RPL_UNABLE_TO_KILL_CONN_REC_DONOR_FAILOVER
  eng "Unable to kill the current group replication recovery donor connection during failover. Incremental recovery will shutdown."

ER_GRP_RPL_FAILED_TO_NOTIFY_GRP_MEMBERSHIP_EVENT
  eng "Unexpected error when notifying an internal component named %s regarding a group membership event."

ER_GRP_RPL_FAILED_TO_BROADCAST_GRP_MEMBERSHIP_NOTIFICATION
  eng "An undefined error was found while broadcasting an internal group membership notification! This is likely to happen if your components or plugins are not properly loaded or are malfunctioning!"

ER_GRP_RPL_FAILED_TO_BROADCAST_MEMBER_STATUS_NOTIFICATION
  eng "An undefined error was found while broadcasting an internal group member status notification! This is likely to happen if your components or plugins are not properly loaded or are malfunctioning!"

ER_GRP_RPL_OOM_FAILED_TO_GENERATE_IDENTIFICATION_HASH
  eng "No memory to generate write identification hash"

ER_GRP_RPL_WRITE_IDENT_HASH_BASE64_ENCODING_FAILED
  eng "Base 64 encoding of the write identification hash failed"

ER_GRP_RPL_INVALID_BINLOG_FORMAT
  eng "Binlog format should be ROW for Group Replication"

OBSOLETE_ER_GRP_RPL_BINLOG_CHECKSUM_SET
  eng "binlog_checksum should be NONE for Group Replication"

ER_GRP_RPL_TRANS_WRITE_SET_EXTRACTION_NOT_SET
  eng "A transaction_write_set_extraction algorithm should be selected when running Group Replication"

ER_GRP_RPL_UNSUPPORTED_TRANS_ISOLATION
  eng "Transaction isolation level (tx_isolation) is set to SERIALIZABLE, which is not compatible with Group Replication"

ER_GRP_RPL_CANNOT_EXECUTE_TRANS_WHILE_STOPPING
  eng "Transaction cannot be executed while Group Replication is stopping."

ER_GRP_RPL_CANNOT_EXECUTE_TRANS_WHILE_RECOVERING
  eng "Transaction cannot be executed while Group Replication is recovering. Try again when the server is ONLINE."

ER_GRP_RPL_CANNOT_EXECUTE_TRANS_IN_ERROR_STATE
  eng "Transaction cannot be executed while Group Replication is on ERROR state. Check for errors and restart the plugin"

ER_GRP_RPL_CANNOT_EXECUTE_TRANS_IN_OFFLINE_MODE
  eng "Transaction cannot be executed while Group Replication is OFFLINE. Check for errors and restart the plugin"

ER_GRP_RPL_MULTIPLE_CACHE_TYPE_NOT_SUPPORTED_FOR_SESSION
  eng "We can only use one cache type at a time on session %u"

ER_GRP_RPL_FAILED_TO_REINIT_BINLOG_CACHE_FOR_READ
  eng "Failed to reinit binlog cache log for read on session %u"

ER_GRP_RPL_FAILED_TO_CREATE_TRANS_CONTEXT
  eng "Failed to create the context of the current transaction on session %u"

ER_GRP_RPL_FAILED_TO_EXTRACT_TRANS_WRITE_SET
  eng "Failed to extract the set of items written during the execution of the current transaction on session %u"

ER_GRP_RPL_FAILED_TO_GATHER_TRANS_WRITE_SET
  eng "Failed to gather the set of items written during the execution of the current transaction on session %u"

ER_GRP_RPL_TRANS_SIZE_EXCEEDS_LIMIT
  eng "Error on session %u. Transaction of size %llu exceeds specified limit %lu. To increase the limit please adjust group_replication_transaction_size_limit option."

OBSOLETE_ER_GRP_RPL_REINIT_OF_INTERNAL_CACHE_FOR_READ_FAILED
  eng "Error while re-initializing an internal cache, for read operations, on session %u"

OBSOLETE_ER_GRP_RPL_APPENDING_DATA_TO_INTERNAL_CACHE_FAILED
  eng "Error while appending data to an internal cache on session %u"

ER_GRP_RPL_WRITE_TO_TRANSACTION_MESSAGE_FAILED
  eng "Error while writing to transaction message on session %u"

ER_GRP_RPL_FAILED_TO_REGISTER_TRANS_OUTCOME_NOTIFICTION
  eng "Unable to register for getting notifications regarding the outcome of the transaction on session %u"

ER_GRP_RPL_MSG_TOO_LONG_BROADCASTING_TRANS_FAILED
  eng "Error broadcasting transaction to the group on session %u. Message is too big."

ER_GRP_RPL_BROADCASTING_TRANS_TO_GRP_FAILED
  eng "Error while broadcasting the transaction to the group on session %u"

ER_GRP_RPL_ERROR_WHILE_WAITING_FOR_CONFLICT_DETECTION
  eng "Error while waiting for conflict detection procedure to finish on session %u"

OBSOLETE_ER_GRP_RPL_REINIT_OF_INTERNAL_CACHE_FOR_WRITE_FAILED
  eng "Error while re-initializing an internal cache, for write operations, on session %u"

OBSOLETE_ER_GRP_RPL_FAILED_TO_CREATE_COMMIT_CACHE
  eng "Failed to create group replication commit cache on session %u"

OBSOLETE_ER_GRP_RPL_REINIT_OF_COMMIT_CACHE_FOR_WRITE_FAILED
  eng "Failed to reinit group replication commit cache for write on session %u"

OBSOLETE_ER_GRP_RPL_PREV_REC_SESSION_RUNNING
  eng "A previous recovery session is still running. Please stop the group replication plugin and wait for it to stop"

ER_GRP_RPL_FATAL_REC_PROCESS
  eng "Fatal error during the incremental recovery process of Group Replication. The server will leave the group."

OBSOLETE_ER_GRP_RPL_WHILE_STOPPING_REP_CHANNEL
  eng "Error stopping all replication channels while server was leaving the group. %s"

ER_GRP_RPL_UNABLE_TO_EVALUATE_APPLIER_STATUS
  eng "Unable to evaluate the group replication applier execution status. Group replication recovery will shutdown to avoid data corruption."

ER_GRP_RPL_ONLY_ONE_SERVER_ALIVE
  eng "Only one server alive. Declaring this server as online within the replication group"

ER_GRP_RPL_CERTIFICATION_REC_PROCESS
  eng "Error when processing certification information in the incremental recovery process"

ER_GRP_RPL_UNABLE_TO_ENSURE_EXECUTION_REC
  eng "Unable to ensure the execution of group transactions received during recovery."

ER_GRP_RPL_WHILE_SENDING_MSG_REC
  eng "Error while sending message in the group replication incremental recovery process."

OBSOLETE_ER_GRP_RPL_READ_UNABLE_FOR_SUPER_READ_ONLY
  eng "Unable to read the server value for the super_read_only variable."

ER_GRP_RPL_READ_UNABLE_FOR_READ_ONLY_SUPER_READ_ONLY
  eng "Unable to read the server values for the read_only and super_read_only variables."

ER_GRP_RPL_UNABLE_TO_RESET_SERVER_READ_MODE
  eng "Unable to reset the server read mode settings. Try to reset them manually."

ER_GRP_RPL_UNABLE_TO_CERTIFY_PLUGIN_TRANS
  eng "Due to a plugin error, some transactions were unable to be certified and will now rollback."

ER_GRP_RPL_UNBLOCK_CERTIFIED_TRANS
  eng "Error when trying to unblock non certified or consistent transactions. Check for consistency errors when restarting the service"

OBSOLETE_ER_GRP_RPL_SERVER_WORKING_AS_SECONDARY
  eng "This server is working as secondary member with primary member address %s:%u."

ER_GRP_RPL_FAILED_TO_START_WITH_INVALID_SERVER_ID
  eng "Unable to start Group Replication. Replication applier infrastructure is not initialized since the server was started with server_id=0. Please, restart the server with server_id larger than 0."

ER_GRP_RPL_FORCE_MEMBERS_MUST_BE_EMPTY
  eng "group_replication_force_members must be empty on group start. Current value: '%s'"

ER_GRP_RPL_PLUGIN_STRUCT_INIT_NOT_POSSIBLE_ON_SERVER_START
  eng "It was not possible to guarantee the initialization of plugin structures on server start"

ER_GRP_RPL_FAILED_TO_ENABLE_SUPER_READ_ONLY_MODE
  eng "Could not enable the server read only mode and guarantee a safe recovery execution"

ER_GRP_RPL_FAILED_TO_INIT_COMMUNICATION_ENGINE
  eng "Error on group communication engine initialization"

ER_GRP_RPL_FAILED_TO_START_ON_SECONDARY_WITH_ASYNC_CHANNELS
  eng "Can't start group replication on secondary member with single-primary mode while asynchronous replication channels are running."

ER_GRP_RPL_FAILED_TO_START_COMMUNICATION_ENGINE
  eng "Error on group communication engine start"

ER_GRP_RPL_TIMEOUT_ON_VIEW_AFTER_JOINING_GRP
  eng "Timeout on wait for view after joining group"

ER_GRP_RPL_FAILED_TO_CALL_GRP_COMMUNICATION_INTERFACE
  eng "Error calling group communication interfaces"

ER_GRP_RPL_MEMBER_SERVER_UUID_IS_INCOMPATIBLE_WITH_GRP
  eng "Member server_uuid is incompatible with the group. Server_uuid %s matches group_replication_group_name %s."

ER_GRP_RPL_MEMBER_CONF_INFO
  eng "Member configuration: member_id: %lu; member_uuid: \"%s\"; single-primary mode: \"%s\"; group_replication_auto_increment_increment: %lu; group_replication_view_change_uuid: \"%s\";"

ER_GRP_RPL_FAILED_TO_CONFIRM_IF_SERVER_LEFT_GRP
  eng "Unable to confirm whether the server has left the group or not. Check performance_schema.replication_group_members to check group membership information."

ER_GRP_RPL_SERVER_IS_ALREADY_LEAVING
  eng "Skipping leave operation: concurrent attempt to leave the group is on-going."

ER_GRP_RPL_SERVER_ALREADY_LEFT
  eng "Skipping leave operation: member already left the group."

ER_GRP_RPL_WAITING_FOR_VIEW_UPDATE
  eng "Going to wait for view modification"

ER_GRP_RPL_TIMEOUT_RECEIVING_VIEW_CHANGE_ON_SHUTDOWN
  eng "While leaving the group due to a stop, shutdown or failure there was a timeout receiving a view change. This can lead to a possible inconsistent state. Check the log for more details"

ER_GRP_RPL_REQUESTING_NON_MEMBER_SERVER_TO_LEAVE
  eng "Requesting to leave the group despite of not being a member"

ER_GRP_RPL_IS_STOPPING
  eng "Plugin 'group_replication' is stopping."

ER_GRP_RPL_IS_STOPPED
  eng "Plugin 'group_replication' has been stopped."

ER_GRP_RPL_FAILED_TO_ENABLE_READ_ONLY_MODE_ON_SHUTDOWN
  eng "On plugin shutdown it was not possible to enable the server read only mode. Local transactions will be accepted and committed."

ER_GRP_RPL_RECOVERY_MODULE_TERMINATION_TIMED_OUT_ON_SHUTDOWN
  eng "On shutdown there was a timeout on the Group Replication recovery module termination. Check the log for more details"

ER_GRP_RPL_APPLIER_TERMINATION_TIMED_OUT_ON_SHUTDOWN
  eng "On shutdown there was a timeout on the Group Replication applier termination."

ER_GRP_RPL_FAILED_TO_SHUTDOWN_REGISTRY_MODULE
  eng "Unexpected failure while shutting down registry module!"

ER_GRP_RPL_FAILED_TO_INIT_HANDLER
  eng "Failure during Group Replication handler initialization"

ER_GRP_RPL_FAILED_TO_REGISTER_SERVER_STATE_OBSERVER
  eng "Failure when registering the server state observers"

ER_GRP_RPL_FAILED_TO_REGISTER_TRANS_STATE_OBSERVER
  eng "Failure when registering the transactions state observers"

ER_GRP_RPL_FAILED_TO_REGISTER_BINLOG_STATE_OBSERVER
  eng "Failure when registering the binlog state observers"

ER_GRP_RPL_FAILED_TO_START_ON_BOOT
  eng "Unable to start Group Replication on boot"

ER_GRP_RPL_FAILED_TO_STOP_ON_PLUGIN_UNINSTALL
  eng "Failure when stopping Group Replication on plugin uninstall"

ER_GRP_RPL_FAILED_TO_UNREGISTER_SERVER_STATE_OBSERVER
  eng "Failure when unregistering the server state observers"

ER_GRP_RPL_FAILED_TO_UNREGISTER_TRANS_STATE_OBSERVER
  eng "Failure when unregistering the transactions state observers"

ER_GRP_RPL_FAILED_TO_UNREGISTER_BINLOG_STATE_OBSERVER
  eng "Failure when unregistering the binlog state observers"

ER_GRP_RPL_ALL_OBSERVERS_UNREGISTERED
  eng "All Group Replication server observers have been successfully unregistered"

ER_GRP_RPL_FAILED_TO_PARSE_THE_GRP_NAME
  eng "Unable to parse the group_replication_group_name."

ER_GRP_RPL_FAILED_TO_GENERATE_SIDNO_FOR_GRP
  eng "Unable to parse the group_replication_group_name."

ER_GRP_RPL_APPLIER_NOT_STARTED_DUE_TO_RUNNING_PREV_SHUTDOWN
  eng "Cannot start the Group Replication applier as a previous shutdown is still running: The thread will stop once its task is complete."

ER_GRP_RPL_FAILED_TO_INIT_APPLIER_MODULE
  eng "Unable to initialize the Group Replication applier module."

ER_GRP_RPL_APPLIER_INITIALIZED
  eng "Group Replication applier module successfully initialized!"

ER_GRP_RPL_COMMUNICATION_SSL_CONF_INFO
  eng "Group communication SSL configuration: group_replication_ssl_mode: \"%s\"; server_key_file: \"%s\"; server_cert_file: \"%s\"; client_key_file: \"%s\"; client_cert_file: \"%s\"; ca_file: \"%s\"; ca_path: \"%s\"; cipher: \"%s\"; tls_version: \"%s\"; tls_ciphersuites: \"%s\"; crl_file: \"%s\"; crl_path: \"%s\"; ssl_fips_mode: \"%s\""

ER_GRP_RPL_ABORTS_AS_SSL_NOT_SUPPORTED_BY_MYSQLD
  eng "MySQL server does not have SSL support and group_replication_ssl_mode is \"%s\", START GROUP_REPLICATION will abort"

ER_GRP_RPL_SSL_DISABLED
  eng "Group communication SSL configuration: group_replication_ssl_mode: \"%s\""

ER_GRP_RPL_UNABLE_TO_INIT_COMMUNICATION_ENGINE
  eng "Unable to initialize the group communication engine"

ER_GRP_RPL_BINLOG_DISABLED
  eng "Binlog must be enabled for Group Replication"

ER_GRP_RPL_GTID_MODE_OFF
  eng "Gtid mode should be ON for Group Replication"

ER_GRP_RPL_LOG_REPLICA_UPDATES_NOT_SET
  eng "LOG_REPLICA_UPDATES should be ON for Group Replication"

ER_GRP_RPL_INVALID_TRANS_WRITE_SET_EXTRACTION_VALUE
  eng "Extraction of transaction write sets requires an hash algorithm configuration. Please, double check that the parameter transaction-write-set-extraction is set to a valid algorithm."

ER_GRP_RPL_APPLIER_METADATA_REPO_MUST_BE_TABLE
  eng "Applier metadata repository must be set to TABLE"

ER_GRP_RPL_CONNECTION_METADATA_REPO_MUST_BE_TABLE
  eng "Connection metadata repository must be set to TABLE."

ER_GRP_RPL_INCORRECT_TYPE_SET_FOR_PARALLEL_APPLIER
  eng "In order to use parallel applier on Group Replication, parameter replica-parallel-type must be set to 'LOGICAL_CLOCK'."

ER_GRP_RPL_REPLICA_PRESERVE_COMMIT_ORDER_NOT_SET
  eng "Group Replication requires replica-preserve-commit-order to be set to ON when using more than 1 applier threads."

ER_GRP_RPL_SINGLE_PRIM_MODE_NOT_ALLOWED_WITH_UPDATE_EVERYWHERE
  eng "It is not allowed to run single primary mode with 'group_replication_enforce_update_everywhere_checks' enabled."

ER_GRP_RPL_MODULE_TERMINATE_ERROR
  eng "error_message: %s"

ER_GRP_RPL_GRP_NAME_OPTION_MANDATORY
  eng "The group_replication_group_name option is mandatory"

ER_GRP_RPL_GRP_NAME_IS_TOO_LONG
  eng "The group_replication_group_name '%s' is not a valid UUID, its length is too big"

ER_GRP_RPL_GRP_NAME_IS_NOT_VALID_UUID
  eng "The group_replication_group_name '%s' is not a valid UUID"

ER_GRP_RPL_FLOW_CTRL_MIN_QUOTA_GREATER_THAN_MAX_QUOTA
  eng "group_replication_flow_control_min_quota cannot be larger than group_replication_flow_control_max_quota"

ER_GRP_RPL_FLOW_CTRL_MIN_RECOVERY_QUOTA_GREATER_THAN_MAX_QUOTA
  eng "group_replication_flow_control_min_recovery_quota cannot be larger than group_replication_flow_control_max_quota"

ER_GRP_RPL_FLOW_CTRL_MAX_QUOTA_SMALLER_THAN_MIN_QUOTAS
  eng "group_replication_flow_control_max_quota cannot be smaller than group_replication_flow_control_min_quota or group_replication_flow_control_min_recovery_quota"

ER_GRP_RPL_INVALID_SSL_RECOVERY_STRING
  eng "The given value for recovery ssl option 'group_replication_%s' is invalid as its length is beyond the limit"

OBSOLETE_ER_GRP_RPL_SUPPORTS_ONLY_ONE_FORCE_MEMBERS_SET
  eng "There is one group_replication_force_members operation already ongoing"

OBSOLETE_ER_GRP_RPL_FORCE_MEMBERS_SET_UPDATE_NOT_ALLOWED
  eng "group_replication_force_members can only be updated when Group Replication is running and a majority of the members are unreachable"

ER_GRP_RPL_GRP_COMMUNICATION_INIT_WITH_CONF
  eng "Initialized group communication with configuration: group_replication_group_name: '%s'; group_replication_local_address: '%s'; group_replication_group_seeds: '%s'; group_replication_bootstrap_group: '%s'; group_replication_poll_spin_loops: %lu; group_replication_compression_threshold: %lu; group_replication_ip_allowlist: '%s'; group_replication_communication_debug_options: '%s'; group_replication_member_expel_timeout: '%lu'; group_replication_communication_max_message_size: %lu; group_replication_message_cache_size: '%luu; group_replication_communication_stack: '%lu'"

ER_GRP_RPL_UNKNOWN_GRP_RPL_APPLIER_PIPELINE_REQUESTED
  eng "Unknown group replication applier pipeline requested"

ER_GRP_RPL_FAILED_TO_BOOTSTRAP_EVENT_HANDLING_INFRASTRUCTURE
  eng "Unable to bootstrap group replication event handling infrastructure. Unknown handler type: %d"

ER_GRP_RPL_APPLIER_HANDLER_NOT_INITIALIZED
  eng "One of the group replication applier handlers is null due to an initialization error"

ER_GRP_RPL_APPLIER_HANDLER_IS_IN_USE
  eng "A group replication applier handler, marked as unique, is already in use."

ER_GRP_RPL_APPLIER_HANDLER_ROLE_IS_IN_USE
  eng "A group replication applier handler role, that was marked as unique, is already in use."

ER_GRP_RPL_FAILED_TO_INIT_APPLIER_HANDLER
  eng "Error on group replication applier handler initialization"

ER_GRP_RPL_SQL_SERVICE_FAILED_TO_INIT_SESSION_THREAD
  eng "Error when initializing a session thread for internal server connection."

ER_GRP_RPL_SQL_SERVICE_COMM_SESSION_NOT_INITIALIZED
  eng "Error running internal SQL query: %s. The internal server communication session is not initialized"

ER_GRP_RPL_SQL_SERVICE_SERVER_SESSION_KILLED
  eng "Error running internal SQL query: %s. The internal server session was killed or server is shutting down."

ER_GRP_RPL_SQL_SERVICE_FAILED_TO_RUN_SQL_QUERY
  eng "Error running internal SQL query: %s. Got internal SQL error: %s(%d)"

ER_GRP_RPL_SQL_SERVICE_SERVER_INTERNAL_FAILURE
  eng "Error running internal SQL query: %s. Internal failure."

ER_GRP_RPL_SQL_SERVICE_RETRIES_EXCEEDED_ON_SESSION_STATE
  eng "Error, maximum number of retries exceeded when waiting for the internal server session state to be operating"

ER_GRP_RPL_SQL_SERVICE_FAILED_TO_FETCH_SECURITY_CTX
  eng "Error when trying to fetch security context when contacting the server for internal plugin requests."

ER_GRP_RPL_SQL_SERVICE_SERVER_ACCESS_DENIED_FOR_USER
  eng "There was an error when trying to access the server with user: %s. Make sure the user is present in the server and that the MySQL upgrade procedure was run correctly."

ER_GRP_RPL_SQL_SERVICE_MAX_CONN_ERROR_FROM_SERVER
  eng "Failed to establish an internal server connection to execute plugin operations since the server does not have available connections, please increase @@GLOBAL.MAX_CONNECTIONS. Server error: %i."

ER_GRP_RPL_SQL_SERVICE_SERVER_ERROR_ON_CONN
  eng "Failed to establish an internal server connection to execute plugin operations. Server error: %i. Server error message: %s"

ER_GRP_RPL_UNREACHABLE_MAJORITY_TIMEOUT_FOR_MEMBER
  eng "This member could not reach a majority of the members for more than %ld seconds. The member will now leave the group as instructed by the group_replication_unreachable_majority_timeout option."

ER_GRP_RPL_SERVER_SET_TO_READ_ONLY_DUE_TO_ERRORS
  eng "The server was automatically set into read only mode after an error was detected."

ER_GRP_RPL_GMS_LISTENER_FAILED_TO_LOG_NOTIFICATION
  eng "Unable to log notification to table (errno: %lu) (res: %d)! Message: %s"

ER_GRP_RPL_GRP_COMMUNICATION_ENG_INIT_FAILED
  eng "Failure in group communication engine '%s' initialization"

ER_GRP_RPL_SET_GRP_COMMUNICATION_ENG_LOGGER_FAILED
  eng "Unable to set the group communication engine logger"

ER_GRP_RPL_DEBUG_OPTIONS
  eng "Current debug options are: '%s'."

ER_GRP_RPL_INVALID_DEBUG_OPTIONS
  eng "Some debug options in '%s' are not valid."

ER_GRP_RPL_EXIT_GRP_GCS_ERROR
  eng "Error calling group communication interfaces while trying to leave the group"

ER_GRP_RPL_GRP_MEMBER_OFFLINE
  eng "Member is not ONLINE, it is not possible to force a new group membership"

ER_GRP_RPL_GCS_INTERFACE_ERROR
  eng "Error calling group communication interfaces"

ER_GRP_RPL_FORCE_MEMBER_VALUE_SET_ERROR
  eng "Error setting group_replication_force_members value '%s' on group communication interfaces"

ER_GRP_RPL_FORCE_MEMBER_VALUE_SET
  eng "The group_replication_force_members value '%s' was set in the group communication interfaces"

ER_GRP_RPL_FORCE_MEMBER_VALUE_TIME_OUT
  eng "Timeout on wait for view after setting group_replication_force_members value '%s' into group communication interfaces"

ER_GRP_RPL_BROADCAST_COMMIT_MSSG_TOO_BIG
  eng "Broadcast of committed transactions message failed. Message is too big."

ER_GRP_RPL_SEND_STATS_ERROR
  eng "Error while sending stats message"

ER_GRP_RPL_MEMBER_STATS_INFO
  eng "Flow control - update member stats: %s stats certifier_queue %d, applier_queue %d certified %ld (%ld), applied %ld (%ld), local %ld (%ld), quota %ld (%ld) mode=%d"

ER_GRP_RPL_FLOW_CONTROL_STATS
  eng "Flow control: throttling to %ld commits per %ld sec, with %d writing and %d non-recovering members, min capacity %lld, lim throttle %lld"

ER_GRP_RPL_UNABLE_TO_CONVERT_PACKET_TO_EVENT
  eng "Unable to convert a packet into an event on the applier. Error: %s"

ER_GRP_RPL_PIPELINE_CREATE_FAILED
  eng "Failed to create group replication pipeline cache."

ER_GRP_RPL_PIPELINE_REINIT_FAILED_WRITE
  eng "Failed to reinit group replication pipeline cache for write."

ER_GRP_RPL_UNABLE_TO_CONVERT_EVENT_TO_PACKET
  eng "Unable to convert the event into a packet on the applier. Error: %s"

ER_GRP_RPL_PIPELINE_FLUSH_FAIL
  eng "Failed to flush group replication pipeline cache."

ER_GRP_RPL_PIPELINE_REINIT_FAILED_READ
  eng "Failed to reinit group replication pipeline cache for read."

OBSOLETE_ER_GRP_RPL_STOP_REP_CHANNEL
  eng "Error stopping all replication channels while server was leaving the group. Got error: %d. Please check the error log for more details."

ER_GRP_RPL_GCS_GR_ERROR_MSG
  eng "%s"

ER_GRP_RPL_REPLICA_IO_THREAD_UNBLOCKED
  eng "The replica IO thread of channel '%s' is unblocked as the member is declared ONLINE now."

ER_GRP_RPL_REPLICA_IO_THREAD_ERROR_OUT
  eng "The replica IO thread of channel '%s' will error out as the member failed to come ONLINE."

ER_GRP_RPL_REPLICA_APPLIER_THREAD_UNBLOCKED
  eng "The replica applier thread of channel '%s' is unblocked as the member is declared ONLINE now."

ER_GRP_RPL_REPLICA_APPLIER_THREAD_ERROR_OUT
  eng "The replica applier thread of channel '%s' will error out as the member failed to come ONLINE."

ER_LDAP_AUTH_FAILED_TO_CREATE_OR_GET_CONNECTION
  eng "LDAP authentication initialize: failed to create/ get connection from the pool. "

ER_LDAP_AUTH_DEINIT_FAILED
  eng "LDAP authentication de_initialize Failed"

ER_LDAP_AUTH_SKIPPING_USER_GROUP_SEARCH
  eng "Skipping group search, No group attribute mentioned"

ER_LDAP_AUTH_POOL_DISABLE_MAX_SIZE_ZERO
  eng "Pool max size is 0, connection pool is disabled"

ER_LDAP_AUTH_FAILED_TO_CREATE_LDAP_OBJECT_CREATOR
  eng "Connection pool initialization, failed to create LDAP object creator"

ER_LDAP_AUTH_FAILED_TO_CREATE_LDAP_OBJECT
  eng "Connection pool initialization, failed to create LDAP object"

ER_LDAP_AUTH_TLS_CONF
  eng "LDAP TLS configuration"

ER_LDAP_AUTH_TLS_CONNECTION
  eng "LDAP TLS connection"

ER_LDAP_AUTH_CONN_POOL_NOT_CREATED
  eng "LDAP pool is not created."

ER_LDAP_AUTH_CONN_POOL_INITIALIZING
  eng "LDAP pool is initializing"

ER_LDAP_AUTH_CONN_POOL_DEINITIALIZING
  eng "LDAP pool is de-initializing"

ER_LDAP_AUTH_ZERO_MAX_POOL_SIZE_UNCHANGED
  eng "Pool max size old and new values are 0"

ER_LDAP_AUTH_POOL_REINITIALIZING
  eng "LDAP pool is re-initializing"

ER_LDAP_AUTH_FAILED_TO_WRITE_PACKET
  eng "Plug-in has failed to write the packet."

ER_LDAP_AUTH_SETTING_USERNAME
  eng "Setting LDAP user name as : %s"

ER_LDAP_AUTH_USER_AUTH_DATA
  eng "User authentication data: %s size: %lu"

ER_LDAP_AUTH_INFO_FOR_USER
  eng "User is authenticated as: %s external user: %s"

ER_LDAP_AUTH_USER_GROUP_SEARCH_INFO
  eng "Group search information base DN: %s scope: %d filter: %s attribute: %s"

ER_LDAP_AUTH_GRP_SEARCH_SPECIAL_HDL
  eng "Special handling for group search, {GA} found"

ER_LDAP_AUTH_GRP_IS_FULL_DN
  eng "Group search special handling, group full DN found. "

ER_LDAP_AUTH_USER_NOT_FOUND_IN_ANY_GRP
  eng "User %s is not member of any group."

ER_LDAP_AUTH_USER_FOUND_IN_MANY_GRPS
  eng "User %s is member of more than one group"

ER_LDAP_AUTH_USER_HAS_MULTIPLE_GRP_NAMES
  eng "For user %s has multiple user group names. Please check if group attribute name is correct"

ER_LDAP_AUTH_SEARCHED_USER_GRP_NAME
  eng "Searched group name: %s"

ER_LDAP_AUTH_OBJECT_CREATE_TIMESTAMP
  eng "LDAP authentication object creation time_stamp: %s dn: %s"

ER_LDAP_AUTH_CERTIFICATE_NAME
  eng "Certificate name: %s"

ER_LDAP_AUTH_FAILED_TO_POOL_DEINIT
  eng "Failed to pool de-initialized: pool is already reconstructing"

ER_LDAP_AUTH_FAILED_TO_INITIALIZE_POOL_IN_RECONSTRUCTING
  eng "Pool initialization failed: pool is already initialized"

ER_LDAP_AUTH_FAILED_TO_INITIALIZE_POOL_IN_INIT_STATE
  eng "Pool initialization failed: pool is initializing"

ER_LDAP_AUTH_FAILED_TO_INITIALIZE_POOL_IN_DEINIT_STATE
  eng "Pool initialization failed: pool is de-initializing"

ER_LDAP_AUTH_FAILED_TO_DEINITIALIZE_POOL_IN_RECONSTRUCT_STATE
  eng "Failed to pool deinitialized: pool is already reconstructing"

ER_LDAP_AUTH_FAILED_TO_DEINITIALIZE_NOT_READY_POOL
  eng "Failed to pool deinitialized : pool is not ready"

ER_LDAP_AUTH_FAILED_TO_GET_CONNECTION_AS_PLUGIN_NOT_READY
  eng "Ldap_connection_pool::get: Failed to return connection as plug-in is not ready/initializing/de-initializing"

ER_LDAP_AUTH_CONNECTION_POOL_INIT_FAILED
  eng "Connection pool has failed to initialized"

ER_LDAP_AUTH_MAX_ALLOWED_CONNECTION_LIMIT_HIT
  eng "Ldap_connetion_pool::get LDAP maximum connection allowed size is reached. Increase the maximum limit."

ER_LDAP_AUTH_MAX_POOL_SIZE_SET_FAILED
  eng "Set max pool size failed."

ER_LDAP_AUTH_PLUGIN_FAILED_TO_READ_PACKET
  eng "Plug-in has failed to read the packet from client"

ER_LDAP_AUTH_CREATING_LDAP_CONNECTION
  eng "Ldap_authentication::initialize: creating new LDAP connection. "

ER_LDAP_AUTH_GETTING_CONNECTION_FROM_POOL
  eng "Ldap_authentication::initialize: getting connection from pool. "

ER_LDAP_AUTH_RETURNING_CONNECTION_TO_POOL
  eng "Ldap_authentication::de_initialize putting back connection in the pool"

ER_LDAP_AUTH_SEARCH_USER_GROUP_ATTR_NOT_FOUND
  eng "Ldap_authentication::search_user_group no group attribute found"

ER_LDAP_AUTH_LDAP_INFO_NULL
  eng "Ldap_connetion_pool::put ldap info null"

ER_LDAP_AUTH_FREEING_CONNECTION
  eng "Ldap_connection_pool::put connection is freeing. "

ER_LDAP_AUTH_CONNECTION_PUSHED_TO_POOL
  eng "Ldap_connection_pool::put connection in pushed in the pool"

ER_LDAP_AUTH_CONNECTION_CREATOR_ENTER
  eng "Ldap_connection_creator::Ldap_connection_creator"

ER_LDAP_AUTH_STARTING_TLS
  eng "starting TLS"

ER_LDAP_AUTH_CONNECTION_GET_LDAP_INFO_NULL
  eng "Ldap_connection_pool::get: (ldap_info == NULL)|| (*ldap_info)"

ER_LDAP_AUTH_DELETING_CONNECTION_KEY
  eng "Ldap_connection_pool::deinit: deleting connection key %s"

ER_LDAP_AUTH_POOLED_CONNECTION_KEY
  eng " Ldap_connection_pool::get pooled connection key: %s"

ER_LDAP_AUTH_CREATE_CONNECTION_KEY
  eng "Ldap_connection_pool::get create connection key: %s"

ER_LDAP_AUTH_COMMUNICATION_HOST_INFO
  eng "LDAP communication host %s port %u"

ER_LDAP_AUTH_METHOD_TO_CLIENT
  eng "Sending authentication method to client : %s"

ER_LDAP_AUTH_SASL_REQUEST_FROM_CLIENT
  eng "SASL request received from mysql client: %s"

ER_LDAP_AUTH_SASL_PROCESS_SASL
  eng "Ldap_sasl_authentication::process_sasl rc: %s"

ER_LDAP_AUTH_SASL_BIND_SUCCESS_INFO
  eng "Ldap_sasl_authentication::process_sasl sasl bind succeed. dn: %s method: %s server credential: %s"

ER_LDAP_AUTH_STARTED_FOR_USER
  eng "LDAP authentication started for user name: %s"

ER_LDAP_AUTH_DISTINGUISHED_NAME
  eng "%s"

ER_LDAP_AUTH_INIT_FAILED
  eng "LDAP authentication initialize is failed with: %s"

ER_LDAP_AUTH_OR_GROUP_RETRIEVAL_FAILED
  eng "LDAP authentication failed or group retrieval failed: %s"

ER_LDAP_AUTH_USER_GROUP_SEARCH_FAILED
  eng "Search user group has failed: %s"

ER_LDAP_AUTH_USER_BIND_FAILED
  eng "LDAP user bind has failed: %s"

ER_LDAP_AUTH_POOL_GET_FAILED_TO_CREATE_CONNECTION
  eng "Connection pool get: Failed to create LDAP connection. %s"

ER_LDAP_AUTH_FAILED_TO_CREATE_LDAP_CONNECTION
  eng "Failed to create new LDAP connection:  %s"

ER_LDAP_AUTH_FAILED_TO_ESTABLISH_TLS_CONNECTION
  eng "Failed to establish TLS connection:  %s"

ER_LDAP_AUTH_FAILED_TO_SEARCH_DN
  eng "Failed to search user full dn: %s"

ER_LDAP_AUTH_CONNECTION_POOL_REINIT_ENTER
  eng "Ldap_connection_pool::reinit"

ER_SYSTEMD_NOTIFY_PATH_TOO_LONG
  eng "The path '%s', from the NOTIFY_SOCKET environment variable, is too long. At %u bytes it exceeds the limit of %u bytes for an AF_UNIX socket."

ER_SYSTEMD_NOTIFY_CONNECT_FAILED
  eng "Failed to connect to systemd notification socket named %s. Error: '%s'"

ER_SYSTEMD_NOTIFY_WRITE_FAILED
  eng "Failed to write '%s' to systemd notification. Error: '%s'"

ER_FOUND_MISSING_GTIDS
  eng "Cannot replicate to server with server_uuid='%.36s' because the present server has purged required binary logs. The connecting server needs to replicate the missing transactions from elsewhere, or be replaced by a new server created from a more recent backup. To prevent this error in the future, consider increasing the binary log expiration period on the present server. %s."

ER_PID_FILE_PRIV_DIRECTORY_INSECURE
  eng "Insecure configuration for --pid-file: Location '%s' in the path is accessible to all OS users. Consider choosing a different directory."

ER_CANT_CHECK_PID_PATH
  eng "Can't start server: can't check PID filepath: %s"

ER_VALIDATE_PWD_STATUS_VAR_REGISTRATION_FAILED
  eng "validate_password status variables registration failed."

ER_VALIDATE_PWD_STATUS_VAR_UNREGISTRATION_FAILED
  eng "validate_password status variables unregistration failed."

ER_VALIDATE_PWD_DICT_FILE_OPEN_FAILED
  eng "Dictionary file open failed"

ER_VALIDATE_PWD_COULD_BE_NULL
  eng "given password string could be null"

ER_VALIDATE_PWD_STRING_CONV_TO_LOWERCASE_FAILED
  eng "failed to convert the password string to lower case"

ER_VALIDATE_PWD_STRING_CONV_TO_BUFFER_FAILED
  eng "failed to convert the password string into a buffer"

ER_VALIDATE_PWD_STRING_HANDLER_MEM_ALLOCATION_FAILED
  eng "memory allocation failed for string handler"

ER_VALIDATE_PWD_STRONG_POLICY_DICT_FILE_UNSPECIFIED
  eng "Since the validate_password_policy is mentioned as Strong, dictionary file must be specified"

ER_VALIDATE_PWD_CONVERT_TO_BUFFER_FAILED
  eng "convert_to_buffer service failed"

ER_VALIDATE_PWD_VARIABLE_REGISTRATION_FAILED
  eng "%s variable registration failed."

ER_VALIDATE_PWD_VARIABLE_UNREGISTRATION_FAILED
  eng "%s variable unregistration failed."

ER_KEYRING_MIGRATION_EXTRA_OPTIONS
  eng "Please specify options specific to keyring migration. Any additional options can be ignored. NOTE: Although some options are valid, migration tool can still report error example: plugin variables for which plugin is not loaded yet."

OBSOLETE_ER_INVALID_DEFAULT_UTF8MB4_COLLATION
  eng "Invalid default collation %s: utf8mb4_0900_ai_ci or utf8mb4_general_ci expected"

ER_IB_MSG_0
  eng "%s"

ER_IB_MSG_1
  eng "%s"

ER_IB_MSG_2
  eng "%s"

ER_IB_MSG_3
  eng "%s"

ER_IB_MSG_4
  eng "%s"

ER_IB_MSG_5
  eng "%s"

ER_IB_MSG_6
  eng "%s"

ER_IB_MSG_7
  eng "%s"

ER_IB_MSG_8
  eng "%s"

ER_IB_MSG_9
  eng "%s"

ER_IB_MSG_10
  eng "%s"

ER_IB_MSG_11
  eng "%s"

ER_IB_MSG_12
  eng "%s"

ER_IB_MSG_13
  eng "%s"

ER_IB_MSG_14
  eng "%s"

ER_IB_MSG_15
  eng "%s"

ER_IB_MSG_16
  eng "%s"

ER_IB_MSG_17
  eng "%s"

ER_IB_MSG_18
  eng "%s"

ER_IB_MSG_19
  eng "%s"

ER_IB_MSG_20
  eng "%s"

ER_IB_MSG_21
  eng "%s"

ER_IB_MSG_22
  eng "%s"

ER_IB_MSG_23
  eng "%s"

ER_IB_MSG_24
  eng "%s"

ER_IB_MSG_25
  eng "%s"

ER_IB_MSG_26
  eng "%s"

ER_IB_MSG_27
  eng "%s"

ER_IB_MSG_28
  eng "%s"

ER_IB_MSG_29
  eng "%s"

ER_IB_MSG_30
  eng "%s"

ER_IB_MSG_31
  eng "%s"

ER_IB_MSG_32
  eng "%s"

ER_IB_MSG_33
  eng "%s"

ER_IB_MSG_34
  eng "%s"

ER_IB_MSG_35
  eng "%s"

ER_IB_MSG_36
  eng "%s"

ER_IB_MSG_37
  eng "%s"

ER_IB_MSG_38
  eng "%s"

ER_IB_MSG_39
  eng "%s"

ER_IB_MSG_40
  eng "%s"

ER_IB_MSG_41
  eng "%s"

ER_IB_MSG_42
  eng "%s"

ER_IB_MSG_43
  eng "%s"

ER_IB_MSG_44
  eng "%s"

ER_IB_MSG_45
  eng "%s"

ER_IB_MSG_46
  eng "%s"

ER_IB_MSG_47
  eng "%s"

ER_IB_MSG_48
  eng "%s"

ER_IB_MSG_49
  eng "%s"

ER_IB_MSG_50
  eng "%s"

ER_IB_MSG_51
  eng "%s"

ER_IB_MSG_52
  eng "%s"

ER_IB_MSG_53
  eng "%s"

ER_IB_MSG_54
  eng "Failed to set NUMA memory policy of buffer pool page frames with mbind(%p,%zu,%s,...,...,%s) failed with %s"

ER_IB_MSG_55
  eng "%s"

ER_IB_MSG_56
  eng "%s"

ER_IB_MSG_57
  eng "%s"

ER_IB_MSG_58
  eng "%s"

ER_IB_MSG_59
  eng "%s"

ER_IB_MSG_60
  eng "%s"

ER_IB_MSG_61
  eng "%s"

ER_IB_MSG_62
  eng "%s"

ER_IB_MSG_63
  eng "%s"

ER_IB_MSG_64
  eng "%s"

ER_IB_MSG_65
  eng "%s"

ER_IB_MSG_66
  eng "%s"

ER_IB_MSG_67
  eng "%s"

ER_IB_MSG_68
  eng "%s"

ER_IB_MSG_69
  eng "%s"

ER_IB_MSG_70
  eng "%s"

ER_IB_MSG_71
  eng "%s"

ER_IB_MSG_72
  eng "%s"

ER_IB_MSG_73
  eng "%s"

ER_IB_MSG_74
  eng "%s"

ER_IB_MSG_75
  eng "%s"

ER_IB_MSG_76
  eng "%s"

ER_IB_MSG_77
  eng "%s"

ER_IB_MSG_78
  eng "%s"

ER_IB_MSG_79
  eng "%s"

ER_IB_MSG_80
  eng "%s"

ER_IB_MSG_81
  eng "%s"

ER_IB_MSG_82
  eng "%s"

ER_IB_MSG_83
  eng "%s"

ER_IB_MSG_84
  eng "%s"

ER_IB_MSG_85
  eng "%s"

ER_IB_MSG_86
  eng "%s"

OBSOLETE_ER_IB_MSG_87
  eng "%s"

OBSOLETE_ER_IB_MSG_88
  eng "%s"

OBSOLETE_ER_IB_MSG_89
  eng "%s"

OBSOLETE_ER_IB_MSG_90
  eng "%s"

OBSOLETE_ER_IB_MSG_91
  eng "%s"

OBSOLETE_ER_IB_MSG_92
  eng "%s"

OBSOLETE_ER_IB_MSG_93
  eng "%s"

OBSOLETE_ER_IB_MSG_94
  eng "%s"

ER_IB_MSG_95
  eng "%s"

ER_IB_MSG_96
  eng "%s"

ER_IB_MSG_97
  eng "%s"

ER_IB_MSG_98
  eng "%s"

ER_IB_MSG_99
  eng "%s"

ER_IB_MSG_100
  eng "%s"

ER_IB_MSG_101
  eng "%s"

ER_IB_MSG_102
  eng "%s"

ER_IB_MSG_103
  eng "%s"

ER_IB_MSG_104
  eng "%s"

ER_IB_MSG_105
  eng "%s"

ER_IB_MSG_106
  eng "%s"

ER_IB_MSG_107
  eng "%s"

ER_IB_MSG_108
  eng "%s"

ER_IB_MSG_109
  eng "%s"

ER_IB_MSG_110
  eng "%s"

ER_IB_MSG_111
  eng "%s"

ER_IB_MSG_112
  eng "%s"

OBSOLETE_ER_IB_MSG_113
  eng "%s"

OBSOLETE_ER_IB_MSG_114
  eng "%s"

OBSOLETE_ER_IB_MSG_115
  eng "%s"

OBSOLETE_ER_IB_MSG_116
  eng "%s"

OBSOLETE_ER_IB_MSG_117
  eng "%s"

OBSOLETE_ER_IB_MSG_118
  eng "%s"

ER_IB_MSG_119
  eng "%s"

ER_IB_MSG_120
  eng "%s"

ER_IB_MSG_121
  eng "%s"

ER_IB_MSG_122
  eng "%s"

ER_IB_MSG_123
  eng "%s"

ER_IB_MSG_124
  eng "%s"

ER_IB_MSG_125
  eng "%s"

ER_IB_MSG_126
  eng "%s"

ER_IB_MSG_127
  eng "%s"

ER_IB_MSG_128
  eng "%s"

ER_IB_MSG_129
  eng "%s"

ER_IB_MSG_130
  eng "%s"

ER_IB_MSG_131
  eng "%s"

ER_IB_MSG_132
  eng "%s"

ER_IB_MSG_133
  eng "%s"

ER_IB_MSG_134
  eng "%s"

ER_IB_MSG_135
  eng "%s"

ER_IB_MSG_136
  eng "%s"

ER_IB_MSG_137
  eng "%s"

ER_IB_MSG_138
  eng "%s"

ER_IB_MSG_139
  eng "%s"

ER_IB_MSG_140
  eng "%s"

ER_IB_MSG_141
  eng "%s"

ER_IB_MSG_142
  eng "%s"

ER_IB_MSG_143
  eng "%s"

ER_IB_MSG_144
  eng "%s"

ER_IB_MSG_145
  eng "%s"

ER_IB_MSG_146
  eng "%s"

ER_IB_MSG_147
  eng "%s"

ER_IB_MSG_148
  eng "%s"

ER_IB_CLONE_INTERNAL
  eng "%s"

ER_IB_CLONE_TIMEOUT
  eng "%s"

ER_IB_CLONE_STATUS_FILE
  eng "%s"

ER_IB_CLONE_SQL
  eng "%s"

ER_IB_CLONE_VALIDATE
  eng "%s"

ER_IB_CLONE_PUNCH_HOLE
  eng "%s"

ER_IB_CLONE_GTID_PERSIST
  eng "%s"

ER_IB_MSG_156
  eng "%s"

ER_IB_MSG_157
  eng "%s"

ER_IB_MSG_158
  eng "%s"

ER_IB_MSG_159
  eng "%s"

ER_IB_MSG_160
  eng "%s"

ER_IB_MSG_161
  eng "%s"

ER_IB_MSG_162
  eng "%s"

ER_IB_MSG_163
  eng "%s"

ER_IB_MSG_164
  eng "%s"

ER_IB_MSG_165
  eng "%s"

ER_IB_MSG_166
  eng "%s"

ER_IB_MSG_167
  eng "%s"

ER_IB_MSG_168
  eng "%s"

ER_IB_MSG_169
  eng "%s"

ER_IB_MSG_170
  eng "%s"

ER_IB_MSG_171
  eng "%s"

ER_IB_MSG_172
  eng "%s"

ER_IB_MSG_173
  eng "%s"

ER_IB_MSG_174
  eng "%s"

ER_IB_MSG_175
  eng "%s"

ER_IB_MSG_176
  eng "%s"

ER_IB_MSG_177
  eng "%s"

ER_IB_MSG_178
  eng "%s"

ER_IB_MSG_179
  eng "%s"

ER_IB_MSG_180
  eng "%s"

ER_IB_LONG_AHI_DISABLE_WAIT
  eng "Waited for %u secs for hash index ref_count (%zu) to drop to 0. index: \"%s\" table: \"%s\""

ER_IB_MSG_182
  eng "%s"

ER_IB_MSG_183
  eng "%s"

ER_IB_MSG_184
  eng "%s"

ER_IB_MSG_185
  eng "%s"

ER_IB_MSG_186
  eng "%s"

ER_IB_MSG_187
  eng "%s"

ER_IB_MSG_188
  eng "%s"

ER_IB_MSG_189
  eng "%s"

ER_IB_MSG_190
  eng "%s"

ER_IB_MSG_191
  eng "%s"

ER_IB_MSG_192
  eng "%s"

ER_IB_MSG_193
  eng "%s"

ER_IB_MSG_194
  eng "%s"

ER_IB_MSG_195
  eng "%s"

ER_IB_MSG_196
  eng "%s"

ER_IB_MSG_197
  eng "%s"

ER_IB_MSG_198
  eng "%s"

ER_IB_MSG_199
  eng "%s"

ER_IB_MSG_200
  eng "%s"

ER_IB_MSG_201
  eng "%s"

ER_IB_MSG_202
  eng "%s"

ER_IB_MSG_203
  eng "%s"

ER_IB_MSG_204
  eng "%s"

ER_IB_MSG_205
  eng "%s"

ER_IB_MSG_206
  eng "%s"

ER_IB_MSG_207
  eng "%s"

ER_IB_MSG_208
  eng "%s"

ER_IB_MSG_209
  eng "%s"

ER_IB_MSG_210
  eng "%s"

ER_IB_MSG_211
  eng "%s"

ER_IB_MSG_212
  eng "%s"

ER_IB_MSG_213
  eng "%s"

ER_IB_MSG_214
  eng "%s"

ER_IB_MSG_215
  eng "%s"

ER_IB_MSG_216
  eng "%s"

ER_IB_MSG_217
  eng "%s"

ER_IB_MSG_218
  eng "%s"

ER_IB_MSG_219
  eng "%s"

ER_IB_MSG_220
  eng "%s"

ER_IB_MSG_221
  eng "%s"

ER_IB_MSG_222
  eng "%s"

ER_IB_MSG_223
  eng "%s"

ER_IB_MSG_224
  eng "%s"

ER_IB_MSG_225
  eng "%s"

ER_IB_MSG_226
  eng "%s"

ER_IB_MSG_227
  eng "%s"

ER_IB_MSG_228
  eng "%s"

ER_IB_MSG_229
  eng "%s"

ER_IB_MSG_230
  eng "%s"

ER_IB_MSG_231
  eng "%s"

ER_IB_MSG_232
  eng "%s"

ER_IB_MSG_233
  eng "%s"

ER_IB_MSG_234
  eng "%s"

ER_IB_MSG_235
  eng "%s"

ER_IB_MSG_236
  eng "%s"

ER_IB_MSG_237
  eng "%s"

ER_IB_MSG_238
  eng "%s"

ER_IB_MSG_239
  eng "%s"

ER_IB_MSG_240
  eng "%s"

ER_IB_MSG_241
  eng "%s"

ER_IB_MSG_242
  eng "%s"

ER_IB_MSG_243
  eng "%s"

ER_IB_MSG_244
  eng "%s"

ER_IB_MSG_245
  eng "%s"

ER_IB_MSG_246
  eng "%s"

ER_IB_MSG_247
  eng "%s"

ER_IB_MSG_248
  eng "%s"

ER_IB_MSG_249
  eng "%s"

ER_IB_MSG_250
  eng "%s"

ER_IB_MSG_251
  eng "%s"

ER_IB_MSG_252
  eng "%s"

ER_IB_MSG_253
  eng "%s"

ER_IB_MSG_254
  eng "%s"

ER_IB_MSG_255
  eng "%s"

ER_IB_MSG_256
  eng "%s"

ER_IB_MSG_257
  eng "%s"

ER_IB_MSG_258
  eng "%s"

ER_IB_MSG_259
  eng "%s"

ER_IB_MSG_260
  eng "%s"

ER_IB_MSG_261
  eng "%s"

ER_IB_MSG_262
  eng "%s"

ER_IB_MSG_263
  eng "%s"

ER_IB_MSG_264
  eng "%s"

ER_IB_MSG_265
  eng "%s"

ER_IB_MSG_266
  eng "%s"

ER_IB_MSG_267
  eng "%s"

ER_IB_MSG_268
  eng "%s"

ER_IB_MSG_269
  eng "%s"

ER_IB_MSG_270
  eng "%s"

ER_IB_MSG_271
  eng "%s"

ER_IB_MSG_272
  eng "Table flags are 0x%lx in the data dictionary but the flags in file %s  are 0x%llx!"

ER_IB_MSG_273
  eng "Can't read encryption key from file %s!"

OBSOLETE_ER_IB_MSG_274
  eng "Cannot close file %s, because n_pending_flushes %zu"

OBSOLETE_ER_IB_MSG_275
  eng "Cannot close file %s, because modification count %lld != flush count %lld"

OBSOLETE_ER_IB_MSG_276
  eng "Cannot close file %s, because it is in use"

OBSOLETE_ER_IB_MSG_277
  eng "Open file list len in shard %zu is %llu"

ER_IB_MSG_278
  eng "Tablespace %s, waiting for IO to stop for %lld seconds"

OBSOLETE_ER_IB_MSG_279
  eng "%s"

ER_IB_MSG_280
  eng "%s"

ER_IB_MSG_281
  eng "%s"

ER_IB_MSG_282
  eng "%s"

ER_IB_MSG_283
  eng "%s"

ER_IB_MSG_284
  eng "You must raise the value of innodb_open_files in my.cnf! Remember that InnoDB keeps all redo log files and all system tablespace files open for the whole time mysqld is running, and needs to open also some .ibd files if the file-per-table storage model is used. Current open files %zu, max allowed open files %zu."

ER_IB_MSG_285
  eng "Max tablespace id is too high, %lu"

ER_IB_WARN_ACCESSING_NONEXISTINC_SPACE
  eng "Trying to access missing tablespace %lu"

ER_IB_MSG_287
  eng "Trying to close/delete tablespace '%s' but there are %lu pending operations on it."

ER_IB_MSG_288
  eng "Trying to delete/close tablespace '%s' but there are %lu flushes and %zu pending I/O's on it."

ER_IB_MSG_289
  eng "%s"

OBSOLETE_ER_IB_MSG_290
  eng "Cannot delete tablespace %lu because it is not found in the tablespace memory cache."

ER_IB_MSG_291
  eng "While deleting tablespace %lu in DISCARD TABLESPACE. File rename/delete failed: %s"

ER_IB_MSG_292
  eng "Cannot delete tablespace %lu in DISCARD TABLESPACE: %s"

ER_IB_MSG_293
  eng "Cannot rename '%s' to '%s' for space ID %lu because the source file does not exist."

ER_IB_MSG_294
  eng "Cannot rename '%s' to '%s' for space ID %lu because the target file exists. Remove the target file and try again."

ER_IB_MSG_295
  eng "Cannot rename file '%s' (space id %lu) retried %llu times. There are either pending IOs or flushes or the file is being extended."

ER_IB_MSG_296
  eng "Cannot find space id %lu in the tablespace memory cache, though the file '%s' in a rename operation should have that ID."

ER_IB_MSG_297
  eng "Rename waiting for IO to resume"

ER_IB_MSG_298
  eng "Cannot find tablespace for '%s' in the tablespace memory cache"

ER_IB_MSG_299
  eng "Cannot find tablespace for '%s' in the tablespace memory cache"

ER_IB_MSG_300
  eng "Tablespace '%s' is already in the tablespace memory cache"

ER_IB_MSG_301
  eng "Cannot create file '%s'"

ER_IB_MSG_UNEXPECTED_FILE_EXISTS
  eng "The file '%s' already exists though the corresponding table did not exist. Have you moved InnoDB .ibd files around without using the SQL commands DISCARD TABLESPACE and IMPORT TABLESPACE, or did mysqld crash in the middle of CREATE TABLE? You can resolve the problem by removing the file '%s' under the 'datadir' of MySQL."

ER_IB_MSG_303
  eng "posix_fallocate(): Failed to preallocate data for file %s, desired size %llu Operating system error number %d - %s. Check that the disk is not full or a disk quota exceeded. Make sure the file system supports this function. Refer to your operating system documentation for operating system error code information."

ER_IB_MSG_304
  eng "Could not write the first page to tablespace '%s'"

ER_IB_MSG_305
  eng "File flush of tablespace '%s' failed"

ER_IB_MSG_306
  eng "Could not find a valid tablespace file for `%s`. %s"

ER_IB_MSG_307
  eng "Ignoring data file '%s' with space ID %lu. Another data file called '%s' exists with the same space ID"

ER_IB_MSG_308
  eng "%s"

ER_IB_MSG_309
  eng "%s"

ER_IB_MSG_310
  eng "%s"

ER_IB_MSG_311
  eng "%s"

ER_IB_MSG_312
  eng "Can't set encryption information for tablespace %s!"

ER_IB_MSG_313
  eng "%s"

ER_IB_MSG_314
  eng "%s"

ER_IB_MSG_315
  eng "%s"

ER_IB_MSG_316
  eng "%s"

ER_IB_MSG_317
  eng "%s"

ER_IB_MSG_318
  eng "%s"

ER_IB_MSG_319
  eng "%s"

ER_IB_MSG_320
  eng "%s"

ER_IB_MSG_321
  eng "%s"

ER_IB_MSG_322
  eng "%s"

ER_IB_MSG_323
  eng "%s"

ER_IB_MSG_324
  eng "%s"

ER_IB_MSG_325
  eng "%s"

ER_IB_MSG_326
  eng "%s"

OBSOLETE_ER_IB_MSG_327
  eng "%s"

ER_IB_MSG_328
  eng "%s"

ER_IB_MSG_329
  eng "%s"

ER_IB_MSG_330
  eng "%s"

ER_IB_MSG_331
  eng "%s"

ER_IB_MSG_332
  eng "%s"

ER_IB_MSG_333
  eng "%s"

ER_IB_MSG_334
  eng "%s"

ER_IB_MSG_335
  eng "%s"

ER_IB_MSG_336
  eng "%s"

ER_IB_MSG_337
  eng "%s"

ER_IB_MSG_338
  eng "%s"

ER_IB_MSG_339
  eng "%s"

ER_IB_MSG_340
  eng "%s"

ER_IB_MSG_341
  eng "%s"

ER_IB_MSG_342
  eng "%s"

ER_IB_MSG_343
  eng "%s"

ER_IB_MSG_344
  eng "%s"

ER_IB_MSG_345
  eng "%s"

ER_IB_MSG_346
  eng "%s"

ER_IB_MSG_347
  eng "%s"

ER_IB_MSG_348
  eng "%s"

ER_IB_MSG_349
  eng "%s"

ER_IB_MSG_350
  eng "%s"

OBSOLETE_ER_IB_MSG_351
  eng "%s"

ER_IB_MSG_UNPROTECTED_LOCATION_ALLOWED
  eng "The datafile '%s' for tablespace %s is in an unprotected location. This file cannot be recovered after a crash until this location is added to innodb_directories."

OBSOLETE_ER_IB_MSG_353
  eng "%s"

ER_IB_MSG_354
  eng "%s"

ER_IB_MSG_355
  eng "%s"

ER_IB_MSG_356
  eng "%s"

ER_IB_MSG_357
  eng "%s"

ER_IB_MSG_358
  eng "%s"

ER_IB_MSG_359
  eng "%s"

ER_IB_MSG_360
  eng "%s"

ER_IB_MSG_361
  eng "%s"

ER_IB_MSG_362
  eng "%s"

OBSOLETE_ER_IB_MSG_363
  eng "%s"

ER_IB_MSG_364
  eng "%s"

ER_IB_MSG_365
  eng "%s"

ER_IB_MSG_IGNORE_SCAN_PATH
  eng "Scan path '%s' is ignored because %s"

ER_IB_MSG_367
  eng "%s"

ER_IB_MSG_368
  eng "%s"

ER_IB_MSG_369
  eng "%s"

ER_IB_MSG_370
  eng "%s"

ER_IB_MSG_371
  eng "%s"

ER_IB_MSG_372
  eng "%s"

ER_IB_MSG_373
  eng "%s"

ER_IB_MSG_374
  eng "%s"

ER_IB_MSG_375
  eng "%s"

ER_IB_MSG_376
  eng "%s"

ER_IB_MSG_377
  eng "%s"

ER_IB_MSG_378
  eng "%s"

ER_IB_MSG_379
  eng "%s"

ER_IB_MSG_380
  eng "%s"

ER_IB_MSG_381
  eng "%s"

ER_IB_MSG_382
  eng "%s"

ER_IB_MSG_383
  eng "%s"

ER_IB_MSG_384
  eng "%s"

ER_IB_MSG_385
  eng "%s"

ER_IB_MSG_386
  eng "%s"

ER_IB_MSG_387
  eng "%s"

ER_IB_MSG_GENERAL_TABLESPACE_UNDER_DATADIR
  eng "A general tablespace cannot be located under the datadir. Cannot open file '%s'."

ER_IB_MSG_IMPLICIT_TABLESPACE_IN_DATADIR
  eng "A file-per-table tablespace cannot be located in the datadir. Cannot open file '%s'."

ER_IB_MSG_390
  eng "%s"

ER_IB_MSG_391
  eng "%s"

ER_IB_MSG_392
  eng "%s"

ER_IB_MSG_393
  eng "%s"

ER_IB_MSG_394
  eng "%s"

ER_IB_MSG_395
  eng "%s"

ER_IB_MSG_396
  eng "%s"

ER_IB_MSG_397
  eng "%s"

ER_IB_MSG_398
  eng "%s"

ER_IB_MSG_399
  eng "%s"

OBSOLETE_ER_IB_MSG_400
  eng "%s"

ER_IB_MSG_401
  eng "%s"

ER_IB_MSG_402
  eng "%s"

ER_IB_MSG_403
  eng "%s"

ER_IB_MSG_404
  eng "%s"

ER_IB_MSG_405
  eng "%s"

ER_IB_MSG_406
  eng "%s"

ER_IB_MSG_407
  eng "%s"

ER_IB_MSG_408
  eng "%s"

ER_IB_MSG_409
  eng "%s"

ER_IB_MSG_410
  eng "%s"

ER_IB_MSG_411
  eng "%s"

ER_IB_MSG_412
  eng "%s"

ER_IB_MSG_413
  eng "%s"

ER_IB_MSG_414
  eng "%s"

ER_IB_MSG_415
  eng "%s"

ER_IB_MSG_416
  eng "%s"

ER_IB_MSG_417
  eng "%s"

ER_IB_MSG_418
  eng "%s"

ER_IB_MSG_419
  eng "%s"

ER_IB_MSG_420
  eng "%s"

ER_IB_MSG_421
  eng "%s"

ER_IB_MSG_422
  eng "%s"

ER_IB_MSG_423
  eng "%s"

ER_IB_MSG_424
  eng "%s"

ER_IB_MSG_425
  eng "%s"

ER_IB_MSG_426
  eng "%s"

ER_IB_MSG_427
  eng "%s"

ER_IB_MSG_428
  eng "%s"

ER_IB_MSG_429
  eng "%s"

ER_IB_MSG_430
  eng "%s"

ER_IB_MSG_431
  eng "%s"

ER_IB_MSG_432
  eng "%s"

ER_IB_MSG_433
  eng "%s"

ER_IB_MSG_434
  eng "%s"

ER_IB_MSG_435
  eng "%s"

ER_IB_MSG_436
  eng "%s"

ER_IB_MSG_437
  eng "%s"

ER_IB_MSG_438
  eng "%s"

ER_IB_MSG_439
  eng "%s"

ER_IB_MSG_440
  eng "%s"

ER_IB_MSG_441
  eng "%s"

ER_IB_MSG_442
  eng "%s"

ER_IB_MSG_443
  eng "%s"

ER_IB_MSG_444
  eng "%s"

ER_IB_MSG_445
  eng "%s"

ER_IB_MSG_446
  eng "%s"

ER_IB_MSG_447
  eng "%s"

ER_IB_MSG_448
  eng "%s"

ER_IB_MSG_449
  eng "%s"

ER_IB_MSG_450
  eng "%s"

ER_IB_MSG_451
  eng "%s"

ER_IB_MSG_452
  eng "%s"

ER_IB_MSG_453
  eng "%s"

ER_IB_MSG_454
  eng "%s"

ER_IB_MSG_455
  eng "%s"

ER_IB_MSG_456
  eng "%s"

ER_IB_MSG_457
  eng "%s"

ER_IB_MSG_458
  eng "%s"

ER_IB_MSG_459
  eng "%s"

ER_IB_MSG_460
  eng "%s"

ER_IB_MSG_461
  eng "%s"

ER_IB_MSG_462
  eng "%s"

ER_IB_MSG_463
  eng "%s"

ER_IB_MSG_464
  eng "%s"

ER_IB_MSG_465
  eng "%s"

ER_IB_MSG_466
  eng "%s"

ER_IB_MSG_467
  eng "%s"

ER_IB_MSG_468
  eng "%s"

ER_IB_MSG_469
  eng "%s"

ER_IB_MSG_470
  eng "%s"

ER_IB_MSG_471
  eng "%s"

ER_IB_MSG_472
  eng "%s"

ER_IB_MSG_473
  eng "%s"

ER_IB_MSG_474
  eng "%s"

ER_IB_MSG_475
  eng "%s"

ER_IB_MSG_476
  eng "%s"

ER_IB_MSG_477
  eng "%s"

ER_IB_MSG_478
  eng "%s"

ER_IB_MSG_479
  eng "%s"

ER_IB_MSG_480
  eng "%s"

ER_IB_MSG_481
  eng "%s"

ER_IB_MSG_482
  eng "%s"

ER_IB_MSG_483
  eng "%s"

ER_IB_MSG_484
  eng "%s"

ER_IB_MSG_485
  eng "%s"

ER_IB_MSG_486
  eng "%s"

ER_IB_MSG_487
  eng "%s"

ER_IB_MSG_488
  eng "%s"

ER_IB_MSG_489
  eng "%s"

ER_IB_MSG_490
  eng "%s"

ER_IB_MSG_491
  eng "%s"

ER_IB_MSG_492
  eng "%s"

ER_IB_MSG_493
  eng "%s"

ER_IB_MSG_494
  eng "%s"

ER_IB_MSG_495
  eng "%s"

ER_IB_MSG_496
  eng "%s"

ER_IB_MSG_497
  eng "%s"

ER_IB_MSG_498
  eng "%s"

ER_IB_MSG_499
  eng "%s"

ER_IB_MSG_500
  eng "%s"

ER_IB_MSG_501
  eng "%s"

ER_IB_MSG_502
  eng "%s"

ER_IB_MSG_503
  eng "%s"

ER_IB_MSG_504
  eng "%s"

ER_IB_MSG_505
  eng "%s"

ER_IB_MSG_506
  eng "%s"

ER_IB_MSG_507
  eng "%s"

ER_IB_MSG_508
  eng "%s"

ER_IB_MSG_509
  eng "%s"

ER_IB_MSG_510
  eng "%s"

ER_IB_MSG_511
  eng "%s"

ER_IB_MSG_512
  eng "%s"

ER_IB_MSG_513
  eng "%s"

ER_IB_MSG_514
  eng "%s"

ER_IB_MSG_515
  eng "%s"

ER_IB_MSG_516
  eng "%s"

ER_IB_MSG_517
  eng "%s"

ER_IB_MSG_518
  eng "%s"

ER_IB_MSG_519
  eng "%s"

ER_IB_MSG_520
  eng "%s"

ER_IB_MSG_521
  eng "%s"

ER_IB_MSG_522
  eng "%s"

ER_IB_MSG_523
  eng "%s"

ER_IB_MSG_524
  eng "%s"

ER_IB_MSG_525
  eng "%s"

ER_IB_MSG_526
  eng "%s"

ER_IB_MSG_527
  eng "%s"

OBSOLETE_ER_IB_MSG_528
  eng "%s"

OBSOLETE_ER_IB_MSG_529
  eng "%s"

ER_IB_MSG_530
  eng "%s"

ER_IB_MSG_531
  eng "%s"

ER_IB_MSG_532
  eng "%s"

ER_IB_MSG_533
  eng "%s"

ER_IB_MSG_534
  eng "%s"

OBSOLETE_ER_IB_MSG_535
  eng "%s"

OBSOLETE_ER_IB_MSG_536
  eng "%s"

ER_IB_MSG_537
  eng "%s"

ER_IB_MSG_538
  eng "%s"

ER_IB_MSG_539
  eng "%s"

ER_IB_MSG_540
  eng "%s"

ER_IB_MSG_541
  eng "%s"

ER_IB_MSG_542
  eng "%s"

ER_IB_MSG_543
  eng "%s"

ER_IB_MSG_544
  eng "%s"

ER_IB_MSG_545
  eng "%s"

ER_IB_MSG_546
  eng "%s"

ER_IB_MSG_547
  eng "%s"

ER_IB_MSG_548
  eng "%s"

ER_IB_MSG_549
  eng "%s"

ER_IB_MSG_550
  eng "%s"

ER_IB_MSG_551
  eng "%s"

ER_IB_MSG_552
  eng "%s"

ER_IB_MSG_553
  eng "%s"

ER_IB_MSG_554
  eng "%s"

ER_IB_MSG_555
  eng "%s"

ER_IB_MSG_556
  eng "%s"

ER_IB_MSG_557
  eng "%s"

ER_IB_MSG_558
  eng "%s"

ER_IB_MSG_559
  eng "%s"

ER_IB_MSG_560
  eng "%s"

ER_IB_MSG_561
  eng "%s"

ER_IB_MSG_562
  eng "%s"

ER_IB_MSG_563
  eng "%s"

ER_IB_MSG_564
  eng "%s"

ER_IB_MSG_INVALID_LOCATION_FOR_TABLE
  eng "Cannot create a tablespace for table %s because the directory is not a valid location. %s"

ER_IB_MSG_566
  eng "%s"

ER_IB_MSG_567
  eng "%s"

ER_IB_MSG_568
  eng "%s"

ER_IB_MSG_569
  eng "%s"

ER_IB_MSG_570
  eng "%s"

ER_IB_MSG_571
  eng "%s"

OBSOLETE_ER_IB_MSG_572
  eng "%s"

ER_IB_MSG_573
  eng "%s"

ER_IB_MSG_574
  eng "%s"

OBSOLETE_ER_IB_MSG_575
  eng "%s"

OBSOLETE_ER_IB_MSG_576
  eng "%s"

OBSOLETE_ER_IB_MSG_577
  eng "%s"

ER_IB_MSG_578
  eng "%s"

ER_IB_MSG_579
  eng "%s"

ER_IB_MSG_580
  eng "%s"

ER_IB_MSG_581
  eng "%s"

ER_IB_MSG_582
  eng "%s"

ER_IB_MSG_583
  eng "%s"

ER_IB_MSG_584
  eng "%s"

ER_IB_MSG_585
  eng "%s"

ER_IB_MSG_586
  eng "%s"

ER_IB_MSG_587
  eng "%s"

ER_IB_MSG_588
  eng "%s"

ER_IB_MSG_589
  eng "%s"

ER_IB_MSG_590
  eng "%s"

ER_IB_MSG_591
  eng "%s"

ER_IB_MSG_592
  eng "%s"

ER_IB_MSG_593
  eng "%s"

ER_IB_MSG_594
  eng "%s"

ER_IB_MSG_595
  eng "%s"

ER_IB_MSG_596
  eng "%s"

ER_IB_MSG_597
  eng "%s"

ER_IB_MSG_598
  eng "%s"

ER_IB_MSG_599
  eng "%s"

ER_IB_MSG_600
  eng "%s"

ER_IB_MSG_601
  eng "%s"

ER_IB_MSG_602
  eng "%s"

ER_IB_MSG_603
  eng "%s"

ER_IB_MSG_604
  eng "%s"

ER_IB_MSG_605
  eng "%s"

ER_IB_MSG_606
  eng "%s"

ER_IB_MSG_607
  eng "%s"

ER_IB_MSG_608
  eng "%s"

ER_IB_MSG_609
  eng "%s"

ER_IB_MSG_610
  eng "%s"

ER_IB_MSG_611
  eng "%s"

ER_IB_MSG_612
  eng "%s"

ER_IB_MSG_613
  eng "%s"

ER_IB_MSG_614
  eng "%s"

ER_IB_MSG_615
  eng "%s"

ER_IB_MSG_616
  eng "%s"

ER_IB_MSG_617
  eng "%s"

ER_IB_MSG_618
  eng "%s"

ER_IB_MSG_619
  eng "%s"

ER_IB_MSG_620
  eng "%s"

ER_IB_MSG_621
  eng "%s"

ER_IB_MSG_622
  eng "%s"

ER_IB_MSG_623
  eng "%s"

ER_IB_MSG_624
  eng "%s"

ER_IB_MSG_625
  eng "%s"

ER_IB_MSG_626
  eng "%s"

ER_IB_MSG_627
  eng "%s"

ER_IB_MSG_628
  eng "%s"

ER_IB_MSG_629
  eng "%s"

ER_IB_MSG_630
  eng "%s"

ER_IB_MSG_631
  eng "%s"

ER_IB_MSG_632
  eng "%s"

ER_IB_MSG_633
  eng "%s"

ER_IB_MSG_634
  eng "%s"

ER_IB_MSG_635
  eng "%s"

ER_IB_MSG_636
  eng "Blocked High Priority Transaction (ID %llu, Thread ID %s) forces rollback of the blocking transaction (ID %llu - %s)."

ER_IB_MSG_637
  eng "%s"

ER_IB_MSG_638
  eng "%s"

ER_IB_MSG_639
  eng "Blocked High Priority Transaction (Thread ID %s) waking up the blocking transaction (ID %llu) by pretending it's a deadlock victim."

OBSOLETE_ER_IB_MSG_640
  eng "%s"

OBSOLETE_ER_IB_MSG_641
  eng "%s"

ER_IB_MSG_642
  eng "%s"

ER_IB_MSG_643
  eng "%s"

ER_IB_MSG_644
  eng "%s"

ER_IB_MSG_645
  eng "%s"

ER_IB_MSG_646
  eng "%s"

ER_IB_MSG_647
  eng "%s"

ER_IB_MSG_648
  eng "%s"

ER_IB_MSG_649
  eng "%s"

ER_IB_MSG_650
  eng "%s"

ER_IB_MSG_651
  eng "%s"

ER_IB_MSG_652
  eng "%s"

ER_IB_MSG_DDL_LOG_DELETE_BY_ID_OK
  eng "%s"

ER_IB_MSG_654
  eng "%s"

ER_IB_MSG_655
  eng "%s"

ER_IB_MSG_656
  eng "%s"

ER_IB_MSG_657
  eng "%s"

ER_IB_MSG_658
  eng "%s"

ER_IB_MSG_659
  eng "%s"

ER_IB_MSG_660
  eng "%s"

ER_IB_MSG_661
  eng "%s"

ER_IB_MSG_662
  eng "%s"

ER_IB_MSG_663
  eng "%s"

OBSOLETE_ER_IB_MSG_664
  eng "The transaction log size is too large for innodb_log_buffer_size (%lu >= %lu / 2). Trying to extend it."

OBSOLETE_ER_IB_MSG_665
  eng "innodb_log_buffer_size was extended to %lu bytes."

OBSOLETE_ER_IB_MSG_666
  eng "The transaction log files are too small for the single transaction log (size=%lu). So, the last checkpoint age might exceed the log group capacity %llu."

OBSOLETE_ER_IB_MSG_667
  eng "The age of the last checkpoint is %llu, which exceeds the log group capacity %llu."

OBSOLETE_ER_IB_MSG_668
  eng "Cannot continue operation. ib_logfiles are too small for innodb_thread_concurrency %lu. The combined size of ib_logfiles should be bigger than 200 kB * innodb_thread_concurrency. To get mysqld to start up, set innodb_thread_concurrency in my.cnf to a lower value, for example, to 8. After an ERROR-FREE shutdown of mysqld you can adjust the size of ib_logfiles. %s"

OBSOLETE_ER_IB_MSG_669
  eng "Redo log was encrypted, but keyring plugin is not loaded."

OBSOLETE_ER_IB_MSG_670
  eng "Read redo log encryption metadata successful."

OBSOLETE_ER_IB_MSG_671
  eng "Can't set redo log tablespace encryption metadata."

OBSOLETE_ER_IB_MSG_672
  eng "Cannot read the encryption information in log file header, please check if keyring plugin loaded and the key file exists."

OBSOLETE_ER_IB_MSG_673
  eng "Can't set redo log tablespace to be encrypted in read-only mode."

OBSOLETE_ER_IB_MSG_674
  eng "Can't set redo log tablespace to be encrypted."

OBSOLETE_ER_IB_MSG_675
  eng "Can't set redo log tablespace to be encrypted."

OBSOLETE_ER_IB_MSG_676
  eng "Redo log encryption is enabled."

OBSOLETE_ER_IB_MSG_677
  eng "Flush waiting for archiver to catch up lag LSN: %llu"

OBSOLETE_ER_IB_MSG_678
  eng "Flush overwriting data to archive - wait too long (1 minute) lag LSN: %llu"

OBSOLETE_ER_IB_MSG_679
  eng "%s"

OBSOLETE_ER_IB_MSG_680
  eng "Starting shutdown..."

OBSOLETE_ER_IB_MSG_681
  eng "Waiting for %s to exit"

OBSOLETE_ER_IB_MSG_682
  eng "Waiting for %lu active transactions to finish"

OBSOLETE_ER_IB_MSG_683
  eng "Waiting for master thread to be suspended"

OBSOLETE_ER_IB_MSG_684
  eng "Waiting for page_cleaner to finish flushing of buffer pool"

OBSOLETE_ER_IB_MSG_685
  eng "Pending checkpoint_writes: %lu. Pending log flush writes: %lu."

OBSOLETE_ER_IB_MSG_686
  eng "Waiting for %lu buffer page I/Os to complete"

OBSOLETE_ER_IB_MSG_687
  eng "MySQL has requested a very fast shutdown without flushing the InnoDB buffer pool to data files. At the next mysqld startup InnoDB will do a crash recovery!"

OBSOLETE_ER_IB_MSG_688
  eng "Background thread %s woke up during shutdown"

OBSOLETE_ER_IB_MSG_689
  eng "Waiting for archiver to finish archiving page and log"

OBSOLETE_ER_IB_MSG_690
  eng "Background thread %s woke up during shutdown"

OBSOLETE_ER_IB_MSG_691
  eng "Waiting for dirty buffer pages to be flushed"

OBSOLETE_ER_IB_MSG_692
  eng "Log sequence number at shutdown %llu is lower than at startup %llu!"

OBSOLETE_ER_IB_MSG_693
  eng "Waiting for archiver to finish archiving page and log"

ER_IB_MSG_694
  eng "############### CORRUPT LOG RECORD FOUND ###############"

ER_IB_MSG_695
  eng "Log record type %d, page %lu:%lu. Log parsing proceeded successfully up to %llu. Previous log record type %d, is multi %llu Recv offset %zd, prev %llu"

ER_IB_MSG_696
  eng "Hex dump starting %llu bytes before and ending %llu bytes after the corrupted record:"

ER_IB_MSG_697
  eng "Set innodb_force_recovery to ignore this error."

ER_IB_MSG_LOG_CORRUPT
  eng "The redo log file may have been corrupt and it is possible that the log scan did not proceed far enough in recovery! Please run CHECK TABLE on your InnoDB tables to check that they are ok! If mysqld crashes after this recovery; %s"

ER_IB_MSG_699
  eng "%llu pages with log records were left unprocessed!"

ER_IB_MSG_LOG_FORMAT_OLD_AND_LOG_CORRUPTED
  eng "Upgrade after a crash is not supported. This redo log was created with %s, and it appears corrupted. Please follow the instructions at %s"

ER_IB_MSG_LOG_FORMAT_OLD_AND_NO_CLEAN_SHUTDOWN
  eng "Upgrade is not supported after a crash or shutdown with innodb_fast_shutdown = 2. This redo log was created with %s, and it appears logically non empty. Please follow the instructions at %s"

OBSOLETE_ER_IB_MSG_702
  eng "%s"

OBSOLETE_ER_IB_MSG_703
  eng "%s"

ER_IB_MSG_LOG_FORMAT_BEFORE_8_0_30
  eng "Redo log format is v%lu. The redo log was created before MySQL 8.0.30."

ER_IB_MSG_LOG_FILE_FORMAT_UNKNOWN
  eng "Unknown redo log format (v%lu) in file %s. Please follow the instructions at %s"

ER_IB_MSG_RECOVERY_CHECKPOINT_NOT_FOUND
  eng "No valid checkpoint found (corrupted redo log). You can try --innodb-force-recovery=6 as a last resort."

ER_IB_MSG_707
  eng "Applying a batch of %llu redo log records ..."

ER_IB_MSG_708
  eng "%s"

ER_IB_MSG_709
  eng "%s"

ER_IB_MSG_710
  eng "Apply batch completed!"

ER_IB_MSG_711
  eng "%s"

ER_IB_MSG_712
  eng "%s"

ER_IB_MSG_713
  eng "%s"

ER_IB_MSG_714
  eng "%s"

ER_IB_MSG_715
  eng "%s"

ER_IB_MSG_716
  eng "%s"

ER_IB_MSG_717
  eng "An optimized(without redo logging) DDL operation has been performed. All modified pages may not have been flushed to the disk yet.\nThis offline backup may not be consistent"

ER_IB_MSG_718
  eng "Extending tablespace : %lu space name: %s to new size: %lu pages during recovery."

ER_IB_MSG_719
  eng "Could not extend tablespace: %lu space name: %s to new size: %lu pages during recovery."

ER_IB_MSG_720
  eng "Log block %lu at lsn %llu has valid header, but checksum field contains %lu, should be %lu."

ER_IB_MSG_RECOVERY_SKIPPED_IN_READ_ONLY_MODE
  eng "Recovery skipped, --innodb-read-only set!"

ER_IB_MSG_722
  eng "Log scan progressed past the checkpoint LSN %llu."

ER_IB_MSG_723
  eng "Log parsing buffer overflow. Recovery may have failed! Please set log_buffer_size to a value higher than %lu."

ER_IB_MSG_724
  eng "Set innodb_force_recovery to ignore this error.";

ER_IB_MSG_725
  eng "Doing recovery: scanned up to log sequence number %llu"

ER_IB_MSG_726
  eng "Database was not shutdown normally!"

ER_IB_MSG_727
  eng "Starting crash recovery."

ER_IB_MSG_728
  eng "The user has set SRV_FORCE_NO_LOG_REDO on, skipping log redo"

ER_IB_MSG_LOG_FILES_CREATED_BY_MEB_AND_READ_ONLY_MODE
  eng "Cannot restore from mysqlbackup, InnoDB running in read-only mode!"

ER_IB_MSG_LOG_FILES_CREATED_BY_MEB
  eng "The redo log file was created by mysqlbackup --apply-log at %s. The following crash recovery is part of a normal restore."

ER_IB_MSG_LOG_FILES_CREATED_BY_CLONE
  eng "Opening cloned database"

ER_IB_MSG_LOG_FORMAT_OLD
  eng "Redo log is from an earlier version, v%lu."

OBSOLETE_ER_IB_MSG_LOG_FORMAT_NOT_SUPPORTED
  eng "Redo log format v%lu not supported. Current supported format is v%lu."

ER_IB_MSG_RECOVERY_CHECKPOINT_FROM_BEFORE_CLEAN_SHUTDOWN
  eng "Are you sure you are using the right redo log files to start up the database? Log sequence number in the redo log files is %llu, less than the log sequence number in the first system tablespace file header, %llu."

ER_IB_MSG_RECOVERY_IS_NEEDED
  eng "The log sequence number %llu in the system tablespace does not match the log sequence number %llu in the redo log files!"

ER_IB_MSG_RECOVERY_IN_READ_ONLY
  eng "Can't initiate database recovery, running in read-only-mode."

ER_IB_MSG_737
  eng "We scanned the log up to %llu. A checkpoint was at %llu and the maximum LSN on a database page was %llu. It is possible that the database is now corrupt!"

ER_IB_MSG_738
  eng "Waiting for recv_writer to finish flushing of buffer pool"

ER_IB_MSG_739
  eng "Recovery parsing buffer extended to %zu."

ER_IB_MSG_740
  eng "Out of memory while resizing recovery parsing buffer."

ER_IB_MSG_741
  eng "%s"

ER_IB_MSG_742
  eng "%s"

ER_IB_MSG_743
  eng "%s"

ER_IB_MSG_744
  eng "%s"

ER_IB_MSG_745
  eng "%s"

ER_IB_MSG_746
  eng "%s"

ER_IB_MSG_747
  eng "%s"

ER_IB_MSG_748
  eng "%s"

ER_IB_MSG_749
  eng "%s"

ER_IB_MSG_750
  eng "%s"

ER_IB_MSG_751
  eng "%s"

ER_IB_MSG_752
  eng "%s"

ER_IB_MSG_753
  eng "%s"

ER_IB_MSG_754
  eng "%s"

ER_IB_MSG_755
  eng "%s"

ER_IB_MSG_756
  eng "%s"

ER_IB_MSG_757
  eng "%s"

ER_IB_MSG_758
  eng "%s"

ER_IB_MSG_759
  eng "%s"

ER_IB_MSG_760
  eng "%s"

ER_IB_MSG_761
  eng "%s"

ER_IB_MSG_762
  eng "%s"

ER_IB_MSG_763
  eng "%s"

ER_IB_MSG_764
  eng "%s"

ER_IB_MSG_765
  eng "%s"

ER_IB_MSG_766
  eng "%s"

ER_IB_MSG_767
  eng "%s"

ER_IB_MSG_768
  eng "%s"

ER_IB_MSG_769
  eng "%s"

ER_IB_MSG_770
  eng "%s"

ER_IB_MSG_771
  eng "%s"

ER_IB_MSG_772
  eng "%s"

ER_IB_MSG_773
  eng "%s"

ER_IB_MSG_774
  eng "%s"

ER_IB_MSG_775
  eng "%s"

ER_IB_MSG_776
  eng "%s"

ER_IB_MSG_777
  eng "%s"

ER_IB_MSG_778
  eng "%s"

ER_IB_MSG_779
  eng "%s"

ER_IB_MSG_780
  eng "%s"

ER_IB_MSG_781
  eng "%s"

ER_IB_MSG_782
  eng "%s"

ER_IB_MSG_783
  eng "%s"

ER_IB_MSG_784
  eng "%s"

ER_IB_MSG_785
  eng "%s"

ER_IB_MSG_786
  eng "%s"

ER_IB_MSG_787
  eng "%s"

ER_IB_MSG_788
  eng "%s"

ER_IB_MSG_789
  eng "%s"

ER_IB_MSG_790
  eng "%s"

ER_IB_MSG_791
  eng "%s"

ER_IB_MSG_792
  eng "%s"

ER_IB_MSG_793
  eng "%s"

ER_IB_MSG_794
  eng "%s"

ER_IB_MSG_795
  eng "%s"

ER_IB_MSG_796
  eng "%s"

ER_IB_MSG_797
  eng "%s"

ER_IB_MSG_798
  eng "%s"

ER_IB_MSG_799
  eng "%s"

ER_IB_MSG_800
  eng "%s"

ER_IB_MSG_801
  eng "%s"

ER_IB_MSG_802
  eng "%s"

ER_IB_MSG_803
  eng "%s"

ER_IB_MSG_804
  eng "%s"

ER_IB_MSG_805
  eng "%s"

ER_IB_MSG_806
  eng "%s"

ER_IB_MSG_807
  eng "%s"

ER_IB_MSG_808
  eng "%s"

ER_IB_MSG_809
  eng "%s"

ER_IB_MSG_810
  eng "%s"

ER_IB_MSG_811
  eng "%s"

ER_IB_MSG_812
  eng "%s"

ER_IB_MSG_813
  eng "%s"

ER_IB_MSG_814
  eng "%s"

ER_IB_MSG_815
  eng "%s"

ER_IB_MSG_816
  eng "%s"

ER_IB_MSG_817
  eng "%s"

ER_IB_MSG_818
  eng "%s"

ER_IB_MSG_819
  eng "%s"

ER_IB_MSG_820
  eng "%s"

ER_IB_MSG_821
  eng "%s"

ER_IB_MSG_822
  eng "%s"

ER_IB_MSG_823
  eng "%s"

ER_IB_MSG_824
  eng "%s"

ER_IB_MSG_825
  eng "%s"

ER_IB_MSG_826
  eng "%s"

ER_IB_MSG_827
  eng "%s"

ER_IB_MSG_828
  eng "%s"

ER_IB_MSG_829
  eng "%s"

ER_IB_MSG_830
  eng "%s"

ER_IB_MSG_831
  eng "%s"

ER_IB_MSG_832
  eng "%s"

ER_IB_MSG_833
  eng "%s"

ER_IB_MSG_834
  eng "%s"

ER_IB_MSG_835
  eng "%s"

ER_IB_MSG_836
  eng "%s"

ER_IB_MSG_837
  eng "%s"

ER_IB_MSG_838
  eng "%s"

ER_IB_MSG_839
  eng "%s"

ER_IB_MSG_840
  eng "%s"

ER_IB_MSG_841
  eng "%s"

ER_IB_MSG_842
  eng "%s"

ER_IB_MSG_CANT_ENCRYPT_REDO_LOG_DATA
  eng "Can't encrypt data of redo log"

ER_IB_MSG_844
  eng "%s"

ER_IB_MSG_845
  eng "%s"

ER_IB_MSG_846
  eng "%s"

ER_IB_MSG_847
  eng "%s"

ER_IB_MSG_848
  eng "%s"

ER_IB_MSG_849
  eng "%s"

ER_IB_MSG_850
  eng "%s"

ER_IB_MSG_851
  eng "%s"

ER_IB_MSG_852
  eng "%s"

ER_IB_MSG_853
  eng "%s"

ER_IB_MSG_854
  eng "%s"

ER_IB_MSG_855
  eng "%s"

ER_IB_MSG_856
  eng "%s"

ER_IB_MSG_857
  eng "%s"

ER_IB_MSG_858
  eng "%s"

ER_IB_MSG_859
  eng "%s"

ER_IB_MSG_860
  eng "%s"

ER_IB_MSG_861
  eng "%s"

ER_IB_MSG_862
  eng "%s"

ER_IB_MSG_863
  eng "%s"

ER_IB_MSG_864
  eng "%s"

ER_IB_MSG_865
  eng "%s"

ER_IB_MSG_866
  eng "%s"

ER_IB_MSG_867
  eng "%s"

ER_IB_MSG_868
  eng "%s"

ER_IB_MSG_869
  eng "%s"

ER_IB_MSG_870
  eng "%s"

ER_IB_MSG_871
  eng "%s"

ER_IB_MSG_872
  eng "%s"

ER_IB_MSG_873
  eng "%s"

ER_IB_MSG_874
  eng "%s"

ER_IB_MSG_875
  eng "%s"

ER_IB_MSG_876
  eng "%s"

ER_IB_MSG_877
  eng "%s"

ER_IB_MSG_878
  eng "%s"

ER_IB_MSG_879
  eng "%s"

ER_IB_MSG_880
  eng "%s"

ER_IB_MSG_881
  eng "%s"

ER_IB_MSG_882
  eng "%s"

ER_IB_MSG_883
  eng "%s"

ER_IB_MSG_884
  eng "%s"

ER_IB_MSG_885
  eng "%s"

ER_IB_MSG_886
  eng "%s"

ER_IB_MSG_887
  eng "%s"

ER_IB_MSG_888
  eng "%s"

ER_IB_MSG_889
  eng "%s"

ER_IB_MSG_890
  eng "%s"

ER_IB_MSG_891
  eng "%s"

ER_IB_MSG_892
  eng "%s"

ER_IB_MSG_893
  eng "%s"

ER_IB_MSG_894
  eng "%s"

ER_IB_MSG_895
  eng "%s"

ER_IB_MSG_896
  eng "%s"

ER_IB_MSG_897
  eng "%s"

ER_IB_MSG_898
  eng "%s"

ER_IB_MSG_899
  eng "%s"

ER_IB_MSG_900
  eng "%s"

ER_IB_MSG_901
  eng "%s"

ER_IB_MSG_902
  eng "%s"

ER_IB_MSG_903
  eng "%s"

ER_IB_MSG_904
  eng "%s"

ER_IB_MSG_905
  eng "%s"

ER_IB_MSG_906
  eng "%s"

ER_IB_MSG_907
  eng "%s"

ER_IB_MSG_908
  eng "%s"

ER_IB_MSG_909
  eng "%s"

ER_IB_MSG_910
  eng "%s"

ER_IB_MSG_911
  eng "%s"

ER_IB_MSG_912
  eng "%s"

ER_IB_MSG_913
  eng "%s"

ER_IB_MSG_914
  eng "%s"

ER_IB_MSG_915
  eng "%s"

ER_IB_MSG_916
  eng "%s"

ER_IB_MSG_917
  eng "%s"

ER_IB_MSG_918
  eng "%s"

ER_IB_MSG_919
  eng "%s"

ER_IB_MSG_920
  eng "%s"

ER_IB_MSG_921
  eng "%s"

ER_IB_MSG_922
  eng "%s"

ER_IB_MSG_923
  eng "%s"

ER_IB_MSG_924
  eng "%s"

ER_IB_MSG_925
  eng "%s"

ER_IB_MSG_926
  eng "%s"

ER_IB_MSG_927
  eng "%s"

ER_IB_MSG_928
  eng "%s"

ER_IB_MSG_929
  eng "%s"

ER_IB_MSG_930
  eng "%s"

ER_IB_MSG_931
  eng "%s"

ER_IB_MSG_932
  eng "%s"

ER_IB_MSG_933
  eng "%s"

ER_IB_MSG_934
  eng "%s"

ER_IB_MSG_935
  eng "%s"

ER_IB_MSG_936
  eng "%s"

ER_IB_MSG_937
  eng "%s"

ER_IB_MSG_938
  eng "%s"

ER_IB_MSG_939
  eng "%s"

ER_IB_MSG_940
  eng "%s"

ER_IB_MSG_941
  eng "%s"

ER_IB_MSG_942
  eng "%s"

ER_IB_MSG_943
  eng "%s"

ER_IB_MSG_944
  eng "%s"

ER_IB_MSG_945
  eng "%s"

ER_IB_MSG_946
  eng "%s"

ER_IB_MSG_947
  eng "%s"

ER_IB_MSG_948
  eng "%s"

ER_IB_MSG_949
  eng "%s"

ER_IB_MSG_950
  eng "%s"

ER_IB_MSG_951
  eng "%s"

ER_IB_MSG_952
  eng "%s"

ER_IB_MSG_953
  eng "%s"

ER_IB_MSG_954
  eng "%s"

ER_IB_MSG_955
  eng "%s"

ER_IB_MSG_956
  eng "%s"

ER_IB_MSG_957
  eng "%s"

ER_IB_MSG_958
  eng "%s"

ER_IB_MSG_959
  eng "%s"

ER_IB_MSG_960
  eng "%s"

ER_IB_MSG_961
  eng "%s"

ER_IB_MSG_962
  eng "%s"

ER_IB_MSG_963
  eng "%s"

ER_IB_MSG_964
  eng "%s"

ER_IB_MSG_965
  eng "%s"

ER_IB_MSG_966
  eng "%s"

ER_IB_MSG_967
  eng "%s"

ER_IB_MSG_968
  eng "%s"

ER_IB_MSG_969
  eng "%s"

ER_IB_MSG_970
  eng "%s"

ER_IB_MSG_971
  eng "%s"

ER_IB_MSG_972
  eng "%s"

ER_IB_MSG_973
  eng "%s"

ER_IB_MSG_974
  eng "%s"

ER_IB_MSG_975
  eng "%s"

ER_IB_MSG_976
  eng "%s"

ER_IB_MSG_977
  eng "%s"

ER_IB_MSG_978
  eng "%s"

ER_IB_MSG_979
  eng "%s"

ER_IB_MSG_980
  eng "%s"

ER_IB_MSG_981
  eng "%s"

ER_IB_MSG_982
  eng "%s"

ER_IB_MSG_983
  eng "%s"

ER_IB_MSG_984
  eng "%s"

ER_IB_MSG_985
  eng "%s"

ER_IB_MSG_986
  eng "%s"

ER_IB_MSG_987
  eng "%s"

ER_IB_MSG_988
  eng "%s"

ER_IB_MSG_989
  eng "%s"

ER_IB_MSG_990
  eng "%s"

ER_IB_MSG_991
  eng "%s"

ER_IB_MSG_992
  eng "%s"

ER_IB_MSG_993
  eng "%s"

ER_IB_MSG_994
  eng "%s"

ER_IB_MSG_995
  eng "%s"

ER_IB_MSG_996
  eng "%s"

ER_IB_MSG_997
  eng "%s"

ER_IB_MSG_998
  eng "%s"

ER_IB_MSG_999
  eng "%s"

ER_IB_MSG_1000
  eng "%s"

ER_IB_MSG_1001
  eng "%s"

ER_IB_MSG_1002
  eng "%s"

ER_IB_MSG_1003
  eng "%s"

ER_IB_MSG_1004
  eng "%s"

ER_IB_MSG_1005
  eng "%s"

ER_IB_MSG_1006
  eng "%s"

ER_IB_MSG_1007
  eng "%s"

ER_IB_MSG_1008
  eng "%s"

ER_IB_MSG_1009
  eng "%s"

ER_IB_MSG_1010
  eng "%s"

ER_IB_MSG_1011
  eng "%s"

ER_IB_MSG_1012
  eng "%s"

ER_IB_MSG_1013
  eng "%s"

ER_IB_MSG_1014
  eng "%s"

ER_IB_MSG_1015
  eng "%s"

ER_IB_MSG_1016
  eng "%s"

ER_IB_MSG_1017
  eng "%s"

ER_IB_MSG_1018
  eng "%s"

ER_IB_MSG_1019
  eng "%s"

ER_IB_MSG_1020
  eng "%s"

ER_IB_MSG_1021
  eng "%s"

ER_IB_MSG_1022
  eng "%s"

ER_IB_MSG_1023
  eng "%s"

ER_IB_MSG_1024
  eng "%s"

ER_IB_MSG_1025
  eng "%s"

ER_IB_MSG_1026
  eng "%s"

ER_IB_MSG_1027
  eng "%s"

ER_IB_MSG_1028
  eng "%s"

ER_IB_MSG_1029
  eng "%s"

ER_IB_MSG_1030
  eng "%s"

ER_IB_MSG_1031
  eng "%s"

ER_IB_MSG_1032
  eng "%s"

ER_IB_MSG_1033
  eng "%s"

ER_IB_MSG_1034
  eng "%s"

ER_IB_MSG_1035
  eng "%s"

ER_IB_MSG_1036
  eng "%s"

ER_IB_MSG_1037
  eng "%s"

ER_IB_MSG_1038
  eng "%s"

ER_IB_MSG_1039
  eng "%s"

ER_IB_MSG_1040
  eng "%s"

ER_IB_MSG_1041
  eng "%s"

ER_IB_MSG_1042
  eng "%s"

ER_IB_MSG_1043
  eng "%s"

ER_IB_MSG_1044
  eng "%s"

ER_IB_MSG_1045
  eng "%s"

ER_IB_MSG_1046
  eng "Old log sequence number %llu was greater than the new log sequence number %llu. Please submit a bug report to http://bugs.mysql.com"

ER_IB_MSG_1047
  eng "Semaphore wait has lasted > %llu seconds. We intentionally crash the server because it appears to be hung."

ER_IB_MSG_1048
  eng "Waiting for %llu table(s) to be dropped"

ER_IB_MSG_1049
  eng "Waiting for change buffer merge to complete number of bytes of change buffer just merged: %llu"

OBSOLETE_ER_IB_MSG_1050
  eng "Can't set undo tablespace(s) to be encrypted since --innodb_undo_tablespaces=0."

ER_IB_MSG_1051
  eng "Can't set undo tablespace(s) to be encrypted in read-only-mode."

ER_IB_MSG_1052
  eng "Can't set undo tablespace '%s' to be encrypted."

ER_IB_MSG_1053
  eng "Can't set undo tablespace '%s' to be encrypted. Failed to write header page."

ER_IB_MSG_1054
  eng "Can't set undo tablespace '%s' to be encrypted. Error %d - %s"

ER_IB_MSG_1055
  eng "Encryption is enabled for undo tablespace '%s'."

ER_IB_MSG_1056
  eng "Can't rotate encryption on undo tablespace '%s'."

ER_IB_MSG_1057
  eng "Encryption is enabled for undo tablespace '%s'."

ER_IB_MSG_1058
  eng "os_file_get_status() failed on '%s'. Can't determine file permissions."

ER_IB_MSG_1059
  eng "%s can't be opened in %s mode."

ER_IB_MSG_1060
  eng "'%s' not a regular file."

ER_IB_MSG_LOG_FILE_OS_CREATE_FAILED
  eng "Cannot create %s"

ER_IB_MSG_FILE_RESIZE
  eng "Setting file %s size to %llu MB. Progress : %u%%"

ER_IB_MSG_LOG_FILE_RESIZE_FAILED
  eng "Cannot resize redo log file %s to %llu MB (%s)"

ER_IB_MSG_LOG_FILES_CREATE_AND_READ_ONLY_MODE
  eng "Cannot create redo log files in read-only mode (--innodb-read-only)."

ER_IB_MSG_1065
  eng "Redo log encryption is enabled, but the keyring is not loaded."

ER_IB_MSG_LOG_FILE_PREPARE_ON_CREATE_FAILED
  eng "Failed to create redo log file %s (error: %d) for start LSN %llu"

OBSOLETE_ER_IB_MSG_1067
  eng "Renaming log file %s to %s"

ER_IB_MSG_LOG_FILES_INITIALIZED
  eng "New redo log files created, LSN=%llu"

ER_IB_MSG_LOG_FILE_OPEN_FAILED
  eng "Unable to open '%s' (error: %d)."

ER_IB_MSG_1070
  eng "Cannot create construction log file '%s' for undo tablespace '%s'."

ER_IB_MSG_1071
  eng "Creating UNDO Tablespace %s"

ER_IB_MSG_1072
  eng "Setting file %s size to %llu MB"

ER_IB_MSG_1073
  eng "Physically writing the file full"

ER_IB_MSG_1074
  eng "Error in creating %s: probably out of disk space"

ER_IB_MSG_1075
  eng "Can't set encryption metadata for space %s"

ER_IB_MSG_1076
  eng "Cannot read first page of '%s' - %s"

ER_IB_MSG_1077
  eng "Undo tablespace number %lu was being truncated when mysqld quit."

ER_IB_MSG_1078
  eng "Cannot recover a truncated undo tablespace in read-only mode"

ER_IB_MSG_1079
  eng "Reconstructing undo tablespace number %lu."

ER_IB_MSG_1080
  eng "Cannot create %s because %s already uses Space ID=%lu! Did you change innodb_undo_directory?"

ER_IB_MSG_1081
  eng "UNDO tablespace %s must be %s"

ER_IB_MSG_1082
  eng "Error creating file for %s"

ER_IB_MSG_1083
  eng "Error reading encryption for %s"

ER_IB_MSG_CANNOT_OPEN_57_UNDO
  eng "Unable to open undo tablespace number %lu"

ER_IB_MSG_1085
  eng "Opened %llu existing undo tablespaces."

ER_IB_MSG_1086
  eng "Cannot create undo tablespaces since innodb_%s has been set. Using %llu existing undo tablespaces."

ER_IB_MSG_1087
  eng "Cannot continue InnoDB startup in %s mode because there are no existing undo tablespaces found."

ER_IB_MSG_1088
  eng "Could not create undo tablespace '%s'."

ER_IB_MSG_1089
  eng "Error %d - %s - opening newly created undo tablespace '%s'."

ER_IB_MSG_1090
  eng "Created %llu undo tablespaces."

ER_IB_MSG_1091
  eng "Unable to create encrypted undo tablespace number %lu. please check if the keyring is initialized correctly"

ER_IB_MSG_1092
  eng "Encryption is enabled for undo tablespace number %lu."

ER_IB_MSG_1093
  eng "Unable to initialize the header page in undo tablespace number %lu."

ER_IB_MSG_1094
  eng "Cannot delete old undo tablespaces because they contain undo logs for XA PREPARED transactions."

ER_IB_MSG_1095
  eng "Upgrading %zu existing undo tablespaces that were tracked in the system tablespace to %lu new independent undo tablespaces."

ER_IB_MSG_1096
  eng "Deleting %llu new independent undo tablespaces that we just created."

ER_IB_MSG_1097
  eng "Waiting for purge to start"

ER_IB_MSG_1098
  eng "Creating shared tablespace for temporary tables"

ER_IB_MSG_1099
  eng "The %s data file must be writable!"

ER_IB_MSG_1100
  eng "Could not create the shared %s."

ER_IB_MSG_1101
  eng "Unable to create the shared %s."

ER_IB_MSG_1102
  eng "The %s data file cannot be re-opened after check_file_spec() succeeded!"

ER_IB_MSG_1103
  eng "%d threads created by InnoDB had not exited at shutdown!"

ER_IB_MSG_1104
  eng "InnoDB Database creation was aborted %swith error %s. You may need to delete the ibdata1 file before trying to start up again."

ER_IB_MSG_1105
  eng "Plugin initialization aborted %swith error %s."

ER_IB_MSG_BUF_PENDING_IO
  eng "Waiting for %zu buffer page I/Os to complete."

ER_IB_MSG_1107
  eng "PUNCH HOLE support available"

ER_IB_MSG_1108
  eng "PUNCH HOLE support not available"

ER_IB_MSG_1109
  eng "Size of InnoDB's ulint is %zu but size of void* is %zu. The sizes should be the same so that on a 64-bit platforms you can allocate more than 4 GB of memory."

ER_IB_MSG_1110
  eng "Database upgrade cannot be accomplished in read-only mode."

ER_IB_MSG_1111
  eng "Database upgrade cannot be accomplished with innodb_force_recovery > 0"

ER_IB_MSG_1112
  eng "%s"

ER_IB_MSG_1113
  eng "%s"

ER_IB_MSG_1114
  eng "%s"

ER_IB_MSG_1115
  eng "%s"

ER_IB_MSG_1116
  eng "%s"

ER_IB_MSG_1117
  eng "%s"

OBSOLETE_ER_IB_MSG_1118
  eng "%s"

ER_IB_MSG_1119
  eng "%s"

ER_IB_MSG_1120
  eng "%s"

ER_IB_MSG_1121
  eng "%s"

ER_IB_MSG_1122
  eng "MySQL was built without a memory barrier capability on this architecture, which might allow a mutex/rw_lock violation under high thread concurrency. This may cause a hang."

ER_IB_MSG_1123
  eng "Compressed tables use zlib %s"

ER_IB_MSG_1124
  eng "%s"

ER_IB_MSG_1125
  eng "Startup called second time during the process lifetime. In the MySQL Embedded Server Library you cannot call server_init() more than once during the process lifetime."

ER_IB_MSG_1126
  eng "%s"

ER_IB_MSG_1127
  eng "Unable to create monitor file %s: %s"

ER_IB_MSG_1128
  eng "Disabling background log and ibuf IO write threads."

ER_IB_MSG_1129
  eng "Cannot initialize AIO sub-system"

ER_IB_MSG_1130
  eng "Initializing buffer pool, total size = %lf%c, instances = %lu, chunk size =%lf%c "

ER_IB_MSG_1131
  eng "Cannot allocate memory for the buffer pool"

ER_IB_MSG_1132
  eng "Completed initialization of buffer pool"

ER_IB_MSG_1133
  eng "Small buffer pool size (%lluM), the flst_validate() debug function can cause a deadlock if the buffer pool fills up."

ER_IB_MSG_1134
  eng "Could not open or create the system tablespace. If you tried to add new data files to the system tablespace, and it failed here, you should now edit innodb_data_file_path in my.cnf back to what it was, and remove the new ibdata files InnoDB created in this failed attempt. InnoDB only wrote those files full of zeros, but did not yet use them in any way. But be careful: do not remove old data files which contain your precious data!"

ER_IB_MSG_DATA_DIRECTORY_NOT_INITIALIZED_OR_CORRUPTED
  eng "Cannot create redo log files because data files are corrupt or the database was not shut down cleanly after creating the data files."

ER_IB_MSG_LOG_FILES_INVALID_SET
  eng "Only one redo log file found"

ER_IB_MSG_LOG_FILE_SIZE_INVALID
  eng "The redo log file %s size %llu is not a multiple of innodb_page_size"

ER_IB_MSG_LOG_FILES_DIFFERENT_SIZES
  eng "The redo log file %s is of different size %llu bytes than other log files %llu bytes!"

ER_IB_MSG_1139
  eng "Use --innodb-directories to find the tablespace files. If that fails then use --innodb-force-recovery=1 to ignore this and to permanently lose all changes to the missing tablespace(s)"

ER_IB_MSG_RECOVERY_CORRUPT
  eng "The redo log file may have been corrupt and it is possible that the log scan or parsing did not proceed far enough in recovery. Please run CHECK TABLE on your InnoDB tables to check that they are ok! It may be safest to recover your InnoDB database from a backup!"

OBSOLETE_ER_IB_MSG_LOG_FILES_RESIZE_ON_START_IN_READ_ONLY_MODE
  eng "Cannot resize redo log files in read-only mode. Provide --innodb_redo_log_capacity >= %lluMB or start without --innodb-read-only."

ER_IB_MSG_1142
  eng "Cannot open DD tablespace."

ER_IB_MSG_LOG_FILES_REWRITING
  eng "Starting to delete and rewrite redo log files."

ER_IB_MSG_1144
  eng "Undo from 5.7 found. It will be purged"

ER_IB_MSG_1145
  eng "%s"

ER_IB_MSG_1146
  eng "%s"

ER_IB_MSG_1147
  eng "Tablespace size stored in header is %lu pages, but the sum of data file sizes is %lu pages"

ER_IB_MSG_1148
  eng "Cannot start InnoDB. The tail of the system tablespace is missing. Have you edited innodb_data_file_path in my.cnf in an inappropriate way, removing ibdata files from there? You can set innodb_force_recovery=1 in my.cnf to force a startup if you are trying to recover a badly corrupt database."

ER_IB_MSG_1149
  eng "Tablespace size stored in header is %lu pages, but the sum of data file sizes is only %lu pages"

ER_IB_MSG_1150
  eng "Cannot start InnoDB. The tail of the system tablespace is missing. Have you edited innodb_data_file_path in my.cnf in an InnoDB: inappropriate way, removing ibdata files from there? You can set innodb_force_recovery=1 in my.cnf to force InnoDB: a startup if you are trying to recover a badly corrupt database."

ER_IB_MSG_1151
  eng "%s started; log sequence number %llu"

ER_IB_MSG_1152
  eng "Waiting for purge to complete"

OBSOLETE_ER_IB_MSG_1153
  eng "Waiting for dict_stats_thread to exit"

ER_IB_MSG_1154
  eng "Query counter shows %lld queries still inside InnoDB at shutdown"

ER_IB_MSG_1155
  eng "Shutdown completed; log sequence number %llu"

ER_IB_MSG_1156
  eng "Cannot continue operation."

ER_IB_MSG_1157
  eng "%s"

ER_IB_MSG_1158
  eng "%s"

ER_IB_MSG_1159
  eng "%s"

ER_IB_MSG_1160
  eng "%s"

ER_IB_MSG_1161
  eng "%s"

ER_IB_MSG_1162
  eng "%s"

ER_IB_MSG_1163
  eng "%s"

ER_IB_MSG_1164
  eng "%s"

ER_IB_MSG_1165
  eng "%s"

ER_IB_MSG_UNDO_TRUNCATE_FAIL_TO_READ_LOG_FILE
  eng "Unable to read the existing undo truncate log file '%s'. The error is %s"

ER_IB_MSG_UNDO_MARKED_FOR_TRUNCATE
  eng "Undo tablespace %s is marked for truncate"

OBSOLETE_ER_IB_MSG_UNDO_INJECT_BEFORE_MDL
  eng "%s"

ER_IB_MSG_UNDO_TRUNCATE_START
  eng "Truncating UNDO tablespace %s"

OBSOLETE_ER_IB_MSG_UNDO_INJECT_BEFORE_DDL_LOG_START
  eng "%s"

ER_IB_MSG_UNDO_TRUNCATE_DELAY_BY_LOG_CREATE
  eng "Cannot create truncate log for undo tablespace '%s'."

OBSOLETE_ER_IB_MSG_UNDO_INJECT_BEFORE_TRUNCATE
  eng "%s"

ER_IB_MSG_UNDO_TRUNCATE_DELAY_BY_FAILURE
  eng "Failed to truncate undo tablespace '%s'."

OBSOLETE_ER_IB_MSG_UNDO_INJECT_BEFORE_STATE_UPDATE
  eng "%s"

ER_IB_MSG_UNDO_TRUNCATE_COMPLETE
  eng "Completed truncate of undo tablespace %s."

OBSOLETE_ER_IB_MSG_UNDO_INJECT_TRUNCATE_DONE
  eng "%s"

ER_IB_MSG_1177
  eng "%s"

ER_IB_MSG_1178
  eng "%s"

ER_IB_MSG_1179
  eng "%s"

ER_IB_MSG_1180
  eng "%s"

ER_IB_MSG_1181
  eng "%s"

ER_IB_MSG_1182
  eng "%s"

ER_IB_MSG_1183
  eng "%s"

ER_IB_MSG_1184
  eng "%s"

ER_IB_MSG_1185
  eng "%s"

ER_IB_MSG_1186
  eng "%s"

ER_IB_MSG_1187
  eng "%s"

ER_IB_MSG_1188
  eng "%s"

ER_IB_MSG_1189
  eng "%s"

ER_IB_MSG_TRX_RECOVERY_ROLLBACK_COMPLETED
  eng "Rollback of non-prepared transactions completed"

ER_IB_MSG_1191
  eng "%s"

ER_IB_MSG_1192
  eng "%s"

ER_IB_MSG_1193
  eng "%s"

ER_IB_MSG_1194
  eng "%s"

ER_IB_MSG_1195
  eng "%s"

ER_IB_MSG_1196
  eng "%s"

ER_IB_MSG_1197
  eng "%s"

ER_IB_MSG_1198
  eng "%s"

ER_IB_MSG_1199
  eng "%s"

ER_IB_MSG_1200
  eng "%s"

ER_IB_MSG_1201
  eng "%s"

ER_IB_MSG_1202
  eng "%s"

ER_IB_MSG_1203
  eng "%s"

ER_IB_MSG_1204
  eng "%s"

ER_IB_MSG_1205
  eng "%s"

ER_IB_MSG_1206
  eng "%s"

ER_IB_MSG_1207
  eng "%s"

ER_IB_MSG_1208
  eng "%s"

ER_IB_MSG_1209
  eng "%s"

ER_IB_MSG_1210
  eng "%s"

ER_IB_MSG_1211
  eng "Blocked High Priority Transaction (ID %llu, Thread ID %s) killed the blocking transaction (ID %llu - %s) by rolling it back."

ER_IB_MSG_1212
  eng "%s"

ER_IB_MSG_1213
  eng "gettimeofday() failed: %s"

ER_IB_MSG_1214
  eng "Can't create UNDO tablespace %s %s"

ER_IB_MSG_1215
  eng "%s"

ER_IB_MSG_LOG_FILES_RESIZE_ON_START
  eng "Resizing redo log from %lluM to %lluM (LSN=%llu) synchronously. If this takes too long, consider starting the server with large --innodb_redo_log_capacity, and resizing the redo log online using SET."

ER_IB_MSG_1217
  eng "%s"

ER_IB_MSG_1218
  eng "%s"

ER_IB_MSG_1219
  eng "%s"

ER_IB_MSG_1220
  eng "%s"

ER_IB_MSG_1221
  eng "%s"

ER_IB_MSG_1222
  eng "%s"

ER_IB_MSG_1223
  eng "%s"

ER_IB_MSG_1224
  eng "%s"

ER_IB_MSG_1225
  eng "%s"

ER_IB_MSG_1226
  eng "%s"

ER_IB_MSG_1227
  eng "%s"

ER_IB_MSG_1228
  eng "%s"

ER_IB_MSG_1229
  eng "%s"

OBSOLETE_ER_IB_MSG_1230
  eng "%s"

ER_IB_MSG_1231
  eng "%s"

OBSOLETE_ER_IB_MSG_1232
  eng "%s"

ER_IB_MSG_1233
  eng "%s"

ER_IB_MSG_LOG_WRITER_OUT_OF_SPACE
  eng "Out of space in the redo log. Checkpoint LSN: %llu. Consider increasing innodb_redo_log_capacity."

ER_IB_MSG_1235
  eng "%s"

ER_IB_MSG_LOG_WRITER_ABORTS_LOG_ARCHIVER
  eng "Log writer waited too long for redo-archiver to advance (1 second). There are unarchived: %llu bytes. Archiver LSN: %llu. Aborted the redo-archiver. Consider increasing innodb_redo_log_capacity."

ER_IB_MSG_LOG_WRITER_WAITING_FOR_ARCHIVER
  eng "Log writer is waiting for redo-archiver to catch up unarchived: %llu bytes. Archiver LSN: %llu. Consider increasing innodb_redo_log_capacity."

ER_IB_MSG_1238
  eng "%s"

ER_IB_MSG_1239
  eng "%s"

OBSOLETE_ER_IB_MSG_1240
  eng "%s"

ER_IB_MSG_1241
  eng "%s"

ER_IB_MSG_LOG_FILES_CANNOT_ENCRYPT_IN_READ_ONLY
  eng "Can't set redo log files to be encrypted in read-only mode."

ER_IB_MSG_LOG_FILES_ENCRYPTION_INIT_FAILED
  eng "Can't set redo log files to be encrypted."

OBSOLETE_ER_IB_MSG_1244
  eng "Can't set redo log tablespace to be encrypted."

ER_IB_MSG_1245
  eng "Redo log encryption is enabled."

ER_IB_MSG_1246
  eng "Waiting for archiver to finish archiving page and log"

ER_IB_MSG_1247
  eng "Starting shutdown..."

ER_IB_MSG_1248
  eng "Waiting for %s to exit."

ER_IB_MSG_1249
  eng "Waiting for rollback of %zu recovered transactions, before shutdown."

ER_IB_MSG_1250
  eng "Waiting for master thread to be suspended."

ER_IB_MSG_1251
  eng "Waiting for page_cleaner to finish flushing of buffer pool."

ER_IB_MSG_BUF_PENDING_IO_ON_SHUTDOWN
  eng "Shutdown is waiting for %zu buffer page I/Os to complete."

ER_IB_MSG_1253
  eng "MySQL has requested a very fast shutdown without flushing the InnoDB buffer pool to data files. At the next mysqld startup InnoDB will do a crash recovery!"

OBSOLETE_ER_IB_MSG_1254
  eng "%s"

ER_IB_MSG_1255
  eng "%s"

ER_IB_MSG_1256
  eng "%s"

ER_IB_MSG_1257
  eng "%s"

ER_IB_MSG_1258
  eng "%s"

ER_IB_MSG_1259
  eng "%s"

ER_IB_MSG_1260
  eng "%s"

ER_IB_MSG_1261
  eng "%s"

ER_IB_MSG_1262
  eng "%s"

ER_IB_MSG_1263
  eng "%s"

ER_IB_MSG_LOG_FILE_HEADER_INVALID_CHECKSUM
  eng "Invalid redo log header checksum."

ER_IB_MSG_LOG_FORMAT_BEFORE_5_7_9
  eng "Unsupported redo log format (v%lu). The redo log was created before MySQL 5.7.9"

ER_IB_MSG_1266
  eng "%s"

ER_IB_MSG_LOG_PARAMS_CONCURRENCY_MARGIN_UNSAFE
  eng "Cannot continue operation. The innodb_redo_log_capacity=%lluM is too small for the innodb_thread_concurrency=%lu. The capacity of redo should be >= %lluM. To get mysqld running, set innodb_thread_concurrency to a smaller value or increase innodb_redo_log_capacity. %s"

ER_IB_MSG_1268
  eng "%s"

ER_IB_MSG_1269
  eng "%s"

ER_IB_MSG_THREAD_CONCURRENCY_CHANGED
  eng "User has set innodb_thread_concurrency to %lu."

ER_RPL_REPLICA_SQL_THREAD_STOP_CMD_EXEC_TIMEOUT
  eng "STOP REPLICA command execution is incomplete: Replica SQL thread got the stop signal, thread is busy, SQL thread will stop once the current task is complete."

ER_RPL_REPLICA_IO_THREAD_STOP_CMD_EXEC_TIMEOUT
  eng "STOP REPLICA command execution is incomplete: Replica IO thread got the stop signal, thread is busy, IO thread will stop once the current task is complete."

ER_RPL_GTID_UNSAFE_STMT_ON_NON_TRANS_TABLE
  eng "Statement violates GTID consistency: Updates to non-transactional tables can only be done in either autocommitted statements or single-statement transactions, and never in the same statement as updates to transactional tables."

ER_RPL_GTID_UNSAFE_STMT_CREATE_SELECT
  eng "Statement violates GTID consistency: CREATE TABLE ... SELECT."

OBSOLETE_ER_RPL_GTID_UNSAFE_STMT_ON_TEMPORARY_TABLE
  eng "Statement violates GTID consistency: CREATE TEMPORARY TABLE and DROP TEMPORARY TABLE can only be executed outside transactional context.  These statements are also not allowed in a function or trigger because functions and triggers are also considered to be multi-statement transactions."

ER_BINLOG_ROW_VALUE_OPTION_IGNORED
  eng "When %.192s, the option binlog_row_value_options=%.192s will be ignored and updates will be written in full format to binary log."

ER_BINLOG_USE_V1_ROW_EVENTS_IGNORED
  eng "When %.192s, the option log_bin_use_v1_row_events=1 will be ignored and row events will be written in new format to binary log."

ER_BINLOG_ROW_VALUE_OPTION_USED_ONLY_FOR_AFTER_IMAGES
  eng "When %.192s, the option binlog_row_value_options=%.192s will be used only for the after-image. Full values will be written in the before-image, so the saving in disk space due to binlog_row_value_options is limited to less than 50%%."

ER_CONNECTION_ABORTED
  eng "Aborted connection %u to db: '%-.192s' user: '%-.48s' host: '%-.255s' (%-.64s)."

ER_NORMAL_SERVER_SHUTDOWN
  eng "%s: Normal shutdown."

ER_KEYRING_MIGRATE_FAILED
  eng "Can not perform keyring migration : %s."

ER_GRP_RPL_LOWER_CASE_TABLE_NAMES_DIFF_FROM_GRP
  eng "The member is configured with a lower_case_table_names option value '%u' different from the group '%u'. The member will now exit the group. If there is existing data on member, it may be incompatible with group if it was created with a lower_case_table_names value different from the group."

ER_OOM_SAVE_GTIDS
  eng "An out-of-memory error occurred while saving the set of GTIDs from the last binary log into the mysql.gtid_executed table"

ER_LCTN_NOT_FOUND
  eng "The lower_case_table_names setting for the data dictionary was not found. Starting the server using lower_case_table_names = '%u'."

OBSOLETE_ER_REGEXP_INVALID_CAPTURE_GROUP_NAME
  eng "A capture group has an invalid name."

ER_COMPONENT_FILTER_WRONG_VALUE
  eng "Variable '%-.64s' can't be set to the value of '%-.200s'"

ER_XPLUGIN_FAILED_TO_STOP_SERVICES
  eng "Stopping services failed with error \"%s\""

ER_INCONSISTENT_ERROR
  eng "Query caused different errors on source and replica. Error on source: message (format)='%s' error code=%d; Error on replica:actual message='%s', error code=%d. Default database:'%s'. Query:'%s'"

ER_SERVER_SOURCE_FATAL_ERROR_READING_BINLOG
  eng "Got fatal error %d from source when reading data from binary log: '%-.512s'"

ER_NETWORK_READ_EVENT_CHECKSUM_FAILURE
  eng "Replication event checksum verification failed while reading from network."

ER_REPLICA_CREATE_EVENT_FAILURE
  eng "Failed to create %s"

ER_REPLICA_FATAL_ERROR
  eng "Fatal error: %s"

ER_REPLICA_HEARTBEAT_FAILURE
  eng "Unexpected source's heartbeat data: %s"

ER_REPLICA_INCIDENT
  eng "The incident %s occurred on the source. Message: %s"

ER_REPLICA_SOURCE_COM_FAILURE
  eng "Source command %s failed: %s"

ER_REPLICA_RELAY_LOG_READ_FAILURE
  eng "Relay log read failure: %s"

ER_REPLICA_RELAY_LOG_WRITE_FAILURE
  eng "Relay log write failure: %s"

ER_SERVER_REPLICA_CM_INIT_REPOSITORY
  eng "Replica failed to initialize connection metadata structure from the repository"

ER_SERVER_REPLICA_AM_INIT_REPOSITORY
  eng "Replica failed to initialize applier metadata structure from the repository"

ER_SERVER_NET_PACKET_TOO_LARGE
  eng "Got a packet bigger than 'max_allowed_packet' bytes"

ER_SERVER_NO_SYSTEM_TABLE_ACCESS
  eng "Access to %.64s '%.64s.%.64s' is rejected."

OBSOLETE_ER_SERVER_UNKNOWN_ERROR
  eng "Unknown error"

ER_SERVER_UNKNOWN_SYSTEM_VARIABLE
  eng "Unknown system variable '%-.64s'"

ER_SERVER_NO_SESSION_TO_SEND_TO
  eng "A message intended for a client cannot be sent there as no client-session is attached. Therefore, we're sending the information to the error-log instead: MY-%06d - %s"

ER_SERVER_NEW_ABORTING_CONNECTION 08S01
  eng "Aborted connection %u to db: '%-.192s' user: '%-.48s' host: '%-.255s' (%-.64s; diagnostics area: MY-%06d - %-.64s)"

ER_SERVER_OUT_OF_SORTMEMORY
  eng "Out of sort memory, consider increasing server sort buffer size!"

ER_SERVER_RECORD_FILE_FULL
  eng "The table '%-.192s' is full!"

ER_SERVER_DISK_FULL_NOWAIT
  eng "Create table/tablespace '%-.192s' failed, as disk is full."

ER_SERVER_HANDLER_ERROR
  eng "Handler reported error %d - %s"

ER_SERVER_NOT_FORM_FILE
  eng "Incorrect information in file: '%-.200s'"

ER_SERVER_CANT_OPEN_FILE
  eng "Can't open file: '%-.200s' (OS errno: %d - %s)"

ER_SERVER_FILE_NOT_FOUND
  eng "Can't find file: '%-.200s' (OS errno: %d - %s)"

ER_SERVER_FILE_USED
  eng "'%-.192s' is locked against change (OS errno: %d - %s)"

ER_SERVER_CANNOT_LOAD_FROM_TABLE_V2
  eng "Cannot load from %s.%s. The table is probably corrupted!"

ER_ERROR_INFO_FROM_DA
  eng "Error in diagnostics area: MY-%06d - %s"

ER_SERVER_TABLE_CHECK_FAILED
  eng "Incorrect definition of table %s.%s: expected column '%s' at position %d, found '%s'."

ER_SERVER_COL_COUNT_DOESNT_MATCH_PLEASE_UPDATE_V2
  eng "The column count of %s.%s is wrong. Expected %d, found %d. Created with MySQL %d, now running %d. Please perform the MySQL upgrade procedure."

ER_SERVER_COL_COUNT_DOESNT_MATCH_CORRUPTED_V2
  eng "Column count of %s.%s is wrong. Expected %d, found %d. The table is probably corrupted"

ER_SERVER_ACL_TABLE_ERROR
  eng ""

ER_SERVER_REPLICA_INIT_QUERY_FAILED
  eng "Replica SQL thread aborted. Can't execute init_replica query, MY-%06d - '%s'"

ER_SERVER_REPLICA_CONVERSION_FAILED
  eng "Column %d of table '%-.192s.%-.192s' cannot be converted from type '%-.32s' to type '%-.32s'"

ER_SERVER_REPLICA_IGNORED_TABLE
  eng "Replica SQL thread ignored the query because of replicate-*-table rules"

ER_CANT_REPLICATE_ANONYMOUS_WITH_AUTO_POSITION
  eng "Cannot replicate anonymous transaction when AUTO_POSITION = 1, at file %.400s, position %lld."

ER_CANT_REPLICATE_ANONYMOUS_WITH_GTID_MODE_ON
  eng "Cannot replicate anonymous transaction when @@GLOBAL.GTID_MODE = ON, at file %.400s, position %lld."

ER_CANT_REPLICATE_GTID_WITH_GTID_MODE_OFF
  eng "Cannot replicate GTID-transaction when @@GLOBAL.GTID_MODE = OFF, at file %.400s, position %lld."

# This entry is intended for testing (for instance, the server-log test
# component throws this, and has the built-in filtering engine select these)
# as it is disjunct from all error-codes used in real operation. Message is
# kept intentionally short to despam resulting output files.
ER_SERVER_TEST_MESSAGE
  eng "Simulated error"

ER_AUDIT_LOG_JSON_FILTER_PARSING_ERROR
  eng "%s"

ER_AUDIT_LOG_JSON_FILTERING_NOT_ENABLED
  eng "Audit Log filtering has not been installed."

ER_PLUGIN_FAILED_TO_OPEN_TABLES
  eng "Failed to open the %s filter tables."

ER_PLUGIN_FAILED_TO_OPEN_TABLE
  eng "Failed to open '%s.%s' %s table."

ER_AUDIT_LOG_JSON_FILTER_NAME_CANNOT_BE_EMPTY
  eng "Filter name cannot be empty."

ER_AUDIT_LOG_USER_NAME_INVALID_CHARACTER
  eng "Invalid character in the user name."

ER_AUDIT_LOG_UDF_INSUFFICIENT_PRIVILEGE
  eng "Request ignored for '%s'@'%s'. SUPER or AUDIT_ADMIN needed to perform operation"

ER_AUDIT_LOG_NO_KEYRING_PLUGIN_INSTALLED
  eng "No keyring installed."

ER_AUDIT_LOG_HOST_NAME_INVALID_CHARACTER
  eng "Invalid character in the host name."

ER_AUDIT_LOG_ENCRYPTION_PASSWORD_HAS_NOT_BEEN_SET
  eng "Audit log encryption password has not been set; it will be generated automatically. Use audit_log_encryption_password_get to obtain the password or audit_log_encryption_password_set to set a new one."

ER_AUDIT_LOG_COULD_NOT_CREATE_AES_KEY
  eng "Could not create AES key. OpenSSL's EVP_BytesToKey function failed."

ER_AUDIT_LOG_ENCRYPTION_PASSWORD_CANNOT_BE_FETCHED
  eng "Audit log encryption password cannot be fetched from the keyring. Password used so far is used for encryption."

ER_COULD_NOT_REINITIALIZE_AUDIT_LOG_FILTERS
  eng "Could not reinitialize audit log filters."

ER_AUDIT_LOG_JSON_USER_NAME_CANNOT_BE_EMPTY
  eng "User cannot be empty."

ER_AUDIT_LOG_USER_FIRST_CHARACTER_MUST_BE_ALPHANUMERIC
  eng "First character of the user name must be alphanumeric."

ER_AUDIT_LOG_JSON_FILTER_DOES_NOT_EXIST
  eng "Specified filter has not been found."

ER_IB_MSG_1271
  eng "Cannot upgrade server earlier than 5.7 to 8.0"

ER_STARTING_INIT
  eng "%s (mysqld %s) initializing of server in progress as process %lu"

ER_ENDING_INIT
  eng "%s (mysqld %s) initializing of server has completed"

ER_IB_MSG_1272
  eng "Cannot boot server version %lu on data directory built by version %llu. Downgrade is not supported"

ER_SERVER_SHUTDOWN_INFO
  eng "Received SHUTDOWN from user %s. Shutting down mysqld (Version: %s)."

ER_GRP_RPL_PLUGIN_ABORT
  eng "The plugin encountered a critical error and will abort: %s"

OBSOLETE_ER_REGEXP_INVALID_FLAG
  eng "Invalid match mode flag in regular expression."

OBSOLETE_ER_XA_REPLICATION_FILTERS
  eng "The use of replication filters with XA transactions is not supported, and can lead to an undefined state in the replica."

OBSOLETE_ER_UPDATE_GTID_PURGED_WITH_GR
  eng "Cannot update GTID_PURGED with the Group Replication plugin running"

ER_AUDIT_LOG_TABLE_DEFINITION_NOT_UPDATED
  eng "'%s.%s' table definition has not been upgraded; Please perform the MySQL upgrade procedure."

ER_DD_INITIALIZE_SQL_ERROR
  eng "Execution of server-side SQL statement '%s' failed with error code = %d, error message = '%s'."

ER_NO_PATH_FOR_SHARED_LIBRARY
  eng "No paths allowed for shared library."

ER_UDF_ALREADY_EXISTS
  eng "Function '%-.192s' already exists."

ER_SET_EVENT_FAILED
  eng "Got Error: %ld from SetEvent."

ER_FAILED_TO_ALLOCATE_SSL_BIO
  eng "Error allocating SSL BIO."

ER_IB_MSG_1273
  eng "%s"

ER_PID_FILEPATH_LOCATIONS_INACCESSIBLE
  eng "One or several locations were inaccessible while checking PID filepath."

ER_UNKNOWN_VARIABLE_IN_PERSISTED_CONFIG_FILE
  eng "Currently unknown variable '%s' was read from the persisted config file."

ER_FAILED_TO_HANDLE_DEFAULTS_FILE
  eng "Fatal error in defaults handling. Program aborted!"

ER_DUPLICATE_SYS_VAR
  eng "Duplicate variable name '%s'."

ER_FAILED_TO_INIT_SYS_VAR
  eng "Failed to initialize system variables."

ER_SYS_VAR_NOT_FOUND
  eng "Variable name '%s' not found."

ER_IB_MSG_1274
  eng "Some (%d) threads are still active"

ER_IB_MSG_1275
  eng "%s"

# Unused since MySQL 8.0.15
OBSOLETE_ER_TARGET_TS_UNENCRYPTED
  eng "Source tablespace is encrypted but target tablespace is not."

ER_IB_MSG_WAIT_FOR_ENCRYPT_THREAD
  eng "Waiting for tablespace_alter_encrypt_thread to exit"

ER_IB_MSG_1277
  eng "%s"

ER_IB_MSG_NO_ENCRYPT_PROGRESS_FOUND
  eng "%s"

ER_IB_MSG_RESUME_OP_FOR_SPACE
  eng "%s"

ER_IB_MSG_1280
  eng "%s"

ER_IB_MSG_1281
  eng "%s"

ER_IB_MSG_1282
  eng "%s"

ER_IB_MSG_1283
  eng "%s"

ER_IB_MSG_1284
  eng "%s"

ER_CANT_SET_ERROR_SUPPRESSION_LIST_FROM_COMMAND_LINE
  eng "%s: Could not add suppression rule for code \"%s\". Rule-set may be full, or code may not correspond to an error-log message."

ER_INVALID_VALUE_OF_BIND_ADDRESSES
  eng "Invalid value for command line option bind-addresses: '%s'"

ER_RELAY_LOG_SPACE_LIMIT_DISABLED
  eng "Ignoring the @@global.relay_log_space_limit option because @@global.relay_log_purge is disabled."

ER_GRP_RPL_ERROR_GTID_SET_EXTRACTION
  eng "Error when extracting GTID execution information: %s"

ER_GRP_RPL_MISSING_GRP_RPL_ACTION_COORDINATOR
  eng "Message received without a proper group coordinator module."

ER_GRP_RPL_JOIN_WHEN_GROUP_ACTION_RUNNING
  eng "A member cannot join the group while a group configuration operation '%s' is running initiated by '%s'."

ER_GRP_RPL_JOINER_EXIT_WHEN_GROUP_ACTION_RUNNING
  eng "A member is joining the group while a group configuration operation '%s' is running initiated by '%s'. The member will now leave the group."

ER_GRP_RPL_CHANNEL_THREAD_WHEN_GROUP_ACTION_RUNNING
  eng "Can't start %s for channel '%s' when group replication is running a group configuration operation '%s' initiated by '%s'."

ER_GRP_RPL_APPOINTED_PRIMARY_NOT_PRESENT
  eng "A primary election was invoked but the requested primary member is not in the group. Request ignored."

ER_GRP_RPL_ERROR_ON_MESSAGE_SENDING
  eng "Error while sending message. Context: %s"

ER_GRP_RPL_CONFIGURATION_ACTION_ERROR
  eng "Error while executing a group configuration operation: %s"

ER_GRP_RPL_CONFIGURATION_ACTION_LOCAL_TERMINATION
  eng "Configuration operation '%s' terminated. %s"

ER_GRP_RPL_CONFIGURATION_ACTION_START
  eng "Starting group operation local execution: %s"

ER_GRP_RPL_CONFIGURATION_ACTION_END
  eng "Termination of group operation local execution: %s"

ER_GRP_RPL_CONFIGURATION_ACTION_KILLED_ERROR
  eng "A configuration change was killed in this member. The member will now leave the group as its configuration may have diverged."

ER_GRP_RPL_PRIMARY_ELECTION_PROCESS_ERROR
  eng "There was an issue on the primary election process: %s The member will now leave the group."

ER_GRP_RPL_PRIMARY_ELECTION_STOP_ERROR
  eng "There was an issue when stopping a previous election process: %s"

ER_GRP_RPL_NO_STAGE_SERVICE
  eng "It was not possible to initialize stage logging for this task. The operation will still run without stage tracking."

ER_GRP_RPL_UDF_REGISTER_ERROR
  eng "Could not execute the installation of Group Replication UDF function: %s. Check if the function is already present, if so, try to remove it"

ER_GRP_RPL_UDF_UNREGISTER_ERROR
  eng "Could not uninstall Group Replication UDF functions. Try to remove them manually if present."

ER_GRP_RPL_UDF_REGISTER_SERVICE_ERROR
  eng "Could not execute the installation of Group Replication UDF functions. Check for other errors in the log and try to reinstall the plugin"

ER_GRP_RPL_SERVER_UDF_ERROR
  eng "The function '%s' failed. %s"

OBSOLETE_ER_CURRENT_PASSWORD_NOT_REQUIRED
  eng "Do not specify the current password while changing it for other users."

OBSOLETE_ER_INCORRECT_CURRENT_PASSWORD
  eng "Incorrect current password. Specify the correct password which has to be replaced."

OBSOLETE_ER_MISSING_CURRENT_PASSWORD
  eng "Current password needs to be specified in the REPLACE clause in order to change it."

ER_SERVER_WRONG_VALUE_FOR_VAR
  eng "Variable '%-.64s' can't be set to the value of '%-.200s'"

ER_COULD_NOT_CREATE_WINDOWS_REGISTRY_KEY
  eng "%s was unable to create a new Windows registry key %s for %s; continuing to use the previous ident."

ER_SERVER_GTID_UNSAFE_CREATE_DROP_TEMP_TABLE_IN_TRX_IN_SBR
  eng "Statement violates GTID consistency: CREATE TEMPORARY TABLE and DROP TEMPORARY TABLE are not allowed inside a transaction or inside a procedure in a transactional context when @@session.binlog_format=STATEMENT."

OBSOLETE_ER_SECONDARY_ENGINE
  eng "Secondary engine operation failed. %s."

OBSOLETE_ER_SECONDARY_ENGINE_DDL
  eng "DDLs on a table with a secondary engine defined are not allowed."

OBSOLETE_ER_NO_SESSION_TEMP
  eng "Unable to allocate temporary tablespace for this session"

ER_XPLUGIN_FAILED_TO_SWITCH_SECURITY_CTX
  eng "Unable to switch security context to user: %s"

ER_RPL_GTID_UNSAFE_ALTER_ADD_COL_WITH_DEFAULT_EXPRESSION
  eng "Statement violates GTID consistency: ALTER TABLE ... ADD COLUMN .. with expression as DEFAULT."

ER_UPGRADE_PARSE_ERROR
  eng "Error in parsing %s '%s'.'%s' during upgrade. %s"

ER_DATA_DIRECTORY_UNUSABLE
  eng "The designated data directory %s is unusable. You can remove all files that the server added to it."
  bgn "Зададената папка за базата %s е неизползваема. Можете да изтриете файловете които сървъра добави в нея."

ER_LDAP_AUTH_USER_GROUP_SEARCH_ROOT_BIND
  eng "Group search rebinding via root DN: %s "

ER_PLUGIN_INSTALL_ERROR
  eng "Error installing plugin '%s': %s"

ER_PLUGIN_UNINSTALL_ERROR
  eng "Error uninstalling plugin '%s': %s"

ER_SHARED_TABLESPACE_USED_BY_PARTITIONED_TABLE
  eng "Partitioned table '%s' is not allowed to use shared tablespace '%s'. Please move all partitions to file-per-table tablespaces before upgrade."

ER_UNKNOWN_TABLESPACE_TYPE
  eng "Cannot determine the type of the tablespace named '%s'."

ER_WARN_DEPRECATED_UTF8_ALIAS_OPTION
  eng "%s: 'utf8' is currently an alias for the character set UTF8MB3, but will be an alias for UTF8MB4 in a future release. Please consider using UTF8MB4 in order to be unambiguous."

ER_WARN_DEPRECATED_UTF8MB3_CHARSET_OPTION
  eng "%s: The character set UTF8MB3 is deprecated and will be removed in a future release. Please consider using UTF8MB4 instead."

ER_WARN_DEPRECATED_UTF8MB3_COLLATION_OPTION
  eng "%s: '%-.64s' is a collation of the deprecated character set UTF8MB3. Please consider using UTF8MB4 with an appropriate collation instead."

ER_SSL_MEMORY_INSTRUMENTATION_INIT_FAILED
  eng "The SSL library function %s failed. This is typically caused by the SSL library already being used. As a result the SSL memory allocation will not be instrumented."
  bgn "Функцията от SSL библиотеката %s върна грешка. Това обикновено е защото SSL библиотеката вече е била използвана. Заради това SSL паметта няма да се инструментира."

ER_IB_MSG_MADV_DONTDUMP_UNSUPPORTED
  eng "Disabling @@core_file because @@innodb_buffer_pool_in_core_file is disabled, yet MADV_DONTDUMP is not supported on this platform"

ER_IB_MSG_MADVISE_FAILED
  eng "Disabling @@core_file because @@innodb_buffer_pool_in_core_file is disabled, yet madvise(%p,%zu,%s) failed with %s"

OBSOLETE_ER_COLUMN_CHANGE_SIZE
  eng "Could not change column '%s' of table '%s'. The resulting size of index '%s' would exceed the max key length of %d bytes."

ER_WARN_REMOVED_SQL_MODE
  eng "sql_mode=0x%08x has been removed and will be ignored"

ER_IB_MSG_FAILED_TO_ALLOCATE_WAIT
  eng "Failed to allocate memory for a pool of size %zu bytes. Will wait for %zu seconds for a thread to free a resource."

OBSOLETE_ER_IB_MSG_NUM_POOLS
 eng "Number of pools: %zu"

ER_IB_MSG_USING_UNDO_SPACE
  eng "Using undo tablespace '%s'."

ER_IB_MSG_FAIL_TO_SAVE_SPACE_STATE
  eng "%s Unable to save the current state of tablespace '%s' to the data dictionary"

ER_IB_MSG_MAX_UNDO_SPACES_REACHED
  eng "Cannot create undo tablespace %s at %s because %d undo tablespaces already exist."

ER_IB_MSG_ERROR_OPENING_NEW_UNDO_SPACE
  eng "Error %d opening newly created undo tablespace %s."

ER_IB_MSG_FAILED_SDI_Z_BUF_ERROR
  eng "SDI Compression failed, Z_BUF_ERROR"

ER_IB_MSG_FAILED_SDI_Z_MEM_ERROR
  eng "SDI Compression failed, Z_MEM_ERROR"

ER_IB_MSG_SDI_Z_STREAM_ERROR
  eng "SDI Compression failed, Z_STREAM_ERROR"

ER_IB_MSG_SDI_Z_UNKNOWN_ERROR
  eng "%s"

ER_IB_MSG_FOUND_WRONG_UNDO_SPACE
  eng "Expected to find undo tablespace '%s' for Space ID=%lu, but found '%s' instead!  Did you change innodb_undo_directory?"

ER_IB_MSG_NOT_END_WITH_IBU
  eng "Cannot use %s as an undo tablespace because it does not end with '.ibu'."

OBSOLETE_ER_IB_MSG_UNDO_TRUNCATE_EMPTY_FILE
  eng "ib_undo_trunc_empty_file"

OBSOLETE_ER_IB_MSG_UNDO_INJECT_BEFORE_DD_UPDATE
  eng "ib_undo_trunc_before_dd_update"

OBSOLETE_ER_IB_MSG_UNDO_INJECT_BEFORE_UNDO_LOGGING
  eng "ib_undo_trunc_before_done_logging"

OBSOLETE_ER_IB_MSG_UNDO_INJECT_BEFORE_RSEG
  eng "ib_undo_trunc_before_rsegs"

ER_IB_MSG_FAILED_TO_FINISH_TRUNCATE
  eng "%s Failed to finish truncating Undo Tablespace '%s'"

ER_IB_MSG_DEPRECATED_INNODB_UNDO_TABLESPACES
  eng "The setting INNODB_UNDO_TABLESPACES is deprecated and is no longer used.  InnoDB always creates 2 undo tablespaces to start with. If you need more, please use CREATE UNDO TABLESPACE."

ER_IB_MSG_WRONG_TABLESPACE_DIR
  eng "The directory for tablespace %s does not exist or is incorrect."

ER_IB_MSG_LOCK_FREE_HASH_USAGE_STATS
  eng "%s"

ER_CLONE_DONOR_TRACE
  eng "Clone donor reported : %.512s."

ER_CLONE_PROTOCOL_TRACE
  eng "Clone received unexpected response from donor : %.512s."

ER_CLONE_CLIENT_TRACE
  eng "Client: %.512s."

ER_CLONE_SERVER_TRACE
  eng "Server: %.512s."

ER_THREAD_POOL_PFS_TABLES_INIT_FAILED
  eng "Failed to initialize the performance schema tables service."

ER_THREAD_POOL_PFS_TABLES_ADD_FAILED
  eng "Failed to add thread pool performance schema tables."

ER_CANT_SET_DATA_DIR
  eng "Failed to set datadir to \'%-.200s\' (OS errno: %d - %s)"

ER_INNODB_INVALID_INNODB_UNDO_DIRECTORY_LOCATION
  eng "The innodb_undo_directory is not allowed to be an ancestor of the datadir."

ER_SERVER_RPL_ENCRYPTION_FAILED_TO_FETCH_KEY
  eng "Failed to fetch key from keyring, please check if keyring is loaded."

ER_SERVER_RPL_ENCRYPTION_KEY_NOT_FOUND
  eng "Can't find key from keyring, please check in the server log if a keyring is loaded and initialized successfully."

ER_SERVER_RPL_ENCRYPTION_KEYRING_INVALID_KEY
  eng "Fetched an invalid key from keyring."

ER_SERVER_RPL_ENCRYPTION_HEADER_ERROR
  eng "Error reading a replication log encryption header: %s."

ER_SERVER_RPL_ENCRYPTION_FAILED_TO_ROTATE_LOGS
  eng "Failed to rotate some logs after changing binlog encryption settings. Please fix the problem and rotate the logs manually."

ER_SERVER_RPL_ENCRYPTION_KEY_EXISTS_UNEXPECTED
  eng "Key %s exists unexpected."

ER_SERVER_RPL_ENCRYPTION_FAILED_TO_GENERATE_KEY
  eng "Failed to generate key, please check if keyring is loaded."

ER_SERVER_RPL_ENCRYPTION_FAILED_TO_STORE_KEY
  eng "Failed to store key, please check if keyring is loaded."

ER_SERVER_RPL_ENCRYPTION_FAILED_TO_REMOVE_KEY
  eng "Failed to remove key, please check if keyring is loaded."

ER_SERVER_RPL_ENCRYPTION_MASTER_KEY_RECOVERY_FAILED
  eng "Unable to recover binlog encryption master key, please check if keyring is loaded."

ER_SERVER_RPL_ENCRYPTION_UNABLE_TO_INITIALIZE
  eng "Failed to initialize binlog encryption, please check if keyring is loaded."

ER_SERVER_RPL_ENCRYPTION_UNABLE_TO_ROTATE_MASTER_KEY_AT_STARTUP
  eng "Failed to rotate binlog encryption master key at startup, please check if keyring is loaded."

ER_SERVER_RPL_ENCRYPTION_IGNORE_ROTATE_MASTER_KEY_AT_STARTUP
  eng "Ignoring binlog_rotate_encryption_master_key_at_startup because binlog_encryption option is disabled."

ER_INVALID_ADMIN_ADDRESS
  eng "Invalid value for command line option admin-address: '%s'"

ER_SERVER_STARTUP_ADMIN_INTERFACE
  eng "Admin interface ready for connections, address: '%s'  port: %d"

ER_CANT_CREATE_ADMIN_THREAD
  eng "Can't create thread to handle admin connections (errno= %d)"

ER_WARNING_RETAIN_CURRENT_PASSWORD_CLAUSE_VOID
  eng "RETAIN CURRENT PASSWORD ignored for user '%s'@'%s' as its authentication plugin %s does not support multiple passwords."

ER_WARNING_DISCARD_OLD_PASSWORD_CLAUSE_VOID
  eng "DISCARD OLD PASSWORD ignored for user '%s'@'%s' as its authentication plugin %s does not support multiple passwords."

OBSOLETE_ER_SECOND_PASSWORD_CANNOT_BE_EMPTY
  eng "Empty password can not be retained as second password for user '%s'@'%s'."

OBSOLETE_ER_PASSWORD_CANNOT_BE_RETAINED_ON_PLUGIN_CHANGE
  eng "Current password can not be retained for user '%s'@'%s' because authentication plugin is being changed."

OBSOLETE_ER_CURRENT_PASSWORD_CANNOT_BE_RETAINED
  eng "Current password can not be retained for user '%s'@'%s' because new password is empty."

ER_WARNING_AUTHCACHE_INVALID_USER_ATTRIBUTES
  eng "Can not read and process value of User_attributes column from mysql.user table for user: '%s@%s'; Ignoring user."

ER_MYSQL_NATIVE_PASSWORD_SECOND_PASSWORD_USED_INFORMATION
  eng "Second password was used for login by user: '%s'@'%s'."

ER_SHA256_PASSWORD_SECOND_PASSWORD_USED_INFORMATION
  eng "Second password was used for login by user: '%s'@'%s'."

ER_CACHING_SHA2_PASSWORD_SECOND_PASSWORD_USED_INFORMATION
  eng "Second password was used for login by user: '%s'@'%s'."

ER_GRP_RPL_SEND_TRX_PREPARED_MESSAGE_FAILED
  eng "Error sending transaction '%d:%lld' prepared message from session '%u'."

ER_GRP_RPL_RELEASE_COMMIT_AFTER_GROUP_PREPARE_FAILED
  eng "Error releasing transaction '%d:%lld' for commit on session '%u' after being prepared on all group members."

ER_GRP_RPL_TRX_ALREADY_EXISTS_ON_TCM_ON_AFTER_CERTIFICATION
  eng "Transaction '%d:%lld' already exists on Group Replication consistency manager while being registered after conflict detection."

ER_GRP_RPL_FAILED_TO_INSERT_TRX_ON_TCM_ON_AFTER_CERTIFICATION
  eng "Error registering transaction '%d:%lld' on Group Replication consistency manager after conflict detection."

ER_GRP_RPL_REGISTER_TRX_TO_WAIT_FOR_GROUP_PREPARE_FAILED
  eng "Error registering transaction '%d:%lld' from session '%u' to wait for being prepared on all group members."

ER_GRP_RPL_TRX_WAIT_FOR_GROUP_PREPARE_FAILED
  eng "Error on transaction '%d:%lld' from session '%u' while waiting for being prepared on all group members."

ER_GRP_RPL_TRX_DOES_NOT_EXIST_ON_TCM_ON_HANDLE_REMOTE_PREPARE
  eng "Transaction '%d:%lld' does not exist on Group Replication consistency manager while receiving remote transaction prepare."

ER_GRP_RPL_RELEASE_BEGIN_TRX_AFTER_DEPENDENCIES_COMMIT_FAILED
  eng "Error releasing transaction '%d:%lld' for execution on session '%u' after its dependencies did complete commit."

ER_GRP_RPL_REGISTER_TRX_TO_WAIT_FOR_DEPENDENCIES_FAILED
  eng "Error registering transaction from session '%u' to wait for its dependencies to complete commit."

ER_GRP_RPL_WAIT_FOR_DEPENDENCIES_FAILED
  eng "Error on session '%u' while waiting for its dependencies to complete commit."

ER_GRP_RPL_REGISTER_TRX_TO_WAIT_FOR_SYNC_BEFORE_EXECUTION_FAILED
  eng "Error registering transaction from session '%u' to wait for sync before execution."

ER_GRP_RPL_SEND_TRX_SYNC_BEFORE_EXECUTION_FAILED
  eng "Error sending sync before execution message from session '%u'."

ER_GRP_RPL_TRX_WAIT_FOR_SYNC_BEFORE_EXECUTION_FAILED
  eng "Error on transaction from session '%u' while waiting for sync before execution."

ER_GRP_RPL_RELEASE_BEGIN_TRX_AFTER_WAIT_FOR_SYNC_BEFORE_EXEC
  eng "Error releasing transaction for execution on session '%u' after wait for sync before execution."

ER_GRP_RPL_TRX_WAIT_FOR_GROUP_GTID_EXECUTED
  eng "Error waiting for group executed transactions commit on session '%u'."

OBSOLETE_ER_UNIT_NOT_FOUND SU001
  eng "There's no unit of measure named '%s'."

OBSOLETE_ER_GEOMETRY_IN_UNKNOWN_LENGTH_UNIT SU001
  eng "The function %s uses %s as a unit, but was passed geometry without units (\"SRID 0\"). Conversion is not possible."

ER_WARN_PROPERTY_STRING_PARSE_FAILED
  eng "Could not parse key-value pairs in property string '%s'"

ER_INVALID_PROPERTY_KEY
  eng "Property key '%s' is invalid."

ER_GRP_RPL_GTID_SET_EXTRACT_ERROR_DURING_RECOVERY
  eng "Error when extracting the group_replication_applier channel received transactions set. Unable to ensure the execution of group transactions received during recovery."

ER_SERVER_RPL_ENCRYPTION_FAILED_TO_ENCRYPT
  eng "Failed to encrypt content to write into binlog file: %s."

ER_CANNOT_GET_SERVER_VERSION_FROM_TABLESPACE_HEADER
  eng "Cannot get the server version number from the dictionary tablespace header."

ER_CANNOT_SET_SERVER_VERSION_IN_TABLESPACE_HEADER
  eng "Cannot set the server version number in the dictionary tablespace header."

ER_SERVER_UPGRADE_VERSION_NOT_SUPPORTED
  eng "Upgrading the server from server version '%u' is not supported."

ER_SERVER_UPGRADE_FROM_VERSION
  eng "MySQL server upgrading from version '%u' to '%u'."

ER_GRP_RPL_ERROR_ON_CERT_DB_INSTALL
  eng "The certification information could not be set in this server: '%s'"

ER_GRP_RPL_FORCE_MEMBERS_WHEN_LEAVING
  eng "A request to force a new group membership was issued when the member is leaving the group."

ER_TRG_WRONG_ORDER
  eng "Trigger %s.%s for table %s.%s is listed in wrong order. Please drop and recreate all triggers for the table."

OBSOLETE_ER_SECONDARY_ENGINE_PLUGIN
  eng "%s"

ER_LDAP_AUTH_GRP_SEARCH_NOT_SPECIAL_HDL
  eng "Special handling for group search, {GA} not found"

ER_LDAP_AUTH_GRP_USER_OBJECT_HAS_GROUP_INFO
  eng "User group retrieval: User object has group information"

ER_LDAP_AUTH_GRP_INFO_FOUND_IN_MANY_OBJECTS
  eng "Group information found in multiple user objects. Search filter configuration is incorrect."

ER_LDAP_AUTH_GRP_INCORRECT_ATTRIBUTE
  eng "User group retrieval: no group attribute found. Incorrect group search attribute. "

ER_LDAP_AUTH_GRP_NULL_ATTRIBUTE_VALUE
  eng "User group retrieval: Group attribute values is NULL. "

ER_LDAP_AUTH_GRP_DN_PARSING_FAILED
  eng "User group retrieval: parsing DN failed. "

ER_LDAP_AUTH_GRP_OBJECT_HAS_USER_INFO
  eng "User group retrieval: Group object has user information"

ER_LDAP_AUTH_LDAPS
  eng "Reserved port for ldaps using ldaps"

ER_LDAP_MAPPING_GET_USER_PROXY
  eng "Get user proxy"

ER_LDAP_MAPPING_USER_DONT_BELONG_GROUP
  eng "Get user proxy: User doesn't belongs to any group, user name will be treated as authenticated user."

ER_LDAP_MAPPING_INFO
  eng "Get user proxy: configured mapping info: %s"

ER_LDAP_MAPPING_EMPTY_MAPPING
  eng "Get user proxy: User doesn't have group mapping information, First LDAP group will be treated as authenticated user."

ER_LDAP_MAPPING_PROCESS_MAPPING
  eng "Process group proxy mapping"

ER_LDAP_MAPPING_CHECK_DELIMI_QUOTE
  eng "Check delimiter after quote"

ER_LDAP_MAPPING_PROCESS_DELIMITER
  eng "Processing delimiter"

ER_LDAP_MAPPING_PROCESS_DELIMITER_EQUAL_NOT_FOUND
  eng "Processing delimiter, separator = not found, resetting position"

ER_LDAP_MAPPING_PROCESS_DELIMITER_TRY_COMMA
  eng ""Processing delimiter, failed to get data for = separator try for separator ,.""

ER_LDAP_MAPPING_PROCESS_DELIMITER_COMMA_NOT_FOUND
  eng "Processing delimiter, separator , not found, resetting position"

ER_LDAP_MAPPING_NO_SEPEARATOR_END_OF_GROUP
  eng "Processing delimiter: No mapping separator is found, end of group information"

ER_LDAP_MAPPING_GETTING_NEXT_MAPPING
  eng "Getting next mapping information"

ER_LDAP_MAPPING_PARSING_CURRENT_STATE
  eng "Parsing mapping, current state: %d  delimiter char: %c "

ER_LDAP_MAPPING_PARSING_MAPPING_INFO
  eng "Parsing mapping info, LDAP group: %s MySQL proxy: %s"

ER_LDAP_MAPPING_PARSING_ERROR
  eng "Mapping parsing error"

ER_LDAP_MAPPING_TRIMMING_SPACES
  eng "Trimming left spaces"

ER_LDAP_MAPPING_IS_QUOTE
  eng "Checking if current characters is quote"

ER_LDAP_MAPPING_NON_DESIRED_STATE
  eng "Not desired state or un-defined states."

ER_INVALID_NAMED_PIPE_FULL_ACCESS_GROUP
  eng "Invalid value for named_pipe_full_access_group."

# This error is not supposed to be reported to the users. It is only
# meant for internal use to signal that a statement should be
# reprepared for a secondary storage engine. The error should be
# caught and handled by the server.
ER_PREPARE_FOR_SECONDARY_ENGINE
  eng "Retry the statement using a secondary storage engine."

ER_SERVER_WARN_DEPRECATED
  eng "'%s' is deprecated and will be removed in a future release. Please use %s instead"
ER_AUTH_ID_WITH_SYSTEM_USER_PRIV_IN_MANDATORY_ROLES
  eng "Cannot set mandatory_roles: AuthId `%.64s`@`%.64s` has '%s' privilege."

ER_SERVER_BINLOG_MASTER_KEY_RECOVERY_OUT_OF_COMBINATION
  eng "Unable to recover binary log master key, the combination of new_master_key_seqno=%u, master_key_seqno=%u and old_master_key_seqno=%u are wrong."

ER_SERVER_BINLOG_MASTER_KEY_ROTATION_FAIL_TO_CLEANUP_AUX_KEY
  eng "Failed to remove auxiliary binary log encryption key from keyring, please check if keyring is loaded. The cleanup of the binary log master key rotation process did not finish as expected and the cleanup will take place upon server restart or next 'ALTER INSTANCE ROTATE BINLOG MASTER KEY' execution."

OBSOLETE_ER_CANNOT_GRANT_SYSTEM_PRIV_TO_MANDATORY_ROLE
  eng "AuthId `%.64s`@`%.64s` is set as mandatory_roles. Cannot grant the '%s' privilege."

OBSOLETE_ER_PARTIAL_REVOKE_AND_DB_GRANT_BOTH_EXISTS
  eng "'%s' privilege for database '%s' exists both as partial revoke and mysql.db simultaneously. It could mean 'mysql' schema is corrupted."

OBSOLETE_ER_DB_ACCESS_DENIED
  eng "Access denied for AuthId `%.64s`@`%.64s` to database '%-.192s'."

OBSOLETE_ER_PARTIAL_REVOKES_EXIST
  eng "At least one partial revoke exists on a database. The system variable '@@partial_revokes' must be set to ON."

ER_TURNING_ON_PARTIAL_REVOKES
  eng "At least one partial revoke exists on a database. Turning ON the system variable '@@partial_revokes'."

ER_WARN_PARTIAL_REVOKE_AND_DB_GRANT
  eng "For user '%s'@'%s', one or more privileges granted through mysql.db for database '%s', conflict with partial revoke. It could mean 'mysql' schema is corrupted."

ER_WARN_INCORRECT_PRIVILEGE_FOR_DB_RESTRICTIONS
  eng "For user %s, ignored restrictions for privilege(s) '%s' for database '%s' as these are not valid database privileges."

ER_WARN_INVALID_DB_RESTRICTIONS
  eng "For user %s, ignored restrictions for privilege(s) '%s' for database '%s' as corresponding global privilege(s) are not granted."

ER_GRP_RPL_INVALID_COMMUNICATION_PROTOCOL
  eng "'%s' is an invalid value for group_replication_communication_protocol_join, please use a MySQL version between 5.7.14 and this server's version"

ER_GRP_RPL_STARTED_AUTO_REJOIN
  eng "Started auto-rejoin procedure attempt %lu of %lu"

ER_GRP_RPL_TIMEOUT_RECEIVED_VC_ON_REJOIN
  eng "Timeout while waiting for a view change event during the auto-rejoin procedure"

ER_GRP_RPL_FINISHED_AUTO_REJOIN
  eng "Auto-rejoin procedure attempt %lu of %lu finished. Member was%s able to join the group."

ER_GRP_RPL_DEFAULT_TABLE_ENCRYPTION_DIFF_FROM_GRP
  eng "The member is configured with a default_table_encryption option value '%d' different from the group '%d'. The member will now exit the group."

ER_SERVER_UPGRADE_OFF
  eng "Server shutting down because upgrade is required, yet prohibited by the command line option '--upgrade=NONE'."

ER_SERVER_UPGRADE_SKIP
  eng "Server upgrade is required, but skipped by command line option '--upgrade=MINIMAL'."

ER_SERVER_UPGRADE_PENDING
  eng "Server upgrade started with version %d, but server upgrade of version %d is still pending."

ER_SERVER_UPGRADE_FAILED
  eng "Failed to upgrade server."

ER_SERVER_UPGRADE_STATUS
  eng "Server upgrade from '%d' to '%d' %s."

ER_SERVER_UPGRADE_REPAIR_REQUIRED
  eng "Table '%s' requires repair."

ER_SERVER_UPGRADE_REPAIR_STATUS
  eng "Table '%s' repair %s."

ER_SERVER_UPGRADE_INFO_FILE
  eng "Could not open server upgrade info file '%s' for writing. Please make sure the file is writable."

ER_SERVER_UPGRADE_SYS_SCHEMA
  eng "Upgrading the sys schema."

ER_SERVER_UPGRADE_MYSQL_TABLES
  eng "Running queries to upgrade MySQL server."

ER_SERVER_UPGRADE_SYSTEM_TABLES
  eng "Upgrading system table data."

ER_SERVER_UPGRADE_EMPTY_SYS
  eng "Found empty sys database. Installing the sys schema."

ER_SERVER_UPGRADE_NO_SYS_VERSION
  eng "A sys schema exists with no sys.version view. If you have a user created sys schema, this must be renamed for the upgrade to succeed."

ER_SERVER_UPGRADE_SYS_VERSION_EMPTY
  eng "A sys schema exists with a sys.version view, but it returns no results."

ER_SERVER_UPGRADE_SYS_SCHEMA_OUTDATED
  eng "Found outdated sys schema version %s."

ER_SERVER_UPGRADE_SYS_SCHEMA_UP_TO_DATE
  eng "The sys schema is already up to date (version %s)."

ER_SERVER_UPGRADE_SYS_SCHEMA_OBJECT_COUNT
  eng "Found %d sys %s, but expected %d. Re-installing the sys schema."

ER_SERVER_UPGRADE_CHECKING_DB
  eng "Checking '%s' schema."

ER_IB_MSG_DDL_LOG_DELETE_BY_ID_TMCT
  eng "Too many concurrent transactions while clearing the DDL Log. Please increase the number of Rollback Segments."

ER_IB_MSG_POST_RECOVER_DDL_LOG_RECOVER
  eng "Error in DDL Log recovery during Post-Recovery processing."

ER_IB_MSG_POST_RECOVER_POST_TS_ENCRYPT
  eng "Error in Post-Tablespace-Encryption during Post-Recovery processing."

ER_IB_MSG_DDL_LOG_FAIL_POST_DDL
  eng "Error in DLL Log cleanup during Post-DDL processing."

ER_SERVER_BINLOG_UNSAFE_SYSTEM_FUNCTION
  eng "'%s' statement is unsafe because it uses a system function that may return a different value on the replica."

ER_SERVER_UPGRADE_HELP_TABLE_STATUS
  eng "Upgrade of help tables %s."

OBSOLETE_ER_GRP_RPL_SRV_GTID_WAIT_ERROR
  eng "Error when waiting for the server to execute local transactions in order assure the group change proper logging"

OBSOLETE_ER_GRP_DELAYED_VCLE_LOGGING
  eng "Unable to log the group change View log event in its exaction position in the log. This will not however affect the group replication recovery process or the overall plugin process."

OBSOLETE_ER_CANNOT_GRANT_ROLES_TO_ANONYMOUS_USER
  eng "Cannot grant roles to an anonymous user."

ER_BINLOG_UNABLE_TO_ROTATE_GTID_TABLE_READONLY
  eng "Unable to create a new binlog file: Table `mysql.gtid_executed` couldn't be opened. %s"

ER_NETWORK_NAMESPACES_NOT_SUPPORTED
  eng "Network Namespaces is not supported on this platform"

ER_UNKNOWN_NETWORK_NAMESPACE
  eng "Unknown network namespace '%s'"

ER_NETWORK_NAMESPACE_NOT_ALLOWED_FOR_WILDCARD_ADDRESS
  eng "Network namespace not allowed for wildcard interface address"

ER_SETNS_FAILED
  eng "setns() failed with error '%s'"

ER_WILDCARD_NOT_ALLOWED_FOR_MULTIADDRESS_BIND
  eng "Wildcard address value not allowed for multivalued bind address"

ER_NETWORK_NAMESPACE_FILE_PATH_TOO_LONG
  eng "The path to a special network namespace file is too long. (got %u > max %u)"

ER_IB_MSG_TOO_LONG_PATH
  eng "Cannot create tablespace '%s'. The filepath is too long for this OS."

ER_IB_RECV_FIRST_REC_GROUP_INVALID
  eng "The last block of redo had corrupted first_rec_group and became fixed (%u -> %u)."

ER_DD_UPGRADE_COMPLETED
  eng "Data dictionary upgrade from version '%u' to '%u' completed."

ER_SSL_SERVER_CERT_VERIFY_FAILED
  eng "Server SSL certificate doesn't verify: %s"

ER_PERSIST_OPTION_USER_TRUNCATED
  eng "Truncated a user name for %s that was too long while reading the persisted variables file"

ER_PERSIST_OPTION_HOST_TRUNCATED
  eng "Truncated a host name for %s that was too long while reading the persisted variables file"

ER_NET_WAIT_ERROR
  eng "The wait_timeout period was exceeded, the idle time since last command was too long."

ER_IB_MSG_1285
  eng "'%s' found not encrypted while '%s' is ON. Trying to encrypt it now."

ER_IB_MSG_CLOCK_MONOTONIC_UNSUPPORTED
  eng "CLOCK_MONOTONIC is unsupported, so do not change the system time when MySQL is running !"

ER_IB_MSG_CLOCK_GETTIME_FAILED
  eng "clock_gettime() failed: %s"

ER_PLUGIN_NOT_EARLY_DUP
  eng "Plugin '%s' is not to be used as an "early" plugin. Don't add it to --early-plugin-load, keyring migration etc."
  bgn "Приставката '%s' не може да се използва като ранна приставка. Не я добавайте в --early-plugin-load и т.н."

ER_PLUGIN_NO_INSTALL_DUP
  eng "Plugin '%s' is marked as not dynamically installable. You have to stop the server to install it."

# When using this error message, use the ER_WARN_DEPRECATED_SYNTAX error
# code.
OBSOLETE_ER_WARN_DEPRECATED_SQL_CALC_FOUND_ROWS
  eng "SQL_CALC_FOUND_ROWS is deprecated and will be removed in a future release. Consider using two separate queries instead."

# When using this error message, use the ER_WARN_DEPRECATED_SYNTAX error
# code.
OBSOLETE_ER_WARN_DEPRECATED_FOUND_ROWS
  eng "FOUND_ROWS() is deprecated and will be removed in a future release. Consider using COUNT(*) instead."

ER_BINLOG_UNSAFE_DEFAULT_EXPRESSION_IN_SUBSTATEMENT
  eng "The statement is unsafe because it invokes a trigger or a stored function that modifies a table that has a column with a DEFAULT expression that may return a different value on the replica."

ER_GRP_RPL_MEMBER_VER_READ_COMPATIBLE
  eng "Member version is read compatible with the group."

ER_LOCK_ORDER_INIT_FAILED
  eng "Lock order disabled (reason: init failed)."

ER_AUDIT_LOG_KEYRING_ID_TIMESTAMP_VALUE_IS_INVALID
  eng "Keyring ID timestamp value is invalid: '%s'"

ER_AUDIT_LOG_FILE_NAME_TIMESTAMP_VALUE_IS_MISSING_OR_INVALID
  eng "Cannot process audit log file. File name timestamp value is missing or invalid: '%s'"

ER_AUDIT_LOG_FILE_NAME_DOES_NOT_HAVE_REQUIRED_FORMAT
  eng "Cannot process audit log file. File name does not have required format: '%s'"

ER_AUDIT_LOG_FILE_NAME_KEYRING_ID_VALUE_IS_MISSING
  eng "Cannot process audit log file. File name keyring ID value is missing: '%s'"

ER_AUDIT_LOG_FILE_HAS_BEEN_SUCCESSFULLY_PROCESSED
  eng "Audit log file has been successfully processed: '%s'"

ER_AUDIT_LOG_COULD_NOT_OPEN_FILE_FOR_READING
  eng "Could not open audit log file for reading: '%s'"

ER_AUDIT_LOG_INVALID_FILE_CONTENT
  eng "Invalid audit log file content: '%s'"

ER_AUDIT_LOG_CANNOT_READ_PASSWORD
  eng "Cannot read password: '%.32s'."

ER_AUDIT_LOG_CANNOT_STORE_PASSWORD
  eng "Cannot store password: '%.32s'."

ER_AUDIT_LOG_CANNOT_REMOVE_PASSWORD
  eng "Cannot remove password: '%.32s'."

ER_AUDIT_LOG_PASSWORD_HAS_BEEN_COPIED
  eng "'audit_log' password has been copied into '%.32s' and will be removed with first purged password."

OBSOLETE_ER_AUDIT_LOG_INSUFFICIENT_PRIVILEGE
  eng "Request ignored for '%.64s'@'%.64s'. Role needed to perform operation: '%.32s'"

OBSOLETE_ER_WRONG_MVI_VALUE
  eng "Can't store an array or an object in a scalar key part of the index '%.192s'"

OBSOLETE_ER_WARN_FUNC_INDEX_NOT_APPLICABLE
  eng "Cannot use functional index '%-.64s' due to type or collation conversion"

OBSOLETE_ER_EXCEEDED_MV_KEYS_NUM
  eng "Exceeded max number of values per record for multi-valued index '%-.64s' by %u value(s)"

OBSOLETE_ER_EXCEEDED_MV_KEYS_SPACE
  eng "Exceeded max total length of values per record for multi-valued index '%-.64s' by %u bytes"

OBSOLETE_ER_FUNCTIONAL_INDEX_DATA_IS_TOO_LONG 22001
  eng "Data too long for functional index '%-.64s'"

OBSOLETE_ER_INVALID_JSON_VALUE_FOR_FUNC_INDEX 22018
  eng "Invalid JSON value for CAST for functional index '%-.64s'"

OBSOLETE_ER_JSON_VALUE_OUT_OF_RANGE_FOR_FUNC_INDEX 22003
  eng "Out of range JSON value for CAST for functional index '%-.64s'"

ER_LDAP_EMPTY_USERDN_PASSWORD
  eng "Empty user dn or password is not allowed, not attempting LDAP bind."

OBSOLETE_ER_GROUPING_ON_TIMESTAMP_IN_DST
  eng "Grouping on temporal is non-deterministic for timezones having DST. Please consider switching to UTC for this query."

ER_ACL_WRONG_OR_MISSING_ACL_TABLES_LOG
  eng "The current layout of the ACL tables does not conform to the server's expected layout. They're either altered, missing or not upgraded from a previous version. However a best effort attempt to read data from these tables will still be made."

ER_LOCK_ORDER_FAILED_WRITE_FILE
  eng "LOCK_ORDER: Failed to write to file <%s>."

ER_LOCK_ORDER_FAILED_READ_FILE
  eng "LOCK_ORDER: Failed to read from file <%s>."

ER_LOCK_ORDER_MESSAGE
  eng "LOCK_ORDER message: %s"

ER_LOCK_ORDER_DEPENDENCIES_SYNTAX
  eng "Lock order dependencies file <%s> (%d:%d) - (%d:%d) : %s"

ER_LOCK_ORDER_SCANNER_SYNTAX
  eng "Lock order scanner: (%d:%d) - (%d:%d) : %s"

ER_DATA_DIRECTORY_UNUSABLE_DELETABLE
  eng "The newly created data directory %s by --initialize is unusable. You can remove it."
  bgn "Новосъздадената от --initialize папка за базата %s е неизползваема. Можете да я изтриете."

ER_IB_MSG_BTREE_LEVEL_LIMIT_EXCEEDED
  eng "No. of B-tree level created for index %s has crossed the permissible limit. If debug option innodb_limit_optimistic_insert_debug is being used try tweaking it to include more records in a page."

ER_IB_CLONE_START_STOP
  eng "%s"

ER_IB_CLONE_OPERATION
  eng "%s"

ER_IB_CLONE_RESTART
  eng "%s"

ER_IB_CLONE_USER_DATA
  eng "Clone removing all user data for provisioning: %s"

ER_IB_CLONE_NON_INNODB_TABLE
  eng "Non innodb table: %s.%s is not cloned and is empty."

ER_CLONE_SHUTDOWN_TRACE
  eng "Clone shutting down server as RESTART failed. Please start server to complete clone operation."

ER_GRP_RPL_GTID_PURGED_EXTRACT_ERROR
  eng "Error when extracting this member GTID purged set. Operations and checks made to group joiners may be incomplete."

ER_GRP_RPL_CLONE_PROCESS_PREPARE_ERROR
  eng "There was an issue when configuring the remote cloning process: %s"

ER_GRP_RPL_CLONE_PROCESS_EXEC_ERROR
  eng "There was an issue when cloning from another server: %s"

ER_GRP_RPL_RECOVERY_EVAL_ERROR
  eng "There was an issue when trying to evaluate the best distributed recovery strategy while joining.%s"

ER_GRP_RPL_NO_POSSIBLE_RECOVERY
  eng "No valid or ONLINE members exist to get the missing data from the group. For cloning check if donors of the same version and with clone plugin installed exist. For incremental recovery check if you have donors where the required data was not purged from the binary logs."

ER_GRP_RPL_CANT_KILL_THREAD
  eng "The group replication plugin could not kill the plugin routine for %s. %s"

ER_GRP_RPL_RECOVERY_STRAT_CLONE_THRESHOLD
  eng "This member will start distributed recovery using clone. It is due to the number of missing transactions being higher than the configured threshold of %llu."

ER_GRP_RPL_RECOVERY_STRAT_CLONE_PURGED
  eng "This member will start distributed recovery using clone. It is due to no ONLINE member has the missing data for recovering in its binary logs."

ER_GRP_RPL_RECOVERY_STRAT_CHOICE
  eng "Distributed recovery will transfer data using: %s"

ER_GRP_RPL_RECOVERY_STRAT_FALLBACK
  eng "Due to some issue on the previous step distributed recovery is now executing: %s"

ER_GRP_RPL_RECOVERY_STRAT_NO_FALLBACK
  eng "Due to a critical cloning error or lack of donors, distributed recovery cannot be executed. The member will now leave the group."

ER_GRP_RPL_REPLICA_THREAD_ERROR_ON_CLONE
  eng "The '%s' thread of channel '%s' will error out as the server will attempt to clone another server"

ER_UNKNOWN_TABLE_IN_UPGRADE
  eng "Unknown table '%-.129s'"

ER_IDENT_CAUSES_TOO_LONG_PATH_IN_UPGRADE
  eng "Long database name and identifier for object resulted in path length exceeding %d characters. Path: '%s'."

ER_XA_CANT_CREATE_MDL_BACKUP
  eng "XA: Failed to take MDL Lock backup of PREPARED XA transaction during client disconnect."

ER_AUDIT_LOG_SUPER_PRIVILEGE_REQUIRED
  eng "SUPER privilege or AUDIT_ADMIN role required for '%s'@'%s' user."

ER_AUDIT_LOG_UDF_INVALID_ARGUMENT_TYPE
  eng "Invalid argument type"

ER_AUDIT_LOG_UDF_INVALID_ARGUMENT_COUNT
  eng "Invalid argument count"

ER_AUDIT_LOG_HAS_NOT_BEEN_INSTALLED
  eng "audit_log plugin has not been installed using INSTALL PLUGIN syntax."

ER_AUDIT_LOG_UDF_READ_INVALID_MAX_ARRAY_LENGTH_ARG_TYPE
  eng "Invalid \"max_array_length\" argument type."

ER_LOG_CANNOT_WRITE_EXTENDED
  eng "Failed to write to %s: %s (%s)"

OBSOLETE_ER_UPGRADE_WITH_PARTITIONED_TABLES_REJECTED
  eng "Upgrading from server version %d with partitioned tables and lower_case_table_names == 1 on a case sensitive file system may cause issues, and is therefore prohibited. To upgrade anyway, restart the new server version with the command line option 'upgrade=FORCE'. When upgrade is completed, please execute 'RENAME TABLE <part_table_name> TO <new_table_name>; RENAME TABLE <new_table_name> TO <part_table_name>;' for each of the partitioned tables. Please see the documentation for further information."

ER_KEYRING_AWS_INCORRECT_PROXY
  eng "Incorrect environment variable %s, invalid port: %s"

ER_GRP_RPL_SERVER_SET_TO_OFFLINE_MODE_DUE_TO_ERRORS
  eng "The server was automatically set into offline mode after an error was detected."

ER_GRP_RPL_MESSAGE_SERVICE_FATAL_ERROR
  eng "A message sent through the Group Replication message deliver service was not delivered successfully. The server will now leave the group. Try to add the server back to the group and check if the problem persists, or check previous messages in the log for hints of what could be the problem."

ER_WARN_WRONG_COMPRESSION_ALGORITHM_LOG
  eng "Invalid SOURCE_COMPRESSION_ALGORITHMS '%.192s' found in repository for channel '%.192s'. Resetting to 'uncompressed' (no compression)."

ER_WARN_WRONG_COMPRESSION_LEVEL_LOG
  eng "Invalid SOURCE_ZSTD_COMPRESSION_LEVEL found in repository for channel '%.192s'. Resetting to %u."

ER_PROTOCOL_COMPRESSION_RESET_LOG
  eng "Option --protocol-compression-algorithms is reset to default value."

ER_XPLUGIN_COMPRESSION_ERROR
  eng "Fatal error while compressing outgoing data - %s"

ER_MYSQLBACKUP_MSG
  eng "%s"

ER_WARN_UNKNOWN_KEYRING_AWS_REGION
  eng "Unknown keyring_aws_region '%.192s'. Connection to AWS KMS may fail."

ER_WARN_LOG_PRIVILEGE_CHECKS_USER_DOES_NOT_EXIST
  eng "PRIVILEGE_CHECKS_USER for replication channel '%.192s' was set to `%.64s`@`%.255s`, but this is not an existing user. Correct this before starting replication threads."

ER_WARN_LOG_PRIVILEGE_CHECKS_USER_CORRUPT
  eng "Invalid, corrupted PRIVILEGE_CHECKS_USER was found in the replication configuration repository for channel '%.192s'. Use CHANGE REPLICATION SOURCE TO PRIVILEGE_CHECKS_USER to correct the configuration."

ER_WARN_LOG_PRIVILEGE_CHECKS_USER_NEEDS_RPL_APPLIER_PRIV
  eng "PRIVILEGE_CHECKS_USER for replication channel '%.192s' was set to `%.64s`@`%.255s`, but this user does not have REPLICATION_APPLIER privilege. Correct this before starting the replication threads."

ER_OBSOLETE_FILE_PRIVILEGE_FOR_REPLICATION_CHECKS
  eng "The PRIVILEGE_CHECKS_USER for channel '%.192s' would need FILE privilege to execute a LOAD DATA INFILE statement replicated in statement format. Consider using binlog_format=ROW on source. If the replicated events are trusted, recover from the failure by temporarily granting FILE to the PRIVILEGE_CHECKS_USER."

ER_RPL_REPLICA_SQL_THREAD_STARTING_WITH_PRIVILEGE_CHECKS
  eng "Replica SQL thread%s initialized, starting replication in log '%s' at position %s, relay log '%s' position: %s, user: '%.64s'@'%.255s', roles: %.512s"

ER_AUDIT_LOG_CANNOT_GENERATE_PASSWORD
  eng "Cannot generate password: '%.32s'"

ER_INIT_FAILED_TO_GENERATE_ROOT_PASSWORD
  eng "Failed to generate a random password for root. Probabably not enough enthropy."

ER_PLUGIN_LOAD_OPTIONS_IGNORED
  eng "Ignoring --plugin-load[_add] list as the server is running with --initialize(-insecure)."

ER_WARN_AUTH_ID_WITH_SYSTEM_USER_PRIV_IN_MANDATORY_ROLES
  eng "Cannot set mandatory_roles: AuthId `%.64s`@`%.64s` has '%s' privilege. AuthId(s) set in the mandatory_roles are ignored."

ER_IB_MSG_SKIP_HIDDEN_DIR
  eng "Directory '%s' will not be scanned because it is a hidden directory."

ER_WARN_RPL_RECOVERY_NO_ROTATE_EVENT_FROM_SOURCE_EOF
  eng "Server was not able to find a rotate event from source server to initialize relay log recovery for channel '%s'. Skipping relay log recovery for the channel."

ER_IB_LOB_ROLLBACK_INDEX_LEN
  eng "Rolling back LOB for transaction %llu undo number %llu : current index length %llu. (iteration %llu)"

ER_CANT_PROCESS_EXPRESSION_FOR_GENERATED_COLUMN_TO_DD
  eng "Error in processing (possibly deprecated) expression or function '%.128s' for generated column %.64s.%.64s.%.64s"

ER_RPL_REPLICA_QUEUE_EVENT_FAILED_INVALID_NON_ROW_FORMAT
  eng "The queue event failed for channel '%s' as an invalid event according to REQUIRE_ROW_FORMAT was found."

ER_OBSOLETE_REQUIRE_ROW_FORMAT_VIOLATION
  eng "The application of relay events failed for channel '%s' as an invalid event according to REQUIRE_ROW_FORMAT was found."

ER_LOG_PRIV_CHECKS_REQUIRE_ROW_FORMAT_NOT_SET
  eng "PRIVILEGE_CHECKS_USER for replication channel '%.192s' can't be set to `%.64s`@`%.255s` unless REQUIRE_ROW_FORMAT is also set to %d."

ER_RPL_REPLICA_SQL_THREAD_DETECTED_UNEXPECTED_EVENT_SEQUENCE
  eng "An unexpected event sequence was detected by the SQL thread while applying an event."

ER_IB_MSG_UPGRADE_PARTITION_FILE
  eng "Updating partition file name '%s' to '%s' and all other partition files during upgrade"

ER_IB_MSG_DOWNGRADE_PARTITION_FILE
  eng "Updating partition file name '%s' to '%s' and all other partition files during downgrade"

ER_IB_MSG_UPGRADE_PARTITION_FILE_IMPORT
  eng "Updating partition file name '%s' to '%s' for import"

ER_IB_WARN_OPEN_PARTITION_FILE
  eng "Unable to open partition file with new name '%s'. Please check if innodb_directories is set to include all external file paths"

ER_IB_MSG_FIL_STATE_MOVED_CORRECTED
  eng "%s DD ID: %llu - Partition tablespace %u, name '%s' is corrected to '%s'"

ER_IB_MSG_FIL_STATE_MOVED_CHANGED_PATH
  eng "%s DD ID: %llu - Tablespace %u, name '%s', '%s' is moved to '%s'"

ER_IB_MSG_FIL_STATE_MOVED_CHANGED_NAME
  eng "%s DD ID: %llu - Partition tablespace %u, name '%s', '%s' is updated to '%s'"

ER_IB_MSG_FIL_STATE_MOVED_TOO_MANY
  eng "%s Too many files have been moved, disabling logging of detailed messages"

ER_GR_ELECTED_PRIMARY_GTID_INFORMATION
  eng "Elected primary member %s: %s"

ER_SCHEMA_NAME_IN_UPPER_CASE_NOT_ALLOWED
  eng "Schema name '%s' containing upper case characters is not allowed with lower_case_table_names = 1."

ER_TABLE_NAME_IN_UPPER_CASE_NOT_ALLOWED
  eng "Table name '%s.%s' containing upper case characters is not allowed with lower_case_table_names = 1."

ER_SCHEMA_NAME_IN_UPPER_CASE_NOT_ALLOWED_FOR_FK
  eng "Schema name '%s' containing upper case characters, used by foreign key '%s' in table '%s.%s', is not allowed with lower_case_table_names = 1."

ER_TABLE_NAME_IN_UPPER_CASE_NOT_ALLOWED_FOR_FK
  eng "Table name '%s.%s' containing upper case characters, used by foreign key '%s' in table '%s.%s', is not allowed with lower_case_table_names = 1."

ER_IB_MSG_DICT_PARTITION_NOT_FOUND
  eng "Table Partition: %s is not found in InnoDB dictionary"

ER_ACCESS_DENIED_FOR_USER_ACCOUNT_BLOCKED_BY_PASSWORD_LOCK
  eng "Access denied for user '%-.48s'@'%-.64s'. Account is blocked for %s day(s) (%s day(s) remaining) due to %u consecutive failed logins. Use FLUSH PRIVILEGES or ALTER USER to reset."

ER_INNODB_OUT_OF_RESOURCES
  eng "%s"

ER_DD_UPGRADE_FOUND_PREPARED_XA_TRANSACTION
  eng "Upgrade cannot proceed due to an existing prepared XA transaction."

ER_MIGRATE_TABLE_TO_DD_OOM
  eng "Could not allocate memory for key_info when migrating table %s.%s"

ER_RPL_RELAY_LOG_RECOVERY_INFO_AFTER_CLONE
  eng "Applier metadata information for channel '%s' was found after a clone operation. Relay log recovery will be executed to adjust positions and file information for this new server. Should that automatic procedure fail please adjust the positions through 'CHANGE REPLICATION SOURCE TO'"

ER_IB_MSG_57_UNDO_SPACE_DELETE_FAIL
  eng "Failed to delete 5.7 undo tablespace: %s during upgrade"

ER_IB_MSG_DBLWR_1285
  eng "Empty doublewrite file: %s"

ER_IB_MSG_DBLWR_1286
  eng "Using '%s' for doublewrite"

ER_IB_MSG_DBLWR_1287
  eng  "Error reading doublewrite buffer from the system tablespace"

ER_IB_MSG_DBLWR_1288
  eng "Cannot create doublewrite buffer: you must increase your buffer pool size. Cannot continue operation."

ER_IB_MSG_DBLWR_1290
  eng "The page in the doublewrite file is corrupt. Cannot continue operation. You can try to recover the database with innodb_force_recovery=6"

ER_IB_MSG_BAD_DBLWR_FILE_NAME
  eng "The doublewrite filename '%s' is incorrect."

OBSOLETE_ER_IB_MSG_DBLWR_1292
  eng "%s"

ER_IB_MSG_DBLWR_1293
  eng "Doublewrite file create failed: %s"

ER_IB_MSG_DBLWR_1294
  eng "DBLWRThread: pthread_setaffinity() failed!"

ER_IB_MSG_DBLWR_1295
  eng "%s"

ER_IB_MSG_DBLWR_1296
  eng "%s"

ER_IB_MSG_DBLWR_1297
  eng "Doublewrite file read failed: %s"

ER_IB_MSG_DBLWR_1298
  eng "Dump of the data file page:"

ER_IB_MSG_DBLWR_1300
  eng "%s"

ER_IB_MSG_DBLWR_1301
  eng "%s"

ER_IB_MSG_DBLWR_1304
  eng "%s"

ER_IB_MSG_DBLWR_1305
  eng "%s"

ER_IB_MSG_DBLWR_1306
  eng "%s"

ER_IB_MSG_DBLWR_1307
  eng "%s"

ER_IB_MSG_DBLWR_1308
  eng "%s"

ER_IB_MSG_DBLWR_1309
  eng "%s"

ER_IB_MSG_DBLWR_1310
  eng "%s"

ER_IB_MSG_DBLWR_1311
  eng "%s"

ER_IB_MSG_DBLWR_1312
  eng "%s"

ER_IB_MSG_DBLWR_1313
  eng "%s"

ER_IB_MSG_DBLWR_1314
  eng "%s"

ER_IB_MSG_DBLWR_1315
  eng "%s"

ER_IB_MSG_DBLWR_1316
  eng "%s"

ER_IB_MSG_DBLWR_1317
  eng "%s"

ER_IB_MSG_DBLWR_1318
  eng "%s"

ER_IB_MSG_DBLWR_1319
  eng "Doublewrite load file %s size %lu is not a multiple of the configured page size %lu""

ER_IB_MSG_DBLWR_1320
  eng "Doublewrite file %s truncate failed"

ER_IB_MSG_DBLWR_1321
  eng "Doublewrite file %s failed to writ zeros"

ER_IB_MSG_DBLWR_1322
  eng "Doublewrite create file %s size %lu is not a multiple of the configured page size %lu""

ER_IB_MSG_DBLWR_1323
  eng "%s"

ER_IB_MSG_DBLWR_1324
  eng "%s"

ER_IB_MSG_DBLWR_1325
  eng "%s"

ER_IB_MSG_DBLWR_1326
  eng "%s"

ER_IB_MSG_DBLWR_1327
  eng "%s"

ER_IB_MSG_GTID_FLUSH_AT_SHUTDOWN
  eng "Could not flush all GTIDs during slow shutdown. Will recover GTIDs when server restarts."

ER_IB_MSG_57_STAT_SPACE_DELETE_FAIL
  eng "Failed to delete 5.7 stat tablespace: %s during upgrade"

ER_NDBINFO_UPGRADING_SCHEMA
  eng "Installing ndbinfo schema version %s"

ER_NDBINFO_NOT_UPGRADING_SCHEMA
  eng "Installed ndbinfo schema is current. Not upgrading."

ER_NDBINFO_UPGRADING_SCHEMA_FAIL
  eng "Failed to upgrade ndbinfo schema."

OBSOLETE_ER_IB_MSG_CREATE_LOG_FILE
  eng "%s"

ER_IB_MSG_INNODB_START_INITIALIZE
  eng "InnoDB initialization has started."

ER_IB_MSG_INNODB_END_INITIALIZE
  eng "InnoDB initialization has ended."

ER_IB_MSG_PAGE_ARCH_NO_RESET_POINTS
  eng "Could not find appropriate reset points."

ER_IB_WRN_PAGE_ARCH_FLUSH_DATA
  eng "Unable to flush. Page archiving data may be corrupt in case of a crash."

ER_IB_ERR_PAGE_ARCH_INVALID_DOUBLE_WRITE_BUF
  eng "Page archiver's doublewrite buffer for %ld is not valid."

ER_IB_ERR_PAGE_ARCH_RECOVERY_FAILED
  eng "Page archiver system's recovery failed."

ER_IB_ERR_PAGE_ARCH_INVALID_FORMAT
  eng "Invalid archived file name format. The archived file is supposed to have the format %s + [0-9]*."

ER_INVALID_XPLUGIN_SOCKET_SAME_AS_SERVER
  eng "X Plugins UNIX socket must use different file than MySQL server. X Plugin won't be accessible through UNIX socket"

ER_INNODB_UNABLE_TO_ACQUIRE_DD_OBJECT
  eng "%s"

ER_WARN_LOG_DEPRECATED_PARTITION_PREFIX_KEY
  eng "Column '%.64s.%.64s.%.64s' having prefix key part '%.64s(%u)' is ignored by the partitioning function. Use of prefixed columns in the PARTITION BY KEY() clause is deprecated and will be removed in a future release."

ER_IB_MSG_UNDO_TRUNCATE_TOO_OFTEN
  eng "Undo Truncation is occurring too often. Consider increasing --innodb-max-undo-log-size."

ER_GRP_RPL_IS_STARTING
  eng "Plugin 'group_replication' is starting."

ER_IB_MSG_INVALID_LOCATION_FOR_TABLESPACE
  eng "Cannot create tablespace %s because the directory is not a valid location. %s";

ER_IB_MSG_INVALID_LOCATION_WRONG_DB
  eng "Scanned file '%s' for tablespace %s cannot be opened because it is not in a sub-directory named for the schema.");

ER_IB_MSG_CANNOT_FIND_DD_UNDO_SPACE
  eng "Cannot find undo tablespace %s with filename '%s' as indicated by the Data Dictionary. Did you move or delete this tablespace? Any undo logs in it cannot be used."

ER_GRP_RPL_RECOVERY_ENDPOINT_FORMAT
  eng "Invalid input value for recovery socket endpoints '%s'. Please, provide a valid, comma separated, list of endpoints (IP:port)".

ER_GRP_RPL_RECOVERY_ENDPOINT_INVALID
  eng "The server is not listening on endpoint '%s'. Only endpoints that the server is listening on are valid recovery endpoints."

ER_GRP_RPL_RECOVERY_ENDPOINT_INVALID_DONOR_ENDPOINT
  eng "Received invalid recovery endpoints configuration from donor. This member is not a valid donor for recovery, so it will be skipped."

ER_GRP_RPL_RECOVERY_ENDPOINT_INTERFACES_IPS
  eng "Failed to retrieve IP addresses from enabled host network interfaces."

ER_WARN_TLS_CHANNEL_INITIALIZATION_ERROR
  eng "Failed to initialize TLS for channel: %s. See below for the description of exact issue."

ER_XPLUGIN_FAILED_TO_VALIDATE_ADDRESS
  eng "Validation of value '%s' set to `Mysqlx_bind_address` failed: %s. Skipping this value."

ER_XPLUGIN_FAILED_TO_BIND_INTERFACE_ADDRESS
  eng "Value '%s' set to `Mysqlx_bind_address`, X Plugin can't bind to it. Skipping this value."

ER_IB_ERR_RECOVERY_REDO_DISABLED
  eng "Server was killed when InnoDB redo logging was disabled. Data files could be corrupt. You can try to restart the database with innodb_force_recovery=6"

ER_IB_WRN_FAST_SHUTDOWN_REDO_DISABLED
  eng "InnoDB cannot do cold shutdown 'innodb_fast_shutdown = 2' and is forcing 'innodb_fast_shutdown = 1' as redo logging is disabled. InnoDB would flush all dirty pages to ensure physical data consistency."

ER_IB_WRN_REDO_DISABLED
  eng "InnoDB redo logging is disabled. All data could be lost in case of a server crash."

ER_IB_WRN_REDO_ENABLED
  eng "InnoDB redo logging is enabled. Data is now safe and can be recovered in case of a server crash."

ER_TLS_CONFIGURED_FOR_CHANNEL
  eng "Channel %s configured to support TLS. Encrypted connections are now supported for this channel."

ER_TLS_CONFIGURATION_REUSED
  eng "No TLS configuration was given for channel %s; re-using TLS configuration of channel %s."

ER_IB_TABLESPACE_PATH_VALIDATION_SKIPPED
  eng "Skipping InnoDB tablespace path validation. Manually moved tablespace files will not be detected!"

ER_IB_CANNOT_UPGRADE_WITH_DISCARDED_TABLESPACES
  eng "Upgrade failed because database contains discarded tablespaces."

ER_USERNAME_TRUNKATED
  eng "The user name '%s' exceeds the maximum number of allowed characters %d and is trunkated."

ER_HOSTNAME_TRUNKATED
  eng "The host name '%s' exceeds the maximum number of allowed characters %d and is trunkated."

ER_IB_MSG_TRX_RECOVERY_ROLLBACK_NOT_COMPLETED
  eng "Rollback of non-prepared transactions not completed, due to fast shutdown"

ER_AUTHCACHE_ROLE_EDGES_IGNORED_EMPTY_NAME
  eng "Found an entry in the 'role_edges' table with empty authorization ID; Skipped"

ER_AUTHCACHE_ROLE_EDGES_UNKNOWN_AUTHORIZATION_ID
  eng "Found an entry in the 'role_edges' table with unknown authorization ID '%s'; Skipped"

ER_AUTHCACHE_DEFAULT_ROLES_IGNORED_EMPTY_NAME
  eng "Found an entry in the 'default_roles' table with empty authorization ID; Skipped"

ER_AUTHCACHE_DEFAULT_ROLES_UNKNOWN_AUTHORIZATION_ID
  eng "Found an entry in the 'default_roles' table with unknown authorization ID '%s'; Skipped"

ER_IB_ERR_DDL_LOG_INSERT_FAILURE
  eng "Couldn't insert entry in ddl log for ddl."

ER_IB_LOCK_VALIDATE_LATCH_ORDER_VIOLATION
  eng "%s"

ER_IB_RELOCK_LATCH_ORDER_VIOLATION
  eng "%s"

OBSOLETE_ER_IB_MSG_1352
  eng "%s"

OBSOLETE_ER_IB_MSG_1353
  eng "%s"

OBSOLETE_ER_IB_MSG_1354
  eng "%s"

OBSOLETE_ER_IB_MSG_1355
  eng "%s"

OBSOLETE_ER_IB_MSG_1356
  eng "%s"

ER_IB_MSG_1357
  eng "%s"

ER_IB_MSG_1358
  eng "%s"

ER_IB_MSG_1359
  eng "%s"

ER_IB_FAILED_TO_DELETE_TABLESPACE_FILE
  eng "%s"

ER_IB_UNABLE_TO_EXPAND_TEMPORARY_TABLESPACE_POOL
  eng "%s"

ER_IB_TMP_TABLESPACE_CANNOT_CREATE_DIRECTORY
  eng "%s"

ER_IB_MSG_SCANNING_TEMP_TABLESPACE_DIR
  eng "%s"

ER_IB_ERR_TEMP_TABLESPACE_DIR_DOESNT_EXIST
  eng "%s"

ER_IB_ERR_TEMP_TABLESPACE_DIR_EMPTY
  eng "%s"

ER_IB_ERR_TEMP_TABLESPACE_DIR_CONTAINS_SEMICOLON
  eng "%s"

ER_IB_ERR_TEMP_TABLESPACE_DIR_SUBDIR_OF_DATADIR
  eng "%s"

ER_IB_ERR_SCHED_SETAFFNINITY_FAILED
  eng "%s"

ER_IB_ERR_UNKNOWN_PAGE_FETCH_MODE
  eng "%s"

ER_IB_ERR_LOG_PARSING_BUFFER_OVERFLOW
  eng "%s"

ER_IB_ERR_NOT_ENOUGH_MEMORY_FOR_PARSE_BUFFER
  eng "%s"

ER_IB_MSG_1372
  eng "%s"

ER_IB_MSG_1373
  eng "%s"

ER_IB_MSG_1374
  eng "%s"

ER_IB_MSG_1375
  eng "%s"

ER_IB_ERR_ZLIB_UNCOMPRESS_FAILED
  eng "%s"

ER_IB_ERR_ZLIB_BUF_ERROR
  eng "%s"

ER_IB_ERR_ZLIB_MEM_ERROR
  eng "%s"

ER_IB_ERR_ZLIB_DATA_ERROR
  eng "%s"

ER_IB_ERR_ZLIB_UNKNOWN_ERROR
  eng "%s"

ER_IB_MSG_1381
  eng "%s"

ER_IB_ERR_INDEX_RECORDS_WRONG_ORDER
  eng "%s"

ER_IB_ERR_INDEX_DUPLICATE_KEY
  eng "%s"

ER_IB_ERR_FOUND_N_DUPLICATE_KEYS
  eng "%s"

ER_IB_ERR_FOUND_N_RECORDS_WRONG_ORDER
  eng "%s"

ER_IB_ERR_PARALLEL_READ_OOM
  eng "%s"

ER_IB_MSG_UNDO_MARKED_ACTIVE
  eng "The state of undo tablespace %s is set to active implicitly."

ER_IB_MSG_UNDO_ALTERED_ACTIVE
  eng "The state of undo tablespace %s is set to 'active' by ALTER TABLESPACE."

ER_IB_MSG_UNDO_ALTERED_INACTIVE
  eng "The state of undo tablespace %s is set to 'inactive' by ALTER TABLESPACE."

ER_IB_MSG_UNDO_MARKED_EMPTY
  eng "The state of undo tablespace %s is set to 'empty'."

ER_IB_MSG_UNDO_TRUNCATE_DELAY_BY_CLONE
  eng "Delaying truncate of undo tablespace %s due to clone activity."

ER_IB_MSG_UNDO_TRUNCATE_DELAY_BY_MDL
  eng "Delaying truncate of undo tablespace %s due to a metadata lock."

ER_IB_MSG_INJECT_CRASH
  eng "Injected debug crash point: %s"

ER_IB_MSG_INJECT_FAILURE
  eng "Injected debug failure point: %s"

ER_GRP_RPL_TIMEOUT_RECEIVED_VC_LEAVE_ON_REJOIN
  eng "Timeout while waiting for a view change event during the leave step before a auto-rejoin attempt."

ER_RPL_ASYNC_RECONNECT_FAIL_NO_SOURCE
  eng "Failed to automatically re-connect to a different source, for channel '%s', because %s. To fix this %s."

ER_UDF_REGISTER_SERVICE_ERROR
  eng "Could not execute the installation of UDF functions. Check for other errors in the log"

ER_UDF_REGISTER_ERROR
  eng "Could not execute the installation of UDF function: %s. Check if the function is already present, if so, try to remove it."

ER_UDF_UNREGISTER_ERROR
  eng "Could not uninstall UDF functions. Try to remove them manually if present."

ER_EMPTY_PRIVILEGE_NAME_IGNORED
  eng "An empty or illegal privilege identifier was ignored when global privileges were read from disk."

ER_IB_MSG_INCORRECT_SIZE
  eng "%s"

ER_TMPDIR_PATH_TOO_LONG
  eng "A tmpdir temporary path \"%s\" is too long (> %zu) for this OS. This would not leave enough space for a temporary filename of length %zu within it."

ER_ERROR_LOG_DESTINATION_NOT_A_FILE
  eng "Error-log destination \"%s\" is not a file. Can not restore error log messages from previous run."

ER_NO_ERROR_LOG_PARSER_CONFIGURED
  eng "None of the log-sinks selected with --log-error-services=... provides a log-parser. The server will not be able to make the previous runs' error-logs available in performance_schema.error_log."

ER_UPGRADE_NONEXISTENT_SCHEMA
  eng "The schema \"%.64s\" referenced by %.16s \"%.128s\" does not exist. Please clean up any orphan %.16s before upgrading."

ER_IB_MSG_CREATED_UNDO_SPACE
  eng "Created undo tablespace '%s'."

ER_IB_MSG_DROPPED_UNDO_SPACE
  eng "Dropped undo tablespace '%s'."

ER_IB_MSG_MASTER_KEY_ROTATED
  eng "The InnoDB Encryption Master Key has been rotated in %d tablespaces."

ER_IB_DBLWR_DECOMPRESS_FAILED
  eng "Failed to decompress a DBLWR page (err=%d).  The original size is %d. Reporting the dblwr page as corrupted."

ER_IB_DBLWR_DECRYPT_FAILED
  eng "Decrypting a page in doublewrite file failed: %s."

ER_IB_DBLWR_KEY_MISSING
  eng "Encryption key missing: %s."

ER_INNODB_IO_WRITE_ERROR_RETRYING
  eng "I/O error while writing to file: %s. Retrying ..."

ER_INNODB_IO_WRITE_FAILED
  eng "Failed to write data to file: %s"

ER_LOG_COMPONENT_CANNOT_INIT
  eng "Log component %s failed to initialize."

ER_RPL_ASYNC_CHANNEL_CANT_CONNECT
  eng "The Monitor IO thread failed to connect to the source (host:%s port:%u network_namespace:%s) for channel '%s', thence it will try to connect to another source."

ER_RPL_ASYNC_SENDER_ADDED
  eng  "The source (host:%s port:%u network_namespace:%s) for channel '%s' has joined the group (group_name: %s), and so added its entry into replication_asynchronous_connection_failover table."

ER_RPL_ASYNC_SENDER_REMOVED
  eng "The source (host:%s port:%u network_namespace:%s) for channel '%s' has left the group (group_name: %s), and so removed its entry from replication_asynchronous_connection_failover table."

ER_RPL_ASYNC_CHANNEL_STOPPED_QUORUM_LOST
  eng "The Monitor IO thread detected that the source (host:%s port:%u network_namespace:%s) does not belong to the group majority, thence the channel '%s' will try to connect to another source."

ER_RPL_ASYNC_CHANNEL_CANT_CONNECT_NO_QUORUM
  eng "The IO thread detected that the source (host:%s port:%u network_namespace:%s) does not belong to the group majority, thence the channel '%s' will try to connect to another source."

ER_RPL_ASYNC_EXECUTING_QUERY
  eng "%s on the source (host:%s port:%u network_namespace:%s) for channel '%s'."

ER_RPL_REPLICA_MONITOR_IO_THREAD_EXITING
  eng "Replica Monitor IO thread exiting."

ER_RPL_ASYNC_MANAGED_NAME_REMOVED
  eng "The group (group_name: %s) for the channel '%s' has been removed, and so removed its entry from replication_asynchronous_connection_failover_managed and all the group members from replication_asynchronous_connection_failover table."

ER_RPL_ASYNC_MANAGED_NAME_ADDED
  eng "The group (group_name: %s) for the channel '%s' has been added, and so added its entry in replication_asynchronous_connection_failover_managed and source to replication_asynchronous_connection_failover table."

ER_RPL_ASYNC_READ_FAILOVER_TABLE
  eng "Error reading failover sources for channel '%s' from replication_asynchronous_connection_failover table."

ER_RPL_REPLICA_MONITOR_IO_THREAD_RECONNECT_CHANNEL
  eng "Error %s the channel '%s', the operation will be automatically retried."

ER_REPLICA_ANON_TO_GTID_IS_LOCAL_OR_UUID_AND_GTID_MODE_NOT_ON
  eng "Replication channel '%.192s' is configured with ASSIGN_GTIDS_TO_ANONYMOUS_TRANSACTIONS='%s', which is invalid when GTID_MODE <> ON. If you intend to use GTID_MODE = ON everywhere, change to ASSIGN_GTIDS_TO_ANONYMOUS_TRANSACTIONS = OFF and use the procedure for enabling GTIDs online (see the documentation). If you intend to use GTIDs on this replica and cannot enable GTIDs on the source, enable GTID_MODE = ON and leave ASSIGN_GTIDS_TO_ANONYMOUS_TRANSACTIONS = LOCAL|<UUID>. If you intend to not use GTIDs at all in the replication topology, change to ASSIGN_GTIDS_TO_ANONYMOUS_TRANSACTIONS=OFF and leave GTID_MODE = '%s'."

ER_REPLICA_ANONYMOUS_TO_GTID_UUID_SAME_AS_GROUP_NAME
  eng "Replication channel '%.192s' is configured with ASSIGN_GTIDS_TO_ANONYMOUS_TRANSACTIONS='%s' which is equal to group_replication_group_name. To fix this issue, either change the group_replication_group_name  or use a different value for ASSIGN_GTIDS_TO_ANONYMOUS_TRANSACTIONS."

ER_GRP_RPL_GRP_NAME_IS_SAME_AS_ANONYMOUS_TO_GTID_UUID
  eng "The group_replication_group_name '%s' is the same as the UUID value for ASSIGN_GTIDS_TO_ANONYMOUS_TRANSACTIONS in a server channel"

ER_WARN_GTID_THRESHOLD_BREACH
  eng "The integer component of the GTID number is high. Suggest restarting the server with a new server_uuid to prevent it from reaching the maximum number 2^63-1, which will make it impossible to write the binary log and invoke the behavior specified by binlog_error_action."

ER_HEALTH_INFO
  eng "%s"

ER_HEALTH_WARNING
  eng "%s"

ER_HEALTH_ERROR
  eng "%s"

ER_HEALTH_WARNING_DISK_USAGE_LEVEL_1
  eng "%s: Warning Level 1 (%llu MiB): mount point = '%s', available = %llu MiB, total = %llu MiB, used = %.2f%%, low limit = %llu MiB, critical level = %llu MiB"

ER_HEALTH_WARNING_DISK_USAGE_LEVEL_2
  eng "%s: Warning Level 2 (%llu MiB): mount point = '%s', available = %llu MiB, total = %llu MiB, used = %.2f%%, low limit = %llu MiB, critical level = %llu MiB"

ER_HEALTH_WARNING_DISK_USAGE_LEVEL_3
  eng "%s: Warning Level 3 (%llu MiB): mount point = '%s', available = %llu MiB, total = %llu MiB, used = %.2f%%, low limit = %llu MiB, critical level = %llu MiB"

ER_IB_INNODB_TBSP_OUT_OF_SPACE
  eng "InnoDB: Size of tablespace %s is more than the maximum size allowed."

ER_GRP_RPL_APPLIER_CHANNEL_STILL_RUNNING
  eng "The group_replication_applier channel is still running, most likely it is waiting for a database/table lock, which is preventing the channel from stopping. Please check database/table locks, including the ones created by backup tools."

ER_RPL_ASYNC_RECONNECT_GTID_MODE_OFF_CHANNEL
  eng "Detected misconfiguration: replication channel \'%.192s\' was configured with SOURCE_CONNECTION_AUTO_FAILOVER = 1, but the server was started with a value other then --gtid-mode = ON. Either reconfigure replication using CHANGE REPLICATION SOURCE TO SOURCE_CONNECTION_AUTO_FAILOVER = 0 FOR CHANNEL \'%.192s\', or change GTID_MODE to value ON, before starting the replica receiver thread."

ER_FIREWALL_SERVICES_NOT_ACQUIRED
  eng "Could not acquire required component services."

ER_FIREWALL_UDF_REGISTER_FAILED
  eng "Automatic registration of function(s) failed."

ER_FIREWALL_PFS_TABLE_REGISTER_FAILED
  eng "Automatic registration of Performance schema table(s) failed."

ER_IB_MSG_STATS_SAMPLING_TOO_LARGE
  eng "%s"

ER_AUDIT_LOG_FILE_PRUNE_FAILED
  eng "Failed to auto-prune file '%s', Error (%d): %s"

ER_AUDIT_LOG_FILE_AUTO_PRUNED
  eng "File '%s' auto-pruned"

ER_COMPONENTS_INFRASTRUCTURE_MANIFEST_INIT
  eng "Received an error while processing components from manifest file: %s"

ER_COMPONENTS_INFRASTRUCTURE_MANIFEST_DEINIT
  eng "Received an error while unloading components read from manifest file: %s"

ER_WARN_COMPONENTS_INFRASTRUCTURE_MANIFEST_NOT_RO
  eng "Manifest file '%s' is not read-only. For better security, please make sure that the file is read-only."

ER_WARN_NO_KEYRING_COMPONENT_SERVICE_FOUND
  eng "No suitable '%s' service implementation found to fulfill the request."

ER_NOTE_KEYRING_COMPONENT_INITIALIZED
  eng "Keyring component initialized successfully."

ER_KEYRING_COMPONENT_NOT_INITIALIZED
  eng "The component is not initialized properly. Make sure that configuration is proper and use ALTER INSTANCE RELOAD KEYRING to reinitialize the component."

ER_KEYRING_COMPONENT_EXCEPTION
  eng "Keyring component encountered an exception while executing : '%s' API of service: '%s'"

ER_KEYRING_COMPONENT_MEMORY_ALLOCATION_ERROR
  eng "Failed to allocated memory for '%s' while executing: '%s' API of service: '%s'"

ER_NOTE_KEYRING_COMPONENT_AES_INVALID_MODE_BLOCK_SIZE
  eng "Empty or 0 values for AES encryption mode and/or block size are not permitted."

ER_NOTE_KEYRING_COMPONENT_AES_DATA_IDENTIFIER_EMPTY
  eng "A valid data identifier is required in order to fetch the key required for the AES operation."

ER_NOTE_KEYRING_COMPONENT_AES_INVALID_KEY
  eng "Key identified by Data ID: '%s' and Auth ID: '%s' is not of type AES."

ER_NOTE_KEYRING_COMPONENT_AES_OPERATION_ERROR
  eng "Encountered error: '%s' while executing '%s' API of keyring_aes service. Key details are Data ID: '%s' and Auth ID: '%s'."

ER_NOTE_KEYRING_COMPONENT_READ_DATA_NOT_FOUND
  eng "Could not find the data corresponding to Data ID: '%s', Auth ID: '%s'."

ER_NOTE_KEYRING_COMPONENT_WRITE_MAXIMUM_DATA_LENGTH
  eng "Maximum permissible size of data is '%zu' bits"

ER_NOTE_KEYRING_COMPONENT_STORE_FAILED
  eng "Error writing data for Data ID: '%s', Auth ID: '%s'. Either data already exists with same identifier or keyring backend encountered an error."

ER_NOTE_KEYRING_COMPONENT_REMOVE_FAILED
  eng "Error removing data for Data ID: '%s', Auth ID: '%s'. Either data does not exists with same identifier or keyring backend encountered an error."

ER_NOTE_KEYRING_COMPONENT_GENERATE_FAILED
  eng "Error generating data for Data ID: '%s', Auth ID: '%s'. Either data already exists with same identifier or keyring backend encountered an error."

ER_NOTE_KEYRING_COMPONENT_KEYS_METADATA_ITERATOR_FETCH_FAILED
  eng "Failed to get metadata from current keys metadata iterator position."

ER_NOTE_KEYRING_COMPONENT_METADATA_ITERATOR_INVALID_OUT_PARAM
  eng "Key and value length parameters must not be null."

ER_IB_WRN_FAILED_TO_ACQUIRE_SERVICE
  eng "Innodb could not acquire service : %s"

ER_IB_WRN_OLD_GEOMETRY_TYPE
  eng "Column %s of type GEOMETRY is in old (5.6) format which could be deprecated in the future. To change the format to latest, please consider rebuilding the table after the upgrade."

ER_NET_WAIT_ERROR2
  eng "'wait_timeout' period of %s seconds was exceeded for %s. The idle time since last command was too long."

ER_GRP_RPL_MEMBER_ACTION_TRIGGERED
  eng "The member action "%s" for event "%s" with priority "%u" will be run."

ER_GRP_RPL_MEMBER_ACTION_FAILURE_IGNORE
  eng "The member action "%s" for event "%s" with priority "%u" failed, this error is ignored as instructed. Please check previous messages in the error log for hints about what could have caused this failure."

ER_GRP_RPL_MEMBER_ACTION_FAILURE
  eng "The member action "%s" for event "%s" with priority "%u" failed. Please check previous messages in the error log for hints about what could have caused this failure."

ER_GRP_RPL_MEMBER_ACTION_PARSE_ON_RECEIVE
  eng "Unable to parse the member actions configuration sent by the primary."

ER_GRP_RPL_MEMBER_ACTION_UPDATE_ACTIONS
  eng "Unable to update the member actions configuration with the one sent by the primary. Please check the tables 'mysql.replication_group_member_actions' and 'mysql.replication_group_configuration_version'."

ER_GRP_RPL_MEMBER_ACTION_GET_EXCHANGEABLE_DATA
  eng "Unable to read the member actions configuration during group membership change. Please check the tables 'mysql.replication_group_member_actions' and 'mysql.replication_group_configuration_version'."

ER_GRP_RPL_MEMBER_ACTION_DEFAULT_CONFIGURATION
  eng "This member joined a group on which all members do not support member actions, as such it did reset its member configuration to the default one."

ER_GRP_RPL_MEMBER_ACTION_UNABLE_TO_SET_DEFAULT_CONFIGURATION
  eng "Unable to reset to member actions default configuration on member join. Please check the tables 'mysql.replication_group_member_actions' and 'mysql.replication_group_configuration_version'."

ER_GRP_RPL_MEMBER_ACTION_PARSE_ON_MEMBER_JOIN
  eng "Unable to parse the member actions configuration sent by the group on member join."

ER_GRP_RPL_MEMBER_ACTION_UPDATE_ACTIONS_ON_MEMBER_JOIN
  eng "Unable to update the member actions configuration on member join. Please check the tables 'mysql.replication_group_member_actions' and 'mysql.replication_group_configuration_version'."

ER_GRP_RPL_MEMBER_ACTION_INVALID_ACTIONS_ON_MEMBER_JOIN
  eng "The group members were unable to send their member actions configuration. Please check the tables 'mysql.replication_group_member_actions' and 'mysql.replication_group_configuration_version' on all members."

ER_GRP_RPL_MEMBER_ACTION_ENABLED
  eng "Member action enabled: "%s", type: "%s", event: "%s", priority: "%u", error_handling: "%s"."

ER_GRP_RPL_MEMBER_ACTION_DISABLED
  eng "Member action disabled: "%s", type: "%s", event: "%s", priority: "%u", error_handling: "%s"."

ER_GRP_RPL_MEMBER_ACTIONS_RESET
  eng "Member actions configuration was reset."

OBSOLETE_ER_DEPRECATED_TLS_VERSION_SESSION
  eng "Accepted a connection with deprecated protocol '%s' for account `%s`@`%s` from host `%s`. Client supplied username `%s`"

OBSOLETE_ER_WARN_DEPRECATED_TLS_VERSION_FOR_CHANNEL
  eng "A deprecated TLS version %s is enabled for channel %s"

ER_FIREWALL_DEPRECATED_USER_PROFILE
  eng "User profile \'%s\' loaded. Firewall user profiles are deprecated, consider migrating to group profiles."

ER_GRP_RPL_VIEW_CHANGE_UUID_INVALID
  eng "Invalid input value for group_replication_view_change_uuid '%s'. Please, provide a valid UUID."

ER_GRP_RPL_VIEW_CHANGE_UUID_SAME_AS_GROUP_NAME
  eng "Variable 'group_replication_view_change_uuid' cannot be set to the value of '%s'. If you want to use the UUID of 'group_replication_group_name' for the UUID of View_change_log_events, please set 'group_replication_view_change_uuid' to AUTOMATIC."

ER_GRP_RPL_GROUP_NAME_SAME_AS_VIEW_CHANGE_UUID
  eng "group_replication_group_name '%s', which is the same as group_replication_view_change_uuid. Please change group_replication_view_change_uuid to AUTOMATIC"

ER_GRP_RPL_VIEW_CHANGE_UUID_IS_SAME_AS_ANONYMOUS_TO_GTID_UUID
  eng "The group_replication_view_change_uuid '%s' is the same as the UUID value for ASSIGN_GTIDS_TO_ANONYMOUS_TRANSACTIONS in a server channel"

ER_GRP_RPL_GRP_VIEW_CHANGE_UUID_IS_INCOMPATIBLE_WITH_SERVER_UUID
  eng "group_replication_view_change_uuid is incompatible with group. group_replication_view_change_uuid %s matches server_uuid %s."

ER_GRP_RPL_VIEW_CHANGE_UUID_DIFF_FROM_GRP
  eng "The member is configured with a group_replication_view_change_uuid option value '%s' different from the group '%s'. The member will now exit the group."

ER_WARN_REPLICA_ANONYMOUS_TO_GTID_UUID_SAME_AS_VIEW_CHANGE_UUID
  eng "Replication channel '%.192s' is configured with ASSIGN_GTIDS_TO_ANONYMOUS_TRANSACTIONS='%s' which is equal to group_replication_view_change_uuid. To fix this issue, either change the group_replication_view_change_uuid or use a different value for ASSIGN_GTIDS_TO_ANONYMOUS_TRANSACTIONS."

ER_GRP_RPL_FAILED_TO_PARSE_THE_VIEW_CHANGE_UUID
  eng "Unable to parse the group_replication_view_change_uuid."

ER_GRP_RPL_FAILED_TO_GENERATE_SIDNO_FOR_VIEW_CHANGE_UUID
  eng "Unable to generate sidno for group_replication_view_change_uuid."

ER_GRP_RPL_VIEW_CHANGE_UUID_PARSE_ERROR
  eng "Unable to parse the group_replication_view_change_uuid during the Certification module initialization."

ER_GRP_RPL_UPDATE_GRPGTID_VIEW_CHANGE_UUID_EXECUTED_ERROR
  eng "Error updating group_gtid_executed GTID set with view change uuid during the Certification module initialization."

ER_GRP_RPL_ADD_VIEW_CHANGE_UUID_TO_GRP_SID_MAP_ERROR
  eng "Unable to add the group_replication_view_change_uuid sidno in the group_gtid_sid_map during the Certification module initialization."

ER_GRP_RPL_DONOR_VIEW_CHANGE_UUID_TRANS_INFO_ERROR
  eng "Unable to handle the donor's view change uuid transaction information when initializing the conflict detection component. Possible out of memory error."

ER_WARN_GRP_RPL_VIEW_CHANGE_UUID_FAIL_GET_VARIABLE
  eng "Unable to retrieve group_replication_view_change_uuid during server checks on replication operations."

ER_WARN_ADUIT_LOG_MAX_SIZE_AND_PRUNE_SECONDS_LOG
  eng "Both audit_log_max_size and audit_log_prune_seconds are set to non-zero. audit_log_max_size takes precedence and audit_log_prune_seconds is ignored"

ER_WARN_ADUIT_LOG_MAX_SIZE_CLOSE_TO_ROTATE_ON_SIZE_LOG
  eng "audit_log_rotate_on_size is not granular enough for the value of audit_log_max_size supplied. Should be at least %d times smaller."

ER_PLUGIN_INVALID_TABLE_DEFINITION
  eng "Invalid table definition for '%s.%s'."

ER_AUTH_KERBEROS_LOGGER_GENERIC_MSG
  eng "%s"

ER_INSTALL_PLUGIN_CONFLICT_LOG
  eng "Cannot install the %.192s plugin when the %.192s plugin is installed."

ER_DEPRECATED_PERSISTED_VARIABLE_WITH_ALIAS
  eng "The variable %s has been renamed to %s, and the old name deprecated. Only the old name was found in the persisted variable file. Next time the file is saved, both names will be stored. Issue any SET PERSIST command to save the file, get rid of this warning, and prepare the persisted configuration for when the variable is removed in a future version."

ER_LOG_COMPONENT_FLUSH_FAILED
  eng "%d error logging component(s) failed to flush. For file-based logs this can happen when the path or permissions of the log-file have changed. Failure to flush filed-based logs may affect log-rotation."

ER_IB_MSG_REENCRYPTED_TABLESPACE_KEY
  eng "Tablespace key for %s has been re-encrypted using the latest InnoDB master key. However, we recommend that you rebuild the table for better security."

ER_IB_MSG_REENCRYPTED_GENERAL_TABLESPACE_KEY
  eng "Tablespace key for %s has been re-encrypted using the latest InnoDB master key. However, we recommend that you reencrypt the tablespace for better security."

ER_IB_ERR_PAGE_ARCH_DBLWR_INIT_FAILED
  eng "Page Archiver's doublewrite buffer initialisation failed. Page tracking is at risk of losing tracked information."

ER_IB_MSG_RECOVERY_NO_SPACE_IN_REDO_LOG__SKIP_IBUF_MERGES
  eng "There is not enough free space in the redo log during recovery to perform pending ibuf merges. Please retry starting MySQL with --innodb-force-recovery=4."

ER_IB_MSG_RECOVERY_NO_SPACE_IN_REDO_LOG__UNEXPECTED
  eng "There is not enough free space in the redo log during recovery, restore from backup (or retry with --innodb-force-recovery=6)."

ER_WARN_AUDIT_LOG_FORMAT_UNIX_TIMESTAMP_ONLY_WHEN_JSON_LOG
  eng "audit_log_format_unix_timestamp is applicable only when audit_log_format = JSON."

# This error is not supposed to be reported to the users. It is only
# meant for internal use to signal that a statement should be
# reprepared for the primary storage engine, without transformations.
# The error should be caught and handled by the server.
ER_PREPARE_FOR_PRIMARY_ENGINE
  eng "Retry the statement using the primary storage engine."

ER_IB_MSG_PAR_RSEG_INIT_COMPLETE_MSG
  eng "Parallel initialization of rseg complete"

ER_IB_MSG_PAR_RSEG_INIT_TIME_MSG
  eng "Time taken to initialize rseg using %u thread: %u ms."

ER_DDL_MSG_1
  eng "DDL failed to create a thread to load an index, fall back to single thread"

ER_MTR_MSG_1
  eng "Debug_check_no_latching failed, slot->type=%d"

ER_GRP_RPL_MYSQL_NETWORK_PROVIDER_CLIENT_ERROR_CONN_ERR
  eng "Failed to establish MySQL client connection in Group Replication. Error establishing connection. Please refer to the manual to make sure that you configured Group Replication properly to work with MySQL Protocol connections."

ER_GRP_RPL_MYSQL_NETWORK_PROVIDER_CLIENT_ERROR_COMMAND_ERR
  eng "Failed to establish MySQL client connection in Group Replication. Error sending connection delegation command. Please refer to the manual to make sure that you configured Group Replication properly to work with MySQL Protocol connections."

ER_GRP_RPL_FAILOVER_CONF_GET_EXCHANGEABLE_DATA
  eng "Unable to read the replication failover channels configuration during group membership change. Please check the tables 'mysql.replication_asynchronous_connection_failover', 'mysql.replication_asynchronous_connection_failover_managed' and 'mysql.replication_group_configuration_version'."

ER_GRP_RPL_FAILOVER_CONF_DEFAULT_CONFIGURATION
  eng "This member joined a group on which all members do not support replication failover channels integration on Group Replication, as such it did reset its replication failover channels configuration to the default one."

ER_GRP_RPL_FAILOVER_CONF_UNABLE_TO_SET_DEFAULT_CONFIGURATION
  eng "Unable to reset to replication failover channels default configuration on member join. Please check the tables 'mysql.replication_asynchronous_connection_failover', 'mysql.replication_asynchronous_connection_failover_managed' and 'mysql.replication_group_configuration_version'."

ER_GRP_RPL_FAILOVER_CONF_PARSE_ON_MEMBER_JOIN
  eng "Unable to parse the replication failover channels configuration sent by the group on member join."

ER_GRP_RPL_FAILOVER_CONF_CHANNEL_DOES_NOT_EXIST
  eng "Unable to set SOURCE_CONNECTION_AUTO_FAILOVER on a non-existent or misconfigured replication channel '%s', please create the channel and rejoin the server to the group."

ER_GRP_RPL_FAILOVER_REGISTER_MESSAGE_LISTENER_SERVICE
  eng "Unable to register the listener 'replication_asynchronous_connection_failover_configuration' to the service 'group_replication_message_service_recv'."

ER_GRP_RPL_FAILOVER_PRIMARY_WITHOUT_MAJORITY
  eng "This server is not able to reach a majority of members in the group. This server will skip the replication failover channels handling until this server is back to the group majority."

ER_GRP_RPL_FAILOVER_PRIMARY_BACK_TO_MAJORITY
  eng "This server is back to the group majority. Replication failover channels handling is resumed."

ER_RPL_INCREMENTING_MEMBER_ACTION_VERSION
  eng "Error incrementing member action configuration version for %s.%s table."

ER_GRP_RPL_REPLICA_THREAD_ERROR_ON_SECONDARY_MEMBER
  eng "The '%s' thread of channel '%s' will error out as this server is a group secondary."

ER_IB_MSG_CLONE_DDL_NTFN
  eng "Clone DDL Notification: %s"

ER_IB_MSG_CLONE_DDL_APPLY
  eng "Clone DDL APPLY: %s"

ER_IB_MSG_CLONE_DDL_INVALIDATE
  eng "Clone DDL Invalidate : %s"

ER_IB_MSG_UNDO_ENCRYPTION_INFO_LOADED
  eng "Encryption key is loaded for undo tablespace '%s'."

ER_IB_WRN_ENCRYPTION_INFO_SIZE_MISMATCH
  eng "Ignoring encryption INFO size in redo log: %zu, expected: %zu"

ER_INVALID_AUTHENTICATION_POLICY
  eng "Option --authentication-policy is set to an invalid value. Please check if the specified authentication plugins are valid."

ER_AUTHENTICATION_PLUGIN_REGISTRATION_FAILED
  eng "Signature verification failed during registration."

ER_AUTHENTICATION_PLUGIN_REGISTRATION_INSUFFICIENT_BUFFER
  eng "Buffer too small to hold registration challenge response."

ER_AUTHENTICATION_PLUGIN_AUTH_DATA_CORRUPT
  eng "FIDO device authenticator data corrupt."

ER_AUTHENTICATION_PLUGIN_SIGNATURE_CORRUPT
  eng "FIDO device signature corrupt."

ER_AUTHENTICATION_PLUGIN_VERIFY_SIGNATURE_FAILED
  eng "Signature verification failed during authentication."

ER_AUTHENTICATION_PLUGIN_OOM
  eng "Out of memory."

ER_AUTHENTICATION_PLUGIN_LOG
  eng "Can't initialize logging service".

ER_WARN_REPLICA_GTID_ONLY_AND_GTID_MODE_NOT_ON
  eng "Replication channel '%.192s' is configured with GTID_ONLY=1, which is invalid when GTID_MODE <> ON. If you intend to disable GTIDs in the replication topology, change GTID_ONLY to 0."

ER_WARN_L_DISABLE_GTID_ONLY_WITH_SOURCE_AUTO_POS_INVALID_POS
  eng "The replication positions relative to the source may be out-of-date on channel '%.192s', due to the use of GTID_ONLY=1. The out-of-date positions can still be used in some cases so, in order to update them, we suggest that you start the replication to receive and apply at least one transaction, which will set the positions to valid values."

ER_RPL_CANNOT_OPEN_RELAY_LOG
  eng "Could not open relay log: %s"

ER_AUTHENTICATION_OCI_PLUGIN_NOT_INITIALIZED
  eng "Authentication plugin not initialized."

ER_AUTHENTICATION_OCI_PRIVATE_KEY_ERROR
  eng "Cannot use the generated private key file."

ER_AUTHENTICATION_OCI_DOWNLOAD_PUBLIC_KEY
  eng "Unavailable public key with fingerprint %s for user %s in tenancy %s ."

ER_AUTHENTICATION_OCI_IMDS
  eng "Cannot obtain the OCI configuration from the IMDS service."

ER_AUTHENTICATION_OCI_IAM
  eng "Cannot initialize the IAM service."

ER_AUTHENTICATION_OCI_INVALID_AUTHENTICATION_STRING
  eng "Invalid authentication string details for user: `%s`@`%s`."

ER_AUTHENTICATION_OCI_NO_MATCHING_GROUPS
  eng "None of the groups returned by IAM matches any of the entries from authentication string."

ER_AUTHENTICATION_OCI_NO_GROUPS_FOUND
  eng "User is not part of any groups. However, account is configured to use group mapping."

ER_AUTHENTICATION_OCI_NONCE
  eng "Public/private key mismatch (fingerprint %s) while authenticating user %s in tenancy %s ."

ER_HEALTH_WARNING_MEMORY_USAGE_LEVEL_1
  eng "%s: Warning Level 1 (%llu MiB): available=%llu MiB, total=%llu MiB, used=%.2f%%, mysqld=%llu MiB"

ER_HEALTH_WARNING_MEMORY_USAGE_LEVEL_2
  eng "%s: Warning Level 2 (%llu MiB): available=%llu MiB, total=%llu MiB, used=%.2f%%, mysqld=%llu MiB"

ER_HEALTH_WARNING_MEMORY_USAGE_LEVEL_3
  eng "%s: Warning Level 3 (%llu MiB): available=%llu MiB, total=%llu MiB, used=%.2f%%, mysqld=%llu MiB"

ER_GRP_RPL_SET_SINGLE_CONSENSUS_LEADER
  eng "The member %s:%u, with UUID: %s, was set as the single preferred consensus leader."

ER_GRP_RPL_ERROR_SET_SINGLE_CONSENSUS_LEADER
  eng "Something went wrong trying to set the member %s:%u, with UUID: %s, as the single preferred consensus leader. Please query the performance_schema.replication_group_communication_information table to see whether the operation took effect, i.e. whether the preferred consensus leader matches the current primary. If not, consider electing a different primary to try again. Please check the error log and GCS_DEBUG_TRACE for more information that may help understanding what went wrong."

ER_GRP_RPL_SET_MULTI_CONSENSUS_LEADER
  eng "All members were set as consensus leaders."

ER_GRP_RPL_ERROR_SET_MULTI_CONSENSUS_LEADER
  eng "Something went wrong trying to set all members as consensus leaders. Please query the performance_schema.replication_group_communication_information table to see whether the operation took effect, i.e. whether the consensus leaders match all members. If not, consider resetting the group communication protocol to a version < 8.0.22, or switch to single-primary mode and back again to multi-primary mode, to try again. Please check the error log and GCS_DEBUG_TRACE for more information that may help understanding what went wrong."

ER_GRP_RPL_PAXOS_SINGLE_LEADER_DIFF_FROM_GRP
  eng "This member is configured with a group_replication_paxos_single_leader option value of '%d' that is different from the group's value ('%d'). This member will now exit the group."

ER_MFA_USER_ATTRIBUTES_CORRUPT
  eng "Invalid and/or corrupted multi factor authentication methods in User_attributes column in mysql.user table. \"%s\"."

ER_MFA_PLUGIN_NOT_LOADED
  eng "Plugin \'%-.192s\' is not loaded; Ignoring user"

ER_WARN_DEPRECATED_CHARSET_OPTION
  eng "%s: The character set %s is deprecated and will be removed in a future release. Please consider using %s instead."

ER_WARN_DEPRECATED_COLLATION_OPTION
  eng "%s: '%-.64s' is a collation of the deprecated character set %s. Please consider using %s with an appropriate collation instead."

ER_REGEXP_MISSING_ICU_DATADIR
  eng "Missing data directory for ICU regular expressions: %s."

ER_IB_WARN_MANY_NON_LRU_FILES_OPENED
  eng "More than 90%% of files opened out of the innodb_open_files limit are files that are not easy to close. The performance of system may degrade. Consider increasing value of the innodb_open_files system variable. There are %zu such files opened out of the total limit for all files opened of %zu."

ER_IB_MSG_TRYING_TO_OPEN_FILE_FOR_LONG_TIME
  eng "Trying to open a file for %lld seconds. Configuration only allows for %zu open files. Consider setting innobase_open_files higher."

ER_GLOBAL_CONN_LIMIT
  eng "Connection closed. Global connection memory limit %llu bytes exceeded. Consumed %llu bytes."

ER_CONN_LIMIT
  eng "Connection closed. Connection memory limit %llu bytes exceeded. Consumed %llu bytes."

ER_WARN_AUDIT_LOG_DISABLED
  eng "Audit Log is disabled. Enable it with audit_log_disable = false."

ER_INVALID_TLS_VERSION
  eng "Option --tls-version or --admin-tls-version is set to an invalid value %s."

ER_RPL_RELAY_LOG_RECOVERY_GTID_ONLY
  eng "Relay log recovery on channel with GTID_ONLY=1. The channel will switch to a new relay log and the GTID protocol will be used to replicate unapplied transactions."

ER_KEYRING_OKV_STANDBY_SERVER_COUNT_EXCEEDED
  eng "Number of STANDBY_SERVER values exceeded maximum limit of 64."

ER_WARN_MIGRATION_EMPTY_SOURCE_KEYRING
  eng "Source keyring does not have any keys to migrate."

ER_WARN_CANNOT_PERSIST_SENSITIVE_VARIABLES
  eng "Cannot persist SENSITIVE system variables because keyring component support is unavailable and persist_sensitive_variables_in_plaintext is set to OFF. Please make sure that keyring services are active and required keys are available."

ER_CANNOT_INTERPRET_PERSISTED_SENSITIVE_VARIABLES
  eng "Cannot interpret persisted SENSITIVE system variables. Please make sure that keyring services are active and required keys are available."

ER_PERSISTED_VARIABLES_KEYRING_SUPPORT_REQUIRED
  eng "Keyring has to be loaded through manifest file in order to support secure storage for persisted variables"

ER_PERSISTED_VARIABLES_MASTER_KEY_NOT_FOUND
  eng "Could not find master key %s in keyring"

ER_PERSISTED_VARIABLES_MASTER_KEY_CANNOT_BE_GENERATED
  eng "A new master key %s could not be generated"

ER_PERSISTED_VARIABLES_ENCRYPTION_FAILED
  eng "Failed to encrypt %s using %s"

ER_PERSISTED_VARIABLES_DECRYPTION_FAILED
  eng "Failed to decrypt %s using %s"

ER_PERSISTED_VARIABLES_LACK_KEYRING_SUPPORT
  eng "Persisting SENSITIVE variables in encrypted form requires keyring component loaded through manifest file."

ER_MY_MALLOC_USING_JEMALLOC
  eng "Using jemalloc.dll for my_malloc and ut::malloc etc."

ER_MY_MALLOC_USING_STD_MALLOC
  eng "%s."

ER_MY_MALLOC_LOADLIBRARY_FAILED
  eng "%s."

ER_MY_MALLOC_GETPROCADDRESS_FAILED
  eng "%s."

ER_ACCOUNT_WITH_EXPIRED_PASSWORD
  eng "Password for the account '%-.48s'@'%-.64s' has expired. To log in, either change it using a client that supports expired passwords or send the change request to an administrator."

ER_THREAD_POOL_PLUGIN_STARTED
  eng "Thread pool plugin started successfully with parameters: %s"

ER_THREAD_POOL_DEDICATED_LISTENERS_INVALID
  eng "thread_pool_dedicated_listeners cannot be set unless thread_pool_max_transactions_limit > 0"

ER_IB_DBLWR_BYTES_INFO
  eng "%s"

ER_IB_RDBLWR_BYTES_INFO
  eng "%s"

ER_IB_MSG_LOG_FILE_IS_EMPTY
  eng "The redo log file %s is empty, which indicates it was not generated by InnoDB or become corrupted. Please restore the correct file or try recovering without the redo files, in read-only mode, by providing --innodb-force-recovery=6."

ER_IB_MSG_LOG_FILE_TOO_SMALL
  eng "The redo log file %s is smaller than %llu bytes, which indicates it was not generated by InnoDB or become corrupted. Please restore the correct file."

ER_IB_MSG_LOG_FILE_TOO_BIG
  eng "The redo log file %s is larger than %llu bytes, which indicates it was not generated by InnoDB or become corrupted. Please restore the correct file."

ER_IB_MSG_LOG_FILE_HEADER_READ_FAILED
  eng "Failed to read header of the redo log file %s"

ER_IB_MSG_LOG_INIT_DIR_NOT_EMPTY_WONT_INITIALIZE
  eng "--initialize specified but the redo log directory %s has redo log files inside. Aborting."

ER_IB_MSG_LOG_INIT_DIR_LIST_FAILED
  eng "Failed to list redo log files in the redo log directory %s"

ER_IB_MSG_LOG_INIT_DIR_MISSING_SUBDIR
  eng "Neither found %s subdirectory, nor %s* files in %s"

ER_IB_MSG_LOG_FILES_CREATED_BY_CLONE_AND_READ_ONLY_MODE
  eng "Cannot restore cloned data directory, InnoDB running in read-only mode!"

ER_IB_MSG_LOG_WRITER_WRITE_FAILED
  eng "Error %d encountered when writing to the redo log file: %s."

ER_IB_MSG_LOG_WRITER_WAIT_ON_NEW_LOG_FILE
  eng "Redo log writer is waiting for a new redo log file. Consider increasing innodb_redo_log_capacity."

ER_IB_MSG_RECOVERY_CHECKPOINT_OUTSIDE_LOG_FILE
  eng "Found checkpoint LSN %llu in a redo log file %s, but the file represents range of LSN values [%llu, %llu), so the file is corrupted."

ER_IB_MSG_LOG_WRITER_ENTERED_EXTRA_MARGIN
  eng "Redo log is running out of free space, pausing user threads... Consider increasing innodb_redo_log_capacity."

ER_IB_MSG_LOG_WRITER_EXITED_EXTRA_MARGIN
  eng "Redo log reclaimed some free space, resuming user threads."

ER_IB_MSG_LOG_PARAMS_FILE_SIZE_UNUSED
  eng "Ignored deprecated configuration parameter innodb_log_file_size. Used innodb_redo_log_capacity instead."

ER_IB_MSG_LOG_PARAMS_N_FILES_UNUSED
  eng "Ignored deprecated configuration parameter innodb_log_files_in_group. Used innodb_redo_log_capacity instead."

ER_IB_MSG_LOG_UPGRADE_FORCED_RECV
  eng "Cannot upgrade format (v%lu) of redo log files when innodb-force-recovery > 0."

ER_IB_MSG_LOG_UPGRADE_IN_READ_ONLY_MODE
  eng "Cannot upgrade format (v%lu) of redo log files in read-only mode (--innodb-read-only)."

ER_IB_MSG_LOG_UPGRADE_CLONED_DB
  eng "Cannot upgrade format (v%lu) of redo log files on cloned data directory. Please use an older version of MySQL - recover and shutdown (with innodb-fast-shutdown < 2)."

ER_IB_MSG_LOG_UPGRADE_UNINITIALIZED_FILES
  eng "Cannot upgrade format (v%lu) of redo log files because they are marked as uninitialized. Please use an older version of MySQL - recover and shutdown (with innodb-fast-shutdown < 2)."

ER_IB_MSG_LOG_UPGRADE_CORRUPTION__UNEXPECTED
  eng "Cannot upgrade format (v%lu) of redo log files when the redo log is corrupted. Please use an older version of MySQL - recover and shutdown (with innodb-fast-shutdown < 2)."

OBSOLETE_ER_IB_MSG_LOG_UPGRADE_NON_PERSISTED_DD_METADATA
  eng "Cannot upgrade format (v%lu) of redo log files when there is non-persisted DD metadata in redo. Please use an older version of MySQL - recover and shutdown (with innodb-fast-shutdown < 2)."

OBSOLETE_ER_IB_MSG_LOG_UPGRADE_FLUSH_FAILED__UNEXPECTED
  eng "Cannot upgrade format (v%lu) of redo log files, because InnoDB failed to reach state in which redo log is logically empty. Please use an older version of MySQL - recover and shutdown (with innodb-fast-shutdown < 2)."

OBSOLETE_ER_IB_MSG_LOG_FILES_RESIZE_ON_START_FAILED__UNEXPECTED
  eng "Failed to resize the redo log synchronously, because InnoDB failed to reach state in which redo log is logically empty. Please use an older version of MySQL - recover and shutdown (with innodb-fast-shutdown < 2)."

ER_IB_MSG_LOG_FILE_FOREIGN_UUID
  eng "The redo log file %s comes from other data directory than redo log file %s."

ER_IB_MSG_LOG_FILE_INVALID_START_LSN
  eng "The redo log file %s has invalid start_lsn %llu."

ER_IB_MSG_LOG_FILE_INVALID_LSN_RANGES
  eng "The redo log file %s has start_lsn %llu but expected %llu (end_lsn of the previous redo log file)."

ER_IB_MSG_LOG_FILE_MISSING_FOR_ID
  eng "Missing redo log file %s (with start_lsn = %llu)."

ER_IB_MSG_LOG_CHECKPOINT_FOUND
  eng "The latest found checkpoint is at lsn = %llu in redo log file %s."

ER_IB_MSG_LOG_FILES_CAPACITY_CHANGED
  eng "User has set innodb_redo_log_capacity to %lluM."

ER_IB_MSG_LOG_FILES_RESIZE_REQUESTED
  eng "Redo log has been requested to resize from %lluM to %lluM."

ER_IB_MSG_LOG_FILES_RESIZE_CANCELLED
  eng "Redo log resize has been cancelled."

ER_IB_MSG_LOG_FILES_RESIZE_FINISHED
  eng "Redo log has been resized to %lluM."

ER_IB_MSG_LOG_FILES_UPGRADE
  eng "Upgrading redo log: %lluM, LSN=%llu."

ER_IB_MSG_LOG_FILE_MARK_CURRENT_AS_INCOMPLETE
  eng "Marked the current redo log file %s as incomplete."

ER_IB_MSG_LOG_FILE_REMOVE_FAILED
  eng "Failed to remove redo log file %s."

ER_IB_MSG_LOG_FILE_RENAME_ON_CREATE_FAILED
  eng "Failed to rename %s when creating redo log file %s (error: %d)"

ER_IB_MSG_LOG_FILES_CREATED_BY_UNKNOWN_CREATOR
  eng "Redo log files created by unknown creator %s."

ER_IB_MSG_LOG_FILES_FOUND_MISSING
  eng "Found existing redo log files, but at least one is missing. It is unknown if recovery could reach physically consistent state. Please consider restoring from backup or providing --innodb-force-recovery > 0."

ER_IB_MSG_LOG_FILE_FORMAT_TOO_NEW
  eng "Found redo log file %s which has format (v%lu) and is stored outside #innodb_redo."

ER_IB_MSG_LOG_FILE_FORMAT_TOO_OLD
  eng "Found redo log file %s which has format (v%lu) and is stored inside #innodb_redo."

ER_IB_MSG_LOG_FILE_DIFFERENT_FORMATS
  eng "Found redo log files with different formats: %s has format v%lu, %s has format v%lu."

ER_IB_MSG_LOG_PRE_8_0_30_MISSING_FILE0
  eng "Missing ib_logfile0 in the directory %s."

ER_IB_MSG_LOG_PFS_ACQUIRE_SERVICES_FAILED
  eng "Failed to initialize services required to handle redo log PFS tables."

ER_IB_MSG_LOG_PFS_CREATE_TABLES_FAILED
  eng "Failed to create redo log PFS tables."

ER_IB_MSG_LOG_FILE_TRUNCATE
  eng "Truncating redo log file %s..."

ER_IB_MSG_LOG_FILE_UNUSED_RESIZE_FAILED
  eng "Failed to resize unused redo log file %s to %llu MB (%s)."

ER_IB_MSG_LOG_FILE_UNUSED_REMOVE_FAILED
  eng "Failed to remove unused redo log file %s."

ER_IB_MSG_LOG_FILE_UNUSED_RENAME_FAILED
  eng "Failed to rename unused redo log file %s to %s."

ER_IB_MSG_LOG_FILE_UNUSED_MARK_AS_IN_USE_FAILED
  eng "Failed to mark unused redo log file %s as in use (by renaming to %s)."

ER_IB_MSG_LOG_FILE_MARK_AS_UNUSED_FAILED
  eng "Failed to mark redo log file %s as unused (by renaming to %s)."

ER_IB_MSG_LOG_PARAMS_DEDICATED_SERVER_IGNORED
  eng "Option innodb_dedicated_server is ignored for innodb_redo_log_capacity, because innodb_redo_log_capacity, innodb_log_file_size or innodb_log_files_in_group is specified explicitly. Redo log capacity: %lluM."

ER_IB_MSG_LOG_PARAMS_LEGACY_USAGE
  eng "Deprecated configuration parameters innodb_log_file_size and/or innodb_log_files_in_group have been used to compute innodb_redo_log_capacity=%llu. Please use innodb_redo_log_capacity instead."

ER_GRP_RPL_FAILED_TO_LOG_VIEW_CHANGE
  eng "This member was unable to log the View_change_log_event into the binary log, hence it will leave the group. Please check that there is available disk space and add the member back to the group."

ER_BINLOG_CRASH_RECOVERY_MALFORMED_LOG
  eng "Found invalid event sequence while recovering from binary log file '%s', between positions %llu and %llu: %s. The recovery process was stopped early and no transaction was recovered. Side effects may be transactions in an inconsistent state between the binary log and the storage engines, or transactions kept by storage engines in a prepared state (possibly holding locks). Either fix the issues with the binary log or, to release possibly acquired locks, disable the binary log during server recovery. Note that disabling the binary log may lead to loss of transactions that were already acknowledged as successful to client connections and may have been replicated to other servers in the topology."

ER_BINLOG_CRASH_RECOVERY_ERROR_RETURNED_SE
  eng "Storage engines failed to recover one or more transactions. The recovery process was stopped early, check previous messages for the details on failed transactions. Side effects may be transactions in an inconsistent state between the binary log and the storage engines, or transactions kept by storage engines in a prepared state (possibly holding locks). Either fix the issues with the storage engine (out-of-memory, no disk space, etc) or, to release possibly acquired locks held by XA transactions, disable the binary log during server recovery and check consistency between storage engines and binary log files."

ER_BINLOG_CRASH_RECOVERY_ENGINE_RESULTS
  eng "Crash recovery finished in %s engine. %s"

ER_BINLOG_CRASH_RECOVERY_COMMIT_FAILED
  eng "Failed to commit %s in %s, with failure code %s."

ER_BINLOG_CRASH_RECOVERY_ROLLBACK_FAILED
  eng "Failed to rollback %s in %s, with failure code %s."

ER_BINLOG_CRASH_RECOVERY_PREPARE_FAILED
  eng "Failed to prepare %s in %s, with failure code %s."
ER_COMPONENT_EE_SYS_VAR_REGISTRATION_FAILURE
  eng "Cannot register variable '%s'. Please check if it is not already registered by another component."

ER_COMPONENT_EE_SYS_VAR_DEREGISTRATION_FAILURE
  eng "Cannot unregister variable '%s'. Please check if it was registered properly in the first place."

ER_COMPONENT_EE_FUNCTION_REGISTRATION_FAILURE
  eng "Cannot register function '%s'. Please check if it is not already registered."

ER_COMPONENT_EE_FUNCTION_DEREGISTRATION_FAILURE
  eng "Cannot unregister function '%s'. Please check if it was registered properly in the first place."

ER_COMPONENT_EE_FUNCTION_INVALID_ARGUMENTS
  eng "Invalid arguments to function '%s'. Expected values: %s."

ER_COMPONENT_EE_FUNCTION_INVALID_ALGORITHM
  eng "Invalid algorithm value '%.20s' in function %s."

ER_COMPONENT_EE_FUNCTION_KEY_LENGTH_OUT_OF_RANGE
  eng "Invalid key length '%d' for function '%s' with algorithm '%.20s'. Please provide a value between [%d, %d]."

ER_COMPONENT_EE_FUNCTION_PRIVATE_KEY_GENERATION_FAILURE
  eng "Failed to generate private key of length '%d' with algorithm '%.20s' in function '%s'. More details about the error would have been logged before this message."

ER_COMPONENT_EE_FUNCTION_PUBLIC_KEY_GENERATION_FAILURE
  eng "Failed to generate public key with algorithm '%.20s' for given private key in function '%s'. More details about the error would have been logged before this message."

ER_COMPONENT_EE_DATA_LENGTH_OUT_OF_RAGE
  eng "Invalid data length '%d' (in bytes) for function '%s' with algorithm '%.20s'. The maximum support data length for given private key is %d (in bytes)."

ER_COMPONENT_EE_DATA_ENCRYPTION_ERROR
  eng "Could not encrypt data in function '%s' using algorithm '%.20s'. Data length was '%d' bytes. More details about the error would have been logged before this message."

ER_COMPONENT_EE_DATA_DECRYPTION_ERROR
  eng "Could not decrypt data in function '%s' using algorithm '%.20s'. Data length was '%d' bytes. More details about the error would have been logged before this message."

ER_COMPONENT_EE_DATA_SIGN_ERROR
  eng "Could not sign data in function '%s' using algorithm '%.20s' and digest type '%.20s'. More details about the error would have logged before this message."

ER_COMPONENT_EE_OPENSSL_ERROR
  eng "Received OpenSSL error in function '%s' for algorithm '%s': '%s'"

ER_COMPONENT_EE_INSUFFICIENT_LENGTH
  eng "In function '%s' with algorithm '%s': insufficient output buffer length '%zu'. Required length '%zu'."

ER_SYSTEMD_NOTIFY_DEBUG
  eng "%s%s"

ER_TMP_SESSION_FOR_VAR
  eng "Setting session values for system variables only makes sense in a user session (failed to set '%.256s')."

ER_BUILD_ID
  eng "BuildID[sha1]=%s"

ER_THREAD_POOL_CANNOT_REGISTER_DYNAMIC_PRIVILEGE
  eng "Failed to register dynamic privilege %s."

ER_IB_MSG_LOG_WRITER_WAIT_ON_CONSUMER
  eng "Redo log writer is waiting for %s redo log consumer which is currently reading LSN=%llu preventing reclamation of subsequent portion of the redo log. Consider increasing innodb_redo_log_capacity."

ER_CONDITIONAL_DEBUG
  eng "%s"

ER_IB_MSG_PARSE_OLD_REDO_INDEX_VERSION
  eng "Recovery: Generating index information for INSTANT DDL Table in 8.0.29 format"

OBSOLETE_ER_RES_GRP_FAILED_TO_SWITCH_RESOURCE_GROUP
  eng "Failed to switch resource group. %s".

OBSOLETE_ER_RES_GRP_SWITCH_FAILED_COULD_NOT_ACQUIRE_GLOBAL_LOCK
  eng "Failed to switch resource group. Could not acquire resource groups global lock."

OBSOLETE_ER_RES_GRP_SWITCH_FAILED_COULD_NOT_ACQUIRE_LOCK
  eng "Failed to switch resource group. Could not acquire lock on resource group %s."

OBSOLETE_ER_RES_GRP_SWITCH_FAILED_UNABLE_TO_APPLY_RES_GRP
  eng "Failed to switch resource group. Unable to apply resource group controller %s."

ER_IB_MSG_CLEAR_INSTANT_DROP_COLUMN_METADATA
  eng "Failed to clear instant drop column metadata for table %s"

ER_COMPONENT_KEYRING_OCI_OPEN_KEY_FILE
  eng "Cannot open signing key file %s."

ER_COMPONENT_KEYRING_OCI_CREATE_PRIVATE_KEY
  eng "Out of memory! Cannot create private key."

ER_COMPONENT_KEYRING_OCI_READ_KEY_FILE
  eng "Cannot read signing key file %s."

ER_NOTE_COMPONENT_KEYRING_OCI_MISSING_NAME_OR_TYPE
  eng "Incomplete key: missing Name/Type for the Key: %s."

ER_WARN_COMPONENT_KEYRING_OCI_DUPLICATE_KEY
  eng "Duplicate key found in keyring with Name: %s and Owner: %s."

ER_KEYRING_OCI_PARSE_JSON
  eng "Error parsing JSON response %s."

ER_KEYRING_OCI_INVALID_JSON
  eng "Invalid JSON response!"

ER_KEYRING_OCI_HTTP_REQUEST
  eng "HTTP request failed with error: '%s'"

ER_THREAD_POOL_SYSVAR_CHANGE
  eng "Variable thread_pool.%s was updated: %s"

ER_STACK_BACKTRACE
  eng "%s"

ER_IB_MSG_BUF_POOL_RESIZE_COMPLETE_CUR_CODE
  eng "Status code %u: Completed"

ER_IB_MSG_BUF_POOL_RESIZE_PROGRESS_UPDATE
  eng "Status code %u: %u%% complete"

ER_IB_MSG_BUF_POOL_RESIZE_CODE_STATUS
  eng "Status code %u: %s"

ER_THREAD_POOL_QUERY_THREADS_PER_GROUP_INVALID
  eng "Invalid value set to thread_pool_query_threads_per_group. Valid value range is %u - %u."

ER_THREAD_POOL_QUERY_THRS_PER_GRP_EXCEEDS_TXN_THR_LIMIT
  eng "Query threads count(%u) exceeds transaction threads limit(%u) per group. Please use query threads count per group smaller or equal to max transaction threads limit per group"

ER_IB_MSG_INVALID_PAGE_TYPE
  eng "Found page type mismatch. Expected %u, found %u, in page: space_id=%lu page_no= %lu"

ER_IB_PARALLEL_READER_WORKER_INFO
  eng "preader: thread_id=%zu, n_threads=%zu, n_ctx=%zu, one_range_per_thread=%s, n_index=%zu, index_list=%s, err=%zu"

ER_IB_BULK_LOAD_SUBTREE_INFO
  eng "bulkload: space_id=%zu, table=%s, index=%s, height=%zu, n_extents=%zu, n_pages=%zu"

ER_IB_BULK_FLUSHER_INFO
  eng "bulkflusher: sleep_count=%zu, sleep_duration=%zu milliseconds, total_sleep=%zu milliseconds, pages_flushed=%zu"

ER_IB_BUFFER_POOL_OVERUSE
  eng "%s: Over 67 percent of the buffer pool (curr_size=%zu MB) is occupied by lock heaps or the adaptive hash index or BUF_BLOCK_MEMORY pages. Check that your transactions do not set too many row locks. Maybe you should make the buffer pool bigger?. Starting the InnoDB Monitor to print diagnostics."

ER_IB_BUFFER_POOL_FULL
  eng "%s: Over 95 percent of the buffer pool (curr_size=%zu MB) is occupied by lock heaps or the adaptive hash index or BUF_BLOCK_MEMORY pages. Check that your transactions do not set too many row locks. Maybe you should make the buffer pool bigger?. We intentionally generate a seg fault to print a stack trace on Linux!";

ER_IB_DUPLICATE_KEY
  eng "%s: table=%s, index=%s, n_uniq=%zu, n_fields=%zu, lhs=(%s), rhs=(%s)"

ER_REPLICATION_INCOMPATIBLE_TABLE_WITH_GIPK
  eng "Failed to apply row event with %d columns, originating from a server of version %s on table '%-.192s.%-.192s', which has %d columns, one of which is a generated implicit primary key. Replication is unsupported when the source server is older than 8.0.30, the replica table has a generated implicit primary key, and there is a difference in column count, not counting the replica's generated implicit primary key. Align the table schemas on source and replica, and restart replication."

ER_BULK_EXECUTOR_INFO
  eng "Bulk executor: %s"

ER_BULK_LOADER_INFO
  eng "Bulk loader: %s"

ER_BULK_LOADER_FILE_CONTAINS_LESS_LINES_THAN_IGNORE_CLAUSE_LOG
  eng "The first file being loaded contained less lines than the ignore clause"

ER_BULK_READER_INFO
  eng "Bulk reader: %s"

ER_BULK_READER_LIBCURL_INIT_FAILED_LOG
  eng "Bulk reader failed to initialize libcurl"

ER_BULK_READER_LIBCURL_ERROR_LOG
  eng "Bulk reader got libcurl error: %s"

ER_BULK_READER_SERVER_ERROR_LOG
  eng "Bulk reader got error response from server: %ld"

ER_BULK_READER_COMMUNICATION_ERROR_LOG
  eng "Bulk reader got error in communication with source server, check the error log for additional details"

ER_BULK_PARSER_MISSING_ENCLOSED_BY_LOG
  eng "Missing ENCLOSED BY character at row %ld in file %s. Add OPTIONALLY to the ENCLOSED BY clause to allow this input."

ER_BULK_PARSER_ROW_BUFFER_MAX_TOTAL_COLS_EXCEEDED_LOG
  eng "The number of input columns that need to be buffered for parsing exceeded predefined buffer max size for file '%s'."

ER_BULK_PARSER_COPY_BUFFER_SIZE_EXCEEDED_LOG
  eng "The column data that needed to be copied due to escaped characters exceeded the size of the internal copy buffer for file '%s'."

ER_BULK_PARSER_UNEXPECTED_END_OF_INPUT_LOG
  eng "Unexpected end of input found at row %ld in file '%s'. Data for some columns is missing."

ER_BULK_PARSER_UNEXPECTED_ROW_TERMINATOR_LOG
  eng "Unexpected row terminator found at row %ld in file '%s'. Data for some columns is missing."

ER_BULK_PARSER_UNEXPECTED_CHAR_AFTER_ENDING_ENCLOSED_BY_LOG
  eng "Unexpected characters after ending ENCLOSED BY character found at row %ld in file '%s'."

ER_BULK_PARSER_UNEXPECTED_CHAR_AFTER_NULL_ESCAPE_LOG
  eng "Unexpected characters after NULL escape (\N) found at row %ld in file '%s'."

ER_BULK_PARSER_UNEXPECTED_CHAR_AFTER_COLUMN_TERMINATOR_LOG
  eng "Unexpected characters after column terminator found at row %ld in file '%s'."

ER_BULK_PARSER_INCOMPLETE_ESCAPE_SEQUENCE_LOG
  eng "Unexpected end of input found at row %ld in file '%s' resulting in incomplete escape sequence."

ER_LOAD_BULK_DATA_WRONG_VALUE_FOR_FIELD_LOG
  eng "Incorrect %-.32s value: '%-.128s' for column '%-.192s' at row %ld in file '%-.192s'"

ER_LOAD_BULK_DATA_WARN_NULL_TO_NOTNULL_LOG
  eng "NULL supplied to NOT NULL column '%s' at row %ld in file '%-.192s'"

ER_IB_BULK_LOAD_THREAD_FAIL
   eng "%s: LOAD BULK DATA thread failure (err=%lu), table=%s, index=%s"

ER_IB_BULK_LOAD_MERGE_FAIL
   eng "%s: Failed to merge sub-trees in LOAD BULK DATA, table=%s, index=%s, details=%s"

ER_IB_LOAD_BULK_CONCURRENCY_REDUCED
   eng "LOAD BULK DATA: Buffer pool size is %zu. Reducing concurrency from %zu to %zu. table=%s."

ER_PLUGIN_EXCEPTION_OPERATION_FAILED
   eng "C++ Exception caught while %s the %s plugin: [%s]"

ER_REQUIRE_TABLE_PRIMARY_KEY_CHECK_GENERATE_WITH_GR_IN_REPO
   eng "Replication configuration appears to be corrupted. On Group Replication channel '%s', setting REQUIRE_TABLE_PRIMARY_KEY_CHECK to 'GENERATE' is not allowed. Run RESET REPLICA ALL to reset it."

ER_CHECK_TABLE_INSTANT_VERSION_BIT_SET
   eng "Record has both instant and version bit set."

ER_GRP_RPL_PAXOS_SINGLE_LEADER_DIFF_FROM_OLD_GRP
  eng "This member is configured with a group_replication_paxos_single_leader option value of 1 and it is trying to join a group with Communication Protocol Version below 8.0.27. In order to join this group, group_replication_paxos_single_leader value must be configured to the value 0. This member will now exit the group."

ER_IB_WRN_IGNORE_REDO_LOG_CAPACITY
  eng "Ignored the innodb-redo-log-capacity option in the Innodb read-only mode. Server is using active redo log files."

ER_IB_PRIMARY_KEY_IS_INSTANT
  eng "Unexpected INSTANLY Added / Dropped column: '%s' at position %lu for Table '%s', Index '%s' while getting Primary Key for row logging"

ER_THREAD_POOL_IDLE_CONNECTION_CLOSED
   eng "%s"

ER_IB_HIDDEN_NAME_CONFLICT
   eng "Column name %s and internally generated INSTANT DROP column name %s is causing a conflict."

ER_IB_DICT_INVALID_COLUMN_POSITION
   eng "Field number: %llu too large, Total fields in Record: %zu."

ER_IB_DICT_LOG_TABLE_INFO
   eng "%s"

ER_RPL_ASYNC_NEXT_FAILOVER_CHANNEL_SELECTED
  eng "The connection has timed out after %lu retries connecting to '%s@%s:%d'%s, and therefore the MySQL server is going to attempt an asynchronous replication connection failover, to '%s@%s:%d'"

ER_RPL_REPLICA_SOURCE_UUID_HAS_NOT_CHANGED
  eng "The Replica which was connected to source \'%s:%d\', is now connected to new source \'%s:%d\', but still has the same server_uuid %s."

ER_RPL_REPLICA_SOURCE_UUID_HAS_CHANGED_HOST_PORT_UNCHANGED
  eng "The server_uuid for source server \'%s:%d\' has changed from %s to %s. This should not happen unless you have changed it manually."

ER_RPL_REPLICA_SOURCE_UUID_HOST_PORT_HAS_CHANGED
  eng "The source server has changed from \'%s:%d\' with server_uuid %s, to \'%s:%d\' with server_uuid %s."

ER_RPL_REPLICA_CONNECTED_TO_SOURCE_RPL_STARTED_FILE_BASED
  eng "Replica receiver thread%s: connected to source \'%s@%s:%d\' with server_uuid=%s, server_id=%d. Starting replication from file '%s', position '%s'."

ER_RPL_REPLICA_CONNECTED_TO_SOURCE_RPL_STARTED_GTID_BASED
  eng "Replica receiver thread%s: connected to source \'%s@%s:%d\' with server_uuid=%s, server_id=%d. Starting GTID-based replication."

ER_IB_INDEX_LOADER_DONE
   eng "Loader::build_all(): Completed building %zu indexes for old_table=%s, new_table=%s, err=%zu."

ER_IB_INDEX_BUILDER_DONE
   eng "Builder::finish(): Completed building index=%s of table=%s, err=%zu."

ER_WARN_DEPRECATED_USER_DEFINED_COLLATIONS_OPTION
   eng "%s: '%s' is a user defined collation. User defined collations are deprecated and will be removed in a future release. Consider using a compiled collation instead."

ER_IB_INDEX_BUILDER_INIT
   eng "Builder::init(): Initialize for building index=%s of table=%s, n_threads=%zu, sort buffer size=%zu bytes, i/o buffer size=%zu bytes."

ER_IB_SELECT_COUNT_STAR
   eng "SELECT COUNT(*) FROM table=%s, n_threads=%zu, n_partitions=%zu."

ER_IB_INDEX_LOG_VERSION_MISMATCH
   eng "Index log version %u did not match. Max index version is %u. Recovery can't continue. Please make sure server is not starting up with the datadir generated in future version."

<<<<<<< HEAD
ER_GRP_RPL_HAS_STARTED
  eng "Plugin 'group_replication' has been started."
=======
ER_WARN_COMPONENTS_INFRASTRUCTURE_MANIFEST_MULTIPLE_KEYRING
   eng "Multiple keyring component URNs '%s' found in manifest file '%s'. Only one keyring component can be loaded at a time."
>>>>>>> 17a86745

# DO NOT add server-to-client messages here;
# they go in messages_to_clients.txt
# in the same directory as this file.
#
# This file is for messages intended for the error log only.
#
# See the FAQ in errmsg_readme.txt in the
# same directory as this file for more
# information.

#
# End of 8.0 error messages intended to be written to the server error log.
#

################################################################################
# Error numbers 50000 to 51999 are reserved. Please do not use them for
# other error messages.
################################################################################
reserved-error-section 50000 51999


# DO NOT append error messages here at the end.
#
#   If you came here to add a message, please read the FAQ in
#   errmsg_readme.txt to see where it should go.
#
#   Messages the server sends to the error log and messages
#   the server sends to its clients go to different places.
#   Messages for different server versions go to different places.
#   Messages that are built into the client library (libmysql/C-API)
#   go into yet a different place.<|MERGE_RESOLUTION|>--- conflicted
+++ resolved
@@ -12102,13 +12102,11 @@
 ER_IB_INDEX_LOG_VERSION_MISMATCH
    eng "Index log version %u did not match. Max index version is %u. Recovery can't continue. Please make sure server is not starting up with the datadir generated in future version."
 
-<<<<<<< HEAD
+ER_WARN_COMPONENTS_INFRASTRUCTURE_MANIFEST_MULTIPLE_KEYRING
+   eng "Multiple keyring component URNs '%s' found in manifest file '%s'. Only one keyring component can be loaded at a time."
+
 ER_GRP_RPL_HAS_STARTED
   eng "Plugin 'group_replication' has been started."
-=======
-ER_WARN_COMPONENTS_INFRASTRUCTURE_MANIFEST_MULTIPLE_KEYRING
-   eng "Multiple keyring component URNs '%s' found in manifest file '%s'. Only one keyring component can be loaded at a time."
->>>>>>> 17a86745
 
 # DO NOT add server-to-client messages here;
 # they go in messages_to_clients.txt
