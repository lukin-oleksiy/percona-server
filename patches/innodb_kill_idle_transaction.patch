# name       : innodb_kill_idle_transaction.patch
# introduced : 5.5.15
# maintainer : Yasufumi
#
#!!! notice !!!
# Any small change to this file in the main branch
# should be done or reviewed by the maintainer!
--- a/include/mysql/plugin.h
+++ b/include/mysql/plugin.h
@@ -634,6 +634,12 @@
 */
 void thd_set_ha_data(MYSQL_THD thd, const struct handlerton *hton,
                      const void *ha_data);
+
+int thd_command(const MYSQL_THD thd);
+long long thd_start_time(const MYSQL_THD thd);
+void thd_kill(unsigned long id);
+#define EXTENDED_FOR_KILLIDLE
+
 #ifdef __cplusplus
 }
 #endif
--- a/include/mysql/plugin_audit.h.pp
+++ b/include/mysql/plugin_audit.h.pp
@@ -196,6 +196,9 @@
 void *thd_get_ha_data(const void* thd, const struct handlerton *hton);
 void thd_set_ha_data(void* thd, const struct handlerton *hton,
                      const void *ha_data);
+int thd_command(const void* thd);
+long long thd_start_time(const void* thd);
+void thd_kill(unsigned long id);
 struct mysql_event_general
 {
   unsigned int event_subclass;
--- a/include/mysql/plugin_auth.h.pp
+++ b/include/mysql/plugin_auth.h.pp
@@ -196,6 +196,9 @@
 void *thd_get_ha_data(const void* thd, const struct handlerton *hton);
 void thd_set_ha_data(void* thd, const struct handlerton *hton,
                      const void *ha_data);
+int thd_command(const void* thd);
+long long thd_start_time(const void* thd);
+void thd_kill(unsigned long id);
 #include <mysql/plugin_auth_common.h>
 typedef struct st_plugin_vio_info
 {
--- a/include/mysql/plugin_ftparser.h.pp
+++ b/include/mysql/plugin_ftparser.h.pp
@@ -149,6 +149,9 @@
 void *thd_get_ha_data(const void* thd, const struct handlerton *hton);
 void thd_set_ha_data(void* thd, const struct handlerton *hton,
                      const void *ha_data);
+int thd_command(const void* thd);
+long long thd_start_time(const void* thd);
+void thd_kill(unsigned long id);
 enum enum_ftparser_mode
 {
   MYSQL_FTPARSER_SIMPLE_MODE= 0,
--- a/sql/sql_class.cc
+++ b/sql/sql_class.cc
@@ -713,6 +713,42 @@
   return buffer;
 }
 
+/* extend for kill session of idle transaction from engine */
+extern "C"
+int thd_command(const THD* thd)
+{
+  return (int) thd->command;
+}
+
+extern "C"
+long long thd_start_time(const THD* thd)
+{
+  return (long long) thd->start_time;
+}
+
+extern "C"
+void thd_kill(ulong id)
+{
+  THD *tmp;
+  mysql_mutex_lock(&LOCK_thread_count);
+  I_List_iterator<THD> it(threads);
+  while ((tmp=it++))
+  {
+    if (tmp->command == COM_DAEMON)
+      continue;
+    if (tmp->thread_id == id)
+    {
+      mysql_mutex_lock(&tmp->LOCK_thd_data);
+      break;
+    }
+  }
+  mysql_mutex_unlock(&LOCK_thread_count);
+  if (tmp)
+  {
+    tmp->awake(THD::KILL_CONNECTION);
+    mysql_mutex_unlock(&tmp->LOCK_thd_data);
+  }
+}
 
 /**
   Implementation of Drop_table_error_handler::handle_condition().
--- a/storage/innobase/handler/ha_innodb.cc
+++ b/storage/innobase/handler/ha_innodb.cc
@@ -2860,6 +2860,10 @@
 
 	innobase_commit_concurrency_init_default();
 
+#ifndef EXTENDED_FOR_KILLIDLE
+	srv_kill_idle_transaction = 0;
+#endif
+
 #ifdef HAVE_PSI_INTERFACE
 	/* Register keys with MySQL performance schema */
 	if (PSI_server) {
<<<<<<< HEAD
@@ -11686,6 +11690,48 @@
=======
@@ -11589,6 +11593,57 @@
>>>>>>> ec48e9d4
 	return(false);
 }
 
+/***********************************************************************
+functions for kill session of idle transaction */
+extern "C"
+ibool
+innobase_thd_is_idle(
+/*=================*/
+	const void*	thd)	/*!< in: thread handle (THD*) */
+{
+#ifdef EXTENDED_FOR_KILLIDLE
+	return(thd_command((const THD*) thd) == COM_SLEEP);
+#else
+	return(FALSE);
+#endif
+}
+
+extern "C"
+ib_int64_t
+innobase_thd_get_start_time(
+/*========================*/
+	const void*	thd)	/*!< in: thread handle (THD*) */
+{
+#ifdef EXTENDED_FOR_KILLIDLE
+	return((ib_int64_t)thd_start_time((const THD*) thd));
+#else
+	return(0); /*dummy value*/
+#endif
+}
+
+extern "C"
+void
+innobase_thd_kill(
+/*==============*/
+	ulong	thd_id)
+{
+#ifdef EXTENDED_FOR_KILLIDLE
+	thd_kill(thd_id);
+#else
+	return;
+#endif
+}
+
+extern "C"
+ulong
+innobase_thd_get_thread_id(
+/*=======================*/
+	const void*	thd)
+{
+	return(thd_get_thread_id((const THD*) thd));
+}
+
+
 static SHOW_VAR innodb_status_variables_export[]= {
   {"Innodb",                   (char*) &show_innodb_vars, SHOW_FUNC},
   {NullS, NullS, SHOW_LONG}
<<<<<<< HEAD
@@ -11977,6 +12023,15 @@
=======
@@ -11875,6 +11930,15 @@
>>>>>>> ec48e9d4
   "Number of times a thread is allowed to enter InnoDB within the same SQL query after it has once got the ticket",
   NULL, NULL, 500L, 1L, ~0L, 0);
 
+static MYSQL_SYSVAR_LONG(kill_idle_transaction, srv_kill_idle_transaction,
+  PLUGIN_VAR_RQCMDARG,
+#ifdef EXTENDED_FOR_KILLIDLE
+  "If non-zero value, the idle session with transaction which is idle over the value in seconds is killed by InnoDB.",
+#else
+  "No effect for this build.",
+#endif
+  NULL, NULL, 0, 0, LONG_MAX, 0);
+
 static MYSQL_SYSVAR_LONG(file_io_threads, innobase_file_io_threads,
   PLUGIN_VAR_RQCMDARG | PLUGIN_VAR_READONLY | PLUGIN_VAR_NOSYSVAR,
   "Number of file I/O threads in InnoDB.",
<<<<<<< HEAD
@@ -12279,6 +12334,7 @@
=======
@@ -12172,6 +12236,7 @@
>>>>>>> ec48e9d4
   MYSQL_SYSVAR(fast_checksum),
   MYSQL_SYSVAR(commit_concurrency),
   MYSQL_SYSVAR(concurrency_tickets),
+  MYSQL_SYSVAR(kill_idle_transaction),
   MYSQL_SYSVAR(data_file_path),
   MYSQL_SYSVAR(doublewrite_file),
   MYSQL_SYSVAR(data_home_dir),
--- a/storage/innobase/include/srv0srv.h
+++ b/storage/innobase/include/srv0srv.h
@@ -296,6 +296,7 @@
 extern ulint	srv_activity_count;
 extern ulint	srv_fatal_semaphore_wait_threshold;
 extern ulint	srv_dml_needed_delay;
+extern lint	srv_kill_idle_transaction;
 
 extern mutex_t*	kernel_mutex_temp;/* mutex protecting the server, trx structs,
 				query threads, and lock table: we allocate
--- a/storage/innobase/include/trx0trx.h
+++ b/storage/innobase/include/trx0trx.h
@@ -594,6 +594,8 @@
 					replication has processed */
 	const char*	mysql_relay_log_file_name;
 	ib_int64_t	mysql_relay_log_pos;
+	time_t		idle_start;
+	ib_int64_t	last_stmt_start;
 	/*------------------------------*/
 	ulint		n_mysql_tables_in_use; /* number of Innobase tables
 					used in the processing of the current
--- a/storage/innobase/srv/srv0srv.c
+++ b/storage/innobase/srv/srv0srv.c
@@ -87,6 +87,12 @@
 #include "mysql/plugin.h"
 #include "mysql/service_thd_wait.h"
 
+/* prototypes of new functions added to ha_innodb.cc for kill_idle_transaction */
+ibool		innobase_thd_is_idle(const void* thd);
+ib_int64_t	innobase_thd_get_start_time(const void* thd);
+void		innobase_thd_kill(ulong thd_id);
+ulong		innobase_thd_get_thread_id(const void* thd);
+
 /* prototypes for new functions added to ha_innodb.cc */
 ibool	innobase_get_slow_log();
 
@@ -97,6 +103,9 @@
 /* The following is the maximum allowed duration of a lock wait. */
 UNIV_INTERN ulint	srv_fatal_semaphore_wait_threshold = 600;
 
+/**/
+UNIV_INTERN lint	srv_kill_idle_transaction = 0;
+
 /* How much data manipulation language (DML) statements need to be delayed,
 in microseconds, in order to reduce the lagging of the purge thread. */
 UNIV_INTERN ulint	srv_dml_needed_delay = 0;
<<<<<<< HEAD
@@ -2834,6 +2842,36 @@
=======
@@ -2829,6 +2838,36 @@
>>>>>>> ec48e9d4
 		old_sema = sema;
 	}
 
+	if (srv_kill_idle_transaction && trx_sys) {
+		trx_t*	trx;
+		time_t	now;
+rescan_idle:
+		now = time(NULL);
+		mutex_enter(&kernel_mutex);
+		trx = UT_LIST_GET_FIRST(trx_sys->mysql_trx_list);
+		while (trx) {
+			if (trx->conc_state == TRX_ACTIVE
+			    && trx->mysql_thd
+			    && innobase_thd_is_idle(trx->mysql_thd)) {
+				ib_int64_t	start_time = innobase_thd_get_start_time(trx->mysql_thd);
+				ulong		thd_id = innobase_thd_get_thread_id(trx->mysql_thd);
+
+				if (trx->last_stmt_start != start_time) {
+					trx->idle_start = now;
+					trx->last_stmt_start = start_time;
+				} else if (difftime(now, trx->idle_start)
+					   > srv_kill_idle_transaction) {
+					/* kill the session */
+					mutex_exit(&kernel_mutex);
+					innobase_thd_kill(thd_id);
+					goto rescan_idle;
+				}
+			}
+			trx = UT_LIST_GET_NEXT(mysql_trx_list, trx);
+		}
+		mutex_exit(&kernel_mutex);
+	}
+
 	/* Flush stderr so that a database user gets the output
 	to possible MySQL error file */
 
--- a/storage/innobase/trx/trx0trx.c
+++ b/storage/innobase/trx/trx0trx.c
@@ -143,6 +143,9 @@
 	trx->mysql_relay_log_file_name = "";
 	trx->mysql_relay_log_pos = 0;
 
+	trx->idle_start = 0;
+	trx->last_stmt_start = 0;
+
 	mutex_create(trx_undo_mutex_key, &trx->undo_mutex, SYNC_TRX_UNDO);
 
 	trx->rseg = NULL;
--- /dev/null
+++ b/mysql-test/r/percona_innodb_kill_idle_trx.result
@@ -0,0 +1,41 @@
+DROP TABLE IF EXISTS t1;
+SET autocommit=0;
+CREATE TABLE t1 (a INT) ENGINE=InnoDB;
+SHOW GLOBAL VARIABLES LIKE 'innodb_kill_idle_transaction';
+Variable_name	Value
+innodb_kill_idle_transaction	0
+SELECT * FROM INFORMATION_SCHEMA.GLOBAL_VARIABLES WHERE VARIABLE_NAME='innodb_kill_idle_transaction';
+VARIABLE_NAME	VARIABLE_VALUE
+INNODB_KILL_IDLE_TRANSACTION	0
+SET GLOBAL innodb_kill_idle_transaction=1;
+SHOW GLOBAL VARIABLES LIKE 'innodb_kill_idle_transaction';
+Variable_name	Value
+innodb_kill_idle_transaction	1
+SELECT * FROM INFORMATION_SCHEMA.GLOBAL_VARIABLES WHERE VARIABLE_NAME='innodb_kill_idle_transaction';
+VARIABLE_NAME	VARIABLE_VALUE
+INNODB_KILL_IDLE_TRANSACTION	1
+BEGIN;
+INSERT INTO t1 VALUES (1),(2),(3);
+COMMIT;
+SELECT * FROM t1;
+a
+1
+2
+3
+BEGIN;
+INSERT INTO t1 VALUES (4),(5),(6);
+SELECT * FROM t1;
+ERROR HY000: MySQL server has gone away
+SELECT * FROM t1;
+a
+1
+2
+3
+DROP TABLE t1;
+SET GLOBAL innodb_kill_idle_transaction=0;
+SHOW GLOBAL VARIABLES LIKE 'innodb_kill_idle_transaction';
+Variable_name	Value
+innodb_kill_idle_transaction	0
+SELECT * FROM INFORMATION_SCHEMA.GLOBAL_VARIABLES WHERE VARIABLE_NAME='innodb_kill_idle_transaction';
+VARIABLE_NAME	VARIABLE_VALUE
+INNODB_KILL_IDLE_TRANSACTION	0
--- /dev/null
+++ b/mysql-test/r/percona_innodb_kill_idle_trx_locks.result
@@ -0,0 +1,45 @@
+DROP TABLE IF EXISTS t1;
+SET autocommit=0;
+CREATE TABLE t1 (a INT) ENGINE=InnoDB;
+SHOW GLOBAL VARIABLES LIKE 'innodb_kill_idle_transaction';
+Variable_name	Value
+innodb_kill_idle_transaction	0
+SELECT * FROM INFORMATION_SCHEMA.GLOBAL_VARIABLES WHERE VARIABLE_NAME='innodb_kill_idle_transaction';
+VARIABLE_NAME	VARIABLE_VALUE
+INNODB_KILL_IDLE_TRANSACTION	0
+SET GLOBAL innodb_kill_idle_transaction=5;
+SHOW GLOBAL VARIABLES LIKE 'innodb_kill_idle_transaction';
+Variable_name	Value
+innodb_kill_idle_transaction	5
+SELECT * FROM INFORMATION_SCHEMA.GLOBAL_VARIABLES WHERE VARIABLE_NAME='innodb_kill_idle_transaction';
+VARIABLE_NAME	VARIABLE_VALUE
+INNODB_KILL_IDLE_TRANSACTION	5
+BEGIN;
+INSERT INTO t1 VALUES (1),(2),(3);
+COMMIT;
+SELECT * FROM t1;
+a
+1
+2
+3
+### Locking rows. Lock should be released when idle trx is killed.
+BEGIN;
+SELECT * FROM t1 FOR UPDATE;
+a
+1
+2
+3
+UPDATE t1 set a=4;
+SELECT * FROM t1;
+a
+4
+4
+4
+DROP TABLE t1;
+SET GLOBAL innodb_kill_idle_transaction=0;
+SHOW GLOBAL VARIABLES LIKE 'innodb_kill_idle_transaction';
+Variable_name	Value
+innodb_kill_idle_transaction	0
+SELECT * FROM INFORMATION_SCHEMA.GLOBAL_VARIABLES WHERE VARIABLE_NAME='innodb_kill_idle_transaction';
+VARIABLE_NAME	VARIABLE_VALUE
+INNODB_KILL_IDLE_TRANSACTION	0
--- /dev/null
+++ b/mysql-test/t/percona_innodb_kill_idle_trx.test
@@ -0,0 +1,28 @@
+--source include/have_innodb.inc
+--disable_warnings
+DROP TABLE IF EXISTS t1; 
+--enable_warnings
+
+SET autocommit=0;
+CREATE TABLE t1 (a INT) ENGINE=InnoDB;
+
+--source include/percona_innodb_kill_idle_trx_show.inc
+SET GLOBAL innodb_kill_idle_transaction=1;
+--source include/percona_innodb_kill_idle_trx_show.inc
+
+BEGIN;
+INSERT INTO t1 VALUES (1),(2),(3);
+COMMIT;
+SELECT * FROM t1;
+
+BEGIN;
+INSERT INTO t1 VALUES (4),(5),(6);
+sleep 3;
+
+--enable_reconnect
+--error 2006 --error CR_SERVER_GONE_ERROR
+SELECT * FROM t1;
+SELECT * FROM t1;
+DROP TABLE t1;
+SET GLOBAL innodb_kill_idle_transaction=0;
+--source include/percona_innodb_kill_idle_trx_show.inc
--- /dev/null
+++ b/mysql-test/t/percona_innodb_kill_idle_trx_locks.test
@@ -0,0 +1,31 @@
+--source include/have_innodb.inc
+--disable_warnings
+DROP TABLE IF EXISTS t1;
+--enable_warnings
+
+SET autocommit=0;
+CREATE TABLE t1 (a INT) ENGINE=InnoDB;
+
+--source include/percona_innodb_kill_idle_trx_show.inc
+SET GLOBAL innodb_kill_idle_transaction=5;
+--source include/percona_innodb_kill_idle_trx_show.inc
+
+connect (conn1,localhost,root,,);
+connection conn1;
+
+BEGIN;
+INSERT INTO t1 VALUES (1),(2),(3);
+COMMIT;
+SELECT * FROM t1;
+
+--echo ### Locking rows. Lock should be released when idle trx is killed.
+BEGIN;
+SELECT * FROM t1 FOR UPDATE;
+
+connection default;
+UPDATE t1 set a=4;
+
+SELECT * FROM t1;
+DROP TABLE t1;
+SET GLOBAL innodb_kill_idle_transaction=0;
+--source include/percona_innodb_kill_idle_trx_show.inc
--- /dev/null
+++ b/mysql-test/include/percona_innodb_kill_idle_trx_show.inc
@@ -0,0 +1,2 @@
+SHOW GLOBAL VARIABLES LIKE 'innodb_kill_idle_transaction';
+SELECT * FROM INFORMATION_SCHEMA.GLOBAL_VARIABLES WHERE VARIABLE_NAME='innodb_kill_idle_transaction';<|MERGE_RESOLUTION|>--- conflicted
+++ resolved
@@ -114,11 +114,7 @@
  #ifdef HAVE_PSI_INTERFACE
  	/* Register keys with MySQL performance schema */
  	if (PSI_server) {
-<<<<<<< HEAD
-@@ -11686,6 +11690,48 @@
-=======
-@@ -11589,6 +11593,57 @@
->>>>>>> ec48e9d4
+@@ -11686,6 +11690,57 @@
  	return(false);
  }
  
@@ -176,11 +172,7 @@
  static SHOW_VAR innodb_status_variables_export[]= {
    {"Innodb",                   (char*) &show_innodb_vars, SHOW_FUNC},
    {NullS, NullS, SHOW_LONG}
-<<<<<<< HEAD
-@@ -11977,6 +12023,15 @@
-=======
-@@ -11875,6 +11930,15 @@
->>>>>>> ec48e9d4
+@@ -11977,6 +12032,15 @@
    "Number of times a thread is allowed to enter InnoDB within the same SQL query after it has once got the ticket",
    NULL, NULL, 500L, 1L, ~0L, 0);
  
@@ -196,11 +188,7 @@
  static MYSQL_SYSVAR_LONG(file_io_threads, innobase_file_io_threads,
    PLUGIN_VAR_RQCMDARG | PLUGIN_VAR_READONLY | PLUGIN_VAR_NOSYSVAR,
    "Number of file I/O threads in InnoDB.",
-<<<<<<< HEAD
-@@ -12279,6 +12334,7 @@
-=======
-@@ -12172,6 +12236,7 @@
->>>>>>> ec48e9d4
+@@ -12279,6 +12343,7 @@
    MYSQL_SYSVAR(fast_checksum),
    MYSQL_SYSVAR(commit_concurrency),
    MYSQL_SYSVAR(concurrency_tickets),
@@ -254,11 +242,7 @@
  /* How much data manipulation language (DML) statements need to be delayed,
  in microseconds, in order to reduce the lagging of the purge thread. */
  UNIV_INTERN ulint	srv_dml_needed_delay = 0;
-<<<<<<< HEAD
-@@ -2834,6 +2842,36 @@
-=======
-@@ -2829,6 +2838,36 @@
->>>>>>> ec48e9d4
+@@ -2834,6 +2843,36 @@
  		old_sema = sema;
  	}
  
