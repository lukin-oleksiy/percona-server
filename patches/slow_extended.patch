# name       : slow_extended.patch
# introduced : 11 or before
# maintainer : Oleg
#
#!!! notice !!!
# Any small change to this file in the main branch
# should be done or reviewed by the maintainer!
--- a/include/mysql/plugin_audit.h.pp
+++ b/include/mysql/plugin_audit.h.pp
@@ -186,6 +186,16 @@
 char *thd_security_context(void* thd, char *buffer, unsigned int length,
                            unsigned int max_query_len);
 void thd_inc_row_count(void* thd);
+void increment_thd_innodb_stats(void* thd,
+                    unsigned long long trx_id,
+                    long io_reads,
+                    long long io_read,
+                    long io_reads_wait_timer,
+                    long lock_que_wait_timer,
+                    long que_wait_timer,
+                    long page_access);
+unsigned long thd_log_slow_verbosity(const void* thd);
+int thd_opt_slow_log();
 int mysql_tmpfile(const char *prefix);
 int thd_killed(const void* thd);
 unsigned long thd_get_thread_id(const void* thd);
--- a/include/mysql/plugin_auth.h.pp
+++ b/include/mysql/plugin_auth.h.pp
@@ -186,6 +186,16 @@
 char *thd_security_context(void* thd, char *buffer, unsigned int length,
                            unsigned int max_query_len);
 void thd_inc_row_count(void* thd);
+void increment_thd_innodb_stats(void* thd,
+                    unsigned long long trx_id,
+                    long io_reads,
+                    long long io_read,
+                    long io_reads_wait_timer,
+                    long lock_que_wait_timer,
+                    long que_wait_timer,
+                    long page_access);
+unsigned long thd_log_slow_verbosity(const void* thd);
+int thd_opt_slow_log();
 int mysql_tmpfile(const char *prefix);
 int thd_killed(const void* thd);
 unsigned long thd_get_thread_id(const void* thd);
--- a/include/mysql/plugin_ftparser.h.pp
+++ b/include/mysql/plugin_ftparser.h.pp
@@ -139,6 +139,16 @@
 char *thd_security_context(void* thd, char *buffer, unsigned int length,
                            unsigned int max_query_len);
 void thd_inc_row_count(void* thd);
+void increment_thd_innodb_stats(void* thd,
+                    unsigned long long trx_id,
+                    long io_reads,
+                    long long io_read,
+                    long io_reads_wait_timer,
+                    long lock_que_wait_timer,
+                    long que_wait_timer,
+                    long page_access);
+unsigned long thd_log_slow_verbosity(const void* thd);
+int thd_opt_slow_log();
 int mysql_tmpfile(const char *prefix);
 int thd_killed(const void* thd);
 unsigned long thd_get_thread_id(const void* thd);
--- a/include/mysql/plugin.h
+++ b/include/mysql/plugin.h
@@ -545,6 +545,17 @@
 /* Increments the row counter, see THD::row_count */
 void thd_inc_row_count(MYSQL_THD thd);
 
+void increment_thd_innodb_stats(MYSQL_THD thd,
+                    unsigned long long trx_id,
+                    long io_reads,
+                    long long io_read,
+                    long io_reads_wait_timer,
+                    long lock_que_wait_timer,
+                    long que_wait_timer,
+                    long page_access);
+unsigned long thd_log_slow_verbosity(const MYSQL_THD thd);
+int thd_opt_slow_log();
+#define EXTENDED_SLOWLOG
 /**
   Create a temporary file.
 
--- /dev/null
+++ b/patch_info/slow_extended.info
@@ -0,0 +1,25 @@
+File=slow_extended.patch
+Name=Extended statistics in slow.log (not InnoDB part)
+Version=1.3
+Author=Percona <info@percona.com>
+License=GPL
+Comment=
+Changelog
+2008-11-26
+YK: Fix inefficient determination of trx, Make not to call useless gettimeofday when don't use slow log. Make log_slow_queries dynamic (bool).
+
+2008-11-07
+VT: Moved log_slow_rate_limit in SHOW VARIABLE into right place
+
+2008-11
+Arjen Lentz: Fixups (backward compatibility) by Arjen Lentz <arjen@openquery.com.au>
+
+2010-07
+1) Fix overflow of query time and lock time (Bug 600360) (slow_extended_fix_overflow.patch merged)
+2) Control global slow feature merged (control_global_slow.patch merged)
+3) Microseconds in slow query log merged (microseconds_in_slow_query_log.patch merged)
+4) Now use_global_long_query_time and use_global_log_slow_control are synonims. Add value "all" for use_global_log_slow_control (contol-global_slow-2.patch merged)
+5) Fix innodb_stats on replication (Bug 600684)
+6) Change variable types (system/command-line)
+2011-01
+Patch profiling_slow.patch was merged
--- a/scripts/mysqldumpslow.sh
+++ b/scripts/mysqldumpslow.sh
@@ -102,8 +102,8 @@
     s/^#? Time: \d{6}\s+\d+:\d+:\d+.*\n//;
     my ($user,$host) = s/^#? User\@Host:\s+(\S+)\s+\@\s+(\S+).*\n// ? ($1,$2) : ('','');
 
-    s/^# Query_time: ([0-9.]+)\s+Lock_time: ([0-9.]+)\s+Rows_sent: ([0-9.]+).*\n//;
-    my ($t, $l, $r) = ($1, $2, $3);
+    s/^# Query_time: (\d+(\.\d+)?)  Lock_time: (\d+(\.\d+)?)  Rows_sent: (\d+(\.\d+)?).*\n//;
+    my ($t, $l, $r) = ($1, $3, $5);
     $t -= $l unless $opt{l};
 
     # remove fluff that mysqld writes to log when it (re)starts:
--- a/sql/event_scheduler.cc
+++ b/sql/event_scheduler.cc
@@ -195,6 +195,7 @@
   thd->client_capabilities|= CLIENT_MULTI_RESULTS;
   mysql_mutex_lock(&LOCK_thread_count);
   thd->thread_id= thd->variables.pseudo_thread_id= thread_id++;
+  thd->write_to_slow_log = TRUE;
   mysql_mutex_unlock(&LOCK_thread_count);
 
   /*
--- a/sql/filesort.cc
+++ b/sql/filesort.cc
@@ -195,6 +195,7 @@
   {
     status_var_increment(thd->status_var.filesort_scan_count);
   }
+  thd->query_plan_flags|= QPLAN_FILESORT;
 #ifdef CAN_TRUST_RANGE
   if (select && select->quick && select->quick->records > 0L)
   {
@@ -260,6 +261,7 @@
   }
   else
   {
+    thd->query_plan_flags|= QPLAN_FILESORT_DISK;
     if (table_sort.buffpek && table_sort.buffpek_len < maxbuffer)
     {
       my_free(table_sort.buffpek);
@@ -1219,6 +1221,7 @@
   DBUG_ENTER("merge_buffers");
 
   status_var_increment(current_thd->status_var.filesort_merge_passes);
+  current_thd->query_plan_fsort_passes++;
   if (param->not_killable)
   {
     killed= &not_killable;
--- a/sql/log.cc
+++ b/sql/log.cc
@@ -715,11 +715,13 @@
 */
 
 bool Log_to_csv_event_handler::
-  log_slow(THD *thd, time_t current_time, time_t query_start_arg,
+  log_slow(THD *thd, ulonglong current_utime, time_t query_start_arg,
            const char *user_host, uint user_host_len,
            ulonglong query_utime, ulonglong lock_utime, bool is_command,
            const char *sql_text, uint sql_text_len)
 {
+  time_t current_time= my_time_possible_from_micro(current_utime);
+
   TABLE_LIST table_list;
   TABLE *table;
   bool result= TRUE;
@@ -935,14 +937,14 @@
 /** Wrapper around MYSQL_LOG::write() for slow log. */
 
 bool Log_to_file_event_handler::
-  log_slow(THD *thd, time_t current_time, time_t query_start_arg,
+  log_slow(THD *thd, ulonglong current_utime, time_t query_start_arg,
            const char *user_host, uint user_host_len,
            ulonglong query_utime, ulonglong lock_utime, bool is_command,
            const char *sql_text, uint sql_text_len)
 {
   Silence_log_table_errors error_handler;
   thd->push_internal_handler(&error_handler);
-  bool retval= mysql_slow_log.write(thd, current_time, query_start_arg,
+  bool retval= mysql_slow_log.write(thd, current_utime, query_start_arg,
                                     user_host, user_host_len,
                                     query_utime, lock_utime, is_command,
                                     sql_text, sql_text_len);
@@ -1216,7 +1218,7 @@
     /* fill in user_host value: the format is "%s[%s] @ %s [%s]" */
     user_host_len= (strxnmov(user_host_buff, MAX_USER_HOST_SIZE,
                              sctx->priv_user ? sctx->priv_user : "", "[",
-                             sctx->user ? sctx->user : "", "] @ ",
+                             sctx->user ? sctx->user : (thd->slave_thread ? "SQL_SLAVE" : ""), "] @ ",
                              sctx->host ? sctx->host : "", " [",
                              sctx->ip ? sctx->ip : "", "]", NullS) -
                     user_host_buff);
@@ -1224,8 +1226,22 @@
     current_time= my_time_possible_from_micro(current_utime);
     if (thd->start_utime)
     {
-      query_utime= (current_utime - thd->start_utime);
-      lock_utime=  (thd->utime_after_lock - thd->start_utime);
+      if(current_utime < thd->start_utime)
+      {
+        query_utime= 0;
+      }
+      else
+      {
+        query_utime= (current_utime - thd->start_utime);
+      }
+      if(thd->utime_after_lock < thd->start_utime)
+      {
+        lock_utime= 0;
+      }
+      else
+      {
+        lock_utime= (thd->utime_after_lock - thd->start_utime);
+      }
     }
     else
     {
@@ -1240,7 +1256,7 @@
     }
 
     for (current_handler= slow_log_handler_list; *current_handler ;)
-      error= (*current_handler++)->log_slow(thd, current_time, thd->start_time,
+      error= (*current_handler++)->log_slow(thd, current_utime, thd->start_time,
                                             user_host_buff, user_host_len,
                                             query_utime, lock_utime, is_command,
                                             query, query_length) || error;
@@ -2656,12 +2672,13 @@
     TRUE - error occured
 */
 
-bool MYSQL_QUERY_LOG::write(THD *thd, time_t current_time,
+bool MYSQL_QUERY_LOG::write(THD *thd, ulonglong current_utime,
                             time_t query_start_arg, const char *user_host,
                             uint user_host_len, ulonglong query_utime,
                             ulonglong lock_utime, bool is_command,
                             const char *sql_text, uint sql_text_len)
 {
+  time_t current_time= my_time_possible_from_micro(current_utime);
   bool error= 0;
   DBUG_ENTER("MYSQL_QUERY_LOG::write");
 
@@ -2683,17 +2700,28 @@
 
     if (!(specialflag & SPECIAL_SHORT_LOG_FORMAT))
     {
-      if (current_time != last_time)
+      if (opt_slow_query_log_timestamp_always || current_time != last_time)
       {
         last_time= current_time;
         struct tm start;
         localtime_r(&current_time, &start);
-
-        buff_len= my_snprintf(buff, sizeof buff,
-                              "# Time: %02d%02d%02d %2d:%02d:%02d\n",
-                              start.tm_year % 100, start.tm_mon + 1,
-                              start.tm_mday, start.tm_hour,
-                              start.tm_min, start.tm_sec);
+	if(opt_slow_query_log_timestamp_precision & SLOG_MICROSECOND)
+	{
+	  ulonglong microsecond = current_utime % (1000 * 1000);
+	  buff_len= snprintf(buff, sizeof buff,
+	    "# Time: %02d%02d%02d %2d:%02d:%02d.%010lld\n",
+            start.tm_year % 100, start.tm_mon + 1,
+	    start.tm_mday, start.tm_hour,
+	    start.tm_min, start.tm_sec,microsecond);
+	}
+	else
+	{
+	  buff_len= my_snprintf(buff, sizeof buff,
+	    "# Time: %02d%02d%02d %2d:%02d:%02d\n",
+            start.tm_year % 100, start.tm_mon + 1,
+	    start.tm_mday, start.tm_hour,
+	    start.tm_min, start.tm_sec);
+	}
 
         /* Note that my_b_write() assumes it knows the length for this */
         if (my_b_write(&log_file, (uchar*) buff, buff_len))
@@ -2710,13 +2738,71 @@
     /* For slow query log */
     sprintf(query_time_buff, "%.6f", ulonglong2double(query_utime)/1000000.0);
     sprintf(lock_time_buff,  "%.6f", ulonglong2double(lock_utime)/1000000.0);
+    DBUG_PRINT("info", ("Last_errno: %u", thd->last_errno));
     if (my_b_printf(&log_file,
-                    "# Query_time: %s  Lock_time: %s"
-                    " Rows_sent: %lu  Rows_examined: %lu\n",
+                    "# Thread_id: %lu  Schema: %s  Last_errno: %u  Killed: %u\n" \
+                    "# Query_time: %s  Lock_time: %s  Rows_sent: %lu  Rows_examined: %lu  Rows_affected: %lu  Rows_read: %lu\n"
+                    "# Bytes_sent: %lu  Tmp_tables: %lu  Tmp_disk_tables: %lu  Tmp_table_sizes: %lu\n",
+                    (ulong) thd->thread_id, (thd->db ? thd->db : ""),
+                    thd->last_errno, (uint) thd->killed,
                     query_time_buff, lock_time_buff,
                     (ulong) thd->sent_row_count,
-                    (ulong) thd->examined_row_count) == (uint) -1)
+                    (ulong) thd->examined_row_count,
+                    ((long) thd->get_row_count_func() > 0 ) ? (ulong) thd->get_row_count_func() : 0,
+                    (ulong) thd->sent_row_count,
+                    (ulong) (thd->status_var.bytes_sent - thd->bytes_sent_old),
+                    (ulong) thd->tmp_tables_used,
+                    (ulong) thd->tmp_tables_disk_used,
+                    (ulong) thd->tmp_tables_size) == (uint) -1)
       tmp_errno= errno;
+
+#if defined(ENABLED_PROFILING)
+    thd->profiling.print_current(&log_file);
+#endif
+    if (thd->innodb_was_used)
+    {
+      char buf[20];
+      snprintf(buf, 20, "%llX", thd->innodb_trx_id);
+      if (my_b_printf(&log_file,
+                    "# InnoDB_trx_id: %s\n", buf) == (uint) -1)
+        tmp_errno=errno;
+    }
+    if ((thd->variables.log_slow_verbosity & (ULL(1) << SLOG_V_QUERY_PLAN)) &&
+         my_b_printf(&log_file,
+                    "# QC_Hit: %s  Full_scan: %s  Full_join: %s  Tmp_table: %s  Tmp_table_on_disk: %s\n" \
+                    "# Filesort: %s  Filesort_on_disk: %s  Merge_passes: %lu\n",
+                    ((thd->query_plan_flags & QPLAN_QC) ? "Yes" : "No"),
+                    ((thd->query_plan_flags & QPLAN_FULL_SCAN) ? "Yes" : "No"),
+                    ((thd->query_plan_flags & QPLAN_FULL_JOIN) ? "Yes" : "No"),
+                    ((thd->query_plan_flags & QPLAN_TMP_TABLE) ? "Yes" : "No"),
+                    ((thd->query_plan_flags & QPLAN_TMP_DISK) ? "Yes" : "No"),
+                    ((thd->query_plan_flags & QPLAN_FILESORT) ? "Yes" : "No"),
+                    ((thd->query_plan_flags & QPLAN_FILESORT_DISK) ? "Yes" : "No"),
+                    thd->query_plan_fsort_passes) == (uint) -1)
+      tmp_errno=errno;
+    if ((thd->variables.log_slow_verbosity & (ULL(1) << SLOG_V_INNODB)) && thd->innodb_was_used)
+    {
+      char buf[3][20];
+      snprintf(buf[0], 20, "%.6f", thd->innodb_io_reads_wait_timer / 1000000.0);
+      snprintf(buf[1], 20, "%.6f", thd->innodb_lock_que_wait_timer / 1000000.0);
+      snprintf(buf[2], 20, "%.6f", thd->innodb_innodb_que_wait_timer / 1000000.0);
+      if (my_b_printf(&log_file,
+                      "#   InnoDB_IO_r_ops: %lu  InnoDB_IO_r_bytes: %lu  InnoDB_IO_r_wait: %s\n" \
+                      "#   InnoDB_rec_lock_wait: %s  InnoDB_queue_wait: %s\n" \
+                      "#   InnoDB_pages_distinct: %lu\n",
+                      (ulong) thd->innodb_io_reads,
+                      (ulong) thd->innodb_io_read,
+                      buf[0], buf[1], buf[2],
+                      (ulong) thd->innodb_page_access) == (uint) -1)
+        tmp_errno=errno;
+    } 
+    else
+    {
+      if ((thd->variables.log_slow_verbosity & (ULL(1) << SLOG_V_INNODB)) &&
+          my_b_printf(&log_file,"# No InnoDB statistics available for this query\n") == (uint) -1)
+        tmp_errno=errno;
+    }
+
     if (thd->db && strcmp(thd->db, db))
     {						// Database changed
       if (my_b_printf(&log_file,"use %s;\n",thd->db) == (uint) -1)
--- a/sql/log.h
+++ b/sql/log.h
@@ -242,7 +242,7 @@
              uint user_host_len, int thread_id,
              const char *command_type, uint command_type_len,
              const char *sql_text, uint sql_text_len);
-  bool write(THD *thd, time_t current_time, time_t query_start_arg,
+  bool write(THD *thd, ulonglong current_time, time_t query_start_arg,
              const char *user_host, uint user_host_len,
              ulonglong query_utime, ulonglong lock_utime, bool is_command,
              const char *sql_text, uint sql_text_len);
@@ -515,7 +515,7 @@
   virtual bool init()= 0;
   virtual void cleanup()= 0;
 
-  virtual bool log_slow(THD *thd, time_t current_time,
+  virtual bool log_slow(THD *thd, ulonglong current_time,
                         time_t query_start_arg, const char *user_host,
                         uint user_host_len, ulonglong query_utime,
                         ulonglong lock_utime, bool is_command,
@@ -544,7 +544,7 @@
   virtual bool init();
   virtual void cleanup();
 
-  virtual bool log_slow(THD *thd, time_t current_time,
+  virtual bool log_slow(THD *thd, ulonglong current_utime,
                         time_t query_start_arg, const char *user_host,
                         uint user_host_len, ulonglong query_utime,
                         ulonglong lock_utime, bool is_command,
@@ -576,7 +576,7 @@
   virtual bool init();
   virtual void cleanup();
 
-  virtual bool log_slow(THD *thd, time_t current_time,
+  virtual bool log_slow(THD *thd, ulonglong current_utime,
                         time_t query_start_arg, const char *user_host,
                         uint user_host_len, ulonglong query_utime,
                         ulonglong lock_utime, bool is_command,
--- a/sql/mysqld.cc
+++ b/sql/mysqld.cc
@@ -421,6 +421,10 @@
 char* opt_secure_file_priv;
 my_bool opt_log_slow_admin_statements= 0;
 my_bool opt_log_slow_slave_statements= 0;
+my_bool opt_log_slow_sp_statements= 0;
+my_bool opt_slow_query_log_timestamp_always= 0;
+ulonglong opt_slow_query_log_use_global_control= 0;
+ulong opt_slow_query_log_timestamp_precision= 0;
 my_bool lower_case_file_system= 0;
 my_bool opt_large_pages= 0;
 my_bool opt_super_large_pages= 0;
@@ -5892,14 +5896,10 @@
    "Don't log extra information to update and slow-query logs.",
    &opt_short_log_format, &opt_short_log_format,
    0, GET_BOOL, NO_ARG, 0, 0, 0, 0, 0, 0},
-  {"log-slow-admin-statements", 0,
-   "Log slow OPTIMIZE, ANALYZE, ALTER and other administrative statements to "
-   "the slow log if it is open.", &opt_log_slow_admin_statements,
-   &opt_log_slow_admin_statements, 0, GET_BOOL, NO_ARG, 0, 0, 0, 0, 0, 0},
- {"log-slow-slave-statements", 0,
+ /*{"log-slow-slave-statements", 0,
   "Log slow statements executed by slave thread to the slow log if it is open.",
   &opt_log_slow_slave_statements, &opt_log_slow_slave_statements,
-  0, GET_BOOL, NO_ARG, 0, 0, 0, 0, 0, 0},
+  0, GET_BOOL, NO_ARG, 0, 0, 0, 0, 0, 0},*/
   {"log-slow-queries", OPT_SLOW_QUERY_LOG,
    "Log slow queries to a table or log file. Defaults logging to table "
    "mysql.slow_log or hostname-slow.log if --log-output=file is used. "
@@ -7288,6 +7288,10 @@
 
 C_MODE_END
 
+/* defined in sys_vars.cc */
+extern void init_log_slow_verbosity();
+extern void init_slow_query_log_use_global_control();
+
 /**
   Get server options from the command line,
   and perform related server initializations.
@@ -7437,6 +7441,8 @@
   global_system_variables.long_query_time= (ulonglong)
     (global_system_variables.long_query_time_double * 1e6);
 
+  init_log_slow_verbosity();
+  init_slow_query_log_use_global_control();
   if (opt_short_log_format)
     opt_specialflag|= SPECIAL_SHORT_LOG_FORMAT;
 
--- a/sql/mysqld.h
+++ b/sql/mysqld.h
@@ -116,6 +116,10 @@
 extern char* opt_secure_backup_file_priv;
 extern size_t opt_secure_backup_file_priv_len;
 extern my_bool opt_log_slow_admin_statements, opt_log_slow_slave_statements;
+extern my_bool opt_log_slow_sp_statements;
+extern my_bool opt_slow_query_log_timestamp_always;
+extern ulonglong opt_slow_query_log_use_global_control;
+extern ulong opt_slow_query_log_timestamp_precision;
 extern my_bool sp_automatic_privileges, opt_noacl;
 extern my_bool opt_old_style_user_limits, trust_function_creators;
 extern uint opt_crash_binlog_innodb;
--- a/sql/slave.cc
+++ b/sql/slave.cc
@@ -2038,6 +2038,7 @@
     + MAX_LOG_EVENT_HEADER;  /* note, incr over the global not session var */
   thd->slave_thread = 1;
   thd->enable_slow_log= opt_log_slow_slave_statements;
+  thd->write_to_slow_log= opt_log_slow_slave_statements;
   set_slave_thread_options(thd);
   thd->client_capabilities = CLIENT_LOCAL_FILES;
   mysql_mutex_lock(&LOCK_thread_count);
--- a/sql/sp_head.cc
+++ b/sql/sp_head.cc
@@ -2152,7 +2152,7 @@
     DBUG_PRINT("info",(" %.*s: eval args done", (int) m_name.length, 
                        m_name.str));
   }
-  if (!(m_flags & LOG_SLOW_STATEMENTS) && thd->enable_slow_log)
+  if (!(m_flags & LOG_SLOW_STATEMENTS || opt_log_slow_sp_statements) && thd->enable_slow_log)
   {
     DBUG_PRINT("info", ("Disabling slow log for the execution"));
     save_enable_slow_log= true;
--- a/sql/sql_cache.cc
+++ b/sql/sql_cache.cc
@@ -1756,6 +1756,7 @@
     response, we can't handle it anyway.
   */
   (void) trans_commit_stmt(thd);
+  thd->query_plan_flags|= QPLAN_QC;
   if (!thd->stmt_da->is_set())
     thd->stmt_da->disable_status();
 
@@ -1766,6 +1767,7 @@
 err_unlock:
   unlock();
 err:
+  thd->query_plan_flags|= QPLAN_QC_NO;
   MYSQL_QUERY_CACHE_MISS(thd->query());
   DBUG_RETURN(0);				// Query was not cached
 }
--- a/sql/sql_class.cc
+++ b/sql/sql_class.cc
@@ -616,6 +616,37 @@
   thd->warning_info->inc_current_row_for_warning();
 }
 
+extern "C"
+void increment_thd_innodb_stats(THD* thd,
+                                unsigned long long trx_id,
+                                long io_reads,
+                                long long  io_read,
+                                long      io_reads_wait_timer,
+                                long      lock_que_wait_timer,
+                                long      que_wait_timer,
+                                long      page_access)
+{
+  thd->innodb_was_used=               TRUE;
+  thd->innodb_trx_id=                 trx_id;
+  thd->innodb_io_reads+=              io_reads;
+  thd->innodb_io_read+=               io_read;
+  thd->innodb_io_reads_wait_timer+=   io_reads_wait_timer;
+  thd->innodb_lock_que_wait_timer+=   lock_que_wait_timer;
+  thd->innodb_innodb_que_wait_timer+= que_wait_timer;
+  thd->innodb_page_access+=           page_access;
+}
+
+extern "C"
+unsigned long thd_log_slow_verbosity(const THD *thd)
+{
+  return (unsigned long) thd->variables.log_slow_verbosity;
+}
+
+extern "C"
+int thd_opt_slow_log()
+{
+  return (int) opt_slow_log;
+}
 
 /**
   Dumps a text description of a thread, its security context
@@ -926,6 +957,8 @@
                            const char* msg,
                            MYSQL_ERROR ** cond_hdl)
 {
+  last_errno= sql_errno;
+
   if (!m_internal_handler)
   {
     *cond_hdl= NULL;
<<<<<<< HEAD
@@ -3675,6 +3708,12 @@
=======
@@ -1201,6 +1234,8 @@
   /* Initialize the Debug Sync Facility. See debug_sync.cc. */
   debug_sync_init_thread(this);
 #endif /* defined(ENABLED_DEBUG_SYNC) */
+
+  clear_slow_extended();
 }
 
 
@@ -3647,8 +3682,6 @@
   backup->in_sub_stmt=     in_sub_stmt;
   backup->enable_slow_log= enable_slow_log;
   backup->limit_found_rows= limit_found_rows;
-  backup->examined_row_count= examined_row_count;
-  backup->sent_row_count=   sent_row_count;
   backup->cuted_fields=     cuted_fields;
   backup->client_capabilities= client_capabilities;
   backup->savepoints= transaction.savepoints;
@@ -3656,6 +3689,7 @@
>>>>>>> e5f654a2
     first_successful_insert_id_in_prev_stmt;
   backup->first_successful_insert_id_in_cur_stmt= 
     first_successful_insert_id_in_cur_stmt;
+  reset_sub_statement_state_slow_extended(backup);
 
   if ((!lex->requires_prelocking() || is_update_query(lex->sql_command)) &&
       !is_current_stmt_binlog_format_row())
<<<<<<< HEAD
@@ -3695,6 +3734,14 @@
=======
@@ -3671,13 +3705,74 @@
   /* Disable result sets */
   client_capabilities &= ~CLIENT_MULTI_RESULTS;
   in_sub_stmt|= new_state;
-  examined_row_count= 0;
-  sent_row_count= 0;
>>>>>>> e5f654a2
   cuted_fields= 0;
   transaction.savepoints= 0;
   first_successful_insert_id_in_cur_stmt= 0;
 }
 
+void THD::clear_slow_extended()
+{
+  DBUG_ENTER("THD::clear_slow_extended");
+  sent_row_count=               0;
+  examined_row_count=           0;
+  bytes_sent_old=               status_var.bytes_sent;
+  tmp_tables_used=              0;
+  tmp_tables_disk_used=         0;
+  tmp_tables_size=              0;
+  innodb_was_used=              FALSE;
+  innodb_trx_id=                0;
+  innodb_io_reads=              0;
+  innodb_io_read=               0;
+  innodb_io_reads_wait_timer=   0;
+  innodb_lock_que_wait_timer=   0;
+  innodb_innodb_que_wait_timer= 0;
+  innodb_page_access=           0;
+  query_plan_flags=             QPLAN_NONE;
+  query_plan_fsort_passes=      0;
+  last_errno=                   0;
+  DBUG_VOID_RETURN;
+}
+
+void THD::reset_sub_statement_state_slow_extended(Sub_statement_state *backup)
+{
+  DBUG_ENTER("THD::reset_sub_statement_state_slow_extended");
+  backup->sent_row_count=               sent_row_count;
+  backup->examined_row_count=           examined_row_count;
+  backup->tmp_tables_used=              tmp_tables_used;
+  backup->tmp_tables_disk_used=         tmp_tables_disk_used;
+  backup->tmp_tables_size=              tmp_tables_size;
+  backup->innodb_was_used=              innodb_was_used;
+  backup->innodb_io_reads=              innodb_io_reads;
+  backup->innodb_io_read=               innodb_io_read;
+  backup->innodb_io_reads_wait_timer=   innodb_io_reads_wait_timer;
+  backup->innodb_lock_que_wait_timer=   innodb_lock_que_wait_timer;
+  backup->innodb_innodb_que_wait_timer= innodb_innodb_que_wait_timer;
+  backup->innodb_page_access=           innodb_page_access;
+  backup->query_plan_flags=             query_plan_flags;
+  backup->query_plan_fsort_passes=      query_plan_fsort_passes;
+  clear_slow_extended();
+  DBUG_VOID_RETURN;
+}
+
+void THD::restore_sub_statement_state_slow_extended(const Sub_statement_state *backup)
+{
+  DBUG_ENTER("THD::restore_sub_statement_state_slow_extended");
+  sent_row_count=                backup->sent_row_count;
+  examined_row_count+=           backup->examined_row_count;
+  tmp_tables_used+=              backup->tmp_tables_used;
+  tmp_tables_disk_used+=         backup->tmp_tables_disk_used;
+  tmp_tables_size+=              backup->tmp_tables_size;
+  innodb_was_used=               (innodb_was_used || backup->innodb_was_used);
+  innodb_io_reads+=              backup->innodb_io_reads;
+  innodb_io_read+=               backup->innodb_io_read;
+  innodb_io_reads_wait_timer+=   backup->innodb_io_reads_wait_timer;
+  innodb_lock_que_wait_timer+=   backup->innodb_lock_que_wait_timer;
+  innodb_innodb_que_wait_timer+= backup->innodb_innodb_que_wait_timer;
+  innodb_page_access+=           backup->innodb_page_access;
+  query_plan_flags|=             backup->query_plan_flags;
+  query_plan_fsort_passes+=      backup->query_plan_fsort_passes;
+  DBUG_VOID_RETURN;
+}
 
<<<<<<< HEAD
@@ -3757,6 +3804,12 @@
=======
 void THD::restore_sub_statement_state(Sub_statement_state *backup)
 {
@@ -3718,7 +3813,6 @@
   first_successful_insert_id_in_cur_stmt= 
     backup->first_successful_insert_id_in_cur_stmt;
   limit_found_rows= backup->limit_found_rows;
-  sent_row_count=   backup->sent_row_count;
   client_capabilities= backup->client_capabilities;
   /*
     If we've left sub-statement mode, reset the fatal error flag.
@@ -3736,8 +3830,8 @@
     The following is added to the old values as we are interested in the
     total complexity of the query
>>>>>>> e5f654a2
   */
-  examined_row_count+= backup->examined_row_count;
   cuted_fields+=       backup->cuted_fields;
+  restore_sub_statement_state_slow_extended(backup);
   DBUG_VOID_RETURN;
 }
 
--- a/sql/sql_class.h
+++ b/sql/sql_class.h
@@ -60,6 +60,33 @@
 enum enum_duplicates { DUP_ERROR, DUP_REPLACE, DUP_UPDATE };
 enum enum_delay_key_write { DELAY_KEY_WRITE_NONE, DELAY_KEY_WRITE_ON,
 			    DELAY_KEY_WRITE_ALL };
+enum enum_slow_query_log_use_global_control {
+  SLOG_UG_LOG_SLOW_FILTER, SLOG_UG_LOG_SLOW_RATE_LIMIT
+  , SLOG_UG_LOG_SLOW_VERBOSITY, SLOG_UG_LONG_QUERY_TIME
+  , SLOG_UG_MIN_EXAMINED_ROW_LIMIT, SLOG_UG_ALL
+};
+enum enum_log_slow_verbosity { 
+  SLOG_V_MICROTIME, SLOG_V_QUERY_PLAN, SLOG_V_INNODB, 
+  SLOG_V_PROFILING, SLOG_V_PROFILING_USE_GETRUSAGE,
+  SLOG_V_MINIMAL, SLOG_V_STANDARD, SLOG_V_FULL
+};
+enum enum_slow_query_log_timestamp_precision {
+  SLOG_SECOND, SLOG_MICROSECOND
+};
+#define QPLAN_NONE            0
+#define QPLAN_QC              1 << 0
+#define QPLAN_QC_NO           1 << 1
+#define QPLAN_FULL_SCAN       1 << 2
+#define QPLAN_FULL_JOIN       1 << 3
+#define QPLAN_TMP_TABLE       1 << 4
+#define QPLAN_TMP_DISK        1 << 5
+#define QPLAN_FILESORT        1 << 6
+#define QPLAN_FILESORT_DISK   1 << 7
+enum enum_log_slow_filter {
+  SLOG_F_QC_NO, SLOG_F_FULL_SCAN, SLOG_F_FULL_JOIN,
+  SLOG_F_TMP_TABLE, SLOG_F_TMP_DISK, SLOG_F_FILESORT,
+  SLOG_F_FILESORT_DISK
+};
 enum enum_slave_exec_mode { SLAVE_EXEC_MODE_STRICT,
                             SLAVE_EXEC_MODE_IDEMPOTENT,
                             SLAVE_EXEC_MODE_LAST_BIT};
@@ -508,6 +535,21 @@
 
   my_bool sysdate_is_now;
 
+#ifndef DBUG_OFF
+  ulonglong query_exec_time;
+  double    query_exec_time_double;
+#endif
+  ulong log_slow_rate_limit;
+  ulonglong log_slow_filter;
+  ulonglong log_slow_verbosity;
+
+  ulong      innodb_io_reads;
+  ulonglong  innodb_io_read;
+  ulong      innodb_io_reads_wait_timer;
+  ulong      innodb_lock_que_wait_timer;
+  ulong      innodb_innodb_que_wait_timer;
+  ulong      innodb_page_access;
+
   double long_query_time_double;
 
 } SV;
@@ -1140,6 +1182,24 @@
   uint in_sub_stmt;
   bool enable_slow_log;
   bool last_insert_id_used;
+
+  /*** Following variables used in slow_extended.patch ***/
+  ulong      tmp_tables_used;
+  ulong      tmp_tables_disk_used;
+  ulonglong  tmp_tables_size;
+
+  bool       innodb_was_used;
+  ulong      innodb_io_reads;
+  ulonglong  innodb_io_read;
+  ulong      innodb_io_reads_wait_timer;
+  ulong      innodb_lock_que_wait_timer;
+  ulong      innodb_innodb_que_wait_timer;
+  ulong      innodb_page_access;
+
+  ulong      query_plan_flags;
+  ulong      query_plan_fsort_passes;
+  /*** The variables above used in slow_extended.patch ***/
+
   SAVEPOINT *savepoints;
   enum enum_check_fields count_cuted_fields;
 };
@@ -1588,6 +1648,71 @@
   thr_lock_type update_lock_default;
   Delayed_insert *di;
 
+  /*** Following variables used in slow_extended.patch ***/
+  /*
+    Variable write_to_slow_log:
+     1) initialized in
+       * sql_connect.cc (log_slow_rate_limit support)
+       * slave.cc       (log_slow_slave_statements support)
+     2) The variable is initialized on the thread startup and remains
+        constant afterwards.  This will change when 
+        LP #712396 ("log_slow_slave_statements not work on replication 
+        threads without RESTART") is implemented.
+     3) An implementation of LP #688646 ("Make query sampling possible by query") should use it.
+  */
+  bool       write_to_slow_log;
+  /*
+    Variable bytes_send_old saves value of thd->status_var.bytes_sent
+    before query execution.
+  */
+  ulonglong  bytes_sent_old;
+  /*
+    Variables tmp_tables_*** collect statistics about usage of temporary tables
+  */
+  ulong      tmp_tables_used;
+  ulong      tmp_tables_disk_used;
+  ulonglong  tmp_tables_size;
+  /*
+    Variable innodb_was_used shows used or not InnoDB engine in current query.
+  */
+  bool       innodb_was_used;
+  /*
+    Following Variables innodb_*** (is |should be) different from
+    default values only if (innodb_was_used==TRUE)
+  */
+  ulonglong  innodb_trx_id;
+  ulong      innodb_io_reads;
+  ulonglong  innodb_io_read;
+  ulong      innodb_io_reads_wait_timer;
+  ulong      innodb_lock_que_wait_timer;
+  ulong      innodb_innodb_que_wait_timer;
+  ulong      innodb_page_access;
+
+  /*
+    Variable query_plan_flags collects information about query plan entites
+    used on query execution.
+  */
+  ulong      query_plan_flags;
+  /*
+    Variable query_plan_fsort_passes collects information about file sort passes
+    acquired during query execution.
+  */
+  ulong      query_plan_fsort_passes;
+  /*
+    Query can generate several errors/warnings during execution
+    (see THD::handle_condition comment in sql_class.h)
+    Variable last_errno contains the last error/warning acquired during
+    query execution.
+  */
+  uint       last_errno;
+  /*** The variables above used in slow_extended.patch ***/
+
+  /*** Following methods used in slow_extended.patch ***/
+  void clear_slow_extended();
+  void reset_sub_statement_state_slow_extended(Sub_statement_state *backup);
+  void restore_sub_statement_state_slow_extended(const Sub_statement_state *backup);
+  /*** The methods above used in slow_extended.patch ***/
+
   /* <> 0 if we are inside of trigger or stored function. */
   uint in_sub_stmt;
 
--- a/sql/sql_connect.cc
+++ b/sql/sql_connect.cc
@@ -721,6 +721,15 @@
   MYSQL_CONNECTION_START(thd->thread_id, &thd->security_ctx->priv_user[0],
                          (char *) thd->security_ctx->host_or_ip);
 
+    /* 
+      If rate limiting of slow log writes is enabled, decide whether to log this 
+      new thread's queries or not. Uses extremely simple algorithm. :) 
+    */ 
+    thd->write_to_slow_log= FALSE; 
+    if (thd->variables.log_slow_rate_limit <= 1 ||  
+        (thd->thread_id % thd->variables.log_slow_rate_limit) == 0) 
+         thd->write_to_slow_log= TRUE; 
+
   prepare_new_connection_state(thd);
   return FALSE;
 }
--- a/sql/sql_parse.cc
+++ b/sql/sql_parse.cc
@@ -114,6 +114,7 @@
 
 static bool execute_sqlcom_select(THD *thd, TABLE_LIST *all_tables);
 static void sql_kill(THD *thd, ulong id, bool only_kill_query);
+static inline ulonglong get_query_exec_time(THD *thd, ulonglong cur_utime);
 
 const char *any_db="*any*";	// Special symbol for check_access
 
@@ -888,6 +889,7 @@
     the slow log only if opt_log_slow_admin_statements is set.
   */
   thd->enable_slow_log= TRUE;
+  thd->clear_slow_extended();
   thd->lex->sql_command= SQLCOM_END; /* to avoid confusing VIEW detectors */
   thd->set_time();
   if (!thd->is_valid_time())
@@ -1430,6 +1432,60 @@
   DBUG_RETURN(error);
 }
 
+/**
+   Calculate execution time for the current query.
+
+   For debug builds, check the session value of query_exec_time
+   and if it is not zero, return it instead of the actual execution time.
+
+   SET queries are ignored so that statements changing query_exec_time are not
+   affected by themselves.
+
+   @param thd              thread handle
+   @param lex              current relative time in microseconds
+
+   @return                 time in microseconds from utime_after_lock
+*/
+
+static inline ulonglong get_query_exec_time(THD *thd, ulonglong cur_utime)
+{
+  ulonglong res;
+#ifndef DBUG_OFF
+  if (thd->variables.query_exec_time != 0)
+    res= thd->lex->sql_command != SQLCOM_SET_OPTION ?
+      thd->variables.query_exec_time : 0;
+  else
+#endif
+
+  res= cur_utime - thd->utime_after_lock;
+
+  if (res > thd->variables.long_query_time)
+    thd->server_status|= SERVER_QUERY_WAS_SLOW;
+  else
+    thd->server_status&= ~SERVER_QUERY_WAS_SLOW;
+
+  return res;
+}
+
+
+static inline void copy_global_to_session(THD *thd, ulong flag,
+                                          const ulong *val)
+{
+  my_ptrdiff_t offset = ((char *)val - (char *)&global_system_variables);
+  if (opt_slow_query_log_use_global_control & (1ULL << flag))
+    *(ulong *)((char *) &thd->variables + offset) = *val;
+}
+
+
+static inline void copy_global_to_session(THD *thd, ulong flag,
+                                          const ulonglong *val)
+{
+  my_ptrdiff_t offset = ((char *)val - (char *)&global_system_variables);
+  if (opt_slow_query_log_use_global_control & (1ULL << flag))
+    *(ulonglong *)((char *) &thd->variables + offset) = *val;
+}
+
+
 
 void log_slow_statement(THD *thd)
 {
@@ -1443,13 +1499,48 @@
   if (unlikely(thd->in_sub_stmt))
     DBUG_VOID_RETURN;                           // Don't set time for sub stmt
 
+  /* Follow the slow log filter configuration. */
+  if (thd->variables.log_slow_filter != 0 &&
+      (!(thd->variables.log_slow_filter & thd->query_plan_flags) ||
+       ((thd->variables.log_slow_filter & SLOG_F_QC_NO) &&
+        (thd->query_plan_flags & QPLAN_QC))))
+    DBUG_VOID_RETURN;
+
+  ulonglong end_utime_of_query= thd->current_utime();
+  ulonglong query_exec_time= get_query_exec_time(thd, end_utime_of_query);
+
+  /*
+    Low long_query_time value most likely means user is debugging stuff and even
+    though some thread's queries are not supposed to be logged b/c of the rate
+    limit, if one of them takes long enough (>= 1 second) it will be sensible
+    to make an exception and write to slow log anyway.
+  */
+
+  system_variables const &g= global_system_variables;
+  copy_global_to_session(thd, SLOG_UG_LOG_SLOW_FILTER,
+                         &g.log_slow_filter);
+  copy_global_to_session(thd, SLOG_UG_LOG_SLOW_RATE_LIMIT,
+                         &g.log_slow_rate_limit);
+  copy_global_to_session(thd, SLOG_UG_LOG_SLOW_VERBOSITY,
+                         &g.log_slow_verbosity);
+  copy_global_to_session(thd, SLOG_UG_LONG_QUERY_TIME,
+                         &g.long_query_time);
+  copy_global_to_session(thd, SLOG_UG_MIN_EXAMINED_ROW_LIMIT,
+                         &g.min_examined_row_limit);
+
+  /* Do not log this thread's queries due to rate limiting. */
+  if (thd->write_to_slow_log != TRUE
+      && (thd->variables.long_query_time >= 1000000
+          || (ulong) query_exec_time < 1000000))
+    DBUG_VOID_RETURN;
+
+
   /*
     Do not log administrative statements unless the appropriate option is
     set.
   */
   if (thd->enable_slow_log)
   {
-    ulonglong end_utime_of_query= thd->current_utime();
     thd_proc_info(thd, "logging slow query");
 
     if (((thd->server_status & SERVER_QUERY_WAS_SLOW) ||
@@ -5295,7 +5386,8 @@
   thd->stmt_da->reset_diagnostics_area();
   thd->warning_info->reset_for_next_command();
   thd->rand_used= 0;
-  thd->sent_row_count= thd->examined_row_count= 0;
+
+  thd->clear_slow_extended();
 
   thd->reset_current_stmt_binlog_format_row();
   thd->binlog_unsafe_warning_flags= 0;
--- a/sql/sql_select.cc
+++ b/sql/sql_select.cc
@@ -6902,7 +6902,10 @@
 	  {
 	    join->thd->server_status|=SERVER_QUERY_NO_INDEX_USED;
 	    if (statistics)
+            {
 	      status_var_increment(join->thd->status_var.select_scan_count);
+              join->thd->query_plan_flags|= QPLAN_FULL_SCAN;
+            }
 	  }
 	}
 	else
@@ -6916,7 +6919,10 @@
 	  {
 	    join->thd->server_status|=SERVER_QUERY_NO_INDEX_USED;
 	    if (statistics)
+            {
 	      status_var_increment(join->thd->status_var.select_full_join_count);
+              join->thd->query_plan_flags|= QPLAN_FULL_JOIN;
+            }
 	  }
 	}
 	if (!table->no_keyread)
@@ -10264,6 +10270,7 @@
               (ulong) rows_limit,test(group)));
 
   status_var_increment(thd->status_var.created_tmp_tables);
+  thd->query_plan_flags|= QPLAN_TMP_TABLE;
 
   if (use_temp_pool && !(test_flags & TEST_KEEP_TMP_TABLES))
     temp_pool_slot = bitmap_lock_set_next(&temp_pool);
@@ -11162,6 +11169,7 @@
     goto err;
   }
   status_var_increment(table->in_use->status_var.created_tmp_disk_tables);
+  table->in_use->query_plan_flags|= QPLAN_TMP_DISK;
   share->db_record_offset= 1;
   DBUG_RETURN(0);
  err:
@@ -11180,6 +11188,14 @@
   save_proc_info=thd->proc_info;
   thd_proc_info(thd, "removing tmp table");
 
+  thd->tmp_tables_used++;
+  if (entry->file)
+  {
+    thd->tmp_tables_size += entry->file->stats.data_file_length;
+    if (entry->file->ht->db_type != DB_TYPE_HEAP)
+      thd->tmp_tables_disk_used++;
+  }
+
   // Release latches since this can take a long time
   ha_release_temporary_latches(thd);
 
--- a/sql/sql_show.cc
+++ b/sql/sql_show.cc
@@ -1950,8 +1950,17 @@
         table->field[4]->store(command_name[tmp->command].str,
                                command_name[tmp->command].length, cs);
       /* MYSQL_TIME */
-      table->field[5]->store((longlong)(tmp->start_time ?
-                                      now - tmp->start_time : 0), FALSE);
+      longlong value_in_time_column= 0;
+      if(tmp->start_time)
+      {
+        value_in_time_column = (now - tmp->start_time);
+        if(value_in_time_column > now)
+        {
+          value_in_time_column= 0;
+        }
+      }
+      table->field[5]->store(value_in_time_column, FALSE);
+
       /* STATE */
       if ((val= thread_state_info(tmp)))
       {
--- a/sql/sys_vars.cc
+++ b/sql/sys_vars.cc
@@ -972,6 +972,29 @@
        NO_MUTEX_GUARD, NOT_IN_BINLOG, ON_CHECK(0),
        ON_UPDATE(update_cached_long_query_time));
 
+#ifndef DBUG_OFF
+static bool update_cached_query_exec_time(sys_var *self, THD *thd,
+                                          enum_var_type type)
+{
+  if (type == OPT_SESSION)
+    thd->variables.query_exec_time=
+      double2ulonglong(thd->variables.query_exec_time_double * 1e6);
+  else
+    global_system_variables.query_exec_time=
+      double2ulonglong(global_system_variables.query_exec_time_double * 1e6);
+  return false;
+}
+
+static Sys_var_double Sys_query_exec_time(
+       "query_exec_time",
+       "Pretend queries take this many seconds. When 0 (the default) use the "
+       "actual execution time. Used only for debugging.",
+       SESSION_VAR(query_exec_time_double),
+       NO_CMD_LINE, VALID_RANGE(0, LONG_TIMEOUT), DEFAULT(0),
+       NO_MUTEX_GUARD, IN_BINLOG, ON_CHECK(0),
+       ON_UPDATE(update_cached_query_exec_time));
+#endif
+
 static bool fix_low_prio_updates(sys_var *self, THD *thd, enum_var_type type)
 {
   if (type == OPT_SESSION)
@@ -2898,6 +2921,123 @@
        DEFAULT(FALSE), NO_MUTEX_GUARD, NOT_IN_BINLOG, ON_CHECK(0),
        ON_UPDATE(fix_log_state));
 
+const char *log_slow_filter_name[]= { "qc_miss", "full_scan", "full_join",
+                                      "tmp_table", "tmp_table_on_disk", "filesort", "filesort_on_disk", 0};
+static Sys_var_set Sys_log_slow_filter(
+       "log_slow_filter",
+       "Log only the queries that followed certain execution plan. "
+       "Multiple flags allowed in a comma-separated string. "
+       "[qc_miss, full_scan, full_join, tmp_table, tmp_table_on_disk, "
+       "filesort, filesort_on_disk]",
+       SESSION_VAR(log_slow_filter), CMD_LINE(REQUIRED_ARG),
+       log_slow_filter_name, DEFAULT(0));
+static Sys_var_ulong sys_log_slow_rate_limit(
+       "log_slow_rate_limit","Rate limit statement writes to slow log to only those from every (1/log_slow_rate_limit) session.",
+       SESSION_VAR(log_slow_rate_limit), CMD_LINE(REQUIRED_ARG),
+       VALID_RANGE(1, ULONG_MAX), DEFAULT(1), BLOCK_SIZE(1));
+const char* log_slow_verbosity_name[] = { 
+  "microtime", "query_plan", "innodb", 
+  "profiling", "profling_use_getrusage", 
+  "minimal", "standard", "full", 0
+};
+static ulonglong update_log_slow_verbosity_replace(ulonglong value, ulonglong what, ulonglong by)
+{
+  if((value & what) == what)
+  {
+    value = value & (~what);
+    value = value | by;
+  }
+  return value;
+}
+void update_log_slow_verbosity(ulonglong* value_ptr)
+{
+  ulonglong &value    = *value_ptr;
+  ulonglong microtime= ULL(1) << SLOG_V_MICROTIME;
+  ulonglong query_plan= ULL(1) << SLOG_V_QUERY_PLAN;
+  ulonglong innodb= ULL(1) << SLOG_V_INNODB;
+  ulonglong minimal= ULL(1) << SLOG_V_MINIMAL;
+  ulonglong standard= ULL(1) << SLOG_V_STANDARD;
+  ulonglong full= ULL(1) << SLOG_V_FULL;
+  value= update_log_slow_verbosity_replace(value,minimal,microtime);
+  value= update_log_slow_verbosity_replace(value,standard,microtime | query_plan);
+  value= update_log_slow_verbosity_replace(value,full,microtime | query_plan | innodb);
+}
+static bool update_log_slow_verbosity_helper(sys_var */*self*/, THD *thd,
+                                          enum_var_type type)
+{
+  if(type == OPT_SESSION)
+  {
+    update_log_slow_verbosity(&(thd->variables.log_slow_verbosity));
+  }
+  else
+  {
+    update_log_slow_verbosity(&(global_system_variables.log_slow_verbosity));
+  }
+  return false;
+}
+void init_slow_query_log_use_global_control()
+{
+  update_log_slow_verbosity(&(global_system_variables.log_slow_verbosity));
+}
+static Sys_var_set Sys_log_slow_verbosity(
+        "log_slow_verbosity",
+        "Choose how verbose the messages to your slow log will be. "
+        "Multiple flags allowed in a comma-separated string. [microtime, query_plan, innodb, profiling, profiling_use_getrusage]",
+        SESSION_VAR(log_slow_verbosity), CMD_LINE(REQUIRED_ARG),
+        log_slow_verbosity_name, DEFAULT(SLOG_V_MICROTIME),
+        NO_MUTEX_GUARD, NOT_IN_BINLOG, ON_CHECK(0),
+        ON_UPDATE(update_log_slow_verbosity_helper));
+static Sys_var_mybool Sys_log_slow_slave_statements(
+       "log_slow_slave_statements",
+       "Log queries replayed be the slave SQL thread",
+       GLOBAL_VAR(opt_log_slow_slave_statements), CMD_LINE(OPT_ARG),
+       DEFAULT(FALSE));
+static Sys_var_mybool Sys_log_slow_admin_statements(
+       "log_slow_admin_statements",
+       "Log slow OPTIMIZE, ANALYZE, ALTER and other administrative statements"
+       " to the slow log if it is open.",
+       GLOBAL_VAR(opt_log_slow_admin_statements), CMD_LINE(OPT_ARG),
+       DEFAULT(FALSE));
+static Sys_var_mybool Sys_log_slow_sp_statements(
+       "log_slow_sp_statements",
+       "Log slow statements executed by stored procedure to the slow log if it is open.",
+       GLOBAL_VAR(opt_log_slow_sp_statements), CMD_LINE(OPT_ARG),
+       DEFAULT(TRUE));
+static Sys_var_mybool Sys_slow_query_log_timestamp_always(
+       "slow_query_log_timestamp_always",
+       "Timestamp is printed for all records of the slow log even if they are same time.",
+       GLOBAL_VAR(opt_slow_query_log_timestamp_always), CMD_LINE(OPT_ARG),
+       DEFAULT(FALSE));
+const char *slow_query_log_use_global_control_name[]= { "log_slow_filter", "log_slow_rate_limit", "log_slow_verbosity", "long_query_time", "min_examined_row_limit", "all", 0};
+static bool update_slow_query_log_use_global_control(sys_var */*self*/, THD */*thd*/,
+                                               enum_var_type /*type*/)
+{
+  if(opt_slow_query_log_use_global_control & (ULL(1) << SLOG_UG_ALL))
+  {
+    opt_slow_query_log_use_global_control=
+      SLOG_UG_LOG_SLOW_FILTER | SLOG_UG_LOG_SLOW_RATE_LIMIT | SLOG_UG_LOG_SLOW_VERBOSITY |
+      SLOG_UG_LONG_QUERY_TIME | SLOG_UG_MIN_EXAMINED_ROW_LIMIT;
+  }
+  return false;
+}
+void init_log_slow_verbosity()
+{
+  update_slow_query_log_use_global_control(0,0,OPT_GLOBAL);
+}
+static Sys_var_set Sys_slow_query_log_use_global_control(
+       "slow_query_log_use_global_control",
+       "Choose flags, wich always use the global variables. Multiple flags allowed in a comma-separated string. [none, log_slow_filter, log_slow_rate_limit, log_slow_verbosity, long_query_time, min_examined_row_limit, all]",
+       GLOBAL_VAR(opt_slow_query_log_use_global_control), CMD_LINE(REQUIRED_ARG),
+       slow_query_log_use_global_control_name, DEFAULT(0),
+        NO_MUTEX_GUARD, NOT_IN_BINLOG, ON_CHECK(0),
+       ON_UPDATE(update_slow_query_log_use_global_control));
+const char *slow_query_log_timestamp_precision_name[]= { "second", "microsecond", 0 };
+static Sys_var_enum Sys_slow_query_log_timestamp_precision(
+       "slow_query_log_timestamp_precision",
+       "Log slow statements executed by stored procedure to the slow log if it is open. [second, microsecond]",
+       GLOBAL_VAR(opt_slow_query_log_timestamp_precision), CMD_LINE(REQUIRED_ARG),
+       slow_query_log_timestamp_precision_name, DEFAULT(SLOG_SECOND));
+ 
 /* Synonym of "slow_query_log" for consistency with SHOW VARIABLES output */
 static Sys_var_mybool Sys_log_slow(
        "log_slow_queries",
--- a/sql/sql_profile.cc
+++ b/sql/sql_profile.cc
@@ -243,7 +243,8 @@
 {
   time_usecs= (double) my_getsystime() / 10.0;  /* 1 sec was 1e7, now is 1e6 */
 #ifdef HAVE_GETRUSAGE
-  getrusage(RUSAGE_SELF, &rusage);
+  if ((profile->get_profiling())->enabled_getrusage())
+    getrusage(RUSAGE_SELF, &rusage);
 #elif defined(_WIN32)
   FILETIME ftDummy;
   // NOTE: Get{Process|Thread}Times has a granularity of the clock interval,
@@ -251,6 +252,19 @@
   // measurable by this function.
   GetProcessTimes(GetCurrentProcess(), &ftDummy, &ftDummy, &ftKernel, &ftUser);
 #endif
+
+#ifdef HAVE_CLOCK_GETTIME
+  struct timespec tp;
+
+  if (!(clock_gettime(CLOCK_THREAD_CPUTIME_ID, &tp)))
+  {
+    cpu_time_usecs= tp.tv_sec*1000000000.0 + tp.tv_nsec;
+  }
+  else
+#endif
+  {
+    cpu_time_usecs= 0;
+  }
 }
 
 
@@ -366,7 +380,8 @@
     finish_current_query();
   }
 
-  enabled= ((thd->variables.option_bits & OPTION_PROFILING) != 0);
+  enabled= ((thd->variables.option_bits & OPTION_PROFILING) != 0) ||
+            ((thd->variables.log_slow_verbosity & (ULL(1) << SLOG_V_PROFILING)) != 0);
 
   if (! enabled) DBUG_VOID_RETURN;
 
@@ -404,7 +419,8 @@
     status_change("ending", NULL, NULL, 0);
 
     if ((enabled) &&                                    /* ON at start? */
-        ((thd->variables.option_bits & OPTION_PROFILING) != 0) &&   /* and ON at end? */
+        (((thd->variables.option_bits & OPTION_PROFILING) != 0) ||
+          ((thd->variables.log_slow_verbosity & (ULL(1) << SLOG_V_PROFILING)) != 0)) &&   /* and ON at end? */
         (current->query_source != NULL) &&
         (! current->entries.is_empty()))
     {
@@ -505,6 +521,118 @@
   DBUG_VOID_RETURN;
 }
 
+bool PROFILING::enabled_getrusage()
+{
+  return ((thd->variables.log_slow_verbosity & (ULL(1) << SLOG_V_PROFILING_USE_GETRUSAGE)) != 0);
+}
+
+/**
+   For a given profile entry specified by a name and 2 time measurements,
+   print its normalized name (i.e. with all spaces replaced with underscores)
+   along with its wall clock and CPU time.
+*/
+
+static void my_b_print_status(IO_CACHE *log_file, const char *status,
+                              PROF_MEASUREMENT *start, PROF_MEASUREMENT *stop)
+{
+  DBUG_ENTER("my_b_print_status");
+  DBUG_ASSERT(log_file != NULL && status != NULL);
+  char query_time_buff[22+7];
+  const char *tmp;
+
+  my_b_printf(log_file, "Profile_");
+  for (tmp= status; *tmp; tmp++)
+    my_b_write_byte(log_file, *tmp == ' ' ? '_' : *tmp);
+
+  snprintf(query_time_buff, sizeof(query_time_buff), "%.6f",
+           (stop->time_usecs - start->time_usecs) / (1000.0 * 1000));
+  my_b_printf(log_file, ": %s ", query_time_buff);
+
+  my_b_printf(log_file, "Profile_");
+  for (tmp= status; *tmp; tmp++)
+    my_b_write_byte(log_file, *tmp == ' ' ? '_' : *tmp);
+  my_b_printf(log_file, "_cpu: ");
+
+  snprintf(query_time_buff, sizeof(query_time_buff), "%.6f",
+           (stop->cpu_time_usecs - start->cpu_time_usecs) /
+           (1000.0 * 1000 * 1000));
+  my_b_printf(log_file, "%s ", query_time_buff);
+
+  DBUG_VOID_RETURN;
+}
+
+/**
+  Print output for current query to file 
+*/
+
+int PROFILING::print_current(IO_CACHE *log_file)
+{
+  DBUG_ENTER("PROFILING::print_current");
+  ulonglong row_number= 0;
+
+  QUERY_PROFILE *query;
+  /* Get current query */
+  if (current == NULL)
+  {
+    DBUG_RETURN(0);
+  }
+
+  query= current;
+
+  my_b_printf(log_file, "# ");
+
+    void *entry_iterator;
+    PROF_MEASUREMENT *entry= NULL, *previous= NULL, *first= NULL;
+    /* ...and for each query, go through all its state-change steps. */
+    for (entry_iterator= query->entries.new_iterator();
+         entry_iterator != NULL;
+         entry_iterator= query->entries.iterator_next(entry_iterator),
+         previous=entry, row_number++)
+    {
+      entry= query->entries.iterator_value(entry_iterator);
+
+      /* Skip the first.  We count spans of fence, not fence-posts. */
+      if (previous == NULL) {first= entry; continue;}
+
+      if (thd->lex->sql_command == SQLCOM_SHOW_PROFILE)
+      {
+        /*
+          We got here via a SHOW command.  That means that we stored
+          information about the query we wish to show and that isn't
+          in a WHERE clause at a higher level to filter out rows we
+          wish to exclude.
+
+          Because that functionality isn't available in the server yet,
+          we must filter here, at the wrong level.  Once one can con-
+          struct where and having conditions at the SQL layer, then this
+          condition should be ripped out.
+        */
+        if (thd->lex->profile_query_id == 0) /* 0 == show final query */
+        {
+          if (query != last)
+            continue;
+        }
+        else
+        {
+          if (thd->lex->profile_query_id != query->profiling_query_id)
+            continue;
+        }
+      }
+
+      my_b_print_status(log_file, previous->status, previous, entry);
+    }
+
+    my_b_write_byte(log_file, '\n');
+    if ((entry != NULL) && (first != NULL))
+    {
+      my_b_printf(log_file, "# ");
+      my_b_print_status(log_file, "total", first, entry);
+      my_b_write_byte(log_file, '\n');
+    }
+
+  DBUG_RETURN(0);
+}
+
 /**
   Fill the information schema table, "query_profile", as defined in show.cc .
   There are two ways to get to this function:  Selecting from the information
@@ -600,6 +728,8 @@
 
 #ifdef HAVE_GETRUSAGE
 
+      if (enabled_getrusage())
+      {
       my_decimal cpu_utime_decimal, cpu_stime_decimal;
 
       double2my_decimal(E_DEC_FATAL_ERROR,
@@ -687,6 +817,7 @@
       table->field[14]->store((uint32)(entry->rusage.ru_nswap -
                              previous->rusage.ru_nswap), true);
       table->field[14]->set_notnull();
+      }
 #else
       /* TODO: Add swap info for non-BSD systems */
 #endif
--- a/sql/sql_profile.h
+++ b/sql/sql_profile.h
@@ -164,11 +164,15 @@
 */
 class PROF_MEASUREMENT
 {
-private:
-  friend class QUERY_PROFILE;
-  friend class PROFILING;
-
   QUERY_PROFILE *profile;
+
+  char *allocated_status_memory;
+
+  void set_label(const char *status_arg, const char *function_arg, 
+                  const char *file_arg, unsigned int line_arg);
+  void clean_up();
+
+public:
   char *status;
 #ifdef HAVE_GETRUSAGE
   struct rusage rusage;
@@ -181,12 +185,7 @@
   unsigned int line;
 
   double time_usecs;
-  char *allocated_status_memory;
-
-  void set_label(const char *status_arg, const char *function_arg, 
-                  const char *file_arg, unsigned int line_arg);
-  void clean_up();
-  
+  double cpu_time_usecs;
   PROF_MEASUREMENT();
   PROF_MEASUREMENT(QUERY_PROFILE *profile_arg, const char *status_arg);
   PROF_MEASUREMENT(QUERY_PROFILE *profile_arg, const char *status_arg,
@@ -231,6 +230,11 @@
 
   /* Show this profile.  This is called by PROFILING. */
   bool show(uint options);
+
+public:
+
+  inline PROFILING * get_profiling() { return profiling; };
+
 };
 
 
@@ -276,9 +280,11 @@
 
   /* SHOW PROFILES */
   bool show_profiles();
+  bool enabled_getrusage();
 
   /* ... from INFORMATION_SCHEMA.PROFILING ... */
   int fill_statistics_info(THD *thd, TABLE_LIST *tables, Item *cond);
+  int print_current(IO_CACHE *log_file);
 };
 
 #  endif /* HAVE_PROFILING */
--- /dev/null
+++ b/mysql-test/include/log_grep.inc
@@ -0,0 +1,17 @@
+--disable_query_log
+--echo [log_grep.inc] file: $log_file pattern: $grep_pattern
+perl;
+  $log_file=           $ENV{'log_file'};
+  $log_file_full_path= $ENV{'log_file_full_path'};
+  $grep_pattern=       $ENV{'grep_pattern'};
+
+  open(FILE, "$log_file_full_path") 
+    or die("Cannot open file $log_file_full_path: $!\n");
+
+  $lines = 0;
+  while(<FILE>) {
+    $lines++ if (/$grep_pattern/);
+  }
+  close(FILE);
+  print "[log_grep.inc] lines:   $lines\n";
+EOF
--- /dev/null
+++ b/mysql-test/include/log_start.inc
@@ -0,0 +1,16 @@
+--disable_query_log
+--let log_file_full_path = $MYSQLTEST_VARDIR/$log_file
+SET @slow_query_log_old=@@slow_query_log;
+SET @slow_query_log_file_old= @@slow_query_log_file;
+SET GLOBAL slow_query_log=OFF;
+perl;
+  $log_file_full_path= $ENV{'log_file_full_path'};
+  unlink $log_file_full_path;
+  open(FILE, '>', $log_file_full_path)
+    or die "Cannot create log file $log_file_full_path, reason: $!";
+  close(FILE);
+EOF
+--echo [log_start.inc] $log_file
+EVAL SET GLOBAL slow_query_log_file="$log_file_full_path";
+SET GLOBAL slow_query_log=ON;
+--enable_query_log
\ No newline at end of file
--- /dev/null
+++ b/mysql-test/include/log_stop.inc
@@ -0,0 +1,7 @@
+--disable_query_log
+FLUSH LOGS;
+SET GLOBAL slow_query_log=OFF;
+--echo [log_stop.inc] $log_file
+SET GLOBAL slow_query_log_file= @slow_query_log_file_old;
+SET GLOBAL slow_query_log=      @slow_query_log_old;
+--enable_query_log
--- /dev/null
+++ b/mysql-test/r/percona_bug643149.result
@@ -0,0 +1,21 @@
+SET @old_slow_query_log_file=@@global.slow_query_log_file;
+SET GLOBAL slow_query_log=on;
+SET LOCAL log_slow_verbosity='profiling';
+SET LOCAL long_query_time=0;
+SET GLOBAL slow_query_log_file='MYSQLTEST_VARDIR/percona_bug643149_slow.log';;
+SELECT 1;
+1
+1
+# User@Host: root[root] @ localhost []
+# Thread_id: X  Schema: test  Last_errno: X  Killed: X
+# Query_time: X.X  Lock_time: X.X  Rows_sent: X  Rows_examined: X  Rows_affected: X  Rows_read: X
+# Bytes_sent: X  Tmp_tables: X  Tmp_disk_tables: X  Tmp_table_sizes: X
+# Profile_starting: X.X Profile_starting_cpu: X.X Profile_Opening_tables: X.X Profile_Opening_tables_cpu: X.X Profile_query_end: X.X Profile_query_end_cpu: X.X Profile_closing_tables: X.X Profile_closing_tables_cpu: X.X Profile_freeing_items: X.X Profile_freeing_items_cpu: X.X Profile_logging_slow_query: X.X Profile_logging_slow_query_cpu: X.X 
+# Profile_total: X.X Profile_total_cpu: X.X 
+# User@Host: root[root] @ localhost []
+# Thread_id: X  Schema: test  Last_errno: X  Killed: X
+# Query_time: X.X  Lock_time: X.X  Rows_sent: X  Rows_examined: X  Rows_affected: X  Rows_read: X
+# Bytes_sent: X  Tmp_tables: X  Tmp_disk_tables: X  Tmp_table_sizes: X
+# Profile_starting: X.X Profile_starting_cpu: X.X Profile_checking_permissions: X.X Profile_checking_permissions_cpu: X.X Profile_Opening_tables: X.X Profile_Opening_tables_cpu: X.X Profile_init: X.X Profile_init_cpu: X.X Profile_optimizing: X.X Profile_optimizing_cpu: X.X Profile_executing: X.X Profile_executing_cpu: X.X Profile_end: X.X Profile_end_cpu: X.X Profile_query_end: X.X Profile_query_end_cpu: X.X Profile_closing_tables: X.X Profile_closing_tables_cpu: X.X Profile_freeing_items: X.X Profile_freeing_items_cpu: X.X Profile_logging_slow_query: X.X Profile_logging_slow_query_cpu: X.X 
+# Profile_total: X.X Profile_total_cpu: X.X 
+SET GLOBAL slow_query_log_file=@old_slow_query_log_file;
--- /dev/null
+++ b/mysql-test/r/percona_log_slow_filter-cl.result
@@ -0,0 +1,6 @@
+SHOW VARIABLES LIKE 'log_slow_filter';
+Variable_name	Value
+log_slow_filter	full_join
+SHOW GLOBAL VARIABLES LIKE 'log_slow_filter';
+Variable_name	Value
+log_slow_filter	full_join
--- /dev/null
+++ b/mysql-test/r/percona_log_slow_filter.result
@@ -0,0 +1,15 @@
+CREATE TABLE t(id INT PRIMARY KEY);
+INSERT INTO t VALUES(1);
+INSERT INTO t VALUES(2);
+INSERT INTO t VALUES(3);
+SET long_query_time=1;
+SET log_slow_filter=full_join;
+[log_start.inc] percona.slow_extended.log_slow_filter
+SET query_exec_time = 1.1;
+SELECT * FROM t AS t1, t AS t2;
+SET query_exec_time = default;
+[log_stop.inc] percona.slow_extended.log_slow_filter
+SET log_slow_filter=default;
+SET long_query_time=default;
+[log_grep.inc] file: percona.slow_extended.log_slow_filter pattern: Query_time
+[log_grep.inc] lines:   1
--- /dev/null
+++ b/mysql-test/r/percona_log_slow_slave_statements-cl.result
@@ -0,0 +1,6 @@
+SHOW VARIABLES LIKE 'log_slow_slave_statements';
+Variable_name	Value
+log_slow_slave_statements	ON
+SHOW GLOBAL VARIABLES LIKE 'log_slow_slave_statements';
+Variable_name	Value
+log_slow_slave_statements	ON
--- /dev/null
+++ b/mysql-test/r/percona_log_slow_slave_statements-innodb.result
@@ -0,0 +1,18 @@
+include/master-slave.inc
+[connection master]
+DROP TABLE IF EXISTS t;
+CREATE TABLE t(id INT,data CHAR(30)) ENGINE=InnoDB;
+INSERT INTO t VALUES
+(1,"aaaaabbbbbcccccdddddeeeeefffff"),
+(2,"aaaaabbbbbcccccdddddeeeeefffff"),
+(3,"aaaaabbbbbcccccdddddeeeeefffff"),
+(4,"aaaaabbbbbcccccdddddeeeeefffff"),
+(5,"aaaaabbbbbcccccdddddeeeeefffff");
+INSERT INTO t SELECT t2.id,t2.data from t as t1, t as t2;
+INSERT INTO t SELECT t2.id,t2.data from t as t1, t as t2;
+[log_start.inc] percona.slow_extended.log_slow_slave_statements-innodb
+INSERT INTO t SELECT t.id,t.data from t;
+[log_stop.inc] percona.slow_extended.log_slow_slave_statements-innodb
+[log_grep.inc] file: percona.slow_extended.log_slow_slave_statements-innodb pattern: InnoDB_IO_r_ops
+[log_grep.inc] lines:   1
+include/rpl_end.inc
--- /dev/null
+++ b/mysql-test/r/percona_log_slow_slave_statements.result
@@ -0,0 +1,44 @@
+include/master-slave.inc
+[connection master]
+DROP TABLE IF EXISTS t;
+CREATE TABLE t(id INT);
+[log_start.inc] percona.slow_extended.log_slow_slave_statements
+LINE 1
+LOG_SLOW_SLAVE_STATAMENTS is OFF
+LOG_SLOW_SLAVE_STATEMENTS=ON
+LOG_SLOW_SLAVE_STATAMENTS is ON
+LINE 2
+include/restart_slave.inc
+LOG_SLOW_SLAVE_STATAMENTS is ON
+LINE 3
+LOG_SLOW_SLAVE_STATAMENTS is ON
+LOG_SLOW_SLAVE_STATEMENTS=OFF
+LOG_SLOW_SLAVE_STATAMENTS is OFF
+LINE 4
+include/restart_slave.inc
+LOG_SLOW_SLAVE_STATAMENTS is OFF
+LINE 5
+LOG_SLOW_SLAVE_STATAMENTS is OFF
+LOG_SLOW_SLAVE_STATEMENTS=ON
+LOG_SLOW_SLAVE_STATAMENTS is ON
+LINE 6
+include/restart_slave.inc
+LOG_SLOW_SLAVE_STATAMENTS is ON
+LINE 7
+[log_stop.inc] percona.slow_extended.log_slow_slave_statements
+SET GLOBAL log_slow_slave_statements=default;
+[log_grep.inc] file: percona.slow_extended.log_slow_slave_statements pattern: INSERT INTO t VALUES \(1\)
+[log_grep.inc] lines:   0
+[log_grep.inc] file: percona.slow_extended.log_slow_slave_statements pattern: INSERT INTO t VALUES \(2\)
+[log_grep.inc] lines:   0
+[log_grep.inc] file: percona.slow_extended.log_slow_slave_statements pattern: INSERT INTO t VALUES \(3\)
+[log_grep.inc] lines:   1
+[log_grep.inc] file: percona.slow_extended.log_slow_slave_statements pattern: INSERT INTO t VALUES \(4\)
+[log_grep.inc] lines:   0
+[log_grep.inc] file: percona.slow_extended.log_slow_slave_statements pattern: INSERT INTO t VALUES \(5\)
+[log_grep.inc] lines:   0
+[log_grep.inc] file: percona.slow_extended.log_slow_slave_statements pattern: INSERT INTO t VALUES \(6\)
+[log_grep.inc] lines:   0
+[log_grep.inc] file: percona.slow_extended.log_slow_slave_statements pattern: INSERT INTO t VALUES \(7\)
+[log_grep.inc] lines:   1
+include/rpl_end.inc
--- /dev/null
+++ b/mysql-test/r/percona_log_slow_sp_statements-cl.result
@@ -0,0 +1,6 @@
+SHOW VARIABLES LIKE 'log_slow_sp_statements';
+Variable_name	Value
+log_slow_sp_statements	ON
+SHOW GLOBAL VARIABLES LIKE 'log_slow_sp_statements';
+Variable_name	Value
+log_slow_sp_statements	ON
--- /dev/null
+++ b/mysql-test/r/percona_log_slow_sp_statements.result
@@ -0,0 +1,24 @@
+SET long_query_time=1;
+SET GLOBAL log_slow_sp_statements=ON;
+SET SESSION query_exec_time=0.1;
+[log_start.inc] percona.slow_extended.log_slow_sp_statements
+CREATE PROCEDURE test_f()
+BEGIN
+SET SESSION query_exec_time=1.1; SELECT 1;
+SET SESSION query_exec_time=2.1; SELECT 1;
+SET SESSION query_exec_time=3.1; SELECT 1;
+SET SESSION query_exec_time=0.1;
+END^
+CALL test_f();
+1
+1
+1
+1
+1
+1
+[log_stop.inc] percona.slow_extended.log_slow_sp_statements
+SET SESSION query_exec_time=default;
+SET GLOBAL log_slow_sp_statements=default;
+SET long_query_time=default;
+[log_grep.inc] file: percona.slow_extended.log_slow_sp_statements pattern: Query_time
+[log_grep.inc] lines:   3
--- /dev/null
+++ b/mysql-test/r/percona_log_slow_verbosity-cl.result
@@ -0,0 +1,6 @@
+SHOW VARIABLES LIKE 'log_slow_verbosity';
+Variable_name	Value
+log_slow_verbosity	microtime,query_plan,innodb
+SHOW GLOBAL VARIABLES LIKE 'log_slow_verbosity';
+Variable_name	Value
+log_slow_verbosity	microtime,query_plan,innodb
--- /dev/null
+++ b/mysql-test/r/percona_log_slow_verbosity.result
@@ -0,0 +1,16 @@
+SET SESSION long_query_time=1;
+[log_start.inc] percona.slow_extended.log_slow_verbosity
+SET SESSION query_exec_time=2.1;
+SELECT 1;
+1
+1
+SET SESSION log_slow_verbosity=innodb;
+SELECT 1;
+1
+1
+SET SESSION query_exec_time=default;
+[log_stop.inc] percona.slow_extended.log_slow_verbosity
+SET log_slow_verbosity=default;
+SET long_query_time=default;
+[log_grep.inc] file: percona.slow_extended.log_slow_verbosity pattern: No InnoDB statistics available for this query
+[log_grep.inc] lines:   1
--- /dev/null
+++ b/mysql-test/r/percona_long_query_time.result
@@ -0,0 +1,33 @@
+SET long_query_time=2;
+[log_start.inc] percona.slow_extended.long_query_time
+SET SESSION query_exec_time=1.1;
+SELECT 1;
+1
+1
+SET SESSION query_exec_time=3.1;
+SELECT 1;
+1
+1
+SET SESSION query_exec_time=5.1;
+SELECT 1;
+1
+1
+SET long_query_time=4;
+SET SESSION query_exec_time=1.1;
+SELECT 1;
+1
+1
+SET SESSION query_exec_time=3.1;
+SELECT 1;
+1
+1
+SET SESSION query_exec_time=5.1;
+SELECT 1;
+1
+1
+SET SESSION query_exec_time=default;
+SET long_query_time=2;
+[log_stop.inc] percona.slow_extended.long_query_time
+SET long_query_time=default;
+[log_grep.inc] file: percona.slow_extended.long_query_time pattern: Query_time
+[log_grep.inc] lines:   3
--- /dev/null
+++ b/mysql-test/r/percona_slow_query_log_timestamp_always-cl.result
@@ -0,0 +1,6 @@
+SHOW VARIABLES LIKE 'slow_query_log_timestamp_always';
+Variable_name	Value
+slow_query_log_timestamp_always	ON
+SHOW GLOBAL VARIABLES LIKE 'slow_query_log_timestamp_always';
+Variable_name	Value
+slow_query_log_timestamp_always	ON
--- /dev/null
+++ b/mysql-test/r/percona_slow_query_log_timestamp_always.result
@@ -0,0 +1,41 @@
+SET long_query_time=2;
+SET GLOBAL slow_query_log_timestamp_always=ON;
+[log_start.inc] percona.slow_extended.slow_query_log_timestamp_always
+SET SESSION query_exec_time=2.1;
+SELECT 1;
+1
+1
+SELECT 1;
+1
+1
+SELECT 1;
+1
+1
+SET GLOBAL slow_query_log_timestamp_always=OFF;
+SET SESSION query_exec_time=2.1;
+SELECT 1;
+1
+1
+SELECT 1;
+1
+1
+SELECT 1;
+1
+1
+SET GLOBAL slow_query_log_timestamp_always=ON;
+SET SESSION query_exec_time=2.1;
+SELECT 1;
+1
+1
+SELECT 1;
+1
+1
+SELECT 1;
+1
+1
+SET SESSION query_exec_time=default;
+[log_stop.inc] percona.slow_extended.slow_query_log_timestamp_always
+SET GLOBAL slow_query_log_timestamp_always=default;
+SET long_query_time=default;
+[log_grep.inc] file: percona.slow_extended.slow_query_log_timestamp_always pattern: # Time: [0-9]+[ ]+[0-9]+:[0-9]+:[0-9]+
+[log_grep.inc] lines:   6
--- /dev/null
+++ b/mysql-test/r/percona_slow_query_log_timestamp_precision-cl.result
@@ -0,0 +1,6 @@
+SHOW VARIABLES LIKE 'slow_query_log_timestamp_precision';
+Variable_name	Value
+slow_query_log_timestamp_precision	microsecond
+SHOW GLOBAL VARIABLES LIKE 'slow_query_log_timestamp_precision';
+Variable_name	Value
+slow_query_log_timestamp_precision	microsecond
--- /dev/null
+++ b/mysql-test/r/percona_slow_query_log_timestamp_precision.result
@@ -0,0 +1,18 @@
+SET long_query_time=2;
+[log_start.inc] percona.slow_extended.slow_query_log_timestamp_precision
+SET SESSION query_exec_time=2.1;
+SELECT 1;
+1
+1
+SET GLOBAL slow_query_log_timestamp_precision='microsecond';
+SELECT 1;
+1
+1
+SET SESSION query_exec_time=default;
+[log_stop.inc] percona.slow_extended.slow_query_log_timestamp_precision
+SET GLOBAL slow_query_log_timestamp_precision=default;
+SET long_query_time=default;
+[log_grep.inc] file: percona.slow_extended.slow_query_log_timestamp_precision pattern: # Time: [0-9]+[ ]+[0-9]+:[0-9]+:[0-9]+.[0-9]+
+[log_grep.inc] lines:   1
+[log_grep.inc] file: percona.slow_extended.slow_query_log_timestamp_precision pattern: # Time: [0-9]+[ ]+[0-9]+:[0-9]+:[0-9]+
+[log_grep.inc] lines:   2
--- /dev/null
+++ b/mysql-test/r/percona_slow_query_log_use_global_control.result
@@ -0,0 +1,18 @@
+SET GLOBAL long_query_time=1;
+[log_start.inc] percona.slow_extended.slow_query_log_use_global_control
+SET SESSION query_exec_time=1.1;
+SELECT 1;
+1
+1
+SET GLOBAL log_slow_verbosity=innodb;
+SET GLOBAL slow_query_log_use_global_control="log_slow_verbosity,long_query_time";
+SELECT 1;
+1
+1
+SET SESSION query_exec_time=default;
+[log_stop.inc] percona.slow_extended.slow_query_log_use_global_control
+SET GLOBAL slow_query_log_use_global_control=default;
+SET GLOBAL log_slow_verbosity=default;
+SET GLOBAL long_query_time=default;
+[log_grep.inc] file: percona.slow_extended.slow_query_log_use_global_control pattern: No InnoDB statistics available for this query
+[log_grep.inc] lines:   1
--- /dev/null
+++ b/mysql-test/t/percona_bug643149.test
@@ -0,0 +1,49 @@
+#
+# This test suffers from server
+# Bug#38124 "general_log_file" variable silently unset when using expression
+# In short:
+#    SET GLOBAL general_log_file = @<whatever>
+#    SET GLOBAL slow_query_log = @<whatever>
+# cause that the value of these server system variables is set to default
+# instead of the assigned values. There comes no error message or warning.
+# If this bug is fixed please
+# 1. try this test with "let $fixed_bug38124 = 0;"
+# 2. remove all workarounds if 1. was successful.
+--source include/have_profiling.inc
+let $fixed_bug38124 = 0;
+
+SET @old_slow_query_log_file=@@global.slow_query_log_file;
+SET GLOBAL slow_query_log=on;
+SET LOCAL log_slow_verbosity='profiling';
+SET LOCAL long_query_time=0;
+
+let slogfile=$MYSQLTEST_VARDIR/percona_bug643149_slow.log;
+--replace_result $MYSQLTEST_VARDIR MYSQLTEST_VARDIR
+--eval SET GLOBAL slow_query_log_file='$slogfile';
+
+SELECT 1;
+
+perl;
+  $slogfile= $ENV{'slogfile'};
+
+  open(FILE, "$slogfile") or
+    die("Unable to read slow query log file $slogfile: $!\n");
+  while(<FILE>) {
+    next if (!/^#/);
+    next if (/^# Time:/);
+    s/[0-9]+/X/g;
+    print;
+  }
+
+  close(FILE);
+EOF
+
+SET GLOBAL slow_query_log_file=@old_slow_query_log_file;
+
+if(!$fixed_bug38124)
+{
+  --disable_query_log
+  let $my_var = `SELECT @old_slow_query_log_file`;
+  eval SET @@global.slow_query_log_file = '$my_var';
+  --enable_query_log
+}
--- /dev/null
+++ b/mysql-test/t/percona_log_slow_filter-cl-master.opt
@@ -0,0 +1 @@
+--log_slow_filter=full_join
--- /dev/null
+++ b/mysql-test/t/percona_log_slow_filter-cl.test
@@ -0,0 +1,2 @@
+SHOW VARIABLES LIKE 'log_slow_filter';
+SHOW GLOBAL VARIABLES LIKE 'log_slow_filter';
--- /dev/null
+++ b/mysql-test/t/percona_log_slow_filter.test
@@ -0,0 +1,26 @@
+--source include/have_debug.inc
+
+CREATE TABLE t(id INT PRIMARY KEY);
+INSERT INTO t VALUES(1);
+INSERT INTO t VALUES(2);
+INSERT INTO t VALUES(3);
+
+SET long_query_time=1;
+SET log_slow_filter=full_join;
+--let log_file=percona.slow_extended.log_slow_filter
+--source include/log_start.inc
+
+SET query_exec_time = 1.1;
+--disable_result_log
+SELECT * FROM t AS t1, t AS t2;
+--enable_result_log
+SET query_exec_time = default;
+
+--source include/log_stop.inc
+SET log_slow_filter=default;
+SET long_query_time=default;
+
+--let grep_pattern = Query_time
+--source include/log_grep.inc
+
+DROP TABLE t;
--- /dev/null
+++ b/mysql-test/t/percona_log_slow_slave_statements-cl-master.opt
@@ -0,0 +1 @@
+--log_slow_slave_statements
\ No newline at end of file
--- /dev/null
+++ b/mysql-test/t/percona_log_slow_slave_statements-cl.test
@@ -0,0 +1,3 @@
+SHOW VARIABLES LIKE 'log_slow_slave_statements';
+SHOW GLOBAL VARIABLES LIKE 'log_slow_slave_statements';
+
--- /dev/null
+++ b/mysql-test/t/percona_log_slow_slave_statements-innodb-slave.opt
@@ -0,0 +1 @@
+--long_query_time=0 --log_slow_slave_statements --log_slow_verbosity=innodb
\ No newline at end of file
--- /dev/null
+++ b/mysql-test/t/percona_log_slow_slave_statements-innodb.test
@@ -0,0 +1,42 @@
+--source include/have_binlog_format_statement.inc
+--source include/master-slave.inc
+--source include/have_innodb.inc
+--let log_file=percona.slow_extended.log_slow_slave_statements-innodb
+
+connection master;
+-- disable_warnings
+DROP TABLE IF EXISTS t;
+-- enable_warnings
+
+CREATE TABLE t(id INT,data CHAR(30)) ENGINE=InnoDB;
+INSERT INTO t VALUES
+(1,"aaaaabbbbbcccccdddddeeeeefffff"),
+(2,"aaaaabbbbbcccccdddddeeeeefffff"),
+(3,"aaaaabbbbbcccccdddddeeeeefffff"),
+(4,"aaaaabbbbbcccccdddddeeeeefffff"),
+(5,"aaaaabbbbbcccccdddddeeeeefffff");
+INSERT INTO t SELECT t2.id,t2.data from t as t1, t as t2;
+INSERT INTO t SELECT t2.id,t2.data from t as t1, t as t2;
+sync_slave_with_master;
+
+connection slave;
+--source include/log_start.inc
+
+connection master;
+INSERT INTO t SELECT t.id,t.data from t;
+sync_slave_with_master;
+
+connection slave;
+--source include/log_stop.inc
+
+--enable_query_log
+--enable_result_log
+
+--let grep_pattern =  InnoDB_IO_r_ops
+--source include/log_grep.inc
+
+connection master;
+DROP TABLE t;
+sync_slave_with_master;
+
+--source include/rpl_end.inc
--- /dev/null
+++ b/mysql-test/t/percona_log_slow_slave_statements-slave.opt
@@ -0,0 +1 @@
+--long_query_time=0
\ No newline at end of file
--- /dev/null
+++ b/mysql-test/t/percona_log_slow_slave_statements.test
@@ -0,0 +1,117 @@
+-- source include/have_binlog_format_statement.inc
+-- source include/master-slave.inc
+--let log_file=percona.slow_extended.log_slow_slave_statements
+--let show=SELECT Variable_value FROM INFORMATION_SCHEMA.SESSION_VARIABLES WHERE Variable_name LIKE 'log_slow_slave_statements';
+
+connection master;
+-- disable_warnings
+DROP TABLE IF EXISTS t;
+-- enable_warnings
+
+CREATE TABLE t(id INT);
+sync_slave_with_master;
+
+connection slave;
+--source include/log_start.inc
+
+--disable_query_log
+--disable_result_log
+
+--echo LINE 1
+connection master;
+INSERT INTO t VALUES (1);
+sync_slave_with_master;
+
+connection slave;
+--let value=`$show`
+--echo LOG_SLOW_SLAVE_STATAMENTS is $value
+--echo LOG_SLOW_SLAVE_STATEMENTS=ON
+SET GLOBAL log_slow_slave_statements=ON;
+--let value=`$show`
+--echo LOG_SLOW_SLAVE_STATAMENTS is $value
+
+--echo LINE 2
+connection master;
+INSERT INTO t VALUES (2);
+sync_slave_with_master;
+
+--source include/restart_slave_sql.inc
+
+connection slave;
+--let value=`$show`
+--echo LOG_SLOW_SLAVE_STATAMENTS is $value
+
+--echo LINE 3
+connection master;
+INSERT INTO t VALUES (3);
+sync_slave_with_master;
+
+connection slave;
+--let value=`$show`
+--echo LOG_SLOW_SLAVE_STATAMENTS is $value
+--echo LOG_SLOW_SLAVE_STATEMENTS=OFF
+SET GLOBAL log_slow_slave_statements=OFF;
+--let value=`$show`
+--echo LOG_SLOW_SLAVE_STATAMENTS is $value
+
+--echo LINE 4
+connection master;
+INSERT INTO t VALUES (4);
+sync_slave_with_master;
+
+--source include/restart_slave_sql.inc
+
+connection slave;
+--let value=`$show`
+--echo LOG_SLOW_SLAVE_STATAMENTS is $value
+
+--echo LINE 5
+connection master;
+INSERT INTO t VALUES (5);
+sync_slave_with_master;
+
+connection slave;
+--let value=`$show`
+--echo LOG_SLOW_SLAVE_STATAMENTS is $value
+--echo LOG_SLOW_SLAVE_STATEMENTS=ON
+SET GLOBAL log_slow_slave_statements=ON;
+--let value=`$show`
+--echo LOG_SLOW_SLAVE_STATAMENTS is $value
+
+--echo LINE 6
+connection master;
+INSERT INTO t VALUES (6);
+sync_slave_with_master;
+
+--source include/restart_slave_sql.inc
+
+connection slave;
+--let value=`$show`
+--echo LOG_SLOW_SLAVE_STATAMENTS is $value
+
+--echo LINE 7
+connection master;
+INSERT INTO t VALUES (7);
+sync_slave_with_master;
+
+--enable_query_log
+--enable_result_log
+
+connection slave;
+--source include/log_stop.inc
+SET GLOBAL log_slow_slave_statements=default;
+
+connection slave;
+--let i=1
+while($i < 8)
+{
+--let grep_pattern= INSERT INTO t VALUES \($i\)
+--source include/log_grep.inc
+  inc $i;
+}
+
+connection master;
+DROP TABLE t;
+sync_slave_with_master;
+
+--source include/rpl_end.inc
--- /dev/null
+++ b/mysql-test/t/percona_log_slow_sp_statements-cl-master.opt
@@ -0,0 +1 @@
+--log_slow_sp_statements
--- /dev/null
+++ b/mysql-test/t/percona_log_slow_sp_statements-cl.test
@@ -0,0 +1,2 @@
+SHOW VARIABLES LIKE 'log_slow_sp_statements';
+SHOW GLOBAL VARIABLES LIKE 'log_slow_sp_statements';
--- /dev/null
+++ b/mysql-test/t/percona_log_slow_sp_statements.test
@@ -0,0 +1,29 @@
+--source include/have_debug.inc
+
+SET long_query_time=1;
+SET GLOBAL log_slow_sp_statements=ON;
+SET SESSION query_exec_time=0.1;
+--let log_file=percona.slow_extended.log_slow_sp_statements
+--source include/log_start.inc
+
+delimiter ^;
+CREATE PROCEDURE test_f()
+BEGIN
+  SET SESSION query_exec_time=1.1; SELECT 1;
+  SET SESSION query_exec_time=2.1; SELECT 1;
+  SET SESSION query_exec_time=3.1; SELECT 1;
+  SET SESSION query_exec_time=0.1;
+END^
+delimiter ;^	
+
+CALL test_f();
+
+--source include/log_stop.inc
+SET SESSION query_exec_time=default;
+SET GLOBAL log_slow_sp_statements=default;
+SET long_query_time=default;
+
+--let grep_pattern = Query_time
+--source include/log_grep.inc
+
+DROP PROCEDURE test_f;
--- /dev/null
+++ b/mysql-test/t/percona_log_slow_verbosity-cl-master.opt
@@ -0,0 +1 @@
+--log_slow_verbosity="full"
--- /dev/null
+++ b/mysql-test/t/percona_log_slow_verbosity-cl.test
@@ -0,0 +1,2 @@
+SHOW VARIABLES LIKE 'log_slow_verbosity';
+SHOW GLOBAL VARIABLES LIKE 'log_slow_verbosity';
--- /dev/null
+++ b/mysql-test/t/percona_log_slow_verbosity.test
@@ -0,0 +1,19 @@
+--source include/have_innodb.inc
+--source include/have_debug.inc
+
+SET SESSION long_query_time=1;
+--let log_file=percona.slow_extended.log_slow_verbosity
+--source include/log_start.inc
+
+SET SESSION query_exec_time=2.1;
+SELECT 1;
+SET SESSION log_slow_verbosity=innodb;
+SELECT 1;
+SET SESSION query_exec_time=default;
+
+--source include/log_stop.inc
+SET log_slow_verbosity=default;
+SET long_query_time=default;
+
+--let grep_pattern = No InnoDB statistics available for this query
+--source include/log_grep.inc
--- /dev/null
+++ b/mysql-test/t/percona_long_query_time.test
@@ -0,0 +1,25 @@
+--source include/have_debug.inc
+
+SET long_query_time=2;
+--let log_file=percona.slow_extended.long_query_time
+--source include/log_start.inc
+
+SET SESSION query_exec_time=1.1; SELECT 1;
+SET SESSION query_exec_time=3.1; SELECT 1;
+SET SESSION query_exec_time=5.1; SELECT 1;
+
+SET long_query_time=4;
+
+SET SESSION query_exec_time=1.1; SELECT 1;
+SET SESSION query_exec_time=3.1; SELECT 1;
+SET SESSION query_exec_time=5.1; SELECT 1;
+
+SET SESSION query_exec_time=default;
+
+SET long_query_time=2;
+
+--source include/log_stop.inc
+SET long_query_time=default;
+
+--let grep_pattern = Query_time
+--source include/log_grep.inc
--- /dev/null
+++ b/mysql-test/t/percona_slow_query_log_timestamp_always-cl-master.opt
@@ -0,0 +1 @@
+--slow_query_log_timestamp_always
\ No newline at end of file
--- /dev/null
+++ b/mysql-test/t/percona_slow_query_log_timestamp_always-cl.test
@@ -0,0 +1,2 @@
+SHOW VARIABLES LIKE 'slow_query_log_timestamp_always';
+SHOW GLOBAL VARIABLES LIKE 'slow_query_log_timestamp_always';
--- /dev/null
+++ b/mysql-test/t/percona_slow_query_log_timestamp_always.test
@@ -0,0 +1,34 @@
+--source include/have_debug.inc
+
+SET long_query_time=2;
+SET GLOBAL slow_query_log_timestamp_always=ON;
+--let log_file=percona.slow_extended.slow_query_log_timestamp_always
+--source include/log_start.inc
+
+SET SESSION query_exec_time=2.1;
+SELECT 1;
+SELECT 1;
+SELECT 1;
+
+SET GLOBAL slow_query_log_timestamp_always=OFF;
+
+SET SESSION query_exec_time=2.1;
+SELECT 1;
+SELECT 1;
+SELECT 1;
+
+SET GLOBAL slow_query_log_timestamp_always=ON;
+
+SET SESSION query_exec_time=2.1;
+SELECT 1;
+SELECT 1;
+SELECT 1;
+
+SET SESSION query_exec_time=default;
+
+--source include/log_stop.inc
+SET GLOBAL slow_query_log_timestamp_always=default;
+SET long_query_time=default;
+
+--let grep_pattern =  # Time: [0-9]+[ ]+[0-9]+:[0-9]+:[0-9]+
+--source include/log_grep.inc
--- /dev/null
+++ b/mysql-test/t/percona_slow_query_log_timestamp_precision-cl-master.opt
@@ -0,0 +1 @@
+--slow_query_log_timestamp_precision='microsecond'
\ No newline at end of file
--- /dev/null
+++ b/mysql-test/t/percona_slow_query_log_timestamp_precision-cl.test
@@ -0,0 +1,2 @@
+SHOW VARIABLES LIKE 'slow_query_log_timestamp_precision';
+SHOW GLOBAL VARIABLES LIKE 'slow_query_log_timestamp_precision';
--- /dev/null
+++ b/mysql-test/t/percona_slow_query_log_timestamp_precision-master.opt
@@ -0,0 +1 @@
+--slow_query_log_timestamp_always
\ No newline at end of file
--- /dev/null
+++ b/mysql-test/t/percona_slow_query_log_timestamp_precision.test
@@ -0,0 +1,25 @@
+--source include/have_debug.inc
+
+SET long_query_time=2;
+--let log_file=percona.slow_extended.slow_query_log_timestamp_precision
+--source include/log_start.inc
+
+SET SESSION query_exec_time=2.1;
+
+SELECT 1;
+
+SET GLOBAL slow_query_log_timestamp_precision='microsecond';
+
+SELECT 1;
+
+SET SESSION query_exec_time=default;
+
+--source include/log_stop.inc
+SET GLOBAL slow_query_log_timestamp_precision=default;
+SET long_query_time=default;
+
+--let grep_pattern = # Time: [0-9]+[ ]+[0-9]+:[0-9]+:[0-9]+.[0-9]+
+--source include/log_grep.inc
+
+--let grep_pattern =  # Time: [0-9]+[ ]+[0-9]+:[0-9]+:[0-9]+
+--source include/log_grep.inc
--- /dev/null
+++ b/mysql-test/t/percona_slow_query_log_use_global_control.test
@@ -0,0 +1,28 @@
+--source include/have_debug.inc
+--source include/have_innodb.inc
+
+SET GLOBAL long_query_time=1;
+
+--let log_file=percona.slow_extended.slow_query_log_use_global_control
+--source include/log_start.inc
+
+SET SESSION query_exec_time=1.1;
+SELECT 1;
+
+SET GLOBAL log_slow_verbosity=innodb;
+SET GLOBAL slow_query_log_use_global_control="log_slow_verbosity,long_query_time";
+
+SELECT 1;
+
+SET SESSION query_exec_time=default;
+
+--source include/log_stop.inc
+
+
+SET GLOBAL slow_query_log_use_global_control=default;
+SET GLOBAL log_slow_verbosity=default;
+SET GLOBAL long_query_time=default;
+
+--let grep_pattern = No InnoDB statistics available for this query
+--source include/log_grep.inc
+
--- /dev/null
+++ b/mysql-test/r/percona_slow_query_log_use_global_control-cl.result
@@ -0,0 +1,6 @@
+SHOW VARIABLES LIKE 'slow_query_log_use_global_control';
+Variable_name	Value
+slow_query_log_use_global_control	log_slow_verbosity,long_query_time
+SHOW GLOBAL VARIABLES LIKE 'slow_query_log_use_global_control';
+Variable_name	Value
+slow_query_log_use_global_control	log_slow_verbosity,long_query_time
--- /dev/null
+++ b/mysql-test/t/percona_slow_query_log_use_global_control-cl-master.opt
@@ -0,0 +1 @@
+--slow_query_log_use_global_control="log_slow_verbosity,long_query_time"
--- /dev/null
+++ b/mysql-test/t/percona_slow_query_log_use_global_control-cl.test
@@ -0,0 +1,2 @@
+SHOW VARIABLES LIKE 'slow_query_log_use_global_control';
+SHOW GLOBAL VARIABLES LIKE 'slow_query_log_use_global_control';
--- /dev/null
+++ b/mysql-test/r/percona_min_examined_row_limit.result
@@ -0,0 +1,34 @@
+drop table if exists t;
+create table t(id INT PRIMARY KEY);
+insert into t values(1);
+insert into t values(2);
+insert into t values(3);
+SET GLOBAL long_query_time=2;
+SET GLOBAL slow_query_log_use_global_control='long_query_time,min_examined_row_limit';
+[log_start.inc] percona.slow_extended.min_examined_row_limit
+SET SESSION query_exec_time=2.1;
+SELECT 1;
+1
+1
+SET GLOBAL min_examined_row_limit=5;
+select * from t as t1, t as t2;
+id	id
+1	1
+2	1
+3	1
+1	2
+2	2
+3	2
+1	3
+2	3
+3	3
+SELECT 1;
+1
+1
+SET SESSION query_exec_time=default;
+[log_stop.inc] percona.slow_extended.min_examined_row_limit
+SET GLOBAL min_examined_row_limit=default;
+SET GLOBAL slow_query_log_use_global_control=default;
+SET GLOBAL long_query_time=default;
+[log_grep.inc] file: percona.slow_extended.min_examined_row_limit pattern: Query_time
+[log_grep.inc] lines:   1
--- /dev/null
+++ b/mysql-test/t/percona_min_examined_row_limit.test
@@ -0,0 +1,35 @@
+--source include/have_debug.inc
+
+--disable_warnings
+drop table if exists t;
+--enable_warnings
+
+create table t(id INT PRIMARY KEY);
+insert into t values(1);
+insert into t values(2);
+insert into t values(3);
+
+SET GLOBAL long_query_time=2;
+SET GLOBAL slow_query_log_use_global_control='long_query_time,min_examined_row_limit';
+--let log_file=percona.slow_extended.min_examined_row_limit
+--source include/log_start.inc
+
+SET SESSION query_exec_time=2.1;
+SELECT 1;
+
+SET GLOBAL min_examined_row_limit=5;
+
+select * from t as t1, t as t2;
+SELECT 1;
+
+SET SESSION query_exec_time=default;
+
+--source include/log_stop.inc
+SET GLOBAL min_examined_row_limit=default;
+SET GLOBAL slow_query_log_use_global_control=default;
+SET GLOBAL long_query_time=default;
+
+--let grep_pattern = Query_time
+--source include/log_grep.inc
+
+DROP TABLE t;
--- a/sql/log_event.cc
+++ b/sql/log_event.cc
@@ -2385,6 +2385,14 @@
       start+= host.length;
     }
   }
+#ifndef DBUG_OFF
+  if (thd && thd->variables.query_exec_time > 0)
+  {
+    *start++= Q_QUERY_EXEC_TIME;
+    int8store(start, thd->variables.query_exec_time);
+    start+= 8;
+  }
+#endif
   /*
     NOTE: When adding new status vars, please don't forget to update
     the MAX_SIZE_LOG_EVENT_STATUS in log_event.h and update the function
@@ -2871,6 +2879,17 @@
       data_written= master_data_written= uint4korr(pos);
       pos+= 4;
       break;
+#if !defined(DBUG_OFF) && !defined(MYSQL_CLIENT)
+    case Q_QUERY_EXEC_TIME:
+    {
+      THD *thd= current_thd;
+      CHECK_SPACE(pos, end, 8);
+      if (thd)
+        thd->variables.query_exec_time= uint8korr(pos);
+      pos+= 8;
+      break;
+    }
+#endif
     case Q_INVOKER:
     {
       CHECK_SPACE(pos, end, 1);
--- a/sql/log_event.h
+++ b/sql/log_event.h
@@ -342,6 +342,10 @@
 
 #define Q_INVOKER 11
 
+#ifndef DBUG_OFF
+#define Q_QUERY_EXEC_TIME 250
+#endif
+
 /* Intvar event post-header */
 
 /* Intvar event data */
--- /dev/null
+++ b/mysql-test/suite/sys_vars/r/query_exec_time_basic.result
@@ -0,0 +1,2 @@
+SET GLOBAL query_exec_time=default;
+SET SESSION query_exec_time=default;
--- /dev/null
+++ b/mysql-test/suite/sys_vars/t/query_exec_time_basic.test
@@ -0,0 +1,4 @@
+--source include/have_debug.inc
+
+SET GLOBAL query_exec_time=default;
+SET SESSION query_exec_time=default;
--- /dev/null
+++ b/mysql-test/r/percona_log_slow_global_control_default.result
@@ -0,0 +1 @@
+SET GLOBAL slow_query_log_use_global_control=default;
--- /dev/null
+++ b/mysql-test/t/percona_log_slow_global_control_default.test
@@ -0,0 +1 @@
+SET GLOBAL slow_query_log_use_global_control=default;
--- /dev/null
+++ b/mysql-test/r/percona_slow_extended_log_error.result
@@ -0,0 +1,9 @@
+SET long_query_time=0;
+DROP TABLE IF EXISTS t1;
+CREATE TABLE t(a INT);
+[log_start.inc] percona.slow_extended.log_error
+CREATE TABLE t(a INT);
+ERROR 42S01: Table 't' already exists
+[log_stop.inc] percona.slow_extended.log_error
+[log_grep.inc] file: percona.slow_extended.log_error pattern: Last_errno: 1050
+[log_grep.inc] lines:   1
--- /dev/null
+++ b/mysql-test/t/percona_slow_extended_log_error.test
@@ -0,0 +1,15 @@
+--let log_file=percona.slow_extended.log_error
+SET long_query_time=0;
+--disable_warnings
+DROP TABLE IF EXISTS t1;
+--enable_warnings
+CREATE TABLE t(a INT);
+--source include/log_start.inc
+
+--error ER_TABLE_EXISTS_ERROR
+CREATE TABLE t(a INT);
+
+--source include/log_stop.inc
+--let grep_pattern = Last_errno: 1050
+--source include/log_grep.inc
+DROP TABLE t;
--- /dev/null
+++ b/mysql-test/suite/sys_vars/t/log_slow_admin_statements_basic.test
@@ -0,0 +1 @@
+SELECT @@global.log_slow_admin_statements;
--- /dev/null
+++ b/mysql-test/suite/sys_vars/r/log_slow_admin_statements_basic.result
@@ -0,0 +1,3 @@
+SELECT @@global.log_slow_admin_statements;
+@@global.log_slow_admin_statements
+0
--- /dev/null
+++ b/mysql-test/r/percona_log_slow_admin_statements.result
@@ -0,0 +1,35 @@
+SHOW GLOBAL VARIABLES like 'log_slow_admin_statements';
+Variable_name	Value
+log_slow_admin_statements	OFF
+SELECT * FROM INFORMATION_SCHEMA.GLOBAL_VARIABLES WHERE VARIABLE_NAME='log_slow_admin_statements';
+VARIABLE_NAME	VARIABLE_VALUE
+LOG_SLOW_ADMIN_STATEMENTS	OFF
+SET GLOBAL log_slow_admin_statements=true;
+SHOW GLOBAL VARIABLES like 'log_slow_admin_statements';
+Variable_name	Value
+log_slow_admin_statements	ON
+SELECT * FROM INFORMATION_SCHEMA.GLOBAL_VARIABLES WHERE VARIABLE_NAME='log_slow_admin_statements';
+VARIABLE_NAME	VARIABLE_VALUE
+LOG_SLOW_ADMIN_STATEMENTS	ON
+SET GLOBAL log_slow_admin_statements=false;
+SHOW GLOBAL VARIABLES like 'log_slow_admin_statements';
+Variable_name	Value
+log_slow_admin_statements	OFF
+SELECT * FROM INFORMATION_SCHEMA.GLOBAL_VARIABLES WHERE VARIABLE_NAME='log_slow_admin_statements';
+VARIABLE_NAME	VARIABLE_VALUE
+LOG_SLOW_ADMIN_STATEMENTS	OFF
+SET GLOBAL log_slow_admin_statements=foo;
+ERROR 42000: Variable 'log_slow_admin_statements' can't be set to the value of 'foo'
+SHOW GLOBAL VARIABLES like 'log_slow_admin_statements';
+Variable_name	Value
+log_slow_admin_statements	OFF
+SELECT * FROM INFORMATION_SCHEMA.GLOBAL_VARIABLES WHERE VARIABLE_NAME='log_slow_admin_statements';
+VARIABLE_NAME	VARIABLE_VALUE
+LOG_SLOW_ADMIN_STATEMENTS	OFF
+SET GLOBAL log_slow_admin_statements=default;
+SHOW GLOBAL VARIABLES like 'log_slow_admin_statements';
+Variable_name	Value
+log_slow_admin_statements	OFF
+SELECT * FROM INFORMATION_SCHEMA.GLOBAL_VARIABLES WHERE VARIABLE_NAME='log_slow_admin_statements';
+VARIABLE_NAME	VARIABLE_VALUE
+LOG_SLOW_ADMIN_STATEMENTS	OFF
--- /dev/null
+++ b/mysql-test/r/percona_log_slow_admin_statements-config_false.result
@@ -0,0 +1,6 @@
+SHOW GLOBAL VARIABLES like 'log_slow_admin_statements';
+Variable_name	Value
+log_slow_admin_statements	OFF
+SELECT * FROM INFORMATION_SCHEMA.GLOBAL_VARIABLES WHERE VARIABLE_NAME='log_slow_admin_statements';
+VARIABLE_NAME	VARIABLE_VALUE
+LOG_SLOW_ADMIN_STATEMENTS	OFF
--- /dev/null
+++ b/mysql-test/r/percona_log_slow_admin_statements-config_foo.result
@@ -0,0 +1,7 @@
+call mtr.add_suppression("option 'log_slow_admin_statements': boolean value 'foo' wasn't recognized. Set to OFF.");
+SHOW GLOBAL VARIABLES like 'log_slow_admin_statements';
+Variable_name	Value
+log_slow_admin_statements	OFF
+SELECT * FROM INFORMATION_SCHEMA.GLOBAL_VARIABLES WHERE VARIABLE_NAME='log_slow_admin_statements';
+VARIABLE_NAME	VARIABLE_VALUE
+LOG_SLOW_ADMIN_STATEMENTS	OFF
--- /dev/null
+++ b/mysql-test/r/percona_log_slow_admin_statements-config_true.result
@@ -0,0 +1,6 @@
+SHOW GLOBAL VARIABLES like 'log_slow_admin_statements';
+Variable_name	Value
+log_slow_admin_statements	ON
+SELECT * FROM INFORMATION_SCHEMA.GLOBAL_VARIABLES WHERE VARIABLE_NAME='log_slow_admin_statements';
+VARIABLE_NAME	VARIABLE_VALUE
+LOG_SLOW_ADMIN_STATEMENTS	ON
--- /dev/null
+++ b/mysql-test/r/percona_log_slow_admin_statements-config.result
@@ -0,0 +1,6 @@
+SHOW GLOBAL VARIABLES like 'log_slow_admin_statements';
+Variable_name	Value
+log_slow_admin_statements	ON
+SELECT * FROM INFORMATION_SCHEMA.GLOBAL_VARIABLES WHERE VARIABLE_NAME='log_slow_admin_statements';
+VARIABLE_NAME	VARIABLE_VALUE
+LOG_SLOW_ADMIN_STATEMENTS	ON
--- /dev/null
+++ b/mysql-test/t/percona_log_slow_admin_statements-config_false.cnf
@@ -0,0 +1,2 @@
+[mysqld.1]
+log-slow-admin-statements=false
--- /dev/null
+++ b/mysql-test/t/percona_log_slow_admin_statements-config_foo.cnf
@@ -0,0 +1,2 @@
+[mysqld.1]
+log-slow-admin-statements=foo
--- /dev/null
+++ b/mysql-test/t/percona_log_slow_admin_statements-config_true.cnf
@@ -0,0 +1,2 @@
+[mysqld.1]
+log-slow-admin-statements=true
--- /dev/null
+++ b/mysql-test/t/percona_log_slow_admin_statements-config.cnf
@@ -0,0 +1,2 @@
+[mysqld.1]
+log-slow-admin-statements
--- /dev/null
+++ b/mysql-test/t/percona_log_slow_admin_statements.test
@@ -0,0 +1,20 @@
+# default value
+SHOW GLOBAL VARIABLES like 'log_slow_admin_statements';
+SELECT * FROM INFORMATION_SCHEMA.GLOBAL_VARIABLES WHERE VARIABLE_NAME='log_slow_admin_statements';
+# set value to 'true'
+SET GLOBAL log_slow_admin_statements=true;
+SHOW GLOBAL VARIABLES like 'log_slow_admin_statements';
+SELECT * FROM INFORMATION_SCHEMA.GLOBAL_VARIABLES WHERE VARIABLE_NAME='log_slow_admin_statements';
+# set value to 'false'
+SET GLOBAL log_slow_admin_statements=false;
+SHOW GLOBAL VARIABLES like 'log_slow_admin_statements';
+SELECT * FROM INFORMATION_SCHEMA.GLOBAL_VARIABLES WHERE VARIABLE_NAME='log_slow_admin_statements';
+# set value to 'foo'
+--error ER_WRONG_VALUE_FOR_VAR
+SET GLOBAL log_slow_admin_statements=foo;
+SHOW GLOBAL VARIABLES like 'log_slow_admin_statements';
+SELECT * FROM INFORMATION_SCHEMA.GLOBAL_VARIABLES WHERE VARIABLE_NAME='log_slow_admin_statements';
+# set value to default
+SET GLOBAL log_slow_admin_statements=default;
+SHOW GLOBAL VARIABLES like 'log_slow_admin_statements';
+SELECT * FROM INFORMATION_SCHEMA.GLOBAL_VARIABLES WHERE VARIABLE_NAME='log_slow_admin_statements';
--- /dev/null
+++ b/mysql-test/t/percona_log_slow_admin_statements-config_false.test
@@ -0,0 +1,2 @@
+SHOW GLOBAL VARIABLES like 'log_slow_admin_statements';
+SELECT * FROM INFORMATION_SCHEMA.GLOBAL_VARIABLES WHERE VARIABLE_NAME='log_slow_admin_statements';
--- /dev/null
+++ b/mysql-test/t/percona_log_slow_admin_statements-config_foo.test
@@ -0,0 +1,3 @@
+call mtr.add_suppression("option 'log_slow_admin_statements': boolean value 'foo' wasn't recognized. Set to OFF.");
+SHOW GLOBAL VARIABLES like 'log_slow_admin_statements';
+SELECT * FROM INFORMATION_SCHEMA.GLOBAL_VARIABLES WHERE VARIABLE_NAME='log_slow_admin_statements';
--- /dev/null
+++ b/mysql-test/t/percona_log_slow_admin_statements-config_true.test
@@ -0,0 +1,2 @@
+SHOW GLOBAL VARIABLES like 'log_slow_admin_statements';
+SELECT * FROM INFORMATION_SCHEMA.GLOBAL_VARIABLES WHERE VARIABLE_NAME='log_slow_admin_statements';
--- /dev/null
+++ b/mysql-test/t/percona_log_slow_admin_statements-config.test
@@ -0,0 +1,2 @@
+SHOW GLOBAL VARIABLES like 'log_slow_admin_statements';
+SELECT * FROM INFORMATION_SCHEMA.GLOBAL_VARIABLES WHERE VARIABLE_NAME='log_slow_admin_statements';
--- a/mysql-test/r/mysqld--help-notwin.result
+++ b/mysql-test/r/mysqld--help-notwin.result
@@ -250,15 +250,31 @@
  --log-slow-admin-statements 
  Log slow OPTIMIZE, ANALYZE, ALTER and other
  administrative statements to the slow log if it is open.
+ --log-slow-filter=name 
+ Log only the queries that followed certain execution
+ plan. Multiple flags allowed in a comma-separated string.
+ [qc_miss, full_scan, full_join, tmp_table,
+ tmp_table_on_disk, filesort, filesort_on_disk]
  --log-slow-queries[=name] 
  Log slow queries to a table or log file. Defaults logging
  to table mysql.slow_log or hostname-slow.log if
  --log-output=file is used. Must be enabled to activate
  other slow log options. Deprecated option, use
  --slow-query-log/--slow-query-log-file instead.
+ --log-slow-rate-limit=# 
+ Rate limit statement writes to slow log to only those
+ from every (1/log_slow_rate_limit) session.
  --log-slow-slave-statements 
- Log slow statements executed by slave thread to the slow
- log if it is open.
+ Log queries replayed be the slave SQL thread
+ --log-slow-sp-statements 
+ Log slow statements executed by stored procedure to the
+ slow log if it is open.
+ (Defaults to on; use --skip-log-slow-sp-statements to disable.)
+ --log-slow-verbosity=name 
+ Choose how verbose the messages to your slow log will be.
+ Multiple flags allowed in a comma-separated string.
+ [microtime, query_plan, innodb, profiling,
+ profiling_use_getrusage]
  --log-tc=name       Path to transaction coordinator log (used for
  transactions that affect more than one storage engine,
  when binary log is disabled).
@@ -660,6 +676,18 @@
  Log slow queries to given log file. Defaults logging to
  hostname-slow.log. Must be enabled to activate other slow
  log options
+ --slow-query-log-timestamp-always 
+ Timestamp is printed for all records of the slow log even
+ if they are same time.
+ --slow-query-log-timestamp-precision=name 
+ Log slow statements executed by stored procedure to the
+ slow log if it is open. [second, microsecond]
+ --slow-query-log-use-global-control=name 
+ Choose flags, wich always use the global variables.
+ Multiple flags allowed in a comma-separated string.
+ [none, log_slow_filter, log_slow_rate_limit,
+ log_slow_verbosity, long_query_time,
+ min_examined_row_limit, all]
  --socket=name       Socket file to use for connection
  --sort-buffer-size=# 
  Each thread that needs to do a sort allocates a buffer of
@@ -817,7 +845,11 @@
 log-short-format FALSE
 log-slave-updates FALSE
 log-slow-admin-statements FALSE
+log-slow-filter 
+log-slow-rate-limit 1
 log-slow-slave-statements FALSE
+log-slow-sp-statements TRUE
+log-slow-verbosity 
 log-tc tc.log
 log-tc-size 24576
 log-warnings 1
@@ -933,6 +965,9 @@
 slave-type-conversions 
 slow-launch-time 2
 slow-query-log FALSE
+slow-query-log-timestamp-always FALSE
+slow-query-log-timestamp-precision second
+slow-query-log-use-global-control 
 sort-buffer-size 2097152
 sporadic-binlog-dump-fail FALSE
 sql-mode 
--- /dev/null
+++ b/mysql-test/t/percona_slow_extended_error_on_quit.test
@@ -0,0 +1,87 @@
+################################################################################
+# Current test check following attributes:                                     #
+# 1) "Last_errno"                                                              #
+# 2) "Rows_{sent,examined|affected|read}                                       #
+# 3) Bytes_sent                                                                #
+# 4) Tmp_{tables|dist_tables|table_size}                                       #
+# 5) InnoDB statistic counters                                                 #
+# in Slow Query Log                                                            #
+# for administrative command "Quit"                                            #
+#                                                                              #
+# See Launchpad Bug #716210                                                    #
+################################################################################
+
+--source include/have_innodb.inc
+
+################################################################################
+--let log_file=percona.slow_extended.error_on_quit
+--let wait_condition=SELECT COUNT(*) = 1 FROM INFORMATION_SCHEMA.PROCESSLIST;
+################################################################################
+
+--disable_warnings
+DROP TABLE IF EXISTS t;
+--enable_warnings
+CREATE TABLE t(a INT) engine=InnoDB;
+INSERT INTO t VALUES(0),(1),(2),(3),(4);
+
+################################################################################
+--source include/log_start.inc
+
+--connect(additional,localhost,root,,)
+--connection additional
+
+  SET log_slow_verbosity=innodb;
+  SET long_query_time= 0;
+
+--disable_result_log
+--error ER_TABLE_EXISTS_ERROR
+  CREATE TABLE t(a INT) engine=InnoDB;
+--enable_result_log
+
+--connection default
+--echo # Disconnecting (passing to Slow Query Log "# administrative command: Quit")
+--disconnect additional
+--source include/wait_condition.inc
+--source include/log_stop.inc
+--source include/percona_slow_extended_error_on_quit.inc
+################################################################################
+--source include/log_start.inc
+
+--connect(additional,localhost,root,,)
+--connection additional
+
+  SET log_slow_verbosity=innodb;
+  SET long_query_time= 0;
+
+--disable_result_log
+  INSERT INTO t SELECT * FROM t ORDER BY RAND();
+--enable_result_log
+
+--connection default
+--echo # Disconnecting (passing to Slow Query Log "# administrative command: Quit")
+--disconnect additional
+--source include/wait_condition.inc
+--source include/log_stop.inc
+--source include/percona_slow_extended_error_on_quit.inc
+################################################################################
+--source include/log_start.inc
+
+--connect(additional,localhost,root,,)
+--connection additional
+
+  SET log_slow_verbosity=innodb;
+  SET long_query_time= 0;
+
+--disable_result_log
+  SELECT * FROM t;
+--enable_result_log
+
+--connection default
+--echo # Disconnecting (passing to Slow Query Log "# administrative command: Quit")
+--disconnect additional
+--source include/wait_condition.inc
+--source include/log_stop.inc
+--source include/percona_slow_extended_error_on_quit.inc
+################################################################################
+
+DROP TABLE t;
--- /dev/null
+++ b/mysql-test/r/percona_slow_extended_error_on_quit.result
@@ -0,0 +1,171 @@
+DROP TABLE IF EXISTS t;
+CREATE TABLE t(a INT) engine=InnoDB;
+INSERT INTO t VALUES(0),(1),(2),(3),(4);
+[log_start.inc] percona.slow_extended.error_on_quit
+SET log_slow_verbosity=innodb;
+SET long_query_time= 0;
+CREATE TABLE t(a INT) engine=InnoDB;
+# Disconnecting (passing to Slow Query Log "# administrative command: Quit")
+[log_stop.inc] percona.slow_extended.error_on_quit
+################################################################################
+[log_grep.inc] file: percona.slow_extended.error_on_quit pattern: CREATE
+[log_grep.inc] lines:   1
+[log_grep.inc] file: percona.slow_extended.error_on_quit pattern: INSERT
+[log_grep.inc] lines:   0
+[log_grep.inc] file: percona.slow_extended.error_on_quit pattern: SELECT
+[log_grep.inc] lines:   0
+[log_grep.inc] file: percona.slow_extended.error_on_quit pattern: Quit
+[log_grep.inc] lines:   1
+[log_grep.inc] file: percona.slow_extended.error_on_quit pattern: Last_errno: [^0]+
+[log_grep.inc] lines:   1
+[log_grep.inc] file: percona.slow_extended.error_on_quit pattern: Last_errno: 0
+[log_grep.inc] lines:   2
+[log_grep.inc] file: percona.slow_extended.error_on_quit pattern: Rows_sent: [^0]+
+[log_grep.inc] lines:   0
+[log_grep.inc] file: percona.slow_extended.error_on_quit pattern: Rows_sent: 0
+[log_grep.inc] lines:   3
+[log_grep.inc] file: percona.slow_extended.error_on_quit pattern: Rows_examined: [^0]+
+[log_grep.inc] lines:   0
+[log_grep.inc] file: percona.slow_extended.error_on_quit pattern: Rows_examined: 0
+[log_grep.inc] lines:   3
+[log_grep.inc] file: percona.slow_extended.error_on_quit pattern: Rows_affected: [^0]+
+[log_grep.inc] lines:   0
+[log_grep.inc] file: percona.slow_extended.error_on_quit pattern: Rows_affected: 0
+[log_grep.inc] lines:   3
+[log_grep.inc] file: percona.slow_extended.error_on_quit pattern: Rows_read: [^0]+
+[log_grep.inc] lines:   0
+[log_grep.inc] file: percona.slow_extended.error_on_quit pattern: Rows_read: 0
+[log_grep.inc] lines:   3
+[log_grep.inc] file: percona.slow_extended.error_on_quit pattern: Bytes_sent: [^0]+
+[log_grep.inc] lines:   2
+[log_grep.inc] file: percona.slow_extended.error_on_quit pattern: Bytes_sent: 0
+[log_grep.inc] lines:   1
+[log_grep.inc] file: percona.slow_extended.error_on_quit pattern: Tmp_tables: [^0]+
+[log_grep.inc] lines:   0
+[log_grep.inc] file: percona.slow_extended.error_on_quit pattern: Tmp_tables: 0
+[log_grep.inc] lines:   3
+[log_grep.inc] file: percona.slow_extended.error_on_quit pattern: Tmp_disk_tables: [^0]+
+[log_grep.inc] lines:   0
+[log_grep.inc] file: percona.slow_extended.error_on_quit pattern: Tmp_disk_tables: 0
+[log_grep.inc] lines:   3
+[log_grep.inc] file: percona.slow_extended.error_on_quit pattern: Tmp_table_sizes: [^0]+
+[log_grep.inc] lines:   0
+[log_grep.inc] file: percona.slow_extended.error_on_quit pattern: Tmp_table_sizes: 0
+[log_grep.inc] lines:   3
+[log_grep.inc] file: percona.slow_extended.error_on_quit pattern: # No InnoDB statistics available for this query
+[log_grep.inc] lines:   2
+[log_grep.inc] file: percona.slow_extended.error_on_quit pattern: # InnoDB_trx_id: 
+[log_grep.inc] lines:   1
+################################################################################
+[log_start.inc] percona.slow_extended.error_on_quit
+SET log_slow_verbosity=innodb;
+SET long_query_time= 0;
+INSERT INTO t SELECT * FROM t ORDER BY RAND();
+# Disconnecting (passing to Slow Query Log "# administrative command: Quit")
+[log_stop.inc] percona.slow_extended.error_on_quit
+################################################################################
+[log_grep.inc] file: percona.slow_extended.error_on_quit pattern: CREATE
+[log_grep.inc] lines:   0
+[log_grep.inc] file: percona.slow_extended.error_on_quit pattern: INSERT
+[log_grep.inc] lines:   1
+[log_grep.inc] file: percona.slow_extended.error_on_quit pattern: SELECT
+[log_grep.inc] lines:   1
+[log_grep.inc] file: percona.slow_extended.error_on_quit pattern: Quit
+[log_grep.inc] lines:   1
+[log_grep.inc] file: percona.slow_extended.error_on_quit pattern: Last_errno: [^0]+
+[log_grep.inc] lines:   0
+[log_grep.inc] file: percona.slow_extended.error_on_quit pattern: Last_errno: 0
+[log_grep.inc] lines:   3
+[log_grep.inc] file: percona.slow_extended.error_on_quit pattern: Rows_sent: [^0]+
+[log_grep.inc] lines:   0
+[log_grep.inc] file: percona.slow_extended.error_on_quit pattern: Rows_sent: 0
+[log_grep.inc] lines:   3
+[log_grep.inc] file: percona.slow_extended.error_on_quit pattern: Rows_examined: [^0]+
+[log_grep.inc] lines:   1
+[log_grep.inc] file: percona.slow_extended.error_on_quit pattern: Rows_examined: 0
+[log_grep.inc] lines:   2
+[log_grep.inc] file: percona.slow_extended.error_on_quit pattern: Rows_affected: [^0]+
+[log_grep.inc] lines:   2
+[log_grep.inc] file: percona.slow_extended.error_on_quit pattern: Rows_affected: 0
+[log_grep.inc] lines:   1
+[log_grep.inc] file: percona.slow_extended.error_on_quit pattern: Rows_read: [^0]+
+[log_grep.inc] lines:   0
+[log_grep.inc] file: percona.slow_extended.error_on_quit pattern: Rows_read: 0
+[log_grep.inc] lines:   3
+[log_grep.inc] file: percona.slow_extended.error_on_quit pattern: Bytes_sent: [^0]+
+[log_grep.inc] lines:   2
+[log_grep.inc] file: percona.slow_extended.error_on_quit pattern: Bytes_sent: 0
+[log_grep.inc] lines:   1
+[log_grep.inc] file: percona.slow_extended.error_on_quit pattern: Tmp_tables: [^0]+
+[log_grep.inc] lines:   1
+[log_grep.inc] file: percona.slow_extended.error_on_quit pattern: Tmp_tables: 0
+[log_grep.inc] lines:   2
+[log_grep.inc] file: percona.slow_extended.error_on_quit pattern: Tmp_disk_tables: [^0]+
+[log_grep.inc] lines:   0
+[log_grep.inc] file: percona.slow_extended.error_on_quit pattern: Tmp_disk_tables: 0
+[log_grep.inc] lines:   3
+[log_grep.inc] file: percona.slow_extended.error_on_quit pattern: Tmp_table_sizes: [^0]+
+[log_grep.inc] lines:   1
+[log_grep.inc] file: percona.slow_extended.error_on_quit pattern: Tmp_table_sizes: 0
+[log_grep.inc] lines:   2
+[log_grep.inc] file: percona.slow_extended.error_on_quit pattern: # No InnoDB statistics available for this query
+[log_grep.inc] lines:   2
+[log_grep.inc] file: percona.slow_extended.error_on_quit pattern: # InnoDB_trx_id: 
+[log_grep.inc] lines:   1
+################################################################################
+[log_start.inc] percona.slow_extended.error_on_quit
+SET log_slow_verbosity=innodb;
+SET long_query_time= 0;
+SELECT * FROM t;
+# Disconnecting (passing to Slow Query Log "# administrative command: Quit")
+[log_stop.inc] percona.slow_extended.error_on_quit
+################################################################################
+[log_grep.inc] file: percona.slow_extended.error_on_quit pattern: CREATE
+[log_grep.inc] lines:   0
+[log_grep.inc] file: percona.slow_extended.error_on_quit pattern: INSERT
+[log_grep.inc] lines:   0
+[log_grep.inc] file: percona.slow_extended.error_on_quit pattern: SELECT
+[log_grep.inc] lines:   1
+[log_grep.inc] file: percona.slow_extended.error_on_quit pattern: Quit
+[log_grep.inc] lines:   1
+[log_grep.inc] file: percona.slow_extended.error_on_quit pattern: Last_errno: [^0]+
+[log_grep.inc] lines:   0
+[log_grep.inc] file: percona.slow_extended.error_on_quit pattern: Last_errno: 0
+[log_grep.inc] lines:   3
+[log_grep.inc] file: percona.slow_extended.error_on_quit pattern: Rows_sent: [^0]+
+[log_grep.inc] lines:   1
+[log_grep.inc] file: percona.slow_extended.error_on_quit pattern: Rows_sent: 0
+[log_grep.inc] lines:   2
+[log_grep.inc] file: percona.slow_extended.error_on_quit pattern: Rows_examined: [^0]+
+[log_grep.inc] lines:   1
+[log_grep.inc] file: percona.slow_extended.error_on_quit pattern: Rows_examined: 0
+[log_grep.inc] lines:   2
+[log_grep.inc] file: percona.slow_extended.error_on_quit pattern: Rows_affected: [^0]+
+[log_grep.inc] lines:   0
+[log_grep.inc] file: percona.slow_extended.error_on_quit pattern: Rows_affected: 0
+[log_grep.inc] lines:   3
+[log_grep.inc] file: percona.slow_extended.error_on_quit pattern: Rows_read: [^0]+
+[log_grep.inc] lines:   1
+[log_grep.inc] file: percona.slow_extended.error_on_quit pattern: Rows_read: 0
+[log_grep.inc] lines:   2
+[log_grep.inc] file: percona.slow_extended.error_on_quit pattern: Bytes_sent: [^0]+
+[log_grep.inc] lines:   2
+[log_grep.inc] file: percona.slow_extended.error_on_quit pattern: Bytes_sent: 0
+[log_grep.inc] lines:   1
+[log_grep.inc] file: percona.slow_extended.error_on_quit pattern: Tmp_tables: [^0]+
+[log_grep.inc] lines:   0
+[log_grep.inc] file: percona.slow_extended.error_on_quit pattern: Tmp_tables: 0
+[log_grep.inc] lines:   3
+[log_grep.inc] file: percona.slow_extended.error_on_quit pattern: Tmp_disk_tables: [^0]+
+[log_grep.inc] lines:   0
+[log_grep.inc] file: percona.slow_extended.error_on_quit pattern: Tmp_disk_tables: 0
+[log_grep.inc] lines:   3
+[log_grep.inc] file: percona.slow_extended.error_on_quit pattern: Tmp_table_sizes: [^0]+
+[log_grep.inc] lines:   0
+[log_grep.inc] file: percona.slow_extended.error_on_quit pattern: Tmp_table_sizes: 0
+[log_grep.inc] lines:   3
+[log_grep.inc] file: percona.slow_extended.error_on_quit pattern: # No InnoDB statistics available for this query
+[log_grep.inc] lines:   2
+[log_grep.inc] file: percona.slow_extended.error_on_quit pattern: # InnoDB_trx_id: 
+[log_grep.inc] lines:   1
+################################################################################
--- /dev/null
+++ b/mysql-test/include/percona_slow_extended_error_on_quit.inc
@@ -0,0 +1,50 @@
+--echo ################################################################################
+--let grep_pattern=CREATE
+--source include/log_grep.inc
+--let grep_pattern=INSERT
+--source include/log_grep.inc
+--let grep_pattern=SELECT
+--source include/log_grep.inc
+--let grep_pattern=Quit
+--source include/log_grep.inc
+--let grep_pattern=Last_errno: [^0]+
+--source include/log_grep.inc
+--let grep_pattern=Last_errno: 0
+--source include/log_grep.inc
+--let grep_pattern=Rows_sent: [^0]+
+--source include/log_grep.inc
+--let grep_pattern=Rows_sent: 0
+--source include/log_grep.inc
+--let grep_pattern=Rows_examined: [^0]+
+--source include/log_grep.inc
+--let grep_pattern=Rows_examined: 0
+--source include/log_grep.inc
+--let grep_pattern=Rows_affected: [^0]+
+--source include/log_grep.inc
+--let grep_pattern=Rows_affected: 0
+--source include/log_grep.inc
+--let grep_pattern=Rows_read: [^0]+
+--source include/log_grep.inc
+--let grep_pattern=Rows_read: 0
+--source include/log_grep.inc
+--let grep_pattern=Bytes_sent: [^0]+
+--source include/log_grep.inc
+--let grep_pattern=Bytes_sent: 0
+--source include/log_grep.inc
+--let grep_pattern=Tmp_tables: [^0]+
+--source include/log_grep.inc
+--let grep_pattern=Tmp_tables: 0
+--source include/log_grep.inc
+--let grep_pattern=Tmp_disk_tables: [^0]+
+--source include/log_grep.inc
+--let grep_pattern=Tmp_disk_tables: 0
+--source include/log_grep.inc
+--let grep_pattern=Tmp_table_sizes: [^0]+
+--source include/log_grep.inc
+--let grep_pattern=Tmp_table_sizes: 0
+--source include/log_grep.inc
+--let grep_pattern=# No InnoDB statistics available for this query
+--source include/log_grep.inc
+--let grep_pattern=# InnoDB_trx_id: 
+--source include/log_grep.inc
+--echo ################################################################################<|MERGE_RESOLUTION|>--- conflicted
+++ resolved
@@ -551,9 +551,6 @@
    if (!m_internal_handler)
    {
      *cond_hdl= NULL;
-<<<<<<< HEAD
-@@ -3675,6 +3708,12 @@
-=======
 @@ -1201,6 +1234,8 @@
    /* Initialize the Debug Sync Facility. See debug_sync.cc. */
    debug_sync_init_thread(this);
@@ -573,7 +570,6 @@
    backup->client_capabilities= client_capabilities;
    backup->savepoints= transaction.savepoints;
 @@ -3656,6 +3689,7 @@
->>>>>>> e5f654a2
      first_successful_insert_id_in_prev_stmt;
    backup->first_successful_insert_id_in_cur_stmt= 
      first_successful_insert_id_in_cur_stmt;
@@ -581,16 +577,12 @@
  
    if ((!lex->requires_prelocking() || is_update_query(lex->sql_command)) &&
        !is_current_stmt_binlog_format_row())
-<<<<<<< HEAD
-@@ -3695,6 +3734,14 @@
-=======
 @@ -3671,13 +3705,74 @@
    /* Disable result sets */
    client_capabilities &= ~CLIENT_MULTI_RESULTS;
    in_sub_stmt|= new_state;
 -  examined_row_count= 0;
 -  sent_row_count= 0;
->>>>>>> e5f654a2
    cuted_fields= 0;
    transaction.savepoints= 0;
    first_successful_insert_id_in_cur_stmt= 0;
@@ -660,9 +652,6 @@
 +  DBUG_VOID_RETURN;
 +}
  
-<<<<<<< HEAD
-@@ -3757,6 +3804,12 @@
-=======
  void THD::restore_sub_statement_state(Sub_statement_state *backup)
  {
 @@ -3718,7 +3813,6 @@
@@ -676,7 +665,6 @@
 @@ -3736,8 +3830,8 @@
      The following is added to the old values as we are interested in the
      total complexity of the query
->>>>>>> e5f654a2
    */
 -  examined_row_count+= backup->examined_row_count;
    cuted_fields+=       backup->cuted_fields;
