# name       : slow_extended.patch
# introduced : 11 or before
# maintainer : Oleg
#
#!!! notice !!!
# Any small change to this file in the main branch
# should be done or reviewed by the maintainer!
--- a/include/mysql/plugin_audit.h.pp
+++ b/include/mysql/plugin_audit.h.pp
@@ -186,6 +186,16 @@
 char *thd_security_context(void* thd, char *buffer, unsigned int length,
                            unsigned int max_query_len);
 void thd_inc_row_count(void* thd);
+void increment_thd_innodb_stats(void* thd,
+                    unsigned long long trx_id,
+                    long io_reads,
+                    long long io_read,
+                    long io_reads_wait_timer,
+                    long lock_que_wait_timer,
+                    long que_wait_timer,
+                    long page_access);
+unsigned long thd_log_slow_verbosity(const void* thd);
+int thd_opt_slow_log();
 int mysql_tmpfile(const char *prefix);
 int thd_killed(const void* thd);
 unsigned long thd_get_thread_id(const void* thd);
--- a/include/mysql/plugin_auth.h.pp
+++ b/include/mysql/plugin_auth.h.pp
@@ -186,6 +186,16 @@
 char *thd_security_context(void* thd, char *buffer, unsigned int length,
                            unsigned int max_query_len);
 void thd_inc_row_count(void* thd);
+void increment_thd_innodb_stats(void* thd,
+                    unsigned long long trx_id,
+                    long io_reads,
+                    long long io_read,
+                    long io_reads_wait_timer,
+                    long lock_que_wait_timer,
+                    long que_wait_timer,
+                    long page_access);
+unsigned long thd_log_slow_verbosity(const void* thd);
+int thd_opt_slow_log();
 int mysql_tmpfile(const char *prefix);
 int thd_killed(const void* thd);
 unsigned long thd_get_thread_id(const void* thd);
--- a/include/mysql/plugin_ftparser.h.pp
+++ b/include/mysql/plugin_ftparser.h.pp
@@ -139,6 +139,16 @@
 char *thd_security_context(void* thd, char *buffer, unsigned int length,
                            unsigned int max_query_len);
 void thd_inc_row_count(void* thd);
+void increment_thd_innodb_stats(void* thd,
+                    unsigned long long trx_id,
+                    long io_reads,
+                    long long io_read,
+                    long io_reads_wait_timer,
+                    long lock_que_wait_timer,
+                    long que_wait_timer,
+                    long page_access);
+unsigned long thd_log_slow_verbosity(const void* thd);
+int thd_opt_slow_log();
 int mysql_tmpfile(const char *prefix);
 int thd_killed(const void* thd);
 unsigned long thd_get_thread_id(const void* thd);
--- a/include/mysql/plugin.h
+++ b/include/mysql/plugin.h
@@ -545,6 +545,17 @@
 /* Increments the row counter, see THD::row_count */
 void thd_inc_row_count(MYSQL_THD thd);
 
+void increment_thd_innodb_stats(MYSQL_THD thd,
+                    unsigned long long trx_id,
+                    long io_reads,
+                    long long io_read,
+                    long io_reads_wait_timer,
+                    long lock_que_wait_timer,
+                    long que_wait_timer,
+                    long page_access);
+unsigned long thd_log_slow_verbosity(const MYSQL_THD thd);
+int thd_opt_slow_log();
+#define EXTENDED_SLOWLOG
 /**
   Create a temporary file.
 
--- /dev/null
+++ b/patch_info/slow_extended.info
@@ -0,0 +1,25 @@
+File=slow_extended.patch
+Name=Extended statistics in slow.log (not InnoDB part)
+Version=1.3
+Author=Percona <info@percona.com>
+License=GPL
+Comment=
+Changelog
+2008-11-26
+YK: Fix inefficient determination of trx, Make not to call useless gettimeofday when don't use slow log. Make log_slow_queries dynamic (bool).
+
+2008-11-07
+VT: Moved log_slow_rate_limit in SHOW VARIABLE into right place
+
+2008-11
+Arjen Lentz: Fixups (backward compatibility) by Arjen Lentz <arjen@openquery.com.au>
+
+2010-07
+1) Fix overflow of query time and lock time (Bug 600360) (slow_extended_fix_overflow.patch merged)
+2) Control global slow feature merged (control_global_slow.patch merged)
+3) Microseconds in slow query log merged (microseconds_in_slow_query_log.patch merged)
+4) Now use_global_long_query_time and use_global_log_slow_control are synonims. Add value "all" for use_global_log_slow_control (contol-global_slow-2.patch merged)
+5) Fix innodb_stats on replication (Bug 600684)
+6) Change variable types (system/command-line)
+2011-01
+Patch profiling_slow.patch was merged
--- a/scripts/mysqldumpslow.sh
+++ b/scripts/mysqldumpslow.sh
@@ -102,8 +102,8 @@
     s/^#? Time: \d{6}\s+\d+:\d+:\d+.*\n//;
     my ($user,$host) = s/^#? User\@Host:\s+(\S+)\s+\@\s+(\S+).*\n// ? ($1,$2) : ('','');
 
-    s/^# Query_time: ([0-9.]+)\s+Lock_time: ([0-9.]+)\s+Rows_sent: ([0-9.]+).*\n//;
-    my ($t, $l, $r) = ($1, $2, $3);
+    s/^# Query_time: (\d+(\.\d+)?)  Lock_time: (\d+(\.\d+)?)  Rows_sent: (\d+(\.\d+)?).*\n//;
+    my ($t, $l, $r) = ($1, $3, $5);
     $t -= $l unless $opt{l};
 
     # remove fluff that mysqld writes to log when it (re)starts:
--- a/sql/event_scheduler.cc
+++ b/sql/event_scheduler.cc
@@ -195,6 +195,7 @@
   thd->client_capabilities|= CLIENT_MULTI_RESULTS;
   mysql_mutex_lock(&LOCK_thread_count);
   thd->thread_id= thd->variables.pseudo_thread_id= thread_id++;
+  thd->write_to_slow_log = TRUE;
   mysql_mutex_unlock(&LOCK_thread_count);
 
   /*
--- a/sql/filesort.cc
+++ b/sql/filesort.cc
@@ -193,6 +193,7 @@
   {
     status_var_increment(thd->status_var.filesort_scan_count);
   }
+  thd->query_plan_flags|= QPLAN_FILESORT;
 #ifdef CAN_TRUST_RANGE
   if (select && select->quick && select->quick->records > 0L)
   {
@@ -261,6 +262,7 @@
     /* filesort cannot handle zero-length records during merge. */
     DBUG_ASSERT(param.sort_length != 0);
 
+    thd->query_plan_flags|= QPLAN_FILESORT_DISK;
     if (table_sort.buffpek && table_sort.buffpek_len < maxbuffer)
     {
       my_free(table_sort.buffpek);
@@ -1209,6 +1211,7 @@
   DBUG_ENTER("merge_buffers");
 
   status_var_increment(current_thd->status_var.filesort_merge_passes);
+  current_thd->query_plan_fsort_passes++;
   if (param->not_killable)
   {
     killed= &not_killable;
--- a/sql/log.cc
+++ b/sql/log.cc
@@ -715,11 +715,13 @@
 */
 
 bool Log_to_csv_event_handler::
-  log_slow(THD *thd, time_t current_time, time_t query_start_arg,
+  log_slow(THD *thd, ulonglong current_utime, time_t query_start_arg,
            const char *user_host, uint user_host_len,
            ulonglong query_utime, ulonglong lock_utime, bool is_command,
            const char *sql_text, uint sql_text_len)
 {
+  time_t current_time= my_time_possible_from_micro(current_utime);
+
   TABLE_LIST table_list;
   TABLE *table;
   bool result= TRUE;
@@ -935,14 +937,14 @@
 /** Wrapper around MYSQL_LOG::write() for slow log. */
 
 bool Log_to_file_event_handler::
-  log_slow(THD *thd, time_t current_time, time_t query_start_arg,
+  log_slow(THD *thd, ulonglong current_utime, time_t query_start_arg,
            const char *user_host, uint user_host_len,
            ulonglong query_utime, ulonglong lock_utime, bool is_command,
            const char *sql_text, uint sql_text_len)
 {
   Silence_log_table_errors error_handler;
   thd->push_internal_handler(&error_handler);
-  bool retval= mysql_slow_log.write(thd, current_time, query_start_arg,
+  bool retval= mysql_slow_log.write(thd, current_utime, query_start_arg,
                                     user_host, user_host_len,
                                     query_utime, lock_utime, is_command,
                                     sql_text, sql_text_len);
@@ -1200,8 +1202,6 @@
 
   if (*slow_log_handler_list)
   {
-    time_t current_time;
-
     /* do not log slow queries from replication threads */
     if (thd->slave_thread && !opt_log_slow_slave_statements)
       return 0;
@@ -1216,16 +1216,29 @@
     /* fill in user_host value: the format is "%s[%s] @ %s [%s]" */
     user_host_len= (strxnmov(user_host_buff, MAX_USER_HOST_SIZE,
                              sctx->priv_user ? sctx->priv_user : "", "[",
-                             sctx->user ? sctx->user : "", "] @ ",
+                             sctx->user ? sctx->user : (thd->slave_thread ? "SQL_SLAVE" : ""), "] @ ",
                              sctx->host ? sctx->host : "", " [",
                              sctx->ip ? sctx->ip : "", "]", NullS) -
                     user_host_buff);
 
-    current_time= my_time_possible_from_micro(current_utime);
     if (thd->start_utime)
     {
-      query_utime= (current_utime - thd->start_utime);
-      lock_utime=  (thd->utime_after_lock - thd->start_utime);
+      if(current_utime < thd->start_utime)
+      {
+        query_utime= 0;
+      }
+      else
+      {
+        query_utime= (current_utime - thd->start_utime);
+      }
+      if(thd->utime_after_lock < thd->start_utime)
+      {
+        lock_utime= 0;
+      }
+      else
+      {
+        lock_utime= (thd->utime_after_lock - thd->start_utime);
+      }
     }
     else
     {
@@ -1240,7 +1253,7 @@
     }
 
     for (current_handler= slow_log_handler_list; *current_handler ;)
-      error= (*current_handler++)->log_slow(thd, current_time, thd->start_time,
+      error= (*current_handler++)->log_slow(thd, current_utime, thd->start_time,
                                             user_host_buff, user_host_len,
                                             query_utime, lock_utime, is_command,
                                             query, query_length) || error;
@@ -2656,12 +2669,13 @@
     TRUE - error occured
 */
 
-bool MYSQL_QUERY_LOG::write(THD *thd, time_t current_time,
+bool MYSQL_QUERY_LOG::write(THD *thd, ulonglong current_utime,
                             time_t query_start_arg, const char *user_host,
                             uint user_host_len, ulonglong query_utime,
                             ulonglong lock_utime, bool is_command,
                             const char *sql_text, uint sql_text_len)
 {
+  time_t current_time= my_time_possible_from_micro(current_utime);
   bool error= 0;
   DBUG_ENTER("MYSQL_QUERY_LOG::write");
 
@@ -2683,17 +2697,28 @@
 
     if (!(specialflag & SPECIAL_SHORT_LOG_FORMAT))
     {
-      if (current_time != last_time)
+      if (opt_slow_query_log_timestamp_always || current_time != last_time)
       {
         last_time= current_time;
         struct tm start;
         localtime_r(&current_time, &start);
-
-        buff_len= my_snprintf(buff, sizeof buff,
-                              "# Time: %02d%02d%02d %2d:%02d:%02d\n",
-                              start.tm_year % 100, start.tm_mon + 1,
-                              start.tm_mday, start.tm_hour,
-                              start.tm_min, start.tm_sec);
+	if(opt_slow_query_log_timestamp_precision & SLOG_MICROSECOND)
+	{
+	  ulonglong microsecond = current_utime % (1000 * 1000);
+	  buff_len= snprintf(buff, sizeof buff,
+	    "# Time: %02d%02d%02d %2d:%02d:%02d.%010lld\n",
+            start.tm_year % 100, start.tm_mon + 1,
+	    start.tm_mday, start.tm_hour,
+	    start.tm_min, start.tm_sec,microsecond);
+	}
+	else
+	{
+	  buff_len= my_snprintf(buff, sizeof buff,
+	    "# Time: %02d%02d%02d %2d:%02d:%02d\n",
+            start.tm_year % 100, start.tm_mon + 1,
+	    start.tm_mday, start.tm_hour,
+	    start.tm_min, start.tm_sec);
+	}
 
         /* Note that my_b_write() assumes it knows the length for this */
         if (my_b_write(&log_file, (uchar*) buff, buff_len))
@@ -2710,13 +2735,71 @@
     /* For slow query log */
     sprintf(query_time_buff, "%.6f", ulonglong2double(query_utime)/1000000.0);
     sprintf(lock_time_buff,  "%.6f", ulonglong2double(lock_utime)/1000000.0);
+    DBUG_PRINT("info", ("Last_errno: %u", thd->last_errno));
     if (my_b_printf(&log_file,
-                    "# Query_time: %s  Lock_time: %s"
-                    " Rows_sent: %lu  Rows_examined: %lu\n",
+                    "# Thread_id: %lu  Schema: %s  Last_errno: %u  Killed: %u\n" \
+                    "# Query_time: %s  Lock_time: %s  Rows_sent: %lu  Rows_examined: %lu  Rows_affected: %lu  Rows_read: %lu\n"
+                    "# Bytes_sent: %lu  Tmp_tables: %lu  Tmp_disk_tables: %lu  Tmp_table_sizes: %lu\n",
+                    (ulong) thd->thread_id, (thd->db ? thd->db : ""),
+                    thd->last_errno, (uint) thd->killed,
                     query_time_buff, lock_time_buff,
                     (ulong) thd->sent_row_count,
-                    (ulong) thd->examined_row_count) == (uint) -1)
+                    (ulong) thd->examined_row_count,
+                    ((long) thd->get_row_count_func() > 0 ) ? (ulong) thd->get_row_count_func() : 0,
+                    (ulong) thd->sent_row_count,
+                    (ulong) (thd->status_var.bytes_sent - thd->bytes_sent_old),
+                    (ulong) thd->tmp_tables_used,
+                    (ulong) thd->tmp_tables_disk_used,
+                    (ulong) thd->tmp_tables_size) == (uint) -1)
       tmp_errno= errno;
+
+#if defined(ENABLED_PROFILING)
+    thd->profiling.print_current(&log_file);
+#endif
+    if (thd->innodb_was_used)
+    {
+      char buf[20];
+      snprintf(buf, 20, "%llX", thd->innodb_trx_id);
+      if (my_b_printf(&log_file,
+                    "# InnoDB_trx_id: %s\n", buf) == (uint) -1)
+        tmp_errno=errno;
+    }
+    if ((thd->variables.log_slow_verbosity & (ULL(1) << SLOG_V_QUERY_PLAN)) &&
+         my_b_printf(&log_file,
+                    "# QC_Hit: %s  Full_scan: %s  Full_join: %s  Tmp_table: %s  Tmp_table_on_disk: %s\n" \
+                    "# Filesort: %s  Filesort_on_disk: %s  Merge_passes: %lu\n",
+                    ((thd->query_plan_flags & QPLAN_QC) ? "Yes" : "No"),
+                    ((thd->query_plan_flags & QPLAN_FULL_SCAN) ? "Yes" : "No"),
+                    ((thd->query_plan_flags & QPLAN_FULL_JOIN) ? "Yes" : "No"),
+                    ((thd->query_plan_flags & QPLAN_TMP_TABLE) ? "Yes" : "No"),
+                    ((thd->query_plan_flags & QPLAN_TMP_DISK) ? "Yes" : "No"),
+                    ((thd->query_plan_flags & QPLAN_FILESORT) ? "Yes" : "No"),
+                    ((thd->query_plan_flags & QPLAN_FILESORT_DISK) ? "Yes" : "No"),
+                    thd->query_plan_fsort_passes) == (uint) -1)
+      tmp_errno=errno;
+    if ((thd->variables.log_slow_verbosity & (ULL(1) << SLOG_V_INNODB)) && thd->innodb_was_used)
+    {
+      char buf[3][20];
+      snprintf(buf[0], 20, "%.6f", thd->innodb_io_reads_wait_timer / 1000000.0);
+      snprintf(buf[1], 20, "%.6f", thd->innodb_lock_que_wait_timer / 1000000.0);
+      snprintf(buf[2], 20, "%.6f", thd->innodb_innodb_que_wait_timer / 1000000.0);
+      if (my_b_printf(&log_file,
+                      "#   InnoDB_IO_r_ops: %lu  InnoDB_IO_r_bytes: %lu  InnoDB_IO_r_wait: %s\n" \
+                      "#   InnoDB_rec_lock_wait: %s  InnoDB_queue_wait: %s\n" \
+                      "#   InnoDB_pages_distinct: %lu\n",
+                      (ulong) thd->innodb_io_reads,
+                      (ulong) thd->innodb_io_read,
+                      buf[0], buf[1], buf[2],
+                      (ulong) thd->innodb_page_access) == (uint) -1)
+        tmp_errno=errno;
+    } 
+    else
+    {
+      if ((thd->variables.log_slow_verbosity & (ULL(1) << SLOG_V_INNODB)) &&
+          my_b_printf(&log_file,"# No InnoDB statistics available for this query\n") == (uint) -1)
+        tmp_errno=errno;
+    }
+
     if (thd->db && strcmp(thd->db, db))
     {						// Database changed
       if (my_b_printf(&log_file,"use %s;\n",thd->db) == (uint) -1)
--- a/sql/log.h
+++ b/sql/log.h
@@ -242,7 +242,7 @@
              uint user_host_len, int thread_id,
              const char *command_type, uint command_type_len,
              const char *sql_text, uint sql_text_len);
-  bool write(THD *thd, time_t current_time, time_t query_start_arg,
+  bool write(THD *thd, ulonglong current_time, time_t query_start_arg,
              const char *user_host, uint user_host_len,
              ulonglong query_utime, ulonglong lock_utime, bool is_command,
              const char *sql_text, uint sql_text_len);
@@ -517,7 +517,7 @@
   virtual bool init()= 0;
   virtual void cleanup()= 0;
 
-  virtual bool log_slow(THD *thd, time_t current_time,
+  virtual bool log_slow(THD *thd, ulonglong current_time,
                         time_t query_start_arg, const char *user_host,
                         uint user_host_len, ulonglong query_utime,
                         ulonglong lock_utime, bool is_command,
@@ -546,7 +546,7 @@
   virtual bool init();
   virtual void cleanup();
 
-  virtual bool log_slow(THD *thd, time_t current_time,
+  virtual bool log_slow(THD *thd, ulonglong current_utime,
                         time_t query_start_arg, const char *user_host,
                         uint user_host_len, ulonglong query_utime,
                         ulonglong lock_utime, bool is_command,
@@ -578,7 +578,7 @@
   virtual bool init();
   virtual void cleanup();
 
-  virtual bool log_slow(THD *thd, time_t current_time,
+  virtual bool log_slow(THD *thd, ulonglong current_utime,
                         time_t query_start_arg, const char *user_host,
                         uint user_host_len, ulonglong query_utime,
                         ulonglong lock_utime, bool is_command,
--- a/sql/mysqld.cc
+++ b/sql/mysqld.cc
<<<<<<< HEAD
@@ -425,6 +425,10 @@
=======
@@ -421,6 +421,11 @@
>>>>>>> d3d8ea0e
 char* opt_secure_file_priv;
 my_bool opt_log_slow_admin_statements= 0;
 my_bool opt_log_slow_slave_statements= 0;
+my_bool opt_log_slow_sp_statements= 0;
+my_bool opt_slow_query_log_timestamp_always= 0;
+ulonglong opt_slow_query_log_use_global_control= 0;
+ulong opt_slow_query_log_timestamp_precision= 0;
+ulong opt_slow_query_log_rate_type= 0;
 my_bool lower_case_file_system= 0;
 my_bool opt_large_pages= 0;
 my_bool opt_super_large_pages= 0;
<<<<<<< HEAD
@@ -5753,14 +5757,10 @@
=======
@@ -5892,14 +5897,10 @@
>>>>>>> d3d8ea0e
    "Don't log extra information to update and slow-query logs.",
    &opt_short_log_format, &opt_short_log_format,
    0, GET_BOOL, NO_ARG, 0, 0, 0, 0, 0, 0},
-  {"log-slow-admin-statements", 0,
-   "Log slow OPTIMIZE, ANALYZE, ALTER and other administrative statements to "
-   "the slow log if it is open.", &opt_log_slow_admin_statements,
-   &opt_log_slow_admin_statements, 0, GET_BOOL, NO_ARG, 0, 0, 0, 0, 0, 0},
- {"log-slow-slave-statements", 0,
+ /*{"log-slow-slave-statements", 0,
   "Log slow statements executed by slave thread to the slow log if it is open.",
   &opt_log_slow_slave_statements, &opt_log_slow_slave_statements,
-  0, GET_BOOL, NO_ARG, 0, 0, 0, 0, 0, 0},
+  0, GET_BOOL, NO_ARG, 0, 0, 0, 0, 0, 0},*/
   {"log-slow-queries", OPT_SLOW_QUERY_LOG,
    "Log slow queries to a table or log file. Defaults logging to table "
    "mysql.slow_log or hostname-slow.log if --log-output=file is used. "
<<<<<<< HEAD
@@ -7156,6 +7156,10 @@
=======
@@ -7288,6 +7289,10 @@
>>>>>>> d3d8ea0e
 
 C_MODE_END
 
+/* defined in sys_vars.cc */
+extern void init_log_slow_verbosity();
+extern void init_slow_query_log_use_global_control();
+
 /**
   Get server options from the command line,
   and perform related server initializations.
<<<<<<< HEAD
@@ -7305,6 +7309,8 @@
=======
@@ -7437,6 +7442,8 @@
>>>>>>> d3d8ea0e
   global_system_variables.long_query_time= (ulonglong)
     (global_system_variables.long_query_time_double * 1e6);
 
+  init_log_slow_verbosity();
+  init_slow_query_log_use_global_control();
   if (opt_short_log_format)
     opt_specialflag|= SPECIAL_SHORT_LOG_FORMAT;
 
--- a/sql/mysqld.h
+++ b/sql/mysqld.h
@@ -116,6 +116,11 @@
 extern char* opt_secure_backup_file_priv;
 extern size_t opt_secure_backup_file_priv_len;
 extern my_bool opt_log_slow_admin_statements, opt_log_slow_slave_statements;
+extern my_bool opt_log_slow_sp_statements;
+extern my_bool opt_slow_query_log_timestamp_always;
+extern ulonglong opt_slow_query_log_use_global_control;
+extern ulong opt_slow_query_log_timestamp_precision;
+extern ulong opt_slow_query_log_rate_type;
 extern my_bool sp_automatic_privileges, opt_noacl;
 extern my_bool opt_old_style_user_limits, trust_function_creators;
 extern uint opt_crash_binlog_innodb;
--- a/sql/slave.cc
+++ b/sql/slave.cc
@@ -2038,6 +2038,7 @@
     + MAX_LOG_EVENT_HEADER;  /* note, incr over the global not session var */
   thd->slave_thread = 1;
   thd->enable_slow_log= opt_log_slow_slave_statements;
+  thd->write_to_slow_log= opt_log_slow_slave_statements;
   set_slave_thread_options(thd);
   thd->client_capabilities = CLIENT_LOCAL_FILES;
   mysql_mutex_lock(&LOCK_thread_count);
--- a/sql/sp_head.cc
+++ b/sql/sp_head.cc
@@ -2164,7 +2164,7 @@
     DBUG_PRINT("info",(" %.*s: eval args done", (int) m_name.length, 
                        m_name.str));
   }
-  if (!(m_flags & LOG_SLOW_STATEMENTS) && thd->enable_slow_log)
+  if (!(m_flags & LOG_SLOW_STATEMENTS || opt_log_slow_sp_statements) && thd->enable_slow_log)
   {
     DBUG_PRINT("info", ("Disabling slow log for the execution"));
     save_enable_slow_log= true;
--- a/sql/sql_cache.cc
+++ b/sql/sql_cache.cc
@@ -1780,6 +1780,7 @@
     response, we can't handle it anyway.
   */
   (void) trans_commit_stmt(thd);
+  thd->query_plan_flags|= QPLAN_QC;
   if (!thd->stmt_da->is_set())
     thd->stmt_da->disable_status();
 
@@ -1790,6 +1791,7 @@
 err_unlock:
   unlock();
 err:
+  thd->query_plan_flags|= QPLAN_QC_NO;
   MYSQL_QUERY_CACHE_MISS(thd->query());
   DBUG_RETURN(0);				// Query was not cached
 }
--- a/sql/sql_class.cc
+++ b/sql/sql_class.cc
@@ -616,6 +616,37 @@
   thd->warning_info->inc_current_row_for_warning();
 }
 
+extern "C"
+void increment_thd_innodb_stats(THD* thd,
+                                unsigned long long trx_id,
+                                long io_reads,
+                                long long  io_read,
+                                long      io_reads_wait_timer,
+                                long      lock_que_wait_timer,
+                                long      que_wait_timer,
+                                long      page_access)
+{
+  thd->innodb_was_used=               TRUE;
+  thd->innodb_trx_id=                 trx_id;
+  thd->innodb_io_reads+=              io_reads;
+  thd->innodb_io_read+=               io_read;
+  thd->innodb_io_reads_wait_timer+=   io_reads_wait_timer;
+  thd->innodb_lock_que_wait_timer+=   lock_que_wait_timer;
+  thd->innodb_innodb_que_wait_timer+= que_wait_timer;
+  thd->innodb_page_access+=           page_access;
+}
+
+extern "C"
+unsigned long thd_log_slow_verbosity(const THD *thd)
+{
+  return (unsigned long) thd->variables.log_slow_verbosity;
+}
+
+extern "C"
+int thd_opt_slow_log()
+{
+  return (int) opt_slow_log;
+}
 
 /**
   Dumps a text description of a thread, its security context
@@ -942,6 +973,8 @@
                            const char* msg,
                            MYSQL_ERROR ** cond_hdl)
 {
+  last_errno= sql_errno;
+
   if (!m_internal_handler)
   {
     *cond_hdl= NULL;
@@ -1236,6 +1269,8 @@
   /* Initialize the Debug Sync Facility. See debug_sync.cc. */
   debug_sync_init_thread(this);
 #endif /* defined(ENABLED_DEBUG_SYNC) */
+
+  clear_slow_extended();
 }
 
 
@@ -3687,8 +3722,6 @@
   backup->in_sub_stmt=     in_sub_stmt;
   backup->enable_slow_log= enable_slow_log;
   backup->limit_found_rows= limit_found_rows;
-  backup->examined_row_count= examined_row_count;
-  backup->sent_row_count=   sent_row_count;
   backup->cuted_fields=     cuted_fields;
   backup->client_capabilities= client_capabilities;
   backup->savepoints= transaction.savepoints;
@@ -3696,6 +3729,7 @@
     first_successful_insert_id_in_prev_stmt;
   backup->first_successful_insert_id_in_cur_stmt= 
     first_successful_insert_id_in_cur_stmt;
+  reset_sub_statement_state_slow_extended(backup);
 
   if ((!lex->requires_prelocking() || is_update_query(lex->sql_command)) &&
       !is_current_stmt_binlog_format_row())
@@ -3711,13 +3745,74 @@
   /* Disable result sets */
   client_capabilities &= ~CLIENT_MULTI_RESULTS;
   in_sub_stmt|= new_state;
-  examined_row_count= 0;
-  sent_row_count= 0;
   cuted_fields= 0;
   transaction.savepoints= 0;
   first_successful_insert_id_in_cur_stmt= 0;
 }
 
+void THD::clear_slow_extended()
+{
+  DBUG_ENTER("THD::clear_slow_extended");
+  sent_row_count=               0;
+  examined_row_count=           0;
+  bytes_sent_old=               status_var.bytes_sent;
+  tmp_tables_used=              0;
+  tmp_tables_disk_used=         0;
+  tmp_tables_size=              0;
+  innodb_was_used=              FALSE;
+  innodb_trx_id=                0;
+  innodb_io_reads=              0;
+  innodb_io_read=               0;
+  innodb_io_reads_wait_timer=   0;
+  innodb_lock_que_wait_timer=   0;
+  innodb_innodb_que_wait_timer= 0;
+  innodb_page_access=           0;
+  query_plan_flags=             QPLAN_NONE;
+  query_plan_fsort_passes=      0;
+  last_errno=                   0;
+  DBUG_VOID_RETURN;
+}
+
+void THD::reset_sub_statement_state_slow_extended(Sub_statement_state *backup)
+{
+  DBUG_ENTER("THD::reset_sub_statement_state_slow_extended");
+  backup->sent_row_count=               sent_row_count;
+  backup->examined_row_count=           examined_row_count;
+  backup->tmp_tables_used=              tmp_tables_used;
+  backup->tmp_tables_disk_used=         tmp_tables_disk_used;
+  backup->tmp_tables_size=              tmp_tables_size;
+  backup->innodb_was_used=              innodb_was_used;
+  backup->innodb_io_reads=              innodb_io_reads;
+  backup->innodb_io_read=               innodb_io_read;
+  backup->innodb_io_reads_wait_timer=   innodb_io_reads_wait_timer;
+  backup->innodb_lock_que_wait_timer=   innodb_lock_que_wait_timer;
+  backup->innodb_innodb_que_wait_timer= innodb_innodb_que_wait_timer;
+  backup->innodb_page_access=           innodb_page_access;
+  backup->query_plan_flags=             query_plan_flags;
+  backup->query_plan_fsort_passes=      query_plan_fsort_passes;
+  clear_slow_extended();
+  DBUG_VOID_RETURN;
+}
+
+void THD::restore_sub_statement_state_slow_extended(const Sub_statement_state *backup)
+{
+  DBUG_ENTER("THD::restore_sub_statement_state_slow_extended");
+  sent_row_count=                backup->sent_row_count;
+  examined_row_count+=           backup->examined_row_count;
+  tmp_tables_used+=              backup->tmp_tables_used;
+  tmp_tables_disk_used+=         backup->tmp_tables_disk_used;
+  tmp_tables_size+=              backup->tmp_tables_size;
+  innodb_was_used=               (innodb_was_used || backup->innodb_was_used);
+  innodb_io_reads+=              backup->innodb_io_reads;
+  innodb_io_read+=               backup->innodb_io_read;
+  innodb_io_reads_wait_timer+=   backup->innodb_io_reads_wait_timer;
+  innodb_lock_que_wait_timer+=   backup->innodb_lock_que_wait_timer;
+  innodb_innodb_que_wait_timer+= backup->innodb_innodb_que_wait_timer;
+  innodb_page_access+=           backup->innodb_page_access;
+  query_plan_flags|=             backup->query_plan_flags;
+  query_plan_fsort_passes+=      backup->query_plan_fsort_passes;
+  DBUG_VOID_RETURN;
+}
 
 void THD::restore_sub_statement_state(Sub_statement_state *backup)
 {
@@ -3758,7 +3853,6 @@
   first_successful_insert_id_in_cur_stmt= 
     backup->first_successful_insert_id_in_cur_stmt;
   limit_found_rows= backup->limit_found_rows;
-  sent_row_count=   backup->sent_row_count;
   client_capabilities= backup->client_capabilities;
   /*
     If we've left sub-statement mode, reset the fatal error flag.
@@ -3776,8 +3870,8 @@
     The following is added to the old values as we are interested in the
     total complexity of the query
   */
-  examined_row_count+= backup->examined_row_count;
   cuted_fields+=       backup->cuted_fields;
+  restore_sub_statement_state_slow_extended(backup);
   DBUG_VOID_RETURN;
 }
 
@@ -3802,7 +3896,7 @@
 {
   mysql_mutex_lock(&LOCK_thd_data);
   set_query_inner(query_arg, query_length_arg, cs);
-  query_id= new_query_id;
+  do_set_query_id(new_query_id);
   mysql_mutex_unlock(&LOCK_thd_data);
 }
 
@@ -3811,9 +3905,32 @@
 void THD::set_query_id(query_id_t new_query_id)
 {
   mysql_mutex_lock(&LOCK_thd_data);
-  query_id= new_query_id;
+  do_set_query_id(new_query_id);
   mysql_mutex_unlock(&LOCK_thd_data);
 }
+void THD::do_set_query_id(query_id_t new_query_id)
+{
+#ifndef DBUG_OFF
+  if (variables.query_exec_id != 0 &&
+      lex->sql_command != SQLCOM_SET_OPTION)
+  {
+    new_query_id= variables.query_exec_id;
+  }
+#endif /* DBUG_OFF */
+  query_id= new_query_id;
+  if (opt_slow_query_log_rate_type == SLOG_RT_QUERY)
+  {
+    if ((variables.log_slow_rate_limit == 0) ||
+        (query_id % variables.log_slow_rate_limit) == 0)
+    {
+      write_to_slow_log= TRUE;
+    }
+    else
+    {
+      write_to_slow_log= FALSE;
+    }
+  }
+}
 
 /** Assign a new value to thd->mysys_var.  */
 void THD::set_mysys_var(struct st_my_thread_var *new_mysys_var)
--- a/sql/sql_class.h
+++ b/sql/sql_class.h
@@ -60,6 +60,36 @@
 enum enum_duplicates { DUP_ERROR, DUP_REPLACE, DUP_UPDATE };
 enum enum_delay_key_write { DELAY_KEY_WRITE_NONE, DELAY_KEY_WRITE_ON,
 			    DELAY_KEY_WRITE_ALL };
+enum enum_slow_query_log_use_global_control {
+  SLOG_UG_LOG_SLOW_FILTER, SLOG_UG_LOG_SLOW_RATE_LIMIT
+  , SLOG_UG_LOG_SLOW_VERBOSITY, SLOG_UG_LONG_QUERY_TIME
+  , SLOG_UG_MIN_EXAMINED_ROW_LIMIT, SLOG_UG_ALL
+};
+enum enum_log_slow_verbosity { 
+  SLOG_V_MICROTIME, SLOG_V_QUERY_PLAN, SLOG_V_INNODB, 
+  SLOG_V_PROFILING, SLOG_V_PROFILING_USE_GETRUSAGE,
+  SLOG_V_MINIMAL, SLOG_V_STANDARD, SLOG_V_FULL
+};
+enum enum_slow_query_log_timestamp_precision {
+  SLOG_SECOND, SLOG_MICROSECOND
+};
+enum enum_slow_query_log_rate_type {
+  SLOG_RT_SESSION, SLOG_RT_QUERY
+};
+#define QPLAN_NONE            0
+#define QPLAN_QC              1 << 0
+#define QPLAN_QC_NO           1 << 1
+#define QPLAN_FULL_SCAN       1 << 2
+#define QPLAN_FULL_JOIN       1 << 3
+#define QPLAN_TMP_TABLE       1 << 4
+#define QPLAN_TMP_DISK        1 << 5
+#define QPLAN_FILESORT        1 << 6
+#define QPLAN_FILESORT_DISK   1 << 7
+enum enum_log_slow_filter {
+  SLOG_F_QC_NO, SLOG_F_FULL_SCAN, SLOG_F_FULL_JOIN,
+  SLOG_F_TMP_TABLE, SLOG_F_TMP_DISK, SLOG_F_FILESORT,
+  SLOG_F_FILESORT_DISK
+};
 enum enum_slave_exec_mode { SLAVE_EXEC_MODE_STRICT,
                             SLAVE_EXEC_MODE_IDEMPOTENT,
                             SLAVE_EXEC_MODE_LAST_BIT};
@@ -508,6 +538,22 @@
 
   my_bool sysdate_is_now;
 
+#ifndef DBUG_OFF
+  ulonglong query_exec_time;
+  double    query_exec_time_double;
+  ulong     query_exec_id;
+#endif
+  ulong log_slow_rate_limit;
+  ulonglong log_slow_filter;
+  ulonglong log_slow_verbosity;
+
+  ulong      innodb_io_reads;
+  ulonglong  innodb_io_read;
+  ulong      innodb_io_reads_wait_timer;
+  ulong      innodb_lock_que_wait_timer;
+  ulong      innodb_innodb_que_wait_timer;
+  ulong      innodb_page_access;
+
   double long_query_time_double;
 
 } SV;
@@ -1140,6 +1186,24 @@
   uint in_sub_stmt;
   bool enable_slow_log;
   bool last_insert_id_used;
+
+  /*** Following variables used in slow_extended.patch ***/
+  ulong      tmp_tables_used;
+  ulong      tmp_tables_disk_used;
+  ulonglong  tmp_tables_size;
+
+  bool       innodb_was_used;
+  ulong      innodb_io_reads;
+  ulonglong  innodb_io_read;
+  ulong      innodb_io_reads_wait_timer;
+  ulong      innodb_lock_que_wait_timer;
+  ulong      innodb_innodb_que_wait_timer;
+  ulong      innodb_page_access;
+
+  ulong      query_plan_flags;
+  ulong      query_plan_fsort_passes;
+  /*** The variables above used in slow_extended.patch ***/
+
   SAVEPOINT *savepoints;
   enum enum_check_fields count_cuted_fields;
 };
@@ -1588,6 +1652,71 @@
   thr_lock_type update_lock_default;
   Delayed_insert *di;
 
+  /*** Following variables used in slow_extended.patch ***/
+  /*
+    Variable write_to_slow_log:
+     1) initialized in
+       * sql_connect.cc (log_slow_rate_limit support)
+       * slave.cc       (log_slow_slave_statements support)
+     2) The variable is initialized on the thread startup and remains
+        constant afterwards.  This will change when 
+        LP #712396 ("log_slow_slave_statements not work on replication 
+        threads without RESTART") is implemented.
+     3) An implementation of LP #688646 ("Make query sampling possible by query") should use it.
+  */
+  bool       write_to_slow_log;
+  /*
+    Variable bytes_send_old saves value of thd->status_var.bytes_sent
+    before query execution.
+  */
+  ulonglong  bytes_sent_old;
+  /*
+    Variables tmp_tables_*** collect statistics about usage of temporary tables
+  */
+  ulong      tmp_tables_used;
+  ulong      tmp_tables_disk_used;
+  ulonglong  tmp_tables_size;
+  /*
+    Variable innodb_was_used shows used or not InnoDB engine in current query.
+  */
+  bool       innodb_was_used;
+  /*
+    Following Variables innodb_*** (is |should be) different from
+    default values only if (innodb_was_used==TRUE)
+  */
+  ulonglong  innodb_trx_id;
+  ulong      innodb_io_reads;
+  ulonglong  innodb_io_read;
+  ulong      innodb_io_reads_wait_timer;
+  ulong      innodb_lock_que_wait_timer;
+  ulong      innodb_innodb_que_wait_timer;
+  ulong      innodb_page_access;
+
+  /*
+    Variable query_plan_flags collects information about query plan entites
+    used on query execution.
+  */
+  ulong      query_plan_flags;
+  /*
+    Variable query_plan_fsort_passes collects information about file sort passes
+    acquired during query execution.
+  */
+  ulong      query_plan_fsort_passes;
+  /*
+    Query can generate several errors/warnings during execution
+    (see THD::handle_condition comment in sql_class.h)
+    Variable last_errno contains the last error/warning acquired during
+    query execution.
+  */
+  uint       last_errno;
+  /*** The variables above used in slow_extended.patch ***/
+
+  /*** Following methods used in slow_extended.patch ***/
+  void clear_slow_extended();
+  void reset_sub_statement_state_slow_extended(Sub_statement_state *backup);
+  void restore_sub_statement_state_slow_extended(const Sub_statement_state *backup);
+  /*** The methods above used in slow_extended.patch ***/
+
   /* <> 0 if we are inside of trigger or stored function. */
   uint in_sub_stmt;
 
@@ -2784,6 +2913,9 @@
   void set_query_and_id(char *query_arg, uint32 query_length_arg,
                         CHARSET_INFO *cs, query_id_t new_query_id);
   void set_query_id(query_id_t new_query_id);
+private:
+  void do_set_query_id(query_id_t new_query_id);
+public:
   void set_open_tables(TABLE *open_tables_arg)
   {
     mysql_mutex_lock(&LOCK_thd_data);
--- a/sql/sql_connect.cc
+++ b/sql/sql_connect.cc
@@ -721,6 +721,21 @@
   MYSQL_CONNECTION_START(thd->thread_id, &thd->security_ctx->priv_user[0],
                          (char *) thd->security_ctx->host_or_ip);
 
+    /*
+      If rate limiting of slow log writes is enabled, decide whether to log this 
+      new thread's queries or not. Uses extremely simple algorithm. :)
+    */
+    if (opt_slow_query_log_rate_type == SLOG_RT_SESSION &&
+        (thd->variables.log_slow_rate_limit == 0 ||
+         (thd->thread_id % thd->variables.log_slow_rate_limit) == 0))
+    {
+      thd->write_to_slow_log= TRUE;
+    }
+    else
+    {
+      thd->write_to_slow_log= FALSE;
+    }
+
   prepare_new_connection_state(thd);
   return FALSE;
 }
--- a/sql/sql_parse.cc
+++ b/sql/sql_parse.cc
@@ -114,6 +114,7 @@
 
 static bool execute_sqlcom_select(THD *thd, TABLE_LIST *all_tables);
 static void sql_kill(THD *thd, ulong id, bool only_kill_query);
+static inline ulonglong get_query_exec_time(THD *thd, ulonglong cur_utime);
 
 const char *any_db="*any*";	// Special symbol for check_access
 
@@ -890,6 +891,7 @@
     the slow log only if opt_log_slow_admin_statements is set.
   */
   thd->enable_slow_log= TRUE;
+  thd->clear_slow_extended();
   thd->lex->sql_command= SQLCOM_END; /* to avoid confusing VIEW detectors */
   thd->set_time();
   if (!thd->is_valid_time())
@@ -1440,6 +1442,60 @@
   DBUG_RETURN(error);
 }
 
+/**
+   Calculate execution time for the current query.
+
+   For debug builds, check the session value of query_exec_time
+   and if it is not zero, return it instead of the actual execution time.
+
+   SET queries are ignored so that statements changing query_exec_time are not
+   affected by themselves.
+
+   @param thd              thread handle
+   @param lex              current relative time in microseconds
+
+   @return                 time in microseconds from utime_after_lock
+*/
+
+static inline ulonglong get_query_exec_time(THD *thd, ulonglong cur_utime)
+{
+  ulonglong res;
+#ifndef DBUG_OFF
+  if (thd->variables.query_exec_time != 0)
+    res= thd->lex->sql_command != SQLCOM_SET_OPTION ?
+      thd->variables.query_exec_time : 0;
+  else
+#endif
+
+  res= cur_utime - thd->utime_after_lock;
+
+  if (res > thd->variables.long_query_time)
+    thd->server_status|= SERVER_QUERY_WAS_SLOW;
+  else
+    thd->server_status&= ~SERVER_QUERY_WAS_SLOW;
+
+  return res;
+}
+
+
+static inline void copy_global_to_session(THD *thd, ulong flag,
+                                          const ulong *val)
+{
+  my_ptrdiff_t offset = ((char *)val - (char *)&global_system_variables);
+  if (opt_slow_query_log_use_global_control & (1ULL << flag))
+    *(ulong *)((char *) &thd->variables + offset) = *val;
+}
+
+
+static inline void copy_global_to_session(THD *thd, ulong flag,
+                                          const ulonglong *val)
+{
+  my_ptrdiff_t offset = ((char *)val - (char *)&global_system_variables);
+  if (opt_slow_query_log_use_global_control & (1ULL << flag))
+    *(ulonglong *)((char *) &thd->variables + offset) = *val;
+}
+
+
 
 void log_slow_statement(THD *thd)
 {
@@ -1453,13 +1509,48 @@
   if (unlikely(thd->in_sub_stmt))
     DBUG_VOID_RETURN;                           // Don't set time for sub stmt
 
+  /* Follow the slow log filter configuration. */
+  if (thd->variables.log_slow_filter != 0 &&
+      (!(thd->variables.log_slow_filter & thd->query_plan_flags) ||
+       ((thd->variables.log_slow_filter & SLOG_F_QC_NO) &&
+        (thd->query_plan_flags & QPLAN_QC))))
+    DBUG_VOID_RETURN;
+
+  ulonglong end_utime_of_query= thd->current_utime();
+  ulonglong query_exec_time= get_query_exec_time(thd, end_utime_of_query);
+
+  /*
+    Low long_query_time value most likely means user is debugging stuff and even
+    though some thread's queries are not supposed to be logged b/c of the rate
+    limit, if one of them takes long enough (>= 1 second) it will be sensible
+    to make an exception and write to slow log anyway.
+  */
+
+  system_variables const &g= global_system_variables;
+  copy_global_to_session(thd, SLOG_UG_LOG_SLOW_FILTER,
+                         &g.log_slow_filter);
+  copy_global_to_session(thd, SLOG_UG_LOG_SLOW_RATE_LIMIT,
+                         &g.log_slow_rate_limit);
+  copy_global_to_session(thd, SLOG_UG_LOG_SLOW_VERBOSITY,
+                         &g.log_slow_verbosity);
+  copy_global_to_session(thd, SLOG_UG_LONG_QUERY_TIME,
+                         &g.long_query_time);
+  copy_global_to_session(thd, SLOG_UG_MIN_EXAMINED_ROW_LIMIT,
+                         &g.min_examined_row_limit);
+
+  /* Do not log this thread's queries due to rate limiting. */
+  if (thd->write_to_slow_log != TRUE
+      && (thd->variables.long_query_time >= 1000000
+          || (ulong) query_exec_time < 1000000))
+    DBUG_VOID_RETURN;
+
+
   /*
     Do not log administrative statements unless the appropriate option is
     set.
   */
   if (thd->enable_slow_log)
   {
-    ulonglong end_utime_of_query= thd->current_utime();
     thd_proc_info(thd, "logging slow query");
 
     if (((thd->server_status & SERVER_QUERY_WAS_SLOW) ||
@@ -5368,7 +5459,8 @@
   thd->stmt_da->reset_diagnostics_area();
   thd->warning_info->reset_for_next_command();
   thd->rand_used= 0;
-  thd->sent_row_count= thd->examined_row_count= 0;
+
+  thd->clear_slow_extended();
 
   thd->reset_current_stmt_binlog_format_row();
   thd->binlog_unsafe_warning_flags= 0;
--- a/sql/sql_select.cc
+++ b/sql/sql_select.cc
@@ -6912,7 +6912,10 @@
 	  {
 	    join->thd->server_status|=SERVER_QUERY_NO_INDEX_USED;
 	    if (statistics)
+            {
 	      status_var_increment(join->thd->status_var.select_scan_count);
+              join->thd->query_plan_flags|= QPLAN_FULL_SCAN;
+            }
 	  }
 	}
 	else
@@ -6926,7 +6929,10 @@
 	  {
 	    join->thd->server_status|=SERVER_QUERY_NO_INDEX_USED;
 	    if (statistics)
+            {
 	      status_var_increment(join->thd->status_var.select_full_join_count);
+              join->thd->query_plan_flags|= QPLAN_FULL_JOIN;
+            }
 	  }
 	}
 	if (!table->no_keyread)
@@ -10274,6 +10280,7 @@
               (ulong) rows_limit,test(group)));
 
   status_var_increment(thd->status_var.created_tmp_tables);
+  thd->query_plan_flags|= QPLAN_TMP_TABLE;
 
   if (use_temp_pool && !(test_flags & TEST_KEEP_TMP_TABLES))
     temp_pool_slot = bitmap_lock_set_next(&temp_pool);
@@ -11175,6 +11182,7 @@
     goto err;
   }
   status_var_increment(table->in_use->status_var.created_tmp_disk_tables);
+  table->in_use->query_plan_flags|= QPLAN_TMP_DISK;
   share->db_record_offset= 1;
   DBUG_RETURN(0);
  err:
@@ -11193,6 +11201,14 @@
   save_proc_info=thd->proc_info;
   thd_proc_info(thd, "removing tmp table");
 
+  thd->tmp_tables_used++;
+  if (entry->file)
+  {
+    thd->tmp_tables_size += entry->file->stats.data_file_length;
+    if (entry->file->ht->db_type != DB_TYPE_HEAP)
+      thd->tmp_tables_disk_used++;
+  }
+
   // Release latches since this can take a long time
   ha_release_temporary_latches(thd);
 
--- a/sql/sql_show.cc
+++ b/sql/sql_show.cc
@@ -1950,8 +1950,17 @@
         table->field[4]->store(command_name[tmp->command].str,
                                command_name[tmp->command].length, cs);
       /* MYSQL_TIME */
-      table->field[5]->store((longlong)(tmp->start_time ?
-                                      now - tmp->start_time : 0), FALSE);
+      longlong value_in_time_column= 0;
+      if(tmp->start_time)
+      {
+        value_in_time_column = (now - tmp->start_time);
+        if(value_in_time_column > now)
+        {
+          value_in_time_column= 0;
+        }
+      }
+      table->field[5]->store(value_in_time_column, FALSE);
+
       /* STATE */
       if ((val= thread_state_info(tmp)))
       {
--- a/sql/sys_vars.cc
+++ b/sql/sys_vars.cc
<<<<<<< HEAD
@@ -1045,6 +1045,29 @@
=======
@@ -972,6 +972,36 @@
>>>>>>> d3d8ea0e
        NO_MUTEX_GUARD, NOT_IN_BINLOG, ON_CHECK(0),
        ON_UPDATE(update_cached_long_query_time));
 
+#ifndef DBUG_OFF
+static bool update_cached_query_exec_time(sys_var *self, THD *thd,
+                                          enum_var_type type)
+{
+  if (type == OPT_SESSION)
+    thd->variables.query_exec_time=
+      double2ulonglong(thd->variables.query_exec_time_double * 1e6);
+  else
+    global_system_variables.query_exec_time=
+      double2ulonglong(global_system_variables.query_exec_time_double * 1e6);
+  return false;
+}
+
+static Sys_var_double Sys_query_exec_time(
+       "query_exec_time",
+       "Pretend queries take this many seconds. When 0 (the default) use the "
+       "actual execution time. Used only for debugging.",
+       SESSION_VAR(query_exec_time_double),
+       NO_CMD_LINE, VALID_RANGE(0, LONG_TIMEOUT), DEFAULT(0),
+       NO_MUTEX_GUARD, IN_BINLOG, ON_CHECK(0),
+       ON_UPDATE(update_cached_query_exec_time));
+static Sys_var_ulong sys_query_exec_id(
+       "query_exec_id",
+       "Pretend queries take this query id. When 0 (the default) use the"
+       "actual query id. Used only for debugging.",
+       SESSION_VAR(query_exec_id),
+       NO_CMD_LINE, VALID_RANGE(0, ULONG_MAX), DEFAULT(0), BLOCK_SIZE(1),
+       NO_MUTEX_GUARD, IN_BINLOG);
+#endif
+
 static bool fix_low_prio_updates(sys_var *self, THD *thd, enum_var_type type)
 {
   if (type == OPT_SESSION)
<<<<<<< HEAD
@@ -2977,6 +3000,123 @@
=======
@@ -2898,6 +2928,134 @@
>>>>>>> d3d8ea0e
        DEFAULT(FALSE), NO_MUTEX_GUARD, NOT_IN_BINLOG, ON_CHECK(0),
        ON_UPDATE(fix_log_state));
 
+const char *log_slow_filter_name[]= { "qc_miss", "full_scan", "full_join",
+                                      "tmp_table", "tmp_table_on_disk", "filesort", "filesort_on_disk", 0};
+static Sys_var_set Sys_log_slow_filter(
+       "log_slow_filter",
+       "Log only the queries that followed certain execution plan. "
+       "Multiple flags allowed in a comma-separated string. "
+       "[qc_miss, full_scan, full_join, tmp_table, tmp_table_on_disk, "
+       "filesort, filesort_on_disk]",
+       SESSION_VAR(log_slow_filter), CMD_LINE(REQUIRED_ARG),
+       log_slow_filter_name, DEFAULT(0));
+static Sys_var_ulong sys_log_slow_rate_limit(
+       "log_slow_rate_limit","Rate limit statement writes to slow log to only those from every (1/log_slow_rate_limit) session.",
+       SESSION_VAR(log_slow_rate_limit), CMD_LINE(REQUIRED_ARG),
+       VALID_RANGE(1, ULONG_MAX), DEFAULT(1), BLOCK_SIZE(1));
+const char* log_slow_verbosity_name[] = { 
+  "microtime", "query_plan", "innodb", 
+  "profiling", "profling_use_getrusage", 
+  "minimal", "standard", "full", 0
+};
+static ulonglong update_log_slow_verbosity_replace(ulonglong value, ulonglong what, ulonglong by)
+{
+  if((value & what) == what)
+  {
+    value = value & (~what);
+    value = value | by;
+  }
+  return value;
+}
+void update_log_slow_verbosity(ulonglong* value_ptr)
+{
+  ulonglong &value    = *value_ptr;
+  ulonglong microtime= ULL(1) << SLOG_V_MICROTIME;
+  ulonglong query_plan= ULL(1) << SLOG_V_QUERY_PLAN;
+  ulonglong innodb= ULL(1) << SLOG_V_INNODB;
+  ulonglong minimal= ULL(1) << SLOG_V_MINIMAL;
+  ulonglong standard= ULL(1) << SLOG_V_STANDARD;
+  ulonglong full= ULL(1) << SLOG_V_FULL;
+  value= update_log_slow_verbosity_replace(value,minimal,microtime);
+  value= update_log_slow_verbosity_replace(value,standard,microtime | query_plan);
+  value= update_log_slow_verbosity_replace(value,full,microtime | query_plan | innodb);
+}
+static bool update_log_slow_verbosity_helper(sys_var */*self*/, THD *thd,
+                                          enum_var_type type)
+{
+  if(type == OPT_SESSION)
+  {
+    update_log_slow_verbosity(&(thd->variables.log_slow_verbosity));
+  }
+  else
+  {
+    update_log_slow_verbosity(&(global_system_variables.log_slow_verbosity));
+  }
+  return false;
+}
+void init_slow_query_log_use_global_control()
+{
+  update_log_slow_verbosity(&(global_system_variables.log_slow_verbosity));
+}
+static Sys_var_set Sys_log_slow_verbosity(
+        "log_slow_verbosity",
+        "Choose how verbose the messages to your slow log will be. "
+        "Multiple flags allowed in a comma-separated string. [microtime, query_plan, innodb, profiling, profiling_use_getrusage]",
+        SESSION_VAR(log_slow_verbosity), CMD_LINE(REQUIRED_ARG),
+        log_slow_verbosity_name, DEFAULT(SLOG_V_MICROTIME),
+        NO_MUTEX_GUARD, NOT_IN_BINLOG, ON_CHECK(0),
+        ON_UPDATE(update_log_slow_verbosity_helper));
+static Sys_var_mybool Sys_log_slow_slave_statements(
+       "log_slow_slave_statements",
+       "Log queries replayed be the slave SQL thread",
+       GLOBAL_VAR(opt_log_slow_slave_statements), CMD_LINE(OPT_ARG),
+       DEFAULT(FALSE));
+static Sys_var_mybool Sys_log_slow_admin_statements(
+       "log_slow_admin_statements",
+       "Log slow OPTIMIZE, ANALYZE, ALTER and other administrative statements"
+       " to the slow log if it is open.",
+       GLOBAL_VAR(opt_log_slow_admin_statements), CMD_LINE(OPT_ARG),
+       DEFAULT(FALSE));
+static Sys_var_mybool Sys_log_slow_sp_statements(
+       "log_slow_sp_statements",
+       "Log slow statements executed by stored procedure to the slow log if it is open.",
+       GLOBAL_VAR(opt_log_slow_sp_statements), CMD_LINE(OPT_ARG),
+       DEFAULT(TRUE));
+static Sys_var_mybool Sys_slow_query_log_timestamp_always(
+       "slow_query_log_timestamp_always",
+       "Timestamp is printed for all records of the slow log even if they are same time.",
+       GLOBAL_VAR(opt_slow_query_log_timestamp_always), CMD_LINE(OPT_ARG),
+       DEFAULT(FALSE));
+const char *slow_query_log_use_global_control_name[]= { "log_slow_filter", "log_slow_rate_limit", "log_slow_verbosity", "long_query_time", "min_examined_row_limit", "all", 0};
+static bool update_slow_query_log_use_global_control(sys_var */*self*/, THD */*thd*/,
+                                               enum_var_type /*type*/)
+{
+  if(opt_slow_query_log_use_global_control & (ULL(1) << SLOG_UG_ALL))
+  {
+    opt_slow_query_log_use_global_control=
+      SLOG_UG_LOG_SLOW_FILTER | SLOG_UG_LOG_SLOW_RATE_LIMIT | SLOG_UG_LOG_SLOW_VERBOSITY |
+      SLOG_UG_LONG_QUERY_TIME | SLOG_UG_MIN_EXAMINED_ROW_LIMIT;
+  }
+  return false;
+}
+void init_log_slow_verbosity()
+{
+  update_slow_query_log_use_global_control(0,0,OPT_GLOBAL);
+}
+static Sys_var_set Sys_slow_query_log_use_global_control(
+       "slow_query_log_use_global_control",
+       "Choose flags, wich always use the global variables. Multiple flags allowed in a comma-separated string. [none, log_slow_filter, log_slow_rate_limit, log_slow_verbosity, long_query_time, min_examined_row_limit, all]",
+       GLOBAL_VAR(opt_slow_query_log_use_global_control), CMD_LINE(REQUIRED_ARG),
+       slow_query_log_use_global_control_name, DEFAULT(0),
+        NO_MUTEX_GUARD, NOT_IN_BINLOG, ON_CHECK(0),
+       ON_UPDATE(update_slow_query_log_use_global_control));
+const char *slow_query_log_timestamp_precision_name[]= { "second", "microsecond", 0 };
+static Sys_var_enum Sys_slow_query_log_timestamp_precision(
+       "slow_query_log_timestamp_precision",
+       "Log slow statements executed by stored procedure to the slow log if it is open. [second, microsecond]",
+       GLOBAL_VAR(opt_slow_query_log_timestamp_precision), CMD_LINE(REQUIRED_ARG),
+       slow_query_log_timestamp_precision_name, DEFAULT(SLOG_SECOND));
+
+const char* slow_query_log_rate_name[]= {"session", "query", 0};
+static Sys_var_enum Sys_slow_query_log_rate_type(
+       "log_slow_rate_type",
+       "Choose the log_slow_rate_limit behavior: session or query. "
+       "When you choose 'session' - every %log_slow_rate_limit connection "
+       "will be processed to slow query log. "
+       "When you choose 'query' - every %log_slow_rate_limit query "
+       "will be processed to slow query log. "
+       "[session, query]",
+       GLOBAL_VAR(opt_slow_query_log_rate_type), CMD_LINE(REQUIRED_ARG),
+       slow_query_log_rate_name, DEFAULT(SLOG_RT_SESSION));
 /* Synonym of "slow_query_log" for consistency with SHOW VARIABLES output */
 static Sys_var_mybool Sys_log_slow(
        "log_slow_queries",
--- a/sql/sql_profile.cc
+++ b/sql/sql_profile.cc
@@ -243,7 +243,8 @@
 {
   time_usecs= (double) my_getsystime() / 10.0;  /* 1 sec was 1e7, now is 1e6 */
 #ifdef HAVE_GETRUSAGE
-  getrusage(RUSAGE_SELF, &rusage);
+  if ((profile->get_profiling())->enabled_getrusage())
+    getrusage(RUSAGE_SELF, &rusage);
 #elif defined(_WIN32)
   FILETIME ftDummy;
   // NOTE: Get{Process|Thread}Times has a granularity of the clock interval,
@@ -251,6 +252,19 @@
   // measurable by this function.
   GetProcessTimes(GetCurrentProcess(), &ftDummy, &ftDummy, &ftKernel, &ftUser);
 #endif
+
+#ifdef HAVE_CLOCK_GETTIME
+  struct timespec tp;
+
+  if (!(clock_gettime(CLOCK_THREAD_CPUTIME_ID, &tp)))
+  {
+    cpu_time_usecs= tp.tv_sec*1000000000.0 + tp.tv_nsec;
+  }
+  else
+#endif
+  {
+    cpu_time_usecs= 0;
+  }
 }
 
 
@@ -366,7 +380,8 @@
     finish_current_query();
   }
 
-  enabled= ((thd->variables.option_bits & OPTION_PROFILING) != 0);
+  enabled= ((thd->variables.option_bits & OPTION_PROFILING) != 0) ||
+            ((thd->variables.log_slow_verbosity & (ULL(1) << SLOG_V_PROFILING)) != 0);
 
   if (! enabled) DBUG_VOID_RETURN;
 
@@ -404,7 +419,8 @@
     status_change("ending", NULL, NULL, 0);
 
     if ((enabled) &&                                    /* ON at start? */
-        ((thd->variables.option_bits & OPTION_PROFILING) != 0) &&   /* and ON at end? */
+        (((thd->variables.option_bits & OPTION_PROFILING) != 0) ||
+          ((thd->variables.log_slow_verbosity & (ULL(1) << SLOG_V_PROFILING)) != 0)) &&   /* and ON at end? */
         (current->query_source != NULL) &&
         (! current->entries.is_empty()))
     {
@@ -505,6 +521,118 @@
   DBUG_VOID_RETURN;
 }
 
+bool PROFILING::enabled_getrusage()
+{
+  return ((thd->variables.log_slow_verbosity & (ULL(1) << SLOG_V_PROFILING_USE_GETRUSAGE)) != 0);
+}
+
+/**
+   For a given profile entry specified by a name and 2 time measurements,
+   print its normalized name (i.e. with all spaces replaced with underscores)
+   along with its wall clock and CPU time.
+*/
+
+static void my_b_print_status(IO_CACHE *log_file, const char *status,
+                              PROF_MEASUREMENT *start, PROF_MEASUREMENT *stop)
+{
+  DBUG_ENTER("my_b_print_status");
+  DBUG_ASSERT(log_file != NULL && status != NULL);
+  char query_time_buff[22+7];
+  const char *tmp;
+
+  my_b_printf(log_file, "Profile_");
+  for (tmp= status; *tmp; tmp++)
+    my_b_write_byte(log_file, *tmp == ' ' ? '_' : *tmp);
+
+  snprintf(query_time_buff, sizeof(query_time_buff), "%.6f",
+           (stop->time_usecs - start->time_usecs) / (1000.0 * 1000));
+  my_b_printf(log_file, ": %s ", query_time_buff);
+
+  my_b_printf(log_file, "Profile_");
+  for (tmp= status; *tmp; tmp++)
+    my_b_write_byte(log_file, *tmp == ' ' ? '_' : *tmp);
+  my_b_printf(log_file, "_cpu: ");
+
+  snprintf(query_time_buff, sizeof(query_time_buff), "%.6f",
+           (stop->cpu_time_usecs - start->cpu_time_usecs) /
+           (1000.0 * 1000 * 1000));
+  my_b_printf(log_file, "%s ", query_time_buff);
+
+  DBUG_VOID_RETURN;
+}
+
+/**
+  Print output for current query to file 
+*/
+
+int PROFILING::print_current(IO_CACHE *log_file)
+{
+  DBUG_ENTER("PROFILING::print_current");
+  ulonglong row_number= 0;
+
+  QUERY_PROFILE *query;
+  /* Get current query */
+  if (current == NULL)
+  {
+    DBUG_RETURN(0);
+  }
+
+  query= current;
+
+  my_b_printf(log_file, "# ");
+
+    void *entry_iterator;
+    PROF_MEASUREMENT *entry= NULL, *previous= NULL, *first= NULL;
+    /* ...and for each query, go through all its state-change steps. */
+    for (entry_iterator= query->entries.new_iterator();
+         entry_iterator != NULL;
+         entry_iterator= query->entries.iterator_next(entry_iterator),
+         previous=entry, row_number++)
+    {
+      entry= query->entries.iterator_value(entry_iterator);
+
+      /* Skip the first.  We count spans of fence, not fence-posts. */
+      if (previous == NULL) {first= entry; continue;}
+
+      if (thd->lex->sql_command == SQLCOM_SHOW_PROFILE)
+      {
+        /*
+          We got here via a SHOW command.  That means that we stored
+          information about the query we wish to show and that isn't
+          in a WHERE clause at a higher level to filter out rows we
+          wish to exclude.
+
+          Because that functionality isn't available in the server yet,
+          we must filter here, at the wrong level.  Once one can con-
+          struct where and having conditions at the SQL layer, then this
+          condition should be ripped out.
+        */
+        if (thd->lex->profile_query_id == 0) /* 0 == show final query */
+        {
+          if (query != last)
+            continue;
+        }
+        else
+        {
+          if (thd->lex->profile_query_id != query->profiling_query_id)
+            continue;
+        }
+      }
+
+      my_b_print_status(log_file, previous->status, previous, entry);
+    }
+
+    my_b_write_byte(log_file, '\n');
+    if ((entry != NULL) && (first != NULL))
+    {
+      my_b_printf(log_file, "# ");
+      my_b_print_status(log_file, "total", first, entry);
+      my_b_write_byte(log_file, '\n');
+    }
+
+  DBUG_RETURN(0);
+}
+
 /**
   Fill the information schema table, "query_profile", as defined in show.cc .
   There are two ways to get to this function:  Selecting from the information
@@ -600,6 +728,8 @@
 
 #ifdef HAVE_GETRUSAGE
 
+      if (enabled_getrusage())
+      {
       my_decimal cpu_utime_decimal, cpu_stime_decimal;
 
       double2my_decimal(E_DEC_FATAL_ERROR,
@@ -687,6 +817,7 @@
       table->field[14]->store((uint32)(entry->rusage.ru_nswap -
                              previous->rusage.ru_nswap), true);
       table->field[14]->set_notnull();
+      }
 #else
       /* TODO: Add swap info for non-BSD systems */
 #endif
--- a/sql/sql_profile.h
+++ b/sql/sql_profile.h
@@ -164,11 +164,15 @@
 */
 class PROF_MEASUREMENT
 {
-private:
-  friend class QUERY_PROFILE;
-  friend class PROFILING;
-
   QUERY_PROFILE *profile;
+
+  char *allocated_status_memory;
+
+  void set_label(const char *status_arg, const char *function_arg, 
+                  const char *file_arg, unsigned int line_arg);
+  void clean_up();
+
+public:
   char *status;
 #ifdef HAVE_GETRUSAGE
   struct rusage rusage;
@@ -181,12 +185,7 @@
   unsigned int line;
 
   double time_usecs;
-  char *allocated_status_memory;
-
-  void set_label(const char *status_arg, const char *function_arg, 
-                  const char *file_arg, unsigned int line_arg);
-  void clean_up();
-  
+  double cpu_time_usecs;
   PROF_MEASUREMENT();
   PROF_MEASUREMENT(QUERY_PROFILE *profile_arg, const char *status_arg);
   PROF_MEASUREMENT(QUERY_PROFILE *profile_arg, const char *status_arg,
@@ -231,6 +230,11 @@
 
   /* Show this profile.  This is called by PROFILING. */
   bool show(uint options);
+
+public:
+
+  inline PROFILING * get_profiling() { return profiling; };
+
 };
 
 
@@ -276,9 +280,11 @@
 
   /* SHOW PROFILES */
   bool show_profiles();
+  bool enabled_getrusage();
 
   /* ... from INFORMATION_SCHEMA.PROFILING ... */
   int fill_statistics_info(THD *thd, TABLE_LIST *tables, Item *cond);
+  int print_current(IO_CACHE *log_file);
 };
 
 #  endif /* HAVE_PROFILING */
--- /dev/null
+++ b/mysql-test/include/log_grep.inc
@@ -0,0 +1,41 @@
+--echo [log_grep.inc] file: $log_file pattern: $grep_pattern
+perl;
+  $log_file=           $ENV{'log_file'};
+  $log_file_full_path= $ENV{'log_file_full_path'};
+  $log_slow_rate_test= $ENV{'log_slow_rate_test'};
+  open(FILE, "$log_file_full_path") 
+    or die("Cannot open file $log_file_full_path: $!\n");
+
+  if ($log_slow_rate_test) {
+    $one= 0;
+    $two= 0;
+    $three= 0;
+    while(<FILE>) {
+      $one++   if(/'connection_one'/);
+      $two++   if(/'connection_two'/);
+      $three++ if(/'connection_three'/);
+    }
+    $sum= $one + $two + $three;
+    $zero= 0;
+    if ($one == 0) {
+      $zero++;
+    }
+    if ($two == 0) {
+      $zero++;
+    }
+    if ($three == 0) {
+      $zero++;
+    }
+    print "[log_grep.inc] sum:  $sum\n";
+    print "[log_grep.inc] zero: $zero\n";
+  }
+  else {
+    $grep_pattern=       $ENV{'grep_pattern'};
+    $lines= 0;
+    while(<FILE>) {
+      $lines++ if (/$grep_pattern/);
+    }
+    print "[log_grep.inc] lines:   $lines\n";
+  }
+  close(FILE);
+EOF
--- /dev/null
+++ b/mysql-test/include/log_start.inc
@@ -0,0 +1,16 @@
+--disable_query_log
+--let log_file_full_path = $MYSQLTEST_VARDIR/$log_file
+SET @slow_query_log_old=@@slow_query_log;
+SET @slow_query_log_file_old= @@slow_query_log_file;
+SET GLOBAL slow_query_log=OFF;
+perl;
+  $log_file_full_path= $ENV{'log_file_full_path'};
+  unlink $log_file_full_path;
+  open(FILE, '>', $log_file_full_path)
+    or die "Cannot create log file $log_file_full_path, reason: $!";
+  close(FILE);
+EOF
+--echo [log_start.inc] $log_file
+EVAL SET GLOBAL slow_query_log_file="$log_file_full_path";
+SET GLOBAL slow_query_log=ON;
+--enable_query_log
--- /dev/null
+++ b/mysql-test/include/log_stop.inc
@@ -0,0 +1,7 @@
+--disable_query_log
+FLUSH LOGS;
+SET GLOBAL slow_query_log=OFF;
+--echo [log_stop.inc] $log_file
+SET GLOBAL slow_query_log_file= @slow_query_log_file_old;
+SET GLOBAL slow_query_log=      @slow_query_log_old;
+--enable_query_log
--- /dev/null
+++ b/mysql-test/r/percona_bug643149.result
@@ -0,0 +1,21 @@
+SET @old_slow_query_log_file=@@global.slow_query_log_file;
+SET GLOBAL slow_query_log=on;
+SET LOCAL log_slow_verbosity='profiling';
+SET LOCAL long_query_time=0;
+SET GLOBAL slow_query_log_file='MYSQLTEST_VARDIR/percona_bug643149_slow.log';;
+SELECT 1;
+1
+1
+# User@Host: root[root] @ localhost []
+# Thread_id: X  Schema: test  Last_errno: X  Killed: X
+# Query_time: X.X  Lock_time: X.X  Rows_sent: X  Rows_examined: X  Rows_affected: X  Rows_read: X
+# Bytes_sent: X  Tmp_tables: X  Tmp_disk_tables: X  Tmp_table_sizes: X
+# Profile_starting: X.X Profile_starting_cpu: X.X Profile_Opening_tables: X.X Profile_Opening_tables_cpu: X.X Profile_query_end: X.X Profile_query_end_cpu: X.X Profile_closing_tables: X.X Profile_closing_tables_cpu: X.X Profile_freeing_items: X.X Profile_freeing_items_cpu: X.X Profile_logging_slow_query: X.X Profile_logging_slow_query_cpu: X.X 
+# Profile_total: X.X Profile_total_cpu: X.X 
+# User@Host: root[root] @ localhost []
+# Thread_id: X  Schema: test  Last_errno: X  Killed: X
+# Query_time: X.X  Lock_time: X.X  Rows_sent: X  Rows_examined: X  Rows_affected: X  Rows_read: X
+# Bytes_sent: X  Tmp_tables: X  Tmp_disk_tables: X  Tmp_table_sizes: X
+# Profile_starting: X.X Profile_starting_cpu: X.X Profile_checking_permissions: X.X Profile_checking_permissions_cpu: X.X Profile_Opening_tables: X.X Profile_Opening_tables_cpu: X.X Profile_init: X.X Profile_init_cpu: X.X Profile_optimizing: X.X Profile_optimizing_cpu: X.X Profile_executing: X.X Profile_executing_cpu: X.X Profile_end: X.X Profile_end_cpu: X.X Profile_query_end: X.X Profile_query_end_cpu: X.X Profile_closing_tables: X.X Profile_closing_tables_cpu: X.X Profile_freeing_items: X.X Profile_freeing_items_cpu: X.X Profile_logging_slow_query: X.X Profile_logging_slow_query_cpu: X.X 
+# Profile_total: X.X Profile_total_cpu: X.X 
+SET GLOBAL slow_query_log_file=@old_slow_query_log_file;
--- /dev/null
+++ b/mysql-test/r/percona_log_slow_filter-cl.result
@@ -0,0 +1,6 @@
+SHOW VARIABLES LIKE 'log_slow_filter';
+Variable_name	Value
+log_slow_filter	full_join
+SHOW GLOBAL VARIABLES LIKE 'log_slow_filter';
+Variable_name	Value
+log_slow_filter	full_join
--- /dev/null
+++ b/mysql-test/r/percona_log_slow_filter.result
@@ -0,0 +1,16 @@
+CREATE TABLE t(id INT PRIMARY KEY);
+INSERT INTO t VALUES(1);
+INSERT INTO t VALUES(2);
+INSERT INTO t VALUES(3);
+SET long_query_time=1;
+SET log_slow_filter=full_join;
+[log_start.inc] percona.slow_extended.log_slow_filter
+SET query_exec_time = 1.1;
+SELECT * FROM t AS t1, t AS t2;
+SET query_exec_time = default;
+[log_stop.inc] percona.slow_extended.log_slow_filter
+SET log_slow_filter=default;
+SET long_query_time=default;
+[log_grep.inc] file: percona.slow_extended.log_slow_filter pattern: Query_time
+[log_grep.inc] lines:   1
+DROP TABLE t;
--- /dev/null
+++ b/mysql-test/r/percona_log_slow_slave_statements-cl.result
@@ -0,0 +1,6 @@
+SHOW VARIABLES LIKE 'log_slow_slave_statements';
+Variable_name	Value
+log_slow_slave_statements	ON
+SHOW GLOBAL VARIABLES LIKE 'log_slow_slave_statements';
+Variable_name	Value
+log_slow_slave_statements	ON
--- /dev/null
+++ b/mysql-test/r/percona_log_slow_slave_statements-innodb.result
@@ -0,0 +1,19 @@
+include/master-slave.inc
+[connection master]
+DROP TABLE IF EXISTS t;
+CREATE TABLE t(id INT,data CHAR(30)) ENGINE=InnoDB;
+INSERT INTO t VALUES
+(1,"aaaaabbbbbcccccdddddeeeeefffff"),
+(2,"aaaaabbbbbcccccdddddeeeeefffff"),
+(3,"aaaaabbbbbcccccdddddeeeeefffff"),
+(4,"aaaaabbbbbcccccdddddeeeeefffff"),
+(5,"aaaaabbbbbcccccdddddeeeeefffff");
+INSERT INTO t SELECT t2.id,t2.data from t as t1, t as t2;
+INSERT INTO t SELECT t2.id,t2.data from t as t1, t as t2;
+[log_start.inc] percona.slow_extended.log_slow_slave_statements-innodb
+INSERT INTO t SELECT t.id,t.data from t;
+[log_stop.inc] percona.slow_extended.log_slow_slave_statements-innodb
+[log_grep.inc] file: percona.slow_extended.log_slow_slave_statements-innodb pattern: InnoDB_IO_r_ops
+[log_grep.inc] lines:   1
+DROP TABLE t;
+include/rpl_end.inc
--- /dev/null
+++ b/mysql-test/r/percona_log_slow_slave_statements.result
@@ -0,0 +1,45 @@
+include/master-slave.inc
+[connection master]
+DROP TABLE IF EXISTS t;
+CREATE TABLE t(id INT);
+[log_start.inc] percona.slow_extended.log_slow_slave_statements
+LINE 1
+LOG_SLOW_SLAVE_STATAMENTS is OFF
+LOG_SLOW_SLAVE_STATEMENTS=ON
+LOG_SLOW_SLAVE_STATAMENTS is ON
+LINE 2
+include/restart_slave.inc
+LOG_SLOW_SLAVE_STATAMENTS is ON
+LINE 3
+LOG_SLOW_SLAVE_STATAMENTS is ON
+LOG_SLOW_SLAVE_STATEMENTS=OFF
+LOG_SLOW_SLAVE_STATAMENTS is OFF
+LINE 4
+include/restart_slave.inc
+LOG_SLOW_SLAVE_STATAMENTS is OFF
+LINE 5
+LOG_SLOW_SLAVE_STATAMENTS is OFF
+LOG_SLOW_SLAVE_STATEMENTS=ON
+LOG_SLOW_SLAVE_STATAMENTS is ON
+LINE 6
+include/restart_slave.inc
+LOG_SLOW_SLAVE_STATAMENTS is ON
+LINE 7
+[log_stop.inc] percona.slow_extended.log_slow_slave_statements
+SET GLOBAL log_slow_slave_statements=default;
+[log_grep.inc] file: percona.slow_extended.log_slow_slave_statements pattern: INSERT INTO t VALUES \(1\)
+[log_grep.inc] lines:   0
+[log_grep.inc] file: percona.slow_extended.log_slow_slave_statements pattern: INSERT INTO t VALUES \(2\)
+[log_grep.inc] lines:   0
+[log_grep.inc] file: percona.slow_extended.log_slow_slave_statements pattern: INSERT INTO t VALUES \(3\)
+[log_grep.inc] lines:   1
+[log_grep.inc] file: percona.slow_extended.log_slow_slave_statements pattern: INSERT INTO t VALUES \(4\)
+[log_grep.inc] lines:   0
+[log_grep.inc] file: percona.slow_extended.log_slow_slave_statements pattern: INSERT INTO t VALUES \(5\)
+[log_grep.inc] lines:   0
+[log_grep.inc] file: percona.slow_extended.log_slow_slave_statements pattern: INSERT INTO t VALUES \(6\)
+[log_grep.inc] lines:   0
+[log_grep.inc] file: percona.slow_extended.log_slow_slave_statements pattern: INSERT INTO t VALUES \(7\)
+[log_grep.inc] lines:   1
+DROP TABLE t;
+include/rpl_end.inc
--- /dev/null
+++ b/mysql-test/r/percona_log_slow_sp_statements-cl.result
@@ -0,0 +1,6 @@
+SHOW VARIABLES LIKE 'log_slow_sp_statements';
+Variable_name	Value
+log_slow_sp_statements	ON
+SHOW GLOBAL VARIABLES LIKE 'log_slow_sp_statements';
+Variable_name	Value
+log_slow_sp_statements	ON
--- /dev/null
+++ b/mysql-test/r/percona_log_slow_sp_statements.result
@@ -0,0 +1,25 @@
+SET long_query_time=1;
+SET GLOBAL log_slow_sp_statements=ON;
+SET SESSION query_exec_time=0.1;
+[log_start.inc] percona.slow_extended.log_slow_sp_statements
+CREATE PROCEDURE test_f()
+BEGIN
+SET SESSION query_exec_time=1.1; SELECT 1;
+SET SESSION query_exec_time=2.1; SELECT 1;
+SET SESSION query_exec_time=3.1; SELECT 1;
+SET SESSION query_exec_time=0.1;
+END^
+CALL test_f();
+1
+1
+1
+1
+1
+1
+[log_stop.inc] percona.slow_extended.log_slow_sp_statements
+SET SESSION query_exec_time=default;
+SET GLOBAL log_slow_sp_statements=default;
+SET long_query_time=default;
+[log_grep.inc] file: percona.slow_extended.log_slow_sp_statements pattern: Query_time
+[log_grep.inc] lines:   3
+DROP PROCEDURE test_f;
--- /dev/null
+++ b/mysql-test/r/percona_log_slow_verbosity-cl.result
@@ -0,0 +1,6 @@
+SHOW VARIABLES LIKE 'log_slow_verbosity';
+Variable_name	Value
+log_slow_verbosity	microtime,query_plan,innodb
+SHOW GLOBAL VARIABLES LIKE 'log_slow_verbosity';
+Variable_name	Value
+log_slow_verbosity	microtime,query_plan,innodb
--- /dev/null
+++ b/mysql-test/r/percona_log_slow_verbosity.result
@@ -0,0 +1,16 @@
+SET SESSION long_query_time=1;
+[log_start.inc] percona.slow_extended.log_slow_verbosity
+SET SESSION query_exec_time=2.1;
+SELECT 1;
+1
+1
+SET SESSION log_slow_verbosity=innodb;
+SELECT 1;
+1
+1
+SET SESSION query_exec_time=default;
+[log_stop.inc] percona.slow_extended.log_slow_verbosity
+SET log_slow_verbosity=default;
+SET long_query_time=default;
+[log_grep.inc] file: percona.slow_extended.log_slow_verbosity pattern: No InnoDB statistics available for this query
+[log_grep.inc] lines:   1
--- /dev/null
+++ b/mysql-test/r/percona_long_query_time.result
@@ -0,0 +1,33 @@
+SET long_query_time=2;
+[log_start.inc] percona.slow_extended.long_query_time
+SET SESSION query_exec_time=1.1;
+SELECT 1;
+1
+1
+SET SESSION query_exec_time=3.1;
+SELECT 1;
+1
+1
+SET SESSION query_exec_time=5.1;
+SELECT 1;
+1
+1
+SET long_query_time=4;
+SET SESSION query_exec_time=1.1;
+SELECT 1;
+1
+1
+SET SESSION query_exec_time=3.1;
+SELECT 1;
+1
+1
+SET SESSION query_exec_time=5.1;
+SELECT 1;
+1
+1
+SET SESSION query_exec_time=default;
+SET long_query_time=2;
+[log_stop.inc] percona.slow_extended.long_query_time
+SET long_query_time=default;
+[log_grep.inc] file: percona.slow_extended.long_query_time pattern: Query_time
+[log_grep.inc] lines:   3
--- /dev/null
+++ b/mysql-test/r/percona_slow_query_log_timestamp_always-cl.result
@@ -0,0 +1,6 @@
+SHOW VARIABLES LIKE 'slow_query_log_timestamp_always';
+Variable_name	Value
+slow_query_log_timestamp_always	ON
+SHOW GLOBAL VARIABLES LIKE 'slow_query_log_timestamp_always';
+Variable_name	Value
+slow_query_log_timestamp_always	ON
--- /dev/null
+++ b/mysql-test/r/percona_slow_query_log_timestamp_always.result
@@ -0,0 +1,41 @@
+SET long_query_time=2;
+SET GLOBAL slow_query_log_timestamp_always=ON;
+[log_start.inc] percona.slow_extended.slow_query_log_timestamp_always
+SET SESSION query_exec_time=2.1;
+SELECT 1;
+1
+1
+SELECT 1;
+1
+1
+SELECT 1;
+1
+1
+SET GLOBAL slow_query_log_timestamp_always=OFF;
+SET SESSION query_exec_time=2.1;
+SELECT 1;
+1
+1
+SELECT 1;
+1
+1
+SELECT 1;
+1
+1
+SET GLOBAL slow_query_log_timestamp_always=ON;
+SET SESSION query_exec_time=2.1;
+SELECT 1;
+1
+1
+SELECT 1;
+1
+1
+SELECT 1;
+1
+1
+SET SESSION query_exec_time=default;
+[log_stop.inc] percona.slow_extended.slow_query_log_timestamp_always
+SET GLOBAL slow_query_log_timestamp_always=default;
+SET long_query_time=default;
+[log_grep.inc] file: percona.slow_extended.slow_query_log_timestamp_always pattern: # Time: [0-9]+[ ]+[0-9]+:[0-9]+:[0-9]+
+[log_grep.inc] lines:   6
--- /dev/null
+++ b/mysql-test/r/percona_slow_query_log_timestamp_precision-cl.result
@@ -0,0 +1,6 @@
+SHOW VARIABLES LIKE 'slow_query_log_timestamp_precision';
+Variable_name	Value
+slow_query_log_timestamp_precision	microsecond
+SHOW GLOBAL VARIABLES LIKE 'slow_query_log_timestamp_precision';
+Variable_name	Value
+slow_query_log_timestamp_precision	microsecond
--- /dev/null
+++ b/mysql-test/r/percona_slow_query_log_timestamp_precision.result
@@ -0,0 +1,18 @@
+SET long_query_time=2;
+[log_start.inc] percona.slow_extended.slow_query_log_timestamp_precision
+SET SESSION query_exec_time=2.1;
+SELECT 1;
+1
+1
+SET GLOBAL slow_query_log_timestamp_precision='microsecond';
+SELECT 1;
+1
+1
+SET SESSION query_exec_time=default;
+[log_stop.inc] percona.slow_extended.slow_query_log_timestamp_precision
+SET GLOBAL slow_query_log_timestamp_precision=default;
+SET long_query_time=default;
+[log_grep.inc] file: percona.slow_extended.slow_query_log_timestamp_precision pattern: # Time: [0-9]+[ ]+[0-9]+:[0-9]+:[0-9]+.[0-9]+
+[log_grep.inc] lines:   1
+[log_grep.inc] file: percona.slow_extended.slow_query_log_timestamp_precision pattern: # Time: [0-9]+[ ]+[0-9]+:[0-9]+:[0-9]+
+[log_grep.inc] lines:   2
--- /dev/null
+++ b/mysql-test/r/percona_slow_query_log_use_global_control.result
@@ -0,0 +1,18 @@
+SET GLOBAL long_query_time=1;
+[log_start.inc] percona.slow_extended.slow_query_log_use_global_control
+SET SESSION query_exec_time=1.1;
+SELECT 1;
+1
+1
+SET GLOBAL log_slow_verbosity=innodb;
+SET GLOBAL slow_query_log_use_global_control="log_slow_verbosity,long_query_time";
+SELECT 1;
+1
+1
+SET SESSION query_exec_time=default;
+[log_stop.inc] percona.slow_extended.slow_query_log_use_global_control
+SET GLOBAL slow_query_log_use_global_control=default;
+SET GLOBAL log_slow_verbosity=default;
+SET GLOBAL long_query_time=default;
+[log_grep.inc] file: percona.slow_extended.slow_query_log_use_global_control pattern: No InnoDB statistics available for this query
+[log_grep.inc] lines:   1
--- /dev/null
+++ b/mysql-test/t/percona_bug643149.test
@@ -0,0 +1,49 @@
+#
+# This test suffers from server
+# Bug#38124 "general_log_file" variable silently unset when using expression
+# In short:
+#    SET GLOBAL general_log_file = @<whatever>
+#    SET GLOBAL slow_query_log = @<whatever>
+# cause that the value of these server system variables is set to default
+# instead of the assigned values. There comes no error message or warning.
+# If this bug is fixed please
+# 1. try this test with "let $fixed_bug38124 = 0;"
+# 2. remove all workarounds if 1. was successful.
+--source include/have_profiling.inc
+let $fixed_bug38124 = 0;
+
+SET @old_slow_query_log_file=@@global.slow_query_log_file;
+SET GLOBAL slow_query_log=on;
+SET LOCAL log_slow_verbosity='profiling';
+SET LOCAL long_query_time=0;
+
+let slogfile=$MYSQLTEST_VARDIR/percona_bug643149_slow.log;
+--replace_result $MYSQLTEST_VARDIR MYSQLTEST_VARDIR
+--eval SET GLOBAL slow_query_log_file='$slogfile';
+
+SELECT 1;
+
+perl;
+  $slogfile= $ENV{'slogfile'};
+
+  open(FILE, "$slogfile") or
+    die("Unable to read slow query log file $slogfile: $!\n");
+  while(<FILE>) {
+    next if (!/^#/);
+    next if (/^# Time:/);
+    s/[0-9]+/X/g;
+    print;
+  }
+
+  close(FILE);
+EOF
+
+SET GLOBAL slow_query_log_file=@old_slow_query_log_file;
+
+if(!$fixed_bug38124)
+{
+  --disable_query_log
+  let $my_var = `SELECT @old_slow_query_log_file`;
+  eval SET @@global.slow_query_log_file = '$my_var';
+  --enable_query_log
+}
--- /dev/null
+++ b/mysql-test/t/percona_log_slow_filter-cl-master.opt
@@ -0,0 +1 @@
+--log_slow_filter=full_join
--- /dev/null
+++ b/mysql-test/t/percona_log_slow_filter-cl.test
@@ -0,0 +1,2 @@
+SHOW VARIABLES LIKE 'log_slow_filter';
+SHOW GLOBAL VARIABLES LIKE 'log_slow_filter';
--- /dev/null
+++ b/mysql-test/t/percona_log_slow_filter.test
@@ -0,0 +1,26 @@
+--source include/have_debug.inc
+
+CREATE TABLE t(id INT PRIMARY KEY);
+INSERT INTO t VALUES(1);
+INSERT INTO t VALUES(2);
+INSERT INTO t VALUES(3);
+
+SET long_query_time=1;
+SET log_slow_filter=full_join;
+--let log_file=percona.slow_extended.log_slow_filter
+--source include/log_start.inc
+
+SET query_exec_time = 1.1;
+--disable_result_log
+SELECT * FROM t AS t1, t AS t2;
+--enable_result_log
+SET query_exec_time = default;
+
+--source include/log_stop.inc
+SET log_slow_filter=default;
+SET long_query_time=default;
+
+--let grep_pattern = Query_time
+--source include/log_grep.inc
+
+DROP TABLE t;
--- /dev/null
+++ b/mysql-test/t/percona_log_slow_slave_statements-cl-master.opt
@@ -0,0 +1 @@
+--log_slow_slave_statements
\ No newline at end of file
--- /dev/null
+++ b/mysql-test/t/percona_log_slow_slave_statements-cl.test
@@ -0,0 +1,3 @@
+SHOW VARIABLES LIKE 'log_slow_slave_statements';
+SHOW GLOBAL VARIABLES LIKE 'log_slow_slave_statements';
+
--- /dev/null
+++ b/mysql-test/t/percona_log_slow_slave_statements-innodb-slave.opt
@@ -0,0 +1 @@
+--long_query_time=0 --log_slow_slave_statements --log_slow_verbosity=innodb
\ No newline at end of file
--- /dev/null
+++ b/mysql-test/t/percona_log_slow_slave_statements-innodb.test
@@ -0,0 +1,42 @@
+--source include/have_binlog_format_statement.inc
+--source include/master-slave.inc
+--source include/have_innodb.inc
+--let log_file=percona.slow_extended.log_slow_slave_statements-innodb
+
+connection master;
+-- disable_warnings
+DROP TABLE IF EXISTS t;
+-- enable_warnings
+
+CREATE TABLE t(id INT,data CHAR(30)) ENGINE=InnoDB;
+INSERT INTO t VALUES
+(1,"aaaaabbbbbcccccdddddeeeeefffff"),
+(2,"aaaaabbbbbcccccdddddeeeeefffff"),
+(3,"aaaaabbbbbcccccdddddeeeeefffff"),
+(4,"aaaaabbbbbcccccdddddeeeeefffff"),
+(5,"aaaaabbbbbcccccdddddeeeeefffff");
+INSERT INTO t SELECT t2.id,t2.data from t as t1, t as t2;
+INSERT INTO t SELECT t2.id,t2.data from t as t1, t as t2;
+sync_slave_with_master;
+
+connection slave;
+--source include/log_start.inc
+
+connection master;
+INSERT INTO t SELECT t.id,t.data from t;
+sync_slave_with_master;
+
+connection slave;
+--source include/log_stop.inc
+
+--enable_query_log
+--enable_result_log
+
+--let grep_pattern =  InnoDB_IO_r_ops
+--source include/log_grep.inc
+
+connection master;
+DROP TABLE t;
+sync_slave_with_master;
+
+--source include/rpl_end.inc
--- /dev/null
+++ b/mysql-test/t/percona_log_slow_slave_statements-slave.opt
@@ -0,0 +1 @@
+--long_query_time=0
\ No newline at end of file
--- /dev/null
+++ b/mysql-test/t/percona_log_slow_slave_statements.test
@@ -0,0 +1,117 @@
+-- source include/have_binlog_format_statement.inc
+-- source include/master-slave.inc
+--let log_file=percona.slow_extended.log_slow_slave_statements
+--let show=SELECT Variable_value FROM INFORMATION_SCHEMA.SESSION_VARIABLES WHERE Variable_name LIKE 'log_slow_slave_statements';
+
+connection master;
+-- disable_warnings
+DROP TABLE IF EXISTS t;
+-- enable_warnings
+
+CREATE TABLE t(id INT);
+sync_slave_with_master;
+
+connection slave;
+--source include/log_start.inc
+
+--disable_query_log
+--disable_result_log
+
+--echo LINE 1
+connection master;
+INSERT INTO t VALUES (1);
+sync_slave_with_master;
+
+connection slave;
+--let value=`$show`
+--echo LOG_SLOW_SLAVE_STATAMENTS is $value
+--echo LOG_SLOW_SLAVE_STATEMENTS=ON
+SET GLOBAL log_slow_slave_statements=ON;
+--let value=`$show`
+--echo LOG_SLOW_SLAVE_STATAMENTS is $value
+
+--echo LINE 2
+connection master;
+INSERT INTO t VALUES (2);
+sync_slave_with_master;
+
+--source include/restart_slave_sql.inc
+
+connection slave;
+--let value=`$show`
+--echo LOG_SLOW_SLAVE_STATAMENTS is $value
+
+--echo LINE 3
+connection master;
+INSERT INTO t VALUES (3);
+sync_slave_with_master;
+
+connection slave;
+--let value=`$show`
+--echo LOG_SLOW_SLAVE_STATAMENTS is $value
+--echo LOG_SLOW_SLAVE_STATEMENTS=OFF
+SET GLOBAL log_slow_slave_statements=OFF;
+--let value=`$show`
+--echo LOG_SLOW_SLAVE_STATAMENTS is $value
+
+--echo LINE 4
+connection master;
+INSERT INTO t VALUES (4);
+sync_slave_with_master;
+
+--source include/restart_slave_sql.inc
+
+connection slave;
+--let value=`$show`
+--echo LOG_SLOW_SLAVE_STATAMENTS is $value
+
+--echo LINE 5
+connection master;
+INSERT INTO t VALUES (5);
+sync_slave_with_master;
+
+connection slave;
+--let value=`$show`
+--echo LOG_SLOW_SLAVE_STATAMENTS is $value
+--echo LOG_SLOW_SLAVE_STATEMENTS=ON
+SET GLOBAL log_slow_slave_statements=ON;
+--let value=`$show`
+--echo LOG_SLOW_SLAVE_STATAMENTS is $value
+
+--echo LINE 6
+connection master;
+INSERT INTO t VALUES (6);
+sync_slave_with_master;
+
+--source include/restart_slave_sql.inc
+
+connection slave;
+--let value=`$show`
+--echo LOG_SLOW_SLAVE_STATAMENTS is $value
+
+--echo LINE 7
+connection master;
+INSERT INTO t VALUES (7);
+sync_slave_with_master;
+
+--enable_query_log
+--enable_result_log
+
+connection slave;
+--source include/log_stop.inc
+SET GLOBAL log_slow_slave_statements=default;
+
+connection slave;
+--let i=1
+while($i < 8)
+{
+--let grep_pattern= INSERT INTO t VALUES \($i\)
+--source include/log_grep.inc
+  inc $i;
+}
+
+connection master;
+DROP TABLE t;
+sync_slave_with_master;
+
+--source include/rpl_end.inc
--- /dev/null
+++ b/mysql-test/t/percona_log_slow_sp_statements-cl-master.opt
@@ -0,0 +1 @@
+--log_slow_sp_statements
--- /dev/null
+++ b/mysql-test/t/percona_log_slow_sp_statements-cl.test
@@ -0,0 +1,2 @@
+SHOW VARIABLES LIKE 'log_slow_sp_statements';
+SHOW GLOBAL VARIABLES LIKE 'log_slow_sp_statements';
--- /dev/null
+++ b/mysql-test/t/percona_log_slow_sp_statements.test
@@ -0,0 +1,29 @@
+--source include/have_debug.inc
+
+SET long_query_time=1;
+SET GLOBAL log_slow_sp_statements=ON;
+SET SESSION query_exec_time=0.1;
+--let log_file=percona.slow_extended.log_slow_sp_statements
+--source include/log_start.inc
+
+delimiter ^;
+CREATE PROCEDURE test_f()
+BEGIN
+  SET SESSION query_exec_time=1.1; SELECT 1;
+  SET SESSION query_exec_time=2.1; SELECT 1;
+  SET SESSION query_exec_time=3.1; SELECT 1;
+  SET SESSION query_exec_time=0.1;
+END^
+delimiter ;^	
+
+CALL test_f();
+
+--source include/log_stop.inc
+SET SESSION query_exec_time=default;
+SET GLOBAL log_slow_sp_statements=default;
+SET long_query_time=default;
+
+--let grep_pattern = Query_time
+--source include/log_grep.inc
+
+DROP PROCEDURE test_f;
--- /dev/null
+++ b/mysql-test/t/percona_log_slow_verbosity-cl-master.opt
@@ -0,0 +1 @@
+--log_slow_verbosity="full"
--- /dev/null
+++ b/mysql-test/t/percona_log_slow_verbosity-cl.test
@@ -0,0 +1,2 @@
+SHOW VARIABLES LIKE 'log_slow_verbosity';
+SHOW GLOBAL VARIABLES LIKE 'log_slow_verbosity';
--- /dev/null
+++ b/mysql-test/t/percona_log_slow_verbosity.test
@@ -0,0 +1,19 @@
+--source include/have_innodb.inc
+--source include/have_debug.inc
+
+SET SESSION long_query_time=1;
+--let log_file=percona.slow_extended.log_slow_verbosity
+--source include/log_start.inc
+
+SET SESSION query_exec_time=2.1;
+SELECT 1;
+SET SESSION log_slow_verbosity=innodb;
+SELECT 1;
+SET SESSION query_exec_time=default;
+
+--source include/log_stop.inc
+SET log_slow_verbosity=default;
+SET long_query_time=default;
+
+--let grep_pattern = No InnoDB statistics available for this query
+--source include/log_grep.inc
--- /dev/null
+++ b/mysql-test/t/percona_long_query_time.test
@@ -0,0 +1,25 @@
+--source include/have_debug.inc
+
+SET long_query_time=2;
+--let log_file=percona.slow_extended.long_query_time
+--source include/log_start.inc
+
+SET SESSION query_exec_time=1.1; SELECT 1;
+SET SESSION query_exec_time=3.1; SELECT 1;
+SET SESSION query_exec_time=5.1; SELECT 1;
+
+SET long_query_time=4;
+
+SET SESSION query_exec_time=1.1; SELECT 1;
+SET SESSION query_exec_time=3.1; SELECT 1;
+SET SESSION query_exec_time=5.1; SELECT 1;
+
+SET SESSION query_exec_time=default;
+
+SET long_query_time=2;
+
+--source include/log_stop.inc
+SET long_query_time=default;
+
+--let grep_pattern = Query_time
+--source include/log_grep.inc
--- /dev/null
+++ b/mysql-test/t/percona_slow_query_log_timestamp_always-cl-master.opt
@@ -0,0 +1 @@
+--slow_query_log_timestamp_always
\ No newline at end of file
--- /dev/null
+++ b/mysql-test/t/percona_slow_query_log_timestamp_always-cl.test
@@ -0,0 +1,2 @@
+SHOW VARIABLES LIKE 'slow_query_log_timestamp_always';
+SHOW GLOBAL VARIABLES LIKE 'slow_query_log_timestamp_always';
--- /dev/null
+++ b/mysql-test/t/percona_slow_query_log_timestamp_always.test
@@ -0,0 +1,34 @@
+--source include/have_debug.inc
+
+SET long_query_time=2;
+SET GLOBAL slow_query_log_timestamp_always=ON;
+--let log_file=percona.slow_extended.slow_query_log_timestamp_always
+--source include/log_start.inc
+
+SET SESSION query_exec_time=2.1;
+SELECT 1;
+SELECT 1;
+SELECT 1;
+
+SET GLOBAL slow_query_log_timestamp_always=OFF;
+
+SET SESSION query_exec_time=2.1;
+SELECT 1;
+SELECT 1;
+SELECT 1;
+
+SET GLOBAL slow_query_log_timestamp_always=ON;
+
+SET SESSION query_exec_time=2.1;
+SELECT 1;
+SELECT 1;
+SELECT 1;
+
+SET SESSION query_exec_time=default;
+
+--source include/log_stop.inc
+SET GLOBAL slow_query_log_timestamp_always=default;
+SET long_query_time=default;
+
+--let grep_pattern =  # Time: [0-9]+[ ]+[0-9]+:[0-9]+:[0-9]+
+--source include/log_grep.inc
--- /dev/null
+++ b/mysql-test/t/percona_slow_query_log_timestamp_precision-cl-master.opt
@@ -0,0 +1 @@
+--slow_query_log_timestamp_precision='microsecond'
\ No newline at end of file
--- /dev/null
+++ b/mysql-test/t/percona_slow_query_log_timestamp_precision-cl.test
@@ -0,0 +1,2 @@
+SHOW VARIABLES LIKE 'slow_query_log_timestamp_precision';
+SHOW GLOBAL VARIABLES LIKE 'slow_query_log_timestamp_precision';
--- /dev/null
+++ b/mysql-test/t/percona_slow_query_log_timestamp_precision-master.opt
@@ -0,0 +1 @@
+--slow_query_log_timestamp_always
\ No newline at end of file
--- /dev/null
+++ b/mysql-test/t/percona_slow_query_log_timestamp_precision.test
@@ -0,0 +1,25 @@
+--source include/have_debug.inc
+
+SET long_query_time=2;
+--let log_file=percona.slow_extended.slow_query_log_timestamp_precision
+--source include/log_start.inc
+
+SET SESSION query_exec_time=2.1;
+
+SELECT 1;
+
+SET GLOBAL slow_query_log_timestamp_precision='microsecond';
+
+SELECT 1;
+
+SET SESSION query_exec_time=default;
+
+--source include/log_stop.inc
+SET GLOBAL slow_query_log_timestamp_precision=default;
+SET long_query_time=default;
+
+--let grep_pattern = # Time: [0-9]+[ ]+[0-9]+:[0-9]+:[0-9]+.[0-9]+
+--source include/log_grep.inc
+
+--let grep_pattern =  # Time: [0-9]+[ ]+[0-9]+:[0-9]+:[0-9]+
+--source include/log_grep.inc
--- /dev/null
+++ b/mysql-test/t/percona_slow_query_log_use_global_control.test
@@ -0,0 +1,28 @@
+--source include/have_debug.inc
+--source include/have_innodb.inc
+
+SET GLOBAL long_query_time=1;
+
+--let log_file=percona.slow_extended.slow_query_log_use_global_control
+--source include/log_start.inc
+
+SET SESSION query_exec_time=1.1;
+SELECT 1;
+
+SET GLOBAL log_slow_verbosity=innodb;
+SET GLOBAL slow_query_log_use_global_control="log_slow_verbosity,long_query_time";
+
+SELECT 1;
+
+SET SESSION query_exec_time=default;
+
+--source include/log_stop.inc
+
+
+SET GLOBAL slow_query_log_use_global_control=default;
+SET GLOBAL log_slow_verbosity=default;
+SET GLOBAL long_query_time=default;
+
+--let grep_pattern = No InnoDB statistics available for this query
+--source include/log_grep.inc
+
--- /dev/null
+++ b/mysql-test/r/percona_slow_query_log_use_global_control-cl.result
@@ -0,0 +1,6 @@
+SHOW VARIABLES LIKE 'slow_query_log_use_global_control';
+Variable_name	Value
+slow_query_log_use_global_control	log_slow_verbosity,long_query_time
+SHOW GLOBAL VARIABLES LIKE 'slow_query_log_use_global_control';
+Variable_name	Value
+slow_query_log_use_global_control	log_slow_verbosity,long_query_time
--- /dev/null
+++ b/mysql-test/t/percona_slow_query_log_use_global_control-cl-master.opt
@@ -0,0 +1 @@
+--slow_query_log_use_global_control="log_slow_verbosity,long_query_time"
--- /dev/null
+++ b/mysql-test/t/percona_slow_query_log_use_global_control-cl.test
@@ -0,0 +1,2 @@
+SHOW VARIABLES LIKE 'slow_query_log_use_global_control';
+SHOW GLOBAL VARIABLES LIKE 'slow_query_log_use_global_control';
--- /dev/null
+++ b/mysql-test/r/percona_min_examined_row_limit.result
@@ -0,0 +1,35 @@
+drop table if exists t;
+create table t(id INT PRIMARY KEY);
+insert into t values(1);
+insert into t values(2);
+insert into t values(3);
+SET GLOBAL long_query_time=2;
+SET GLOBAL slow_query_log_use_global_control='long_query_time,min_examined_row_limit';
+[log_start.inc] percona.slow_extended.min_examined_row_limit
+SET SESSION query_exec_time=2.1;
+SELECT 1;
+1
+1
+SET GLOBAL min_examined_row_limit=5;
+select * from t as t1, t as t2;
+id	id
+1	1
+2	1
+3	1
+1	2
+2	2
+3	2
+1	3
+2	3
+3	3
+SELECT 1;
+1
+1
+SET SESSION query_exec_time=default;
+[log_stop.inc] percona.slow_extended.min_examined_row_limit
+SET GLOBAL min_examined_row_limit=default;
+SET GLOBAL slow_query_log_use_global_control=default;
+SET GLOBAL long_query_time=default;
+[log_grep.inc] file: percona.slow_extended.min_examined_row_limit pattern: Query_time
+[log_grep.inc] lines:   1
+DROP TABLE t;
--- /dev/null
+++ b/mysql-test/t/percona_min_examined_row_limit.test
@@ -0,0 +1,35 @@
+--source include/have_debug.inc
+
+--disable_warnings
+drop table if exists t;
+--enable_warnings
+
+create table t(id INT PRIMARY KEY);
+insert into t values(1);
+insert into t values(2);
+insert into t values(3);
+
+SET GLOBAL long_query_time=2;
+SET GLOBAL slow_query_log_use_global_control='long_query_time,min_examined_row_limit';
+--let log_file=percona.slow_extended.min_examined_row_limit
+--source include/log_start.inc
+
+SET SESSION query_exec_time=2.1;
+SELECT 1;
+
+SET GLOBAL min_examined_row_limit=5;
+
+select * from t as t1, t as t2;
+SELECT 1;
+
+SET SESSION query_exec_time=default;
+
+--source include/log_stop.inc
+SET GLOBAL min_examined_row_limit=default;
+SET GLOBAL slow_query_log_use_global_control=default;
+SET GLOBAL long_query_time=default;
+
+--let grep_pattern = Query_time
+--source include/log_grep.inc
+
+DROP TABLE t;
--- a/sql/log_event.cc
+++ b/sql/log_event.cc
@@ -2385,6 +2385,14 @@
       start+= host.length;
     }
   }
+#ifndef DBUG_OFF
+  if (thd && thd->variables.query_exec_time > 0)
+  {
+    *start++= Q_QUERY_EXEC_TIME;
+    int8store(start, thd->variables.query_exec_time);
+    start+= 8;
+  }
+#endif
   /*
     NOTE: When adding new status vars, please don't forget to update
     the MAX_SIZE_LOG_EVENT_STATUS in log_event.h and update the function
@@ -2871,6 +2879,17 @@
       data_written= master_data_written= uint4korr(pos);
       pos+= 4;
       break;
+#if !defined(DBUG_OFF) && !defined(MYSQL_CLIENT)
+    case Q_QUERY_EXEC_TIME:
+    {
+      THD *thd= current_thd;
+      CHECK_SPACE(pos, end, 8);
+      if (thd)
+        thd->variables.query_exec_time= uint8korr(pos);
+      pos+= 8;
+      break;
+    }
+#endif
     case Q_INVOKER:
     {
       CHECK_SPACE(pos, end, 1);
--- a/sql/log_event.h
+++ b/sql/log_event.h
@@ -343,6 +343,10 @@
 
 #define Q_INVOKER 11
 
+#ifndef DBUG_OFF
+#define Q_QUERY_EXEC_TIME 250
+#endif
+
 /* Intvar event post-header */
 
 /* Intvar event data */
--- /dev/null
+++ b/mysql-test/suite/sys_vars/r/query_exec_time_basic.result
@@ -0,0 +1,2 @@
+SET GLOBAL query_exec_time=default;
+SET SESSION query_exec_time=default;
--- /dev/null
+++ b/mysql-test/suite/sys_vars/t/query_exec_time_basic.test
@@ -0,0 +1,4 @@
+--source include/have_debug.inc
+
+SET GLOBAL query_exec_time=default;
+SET SESSION query_exec_time=default;
--- /dev/null
+++ b/mysql-test/r/percona_log_slow_global_control_default.result
@@ -0,0 +1 @@
+SET GLOBAL slow_query_log_use_global_control=default;
--- /dev/null
+++ b/mysql-test/t/percona_log_slow_global_control_default.test
@@ -0,0 +1 @@
+SET GLOBAL slow_query_log_use_global_control=default;
--- /dev/null
+++ b/mysql-test/r/percona_slow_extended_log_error.result
@@ -0,0 +1,10 @@
+SET long_query_time=0;
+DROP TABLE IF EXISTS t1;
+CREATE TABLE t(a INT);
+[log_start.inc] percona.slow_extended.log_error
+CREATE TABLE t(a INT);
+ERROR 42S01: Table 't' already exists
+[log_stop.inc] percona.slow_extended.log_error
+[log_grep.inc] file: percona.slow_extended.log_error pattern: Last_errno: 1050
+[log_grep.inc] lines:   1
+DROP TABLE t;
--- /dev/null
+++ b/mysql-test/t/percona_slow_extended_log_error.test
@@ -0,0 +1,15 @@
+--let log_file=percona.slow_extended.log_error
+SET long_query_time=0;
+--disable_warnings
+DROP TABLE IF EXISTS t1;
+--enable_warnings
+CREATE TABLE t(a INT);
+--source include/log_start.inc
+
+--error ER_TABLE_EXISTS_ERROR
+CREATE TABLE t(a INT);
+
+--source include/log_stop.inc
+--let grep_pattern = Last_errno: 1050
+--source include/log_grep.inc
+DROP TABLE t;
--- /dev/null
+++ b/mysql-test/suite/sys_vars/t/log_slow_admin_statements_basic.test
@@ -0,0 +1 @@
+SELECT @@global.log_slow_admin_statements;
--- /dev/null
+++ b/mysql-test/suite/sys_vars/r/log_slow_admin_statements_basic.result
@@ -0,0 +1,3 @@
+SELECT @@global.log_slow_admin_statements;
+@@global.log_slow_admin_statements
+0
--- /dev/null
+++ b/mysql-test/r/percona_log_slow_admin_statements.result
@@ -0,0 +1,35 @@
+SHOW GLOBAL VARIABLES like 'log_slow_admin_statements';
+Variable_name	Value
+log_slow_admin_statements	OFF
+SELECT * FROM INFORMATION_SCHEMA.GLOBAL_VARIABLES WHERE VARIABLE_NAME='log_slow_admin_statements';
+VARIABLE_NAME	VARIABLE_VALUE
+LOG_SLOW_ADMIN_STATEMENTS	OFF
+SET GLOBAL log_slow_admin_statements=true;
+SHOW GLOBAL VARIABLES like 'log_slow_admin_statements';
+Variable_name	Value
+log_slow_admin_statements	ON
+SELECT * FROM INFORMATION_SCHEMA.GLOBAL_VARIABLES WHERE VARIABLE_NAME='log_slow_admin_statements';
+VARIABLE_NAME	VARIABLE_VALUE
+LOG_SLOW_ADMIN_STATEMENTS	ON
+SET GLOBAL log_slow_admin_statements=false;
+SHOW GLOBAL VARIABLES like 'log_slow_admin_statements';
+Variable_name	Value
+log_slow_admin_statements	OFF
+SELECT * FROM INFORMATION_SCHEMA.GLOBAL_VARIABLES WHERE VARIABLE_NAME='log_slow_admin_statements';
+VARIABLE_NAME	VARIABLE_VALUE
+LOG_SLOW_ADMIN_STATEMENTS	OFF
+SET GLOBAL log_slow_admin_statements=foo;
+ERROR 42000: Variable 'log_slow_admin_statements' can't be set to the value of 'foo'
+SHOW GLOBAL VARIABLES like 'log_slow_admin_statements';
+Variable_name	Value
+log_slow_admin_statements	OFF
+SELECT * FROM INFORMATION_SCHEMA.GLOBAL_VARIABLES WHERE VARIABLE_NAME='log_slow_admin_statements';
+VARIABLE_NAME	VARIABLE_VALUE
+LOG_SLOW_ADMIN_STATEMENTS	OFF
+SET GLOBAL log_slow_admin_statements=default;
+SHOW GLOBAL VARIABLES like 'log_slow_admin_statements';
+Variable_name	Value
+log_slow_admin_statements	OFF
+SELECT * FROM INFORMATION_SCHEMA.GLOBAL_VARIABLES WHERE VARIABLE_NAME='log_slow_admin_statements';
+VARIABLE_NAME	VARIABLE_VALUE
+LOG_SLOW_ADMIN_STATEMENTS	OFF
--- /dev/null
+++ b/mysql-test/r/percona_log_slow_admin_statements-config_false.result
@@ -0,0 +1,6 @@
+SHOW GLOBAL VARIABLES like 'log_slow_admin_statements';
+Variable_name	Value
+log_slow_admin_statements	OFF
+SELECT * FROM INFORMATION_SCHEMA.GLOBAL_VARIABLES WHERE VARIABLE_NAME='log_slow_admin_statements';
+VARIABLE_NAME	VARIABLE_VALUE
+LOG_SLOW_ADMIN_STATEMENTS	OFF
--- /dev/null
+++ b/mysql-test/r/percona_log_slow_admin_statements-config_foo.result
@@ -0,0 +1,7 @@
+call mtr.add_suppression("option 'log_slow_admin_statements': boolean value 'foo' wasn't recognized. Set to OFF.");
+SHOW GLOBAL VARIABLES like 'log_slow_admin_statements';
+Variable_name	Value
+log_slow_admin_statements	OFF
+SELECT * FROM INFORMATION_SCHEMA.GLOBAL_VARIABLES WHERE VARIABLE_NAME='log_slow_admin_statements';
+VARIABLE_NAME	VARIABLE_VALUE
+LOG_SLOW_ADMIN_STATEMENTS	OFF
--- /dev/null
+++ b/mysql-test/r/percona_log_slow_admin_statements-config_true.result
@@ -0,0 +1,6 @@
+SHOW GLOBAL VARIABLES like 'log_slow_admin_statements';
+Variable_name	Value
+log_slow_admin_statements	ON
+SELECT * FROM INFORMATION_SCHEMA.GLOBAL_VARIABLES WHERE VARIABLE_NAME='log_slow_admin_statements';
+VARIABLE_NAME	VARIABLE_VALUE
+LOG_SLOW_ADMIN_STATEMENTS	ON
--- /dev/null
+++ b/mysql-test/r/percona_log_slow_admin_statements-config.result
@@ -0,0 +1,6 @@
+SHOW GLOBAL VARIABLES like 'log_slow_admin_statements';
+Variable_name	Value
+log_slow_admin_statements	ON
+SELECT * FROM INFORMATION_SCHEMA.GLOBAL_VARIABLES WHERE VARIABLE_NAME='log_slow_admin_statements';
+VARIABLE_NAME	VARIABLE_VALUE
+LOG_SLOW_ADMIN_STATEMENTS	ON
--- /dev/null
+++ b/mysql-test/t/percona_log_slow_admin_statements-config_false.cnf
@@ -0,0 +1,2 @@
+[mysqld.1]
+log-slow-admin-statements=false
--- /dev/null
+++ b/mysql-test/t/percona_log_slow_admin_statements-config_foo.cnf
@@ -0,0 +1,2 @@
+[mysqld.1]
+log-slow-admin-statements=foo
--- /dev/null
+++ b/mysql-test/t/percona_log_slow_admin_statements-config_true.cnf
@@ -0,0 +1,2 @@
+[mysqld.1]
+log-slow-admin-statements=true
--- /dev/null
+++ b/mysql-test/t/percona_log_slow_admin_statements-config.cnf
@@ -0,0 +1,2 @@
+[mysqld.1]
+log-slow-admin-statements
--- /dev/null
+++ b/mysql-test/t/percona_log_slow_admin_statements.test
@@ -0,0 +1,20 @@
+# default value
+SHOW GLOBAL VARIABLES like 'log_slow_admin_statements';
+SELECT * FROM INFORMATION_SCHEMA.GLOBAL_VARIABLES WHERE VARIABLE_NAME='log_slow_admin_statements';
+# set value to 'true'
+SET GLOBAL log_slow_admin_statements=true;
+SHOW GLOBAL VARIABLES like 'log_slow_admin_statements';
+SELECT * FROM INFORMATION_SCHEMA.GLOBAL_VARIABLES WHERE VARIABLE_NAME='log_slow_admin_statements';
+# set value to 'false'
+SET GLOBAL log_slow_admin_statements=false;
+SHOW GLOBAL VARIABLES like 'log_slow_admin_statements';
+SELECT * FROM INFORMATION_SCHEMA.GLOBAL_VARIABLES WHERE VARIABLE_NAME='log_slow_admin_statements';
+# set value to 'foo'
+--error ER_WRONG_VALUE_FOR_VAR
+SET GLOBAL log_slow_admin_statements=foo;
+SHOW GLOBAL VARIABLES like 'log_slow_admin_statements';
+SELECT * FROM INFORMATION_SCHEMA.GLOBAL_VARIABLES WHERE VARIABLE_NAME='log_slow_admin_statements';
+# set value to default
+SET GLOBAL log_slow_admin_statements=default;
+SHOW GLOBAL VARIABLES like 'log_slow_admin_statements';
+SELECT * FROM INFORMATION_SCHEMA.GLOBAL_VARIABLES WHERE VARIABLE_NAME='log_slow_admin_statements';
--- /dev/null
+++ b/mysql-test/t/percona_log_slow_admin_statements-config_false.test
@@ -0,0 +1,2 @@
+SHOW GLOBAL VARIABLES like 'log_slow_admin_statements';
+SELECT * FROM INFORMATION_SCHEMA.GLOBAL_VARIABLES WHERE VARIABLE_NAME='log_slow_admin_statements';
--- /dev/null
+++ b/mysql-test/t/percona_log_slow_admin_statements-config_foo.test
@@ -0,0 +1,3 @@
+call mtr.add_suppression("option 'log_slow_admin_statements': boolean value 'foo' wasn't recognized. Set to OFF.");
+SHOW GLOBAL VARIABLES like 'log_slow_admin_statements';
+SELECT * FROM INFORMATION_SCHEMA.GLOBAL_VARIABLES WHERE VARIABLE_NAME='log_slow_admin_statements';
--- /dev/null
+++ b/mysql-test/t/percona_log_slow_admin_statements-config_true.test
@@ -0,0 +1,2 @@
+SHOW GLOBAL VARIABLES like 'log_slow_admin_statements';
+SELECT * FROM INFORMATION_SCHEMA.GLOBAL_VARIABLES WHERE VARIABLE_NAME='log_slow_admin_statements';
--- /dev/null
+++ b/mysql-test/t/percona_log_slow_admin_statements-config.test
@@ -0,0 +1,2 @@
+SHOW GLOBAL VARIABLES like 'log_slow_admin_statements';
+SELECT * FROM INFORMATION_SCHEMA.GLOBAL_VARIABLES WHERE VARIABLE_NAME='log_slow_admin_statements';
--- a/mysql-test/r/mysqld--help-notwin.result
+++ b/mysql-test/r/mysqld--help-notwin.result
@@ -250,15 +250,38 @@
  --log-slow-admin-statements 
  Log slow OPTIMIZE, ANALYZE, ALTER and other
  administrative statements to the slow log if it is open.
+ --log-slow-filter=name 
+ Log only the queries that followed certain execution
+ plan. Multiple flags allowed in a comma-separated string.
+ [qc_miss, full_scan, full_join, tmp_table,
+ tmp_table_on_disk, filesort, filesort_on_disk]
  --log-slow-queries[=name] 
  Log slow queries to a table or log file. Defaults logging
  to table mysql.slow_log or hostname-slow.log if
  --log-output=file is used. Must be enabled to activate
  other slow log options. Deprecated option, use
  --slow-query-log/--slow-query-log-file instead.
+ --log-slow-rate-limit=# 
+ Rate limit statement writes to slow log to only those
+ from every (1/log_slow_rate_limit) session.
+ --log-slow-rate-type=name 
+ Choose the log_slow_rate_limit behavior: session or
+ query. When you choose 'session' - every
+ %log_slow_rate_limit connection will be processed to slow
+ query log. When you choose 'query' - every
+ %log_slow_rate_limit query will be processed to slow
+ query log. [session, query]
  --log-slow-slave-statements 
- Log slow statements executed by slave thread to the slow
- log if it is open.
+ Log queries replayed be the slave SQL thread
+ --log-slow-sp-statements 
+ Log slow statements executed by stored procedure to the
+ slow log if it is open.
+ (Defaults to on; use --skip-log-slow-sp-statements to disable.)
+ --log-slow-verbosity=name 
+ Choose how verbose the messages to your slow log will be.
+ Multiple flags allowed in a comma-separated string.
+ [microtime, query_plan, innodb, profiling,
+ profiling_use_getrusage]
  --log-tc=name       Path to transaction coordinator log (used for
  transactions that affect more than one storage engine,
  when binary log is disabled).
@@ -660,6 +683,18 @@
  Log slow queries to given log file. Defaults logging to
  hostname-slow.log. Must be enabled to activate other slow
  log options
+ --slow-query-log-timestamp-always 
+ Timestamp is printed for all records of the slow log even
+ if they are same time.
+ --slow-query-log-timestamp-precision=name 
+ Log slow statements executed by stored procedure to the
+ slow log if it is open. [second, microsecond]
+ --slow-query-log-use-global-control=name 
+ Choose flags, wich always use the global variables.
+ Multiple flags allowed in a comma-separated string.
+ [none, log_slow_filter, log_slow_rate_limit,
+ log_slow_verbosity, long_query_time,
+ min_examined_row_limit, all]
  --socket=name       Socket file to use for connection
  --sort-buffer-size=# 
  Each thread that needs to do a sort allocates a buffer of
@@ -817,7 +852,12 @@
 log-short-format FALSE
 log-slave-updates FALSE
 log-slow-admin-statements FALSE
+log-slow-filter 
+log-slow-rate-limit 1
+log-slow-rate-type session
 log-slow-slave-statements FALSE
+log-slow-sp-statements TRUE
+log-slow-verbosity 
 log-tc tc.log
 log-tc-size 24576
 log-warnings 1
@@ -933,6 +973,9 @@
 slave-type-conversions 
 slow-launch-time 2
 slow-query-log FALSE
+slow-query-log-timestamp-always FALSE
+slow-query-log-timestamp-precision second
+slow-query-log-use-global-control 
 sort-buffer-size 2097152
 sporadic-binlog-dump-fail FALSE
 sql-mode 
--- /dev/null
+++ b/mysql-test/r/percona_slow_query_log_rate.result
@@ -0,0 +1,78 @@
+SET GLOBAL long_query_time=1;
+SET GLOBAL log_slow_rate_type='session';
+SET GLOBAL log_slow_rate_limit=3;
+[log_start.inc] percona.slow_extended.log_slow_rate_limit
+SET SESSION query_exec_time=1.1;
+SET SESSION query_exec_id=1;
+SELECT 'connection_one';
+connection_one
+connection_one
+SET SESSION query_exec_time=1.1;
+SET SESSION query_exec_id=2;
+SELECT 'connection_two';
+connection_two
+connection_two
+SET SESSION query_exec_time=1.1;
+SET SESSION query_exec_id=3;
+SELECT 'connection_three';
+connection_three
+connection_three
+SET SESSION query_exec_time=1.1;
+SET SESSION query_exec_id=4;
+SELECT 'connection_one';
+connection_one
+connection_one
+SET SESSION query_exec_time=1.1;
+SET SESSION query_exec_id=5;
+SELECT 'connection_two';
+connection_two
+connection_two
+SET SESSION query_exec_time=1.1;
+SET SESSION query_exec_id=6;
+SELECT 'connection_three';
+connection_three
+connection_three
+[log_stop.inc] percona.slow_extended.log_slow_rate_limit
+[log_grep.inc] file: percona.slow_extended.log_slow_rate_limit pattern: 
+[log_grep.inc] sum:  2
+[log_grep.inc] zero: 2
+SET GLOBAL log_slow_rate_type='query';
+SET GLOBAL log_slow_rate_limit=2;
+[log_start.inc] percona.slow_extended.log_slow_rate_limit
+SET SESSION query_exec_time=1.1;
+SET SESSION query_exec_id=1;
+SELECT 'connection_one';
+connection_one
+connection_one
+SET SESSION query_exec_time=1.1;
+SET SESSION query_exec_id=2;
+SELECT 'connection_two';
+connection_two
+connection_two
+SET SESSION query_exec_time=1.1;
+SET SESSION query_exec_id=3;
+SELECT 'connection_three';
+connection_three
+connection_three
+SET SESSION query_exec_time=1.1;
+SET SESSION query_exec_id=4;
+SELECT 'connection_one';
+connection_one
+connection_one
+SET SESSION query_exec_time=1.1;
+SET SESSION query_exec_id=5;
+SELECT 'connection_two';
+connection_two
+connection_two
+SET SESSION query_exec_time=1.1;
+SET SESSION query_exec_id=6;
+SELECT 'connection_three';
+connection_three
+connection_three
+[log_stop.inc] percona.slow_extended.log_slow_rate_limit
+[log_grep.inc] file: percona.slow_extended.log_slow_rate_limit pattern: 
+[log_grep.inc] sum:  3
+[log_grep.inc] zero: 0
+SET GLOBAL long_query_time=default;
+SET GLOBAL log_slow_rate_type=default;
+SET GLOBAL log_slow_rate_limit=default;
--- /dev/null
+++ b/mysql-test/t/percona_slow_query_log_rate.test
@@ -0,0 +1,16 @@
+--source include/have_debug.inc
+--let log_file=percona.slow_extended.log_slow_rate_limit
+
+SET GLOBAL long_query_time=1;
+
+SET GLOBAL log_slow_rate_type='session';
+SET GLOBAL log_slow_rate_limit=3;
+--source include/percona_slow_query_log_rate.inc
+
+SET GLOBAL log_slow_rate_type='query';
+SET GLOBAL log_slow_rate_limit=2;
+--source include/percona_slow_query_log_rate.inc
+
+SET GLOBAL long_query_time=default;
+SET GLOBAL log_slow_rate_type=default;
+SET GLOBAL log_slow_rate_limit=default;
--- /dev/null
+++ b/mysql-test/suite/sys_vars/t/log_slow_rate_limit_basic.test
@@ -0,0 +1 @@
+SELECT @@global.log_slow_rate_limit;
--- /dev/null
+++ b/mysql-test/suite/sys_vars/r/log_slow_rate_limit_basic.result
@@ -0,0 +1,3 @@
+SELECT @@global.log_slow_rate_limit;
+@@global.log_slow_rate_limit
+1
--- /dev/null
+++ b/mysql-test/suite/sys_vars/t/log_slow_rate_type_basic.test
@@ -0,0 +1 @@
+SELECT @@global.log_slow_rate_type;
--- /dev/null
+++ b/mysql-test/suite/sys_vars/r/log_slow_rate_type_basic.result
@@ -0,0 +1,3 @@
+SELECT @@global.log_slow_rate_type;
+@@global.log_slow_rate_type
+session
--- /dev/null
+++ b/mysql-test/include/percona_slow_query_log_rate.inc
@@ -0,0 +1,42 @@
+--let wait_condition=SELECT COUNT(*) = 1 FROM INFORMATION_SCHEMA.PROCESSLIST;
+--connection default
+--source include/log_start.inc
+
+--connect (connection_one,localhost,root,,)
+--connect (connection_two,localhost,root,,)
+--connect (connection_three,localhost,root,,)
+
+--let i=2
+--let k=1
+
+while($i)
+{
+--connection connection_one
+SET SESSION query_exec_time=1.1;
+eval SET SESSION query_exec_id=$k;
+inc $k;
+SELECT 'connection_one';
+
+--connection connection_two
+SET SESSION query_exec_time=1.1;
+eval SET SESSION query_exec_id=$k;
+inc $k;
+SELECT 'connection_two';
+
+--connection connection_three
+SET SESSION query_exec_time=1.1;
+eval SET SESSION query_exec_id=$k;
+inc $k;
+SELECT 'connection_three';
+
+dec $i;
+}
+
+--connection default
+--disconnect connection_one
+--disconnect connection_two
+--disconnect connection_three
+--source include/wait_condition.inc
+--source include/log_stop.inc
+--let log_slow_rate_test=1
+--source include/log_grep.inc
--- /dev/null
+++ b/mysql-test/suite/sys_vars/r/query_exec_id_basic.result
@@ -0,0 +1,2 @@
+SET GLOBAL query_exec_id=default;
+SET SESSION query_exec_id=default;
--- /dev/null
+++ b/mysql-test/suite/sys_vars/t/query_exec_id_basic.test
@@ -0,0 +1,4 @@
+--source include/have_debug.inc
+
+SET GLOBAL query_exec_id=default;
+SET SESSION query_exec_id=default;<|MERGE_RESOLUTION|>--- conflicted
+++ resolved
@@ -411,11 +411,7 @@
                          ulonglong lock_utime, bool is_command,
 --- a/sql/mysqld.cc
 +++ b/sql/mysqld.cc
-<<<<<<< HEAD
-@@ -425,6 +425,10 @@
-=======
 @@ -421,6 +421,11 @@
->>>>>>> d3d8ea0e
  char* opt_secure_file_priv;
  my_bool opt_log_slow_admin_statements= 0;
  my_bool opt_log_slow_slave_statements= 0;
@@ -427,11 +423,7 @@
  my_bool lower_case_file_system= 0;
  my_bool opt_large_pages= 0;
  my_bool opt_super_large_pages= 0;
-<<<<<<< HEAD
-@@ -5753,14 +5757,10 @@
-=======
 @@ -5892,14 +5897,10 @@
->>>>>>> d3d8ea0e
     "Don't log extra information to update and slow-query logs.",
     &opt_short_log_format, &opt_short_log_format,
     0, GET_BOOL, NO_ARG, 0, 0, 0, 0, 0, 0},
@@ -448,11 +440,7 @@
    {"log-slow-queries", OPT_SLOW_QUERY_LOG,
     "Log slow queries to a table or log file. Defaults logging to table "
     "mysql.slow_log or hostname-slow.log if --log-output=file is used. "
-<<<<<<< HEAD
-@@ -7156,6 +7156,10 @@
-=======
 @@ -7288,6 +7289,10 @@
->>>>>>> d3d8ea0e
  
  C_MODE_END
  
@@ -463,11 +451,7 @@
  /**
    Get server options from the command line,
    and perform related server initializations.
-<<<<<<< HEAD
-@@ -7305,6 +7309,8 @@
-=======
 @@ -7437,6 +7442,8 @@
->>>>>>> d3d8ea0e
    global_system_variables.long_query_time= (ulonglong)
      (global_system_variables.long_query_time_double * 1e6);
  
@@ -1153,11 +1137,7 @@
        {
 --- a/sql/sys_vars.cc
 +++ b/sql/sys_vars.cc
-<<<<<<< HEAD
-@@ -1045,6 +1045,29 @@
-=======
 @@ -972,6 +972,36 @@
->>>>>>> d3d8ea0e
         NO_MUTEX_GUARD, NOT_IN_BINLOG, ON_CHECK(0),
         ON_UPDATE(update_cached_long_query_time));
  
@@ -1194,11 +1174,7 @@
  static bool fix_low_prio_updates(sys_var *self, THD *thd, enum_var_type type)
  {
    if (type == OPT_SESSION)
-<<<<<<< HEAD
-@@ -2977,6 +3000,123 @@
-=======
 @@ -2898,6 +2928,134 @@
->>>>>>> d3d8ea0e
         DEFAULT(FALSE), NO_MUTEX_GUARD, NOT_IN_BINLOG, ON_CHECK(0),
         ON_UPDATE(fix_log_state));
  
