# name       : innodb_extend_slow.patch
# introduced : 11 or before
# maintainer : Yasufumi
#
#!!! notice !!!
# Any small change to this file in the main branch
# should be done or reviewed by the maintainer!
--- a/storage/innodb_plugin/buf/buf0buf.c
+++ b/storage/innodb_plugin/buf/buf0buf.c
@@ -51,6 +51,40 @@
 #include "dict0dict.h"
 #include "log0recv.h"
 #include "page0zip.h"
+#include "trx0trx.h"
+
+/* prototypes for new functions added to ha_innodb.cc */
+trx_t* innobase_get_trx();
+
+inline void _increment_page_get_statistics(buf_block_t* block, trx_t* trx)
+{
+	ulint           block_hash;
+	ulint           block_hash_byte;
+	byte            block_hash_offset;
+
+	ut_ad(block);
+
+	if (!innobase_get_slow_log() || !trx || !trx->take_stats)
+		return;
+
+	if (!trx->distinct_page_access_hash) {
+		trx->distinct_page_access_hash = mem_alloc(DPAH_SIZE);
+		memset(trx->distinct_page_access_hash, 0, DPAH_SIZE);
+	}
+
+	block_hash = ut_hash_ulint((block->page.space << 20) + block->page.space +
+					block->page.offset, DPAH_SIZE << 3);
+	block_hash_byte = block_hash >> 3;
+	block_hash_offset = (byte) block_hash & 0x07;
+	if (block_hash_byte >= DPAH_SIZE)
+		fprintf(stderr, "!!! block_hash_byte = %lu  block_hash_offset = %d !!!\n", block_hash_byte, block_hash_offset);
+	if (block_hash_offset > 7)
+		fprintf(stderr, "!!! block_hash_byte = %lu  block_hash_offset = %d !!!\n", block_hash_byte, block_hash_offset);
+	if ((trx->distinct_page_access_hash[block_hash_byte] & ((byte) 0x01 << block_hash_offset)) == 0)
+		trx->distinct_page_access++;
+	trx->distinct_page_access_hash[block_hash_byte] |= (byte) 0x01 << block_hash_offset;
+	return;
+}
 
 /*
 		IMPLEMENTATION OF THE BUFFER POOL
@@ -1343,10 +1377,18 @@
 	mutex_t*	block_mutex;
 	ibool		must_read;
 	unsigned	access_time;
+	trx_t*		trx = NULL;
+	ulint		sec;
+	ulint		ms;
+	ib_uint64_t	start_time;
+	ib_uint64_t	finish_time;
 
 #ifndef UNIV_LOG_DEBUG
 	ut_ad(!ibuf_inside());
 #endif
+	if (innobase_get_slow_log()) {
+		trx = innobase_get_trx();
+	}
 	buf_pool->stat.n_page_gets++;
 
 	for (;;) {
@@ -1363,7 +1405,7 @@
 		//buf_pool_mutex_exit();
 		rw_lock_s_unlock(&page_hash_latch);
 
-		buf_read_page(space, zip_size, offset);
+		buf_read_page(space, zip_size, offset, trx);
 
 #if defined UNIV_DEBUG || defined UNIV_BUF_DEBUG
 		ut_a(++buf_dbg_counter % 37 || buf_validate());
@@ -1457,6 +1499,13 @@
 		/* Let us wait until the read operation
 		completes */
 
+		if (innobase_get_slow_log() && trx && trx->take_stats)
+		{
+			ut_usectime(&sec, &ms);
+			start_time = (ib_uint64_t)sec * 1000000 + ms;
+		} else {
+			start_time = 0;
+		}
 		for (;;) {
 			enum buf_io_fix	io_fix;
 
@@ -1471,6 +1520,12 @@
 				break;
 			}
 		}
+		if (innobase_get_slow_log() && trx && trx->take_stats && start_time)
+		{
+			ut_usectime(&sec, &ms);
+			finish_time = (ib_uint64_t)sec * 1000000 + ms;
+			trx->io_reads_wait_timer += (ulint)(finish_time - start_time);
+		}
 	}
 
 #ifdef UNIV_IBUF_COUNT_DEBUG
@@ -1730,6 +1785,11 @@
 	ibool		must_read;
 	ulint		retries = 0;
 	mutex_t*	block_mutex;
+	trx_t*          trx = NULL;
+	ulint           sec;
+	ulint           ms;
+	ib_uint64_t     start_time;
+	ib_uint64_t     finish_time;
 
 	ut_ad(mtr);
 	ut_ad(mtr->state == MTR_ACTIVE);
@@ -1754,6 +1814,9 @@
 #ifndef UNIV_LOG_DEBUG
 	ut_ad(!ibuf_inside() || ibuf_page(space, zip_size, offset, NULL));
 #endif
+	if (innobase_get_slow_log()) {
+		trx = innobase_get_trx();
+	}
 	buf_pool->stat.n_page_gets++;
 loop:
 	block = guess;
@@ -1803,7 +1866,7 @@
 			return(NULL);
 		}
 
-		if (buf_read_page(space, zip_size, offset)) {
+		if (buf_read_page(space, zip_size, offset, trx)) {
 			retries = 0;
 		} else if (retries < BUF_PAGE_READ_MAX_RETRIES) {
 			++retries;
@@ -2092,6 +2155,13 @@
 			/* Let us wait until the read operation
 			completes */
 
+			if (innobase_get_slow_log() && trx && trx->take_stats)
+			{
+				ut_usectime(&sec, &ms);
+				start_time = (ib_uint64_t)sec * 1000000 + ms;
+			} else {
+				start_time = 0;
+			}
 			for (;;) {
 				enum buf_io_fix	io_fix;
 
@@ -2106,6 +2176,12 @@
 					break;
 				}
 			}
+			if (innobase_get_slow_log() && trx && trx->take_stats && start_time)
+			{
+				ut_usectime(&sec, &ms);
+				finish_time = (ib_uint64_t)sec * 1000000 + ms;
+				trx->io_reads_wait_timer += (ulint)(finish_time - start_time);
+			}
 		}
 
 		fix_type = MTR_MEMO_BUF_FIX;
@@ -2131,13 +2207,17 @@
 		/* In the case of a first access, try to apply linear
 		read-ahead */
 
-		buf_read_ahead_linear(space, zip_size, offset);
+		buf_read_ahead_linear(space, zip_size, offset, trx);
 	}
 
 #ifdef UNIV_IBUF_COUNT_DEBUG
 	ut_a(ibuf_count_get(buf_block_get_space(block),
 			    buf_block_get_page_no(block)) == 0);
 #endif
+	if (innobase_get_slow_log()) {
+		_increment_page_get_statistics(block, trx);
+	}
+
 	return(block);
 }
 
@@ -2160,6 +2240,7 @@
 	unsigned	access_time;
 	ibool		success;
 	ulint		fix_type;
+	trx_t*		trx = NULL;
 
 	ut_ad(block);
 	ut_ad(mtr);
@@ -2237,13 +2318,17 @@
 #if defined UNIV_DEBUG_FILE_ACCESSES || defined UNIV_DEBUG
 	ut_a(block->page.file_page_was_freed == FALSE);
 #endif
+	if (innobase_get_slow_log()) {
+		trx = innobase_get_trx();
+	}
+
 	if (UNIV_UNLIKELY(!access_time)) {
 		/* In the case of a first access, try to apply linear
 		read-ahead */
 
 		buf_read_ahead_linear(buf_block_get_space(block),
 				      buf_block_get_zip_size(block),
-				      buf_block_get_page_no(block));
+				      buf_block_get_page_no(block), trx);
 	}
 
 #ifdef UNIV_IBUF_COUNT_DEBUG
@@ -2252,6 +2337,9 @@
 #endif
 	buf_pool->stat.n_page_gets++;
 
+	if (innobase_get_slow_log()) {
+		_increment_page_get_statistics(block, trx);
+	}
 	return(TRUE);
 }
 
@@ -2273,6 +2361,7 @@
 {
 	ibool		success;
 	ulint		fix_type;
+	trx_t*		trx = NULL;
 
 	ut_ad(mtr);
 	ut_ad(mtr->state == MTR_ACTIVE);
@@ -2357,6 +2446,11 @@
 #endif
 	buf_pool->stat.n_page_gets++;
 
+	if (innobase_get_slow_log()) {
+		trx = innobase_get_trx();
+		_increment_page_get_statistics(block, trx);
+	}
+
 	return(TRUE);
 }
 
--- a/storage/innodb_plugin/buf/buf0rea.c
+++ b/storage/innodb_plugin/buf/buf0rea.c
@@ -83,7 +83,8 @@
 			treat the tablespace as dropped; this is a timestamp we
 			use to stop dangling page reads from a tablespace
 			which we have DISCARDed + IMPORTed back */
-	ulint	offset)	/*!< in: page number */
+	ulint	offset,	/*!< in: page number */
+	trx_t*	trx)
 {
 	buf_page_t*	bpage;
 	ulint		wake_later;
@@ -184,15 +185,15 @@
 	ut_ad(buf_page_in_file(bpage));
 
 	if (zip_size) {
-		*err = fil_io(OS_FILE_READ | wake_later,
+		*err = _fil_io(OS_FILE_READ | wake_later,
 			      sync, space, zip_size, offset, 0, zip_size,
-			      bpage->zip.data, bpage);
+			      bpage->zip.data, bpage, trx);
 	} else {
 		ut_a(buf_page_get_state(bpage) == BUF_BLOCK_FILE_PAGE);
 
-		*err = fil_io(OS_FILE_READ | wake_later,
+		*err = _fil_io(OS_FILE_READ | wake_later,
 			      sync, space, 0, offset, 0, UNIV_PAGE_SIZE,
-			      ((buf_block_t*) bpage)->frame, bpage);
+			      ((buf_block_t*) bpage)->frame, bpage, trx);
 	}
 	ut_a(*err == DB_SUCCESS);
 
@@ -224,8 +225,9 @@
 /*==================*/
 	ulint	space,	/*!< in: space id */
 	ulint	zip_size,/*!< in: compressed page size in bytes, or 0 */
-	ulint	offset)	/*!< in: page number of a page which the current thread
+	ulint	offset,	/*!< in: page number of a page which the current thread
 			wants to access */
+	trx_t*	trx)
 {
 	ib_int64_t	tablespace_version;
 	ulint		recent_blocks	= 0;
@@ -332,7 +334,7 @@
 				&err, FALSE,
 				ibuf_mode | OS_AIO_SIMULATED_WAKE_LATER,
 				space, zip_size, FALSE,
-				tablespace_version, i);
+				tablespace_version, i, trx);
 			if (err == DB_TABLESPACE_DELETED) {
 				ut_print_timestamp(stderr);
 				fprintf(stderr,
@@ -382,13 +384,14 @@
 /*==========*/
 	ulint	space,	/*!< in: space id */
 	ulint	zip_size,/*!< in: compressed page size in bytes, or 0 */
-	ulint	offset)	/*!< in: page number */
+	ulint	offset,	/*!< in: page number */
+	trx_t*	trx)
 {
 	ib_int64_t	tablespace_version;
 	ulint		count;
 	ulint		err;
 
-	count = buf_read_ahead_random(space, zip_size, offset);
+	count = buf_read_ahead_random(space, zip_size, offset, trx);
 	srv_buf_pool_reads += count;
 
 	tablespace_version = fil_space_get_version(space);
@@ -398,7 +401,7 @@
 
 	count = buf_read_page_low(&err, TRUE, BUF_READ_ANY_PAGE, space,
 				  zip_size, FALSE,
-				  tablespace_version, offset);
+				  tablespace_version, offset, trx);
 	srv_buf_pool_reads += count;
 	if (err == DB_TABLESPACE_DELETED) {
 		ut_print_timestamp(stderr);
@@ -449,8 +452,9 @@
 /*==================*/
 	ulint	space,	/*!< in: space id */
 	ulint	zip_size,/*!< in: compressed page size in bytes, or 0 */
-	ulint	offset)	/*!< in: page number of a page; NOTE: the current thread
+	ulint	offset,	/*!< in: page number of a page; NOTE: the current thread
 			must want access to this page (see NOTE 3 above) */
+	trx_t*	trx)
 {
 	ib_int64_t	tablespace_version;
 	buf_page_t*	bpage;
@@ -673,7 +677,7 @@
 			count += buf_read_page_low(
 				&err, FALSE,
 				ibuf_mode | OS_AIO_SIMULATED_WAKE_LATER,
-				space, zip_size, FALSE, tablespace_version, i);
+				space, zip_size, FALSE, tablespace_version, i, trx);
 			if (err == DB_TABLESPACE_DELETED) {
 				ut_print_timestamp(stderr);
 				fprintf(stderr,
@@ -763,7 +767,7 @@
 		buf_read_page_low(&err, sync && (i + 1 == n_stored),
 				  BUF_READ_ANY_PAGE, space_ids[i],
 				  zip_size, TRUE, space_versions[i],
-				  page_nos[i]);
+				  page_nos[i], NULL);
 
 		if (UNIV_UNLIKELY(err == DB_TABLESPACE_DELETED)) {
 tablespace_deleted:
@@ -904,12 +908,12 @@
 		if ((i + 1 == n_stored) && sync) {
 			buf_read_page_low(&err, TRUE, BUF_READ_ANY_PAGE, space,
 					  zip_size, TRUE, tablespace_version,
-					  page_nos[i]);
+					  page_nos[i], NULL);
 		} else {
 			buf_read_page_low(&err, FALSE, BUF_READ_ANY_PAGE
 					  | OS_AIO_SIMULATED_WAKE_LATER,
 					  space, zip_size, TRUE,
-					  tablespace_version, page_nos[i]);
+					  tablespace_version, page_nos[i], NULL);
 		}
 	}
 
--- a/storage/innodb_plugin/fil/fil0fil.c
+++ b/storage/innodb_plugin/fil/fil0fil.c
@@ -4697,7 +4697,7 @@
 				 node->name, node->handle, buf,
 				 offset_low, offset_high,
 				 page_size * n_pages,
-				 NULL, NULL);
+				 NULL, NULL, NULL);
 #endif
 		if (success) {
 			node->size += n_pages;
@@ -5024,7 +5024,7 @@
 i/o on a tablespace which does not exist */
 UNIV_INTERN
 ulint
-fil_io(
+_fil_io(
 /*===*/
 	ulint	type,		/*!< in: OS_FILE_READ or OS_FILE_WRITE,
 				ORed to OS_FILE_LOG, if a log i/o
@@ -5049,8 +5049,9 @@
 	void*	buf,		/*!< in/out: buffer where to store read data
 				or from where to write; in aio this must be
 				appropriately aligned */
-	void*	message)	/*!< in: message for aio handler if non-sync
+	void*	message,	/*!< in: message for aio handler if non-sync
 				aio used, else ignored */
+	trx_t*	trx)
 {
 	ulint		mode;
 	fil_space_t*	space;
@@ -5220,7 +5221,7 @@
 #else
 	/* Queue the aio request */
 	ret = os_aio(type, mode | wake_later, node->name, node->handle, buf,
-		     offset_low, offset_high, len, node, message);
+		     offset_low, offset_high, len, node, message, trx);
 #endif
 	ut_a(ret);
 
--- a/storage/innodb_plugin/handler/ha_innodb.cc
+++ b/storage/innodb_plugin/handler/ha_innodb.cc
<<<<<<< HEAD
@@ -1393,6 +1393,16 @@
=======
@@ -1390,6 +1390,16 @@
>>>>>>> 610800ef
 	trx->check_unique_secondary = !thd_test_options(
 		thd, OPTION_RELAXED_UNIQUE_CHECKS);
 
+#ifdef EXTENDED_SLOWLOG
+	if (thd_log_slow_verbosity(thd) & SLOG_V_INNODB) {
+		trx->take_stats = TRUE;
+	} else {
+		trx->take_stats = FALSE;
+	}
+#else
+	trx->take_stats = FALSE;
+#endif
+
 	DBUG_VOID_RETURN;
 }
 
<<<<<<< HEAD
@@ -1448,6 +1458,32 @@
=======
@@ -1445,6 +1455,32 @@
>>>>>>> 610800ef
 }
 
 
+/*************************************************************************
+Gets current trx. */
+extern "C"
+trx_t*
+innobase_get_trx()
+{
+	THD *thd=current_thd;
+	if (likely(thd != 0)) {
+		trx_t*& trx = thd_to_trx(thd);
+		return(trx);
+	} else {
+		return(NULL);
+	}
+}
+
+extern "C"
+ibool
+innobase_get_slow_log()
+{
+#ifdef EXTENDED_SLOWLOG
+	return((ibool) thd_opt_slow_log());
+#else
+	return(FALSE);
+#endif
+}
+
 /*********************************************************************//**
 Construct ha_innobase handler. */
 UNIV_INTERN
<<<<<<< HEAD
@@ -9014,6 +9050,25 @@
=======
@@ -8975,6 +9011,25 @@
>>>>>>> 610800ef
 	statement has ended */
 
 	if (trx->n_mysql_tables_in_use == 0) {
+#ifdef EXTENDED_SLOWLOG
+		increment_thd_innodb_stats(thd,
+					(unsigned long long) ut_conv_dulint_to_longlong(trx->id),
+					trx->io_reads,
+					trx->io_read,
+					trx->io_reads_wait_timer,
+					trx->lock_que_wait_timer,
+					trx->innodb_que_wait_timer,
+					trx->distinct_page_access);
+
+		trx->io_reads = 0;
+		trx->io_read = 0;
+		trx->io_reads_wait_timer = 0;
+		trx->lock_que_wait_timer = 0;
+		trx->innodb_que_wait_timer = 0;
+		trx->distinct_page_access = 0;
+		if (trx->distinct_page_access_hash)
+			memset(trx->distinct_page_access_hash, 0, DPAH_SIZE);
+#endif
 
 		trx->mysql_n_tables_locked = 0;
 		prebuilt->used_in_HANDLER = FALSE;
--- a/storage/innodb_plugin/handler/innodb_patch_info.h
+++ b/storage/innodb_plugin/handler/innodb_patch_info.h
@@ -39,5 +39,6 @@
 {"innodb_purge_thread","Enable to use purge devoted thread","","http://www.percona.com/docs/wiki/percona-xtradb"},
 {"innodb_admin_command_base","XtraDB specific command interface through i_s","","http://www.percona.com/docs/wiki/percona-xtradb"},
 {"innodb_show_lock_name","Show mutex/lock name instead of crated file/line","","http://www.percona.com/docs/wiki/percona-xtradb"},
+{"innodb_extend_slow","Extended statistics in slow.log","It is InnoDB-part only. It needs to patch also to mysqld.","http://www.percona.com/docs/wiki/percona-xtradb"},
 {NULL, NULL, NULL, NULL}
 };
--- a/storage/innodb_plugin/include/buf0rea.h
+++ b/storage/innodb_plugin/include/buf0rea.h
@@ -27,6 +27,7 @@
 #define buf0rea_h
 
 #include "univ.i"
+#include "trx0types.h"
 #include "buf0types.h"
 
 /********************************************************************//**
@@ -41,7 +42,8 @@
 /*==========*/
 	ulint	space,	/*!< in: space id */
 	ulint	zip_size,/*!< in: compressed page size in bytes, or 0 */
-	ulint	offset);/*!< in: page number */
+	ulint	offset, /*!< in: page number */
+	trx_t*	trx);
 /********************************************************************//**
 Applies linear read-ahead if in the buf_pool the page is a border page of
 a linear read-ahead area and all the pages in the area have been accessed.
@@ -72,8 +74,9 @@
 /*==================*/
 	ulint	space,	/*!< in: space id */
 	ulint	zip_size,/*!< in: compressed page size in bytes, or 0 */
-	ulint	offset);/*!< in: page number of a page; NOTE: the current thread
+	ulint	offset, /*!< in: page number of a page; NOTE: the current thread
 			must want access to this page (see NOTE 3 above) */
+	trx_t*	trx);
 /********************************************************************//**
 Issues read requests for pages which the ibuf module wants to read in, in
 order to contract the insert buffer tree. Technically, this function is like
--- a/storage/innodb_plugin/include/fil0fil.h
+++ b/storage/innodb_plugin/include/fil0fil.h
@@ -610,9 +610,12 @@
 Reads or writes data. This operation is asynchronous (aio).
 @return DB_SUCCESS, or DB_TABLESPACE_DELETED if we are trying to do
 i/o on a tablespace which does not exist */
+#define fil_io(type, sync, space_id, zip_size, block_offset, byte_offset, len, buf, message) \
+	_fil_io(type, sync, space_id, zip_size, block_offset, byte_offset, len, buf, message, NULL)
+
 UNIV_INTERN
 ulint
-fil_io(
+_fil_io(
 /*===*/
 	ulint	type,		/*!< in: OS_FILE_READ or OS_FILE_WRITE,
 				ORed to OS_FILE_LOG, if a log i/o
@@ -637,8 +640,9 @@
 	void*	buf,		/*!< in/out: buffer where to store read data
 				or from where to write; in aio this must be
 				appropriately aligned */
-	void*	message);	/*!< in: message for aio handler if non-sync
+	void*	message,	/*!< in: message for aio handler if non-sync
 				aio used, else ignored */
+	trx_t*	trx);
 /**********************************************************************//**
 Waits for an aio operation to complete. This function is used to write the
 handler for completed requests. The aio array of pending requests is divided
--- a/storage/innodb_plugin/include/os0file.h
+++ b/storage/innodb_plugin/include/os0file.h
@@ -36,6 +36,7 @@
 #define os0file_h
 
 #include "univ.i"
+#include "trx0types.h"
 
 #ifndef __WIN__
 #include <dirent.h>
@@ -483,9 +484,12 @@
 /*******************************************************************//**
 Requests a synchronous read operation.
 @return	TRUE if request was successful, FALSE if fail */
+#define os_file_read(file, buf, offset, offset_high, n)         \
+		_os_file_read(file, buf, offset, offset_high, n, NULL)
+
 UNIV_INTERN
 ibool
-os_file_read(
+_os_file_read(
 /*=========*/
 	os_file_t	file,	/*!< in: handle to a file */
 	void*		buf,	/*!< in: buffer where to read */
@@ -493,7 +497,8 @@
 				offset where to read */
 	ulint		offset_high,/*!< in: most significant 32 bits of
 				offset */
-	ulint		n);	/*!< in: number of bytes to read */
+	ulint		n,	/*!< in: number of bytes to read */
+	trx_t*		trx);
 /*******************************************************************//**
 Rewind file to its start, read at most size - 1 bytes from it to str, and
 NUL-terminate str. All errors are silently ignored. This function is
@@ -647,10 +652,11 @@
 				(can be used to identify a completed
 				aio operation); ignored if mode is
 				OS_AIO_SYNC */
-	void*		message2);/*!< in: message for the aio handler
+	void*		message2,/*!< in: message for the aio handler
 				(can be used to identify a completed
 				aio operation); ignored if mode is
 				OS_AIO_SYNC */
+	trx_t*		trx);
 /************************************************************************//**
 Wakes up all async i/o threads so that they know to exit themselves in
 shutdown. */
--- a/storage/innodb_plugin/include/srv0srv.h
+++ b/storage/innodb_plugin/include/srv0srv.h
@@ -62,6 +62,9 @@
 #define SRV_AUTO_EXTEND_INCREMENT	\
 	(srv_auto_extend_increment * ((1024 * 1024) / UNIV_PAGE_SIZE))
 
+/* prototypes for new functions added to ha_innodb.cc */
+ibool	innobase_get_slow_log();
+
 /* This is set to TRUE if the MySQL user has set it in MySQL */
 extern ibool	srv_lower_case_table_names;
 
--- a/storage/innodb_plugin/include/trx0trx.h
+++ b/storage/innodb_plugin/include/trx0trx.h
@@ -749,6 +749,17 @@
 	/*------------------------------*/
 	char detailed_error[256];	/*!< detailed error message for last
 					error, or empty. */
+	/*------------------------------*/
+	ulint		io_reads;
+	ib_uint64_t	io_read;
+	ulint		io_reads_wait_timer;
+	ib_uint64_t	lock_que_wait_ustarted;
+	ulint           lock_que_wait_timer;
+	ulint           innodb_que_wait_timer;
+	ulint           distinct_page_access;
+#define	DPAH_SIZE	8192
+	byte*		distinct_page_access_hash;
+	ibool		take_stats;
 };
 
 #define TRX_MAX_N_THREADS	32	/* maximum number of
--- a/storage/innodb_plugin/lock/lock0lock.c
+++ b/storage/innodb_plugin/lock/lock0lock.c
@@ -1757,6 +1757,8 @@
 {
 	lock_t*	lock;
 	trx_t*	trx;
+	ulint   sec;
+	ulint   ms;
 
 	ut_ad(mutex_own(&kernel_mutex));
 
@@ -1815,6 +1817,10 @@
 	trx->que_state = TRX_QUE_LOCK_WAIT;
 	trx->was_chosen_as_deadlock_victim = FALSE;
 	trx->wait_started = time(NULL);
+	if (innobase_get_slow_log() && trx->take_stats) {
+		ut_usectime(&sec, &ms);
+		trx->lock_que_wait_ustarted = (ib_uint64_t)sec * 1000000 + ms;
+	}
 
 	ut_a(que_thr_stop(thr));
 
@@ -3767,6 +3773,8 @@
 {
 	lock_t*	lock;
 	trx_t*	trx;
+	ulint   sec;
+	ulint   ms;
 
 	ut_ad(mutex_own(&kernel_mutex));
 
@@ -3822,6 +3830,10 @@
 		return(DB_SUCCESS);
 	}
 
+	if (innobase_get_slow_log() && trx->take_stats) {
+		ut_usectime(&sec, &ms);
+		trx->lock_que_wait_ustarted = (ib_uint64_t)sec * 1000000 + ms;
+	}
 	trx->que_state = TRX_QUE_LOCK_WAIT;
 	trx->was_chosen_as_deadlock_victim = FALSE;
 	trx->wait_started = time(NULL);
--- a/storage/innodb_plugin/os/os0file.c
+++ b/storage/innodb_plugin/os/os0file.c
@@ -38,6 +38,8 @@
 #include "srv0start.h"
 #include "fil0fil.h"
 #include "buf0buf.h"
+#include "trx0sys.h"
+#include "trx0trx.h"
 #include "log0recv.h"
 #ifndef UNIV_HOTBACKUP
 # include "os0sync.h"
@@ -2098,22 +2100,30 @@
 /*******************************************************************//**
 Does a synchronous read operation in Posix.
 @return	number of bytes read, -1 if error */
+#define os_file_pread(file, buf, n, offset, offset_high)        \
+		_os_file_pread(file, buf, n, offset, offset_high, NULL);
+
 static
 ssize_t
-os_file_pread(
+_os_file_pread(
 /*==========*/
 	os_file_t	file,	/*!< in: handle to a file */
 	void*		buf,	/*!< in: buffer where to read */
 	ulint		n,	/*!< in: number of bytes to read */
 	ulint		offset,	/*!< in: least significant 32 bits of file
 				offset from where to read */
-	ulint		offset_high) /*!< in: most significant 32 bits of
+	ulint		offset_high, /*!< in: most significant 32 bits of
 				offset */
+	trx_t*		trx)
 {
 	off_t	offs;
 #if defined(HAVE_PREAD) && !defined(HAVE_BROKEN_PREAD)
 	ssize_t	n_bytes;
 #endif /* HAVE_PREAD && !HAVE_BROKEN_PREAD */
+	ulint		sec;
+	ulint		ms;
+	ib_uint64_t	start_time;
+	ib_uint64_t	finish_time;
 
 	ut_a((offset & 0xFFFFFFFFUL) == offset);
 
@@ -2134,6 +2144,15 @@
 
 	os_n_file_reads++;
 
+	if (innobase_get_slow_log() && trx && trx->take_stats)
+	{
+	        trx->io_reads++;
+		trx->io_read += n;
+		ut_usectime(&sec, &ms);
+		start_time = (ib_uint64_t)sec * 1000000 + ms;
+	} else {
+		start_time = 0;
+	}
 #if defined(HAVE_PREAD) && !defined(HAVE_BROKEN_PREAD)
 	os_mutex_enter(os_file_count_mutex);
 	os_file_n_pending_preads++;
@@ -2147,6 +2166,13 @@
 	os_n_pending_reads--;
 	os_mutex_exit(os_file_count_mutex);
 
+	if (innobase_get_slow_log() && trx && trx->take_stats && start_time)
+	{
+		ut_usectime(&sec, &ms);
+		finish_time = (ib_uint64_t)sec * 1000000 + ms;
+		trx->io_reads_wait_timer += (ulint)(finish_time - start_time);
+	}
+
 	return(n_bytes);
 #else
 	{
@@ -2183,6 +2209,13 @@
 		os_n_pending_reads--;
 		os_mutex_exit(os_file_count_mutex);
 
+		if (innobase_get_slow_log() && trx && trx->take_stats && start_time)
+		{
+			ut_usectime(&sec, &ms);
+			finish_time = (ib_uint64_t)sec * 1000000 + ms;
+			trx->io_reads_wait_timer += (ulint)(finish_time - start_time);
+		}
+
 		return(ret);
 	}
 #endif
@@ -2313,7 +2346,7 @@
 @return	TRUE if request was successful, FALSE if fail */
 UNIV_INTERN
 ibool
-os_file_read(
+_os_file_read(
 /*=========*/
 	os_file_t	file,	/*!< in: handle to a file */
 	void*		buf,	/*!< in: buffer where to read */
@@ -2321,7 +2354,8 @@
 				offset where to read */
 	ulint		offset_high, /*!< in: most significant 32 bits of
 				offset */
-	ulint		n)	/*!< in: number of bytes to read */
+	ulint		n,	/*!< in: number of bytes to read */
+	trx_t*		trx)
 {
 #ifdef __WIN__
 	BOOL		ret;
@@ -2396,7 +2430,7 @@
 	os_bytes_read_since_printout += n;
 
 try_again:
-	ret = os_file_pread(file, buf, n, offset, offset_high);
+	ret = _os_file_pread(file, buf, n, offset, offset_high, trx);
 
 	if ((ulint)ret == n) {
 
@@ -3653,10 +3687,11 @@
 				(can be used to identify a completed
 				aio operation); ignored if mode is
 				OS_AIO_SYNC */
-	void*		message2)/*!< in: message for the aio handler
+	void*		message2,/*!< in: message for the aio handler
 				(can be used to identify a completed
 				aio operation); ignored if mode is
 				OS_AIO_SYNC */
+	trx_t*		trx)
 {
 	os_aio_array_t*	array;
 	os_aio_slot_t*	slot;
@@ -3698,8 +3733,8 @@
 		wait in the Windows case. */
 
 		if (type == OS_FILE_READ) {
-			return(os_file_read(file, buf, offset,
-					    offset_high, n));
+			return(_os_file_read(file, buf, offset,
+					    offset_high, n, trx));
 		}
 
 		ut_a(type == OS_FILE_WRITE);
@@ -3732,6 +3767,11 @@
 		ut_error;
 	}
 
+	if (trx && type == OS_FILE_READ)
+	{
+		trx->io_reads++;
+		trx->io_read += n;
+	}
 	slot = os_aio_array_reserve_slot(type, array, message1, message2, file,
 					 name, buf, offset, offset_high, n);
 	if (type == OS_FILE_READ) {
--- a/storage/innodb_plugin/srv/srv0srv.c
+++ b/storage/innodb_plugin/srv/srv0srv.c
@@ -86,6 +86,9 @@
 #include "trx0i_s.h"
 #include "os0sync.h" /* for HAVE_ATOMIC_BUILTINS */
 
+/* prototypes for new functions added to ha_innodb.cc */
+ibool	innobase_get_slow_log();
+
 /* This is set to TRUE if the MySQL user has set it in MySQL; currently
 affects only FOREIGN KEY definition parsing */
 UNIV_INTERN ibool	srv_lower_case_table_names	= FALSE;
<<<<<<< HEAD
@@ -1161,6 +1164,10 @@
=======
@@ -1156,6 +1159,10 @@
>>>>>>> 610800ef
 	ibool			has_slept = FALSE;
 	srv_conc_slot_t*	slot	  = NULL;
 	ulint			i;
+	ib_uint64_t             start_time = 0L;
+	ib_uint64_t             finish_time = 0L;
+	ulint                   sec;
+	ulint                   ms;
 
 	if (trx->mysql_thd != NULL
 	    && thd_is_replication_slave_thread(trx->mysql_thd)) {
<<<<<<< HEAD
@@ -1237,6 +1244,7 @@
=======
@@ -1232,6 +1239,7 @@
>>>>>>> 610800ef
 		switches. */
 		if (SRV_THREAD_SLEEP_DELAY > 0) {
 			os_thread_sleep(SRV_THREAD_SLEEP_DELAY);
+			trx->innodb_que_wait_timer += SRV_THREAD_SLEEP_DELAY;
 		}
 
 		trx->op_info = "";
<<<<<<< HEAD
@@ -1292,12 +1300,25 @@
=======
@@ -1287,12 +1295,25 @@
>>>>>>> 610800ef
 	/* Go to wait for the event; when a thread leaves InnoDB it will
 	release this thread */
 
+	if (innobase_get_slow_log() && trx->take_stats) {
+		ut_usectime(&sec, &ms);
+		start_time = (ib_uint64_t)sec * 1000000 + ms;
+	} else {
+		start_time = 0;
+	}
+
 	trx->op_info = "waiting in InnoDB queue";
 
 	os_event_wait(slot->event);
 
 	trx->op_info = "";
 
+	if (innobase_get_slow_log() && trx->take_stats && start_time) {
+		ut_usectime(&sec, &ms);
+		finish_time = (ib_uint64_t)sec * 1000000 + ms;
+		trx->innodb_que_wait_timer += (ulint)(finish_time - start_time);
+	}
+
 	os_fast_mutex_lock(&srv_conc_mutex);
 
 	srv_conc_n_waiting_threads--;
--- a/storage/innodb_plugin/trx/trx0trx.c
+++ b/storage/innodb_plugin/trx/trx0trx.c
@@ -182,6 +182,15 @@
 	trx->global_read_view = NULL;
 	trx->read_view = NULL;
 
+	trx->io_reads = 0;
+	trx->io_read = 0;
+	trx->io_reads_wait_timer = 0;
+	trx->lock_que_wait_timer = 0;
+	trx->innodb_que_wait_timer = 0;
+	trx->distinct_page_access = 0;
+	trx->distinct_page_access_hash = NULL;
+	trx->take_stats = FALSE;
+
 	/* Set X/Open XA transaction identification to NULL */
 	memset(&trx->xid, 0, sizeof(trx->xid));
 	trx->xid.formatID = -1;
@@ -219,6 +228,11 @@
 
 	trx->mysql_process_no = os_proc_get_number();
 
+	if (innobase_get_slow_log() && trx->take_stats) {
+		trx->distinct_page_access_hash = mem_alloc(DPAH_SIZE);
+		memset(trx->distinct_page_access_hash, 0, DPAH_SIZE);
+	}
+
 	return(trx);
 }
 
@@ -404,6 +418,12 @@
 /*===============*/
 	trx_t*	trx)	/*!< in, own: trx object */
 {
+	if (trx->distinct_page_access_hash)
+	{
+		mem_free(trx->distinct_page_access_hash);
+		trx->distinct_page_access_hash= NULL;
+	}
+
 	mutex_enter(&kernel_mutex);
 
 	UT_LIST_REMOVE(mysql_trx_list, trx_sys->mysql_trx_list, trx);
@@ -425,6 +445,12 @@
 /*====================*/
 	trx_t*	trx)	/*!< in, own: trx object */
 {
+	if (trx->distinct_page_access_hash)
+	{
+		mem_free(trx->distinct_page_access_hash);
+		trx->distinct_page_access_hash= NULL;
+	}
+
 	mutex_enter(&kernel_mutex);
 
 	trx_free(trx);
@@ -1157,6 +1183,9 @@
 	trx_t*	trx)	/*!< in: transaction */
 {
 	que_thr_t*	thr;
+	ulint           sec;
+	ulint           ms;
+	ib_uint64_t     now;
 
 	ut_ad(mutex_own(&kernel_mutex));
 	ut_ad(trx->que_state == TRX_QUE_LOCK_WAIT);
@@ -1171,6 +1200,11 @@
 		thr = UT_LIST_GET_FIRST(trx->wait_thrs);
 	}
 
+	if (innobase_get_slow_log() && trx->take_stats) {
+		ut_usectime(&sec, &ms);
+		now = (ib_uint64_t)sec * 1000000 + ms;
+		trx->lock_que_wait_timer += (ulint)(now - trx->lock_que_wait_ustarted);
+	}
 	trx->que_state = TRX_QUE_RUNNING;
 }
 
@@ -1184,6 +1218,9 @@
 	trx_t*	trx)	/*!< in: transaction in the TRX_QUE_LOCK_WAIT state */
 {
 	que_thr_t*	thr;
+	ulint           sec;
+	ulint           ms;
+	ib_uint64_t     now;
 
 	ut_ad(mutex_own(&kernel_mutex));
 	ut_ad(trx->que_state == TRX_QUE_LOCK_WAIT);
@@ -1198,6 +1235,11 @@
 		thr = UT_LIST_GET_FIRST(trx->wait_thrs);
 	}
 
+	if (innobase_get_slow_log() && trx->take_stats) {
+		ut_usectime(&sec, &ms);
+		now = (ib_uint64_t)sec * 1000000 + ms;
+		trx->lock_que_wait_timer += (ulint)(now - trx->lock_que_wait_ustarted);
+	}
 	trx->que_state = TRX_QUE_RUNNING;
 }
 <|MERGE_RESOLUTION|>--- conflicted
+++ resolved
@@ -401,11 +401,7 @@
  
 --- a/storage/innodb_plugin/handler/ha_innodb.cc
 +++ b/storage/innodb_plugin/handler/ha_innodb.cc
-<<<<<<< HEAD
 @@ -1393,6 +1393,16 @@
-=======
-@@ -1390,6 +1390,16 @@
->>>>>>> 610800ef
  	trx->check_unique_secondary = !thd_test_options(
  		thd, OPTION_RELAXED_UNIQUE_CHECKS);
  
@@ -422,11 +418,7 @@
  	DBUG_VOID_RETURN;
  }
  
-<<<<<<< HEAD
 @@ -1448,6 +1458,32 @@
-=======
-@@ -1445,6 +1455,32 @@
->>>>>>> 610800ef
  }
  
  
@@ -459,11 +451,7 @@
  /*********************************************************************//**
  Construct ha_innobase handler. */
  UNIV_INTERN
-<<<<<<< HEAD
-@@ -9014,6 +9050,25 @@
-=======
-@@ -8975,6 +9011,25 @@
->>>>>>> 610800ef
+@@ -9014,0 +9050,0 @@
  	statement has ended */
  
  	if (trx->n_mysql_tables_in_use == 0) {
@@ -841,11 +829,7 @@
  /* This is set to TRUE if the MySQL user has set it in MySQL; currently
  affects only FOREIGN KEY definition parsing */
  UNIV_INTERN ibool	srv_lower_case_table_names	= FALSE;
-<<<<<<< HEAD
 @@ -1161,6 +1164,10 @@
-=======
-@@ -1156,6 +1159,10 @@
->>>>>>> 610800ef
  	ibool			has_slept = FALSE;
  	srv_conc_slot_t*	slot	  = NULL;
  	ulint			i;
@@ -856,11 +840,7 @@
  
  	if (trx->mysql_thd != NULL
  	    && thd_is_replication_slave_thread(trx->mysql_thd)) {
-<<<<<<< HEAD
 @@ -1237,6 +1244,7 @@
-=======
-@@ -1232,6 +1239,7 @@
->>>>>>> 610800ef
  		switches. */
  		if (SRV_THREAD_SLEEP_DELAY > 0) {
  			os_thread_sleep(SRV_THREAD_SLEEP_DELAY);
@@ -868,11 +848,7 @@
  		}
  
  		trx->op_info = "";
-<<<<<<< HEAD
-@@ -1292,12 +1300,25 @@
-=======
-@@ -1287,12 +1295,25 @@
->>>>>>> 610800ef
+@@ -1292,0 +1300,0 @@
  	/* Go to wait for the event; when a thread leaves InnoDB it will
  	release this thread */
  
