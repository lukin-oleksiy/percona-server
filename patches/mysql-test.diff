--- conflicted
+++ resolved
@@ -3886,7 +3886,6 @@
  
    -- Dump all databases, there should be none
    -- except those that was created during bootstrap
-<<<<<<< HEAD
 --- a/mysql-test/suite/binlog/r/binlog_bug36391.result
 +++ b/mysql-test/suite/binlog/r/binlog_bug36391.result
 @@ -3,8 +3,8 @@
@@ -3950,7 +3949,6 @@
  drop table t1;
  
  --echo End of 5.1 tests
-=======
 --- a/mysql-test/suite/federated/federated_server.result
 +++ b/mysql-test/suite/federated/federated_server.result
 @@ -54,7 +54,7 @@
@@ -3991,4 +3989,3 @@
  
  connection slave;
  drop table first_db.t1;
->>>>>>> 85b7a8d4
