--- conflicted
+++ resolved
@@ -383,9 +383,6 @@
  Waits for an aio operation to complete. This function is used to write the
 --- a/storage/innobase/handler/ha_innodb.cc
 +++ b/storage/innobase/handler/ha_innodb.cc
-<<<<<<< HEAD
-@@ -11804,6 +11804,12 @@
-=======
 @@ -196,6 +196,8 @@
  
  static char*	innodb_version_str = (char*) INNODB_VERSION_STR;
@@ -405,7 +402,6 @@
          if ((os_use_large_pages = (ibool) my_use_large_pages))
  		os_large_page_size = (ulint) opt_large_page_size;
 @@ -11809,6 +11813,19 @@
->>>>>>> 1d60b641
    "Limit the allocated memory for dictionary cache. (0: unlimited)",
    NULL, NULL, 0, 0, LONG_MAX, 0);
  
@@ -425,13 +421,8 @@
  static struct st_mysql_sys_var* innobase_system_variables[]= {
    MYSQL_SYSVAR(additional_mem_pool_size),
    MYSQL_SYSVAR(autoextend_increment),
-<<<<<<< HEAD
-@@ -11887,6 +11893,7 @@
-   MYSQL_SYSVAR(random_read_ahead),
-=======
 @@ -11891,6 +11908,8 @@
  #endif /* UNIV_DEBUG || UNIV_IBUF_DEBUG */
->>>>>>> 1d60b641
    MYSQL_SYSVAR(read_ahead_threshold),
    MYSQL_SYSVAR(io_capacity),
 +  MYSQL_SYSVAR(buffer_pool_restore_at_startup),
@@ -566,11 +557,7 @@
  handler for completed requests. The aio array of pending requests is divided
 --- a/storage/innobase/include/srv0srv.h
 +++ b/storage/innobase/include/srv0srv.h
-<<<<<<< HEAD
-@@ -357,6 +357,9 @@
-=======
 @@ -356,6 +356,12 @@
->>>>>>> 1d60b641
  reading of a disk page */
  extern ulint srv_buf_pool_reads;
  
@@ -583,11 +570,7 @@
  /** Status variables to be passed to MySQL */
  typedef struct export_var_struct export_struc;
  
-<<<<<<< HEAD
-@@ -662,6 +665,16 @@
-=======
 @@ -661,6 +667,16 @@
->>>>>>> 1d60b641
  /*=====================*/
  	void*	arg);	/*!< in: a dummy parameter required by
  			os_thread_create */
@@ -606,11 +589,7 @@
  @return FALSE if not all information printed
 --- a/storage/innobase/srv/srv0srv.c
 +++ b/storage/innobase/srv/srv0srv.c
-<<<<<<< HEAD
-@@ -332,6 +332,9 @@
-=======
 @@ -330,6 +330,12 @@
->>>>>>> 1d60b641
  reading of a disk page */
  UNIV_INTERN ulint srv_buf_pool_reads = 0;
  
@@ -623,11 +602,7 @@
  /* structure to pass status variables to MySQL */
  UNIV_INTERN export_struc export_vars;
  
-<<<<<<< HEAD
-@@ -2710,6 +2713,56 @@
-=======
-@@ -2706,6 +2712,58 @@
->>>>>>> 1d60b641
+@@ -2706,0 +2712,0 @@
  	OS_THREAD_DUMMY_RETURN;
  }
  
