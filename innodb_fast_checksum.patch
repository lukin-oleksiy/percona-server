--- conflicted
+++ resolved
@@ -194,11 +194,7 @@
  static MYSQL_SYSVAR_STR(data_home_dir, innobase_data_home_dir,
    PLUGIN_VAR_READONLY,
    "The common part for InnoDB table spaces.",
-<<<<<<< HEAD
-@@ -11603,6 +11614,7 @@
-=======
-@@ -11597,6 +11608,7 @@
->>>>>>> edf1bf22
+@@ -11605,6 +11616,7 @@
    MYSQL_SYSVAR(autoextend_increment),
    MYSQL_SYSVAR(buffer_pool_size),
    MYSQL_SYSVAR(checksums),
