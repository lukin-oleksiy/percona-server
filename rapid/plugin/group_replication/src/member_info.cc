/* Copyright (c) 2014, 2017, Oracle and/or its affiliates. All rights reserved.

   This program is free software; you can redistribute it and/or modify
   it under the terms of the GNU General Public License as published by
   the Free Software Foundation; version 2 of the License.

   This program is distributed in the hope that it will be useful,
   but WITHOUT ANY WARRANTY; without even the implied warranty of
   MERCHANTABILITY or FITNESS FOR A PARTICULAR PURPOSE.  See the
   GNU General Public License for more details.

   You should have received a copy of the GNU General Public License
   along with this program; if not, write to the Free Software Foundation,
   51 Franklin Street, Suite 500, Boston, MA 02110-1335 USA */

#include "member_info.h"

#include <stddef.h>

#include "my_byteorder.h"
#include "my_dbug.h"
#include "plugin_psi.h"

using std::string;
using std::vector;
using std::map;

Group_member_info::
Group_member_info(char* hostname_arg,
                  uint port_arg,
                  char* uuid_arg,
                  int write_set_extraction_algorithm_arg,
                  const std::string& gcs_member_id_arg,
                  Group_member_info::Group_member_status status_arg,
                  Member_version& member_version_arg,
                  ulonglong gtid_assignment_block_size_arg,
                  Group_member_info::Group_member_role role_arg,
                  bool in_single_primary_mode,
                  bool has_enforces_update_everywhere_checks)
  : Plugin_gcs_message(CT_MEMBER_INFO_MESSAGE),
    hostname(hostname_arg), port(port_arg), uuid(uuid_arg),
    status(status_arg),
    write_set_extraction_algorithm(write_set_extraction_algorithm_arg),
    gtid_assignment_block_size(gtid_assignment_block_size_arg),
    unreachable(false),
    role(role_arg),
    configuration_flags(0), conflict_detection_enable(false)
{
  gcs_member_id= new Gcs_member_identifier(gcs_member_id_arg);
  member_version= new Member_version(member_version_arg.get_version());

  /* Handle single_primary_mode */
  if (in_single_primary_mode)
    configuration_flags |= CNF_SINGLE_PRIMARY_MODE_F;

  /* Handle enforce_update_everywhere_checks */
  if (has_enforces_update_everywhere_checks)
    configuration_flags |= CNF_ENFORCE_UPDATE_EVERYWHERE_CHECKS_F;
}

Group_member_info::Group_member_info(Group_member_info& other)
  : Plugin_gcs_message(CT_MEMBER_INFO_MESSAGE),
    hostname(other.get_hostname()),
    port(other.get_port()),
    uuid(other.get_uuid()),
    status(other.get_recovery_status()),
    executed_gtid_set(other.get_gtid_executed()),
    retrieved_gtid_set(other.get_gtid_retrieved()),
    write_set_extraction_algorithm(other.get_write_set_extraction_algorithm()),
    gtid_assignment_block_size(other.get_gtid_assignment_block_size()),
    unreachable(other.is_unreachable()),
    role(other.get_role()),
    configuration_flags(other.get_configuration_flags()),
    conflict_detection_enable(other.is_conflict_detection_enabled())
{
  gcs_member_id= new Gcs_member_identifier(other.get_gcs_member_id()
                                               .get_member_id());
  member_version= new Member_version(other.get_member_version()
                                         .get_version());
}

Group_member_info::Group_member_info(const uchar* data, size_t len)
  : Plugin_gcs_message(CT_MEMBER_INFO_MESSAGE),
    gcs_member_id(NULL), member_version(NULL),
    unreachable(false)
{
  decode(data, len);
}

Group_member_info::~Group_member_info()
{
  delete gcs_member_id;
  delete member_version;
}

void
Group_member_info::encode_payload(std::vector<unsigned char>* buffer) const
{
  DBUG_ENTER("Group_member_info::encode_payload");

  encode_payload_item_string(buffer, PIT_HOSTNAME,
                             hostname.c_str(),
                             hostname.length());

  uint16 port_aux= (uint16)port;
  encode_payload_item_int2(buffer, PIT_PORT,
                           port_aux);

  encode_payload_item_string(buffer, PIT_UUID,
                             uuid.c_str(),
                             uuid.length());

  encode_payload_item_string(buffer, PIT_GCS_ID,
                             gcs_member_id->get_member_id().c_str(),
                             gcs_member_id->get_member_id().length());

  char status_aux= (uchar)status;
  encode_payload_item_char(buffer, PIT_STATUS,
                           status_aux);

  uint32 version_aux= (uint32)member_version->get_version();
  encode_payload_item_int4(buffer, PIT_VERSION,
                           version_aux);

  uint16 write_set_extraction_algorithm_aux=
      (uint16)write_set_extraction_algorithm;
  encode_payload_item_int2(buffer, PIT_WRITE_SET_EXTRACTION_ALGORITHM,
                           write_set_extraction_algorithm_aux);

  encode_payload_item_string(buffer, PIT_EXECUTED_GTID,
                             executed_gtid_set.c_str(),
                             executed_gtid_set.length());

  encode_payload_item_string(buffer, PIT_RETRIEVED_GTID,
                             retrieved_gtid_set.c_str(),
                             retrieved_gtid_set.length());

  encode_payload_item_int8(buffer, PIT_GTID_ASSIGNMENT_BLOCK_SIZE,
                           gtid_assignment_block_size);

  char role_aux= (uchar)role;
  encode_payload_item_char(buffer, PIT_MEMBER_ROLE, role_aux);

  uint32 configuration_flags_aux= (uint32)configuration_flags;
  encode_payload_item_int4(buffer, PIT_CONFIGURATION_FLAGS,
                           configuration_flags_aux);

  /*
    MySQL 5.7.18+ payloads
  */
  char conflict_detection_enable_aux= conflict_detection_enable ? '1' : '0';
  encode_payload_item_char(buffer, PIT_CONFLICT_DETECTION_ENABLE,
                           conflict_detection_enable_aux);

  DBUG_VOID_RETURN;
}

void
Group_member_info::decode_payload(const unsigned char* buffer,
<<<<<<< HEAD
                                  size_t length)
=======
                                  const unsigned char* end)
>>>>>>> 341acdcc
{
  DBUG_ENTER("Group_member_info::decode_payload");
  const unsigned char *slider= buffer;
  uint16 payload_item_type= 0;
  unsigned long long payload_item_length= 0;

  decode_payload_item_string(&slider,
                             &payload_item_type,
                             &hostname,
                             &payload_item_length);

  uint16 port_aux= 0;
  decode_payload_item_int2(&slider,
                           &payload_item_type,
                           &port_aux);
  port= (uint)port_aux;

  decode_payload_item_string(&slider,
                             &payload_item_type,
                             &uuid,
                             &payload_item_length);

  std::string gcs_member_id_aux;
  decode_payload_item_string(&slider,
                             &payload_item_type,
                             &gcs_member_id_aux,
                             &payload_item_length);
  delete gcs_member_id;
  gcs_member_id= new Gcs_member_identifier(gcs_member_id_aux);

  unsigned char status_aux= 0;
  decode_payload_item_char(&slider,
                           &payload_item_type,
                           &status_aux);
  status= (Group_member_status)status_aux;

  uint32 member_version_aux= 0;
  decode_payload_item_int4(&slider,
                           &payload_item_type,
                           &member_version_aux);
  delete member_version;
  member_version= new Member_version(member_version_aux);

  uint16 write_set_extraction_algorithm_aux= 0;
  decode_payload_item_int2(&slider,
                           &payload_item_type,
                           &write_set_extraction_algorithm_aux);
  write_set_extraction_algorithm= (uint)write_set_extraction_algorithm_aux;

  decode_payload_item_string(&slider,
                             &payload_item_type,
                             &executed_gtid_set,
                             &payload_item_length);

  decode_payload_item_string(&slider,
                             &payload_item_type,
                             &retrieved_gtid_set,
                             &payload_item_length);

  decode_payload_item_int8(&slider,
                           &payload_item_type,
                           &gtid_assignment_block_size);

  unsigned char role_aux= 0;
  decode_payload_item_char(&slider,
                           &payload_item_type,
                           &role_aux);
  role= (Group_member_role)role_aux;

  uint32 configuration_flags_aux= 0;
  decode_payload_item_int4(&slider,
                           &payload_item_type,
                           &configuration_flags_aux);
  configuration_flags= configuration_flags_aux;

  /*
    MySQL 5.7.18+ payloads
    We need to check if there are more payload items to read, if the member
    info message was send by a lower version member, there will not.
  */
  while (slider + Plugin_gcs_message::WIRE_PAYLOAD_ITEM_HEADER_SIZE <= end)
  {
    // Read payload item header to find payload item length.
    decode_payload_item_type_and_length(&slider,
                                        &payload_item_type,
                                        &payload_item_length);

    switch (payload_item_type)
    {
      case PIT_CONFLICT_DETECTION_ENABLE:
        if (slider + payload_item_length <= end)
        {
          unsigned char conflict_detection_enable_aux= *slider;
          slider += payload_item_length;
          conflict_detection_enable=
              (conflict_detection_enable_aux == '1') ? true : false;
        }
        break;
    }
  }

  DBUG_VOID_RETURN;
}

const string&
Group_member_info::get_hostname()
{
  return hostname;
}

uint
Group_member_info::get_port()
{
  return port;
}

const string&
Group_member_info::get_uuid()
{
  return uuid;
}

Group_member_info::Group_member_status
Group_member_info::get_recovery_status()
{
  return status;
}

Group_member_info::Group_member_role
Group_member_info::get_role()
{
  return role;
}

const Gcs_member_identifier&
Group_member_info::get_gcs_member_id()
{
  return *gcs_member_id;
}

void
Group_member_info::update_recovery_status(Group_member_status new_status)
{
  status= new_status;
}

void
Group_member_info::update_gtid_sets(std::string& executed_gtids,
                                    std::string& retrieved_gtids)
{
  executed_gtid_set.assign(executed_gtids);
  retrieved_gtid_set.assign(retrieved_gtids);
}

void
Group_member_info::set_role(Group_member_role new_role)
{
  role= new_role;
}

const Member_version&
Group_member_info::get_member_version()
{
  return *member_version;
}

const std::string&
Group_member_info::get_gtid_executed()
{
  return executed_gtid_set;
}

const std::string&
Group_member_info::get_gtid_retrieved()
{
  return retrieved_gtid_set;
}

uint
Group_member_info::get_write_set_extraction_algorithm()
{
  return write_set_extraction_algorithm;
}

ulonglong
Group_member_info::get_gtid_assignment_block_size()
{
  return gtid_assignment_block_size;
}

uint32
Group_member_info::get_configuration_flags()
{
  return configuration_flags;
}

bool Group_member_info::in_primary_mode()
{
  return get_configuration_flags() & CNF_SINGLE_PRIMARY_MODE_F;
}

bool Group_member_info::has_enforces_update_everywhere_checks()
{
  return get_configuration_flags() & CNF_ENFORCE_UPDATE_EVERYWHERE_CHECKS_F;
}

bool
Group_member_info::is_unreachable()
{
  return unreachable;
}

void
Group_member_info::set_unreachable()
{
  unreachable= true;
}

void
Group_member_info::set_reachable()
{
  unreachable= false;
}

void Group_member_info::enable_conflict_detection()
{
  conflict_detection_enable= true;
}

void Group_member_info::disable_conflict_detection()
{
  conflict_detection_enable= false;
}

bool Group_member_info::is_conflict_detection_enabled()
{
  return conflict_detection_enable;
}

bool
Group_member_info::operator <(Group_member_info& other)
{
  return this->get_uuid().compare(other.get_uuid()) < 0;
}

bool
Group_member_info::operator ==(Group_member_info& other)
{
  return this->get_uuid().compare(other.get_uuid()) == 0;
}

const char*
Group_member_info::get_member_status_string(Group_member_status status)
{
  switch(status)
  {
    case MEMBER_ONLINE:
      return "ONLINE";
    case MEMBER_OFFLINE:
      return "OFFLINE";
    case MEMBER_IN_RECOVERY:
      return "RECOVERING";
    case MEMBER_ERROR:
      return "ERROR";
    case MEMBER_UNREACHABLE:
      return "UNREACHABLE";
    default:
      return "OFFLINE"; /* purecov: inspected */
  }
}

const char*
Group_member_info::get_configuration_flag_string(const uint32 configuation_flag)
{
  switch (configuation_flag)
  {
  case 0:
    return "";
  case CNF_ENFORCE_UPDATE_EVERYWHERE_CHECKS_F:
    return "group_replication_enforce_update_everywhere_checks";
  case CNF_SINGLE_PRIMARY_MODE_F:
    return "group_replication_single_primary_mode";
  default:
    return "UNKNOWN"; /* purecov: inspected */
  }
}

std::string
Group_member_info::get_configuration_flags_string(const uint32 configuation_flags)
{
  std::string result;
  uint32 configuration_flags_mask = 1;

  while (configuration_flags_mask > 0)
  {
    const uint32 current_flag = configuration_flags_mask & configuation_flags;
    const char* current_flag_name = get_configuration_flag_string(current_flag);

    if (current_flag)
    {
      if (!result.empty())
        result += ","; /* purecov: inspected */

      result += current_flag_name;
    }

    configuration_flags_mask = configuration_flags_mask << 1;
  }

  return result;
}

bool
Group_member_info::comparator_group_member_info(Group_member_info *m1,
                                                Group_member_info *m2)
{
  return *m1 < *m2;
}


Group_member_info_manager::
Group_member_info_manager(Group_member_info* local_member_info)
{
  members= new map<string, Group_member_info*>();
  this->local_member_info= local_member_info;

  mysql_mutex_init(key_GR_LOCK_group_info_manager, &update_lock,
                   MY_MUTEX_INIT_FAST);

  add(local_member_info);
}

Group_member_info_manager::~Group_member_info_manager()
{
  clear_members();
  delete members;
}

size_t
Group_member_info_manager::get_number_of_members()
{
  return members->size();
}

Group_member_info*
Group_member_info_manager::get_group_member_info(const string& uuid)
{
  Group_member_info* member= NULL;
  mysql_mutex_lock(&update_lock);

  map<string, Group_member_info*>::iterator it;

  it= members->find(uuid);

  if(it != members->end())
  {
    member= (*it).second;
  }

  Group_member_info* member_copy= NULL;
  if(member != NULL)
  {
    member_copy= new Group_member_info(*member);
  }

  mysql_mutex_unlock(&update_lock);

  return member_copy;
}

Group_member_info*
Group_member_info_manager::get_group_member_info_by_index(int idx)
{
  Group_member_info* member= NULL;

  mysql_mutex_lock(&update_lock);

  map<string, Group_member_info*>::iterator it;
  if(idx < (int)members->size())
  {
    int i= 0;
    for(it= members->begin(); i <= idx; i++, it++)
    {
      member= (*it).second;
    }
  }

  Group_member_info* member_copy= NULL;
  if(member != NULL)
  {
    member_copy= new Group_member_info(*member);
  }
  mysql_mutex_unlock(&update_lock);

  return member_copy;
}

Group_member_info*
Group_member_info_manager::
get_group_member_info_by_member_id(Gcs_member_identifier idx)
{
  Group_member_info* member= NULL;

  mysql_mutex_lock(&update_lock);

  map<string, Group_member_info*>::iterator it;
  for(it= members->begin(); it != members->end(); it++)
  {
    if((*it).second->get_gcs_member_id() == idx)
    {
      member= (*it).second;
      break;
    }
  }

  mysql_mutex_unlock(&update_lock);
  return member;
}

vector<Group_member_info*>*
Group_member_info_manager::get_all_members()
{
  mysql_mutex_lock(&update_lock);

  vector<Group_member_info*>* all_members= new vector<Group_member_info*>();
  map<string, Group_member_info*>::iterator it;
  for(it= members->begin(); it != members->end(); it++)
  {
    Group_member_info* member_copy = new Group_member_info(*(*it).second);
    all_members->push_back(member_copy);
  }

  mysql_mutex_unlock(&update_lock);
  return all_members;
}

void
Group_member_info_manager::add(Group_member_info* new_member)
{
  mysql_mutex_lock(&update_lock);

  (*members)[new_member->get_uuid()]= new_member;

  mysql_mutex_unlock(&update_lock);
}

void
Group_member_info_manager::update(vector<Group_member_info*>* new_members)
{
  mysql_mutex_lock(&update_lock);

  this->clear_members();

  vector<Group_member_info*>::iterator new_members_it;
  for(new_members_it= new_members->begin();
      new_members_it != new_members->end();
      new_members_it++)
  {
    //If this bears the local member to be updated
    // It will add the current reference and update its status
    if(*(*new_members_it) == *local_member_info)
    {
      local_member_info
          ->update_recovery_status((*new_members_it)->get_recovery_status());

      delete (*new_members_it);

      continue;
    }

    (*members)[(*new_members_it)->get_uuid()]= (*new_members_it);
  }

  mysql_mutex_unlock(&update_lock);
}

void
Group_member_info_manager::
update_member_status(const string& uuid,
                     Group_member_info::Group_member_status new_status)
{
  mysql_mutex_lock(&update_lock);

  map<string, Group_member_info*>::iterator it;

  it= members->find(uuid);

  if(it != members->end())
  {
    (*it).second->update_recovery_status(new_status);
  }

  mysql_mutex_unlock(&update_lock);
}

void
Group_member_info_manager::
update_gtid_sets(const string& uuid,
                 string& gtid_executed,
                 string& gtid_retrieved)
{
  mysql_mutex_lock(&update_lock);

  map<string, Group_member_info*>::iterator it;

  it= members->find(uuid);

  if(it != members->end())
  {
    (*it).second->update_gtid_sets(gtid_executed, gtid_retrieved);
  }

  mysql_mutex_unlock(&update_lock);
}

void
Group_member_info_manager::
update_member_role(const string& uuid,
                   Group_member_info::Group_member_role new_role)
{
  mysql_mutex_lock(&update_lock);

  map<string, Group_member_info*>::iterator it;

  it= members->find(uuid);

  if(it != members->end())
  {
    (*it).second->set_role(new_role);
  }

  mysql_mutex_unlock(&update_lock);
}


void
Group_member_info_manager::clear_members()
{
  map<string, Group_member_info*>::iterator it= members->begin();
  while (it != members->end()) {
    if((*it).second == local_member_info)
    {
      ++it;
      continue;
    }

    delete (*it).second;
    members->erase(it++);
  }
}

bool Group_member_info_manager::is_conflict_detection_enabled()
{
  bool conflict_detection= false;

  mysql_mutex_lock(&update_lock);
  map<string, Group_member_info*>::iterator it= members->begin();
  while (it != members->end())
  {
    if ((*it).second != local_member_info)
    {
      conflict_detection|= (*it).second->is_conflict_detection_enabled();
    }
    ++it;
  }
  mysql_mutex_unlock(&update_lock);

  return conflict_detection;
}


void
Group_member_info_manager::encode(vector<uchar>* to_encode)
{
  Group_member_info_manager_message *group_info_message=
    new Group_member_info_manager_message(*this);
  group_info_message->encode(to_encode);
  delete group_info_message;
}

vector<Group_member_info*>*
Group_member_info_manager::decode(const uchar* to_decode, size_t length)
{
  vector<Group_member_info*>* decoded_members= NULL;

  Group_member_info_manager_message *group_info_message=
    new Group_member_info_manager_message();
  group_info_message->decode(to_decode, length);
  decoded_members= group_info_message->get_all_members();
  delete group_info_message;

  return decoded_members;
}


Group_member_info_manager_message::Group_member_info_manager_message()
  : Plugin_gcs_message(CT_MEMBER_INFO_MANAGER_MESSAGE)
{
  DBUG_ENTER("Group_member_info_manager_message::Group_member_info_manager_message");
  members= new vector<Group_member_info*>();
  DBUG_VOID_RETURN;
}

Group_member_info_manager_message::Group_member_info_manager_message(
    Group_member_info_manager& group_info)
  : Plugin_gcs_message(CT_MEMBER_INFO_MANAGER_MESSAGE),
    members(group_info.get_all_members())
{
  DBUG_ENTER("Group_member_info_manager_message::Group_member_info_manager_message");
  DBUG_VOID_RETURN;
}

Group_member_info_manager_message::Group_member_info_manager_message(
    Group_member_info* member_info)
  : Plugin_gcs_message(CT_MEMBER_INFO_MANAGER_MESSAGE),
    members(NULL)
{
  DBUG_ENTER("Group_member_info_manager_message::Group_member_info_manager_message");
  members= new vector<Group_member_info*>();
  members->push_back(member_info);
  DBUG_VOID_RETURN;
}

Group_member_info_manager_message::~Group_member_info_manager_message()
{
  DBUG_ENTER("Group_member_info_manager_message::~Group_member_info_manager_message");
  clear_members();
  delete members;
  DBUG_VOID_RETURN;
}

void Group_member_info_manager_message::clear_members()
{
  DBUG_ENTER("Group_member_info_manager_message::clear_members");
  std::vector<Group_member_info*>::iterator it;
  for(it= members->begin(); it != members->end(); it++)
  {
    delete (*it);
  }
  members->clear();
  DBUG_VOID_RETURN;
}

std::vector<Group_member_info*>*
Group_member_info_manager_message::get_all_members()
{
  DBUG_ENTER("Group_member_info_manager_message::get_all_members");
  vector<Group_member_info*>* all_members= new vector<Group_member_info*>();

  std::vector<Group_member_info*>::iterator it;
  for(it= members->begin(); it != members->end(); it++)
  {
    Group_member_info* member_copy = new Group_member_info(*(*it));
    all_members->push_back(member_copy);
  }

  DBUG_RETURN(all_members);
}

void
Group_member_info_manager_message::encode_payload(std::vector<unsigned char>* buffer) const
{
  DBUG_ENTER("Group_member_info_manager_message::encode_payload");

  uint16 number_of_members= (uint16)members->size();
  encode_payload_item_int2(buffer, PIT_MEMBERS_NUMBER,
                           number_of_members);

  std::vector<Group_member_info*>::iterator it;
  for(it= members->begin(); it != members->end(); it++)
  {
    std::vector<uchar> encoded_member;
    (*it)->encode(&encoded_member);

    encode_payload_item_type_and_length(buffer, PIT_MEMBER_DATA,
                                        encoded_member.size());
    buffer->insert(buffer->end(), encoded_member.begin(), encoded_member.end());
  }

  DBUG_VOID_RETURN;
}

void
Group_member_info_manager_message::decode_payload(const unsigned char* buffer,
<<<<<<< HEAD
                                                  size_t length)
=======
                                                  const unsigned char* end)
>>>>>>> 341acdcc
{
  DBUG_ENTER("Group_member_info_manager_message::decode_payload");
  const unsigned char *slider= buffer;
  uint16 payload_item_type= 0;
  unsigned long long payload_item_length= 0;

  uint16 number_of_members= 0;
  decode_payload_item_int2(&slider,
                           &payload_item_type,
                           &number_of_members);

  clear_members();
  for(uint16 i= 0; i < number_of_members; i++)
  {
    decode_payload_item_type_and_length(&slider,
                                        &payload_item_type,
                                        &payload_item_length);
    Group_member_info* member= new Group_member_info(slider,
                                                     payload_item_length);
    members->push_back(member);
    slider+= payload_item_length;
  }

  DBUG_VOID_RETURN;
}<|MERGE_RESOLUTION|>--- conflicted
+++ resolved
@@ -157,11 +157,7 @@
 
 void
 Group_member_info::decode_payload(const unsigned char* buffer,
-<<<<<<< HEAD
-                                  size_t length)
-=======
                                   const unsigned char* end)
->>>>>>> 341acdcc
 {
   DBUG_ENTER("Group_member_info::decode_payload");
   const unsigned char *slider= buffer;
@@ -846,11 +842,7 @@
 
 void
 Group_member_info_manager_message::decode_payload(const unsigned char* buffer,
-<<<<<<< HEAD
-                                                  size_t length)
-=======
                                                   const unsigned char* end)
->>>>>>> 341acdcc
 {
   DBUG_ENTER("Group_member_info_manager_message::decode_payload");
   const unsigned char *slider= buffer;
