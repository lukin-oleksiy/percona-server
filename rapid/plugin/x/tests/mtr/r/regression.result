call mtr.add_suppression("Plugin mysqlx reported: .Failed at SSL configuration: .SSL context is not usable without certificate and private key..");
call mtr.add_suppression("Plugin mysqlx reported: .SSL_CTX_load_verify_locations failed.");
call mtr.add_suppression("Plugin mysqlx reported: .Error parsing message of type 17:");
call mtr.add_suppression("Plugin mysqlx reported: .Setup of UNIX socket .. failed, the socket file path is empty");
# restart
Bug #21472634
<<<<<<< HEAD
Id	User	Host	db	Command	Time	State	Info	Rows_sent	Rows_examined
$PROC_1_ID	root	localhost	test	Sleep	0		null	0	0
$PROC_2_ID	root	localhost	null	Query	0	cleaning up	PLUGIN: show processlist	0	0
=======
RUN show processlist;
Id	User	Host	db	Command		State	Info
$PROC_1_ID	root	localhost	test	Sleep		null
$PROC_2_ID	root	localhost	null	Query	null	PLUGIN: show processlist
>>>>>>> 23032807
0 rows affected
RUN SELECT id,user,command,state FROM information_schema.processlist ORDER BY id
id	user	command	state
2	root	Sleep	
4	root	Query	executing
0 rows affected
Mysqlx.Ok {
  msg: "bye!"
}
ok
Issue MYP-150
RUN use test

0 rows affected
RUN create table complexq (age int, name varchar(100))

0 rows affected
RUN insert into complexq values (50, 'blabla')

1 rows affected
send Mysqlx.Crud.Find {
  collection {
    name: "complexq"
    schema: "test"
  }
  data_model: TABLE
  projection {
    source {
      type: IDENT
      identifier {
        name: "age"
      }
    }
    alias: "age_group"
  }
  projection {
    source {
      type: FUNC_CALL
      function_call {
        name {
          name: "count"
        }
        param {
          type: IDENT
          identifier {
            name: "name"
          }
        }
      }
    }
    alias: "cnt"
  }
  grouping {
    type: IDENT
    identifier {
      name: "age_group"
    }
  }
}

age_group	cnt
50	1
command ok
RUN drop table complexq

0 rows affected
Mysqlx.Ok {
  msg: "bye!"
}
ok
Check whether default db on connect works
RUN select schema()
schema()
test
0 rows affected
Mysqlx.Ok {
  msg: "bye!"
}
ok
create user expired@localhost;
alter user expired@localhost password expire;
Check whether password expired sandbox applies to admin cmds
NOTICE: Account password expired
send Mysqlx.Sql.StmtExecute {
  stmt: "list_clients"
  namespace: "xplugin"
}

Got expected error: You must reset your password using ALTER USER statement before executing this statement. (code 1820)
send Mysqlx.Sql.StmtExecute {
  stmt: "set password=password(\'a\')"
}


0 rows affected
send Mysqlx.Sql.StmtExecute {
  stmt: "list_clients"
  namespace: "xplugin"
}

client_id	user	host	sql_session
N	expired	localhost	N
command ok
Mysqlx.Ok {
  msg: "bye!"
}
ok
drop user expired@localhost;

Bug #21362400 MYSQLXTEST HANG WHEN EXECUTING INSTALL AND UNINSTALL PLUGIN
-------------------------------------------------------------------------
RUN INSTALL PLUGIN mysqlx SONAME 'mysqlx.so'
While executing INSTALL PLUGIN mysqlx SONAME 'mysqlx.so':
Got expected error: Command not supported by pluggable protocols (code 3130)
RUN UNINSTALL PLUGIN mysqlx
While executing UNINSTALL PLUGIN mysqlx:
Got expected error: Command not supported by pluggable protocols (code 3130)
RUN INSTALL PLUGIN mysqlx SONAME 'mysqlx.so'
While executing INSTALL PLUGIN mysqlx SONAME 'mysqlx.so':
Got expected error: Command not supported by pluggable protocols (code 3130)
RUN UNINSTALL PLUGIN mysqlx
While executing UNINSTALL PLUGIN mysqlx:
Got expected error: Command not supported by pluggable protocols (code 3130)
RUN INSTALL PLUGIN mysqlx SONAME 'mysqlx.so'
While executing INSTALL PLUGIN mysqlx SONAME 'mysqlx.so':
Got expected error: Command not supported by pluggable protocols (code 3130)
Mysqlx.Ok {
  msg: "bye!"
}
ok

Bug Crash when sending an invalid message of type Find, for example
-------------------------------------------------------------------
connecting...
active session is now 'foo'
Sending 5 bytes raw data...
Got expected error:
Mysqlx.Error {
  severity: FATAL
  code: 5000
  msg: "Parse error unserializing protobuf message"
  sql_state: "HY000"
}

aborting session foo
switched to session default
connecting...
active session is now 'foo'
Sending 5 bytes raw data...
Got expected error:
Mysqlx.Error {
  severity: FATAL
  code: 5000
  msg: "Parse error unserializing protobuf message"
  sql_state: "HY000"
}

aborting session foo
switched to session default
connecting...
active session is now 'foo'
Sending 5 bytes raw data...
Got expected error:
Mysqlx.Error {
  severity: FATAL
  code: 5000
  msg: "Parse error unserializing protobuf message"
  sql_state: "HY000"
}

aborting session foo
switched to session default
connecting...
active session is now 'foo'
Sending 5 bytes raw data...
Got expected error:
Mysqlx.Error {
  severity: FATAL
  code: 5000
  msg: "Parse error unserializing protobuf message"
  sql_state: "HY000"
}

aborting session foo
switched to session default
connecting...
active session is now 'foo'
Sending 5 bytes raw data...
Got expected error:
Mysqlx.Error {
  severity: FATAL
  code: 5000
  msg: "Parse error unserializing protobuf message"
  sql_state: "HY000"
}

aborting session foo
switched to session default
connecting...
active session is now 'foo'
Sending 5 bytes raw data...
Got expected error:
Mysqlx.Error {
  severity: FATAL
  code: 5000
  msg: "Parse error unserializing protobuf message"
  sql_state: "HY000"
}

aborting session foo
switched to session default
connecting...
active session is now 'foo'
Sending 5 bytes raw data...
Got expected error:
Mysqlx.Error {
  severity: FATAL
  code: 5000
  msg: "Parse error unserializing protobuf message"
  sql_state: "HY000"
}

aborting session foo
switched to session default
connecting...
active session is now 'foo'
Sending 5 bytes raw data...
Got expected error:
Mysqlx.Error {
  severity: FATAL
  code: 5000
  msg: "Parse error unserializing protobuf message"
  sql_state: "HY000"
}

aborting session foo
switched to session default
connecting...
active session is now 'foo'
Sending 5 bytes raw data...
Got expected error:
Mysqlx.Error {
  severity: FATAL
  code: 5000
  msg: "Parse error unserializing protobuf message"
  sql_state: "HY000"
}

aborting session foo
switched to session default
connecting...
active session is now 'foo'
Sending 5 bytes raw data...
Got expected error:
Mysqlx.Error {
  severity: FATAL
  code: 5000
  msg: "Parse error unserializing protobuf message"
  sql_state: "HY000"
}

aborting session foo
switched to session default
connecting...
active session is now 'foo'
Sending 5 bytes raw data...
Got expected error:
Mysqlx.Error {
  severity: FATAL
  code: 5000
  msg: "Parse error unserializing protobuf message"
  sql_state: "HY000"
}

aborting session foo
switched to session default
connecting...
active session is now 'foo'
Sending 5 bytes raw data...
Got expected error:
Mysqlx.Error {
  severity: FATAL
  code: 5000
  msg: "Parse error unserializing protobuf message"
  sql_state: "HY000"
}

aborting session foo
switched to session default
connecting...
active session is now 'foo'
Sending 5 bytes raw data...
Got expected error:
Mysqlx.Error {
  severity: FATAL
  code: 5000
  msg: "Parse error unserializing protobuf message"
  sql_state: "HY000"
}

aborting session foo
switched to session default
connecting...
active session is now 'foo'
Sending 5 bytes raw data...
Got expected error:
Mysqlx.Error {
  severity: FATAL
  code: 5000
  msg: "Parse error unserializing protobuf message"
  sql_state: "HY000"
}

aborting session foo
switched to session default
connecting...
active session is now 'foo'
Sending 5 bytes raw data...
Got expected error:
Mysqlx.Error {
  severity: FATAL
  code: 5000
  msg: "Parse error unserializing protobuf message"
  sql_state: "HY000"
}

aborting session foo
switched to session default
connecting...
active session is now 'foo'
Sending 5 bytes raw data...
Got expected error:
Mysqlx.Error {
  severity: FATAL
  code: 5000
  msg: "Parse error unserializing protobuf message"
  sql_state: "HY000"
}

aborting session foo
switched to session default
connecting...
active session is now 'foo'
Sending 5 bytes raw data...
Got expected error:
Mysqlx.Error {
  severity: FATAL
  code: 5000
  msg: "Parse error unserializing protobuf message"
  sql_state: "HY000"
}

aborting session foo
switched to session default
connecting...
active session is now 'foo'
Sending 5 bytes raw data...
Got expected error:
Mysqlx.Error {
  severity: FATAL
  code: 5000
  msg: "Parse error unserializing protobuf message"
  sql_state: "HY000"
}

aborting session foo
switched to session default
connecting...
active session is now 'foo'
Sending 5 bytes raw data...
Got expected error:
Mysqlx.Error {
  severity: FATAL
  code: 5000
  msg: "Parse error unserializing protobuf message"
  sql_state: "HY000"
}

aborting session foo
switched to session default
connecting...
active session is now 'foo'
Sending 5 bytes raw data...
Got expected error:
Mysqlx.Error {
  severity: FATAL
  code: 5000
  msg: "Parse error unserializing protobuf message"
  sql_state: "HY000"
}

aborting session foo
switched to session default
Mysqlx.Ok {
  msg: "bye!"
}
ok<|MERGE_RESOLUTION|>--- conflicted
+++ resolved
@@ -4,16 +4,10 @@
 call mtr.add_suppression("Plugin mysqlx reported: .Setup of UNIX socket .. failed, the socket file path is empty");
 # restart
 Bug #21472634
-<<<<<<< HEAD
+RUN show processlist;
 Id	User	Host	db	Command	Time	State	Info	Rows_sent	Rows_examined
 $PROC_1_ID	root	localhost	test	Sleep	0		null	0	0
 $PROC_2_ID	root	localhost	null	Query	0	cleaning up	PLUGIN: show processlist	0	0
-=======
-RUN show processlist;
-Id	User	Host	db	Command		State	Info
-$PROC_1_ID	root	localhost	test	Sleep		null
-$PROC_2_ID	root	localhost	null	Query	null	PLUGIN: show processlist
->>>>>>> 23032807
 0 rows affected
 RUN SELECT id,user,command,state FROM information_schema.processlist ORDER BY id
 id	user	command	state
