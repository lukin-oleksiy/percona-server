--- conflicted
+++ resolved
@@ -504,11 +504,7 @@
  /*===========================================*/
  {
  	dict_table_t*	sys_stats;
-<<<<<<< HEAD
-@@ -4666,6 +4679,13 @@
-=======
-@@ -4672,6 +4685,12 @@
->>>>>>> e33ffb1e
+@@ -4672,6 +4685,13 @@
  		     || (srv_force_recovery < SRV_FORCE_NO_LOG_REDO
  			 && dict_index_is_clust(index)))) {
  			ulint	size;
@@ -522,11 +518,7 @@
  			size = btr_get_size(index, BTR_TOTAL_SIZE);
  
  			index->stat_index_size = size;
-<<<<<<< HEAD
-@@ -5462,4 +5482,42 @@
-=======
-@@ -5468,4 +5487,42 @@
->>>>>>> e33ffb1e
+@@ -5468,4 +5488,42 @@
  		rw_lock_free(&dict_table_stats_latches[i]);
  	}
  }
