--- conflicted
+++ resolved
@@ -1021,11 +1021,7 @@
  	if (prebuilt->table->ibd_file_missing && !thd_tablespace_op(thd)) {
  		ut_print_timestamp(stderr);
  		fprintf(stderr,
-<<<<<<< HEAD
-@@ -11493,6 +11590,14 @@
-=======
-@@ -11487,6 +11584,14 @@
->>>>>>> edf1bf22
+@@ -11495,6 +11592,14 @@
    "0 (the default) disables automatic dumps.",
    NULL, NULL, 0, 0, UINT_MAX32, 0);
  
@@ -1040,11 +1036,7 @@
  static struct st_mysql_sys_var* innobase_system_variables[]= {
    MYSQL_SYSVAR(additional_mem_pool_size),
    MYSQL_SYSVAR(autoextend_increment),
-<<<<<<< HEAD
-@@ -11578,6 +11683,7 @@
-=======
-@@ -11572,6 +11677,7 @@
->>>>>>> edf1bf22
+@@ -11580,6 +11685,7 @@
    MYSQL_SYSVAR(io_capacity),
    MYSQL_SYSVAR(auto_lru_dump),
    MYSQL_SYSVAR(use_purge_thread),
