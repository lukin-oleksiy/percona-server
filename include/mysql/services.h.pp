--- conflicted
+++ resolved
@@ -97,22 +97,6 @@
 #include "my_inttypes.h"
 #include "my_config.h"
 typedef unsigned char uchar;
-<<<<<<< HEAD
-typedef signed char int8;
-typedef unsigned char uint8;
-typedef short int16;
-typedef unsigned short uint16;
-typedef int int32;
-typedef unsigned int uint32;
-typedef unsigned long long int ulonglong;
-typedef long long int longlong;
-typedef longlong int64;
-typedef ulonglong uint64;
-typedef unsigned long long my_ulonglong;
-typedef intptr_t intptr;
-typedef ulonglong my_off_t;
-typedef ptrdiff_t my_ptrdiff_t;
-=======
 typedef int8_t int8;
 typedef uint8_t uint8;
 typedef int16_t int16;
@@ -126,7 +110,6 @@
 typedef unsigned long long int ulonglong;
 typedef unsigned long long my_ulonglong;
 typedef ulonglong my_off_t;
->>>>>>> 4869291f
 typedef int myf;
 #include "my_macros.h"
 typedef enum {
