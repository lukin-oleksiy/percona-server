#include "plugin.h"
#include "status_var.h"
enum enum_mysql_show_type {
  SHOW_UNDEF,
  SHOW_BOOL,
  SHOW_INT,
  SHOW_LONG,
  SHOW_LONGLONG,
  SHOW_CHAR,
  SHOW_CHAR_PTR,
  SHOW_ARRAY,
  SHOW_FUNC,
  SHOW_DOUBLE,
  SHOW_KEY_CACHE_LONG,
  SHOW_KEY_CACHE_LONGLONG,
  SHOW_LONG_STATUS,
  SHOW_DOUBLE_STATUS,
  SHOW_HAVE,
  SHOW_MY_BOOL,
  SHOW_HA_ROWS,
  SHOW_SYS,
  SHOW_LONG_NOFLUSH,
  SHOW_LONGLONG_STATUS,
  SHOW_LEX_STRING,
  SHOW_SIGNED_LONG
};
enum enum_mysql_show_scope {
  SHOW_SCOPE_UNDEF,
  SHOW_SCOPE_GLOBAL,
  SHOW_SCOPE_SESSION,
  SHOW_SCOPE_ALL
};
struct SHOW_VAR {
  const char *name;
  char *value;
  enum enum_mysql_show_type type;
  enum enum_mysql_show_scope scope;
};
typedef int (*mysql_show_var_func)(void *, SHOW_VAR *, char *);
typedef void *MYSQL_PLUGIN;
struct MYSQL_XID {
  long formatID;
  long gtrid_length;
  long bqual_length;
  char data[128];
};
struct SYS_VAR;
struct st_mysql_value;
typedef int (*mysql_var_check_func)(void * thd, SYS_VAR *var, void *save,
                                    struct st_mysql_value *value);
typedef void (*mysql_var_update_func)(void * thd, SYS_VAR *var,
                                      void *var_ptr, const void *save);
struct st_mysql_plugin {
  int type;
  void *info;
  const char *name;
  const char *author;
  const char *descr;
  int license;
  int (*init)(MYSQL_PLUGIN);
  int (*check_uninstall)(MYSQL_PLUGIN);
  int (*deinit)(MYSQL_PLUGIN);
  unsigned int version;
  SHOW_VAR *status_vars;
  SYS_VAR **system_vars;
  void *__reserved1;
  unsigned long flags;
};
struct st_mysql_daemon {
  int interface_version;
};
struct st_mysql_information_schema {
  int interface_version;
};
struct st_mysql_storage_engine {
  int interface_version;
};
struct handlerton;
struct Mysql_replication {
  int interface_version;
};
struct st_mysql_value {
  int (*value_type)(struct st_mysql_value *);
  const char *(*val_str)(struct st_mysql_value *, char *buffer, int *length);
  int (*val_real)(struct st_mysql_value *, double *realbuf);
  int (*val_int)(struct st_mysql_value *, long long *intbuf);
  int (*is_unsigned)(struct st_mysql_value *);
};
int thd_in_lock_tables(const void * thd);
int thd_tablespace_op(const void * thd);
long long thd_test_options(const void * thd, long long test_options);
int thd_sql_command(const void * thd);
const char *set_thd_proc_info(void * thd, const char *info,
                              const char *calling_func,
                              const char *calling_file,
                              const unsigned int calling_line);
void **thd_ha_data(const void * thd, const struct handlerton *hton);
void thd_storage_lock_wait(void * thd, long long value);
int thd_tx_isolation(const void * thd);
int thd_tx_is_read_only(const void * thd);
void * thd_tx_arbitrate(void * requestor, void * holder);
int thd_tx_priority(const void * thd);
int thd_tx_is_dd_trx(const void * thd);
char *thd_security_context(void * thd, char *buffer, size_t length,
                           size_t max_query_len);
<<<<<<< HEAD
void thd_inc_row_count(void * thd);
int thd_allow_batch(void * thd);
void thd_mark_transaction_to_rollback(void * thd, int all);
void increment_thd_innodb_stats(void* thd,
                    unsigned long long trx_id,
                    long io_reads,
                    long long io_read,
                    long io_reads_wait_timer,
                    long lock_que_wait_timer,
                    long que_wait_timer,
                    long page_access);
=======
void thd_inc_row_count(void* thd);
int thd_allow_batch(void* thd);
void thd_mark_transaction_to_rollback(void* thd, int all);
enum mysql_trx_stat_type
{
  MYSQL_TRX_STAT_IO_READ_BYTES,
  MYSQL_TRX_STAT_IO_READ_WAIT_USECS,
  MYSQL_TRX_STAT_LOCK_WAIT_USECS,
  MYSQL_TRX_STAT_INNODB_QUEUE_WAIT_USECS,
  MYSQL_TRX_STAT_ACCESS_PAGE_ID
};
void thd_report_innodb_stat(void* thd, unsigned long long trx_id,
                            enum mysql_trx_stat_type type,
                            unsigned long long value);
>>>>>>> be20e845
unsigned long thd_log_slow_verbosity(const void* thd);
int thd_opt_slow_log();
int thd_is_background_thread(const void* thd);
int mysql_tmpfile(const char *prefix);
int thd_killed(const void * thd);
void thd_set_kill_status(const void * thd);
void thd_binlog_pos(const void * thd, const char **file_var,
                    unsigned long long *pos_var);
unsigned long thd_get_thread_id(const void * thd);
void thd_get_xid(const void * thd, MYSQL_XID *xid);
void *thd_get_ha_data(const void * thd, const struct handlerton *hton);
void thd_set_ha_data(void * thd, const struct handlerton *hton,
                     const void *ha_data);
void remove_ssl_err_thread_state();
int thd_command(const void* thd);
long long thd_start_time(const void* thd);
void thd_kill(unsigned long id);
int thd_get_ft_query_extra_word_chars(void);
enum enum_ftparser_mode {
  MYSQL_FTPARSER_SIMPLE_MODE = 0,
  MYSQL_FTPARSER_WITH_STOPWORDS = 1,
  MYSQL_FTPARSER_FULL_BOOLEAN_INFO = 2
};
enum enum_ft_token_type {
  FT_TOKEN_EOF = 0,
  FT_TOKEN_WORD = 1,
  FT_TOKEN_LEFT_PAREN = 2,
  FT_TOKEN_RIGHT_PAREN = 3,
  FT_TOKEN_STOPWORD = 4
};
struct MYSQL_FTPARSER_BOOLEAN_INFO {
  enum enum_ft_token_type type;
  int yesno;
  int weight_adjust;
  char wasign;
  char trunc;
  int position;
  char prev;
  char *quot;
};
struct MYSQL_FTPARSER_PARAM {
  int (*mysql_parse)(MYSQL_FTPARSER_PARAM *, char *doc, int doc_len);
  int (*mysql_add_word)(MYSQL_FTPARSER_PARAM *, char *word, int word_len,
                        MYSQL_FTPARSER_BOOLEAN_INFO *boolean_info);
  void *ftparser_state;
  void *mysql_ftparam;
  const CHARSET_INFO *cs;
  char *doc;
  int length;
  int flags;
  enum enum_ftparser_mode mode;
};
struct st_mysql_ftparser {
  int interface_version;
  int (*parse)(MYSQL_FTPARSER_PARAM *param);
  int (*init)(MYSQL_FTPARSER_PARAM *param);
  int (*deinit)(MYSQL_FTPARSER_PARAM *param);
};<|MERGE_RESOLUTION|>--- conflicted
+++ resolved
@@ -103,19 +103,6 @@
 int thd_tx_is_dd_trx(const void * thd);
 char *thd_security_context(void * thd, char *buffer, size_t length,
                            size_t max_query_len);
-<<<<<<< HEAD
-void thd_inc_row_count(void * thd);
-int thd_allow_batch(void * thd);
-void thd_mark_transaction_to_rollback(void * thd, int all);
-void increment_thd_innodb_stats(void* thd,
-                    unsigned long long trx_id,
-                    long io_reads,
-                    long long io_read,
-                    long io_reads_wait_timer,
-                    long lock_que_wait_timer,
-                    long que_wait_timer,
-                    long page_access);
-=======
 void thd_inc_row_count(void* thd);
 int thd_allow_batch(void* thd);
 void thd_mark_transaction_to_rollback(void* thd, int all);
@@ -130,7 +117,6 @@
 void thd_report_innodb_stat(void* thd, unsigned long long trx_id,
                             enum mysql_trx_stat_type type,
                             unsigned long long value);
->>>>>>> be20e845
 unsigned long thd_log_slow_verbosity(const void* thd);
 int thd_opt_slow_log();
 int thd_is_background_thread(const void* thd);
