--- conflicted
+++ resolved
@@ -1,8 +1,4 @@
-<<<<<<< HEAD
-/* Copyright (c) 2012, 2018, Oracle and/or its affiliates. All rights reserved.
-=======
 /* Copyright (c) 2012, 2019, Oracle and/or its affiliates. All rights reserved.
->>>>>>> 4869291f
 
   This program is free software; you can redistribute it and/or modify
   it under the terms of the GNU General Public License, version 2.0,
@@ -33,68 +29,6 @@
 */
 
 #include "my_psi_config.h"
-<<<<<<< HEAD
-
-#if defined(HAVE_PSI_THREAD_INTERFACE) && defined(MYSQL_SERVER) && \
-    !defined(MYSQL_DYNAMIC_PLUGIN) && defined(__cplusplus)
-
-#include <sys/types.h>
-#include <time.h>
-
-#include "my_inttypes.h"
-#include "my_macros.h"
-#include "my_thread.h"
-#include "mysql/psi/psi_thread.h"
-
-class THD;
-
-#define PSI_THREAD_CALL(M) pfs_##M##_v2
-
-void pfs_register_thread_v2(const char *category, PSI_thread_info *info,
-                            int count);
-
-int pfs_spawn_thread_v2(PSI_thread_key key, my_thread_handle *thread,
-                        const my_thread_attr_t *attr,
-                        void *(*start_routine)(void *), void *arg);
-
-PSI_thread *pfs_new_thread_v2(PSI_thread_key key, const void *identity,
-                              ulonglong processlist_id);
-
-void pfs_set_thread_id_v2(PSI_thread *thread, ulonglong processlist_id);
-
-ulonglong pfs_get_current_thread_internal_id_v2();
-
-ulonglong pfs_get_thread_internal_id_v2(PSI_thread *thread);
-
-PSI_thread *pfs_get_thread_by_id_v2(ulonglong processlist_id);
-
-void pfs_set_thread_THD_v2(PSI_thread *thread, THD *thd);
-void pfs_set_thread_os_id_v2(PSI_thread *thread);
-
-PSI_thread *pfs_get_thread_v2(void);
-
-void pfs_set_thread_user_v2(const char *user, int user_len);
-
-void pfs_set_thread_account_v2(const char *user, int user_len, const char *host,
-                               int host_len);
-
-void pfs_set_thread_db_v2(const char *db, int db_len);
-
-void pfs_set_thread_command_v2(int command);
-
-void pfs_set_thread_start_time_v2(time_t start_time);
-
-void pfs_set_thread_state_v2(const char *state);
-
-void pfs_set_connection_type_v2(opaque_vio_type conn_type);
-
-void pfs_set_thread_info_v2(const char *info, uint info_len);
-
-int pfs_set_thread_resource_group_v2(const char *group_name, int group_name_len,
-                                     void *user_data);
-
-int pfs_set_thread_resource_group_by_id_v2(PSI_thread *thread,
-=======
 
 #if defined(HAVE_PSI_THREAD_INTERFACE) && defined(MYSQL_SERVER) && \
     !defined(MYSQL_DYNAMIC_PLUGIN) && !defined(WITH_LOCK_ORDER) && \
@@ -162,47 +96,10 @@
                                      void *user_data);
 
 int pfs_set_thread_resource_group_by_id_vc(PSI_thread *thread,
->>>>>>> 4869291f
                                            ulonglong thread_id,
                                            const char *group_name,
                                            int group_name_len, void *user_data);
 
-<<<<<<< HEAD
-void pfs_set_thread_v2(PSI_thread *thread);
-
-void pfs_aggregate_thread_status_v2(PSI_thread *thread);
-
-void pfs_delete_current_thread_v2(void);
-
-void pfs_delete_thread_v2(PSI_thread *thread);
-
-int pfs_set_thread_connect_attrs_v2(const char *buffer, uint length,
-                                    const void *from_cs);
-
-void pfs_get_current_thread_event_id_v2(ulonglong *internal_thread_id,
-                                        ulonglong *event_id);
-
-void pfs_get_thread_event_id_v2(PSI_thread *thread,
-                                ulonglong *internal_thread_id,
-                                ulonglong *event_id);
-
-int pfs_get_thread_system_attrs_v2(PSI_thread_attrs *thread_attrs);
-
-int pfs_get_thread_system_attrs_by_id_v2(PSI_thread *thread,
-                                         ulonglong thread_id,
-                                         PSI_thread_attrs *thread_attrs);
-
-int pfs_register_notification_v2(const PSI_notification *callbacks,
-                                 bool with_ref_count);
-
-int pfs_unregister_notification_v2(int handle);
-
-void pfs_notify_session_connect_v2(PSI_thread *thread);
-
-void pfs_notify_session_disconnect_v2(PSI_thread *thread);
-
-void pfs_notify_session_change_user_v2(PSI_thread *thread);
-=======
 void pfs_set_thread_vc(PSI_thread *thread);
 
 void pfs_aggregate_thread_status_vc(PSI_thread *thread);
@@ -237,7 +134,6 @@
 void pfs_notify_session_disconnect_vc(PSI_thread *thread);
 
 void pfs_notify_session_change_user_vc(PSI_thread *thread);
->>>>>>> 4869291f
 
 #endif /* HAVE_PSI_THREAD_INTERFACE */
 
