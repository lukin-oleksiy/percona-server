--- conflicted
+++ resolved
@@ -22,10 +22,7 @@
   MYSQL_TYPE_TIMESTAMP2,
   MYSQL_TYPE_DATETIME2,
   MYSQL_TYPE_TIME2,
-<<<<<<< HEAD
-=======
   MYSQL_TYPE_TYPED_ARRAY = 244,
->>>>>>> 4869291f
   MYSQL_TYPE_JSON = 245,
   MYSQL_TYPE_NEWDECIMAL = 246,
   MYSQL_TYPE_ENUM = 247,
@@ -89,10 +86,7 @@
   COM_CLONE,
   COM_END
 };
-<<<<<<< HEAD
 static const int PURGE_BITMAPS_TO_LSN = 1;
-=======
->>>>>>> 4869291f
 enum SERVER_STATUS_flags_enum {
   SERVER_STATUS_IN_TRANS = 1,
   SERVER_STATUS_AUTOCOMMIT = 2,
@@ -331,10 +325,7 @@
 void init_client_errs(void);
 void finish_client_errs(void);
 extern const char *client_errors[];
-<<<<<<< HEAD
 extern const char **mysql_client_errors;
-=======
->>>>>>> 4869291f
 static inline const char *ER_CLIENT(int client_errno) {
   if (client_errno >= 2000 && client_errno <= 2065)
     return client_errors[client_errno - 2000];
@@ -591,11 +582,7 @@
 enum net_async_status mysql_real_connect_nonblocking(
     MYSQL *mysql, const char *host, const char *user, const char *passwd,
     const char *db, unsigned int port, const char *unix_socket,
-<<<<<<< HEAD
-                               unsigned long clientflag);
-=======
     unsigned long clientflag);
->>>>>>> 4869291f
 enum net_async_status mysql_send_query_nonblocking(
     MYSQL *mysql, const char *query, unsigned long length);
 enum net_async_status mysql_real_query_nonblocking(
@@ -653,11 +640,7 @@
                                             MYSQL_FIELD_OFFSET offset);
 MYSQL_ROW mysql_fetch_row(MYSQL_RES *result);
 enum net_async_status mysql_fetch_row_nonblocking(MYSQL_RES *res,
-<<<<<<< HEAD
-                                                        MYSQL_ROW *row);
-=======
                                                           MYSQL_ROW *row);
->>>>>>> 4869291f
 unsigned long * mysql_fetch_lengths(MYSQL_RES *result);
 MYSQL_FIELD * mysql_fetch_field(MYSQL_RES *result);
 MYSQL_RES * mysql_list_fields(MYSQL *mysql, const char *table,
