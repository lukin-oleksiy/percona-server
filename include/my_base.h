--- conflicted
+++ resolved
@@ -924,15 +924,10 @@
 #define HA_ERR_NO_WAIT_LOCK 203     /* Don't wait for record lock */
 #define HA_ERR_DISK_FULL_NOWAIT 204 /* No more room in disk */
 #define HA_ERR_NO_SESSION_TEMP 205  /* No session temporary space available */
-<<<<<<< HEAD
-#define HA_ERR_DEST_SCHEMA_NOT_EXIST                         \
-  206                   /* Destination schema does not exist \
-                         */
-#define HA_ERR_LAST 206 /* Copy of last error nr */
-=======
 #define HA_ERR_WRONG_TABLE_NAME 206 /* Wrong or Invalid table name */
-#define HA_ERR_LAST 206             /* Copy of last error nr */
->>>>>>> 8e797a5d
+#define HA_ERR_DEST_SCHEMA_NOT_EXIST 207 /* Destination schema does not exist \
+                                          */
+#define HA_ERR_LAST 207                  /* Copy of last error nr */
 
 /* Number of different errors */
 #define HA_ERR_ERRORS (HA_ERR_LAST - HA_ERR_FIRST + 1)
