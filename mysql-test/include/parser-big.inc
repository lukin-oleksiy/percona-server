--- conflicted
+++ resolved
@@ -50,14 +50,7 @@
 
 eval CALL p1($min20087571, $max20087571, 100000);
 SELECT LENGTH(@terms);
-<<<<<<< HEAD
-# Double stack size for sparc/developer studio.
-# --replace_result 524288 262144 393216 196608
---replace_result 860160 286720 573440 286720 442368 286720 221184 286720
-SELECT @@global.thread_stack, @@global.max_allowed_packet;
-=======
 SELECT @@global.max_allowed_packet;
->>>>>>> e4924f36
 
 DROP FUNCTION f1;
 DROP PROCEDURE p1;
