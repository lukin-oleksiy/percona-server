# Definition file for plugins.
#
# <lib name>  <directory>  <variable> [<plugin name>,...]
#
# The following variables will be set for a plugin, where PLUGVAR
# represents the variable name given as the 3rd item
#
# PLUGVAR: name of plugin file including extension .so or .dll
# PLUGVAR_DIR: name of directory where plugin was found
# PLUGVAR_OPT: mysqld option --plugin_dir=....
# PLUGVAR_LOAD: option --plugin_load=.... if the 4th element is present
# PLUGVAR_LOAD_ADD: option --plugin_load_add=.... if the 4th element is present
# PLUGVAR_LOAD_PATH: option --plugin_load=.... with library full path
#                    if the 4th element is present
# PLUGVAR_LOAD_ADD_PATH: option --plugin_load_add=.... with library full path
#                        if the 4th element is present
#
# If a listed plugin is not found, the corresponding variables will be
# set to empty, they will not be unset.
#
# The PLUGVAR variable is not quoted, so you must remember to quote it
# when using it in an INSTALL PLUGIN command.
#
# The envorinment variables can be used in tests. If adding a new plugin,
# you are free to pick your variable name, but please keep it upper
# case for consistency.
#
# The _LOAD variable will have a form
#
# --plugin_load=<name1>=<lib_name>;<name2>=<lib_name>.....
#
# with name1, name2 etc from the comma separated list of plugin names
# in the optional 4th argument.

auth_test_plugin   plugin/auth        PLUGIN_AUTH      test_plugin_server,cleartext_plugin_server
qa_auth_interface  plugin/auth        PLUGIN_AUTH_INTERFACE qa_auth_interface
qa_auth_server     plugin/auth        PLUGIN_AUTH_SERVER    qa_auth_server
qa_auth_client     plugin/auth        PLUGIN_AUTH_CLIENT    qa_auth_client
udf_example        sql                UDF_EXAMPLE_LIB
ha_example         storage/example    EXAMPLE_PLUGIN         EXAMPLE
semisync_master    plugin/semisync    SEMISYNC_MASTER_PLUGIN
semisync_slave     plugin/semisync    SEMISYNC_SLAVE_PLUGIN
ha_archive         storage/archive    ARCHIVE_PLUGIN
ha_blackhole       storage/blackhole  BLACKHOLE_PLUGIN
ha_federated       storage/federated  FEDERATED_PLUGIN
ha_partition       storage/partition  PARTITION_PLUGIN  partition
mypluglib          plugin/fulltext    SIMPLE_PARSER
libpluginmecab     plugin/fulltext    MECAB
keyring_file       plugin/keyring     KEYRING_PLUGIN keyring_file
keyring_udf        plugin/keyring_udf KEYRING_UDF keyring_udf
adt_null           plugin/audit_null  AUDIT_NULL
test_security_context  plugin/audit_null  TEST_SECURITY_CONTEXT  test_security_context
libdaemon_example  plugin/daemon_example DAEMONEXAMPLE
replication_observers_example_plugin    plugin/replication_observers_example RPL_OBS_EXAMPLE
libmemcached       plugin/innodb_memcached/daemon_memcached DAEMON_MEMCACHED
# libmemcached       plugin/innodb_memcached/daemon_memcached DAEMON_MEMCACHED daemon_memcached
innodb_engine      plugin/innodb_memcached/innodb_memcache INNODB_ENGINE
validate_password  plugin/password_validation VALIDATE_PASSWORD validate_password
rewrite_example    plugin/rewrite_example REWRITE_EXAMPLE
rewriter           plugin/rewriter    REWRITER
mysql_no_login     plugin/mysql_no_login      MYSQL_NO_LOGIN    mysql_no_login
test_udf_services  plugin/udf_services TESTUDFSERVICES
group_replication  plugin/group_replication   GROUP_REPLICATION
locking_service    sql                        LOCKING_SERVICE
version_token      plugin/version_token       VERSION_TOKEN
# Test services framework
libtest_services   plugin/test_services TESTSERVICES
libtest_services_threaded  plugin/test_services TESTSERVICESTHREADED
# Test session API
libtest_session_in_thd                  plugin/test_service_sql_api TEST_SESSION_IN_THD
libtest_x_sessions_init                 plugin/test_service_sql_api TEST_X_SESSIONS_INIT
libtest_x_sessions_deinit               plugin/test_service_sql_api TEST_X_SESSIONS_DEINIT
libtest_session_detach                  plugin/test_service_sql_api TEST_SESSION_DETACH
libtest_session_info                    plugin/test_service_sql_api TEST_SESSION_INFO
# Test SQL API
libtest_sql_complex                     plugin/test_service_sql_api TEST_SQL_COMPLEX
libtest_sql_2_sessions                  plugin/test_service_sql_api TEST_SQL_2_SESSIONS
libtest_sql_cmds_1                      plugin/test_service_sql_api TEST_SQL_CMDS_1
libtest_sql_all_col_types               plugin/test_service_sql_api TEST_SQL_ALL_COL_TYPES
libtest_sql_processlist                 plugin/test_service_sql_api TEST_SQL_PROCESSLIST
libtest_sql_shutdown                    plugin/test_service_sql_api TEST_SQL_SHUTDOWN
libtest_sql_stored_procedures_functions plugin/test_service_sql_api TEST_SQL_STORED_PROCEDURES_FUNCTIONS
libtest_sql_views_triggers              plugin/test_service_sql_api TEST_SQL_VIEWS_TRIGGERS
libtest_sql_commit                      plugin/test_service_sql_api TEST_SQL_COMMIT
libtest_sql_lock                        plugin/test_service_sql_api TEST_SQL_LOCK
libtest_sql_sqlmode                     plugin/test_service_sql_api TEST_SQL_SQLMODE
libtest_sql_replication                 plugin/test_service_sql_api TEST_SQL_REPLICATION
libtest_sql_errors                      plugin/test_service_sql_api TEST_SQL_ERRORS
<<<<<<< HEAD
auth_socket        plugin/auth        SOCKET_AUTH
scalability_metrics plugin/scalability_metrics SCALABILITY_METRICS scalability_metrics
audit_log          plugin/audit_log   AUDIT_LOG             audit_log
query_response_time plugin/query_response_time PLUGIN_QUERY_RESPONSE_TIME QUERY_RESPONSE_TIME_AUDIT,QUERY_RESPONSE_TIME,QUERY_RESPONSE_TIME_READ,QUERY_RESPONSE_TIME_WRITE
ha_tokudb          storage/tokudb             TOKUDB            tokudb,tokudb_trx,tokudb_locks,tokudb_lock_waits,tokudb_fractal_tree_info,tokudb_background_job_status
tokudb_backup      plugin/tokudb-backup-plugin       TOKUDB_BACKUP     tokudb_backup
ha_rocksdb         storage/rocksdb            ROCKSDB           rocksdb,rocksdb_cfstats,rocksdb_dbstats,rocksdb_perf_context_global,rocksdb_cf_options,rocksdb_global_info,rocksdb_ddl,rocksdb_index_file_map
=======
connection_control  plugin/connection_control   CONNECTION_CONTROL_PLUGIN    connection_control
>>>>>>> 23032807
<|MERGE_RESOLUTION|>--- conflicted
+++ resolved
@@ -86,14 +86,11 @@
 libtest_sql_sqlmode                     plugin/test_service_sql_api TEST_SQL_SQLMODE
 libtest_sql_replication                 plugin/test_service_sql_api TEST_SQL_REPLICATION
 libtest_sql_errors                      plugin/test_service_sql_api TEST_SQL_ERRORS
-<<<<<<< HEAD
+connection_control  plugin/connection_control   CONNECTION_CONTROL_PLUGIN    connection_control
 auth_socket        plugin/auth        SOCKET_AUTH
 scalability_metrics plugin/scalability_metrics SCALABILITY_METRICS scalability_metrics
 audit_log          plugin/audit_log   AUDIT_LOG             audit_log
 query_response_time plugin/query_response_time PLUGIN_QUERY_RESPONSE_TIME QUERY_RESPONSE_TIME_AUDIT,QUERY_RESPONSE_TIME,QUERY_RESPONSE_TIME_READ,QUERY_RESPONSE_TIME_WRITE
 ha_tokudb          storage/tokudb             TOKUDB            tokudb,tokudb_trx,tokudb_locks,tokudb_lock_waits,tokudb_fractal_tree_info,tokudb_background_job_status
 tokudb_backup      plugin/tokudb-backup-plugin       TOKUDB_BACKUP     tokudb_backup
-ha_rocksdb         storage/rocksdb            ROCKSDB           rocksdb,rocksdb_cfstats,rocksdb_dbstats,rocksdb_perf_context_global,rocksdb_cf_options,rocksdb_global_info,rocksdb_ddl,rocksdb_index_file_map
-=======
-connection_control  plugin/connection_control   CONNECTION_CONTROL_PLUGIN    connection_control
->>>>>>> 23032807
+ha_rocksdb         storage/rocksdb            ROCKSDB           rocksdb,rocksdb_cfstats,rocksdb_dbstats,rocksdb_perf_context_global,rocksdb_cf_options,rocksdb_global_info,rocksdb_ddl,rocksdb_index_file_map