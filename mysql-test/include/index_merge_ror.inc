# include/index_merge_ror.inc
#
#  ROR-index_merge tests.
#
# The variable
#     $engine_type       -- storage engine to be tested
# has to be set before sourcing this script.
#
# Note: The comments/expectations refer to MyISAM.
#       They might be not valid for other storage engines.
#
# Last update:
# 2006-08-02 ML test refactored
#               old name was t/index_merge_ror.test
#               main code went into include/index_merge_ror.inc
#

--echo #---------------- ROR-index_merge tests -----------------------
--echo # (Start of test file: index_merge_ror.inc)

eval SET SESSION DEFAULT_STORAGE_ENGINE = $engine_type;

--disable_warnings
drop table if exists  t0,t1,t2;
--enable_warnings
create table t1
(
  /* Field names reflect value(rowid) distribution, st=STairs, swt= SaWTooth */
  st_a int not null default 0,
  swt1a int not null default 0,
  swt2a int not null default 0,

  st_b int not null default 0,
  swt1b int not null default 0,
  swt2b int not null default 0,

  /* fields/keys for row retrieval tests */
  key1 int,
  key2 int,
  key3 int,
  key4 int,

  /* make rows much bigger then keys */
  filler1 char (200),
  filler2 char (200),
  filler3 char (200),
  filler4 char (200),
  filler5 char (200),
  filler6 char (200),

  /* order of keys is important */
  key sta_swt12a(st_a,swt1a,swt2a),
  key sta_swt1a(st_a,swt1a),
  key sta_swt2a(st_a,swt2a),
  key sta_swt21a(st_a,swt2a,swt1a),

  key st_a(st_a),
  key stb_swt1a_2b(st_b,swt1b,swt2a),
  key stb_swt1b(st_b,swt1b),
  key st_b(st_b),

  key(key1),
  key(key2),
  key(key3),
  key(key4)
) ;

# Fill table
create table t0 as select * from t1;
--disable_query_log
--echo # Printing of many insert into t0 values (....) disabled.
let $cnt=1000;
while ($cnt)
{
  eval insert into t0 values (1, 2, 3, 1, 2, 3, 0, 0, 0, 0, 'data1', 'data2', 'data3', 'data4', 'data5', 'data6');
  dec $cnt;
}
--enable_query_log

alter table t1 disable keys;
--disable_query_log
--echo # Printing of many insert into t1 select .... from t0 disabled.
let $1=4;
while ($1)
{
  let $2=4;
  while ($2)
  {
    let $3=4;
    while ($3)
    {
      eval insert into t1 select $1, $2, $3, $1 ,$2, $3, key1, key2, key3, key4, filler1, filler2, filler3, filler4, filler5, filler6 from t0;
      dec $3;
    }
    dec $2;
  }
 dec $1;
}

--echo # Printing of many insert into t1 (...) values (....) disabled.
# Row retrieval tests
# -1 is used for values 'out of any range we are using'
# insert enough rows for index intersection to be used for (key1,key2)
insert into t1 (key1, key2, key3, key4, filler1) values (100, 100, 100, 100,'key1-key2-key3-key4');
let $cnt=400;
while ($cnt)
{
  eval insert into t1 (key1, key2, key3, key4, filler1) values (100, -1, 100, -1,'key1-key3');
  dec $cnt;
}
let $cnt=400;
while ($cnt)
{
  eval insert into t1 (key1, key2, key3, key4, filler1) values (-1, 100, -1, 100,'key2-key4');
  dec $cnt;
}
--enable_query_log
alter table t1 enable keys;
select count(*) from t1;

-- disable_query_log
-- disable_result_log
analyze table t0;
analyze table t1;
-- enable_result_log
-- enable_query_log

--echo # One row results tests for cases where a single row matches all conditions
explain select key1,key2 from t1 where key1=100 and key2=100;
select key1,key2 from t1 where key1=100 and key2=100;
explain select key1,key2,key3,key4,filler1 from t1 where key1=100 and key2=100 or key3=100 and key4=100;
explain format=json select key1,key2,key3,key4,filler1 from t1 where key1=100 and key2=100 or key3=100 and key4=100;
select key1,key2,key3,key4,filler1 from t1 where key1=100 and key2=100 or key3=100 and key4=100;

--echo # Several-rows results
insert into t1 (key1, key2, key3, key4, filler1) values (100, 100, -1, -1, 'key1-key2');
insert into t1 (key1, key2, key3, key4, filler1) values (-1, -1, 100, 100, 'key4-key3');

-- disable_query_log
-- disable_result_log
analyze table t1;
-- enable_result_log
-- enable_query_log

--echo #  ROR-intersection, not covering
explain select key1,key2,filler1 from t1 where key1=100 and key2=100;
select key1,key2,filler1 from t1 where key1=100 and key2=100;

--echo #  ROR-intersection, covering
explain select key1,key2 from t1 where key1=100 and key2=100;
select key1,key2 from t1 where key1=100 and key2=100;

--echo #  ROR-union of ROR-intersections
explain select key1,key2,key3,key4 from t1 where key1=100 and key2=100 or key3=100 and key4=100;
select key1,key2,key3,key4 from t1 where key1=100 and key2=100 or key3=100 and key4=100;
explain select key1,key2,key3,key4,filler1 from t1 where key1=100 and key2=100 or key3=100 and key4=100;
select key1,key2,key3,key4,filler1 from t1 where key1=100 and key2=100 or key3=100 and key4=100;

--echo #  3-way ROR-intersection
explain select key1,key2,key3 from t1 where key1=100 and key2=100 and key3=100;
select key1,key2,key3 from t1 where key1=100 and key2=100 and key3=100;

--echo #  ROR-union(ROR-intersection, ROR-range)
insert into t1 (key1,key2,key3,key4,filler1) values (101,101,101,101, 'key1234-101');
explain select key1,key2,key3,key4,filler1 from t1 where key1=100 and key2=100 or key3=101;
select key1,key2,key3,key4,filler1 from t1 where key1=100 and key2=100 or key3=101;

--echo # Run some ROR updates/deletes
select key1,key2, filler1 from t1 where key1=100 and key2=100;
update t1 set filler1='to be deleted' where key1=100 and key2=100;
update t1 set key1=200,key2=200 where key1=100 and key2=100;
delete from t1 where key1=200 and key2=200;
-- disable_query_log
-- disable_result_log
analyze table t1;
-- enable_result_log
-- enable_query_log
select key1,key2,filler1 from t1 where key2=100 and key2=200;

<<<<<<< HEAD
--echo # ROR-union(ROR-intersection) with one of ROR-intersection giving empty
--echo # results
=======
# ROR-union(ROR-intersection) with one of ROR-intersection giving empty
# results
--replace_result key3 key34 key4 key34
>>>>>>> aa7ec625
explain select key1,key2,key3,key4,filler1 from t1 where key1=100 and key2=100 or key3=100 and key4=100;
select key1,key2,key3,key4,filler1 from t1 where key1=100 and key2=100 or key3=100 and key4=100;

delete from t1 where key3=100 and key4=100;

# Force complete purge
SET @@GLOBAL.innodb_fast_shutdown = 0;
--source include/restart_mysqld.inc

-- disable_query_log
-- disable_result_log
analyze table t1;
-- enable_result_log
-- enable_query_log

--echo # ROR-union with all ROR-intersections giving empty results
# The relative order of keys inside 
# "Using union(intersect(keyx,keyx),...)" doesn't matter
--replace_result key2,key1 key1,key2 key4,key3 key3,key4
explain select key1,key2,key3,key4,filler1 from t1 where key1=100 and key2=100 or key3=100 and key4=100;
select key1,key2,key3,key4,filler1 from t1 where key1=100 and key2=100 or key3=100 and key4=100;

--echo # ROR-intersection with empty result
explain select key1,key2 from t1 where key1=100 and key2=100;
select key1,key2 from t1 where key1=100 and key2=100;

--echo # ROR-union tests with various cases.
--echo #  All scans returning duplicate rows:
insert into t1 (key1, key2, key3, key4, filler1) values (100, 100, 200, 200,'key1-key2-key3-key4-1');
insert into t1 (key1, key2, key3, key4, filler1) values (100, 100, 200, 200,'key1-key2-key3-key4-2');
insert into t1 (key1, key2, key3, key4, filler1) values (100, 100, 200, 200,'key1-key2-key3-key4-3');

-- disable_query_log
-- disable_result_log
analyze table t1;
-- enable_result_log
-- enable_query_log

explain select key1,key2,key3,key4,filler1 from t1 where key3=200 or (key1=100 and key2=100) or key4=200;
select key1,key2,key3,key4,filler1 from t1 where key3=200 or (key1=100 and key2=100) or key4=200;

insert into t1 (key1, key2, key3, key4, filler1) values (-1, -1, -1, 200,'key4');

-- disable_query_log
-- disable_result_log
analyze table t1;
-- enable_result_log
-- enable_query_log

explain select key1,key2,key3,key4,filler1 from t1 where key3=200 or (key1=100 and key2=100) or key4=200;
select key1,key2,key3,key4,filler1 from t1 where key3=200 or (key1=100 and key2=100) or key4=200;

insert into t1 (key1, key2, key3, key4, filler1) values (-1, -1, 200, -1,'key3');

-- disable_query_log
-- disable_result_log
analyze table t1;
-- enable_result_log
-- enable_query_log

explain select key1,key2,key3,key4,filler1 from t1 where key3=200 or (key1=100 and key2=100) or key4=200;
select key1,key2,key3,key4,filler1 from t1 where key3=200 or (key1=100 and key2=100) or key4=200;

--echo ##
--echo ## Optimizer tests
--echo ##

--echo # Check that the shortest key is used for ROR-intersection, covering and non-covering.
if (!$index_merge_random_rows_in_EXPLAIN)
{
  # Too unstable on InnoDB
  explain select * from t1 where st_a=1 and st_b=1;
  explain select st_a,st_b from t1 where st_a=1 and st_b=1;
  explain select st_a from t1 ignore index (st_a) where st_a=1 and st_b=1;
}

--echo # Do many tests
--echo # Check that keys that don't improve selectivity are skipped.
#

# Different value on 32 and 64 bit
--replace_result sta_swt12a sta_swt21a sta_swt12a, sta_swt12a,
explain select * from t1 where st_a=1 and swt1a=1 and swt2a=1;

explain select * from t1 where st_b=1 and swt1b=1 and swt2b=1;

if ($index_merge_random_rows_in_EXPLAIN)
{
  --replace_column 10 # 11 #
}
explain select * from t1 where st_a=1 and swt1a=1 and swt2a=1 and st_b=1 and swt1b=1 and swt2b=1;

if ($index_merge_random_rows_in_EXPLAIN)
{
  --replace_column 10 # 11 #
}
explain select * from t1 ignore index (sta_swt21a, stb_swt1a_2b)
  where st_a=1 and swt1a=1 and swt2a=1 and st_b=1 and swt1b=1 and swt2b=1;

if ($index_merge_random_rows_in_EXPLAIN)
{
  --replace_column 10 # 11 #
}
explain select * from t1 ignore index (sta_swt21a, sta_swt12a, stb_swt1a_2b)
  where st_a=1 and swt1a=1 and swt2a=1 and st_b=1 and swt1b=1 and swt2b=1;

if ($index_merge_random_rows_in_EXPLAIN)
{
  --replace_column 10 # 11 #
}
explain select * from t1 ignore index (sta_swt21a, sta_swt12a, stb_swt1a_2b, stb_swt1b)
  where st_a=1 and swt1a=1 and swt2a=1 and st_b=1 and swt1b=1 and swt2b=1;

if ($index_merge_random_rows_in_EXPLAIN)
{
  --replace_column 10 # 11 #
}
explain select * from t1
  where st_a=1 and swt1a=1 and swt2a=1 and st_b=1 and swt1b=1;

if ($index_merge_random_rows_in_EXPLAIN)
{
  --replace_column 10 # 11 #
}
explain select * from t1
  where st_a=1 and swt1a=1 and st_b=1 and swt1b=1 and swt1b=1;

if ($index_merge_random_rows_in_EXPLAIN)
{
  --replace_column 10 # 11 #
}
explain select st_a from t1
  where st_a=1 and swt1a=1 and st_b=1 and swt1b=1 and swt1b=1;

if ($index_merge_random_rows_in_EXPLAIN)
{
  --replace_column 10 # 11 #
}
explain select st_a from t1
  where st_a=1 and swt1a=1 and st_b=1 and swt1b=1 and swt1b=1;

drop table t0,t1;

--echo # 'Partially' covered fields test

create table t2 (
  a char(10),
  b char(10),
  filler1 char(255),
  filler2 char(255),
  key(a(5)),
  key(b(5))
);

--disable_query_log
let $1=8;
while ($1)
{
  eval insert into t2 values (repeat(char($1+64), 8),repeat(char($1+64), 8),'filler1', 'filler2');
  dec $1;
}
insert into t2 select * from t2;
insert into t2 select * from t2;
--enable_query_log

# The table row buffer is reused. Fill it with rows that don't match.
select count(a) from t2 where a='BBBBBBBB';
select count(a) from t2 where b='BBBBBBBB';

-- disable_query_log
-- disable_result_log
analyze table t2;
-- enable_result_log
-- enable_query_log

--echo # BUG#1:
--replace_result a a_or_b b a_or_b
explain select count(a) from t2 where a='AAAAAAAA' and b='AAAAAAAA';
select count(a) from t2 where a='AAAAAAAA' and b='AAAAAAAA';
select count(a) from t2 ignore index(a,b) where a='AAAAAAAA' and b='AAAAAAAA';

insert into t2 values ('ab', 'ab', 'uh', 'oh');
-- disable_query_log
-- disable_result_log
analyze table t2;
-- enable_result_log
-- enable_query_log
explain select a from t2 where a='ab';
drop table t2;

--echo #
--echo # BUG#25048 - ERROR 126 : Incorrect key file for table '.XXXX.MYI';
--echo #             try to repair it
--echo #
CREATE TABLE t1(c1 INT, c2 INT DEFAULT 0, c3 CHAR(255) DEFAULT '',
KEY(c1), KEY(c2), KEY(c3));
INSERT INTO t1(c1) VALUES(0),(0),(0),(0),(0),(0),(0),(0),(0),(0),(0),(0),(0),
(0),(0),(0),(0),(0),(0),(0),(0),(0),(0),(0),(0),(0),(0),(0),(0);
INSERT INTO t1 VALUES(0,0,0);
CREATE TABLE t2(c1 int);
INSERT INTO t2 VALUES(1);
DELETE t1 FROM t1,t2 WHERE t1.c1=0 AND t1.c2=0;
SELECT * FROM t1;
DROP TABLE t1,t2;<|MERGE_RESOLUTION|>--- conflicted
+++ resolved
@@ -177,14 +177,9 @@
 -- enable_query_log
 select key1,key2,filler1 from t1 where key2=100 and key2=200;
 
-<<<<<<< HEAD
 --echo # ROR-union(ROR-intersection) with one of ROR-intersection giving empty
 --echo # results
-=======
-# ROR-union(ROR-intersection) with one of ROR-intersection giving empty
-# results
 --replace_result key3 key34 key4 key34
->>>>>>> aa7ec625
 explain select key1,key2,key3,key4,filler1 from t1 where key1=100 and key2=100 or key3=100 and key4=100;
 select key1,key2,key3,key4,filler1 from t1 where key1=100 and key2=100 or key3=100 and key4=100;
 
