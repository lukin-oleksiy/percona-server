# ==== Purpose ====
#
# Start the server given by $rpl_server_number.  This should normally
# be invoked after rpl_stop_server.inc.
#
# ==== Usage ====
#
# --let $rpl_server_number= N
# [--let $rpl_start_with_gtids= 1]
# [--let $rpl_server_parameters= --flag1 --flag2 ...]
# [--let $rpl_omit_print_server_parameters= 0]
# [--let $rpl_debug_trace= 1]
# [--let $rpl_debug= 1]
# [--let $rpl_server_error= 0]
# --source include/rpl_start_server.inc
#
# Parameters:
#
#   $rpl_server_number
#     Number to identify the server that needs to reconnect.  1 is the
#     master server, 2 the slave server, 3 the 3rd server, and so on.
#     Cf. include/rpl_init.inc
#
#   $rpl_start_with_gtids
#     If set, the server will start with GTIDs on, i.e.:
#       --gtid-mode=on --disable-gtid-unsafe-statements
#       --log-bin --log-slave-updates
#       --default-storage-engine=InnoDB --default-tmp-storage-engine=InnoDB
#
#   $rpl_server_parameters
#     If set, extra parameters given by this variable are passed to
#     mysqld.
#
<<<<<<< HEAD
#   $rpl_omit_print_server_parameters
#     If set, server parameters are not printed.
#
#   $rpl_debug_trace
#     Start the server with debug traces enabled, as with mtr --debug.
#     Normally, you can just pass --debug to mtr. However, mtr --debug
#     will cancel the effect of any --debug parameters specified in
#     $rpl_server_parameters.  If $rpl_server_parameters contains
#     --debug, set $rpl_debug_trace=1 instead of passing --debug to
#     mtr.
=======
#   $rpl_server_error
#     If set, failure of the server startup is expected. 
>>>>>>> 280e3e41
#
#   $rpl_debug
#     See include/rpl_init.inc
#
# ==== See also ====
#
# rpl_stop_server.inc
# rpl_restart_server.inc

# Pretty-printed text
--let $_rpl_start_server_info= server_number=$rpl_server_number
# Actual arguments sent to mysqld
--let _RPL_START_SERVER_PARAMETERS= $rpl_server_parameters

if ($rpl_start_with_gtids)
{
  --let $_rpl_start_server_info= $_rpl_start_server_info gtids=on
  --let _RPL_START_SERVER_PARAMETERS= $_RPL_START_SERVER_PARAMETERS --log-bin --log-slave-updates --disable-gtid-unsafe-statements --gtid-mode=on --default-storage-engine=InnoDB --default-tmp-storage-engine=InnoDB
}
if ($rpl_server_parameters != '')
{
  if (!$rpl_omit_print_server_parameters)
  {
    --let $_rpl_start_server_info= $_rpl_start_server_info parameters: $rpl_server_parameters
  }
}
if ($rpl_debug)
{
  --echo # debug: rpl_server_number='$rpl_server_number' rpl_start_with_gtids='$rpl_start_with_gtids' rpl_server_parameters='$rpl_server_parameters' _RPL_START_SERVER_PARAMETERS='$_RPL_START_SERVER_PARAMETERS'
}

--let $include_filename= rpl_start_server.inc [$_rpl_start_server_info]
--source include/begin_include_file.inc

--let $rpl_connection_name= server_$rpl_server_number
--source include/rpl_connection.inc

--let _RPL_DEBUG_TRACE= $rpl_debug_trace
--let _RPL_SERVER_NUMBER= $rpl_server_number
--let _RPL_DEBUG= $rpl_debug

# Write file to make mysql-test-run.pl start up the server again
# Because mysqltest is such a wonderful language, we use perl instead.
perl;
  my $vardir= $ENV{'MYSQLTEST_VARDIR'};
  my $params= $ENV{'_RPL_START_SERVER_PARAMETERS'};
  my $server_number= $ENV{'_RPL_SERVER_NUMBER'};
  my $trace_file= "$vardir/log/mysqld.$server_number.trace";
  my $expect_file= "$vardir/tmp/mysqld.$server_number.expect";
  if ($ENV{'_RPL_DEBUG_TRACE'})
  {
    my $flags="d:i:a$trace_file:t";
    ($params =~ s/(?<=--debug=)/$flags:/) or ($params .= " --debug=$flags");
  }
  if ($ENV{'_RPL_DEBUG'})
   {
    print "# debug: params='$params'\n";
  }
  # Write trace file
  open FILE, ">> $trace_file" or die "Error opening trace file '$trace_file': $!";
  print FILE "\n======== SERVER START \[" . scalar(localtime()) . "\] ========\n"
    or die "Error printing to trace file '$trace_file': $!";
  close FILE or die "Error closing trace file '$trace_file': $!";
  # Write expect file
  open FILE, "> $expect_file" or die "Error opening $expect_file: $!";
  print FILE ($params eq '' ? 'restart' : "restart:$params")
    or die "Error printing to $expect_file: $!";
  close FILE or die "Error closing $expect_file: $!";
EOF

#--exec echo "$_rpl_start_server_command" > $MYSQLTEST_VARDIR/tmp/mysqld.$rpl_server_number.expect

<<<<<<< HEAD
--source include/rpl_reconnect.inc


--let $include_filename= rpl_start_server.inc [$_rpl_start_server_info]
--source include/end_include_file.inc
=======
if (!$rpl_server_error)
{
  --source include/rpl_reconnect.inc
  --let $include_filename= rpl_start_server.inc $_rpl_start_server_args
  --source include/end_include_file.inc
}
>>>>>>> 280e3e41
<|MERGE_RESOLUTION|>--- conflicted
+++ resolved
@@ -31,7 +31,6 @@
 #     If set, extra parameters given by this variable are passed to
 #     mysqld.
 #
-<<<<<<< HEAD
 #   $rpl_omit_print_server_parameters
 #     If set, server parameters are not printed.
 #
@@ -42,13 +41,12 @@
 #     $rpl_server_parameters.  If $rpl_server_parameters contains
 #     --debug, set $rpl_debug_trace=1 instead of passing --debug to
 #     mtr.
-=======
-#   $rpl_server_error
-#     If set, failure of the server startup is expected. 
->>>>>>> 280e3e41
 #
 #   $rpl_debug
 #     See include/rpl_init.inc
+#
+#   $rpl_server_error
+#     If set, failure of the server startup is expected. 
 #
 # ==== See also ====
 #
@@ -118,17 +116,10 @@
 
 #--exec echo "$_rpl_start_server_command" > $MYSQLTEST_VARDIR/tmp/mysqld.$rpl_server_number.expect
 
-<<<<<<< HEAD
---source include/rpl_reconnect.inc
-
-
---let $include_filename= rpl_start_server.inc [$_rpl_start_server_info]
---source include/end_include_file.inc
-=======
 if (!$rpl_server_error)
 {
   --source include/rpl_reconnect.inc
-  --let $include_filename= rpl_start_server.inc $_rpl_start_server_args
+
+  --let $include_filename= rpl_start_server.inc [$_rpl_start_server_info]
   --source include/end_include_file.inc
-}
->>>>>>> 280e3e41
+}