# For easier human reading (MTR doesn't care), please keep entries
# in alphabetical order. This also helps with merge conflict resolution.

binlog.binlog_multi_engine               # joro : NDB tests marked as experimental as agreed with bochklin
binlog.binlog_bug23533                   # skozlov: BUG#12371924

funcs_1.charset_collation_1              # depends on compile-time decisions
<<<<<<< HEAD
=======
funcs_1.is_cml_ndb                       # joro : NDB tests marked as experimental as agreed with bochklin
funcs_1.is_columns_ndb                   # joro : NDB tests marked as experimental as agreed with bochklin
funcs_1.is_engines_ndb                   # joro : NDB tests marked as experimental as agreed with bochklin
funcs_1.is_tables_ndb                    # joro : NDB tests marked as experimental as agreed with bochklin
funcs_1.ndb*                             # joro : NDB tests marked as experimental as agreed with bochklin

funcs_2.ndb_charset                      # joro : NDB tests marked as experimental as agreed with bochklin

innodb_plugin.*  @solaris                # Bug#56063 InnoDB Plugin mysql-tests fail on Solaris

main.ctype_gbk_binlog  @solaris          # Bug#46010: main.ctype_gbk_binlog fails sporadically : Table 't2' already exists
main.func_str  @solaris                  # joro: Bug#40928
main.sp @solaris                         # joro : Bug#54138
query_cache_28249                        # Bug#12584161 2009-03-25 main.query_cache_28249 fails sporadically


ndb.*                                    # joro : NDB tests marked as experimental as agreed with bochklin

rpl.rpl_innodb_bug28430   @solaris       # Bug#46029
rpl.rpl_row_sp011         @solaris       # Joro : Bug #45445
rpl.rpl_stop_slave                       # Sven : BUG#12345981

rpl_ndb.*                                # joro : NDB tests marked as experimental as agreed with bochklin
rpl_ndb.rpl_ndb_log                      # Bug#38998

stress.ddl_ndb                           # joro : NDB tests marked as experimental as agreed with bochklin
>>>>>>> 607c95c0

main.func_math @freebsd                  # Bug#11751977 2010-05-04 alik main.func_math fails on FreeBSD in PB2
main.gis-rtree @freebsd                  # Bug#11749418 2010-05-04 alik test cases gis-rtree, type_float, type_newdecimal fail in embedded server
main.lock_multi_bug38499                 # Bug#11755645 2009-09-19 alik main.lock_multi_bug38499 times out sporadically
main.outfile_loaddata @solaris           # Bug#11755168 2010-01-20 alik Test "outfile_loaddata" fails (reproducible)
main.signal_demo3 @solaris               # Bug#11755949 2010-01-20 alik Several test cases fail on Solaris with error Thread stack overrun
main.sp @solaris                         # Bug#11755949 2010-01-20 alik Several test cases fail on Solaris with error Thread stack overrun
main.type_float @freebsd                 # Bug#11749418 2010-05-04 alik test cases gis-rtree, type_float, type_newdecimal fail in embedded server
main.wait_timeout @solaris               # Bug#11758972 2010-04-26 alik wait_timeout fails on OpenSolaris

rpl.rpl_innodb_bug28430                  # Bug#11754425
rpl.rpl_bug37426                         # WL#5867: skozlov: test case moved from unused bugs suite
rpl.rpl_heartbeat_basic                  # BUG#12403008 2011-04-27 sven fails sporadically
rpl.rpl_show_slave_hosts                 # BUG#12416700 2011-05-02 sven fails sporadically

sys_vars.max_sp_recursion_depth_func @solaris # Bug#11755949 2010-01-20 alik Several test cases fail on Solaris with error Thread stack overrun
sys_vars.plugin_dir_basic                     # Bug#11759877 2010-11-24 alik Test "plugin_dir_basic" does not support RPM build (test) directory structure
sys_vars.wait_timeout_func                    # Bug#11750645 2010-04-26 alik wait_timeout_func fails

# BUG #59055 : All ndb tests should be removed from the repository
# Leaving the sys_vars tests for now. sys_vars.all_vars.test fails on removing ndb tests
sys_vars.ndb_log_update_as_write_basic
sys_vars.have_ndbcluster_basic
sys_vars.ndb_log_updated_only_basic
sys_vars.rpl_init_slave_func		 # Bug#12535301 2011-05-09 andrei sys_vars.rpl_init_slave_func mismatches in daily-5.5

main.gis-rtree                           # svoj: due to BUG#11749418
main.type_float                          # svoj: due to BUG#11749418
main.type_newdecimal                     # svoj: due to BUG#11749418<|MERGE_RESOLUTION|>--- conflicted
+++ resolved
@@ -5,35 +5,6 @@
 binlog.binlog_bug23533                   # skozlov: BUG#12371924
 
 funcs_1.charset_collation_1              # depends on compile-time decisions
-<<<<<<< HEAD
-=======
-funcs_1.is_cml_ndb                       # joro : NDB tests marked as experimental as agreed with bochklin
-funcs_1.is_columns_ndb                   # joro : NDB tests marked as experimental as agreed with bochklin
-funcs_1.is_engines_ndb                   # joro : NDB tests marked as experimental as agreed with bochklin
-funcs_1.is_tables_ndb                    # joro : NDB tests marked as experimental as agreed with bochklin
-funcs_1.ndb*                             # joro : NDB tests marked as experimental as agreed with bochklin
-
-funcs_2.ndb_charset                      # joro : NDB tests marked as experimental as agreed with bochklin
-
-innodb_plugin.*  @solaris                # Bug#56063 InnoDB Plugin mysql-tests fail on Solaris
-
-main.ctype_gbk_binlog  @solaris          # Bug#46010: main.ctype_gbk_binlog fails sporadically : Table 't2' already exists
-main.func_str  @solaris                  # joro: Bug#40928
-main.sp @solaris                         # joro : Bug#54138
-query_cache_28249                        # Bug#12584161 2009-03-25 main.query_cache_28249 fails sporadically
-
-
-ndb.*                                    # joro : NDB tests marked as experimental as agreed with bochklin
-
-rpl.rpl_innodb_bug28430   @solaris       # Bug#46029
-rpl.rpl_row_sp011         @solaris       # Joro : Bug #45445
-rpl.rpl_stop_slave                       # Sven : BUG#12345981
-
-rpl_ndb.*                                # joro : NDB tests marked as experimental as agreed with bochklin
-rpl_ndb.rpl_ndb_log                      # Bug#38998
-
-stress.ddl_ndb                           # joro : NDB tests marked as experimental as agreed with bochklin
->>>>>>> 607c95c0
 
 main.func_math @freebsd                  # Bug#11751977 2010-05-04 alik main.func_math fails on FreeBSD in PB2
 main.gis-rtree @freebsd                  # Bug#11749418 2010-05-04 alik test cases gis-rtree, type_float, type_newdecimal fail in embedded server
@@ -41,6 +12,7 @@
 main.outfile_loaddata @solaris           # Bug#11755168 2010-01-20 alik Test "outfile_loaddata" fails (reproducible)
 main.signal_demo3 @solaris               # Bug#11755949 2010-01-20 alik Several test cases fail on Solaris with error Thread stack overrun
 main.sp @solaris                         # Bug#11755949 2010-01-20 alik Several test cases fail on Solaris with error Thread stack overrun
+query_cache_28249                        # Bug#12584161 2009-03-25 main.query_cache_28249 fails sporadically
 main.type_float @freebsd                 # Bug#11749418 2010-05-04 alik test cases gis-rtree, type_float, type_newdecimal fail in embedded server
 main.wait_timeout @solaris               # Bug#11758972 2010-04-26 alik wait_timeout fails on OpenSolaris
 
