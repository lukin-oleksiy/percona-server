source include/have_log_bin.inc;
source include/not_embedded.inc;

# Checking that the drop of a database does not replicate anything in
# addition to the drop of the database

reset master;
create database testing_1;
use testing_1;
create table t1 (a int);
create function sf1 (a int) returns int return a+1;
create trigger tr1 before insert on t1 for each row insert into t2 values (2*new.a);
create procedure sp1 (a int) insert into t1 values(a);
drop database testing_1;
--let $mask_binlog_commit_events= 1
source include/show_binlog_events.inc;
--let $mask_binlog_commit_events= 0

# BUG#38773: DROP DATABASE cause switch to stmt-mode when there are
# temporary tables open

use test;
reset master;
create temporary table tt1 (a int);
create table t1 (a int);
insert into t1 values (1);
disable_warnings;
drop database if exists mysqltest1;
enable_warnings;
insert into t1 values (1);
drop table tt1, t1;
--let $mask_binlog_commit_events= 1
source include/show_binlog_events.inc;
--let $mask_binlog_commit_events= 0

FLUSH STATUS;

--echo 
--echo # 'DROP TABLE IF EXISTS <deleted tables>' is binlogged
--echo # when 'DROP DATABASE' fails and at least one table is deleted
--echo # from the database.
RESET MASTER;
CREATE DATABASE testing_1;
USE testing_1;
CREATE TABLE t1(c1 INT);
CREATE TABLE t2(c1 INT);

let $prefix= `SELECT UUID()`;
--echo # Create a file in the database directory
--replace_result $prefix FAKE_FILE
eval SELECT 'hello' INTO OUTFILE 'fake_file.$prefix';

--echo
--echo # 'DROP DATABASE' will fail if there is any other file in the the
--echo # database directory

# Use '/' instead of '\' in the error message. On windows platform, dir is
# formed with '\'.
--replace_regex /\\testing_1\\*/\/testing_1\//
--error 1010
DROP DATABASE testing_1;
let $wait_binlog_event= DROP TABLE IF EXIST;
source include/wait_for_binlog_event.inc;
let $MYSQLD_DATADIR= `SELECT @@datadir`;

--echo
--echo # Remove the fake file.
--remove_file $MYSQLD_DATADIR/testing_1/fake_file.$prefix
--echo # Now we can drop the database.
DROP DATABASE testing_1;


--echo #
--echo # Bug#11765416 58381: FAILED DROP DATABASE CAN BREAK STATEMENT
--echo #              BASED REPLICATION
--echo #

USE test;
--disable_warnings
DROP DATABASE IF EXISTS db1;
DROP TABLE IF EXISTS t3;
--enable_warnings

CREATE DATABASE db1;
CREATE TABLE db1.t1 (a INT);
CREATE TABLE db1.t2 (b INT, KEY(b)) engine=innodb;
CREATE TABLE t3 (a INT, KEY (a), FOREIGN KEY(a) REFERENCES db1.t2(b))
  engine=innodb;
RESET MASTER;

--error ER_ROW_IS_REFERENCED
DROP DATABASE db1;                      # Fails because of the fk
<<<<<<< HEAD
SHOW TABLES FROM db1;                   # t1 was dropped, t2 remains
--let $mask_binlog_commit_events= 1
--source include/show_binlog_events.inc # Check that the binlog drops t1
--let $mask_binlog_commit_events= 0
=======
SHOW TABLES FROM db1;                   # t1 and t2 remain
--source include/show_binlog_events.inc # Check that the binlog drops nothing
>>>>>>> 3fa0916a

# Cleanup
DROP TABLE t3;
DROP DATABASE db1;<|MERGE_RESOLUTION|>--- conflicted
+++ resolved
@@ -90,15 +90,10 @@
 
 --error ER_ROW_IS_REFERENCED
 DROP DATABASE db1;                      # Fails because of the fk
-<<<<<<< HEAD
-SHOW TABLES FROM db1;                   # t1 was dropped, t2 remains
+SHOW TABLES FROM db1;                   # t1 and t2 remain
 --let $mask_binlog_commit_events= 1
---source include/show_binlog_events.inc # Check that the binlog drops t1
+--source include/show_binlog_events.inc # Check that the binlog does not drop t1 and t2
 --let $mask_binlog_commit_events= 0
-=======
-SHOW TABLES FROM db1;                   # t1 and t2 remain
---source include/show_binlog_events.inc # Check that the binlog drops nothing
->>>>>>> 3fa0916a
 
 # Cleanup
 DROP TABLE t3;
