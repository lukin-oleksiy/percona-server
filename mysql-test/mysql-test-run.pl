--- conflicted
+++ resolved
@@ -1073,7 +1073,6 @@
                 mtr_report(" - found '$coref', moving it to '$savedir'");
                 move($coref, $savedir);
               }
-<<<<<<< HEAD
 
               if ($opt_max_save_core > 0) {
                 # Limit number of core files saved
@@ -1121,8 +1120,10 @@
               # Test has failed, force is off
               push(@$completed, $result);
               return $completed unless $result->{'dont_kill_server'};
-              # Prevent kill of server, to get valgrind report
-              print $sock "BYE\n";
+              # Prevent kill of server, to get shutdown/valgrind report from the
+              # worker, BYE should be sent to the worker for complete exit once
+              # report is received.
+              print $sock "GETREPORTS\n";
               next;
             } elsif ($opt_max_test_fail > 0 and
                      $num_failed_test >= $opt_max_test_fail) {
@@ -1184,9 +1185,14 @@
           # is enabled.
           add_total_times($line);
         } elsif ($line eq 'SHUTDOWN_REPORT') {
-          # Mysqld detected crash during shutdown
+          # Shutdown/valgrind report received
           $shutdown_report = 1;
           push(@$completed, My::Test::read_test($sock));
+
+          # Shutdown worker
+          print $sock "BYE\n";
+          $sock->shutdown(SHUT_WR);
+          next;
         } else {
           # Unknown message from worker
           mtr_error("Unknown response: '$line' from client");
@@ -1294,219 +1300,12 @@
             $running{ $next->key() } = $next;
             $num_ndb_tests++ if ($next->{ndb_test});
           } else {
-            # No more test, tell child to exit
-            print $sock "BYE\n";
+            # No more test, get shutdown/valgrind reports from the worker, BYE
+            # should be sent to the worker for complete exit once report is
+            # received.
+            print $sock "GETREPORTS\n";
           }
         }
-=======
-	      if ($opt_max_save_core > 0) {
-		# Limit number of core files saved
-		find({ no_chdir => 1,
-		       wanted => sub {
-			 my $core_file= $File::Find::name;
-			 my $core_name= basename($core_file);
-
-                         if (is_core_dump($core_name)) {
-			   mtr_report(" - found '$core_name'",
-				      "($num_saved_cores/$opt_max_save_core)");
-
-			   My::CoreDump->show($core_file, $exe_mysqld, $opt_parallel);
-
-			   if ($num_saved_cores >= $opt_max_save_core) {
-			     mtr_report(" - deleting it, already saved",
-					"$opt_max_save_core");
-			     unlink("$core_file");
-			   } else {
-			     mtr_compress_file($core_file) unless @opt_cases;
-			   }
-			   ++$num_saved_cores;
-			 }
-		       }
-		     },
-		     $savedir);
-	      }
-	    }
-	    resfile_print_test();
-	    $num_saved_datadir++;
-	    $num_failed_test++ unless ($result->{retries} ||
-                                       $result->{exp_fail});
-
-	    if ( !$opt_force ) {
-	      # Test has failed, force is off
-	      push(@$completed, $result);
-	      return $completed unless $result->{'dont_kill_server'};
-          # Prevent kill of server, to get shutdown/valgrind report from the
-          # worker, BYE should be sent to the worker for complete exit once
-          # report is received.
-          print $sock "GETREPORTS\n";
-	      next;
-	    }
-	    elsif ($opt_max_test_fail > 0 and
-		   $num_failed_test >= $opt_max_test_fail) {
-	      push(@$completed, $result);
-	      report_stats("Too many failed", $completed, 1);
-	      mtr_report("Too many tests($num_failed_test) failed!",
-			 "Terminating...");
-	      return undef;
-	    }
-	  }
-
-	  resfile_print_test();
-	  # Retry test run after test failure
-	  my $retries= $result->{retries} || 2;
-	  my $test_has_failed= $result->{failures} || 0;
-	  if ($test_has_failed and $retries <= $opt_retry){
-	    # Test should be run one more time unless it has failed
-	    # too many times already
-	    my $tname= $result->{name};
-	    my $failures= $result->{failures};
-	    if ($opt_retry > 1 and $failures >= $opt_retry_failure)
-            {
-	      mtr_report("\nTest $tname has failed $failures times,",
-			 "no more retries!\n");
-	    }
-	    else
-            {
-	      mtr_report("\nRetrying test $tname, ".
-			 "attempt($retries/$opt_retry)...\n");
-	      delete($result->{result});
-	      $result->{retries}= $retries + 1;
-	      $result->write_test($sock, 'TESTCASE');
-	      next;
-	    }
-	  }
-
-	  # Repeat test $opt_repeat number of times
-	  my $repeat= $result->{repeat} || 1;
-	  # Don't repeat if test was skipped
-	  if ($repeat < $opt_repeat && $result->{'result'} ne 'MTR_RES_SKIPPED')
-	  {
-	    $result->{retries}= 0;
-	    $result->{rep_failures}++ if $result->{failures};
-	    $result->{failures}= 0;
-	    delete($result->{result});
-	    $result->{repeat}= $repeat+1;
-	    $result->write_test($sock, 'TESTCASE');
-	    next;
-	  }
-
-	  # Remove from list of running
-	  mtr_error("'", $result->{name},"' is not known to be running")
-	    unless delete $running{$result->key()};
-
-	  # Update scheduler variables
-	  $num_ndb_tests-- if ($result->{ndb_test});
-
-	  # Save result in completed list
-	  push(@$completed, $result);
-
-	}
-	elsif ($line eq 'START'){
-	  ; # Send first test
-	}
-	elsif ($line =~ /^SPENT/) {
-	  add_total_times($line);
-	}
-	elsif ($line eq 'SHUTDOWN_REPORT') {
-      # Shutdown/valgrind report received
-      $shutdown_report = 1;
-      push(@$completed, My::Test::read_test($sock));
-
-      # Shutdown worker
-      print $sock "BYE\n";
-      $sock->shutdown(SHUT_WR);
-      next;
-	}
-	else {
-	  mtr_error("Unknown response: '$line' from client");
-	}
-
-	# Find next test to schedule
-	# - Try to use same configuration as worker used last time
-	# - Limit number of parallel ndb tests
-
-	my $next;
-	my $second_best;
-	for(my $i= 0; $i <= @$tests; $i++)
-	{
-	  my $t= $tests->[$i];
-
-	  last unless defined $t;
-
-	  if (run_testcase_check_skip_test($t)){
-	    # Move the test to completed list
-	    #mtr_report("skip - Moving test $i to completed");
-	    push(@$completed, splice(@$tests, $i, 1));
-
-	    # Since the test at pos $i was taken away, next
-	    # test will also be at $i -> redo
-	    redo;
-	  }
-
-	  # Limit number of parallell NDB tests
-	  if ($t->{ndb_test} and $num_ndb_tests >= $max_ndb){
-	    #mtr_report("Skipping, num ndb is already at max, $num_ndb_tests");
-	    next;
-	  }
-
-	  # Second best choice is the first that does not fulfill
-	  # any of the above conditions
-	  if (!defined $second_best){
-	    #mtr_report("Setting second_best to $i");
-	    $second_best= $i;
-	  }
-
-	  # Smart allocation of next test within this thread.
-
-	  if ($opt_reorder and $opt_parallel > 1 and defined $result)
-	  {
-	    my $wid= $result->{worker};
-	    # Reserved for other thread, try next
-	    next if (defined $t->{reserved} and $t->{reserved} != $wid);
-	    if (! defined $t->{reserved})
-	    {
-	      # Force-restart not relevant when comparing *next* test
-	      $t->{criteria} =~ s/force-restart$/no-restart/;
-	      my $criteria= $t->{criteria};
-	      # Reserve similar tests for this worker, but not too many
-	      my $maxres= (@$tests - $i) / $opt_parallel + 1;
-	      for (my $j= $i+1; $j <= $i + $maxres; $j++)
-	      {
-		my $tt= $tests->[$j];
-		last unless defined $tt;
-		last if $tt->{criteria} ne $criteria;
-		$tt->{reserved}= $wid;
-	      }
-	    }
-	  }
-
-	  # At this point we have found next suitable test
-	  $next= splice(@$tests, $i, 1);
-	  last;
-	}
-
-	# Use second best choice if no other test has been found
-	if (!$next and defined $second_best){
-	  #mtr_report("Take second best choice $second_best");
-	  mtr_error("Internal error, second best too large($second_best)")
-	    if $second_best >  $#$tests;
-	  $next= splice(@$tests, $second_best, 1);
-	  delete $next->{reserved};
-	}
-
-	if ($next) {
-	  # We don't need this any more
-	  delete $next->{criteria};
-	  $next->write_test($sock, 'TESTCASE');
-	  $running{$next->key()}= $next;
-	  $num_ndb_tests++ if ($next->{ndb_test});
-	}
-	else {
-      # No more test, get shutdown/valgrind reports from the worker, BYE
-      # should be sent to the worker for complete exit once report is received.
-      print $sock "GETREPORTS\n";
-	}
->>>>>>> 3a24c694
       }
     }
 
@@ -1566,13 +1365,9 @@
 
   mark_time_used('init');
 
-<<<<<<< HEAD
+  my $exit_code = 0;
+
   while (my $line = <$server>) {
-=======
-  my $exit_code = 0;
-
-  while (my $line= <$server>){
->>>>>>> 3a24c694
     chomp($line);
     if ($line eq 'TESTCASE') {
       my $test = My::Test::read_test($server);
@@ -1598,16 +1393,7 @@
       # Send it back, now with results set
       $test->write_test($server, 'TESTRESULT');
       mark_time_used('restart');
-<<<<<<< HEAD
-    } elsif ($line eq 'BYE') {
-      mtr_report("Server said BYE");
-      my $found_err = 0;
-      my $valgrind_report_text = '';
-
-=======
-    }
-    elsif ($line eq 'GETREPORTS'){
->>>>>>> 3a24c694
+    } elsif ($line eq 'GETREPORTS') {
       stop_all_servers($opt_shutdown_timeout);
       mark_time_used('restart');
 
@@ -1621,23 +1407,7 @@
       }
 
       if ($shutdown_report || $valgrind_report_text) {
-<<<<<<< HEAD
-        my $test = My::Test->new(
-          name => 'shutdown_report',
-          comment => $shutdown_report_text,
-          valgrind_comment => $valgrind_report_text,
-        );
-        $test->write_test($server, "SHUTDOWN_REPORT");
-        $found_err = 1;
-      }
-
-      mark_time_used('restart');
-
-      if ($opt_gprof) {
-        gprof_collect(find_mysqld($basedir), keys %gprof_dirs);
-=======
         $exit_code = 1;
->>>>>>> 3a24c694
       }
 
       # Send reports as the last message from the worker
@@ -1649,18 +1419,11 @@
       mark_time_used('admin');
 
       print_times_used($server, $thread_num);
-<<<<<<< HEAD
-      exit($found_err);
-    } else {
-=======
       $test->write_test($server, "SHUTDOWN_REPORT");
-    }
-    elsif ($line eq 'BYE') {
+    } elsif ($line eq 'BYE') {
       mtr_report("Server said BYE");
       exit($exit_code);
-    }
-    else {
->>>>>>> 3a24c694
+    } else {
       mtr_error("Could not understand server, '$line'");
     }
   }
