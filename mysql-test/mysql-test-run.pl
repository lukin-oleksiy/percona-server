--- conflicted
+++ resolved
@@ -329,7 +329,7 @@
 
 my $opt_testcase_timeout= $ENV{MTR_TESTCASE_TIMEOUT} ||  15; # minutes
 my $opt_suite_timeout   = $ENV{MTR_SUITE_TIMEOUT}    || 300; # minutes
-my $opt_shutdown_timeout= $ENV{MTR_SHUTDOWN_TIMEOUT} ||  10; # seconds
+my $opt_shutdown_timeout= $ENV{MTR_SHUTDOWN_TIMEOUT} ||  20; # seconds
 my $opt_start_timeout   = $ENV{MTR_START_TIMEOUT}    || 180; # seconds
 
 sub suite_timeout { return $opt_suite_timeout * 60; };
@@ -352,12 +352,8 @@
 
 our $opt_sanitize= 0;
 our $opt_valgrind= 0;
-<<<<<<< HEAD
-my $shutdown_report    = 0;
-=======
 my $shutdown_report= 0;
 my $shutdown_report_text= '';
->>>>>>> 5cb0d2ad
 my $opt_valgrind_mysqld= 0;
 my $opt_valgrind_clients= 0;
 my $opt_valgrind_mysqltest= 0;
@@ -390,12 +386,10 @@
 my $opt_include_ndbcluster= 0;
 my $opt_skip_ndbcluster= 0;
 
-<<<<<<< HEAD
 my $opt_skip_sys_schema= 0;
-=======
+
 our $opt_junit_output= undef;
 our $opt_junit_package= undef;
->>>>>>> 5cb0d2ad
 
 my $exe_ndbd;
 my $exe_ndbmtd;
@@ -644,7 +638,7 @@
       if (defined $t->{comment} && $t->{comment} ne '') {
         $aggregated_shutdown_report .= $t->{comment};
       }
-      if ($opt_valgrind && defined $t->{valgrind_comment}
+      if (($opt_valgrind || $opt_sanitize) && defined $t->{valgrind_comment}
             && $t->{valgrind_comment} ne '') {
         $aggregated_valgrind_report .= $t->{valgrind_comment};
       }
@@ -684,15 +678,9 @@
 
   # Set dummy worker id to align report with normal tests
   $tinfo->{worker} = 0 if $opt_parallel > 1;
-<<<<<<< HEAD
-  if ($shutdown_report) {
-    $tinfo->{result} = 'MTR_RES_FAILED';
-    $tinfo->{comment} = "Mysqld reported failures at shutdown, see above";
-=======
   if ($shutdown_report && $aggregated_shutdown_report ne '') {
     $tinfo->{result} = 'MTR_RES_FAILED';
     $tinfo->{comment} = "Mysqld reported failures at shutdown: \n$aggregated_shutdown_report";
->>>>>>> 5cb0d2ad
     $tinfo->{failures} = 1;
   } else {
     $tinfo->{result} = 'MTR_RES_PASSED';
@@ -701,12 +689,7 @@
   report_option('prev_report_length', 0);
   push @$completed, $tinfo;
 
-<<<<<<< HEAD
-
   if ($opt_valgrind_mysqld or $opt_sanitize) {
-=======
-  if ($opt_valgrind) {
->>>>>>> 5cb0d2ad
     # Create minimalistic "test" for the reporting
     my $tinfo = My::Test->new(
       name      => $opt_valgrind_mysqld ? 'valgrind_report' : 'sanitize_report',
@@ -717,16 +700,12 @@
     $tinfo->{worker} = 0 if $opt_parallel > 1;
     if ($aggregated_valgrind_report ne '') {
       $tinfo->{result}= 'MTR_RES_FAILED';
-<<<<<<< HEAD
       if ($opt_valgrind_mysqld) {
-        $tinfo->{comment} = "Valgrind reported failures at shutdown, see above";
+        $tinfo->{comment} = "Valgrind reported failures at shutdown: \n$aggregated_valgrind_report";
       } else {
         $tinfo->{comment} =
-          "Sanitizer reported failures at shutdown, see above";
+          "Sanitizer reported failures at shutdown: \n$aggregated_valgrind_report";
       }
-=======
-      $tinfo->{comment}= "Valgrind reported failures at shutdown: \n$aggregated_valgrind_report";
->>>>>>> 5cb0d2ad
       $tinfo->{failures}= 1;
     } else {
       $tinfo->{result}= 'MTR_RES_PASSED';
@@ -969,22 +948,12 @@
 	elsif ($line =~ /^SPENT/) {
 	  add_total_times($line);
 	}
-<<<<<<< HEAD
-	elsif ($line eq 'VALGREP' && ($opt_valgrind or $opt_sanitize)) {
-          # 'VALGREP' means that the worker found some valgrind reports in the
-          # server logs. This will cause the master to flag the pseudo test
-          # valgrind_report as failed.
-	  $valgrind_reports= 1;
-	} elsif ($line eq 'SRV_CRASH') {
-          # Mysqld detected crash during shutdown
-          $shutdown_report = 1;
-=======
 	elsif ($line eq 'SHUTDOWN_REPORT') {
       # Mysqld detected crash during shutdown
       $shutdown_report = 1;
       push(@$completed, My::Test::read_test($sock));
->>>>>>> 5cb0d2ad
-	} else {
+	}
+	else {
 	  mtr_error("Unknown response: '$line' from client");
 	}
 
@@ -1164,27 +1133,13 @@
     }
     elsif ($line eq 'BYE'){
       mtr_report("Server said BYE");
-<<<<<<< HEAD
-      my $ret = stop_all_servers($opt_shutdown_timeout);
-      if (defined $ret and $ret != 0) {
-        shutdown_exit_reports();
-        $shutdown_report = 1;
-      }
-      print $server "SRV_CRASH\n" if $shutdown_report;
-      mark_time_used('restart');
-      my $valgrind_reports= 0;
-      if ($opt_valgrind_mysqld or $opt_sanitize) {
-        $valgrind_reports= valgrind_exit_reports();
-	print $server "VALGREP\n" if $valgrind_reports;
-=======
       my $found_err = 0;
       my $valgrind_report_text = '';
 
       stop_all_servers($opt_shutdown_timeout);
 
-      if ($opt_valgrind_mysqld) {
+      if ($opt_valgrind || $opt_sanitize) {
         $valgrind_report_text = valgrind_exit_reports();
->>>>>>> 5cb0d2ad
       }
 
       if ($shutdown_report || $valgrind_report_text) {
@@ -1200,7 +1155,7 @@
       mark_time_used('restart');
 
       if ( $opt_gprof ) {
-        gprof_collect (find_mysqld($basedir), keys %gprof_dirs);
+        gprof_collect(find_mysqld($basedir), keys %gprof_dirs);
       }
 
       mark_time_used('admin');
@@ -1221,10 +1176,7 @@
 sub shutdown_exit_reports() {
   my $found_report  = 0;
   my $clean_shutdown = 0;
-<<<<<<< HEAD
-=======
   my $all_exit_reports = {};
->>>>>>> 5cb0d2ad
 
   foreach my $log_file (keys %mysqld_logs) {
     my @culprits = ();
@@ -1260,22 +1212,6 @@
       }
     }
 
-<<<<<<< HEAD
-    if ($found_report) {
-        mtr_print("Shutdown report from $log_file after tests:\n", @culprits);
-        mtr_print_line();
-        print("$crash_rep\n");
-    } else {
-      # Print last 100 lines of log file since shutdown failed
-      # for some reason.
-      mtr_print("Shutdown report from $log_file after tests:\n", @culprits);
-      mtr_print_line();
-      my $reason = mtr_lastlinesfromfile($log_file, 100) . "\n";
-      print("$reason");
-    }
-    $LOGF = undef;
-  }
-=======
     my $report_text = '';
 
     if ($found_report) {
@@ -1294,7 +1230,6 @@
   }
 
   return $all_exit_reports;
->>>>>>> 5cb0d2ad
 }
 
 sub ignore_option {
@@ -1540,12 +1475,9 @@
 	     'unit-tests!'              => \$opt_ctest,
 	     'unit-tests-report!'	=> \$opt_ctest_report,
 	     'stress=s'                 => \$opt_stress,
-<<<<<<< HEAD
              'suite-opt=s'              => \$opt_suite_opt,
-=======
 	     'junit-output=s'           => \$opt_junit_output,
 	     'junit-package=s'          => \$opt_junit_package,
->>>>>>> 5cb0d2ad
 
              'help|h'                   => \$opt_usage,
 	     # list-options is internal, not listed in help
@@ -6321,11 +6253,7 @@
   my $output= $mysqld->value('#log-error');
 
   # Remember this log file for valgrind/shutdown error report search
-<<<<<<< HEAD
   $mysqld_logs{$output} = 1;
-=======
-  $mysqld_logs{$output}= 1;
->>>>>>> 5cb0d2ad
 
   # Remember data dir for gmon.out files if using gprof
   $gprof_dirs{$mysqld->value('datadir')}= 1 if $opt_gprof;
@@ -6397,13 +6325,8 @@
   mtr_verbose("Stopping all servers...");
 
   # Kill all started servers
-<<<<<<< HEAD
-  my $ret = My::SafeProcess::shutdown($shutdown_timeout,
-			    started(all_servers()));
-=======
   shutdown_processes($shutdown_timeout,
                      started(all_servers()));
->>>>>>> 5cb0d2ad
 
   # Remove pidfiles
   foreach my $server ( all_servers() )
@@ -6414,10 +6337,6 @@
 
   # Mark servers as stopped
   map($_->{proc} = undef, all_servers());
-<<<<<<< HEAD
-  return $ret;
-=======
->>>>>>> 5cb0d2ad
 }
 
 
@@ -6671,10 +6590,6 @@
 
   # Remember if we restarted for this test case (count restarts)
   $tinfo->{'restarted'} = 1;
-<<<<<<< HEAD
-  my $ret;
-=======
->>>>>>> 5cb0d2ad
 
   if ( join('|', @servers) eq join('|', all_servers()) )
   {
@@ -6684,12 +6599,8 @@
     mtr_report("Restarting all servers");
 
     # mysqld processes
-<<<<<<< HEAD
-    $ret = My::SafeProcess::shutdown($opt_shutdown_timeout, started(mysqlds()));
-=======
     shutdown_processes($opt_shutdown_timeout,
                        started(mysqlds()));
->>>>>>> 5cb0d2ad
 
     # cluster processes
     shutdown_processes($opt_shutdown_timeout,
@@ -6700,18 +6611,8 @@
     mtr_report("Restarting ", started(@servers));
 
     # Stop only some servers
-<<<<<<< HEAD
-    my $ret = My::SafeProcess::shutdown( $opt_shutdown_timeout,
-			       started(@servers) );
-=======
     shutdown_processes($opt_shutdown_timeout,
                        started(@servers));
->>>>>>> 5cb0d2ad
-  }
-
-  if ($ret) {
-    shutdown_exit_reports();
-    $shutdown_report = 1;
   }
 
   foreach my $server (@servers)
@@ -7530,16 +7431,8 @@
         {
           if ($err_in_report)
           {
-<<<<<<< HEAD
-            mtr_print ("$tool_name report from $log_file after tests:\n",
-                        @culprits);
-            mtr_print_line();
-            print ("$valgrind_rep\n");
-            $found_err= 1;
-=======
-            $aggregate.= "Valgrind report from $log_file after tests:\n";
+            $aggregate.= "$tool_name report from $log_file after tests:\n";
             $aggregate.= "@culprits\n$valgrind_rep\n";
->>>>>>> 5cb0d2ad
             $err_in_report= 0;
           }
           # Make ready to collect new report
@@ -7580,15 +7473,8 @@
     $LOGF= undef;
 
     if ($err_in_report) {
-<<<<<<< HEAD
-      mtr_print ("$tool_name report from $log_file after tests:\n", @culprits);
-      mtr_print_line();
-      print ("$valgrind_rep\n");
-      $found_err= 1;
-=======
-      $aggregate.= "Valgrind report from $log_file after tests:\n";
+      $aggregate.= "$tool_name report from $log_file after tests:\n";
       $aggregate.= "@culprits\n$valgrind_rep\n";
->>>>>>> 5cb0d2ad
     }
   }
 
@@ -7957,7 +7843,6 @@
   unit-tests-report     Include report of every test included in unit tests.
   stress=ARGS           Run stress test, providing options to
                         mysql-stress-test.pl. Options are separated by comma.
-<<<<<<< HEAD
   suite-opt             Run the particular file in the suite as the suite.opt.
   xml-report=FILE       Generate a XML report file compatible with JUnit.
   summary-report=FILE   Generate a plain text file of the test summary only,
@@ -7965,10 +7850,8 @@
   sanitize              Scan server log files for warnings from various
                         sanitizers. Assumes that you have built with
                         -DWITH_ASAN.
-=======
   junit-output=FILE     Output JUnit test summary XML to FILE.
   junit-package=NAME    Set the JUnit package name to NAME for this test run.
->>>>>>> 5cb0d2ad
 
 Some options that control enabling a feature for normal test runs,
 can be turned off by prepending 'no' to the option, e.g. --notimer.
