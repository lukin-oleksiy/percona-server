--- conflicted
+++ resolved
@@ -2449,11 +2449,7 @@
   mtr_add_arg($args, "--defaults-group-suffix=%s", $cluster->suffix());
   mtr_add_arg($args, "--mycnf");
   mtr_add_arg($args, "--nodaemon");
-<<<<<<< HEAD
   mtr_add_arg($args, "--configdir=%s", "$dir");
-=======
-  mtr_add_arg($args, "--core");
->>>>>>> 67cf7adc
 
   my $path_ndb_mgmd_log= "$dir/ndb_mgmd.log";
 
