--- conflicted
+++ resolved
@@ -441,106 +441,6 @@
   mtr_exit(0);
 }
 
-<<<<<<< HEAD
-=======
-##############################################################################
-#
-#  Initial setup independent on command line arguments
-#
-##############################################################################
-
-sub initial_setup () {
-
-  select(STDOUT);
-  $| = 1;                       # Make unbuffered
-
-  $glob_scriptname=  basename($0);
-
-  # We require that we are in the "mysql-test" directory
-  # to run mysql-test-run
-  if (! -f $glob_scriptname)
-  {
-    mtr_error("Can't find the location for the mysql-test-run script\n" .
-              "Go to to the mysql-test directory and execute the script " .
-              "as follows:\n./$glob_scriptname");
-  }
-
-  if ( -d "../sql" )
-  {
-    $opt_source_dist=  1;
-  }
-
-  $glob_hostname=  mtr_short_hostname();
-
-  # Find the absolute path to the test directory
-  $glob_mysql_test_dir=  cwd();
-  if ( $glob_cygwin_perl )
-  {
-    # Windows programs like 'mysqld' needs Windows paths
-    $glob_mysql_test_dir= `cygpath -m "$glob_mysql_test_dir"`;
-    chomp($glob_mysql_test_dir);
-  }
-
-  # In most cases, the base directory we find everything relative to,
-  # is the parent directory of the "mysql-test" directory. For source
-  # distributions, TAR binary distributions and some other packages.
-  $glob_basedir= dirname($glob_mysql_test_dir);
-
-  # In the RPM case, binaries and libraries are installed in the
-  # default system locations, instead of having our own private base
-  # directory. And we install "/usr/share/mysql-test". Moving up one
-  # more directory relative to "mysql-test" gives us a usable base
-  # directory for RPM installs.
-  if ( ! $opt_source_dist and ! -d "$glob_basedir/bin" )
-  {
-    $glob_basedir= dirname($glob_basedir);
-  }
-
-  # Expect mysql-bench to be located adjacent to the source tree, by default
-  $glob_mysql_bench_dir= "$glob_basedir/../mysql-bench"
-    unless defined $glob_mysql_bench_dir;
-  $glob_mysql_bench_dir= undef
-    unless -d $glob_mysql_bench_dir;
-
-  $path_my_basedir=
-    $opt_source_dist ? $glob_mysql_test_dir : $glob_basedir;
-
-  $glob_timers= mtr_init_timers();
-
-  #
-  # Find the mysqld executable to be able to find the mysqld version
-  # number as early as possible
-  #
-
-  # Look for the path where to find the client binaries
-  $path_client_bindir= mtr_path_exists("$glob_basedir/client_release",
-				       "$glob_basedir/client_debug",
-				       "$glob_basedir/client/release",
-				       "$glob_basedir/client/debug",
-				       "$glob_basedir/client",
-				       "$glob_basedir/bin");
-
-  # Look for the mysqld executable
-  $exe_mysqld=         mtr_exe_exists ("$glob_basedir/sql/mysqld",
-				       "$path_client_bindir/mysqld-max-nt",
-				       "$path_client_bindir/mysqld-max",
-				       "$path_client_bindir/mysqld-nt",
-				       "$path_client_bindir/mysqld",
-				       "$path_client_bindir/mysqld-debug",
-				       "$path_client_bindir/mysqld-max",
-				       "$glob_basedir/libexec/mysqld",
-				       "$glob_basedir/bin/mysqld",
-                                       "$glob_basedir/sbin/mysqld",
-				       "$glob_basedir/sql/release/mysqld",
-				       "$glob_basedir/sql/debug/mysqld");
-
-  # Use the mysqld found above to find out what features are available
-  collect_mysqld_features();
-
-}
-
-
->>>>>>> cddbb0f8
 
 ##############################################################################
 #
@@ -743,7 +643,7 @@
 
   $glob_hostname=  mtr_short_hostname();
 
-  # 'basedir' is always above "mysql-test" directory ...
+  # Find the absolute path to the test directory
   $glob_mysql_test_dir=  cwd();
   if ( $glob_cygwin_perl )
   {
@@ -751,12 +651,20 @@
     $glob_mysql_test_dir= `cygpath -m "$glob_mysql_test_dir"`;
     chomp($glob_mysql_test_dir);
   }
-  # ... direct parent for "tar.gz" installations, ...
-  $glob_basedir=         dirname($glob_mysql_test_dir);
-  # ... or one more level up, for RPM installations.
-  if ( ! -d "$glob_basedir/bin" )
-  {
-    $glob_basedir=       dirname($glob_basedir);
+
+  # In most cases, the base directory we find everything relative to,
+  # is the parent directory of the "mysql-test" directory. For source
+  # distributions, TAR binary distributions and some other packages.
+  $glob_basedir= dirname($glob_mysql_test_dir);
+
+  # In the RPM case, binaries and libraries are installed in the
+  # default system locations, instead of having our own private base
+  # directory. And we install "/usr/share/mysql-test". Moving up one
+  # more directory relative to "mysql-test" gives us a usable base
+  # directory for RPM installs.
+  if ( ! $opt_source_dist and ! -d "$glob_basedir/bin" )
+  {
+    $glob_basedir= dirname($glob_basedir);
   }
 
   # Expect mysql-bench to be located adjacent to the source tree, by default
