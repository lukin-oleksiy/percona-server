############## mysql-test\t\concurrent_insert_basic.test #######################
#                                                                              #
# Variable Name: concurrent_insert                                             #
# Scope: GLOBAL                                                                #
# Access Type: Dynamic                                                         #
# Data Type: Boolean & Numeric                                                 #
# Default Value: 1                                                             #
# Valid Values: 0,1 & 2                                                        #
#                                                                              #
#                                                                              #
# Creation Date: 2008-03-07                                                    #
# Author:  Salman Rawala                                                       #
#                                                                              #
# Modified: HHunger 2009-02-23 Inserted a wait condition right after the       #
#                              "INSERT ..record_6" to wait for the end of      #
#                              the insert.                                     #
#           mleich This test needs some inporovements                          #
#                                                                              #
# Description: Test Cases of Dynamic System Variable "concurrent_insert"       #
#              that checks functionality of this variable                      #
#                                                                              #
# Reference:                                                                   #
#    http://dev.mysql.com/doc/refman/5.1/en/server-system-variables.html       #
#                                                                              #
################################################################################
--source include/force_myisam_default.inc
<<<<<<< HEAD
=======

# Skip the test if MyISAM is not available
--source include/have_myisam.inc
>>>>>>> 4869291f

--disable_warnings
DROP TABLE IF EXISTS t1;
--enable_warnings

#########################
#   Creating new table  #
#########################

--echo ## Creating new table ##
CREATE TABLE t1
(
name VARCHAR(30)
);

--echo '#--------------------FN_DYNVARS_018_01-------------------------#'
####################################################################
#    Setting initial value of concurrent_insert to 1
#    concurrent_insert = 1 means Enables concurrent insert
#    for MyISAM tables that don't have holes
####################################################################

SET @start_value= @@global.concurrent_insert;

--echo ## Setting initial value of variable to 1 ##
SET @@global.concurrent_insert = 1;
INSERT INTO t1(name) VALUES('Record_1');
INSERT INTO t1(name) VALUES('Record_2');
INSERT INTO t1(name) VALUES('Record_3');

--echo ## locking table ##
LOCK TABLE t1 READ LOCAL;

--echo ## Creating new connection to insert some rows in table ##
connect (test_con1,localhost,root,,);
--echo connection test_con1;
connection test_con1;

--echo ## New records should come at the end of all rows ##
INSERT INTO t1(name) VALUES('Record_4');
SELECT * FROM t1;

--echo ## unlocking tables ##
--echo connection default;
connection default;
UNLOCK TABLES;

--echo ## deleting record to create hole in table ##
DELETE FROM t1 WHERE name ='Record_2';


--echo '#--------------------FN_DYNVARS_018_02-------------------------#'
####################################################################
#    Setting initial value of concurrent_insert to 1
#    concurrent_insert = 1 and trying to insert some values
#    in MyISAM tables that have holes
####################################################################
# lock table and connect with connection1
LOCK TABLE t1 READ LOCAL;
--echo connection test_con1;
connection test_con1;

# setting value of concurrent_insert to 1
SET @@global.concurrent_insert=1;

--echo ## send INSERT which should be blocked until unlock of the table ##
send
INSERT INTO t1(name) VALUES('Record_7');

--echo connection default;
connection default;
# wait until INSERT will be locked (low performance)
let $wait_condition= SELECT COUNT(*) = 1 FROM INFORMATION_SCHEMA.PROCESSLIST
                     WHERE state= "Waiting for table level lock" AND
                           info LIKE "INSERT INTO t1%";
--source include/wait_condition.inc

--echo ## show processlist info and state ##
SELECT state,info FROM INFORMATION_SCHEMA.PROCESSLIST
WHERE state= "Waiting for table level lock" AND info LIKE "INSERT INTO t1%";
--echo ## table contents befor UNLOCK ##
SELECT * FROM t1;
UNLOCK TABLES;
--echo ## table contens after UNLOCK ##
SELECT * FROM t1;
INSERT INTO t1(name) VALUES('Record_6');
let $wait_condition= SELECT COUNT(*) = 5 FROM t1;
--source include/wait_condition.inc

--echo connection test_con1;
connection test_con1;
# to complete the send above^
reap;
SELECT * FROM t1;
--echo connection default;
connection default;

--echo '#--------------------FN_DYNVARS_018_03-------------------------#'
################################################################################
#    Setting value of concurrent_insert to 2 to verify values after inserting
#    it into table with holes
#    concurrent_insert = 2 means Enables concurrent insert
#    for MyISAM tables that have holes but inserts values at the end of all rows
################################################################################

--echo ## lock table and connect with connection1 ##
LOCK TABLE t1 READ LOCAL;
--echo connection test_con1;
connection test_con1;
--echo ## setting value of concurrent_insert to 2 ##
SET @@global.concurrent_insert=2;

--echo ## Inserting record in table, record should go at the end of the table ##
INSERT INTO t1(name) VALUES('Record_5');
SELECT * FROM t1;
SELECT @@concurrent_insert;

--echo connection default;
connection default;

--echo ## Unlocking table ##
UNLOCK TABLES;

SELECT * FROM t1;

--echo ## Inserting new row, this should go in the hole ##
INSERT INTO t1(name) VALUES('Record_6');
SELECT * FROM t1;

--echo ## connection test_con1 ##

DELETE FROM t1 WHERE name ='Record_3';
SELECT * FROM t1;

--echo ## Dropping table ##
DROP TABLE t1;

--echo ## Disconnecting connection ##
disconnect test_con1;

SET @@global.concurrent_insert= @start_value;
<|MERGE_RESOLUTION|>--- conflicted
+++ resolved
@@ -24,12 +24,9 @@
 #                                                                              #
 ################################################################################
 --source include/force_myisam_default.inc
-<<<<<<< HEAD
-=======
 
 # Skip the test if MyISAM is not available
 --source include/have_myisam.inc
->>>>>>> 4869291f
 
 --disable_warnings
 DROP TABLE IF EXISTS t1;
