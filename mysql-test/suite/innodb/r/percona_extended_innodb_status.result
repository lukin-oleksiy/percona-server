--- conflicted
+++ resolved
@@ -66,13 +66,11 @@
 #
 mysql -e "SHOW ENGINE INNODB STATUS"
 Grepping InnoDB status for Buffer pool size, bytes 25149440
-<<<<<<< HEAD
 Pattern "Buffer pool size, bytes 25149440" found
-=======
 #
 # PS-6150: MySQL crash - sync_mutex_to_string
 #
-CREATE TABLE t1(id INT(15) NOT NULL AUTO_INCREMENT, a INT, PRIMARY KEY(id)) ENGINE=InnoDB;
+CREATE TABLE t1(id INT NOT NULL AUTO_INCREMENT, a INT, PRIMARY KEY(id)) ENGINE=InnoDB;
 SET DEBUG_SYNC='innobase_lock_autoinc SIGNAL autoinc_lock.locked WAIT_FOR autoinc_lock.continue';
 INSERT INTO test.t1(a) VALUES(1);
 SET DEBUG_SYNC='now WAIT_FOR autoinc_lock.locked';
@@ -84,5 +82,4 @@
 SET DEBUG_SYNC='now SIGNAL autoinc_lock.continue';
 SET SESSION debug="-d,catch_autoinc_mutex_os_lock";
 SET DEBUG_SYNC = 'RESET';
-DROP TABLE t1;
->>>>>>> 8c39ddb8
+DROP TABLE t1;