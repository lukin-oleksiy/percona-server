--- conflicted
+++ resolved
@@ -24,11 +24,8 @@
 1st restart
 ib_modified_log_1
 ib_modified_log_2
-<<<<<<< HEAD
 INSERT INTO t2 VALUES (1);
-=======
 CALL mtr.add_suppression("InnoDB: Warning: database page corruption or a failed");
->>>>>>> 38214d6f
 2nd restart
 INSERT INTO t1 SELECT x FROM t1;
 ERROR HY000: Lost connection to MySQL server during query
