<<<<<<< HEAD
#------------------------------------------------------------------------------
## InnoDB transparent tablespace data encryption
## This test case will test basic recovery from know DBUG_SUICIDE point .
##  - ib_crash_during_rotation_for_encryption (assert during key rotation)
##  - ib_crash_during_create_for_encryption (assert during create)
##  - ib_crash_during_decrypt_page (assert during page decryption)
##------------------------------------------------------------------------------

# --source include/no_valgrind_without_big.inc
# Disable in valgrind because of timeout, cf. Bug#22760145
--source include/not_valgrind.inc

# Avoid CrashReporter popup on Mac
--source include/not_crashrep.inc
# # innodb-force-recovery-crash needs debug
--source include/have_debug.inc

--disable_query_log
call mtr.add_suppression("\\[ERROR\\] .*MY-\\d+.* Encryption can't find master key, please check the keyring plugin is loaded.");
call mtr.add_suppression("\\[ERROR\\] .*MY-\\d+.* Encryption algorithm support missing:");
call mtr.add_suppression("ibd can't be decrypted , please confirm the keyfile is match and keyring plugin is loaded");
call mtr.add_suppression("Can't generate new master key for tablespace encryption, please check the keyring plugin is loaded.");
call mtr.add_suppression("does not exist in the InnoDB internal data dictionary though MySQL is trying to drop it");
call mtr.add_suppression("Cannot open table tde_db/.* from the internal data dictionary of InnoDB");
call mtr.add_suppression("\\[Warning\\] .*MY-\\d+.* Tablespace for table `tde_db`.`t1` is set as discarded");
call mtr.add_suppression("\\[Warning\\] .*MY-\\d+.* Database page corruption or a failed file read of page");
call mtr.add_suppression("\\[ERROR\\] \\[MY-\\d+\\] \\[[^]]*\\] .*The table .* doesn't have a corresponding tablespace, it was discarded.");
call mtr.add_suppression("\\[Warning\\] .*MY-\\d+.* Cannot calculate statistics for table .* because the \.ibd file is missing");
call mtr.add_suppression("\\[Warning\\] \\[[^]]*\\] \\[[^]]*\\] Plugin keyring_file reported: 'Error while restoring keyring from backup file cannot overwrite keyring with backup'");
--enable_query_log

let $innodb_file_per_table = `SELECT @@innodb_file_per_table`;

--disable_warnings
DROP DATABASE IF EXISTS tde_db;
CREATE DATABASE tde_db;
USE tde_db;
--enable_warnings

SET GLOBAL innodb_file_per_table = 1;
SELECT @@innodb_file_per_table;


--echo # Starting server with keyring plugin restart with keying
let $restart_parameters = restart: --early-plugin-load="keyring_file=$KEYRING_PLUGIN" --loose-keyring_file_data=$MYSQL_TMP_DIR/mysecret_keyring $KEYRING_PLUGIN_OPT ;
--replace_result $MYSQL_TMP_DIR MYSQL_TMP_DIR $KEYRING_PLUGIN_OPT --plugin-dir=KEYRING_PLUGIN_PATH $KEYRING_PLUGIN keyring_file.so
--replace_regex /\.dll/.so/
--source include/restart_mysqld.inc

##### Set crash ib_crash_during_decrypt_page
CREATE TABLE tde_db.t1(c1 INT, c2 char(20)) ENCRYPTION="Y" ENGINE = InnoDB;

SHOW CREATE TABLE tde_db.t1;
INSERT INTO tde_db.t1 VALUES(0, "aaaaa");
INSERT INTO tde_db.t1 VALUES(1, "bbbbb");
INSERT INTO tde_db.t1 VALUES(2, "ccccc");
INSERT INTO tde_db.t1 VALUES(3, "ddddd");
INSERT INTO tde_db.t1 VALUES(4, "eeeee");
INSERT INTO tde_db.t1 VALUES(5, "fffff");
INSERT INTO tde_db.t1 VALUES(6, "ggggg");
INSERT INTO tde_db.t1 VALUES(7, "hhhhh");
INSERT INTO tde_db.t1 VALUES(8, "iiiii");
INSERT INTO tde_db.t1 VALUES(9, "jjjjj");

let $MYSQLD_DATADIR = `SELECT @@datadir`;

# Write file to make mysql-test-run.pl start up the server again
--exec echo "restart:--early-plugin-load="keyring_file=$KEYRING_PLUGIN" --loose-keyring_file_data=$MYSQL_TMP_DIR/mysecret_keyring $KEYRING_PLUGIN_OPT" > $MYSQLTEST_VARDIR/tmp/mysqld.1.expect
SET SESSION debug="+d,ib_crash_during_rotation_for_encryption";
# Execute the statement that causes the crash
CREATE TABLE tde_db.t2(c1 INT, c2 char(20)) ENCRYPTION="Y" ENGINE = InnoDB;

SHOW CREATE TABLE tde_db.t2;
INSERT INTO tde_db.t2 VALUES(0, "aaaaa");
INSERT INTO tde_db.t2 VALUES(1, "bbbbb");

--error 2013
ALTER INSTANCE ROTATE INNODB MASTER KEY;
--enable_reconnect
--source include/wait_until_connected_again.inc
--disable_reconnect
SET SESSION debug="-d,ib_crash_during_rotation_for_encryption";
SELECT * FROM tde_db.t1 ORDER BY c1 LIMIT 5;
INSERT INTO tde_db.t1 VALUES(12, "mmmmm");
SELECT * FROM tde_db.t1 ORDER BY c1 ;

SELECT * FROM tde_db.t2 ORDER BY c1 ;

ALTER INSTANCE ROTATE INNODB MASTER KEY;
SELECT * FROM tde_db.t1 ORDER BY c1 ;
DROP TABLE tde_db.t2;

# Write file to make mysql-test-run.pl start up the server again
--exec echo "restart:--early-plugin-load="keyring_file=$KEYRING_PLUGIN" --loose-keyring_file_data=$MYSQL_TMP_DIR/mysecret_keyring $KEYRING_PLUGIN_OPT" > $MYSQLTEST_VARDIR/tmp/mysqld.1.expect
SET SESSION debug="+d,ib_crash_during_create_for_encryption";
# Execute the statement that causes the crash
--error 2013
CREATE TABLE tde_db.t2(c1 INT, c2 char(20)) ENCRYPTION="Y" ENGINE = InnoDB;
--enable_reconnect
--source include/wait_until_connected_again.inc
--disable_reconnect
SET SESSION debug="-d,ib_crash_during_create_for_encryption";
SELECT * FROM tde_db.t1 ORDER BY c1 LIMIT 5;
INSERT INTO tde_db.t1 VALUES(13, "nnnnn");
SELECT * FROM tde_db.t1 ORDER BY c1 ;
--error 1146
SELECT * FROM tde_db.t2;

let $MYSQLD_DATADIR = `SELECT @@datadir`;
# Write file to make mysql-test-run.pl start up the server again
--exec echo "restart:--early-plugin-load="keyring_file=$KEYRING_PLUGIN" --loose-keyring_file_data=$MYSQL_TMP_DIR/mysecret_keyring $KEYRING_PLUGIN_OPT" > $MYSQLTEST_VARDIR/tmp/mysqld.1.expect
FLUSH TABLE tde_db.t1 FOR EXPORT;
--copy_file $MYSQLD_DATADIR/tde_db/t1.cfg $MYSQLD_DATADIR/t1.cfg_back
--copy_file $MYSQLD_DATADIR/tde_db/t1.cfp $MYSQLD_DATADIR/t1.cfp_back
--copy_file $MYSQLD_DATADIR/tde_db/t1.ibd $MYSQLD_DATADIR/t1.ibd_back
UNLOCK TABLES;
ALTER TABLE tde_db.t1 DISCARD TABLESPACE;
--copy_file $MYSQLD_DATADIR/t1.cfg_back $MYSQLD_DATADIR/tde_db/t1.cfg
--copy_file $MYSQLD_DATADIR/t1.cfp_back $MYSQLD_DATADIR/tde_db/t1.cfp
--copy_file $MYSQLD_DATADIR/t1.ibd_back $MYSQLD_DATADIR/tde_db/t1.ibd
SET SESSION debug="+d,ib_crash_during_decrypt_page";
# Execute the statement that causes the crash
--error 2013
eval ALTER TABLE tde_db.t1 IMPORT TABLESPACE;
--enable_reconnect
--source include/wait_until_connected_again.inc
--disable_reconnect
SET SESSION debug="-d,ib_crash_during_decrypt_page";
--error ER_TABLESPACE_DISCARDED
INSERT INTO tde_db.t1 VALUES(11, "lllll");
--error ER_TABLESPACE_DISCARDED
SELECT * FROM tde_db.t1 ORDER BY c1 ;
DROP TABLE tde_db.t1;
#DROP DATABASE tde_db;

--exec echo "restart: " > $MYSQLTEST_VARDIR/tmp/mysqld.1.expect
--enable_reconnect
--source include/wait_until_connected_again.inc
--disable_reconnect

--echo #
--echo # Bug #27307740 [ERROR] [MY-011066] INNODB: CORRUPT LOG RECORD FOUND
--echo # DURING CRASH RECOVERY
--echo #

--disable_query_log
call mtr.add_suppression("\\[Warning\\] \\[[^]]*\\] Plugin keyring_file reported: 'Error while restoring keyring from backup file cannot overwrite keyring with backup'");
--enable_query_log

# Write file to make mysql-test-run.pl start up the server again
--exec echo "restart:--early-plugin-load="keyring_file=$KEYRING_PLUGIN" --loose-keyring_file_data=$MYSQL_TMP_DIR/mysecret_keyring $KEYRING_PLUGIN_OPT" > $MYSQLTEST_VARDIR/tmp/mysqld.1.expect

CREATE TABLE tde_db.test_tbl(c1 int) ENCRYPTION="Y" ENGINE=InnoDB;

# Crash the server while executing ALTER INSTANCE ROTATE
SET SESSION debug="+d,keyring_file_backup_fail";
--error 2013
ALTER INSTANCE ROTATE INNODB MASTER KEY;
--enable_reconnect
--source include/wait_until_connected_again.inc
--disable_reconnect
SET SESSION debug="-d,keyring_file_backup_fail";
#--echo # Restart the server
#--source include/start_mysqld.inc

SELECT COUNT(*) FROM tde_db.test_tbl;

DROP TABLE tde_db.test_tbl;

# Cleanup
#DROP DATABASE tde_db;
eval SET GLOBAL innodb_file_per_table=$innodb_file_per_table;
=======
--let $keyring_restart_param=restart:--early-plugin-load="keyring_file=$KEYRING_PLUGIN" --loose-keyring_file_data=$MYSQL_TMP_DIR/mysecret_keyring $KEYRING_PLUGIN_OPT
--source include/table_encrypt_debug.inc
>>>>>>> 333b4508
--remove_file $MYSQL_TMP_DIR/mysecret_keyring<|MERGE_RESOLUTION|>--- conflicted
+++ resolved
@@ -1,178 +1,8 @@
-<<<<<<< HEAD
-#------------------------------------------------------------------------------
-## InnoDB transparent tablespace data encryption
-## This test case will test basic recovery from know DBUG_SUICIDE point .
-##  - ib_crash_during_rotation_for_encryption (assert during key rotation)
-##  - ib_crash_during_create_for_encryption (assert during create)
-##  - ib_crash_during_decrypt_page (assert during page decryption)
-##------------------------------------------------------------------------------
-
-# --source include/no_valgrind_without_big.inc
-# Disable in valgrind because of timeout, cf. Bug#22760145
---source include/not_valgrind.inc
-
-# Avoid CrashReporter popup on Mac
---source include/not_crashrep.inc
-# # innodb-force-recovery-crash needs debug
---source include/have_debug.inc
-
 --disable_query_log
-call mtr.add_suppression("\\[ERROR\\] .*MY-\\d+.* Encryption can't find master key, please check the keyring plugin is loaded.");
-call mtr.add_suppression("\\[ERROR\\] .*MY-\\d+.* Encryption algorithm support missing:");
-call mtr.add_suppression("ibd can't be decrypted , please confirm the keyfile is match and keyring plugin is loaded");
-call mtr.add_suppression("Can't generate new master key for tablespace encryption, please check the keyring plugin is loaded.");
-call mtr.add_suppression("does not exist in the InnoDB internal data dictionary though MySQL is trying to drop it");
-call mtr.add_suppression("Cannot open table tde_db/.* from the internal data dictionary of InnoDB");
-call mtr.add_suppression("\\[Warning\\] .*MY-\\d+.* Tablespace for table `tde_db`.`t1` is set as discarded");
-call mtr.add_suppression("\\[Warning\\] .*MY-\\d+.* Database page corruption or a failed file read of page");
-call mtr.add_suppression("\\[ERROR\\] \\[MY-\\d+\\] \\[[^]]*\\] .*The table .* doesn't have a corresponding tablespace, it was discarded.");
-call mtr.add_suppression("\\[Warning\\] .*MY-\\d+.* Cannot calculate statistics for table .* because the \.ibd file is missing");
 call mtr.add_suppression("\\[Warning\\] \\[[^]]*\\] \\[[^]]*\\] Plugin keyring_file reported: 'Error while restoring keyring from backup file cannot overwrite keyring with backup'");
---enable_query_log
-
-let $innodb_file_per_table = `SELECT @@innodb_file_per_table`;
-
---disable_warnings
-DROP DATABASE IF EXISTS tde_db;
-CREATE DATABASE tde_db;
-USE tde_db;
---enable_warnings
-
-SET GLOBAL innodb_file_per_table = 1;
-SELECT @@innodb_file_per_table;
-
-
---echo # Starting server with keyring plugin restart with keying
-let $restart_parameters = restart: --early-plugin-load="keyring_file=$KEYRING_PLUGIN" --loose-keyring_file_data=$MYSQL_TMP_DIR/mysecret_keyring $KEYRING_PLUGIN_OPT ;
---replace_result $MYSQL_TMP_DIR MYSQL_TMP_DIR $KEYRING_PLUGIN_OPT --plugin-dir=KEYRING_PLUGIN_PATH $KEYRING_PLUGIN keyring_file.so
---replace_regex /\.dll/.so/
---source include/restart_mysqld.inc
-
-##### Set crash ib_crash_during_decrypt_page
-CREATE TABLE tde_db.t1(c1 INT, c2 char(20)) ENCRYPTION="Y" ENGINE = InnoDB;
-
-SHOW CREATE TABLE tde_db.t1;
-INSERT INTO tde_db.t1 VALUES(0, "aaaaa");
-INSERT INTO tde_db.t1 VALUES(1, "bbbbb");
-INSERT INTO tde_db.t1 VALUES(2, "ccccc");
-INSERT INTO tde_db.t1 VALUES(3, "ddddd");
-INSERT INTO tde_db.t1 VALUES(4, "eeeee");
-INSERT INTO tde_db.t1 VALUES(5, "fffff");
-INSERT INTO tde_db.t1 VALUES(6, "ggggg");
-INSERT INTO tde_db.t1 VALUES(7, "hhhhh");
-INSERT INTO tde_db.t1 VALUES(8, "iiiii");
-INSERT INTO tde_db.t1 VALUES(9, "jjjjj");
-
-let $MYSQLD_DATADIR = `SELECT @@datadir`;
-
-# Write file to make mysql-test-run.pl start up the server again
---exec echo "restart:--early-plugin-load="keyring_file=$KEYRING_PLUGIN" --loose-keyring_file_data=$MYSQL_TMP_DIR/mysecret_keyring $KEYRING_PLUGIN_OPT" > $MYSQLTEST_VARDIR/tmp/mysqld.1.expect
-SET SESSION debug="+d,ib_crash_during_rotation_for_encryption";
-# Execute the statement that causes the crash
-CREATE TABLE tde_db.t2(c1 INT, c2 char(20)) ENCRYPTION="Y" ENGINE = InnoDB;
-
-SHOW CREATE TABLE tde_db.t2;
-INSERT INTO tde_db.t2 VALUES(0, "aaaaa");
-INSERT INTO tde_db.t2 VALUES(1, "bbbbb");
-
---error 2013
-ALTER INSTANCE ROTATE INNODB MASTER KEY;
---enable_reconnect
---source include/wait_until_connected_again.inc
---disable_reconnect
-SET SESSION debug="-d,ib_crash_during_rotation_for_encryption";
-SELECT * FROM tde_db.t1 ORDER BY c1 LIMIT 5;
-INSERT INTO tde_db.t1 VALUES(12, "mmmmm");
-SELECT * FROM tde_db.t1 ORDER BY c1 ;
-
-SELECT * FROM tde_db.t2 ORDER BY c1 ;
-
-ALTER INSTANCE ROTATE INNODB MASTER KEY;
-SELECT * FROM tde_db.t1 ORDER BY c1 ;
-DROP TABLE tde_db.t2;
-
-# Write file to make mysql-test-run.pl start up the server again
---exec echo "restart:--early-plugin-load="keyring_file=$KEYRING_PLUGIN" --loose-keyring_file_data=$MYSQL_TMP_DIR/mysecret_keyring $KEYRING_PLUGIN_OPT" > $MYSQLTEST_VARDIR/tmp/mysqld.1.expect
-SET SESSION debug="+d,ib_crash_during_create_for_encryption";
-# Execute the statement that causes the crash
---error 2013
-CREATE TABLE tde_db.t2(c1 INT, c2 char(20)) ENCRYPTION="Y" ENGINE = InnoDB;
---enable_reconnect
---source include/wait_until_connected_again.inc
---disable_reconnect
-SET SESSION debug="-d,ib_crash_during_create_for_encryption";
-SELECT * FROM tde_db.t1 ORDER BY c1 LIMIT 5;
-INSERT INTO tde_db.t1 VALUES(13, "nnnnn");
-SELECT * FROM tde_db.t1 ORDER BY c1 ;
---error 1146
-SELECT * FROM tde_db.t2;
-
-let $MYSQLD_DATADIR = `SELECT @@datadir`;
-# Write file to make mysql-test-run.pl start up the server again
---exec echo "restart:--early-plugin-load="keyring_file=$KEYRING_PLUGIN" --loose-keyring_file_data=$MYSQL_TMP_DIR/mysecret_keyring $KEYRING_PLUGIN_OPT" > $MYSQLTEST_VARDIR/tmp/mysqld.1.expect
-FLUSH TABLE tde_db.t1 FOR EXPORT;
---copy_file $MYSQLD_DATADIR/tde_db/t1.cfg $MYSQLD_DATADIR/t1.cfg_back
---copy_file $MYSQLD_DATADIR/tde_db/t1.cfp $MYSQLD_DATADIR/t1.cfp_back
---copy_file $MYSQLD_DATADIR/tde_db/t1.ibd $MYSQLD_DATADIR/t1.ibd_back
-UNLOCK TABLES;
-ALTER TABLE tde_db.t1 DISCARD TABLESPACE;
---copy_file $MYSQLD_DATADIR/t1.cfg_back $MYSQLD_DATADIR/tde_db/t1.cfg
---copy_file $MYSQLD_DATADIR/t1.cfp_back $MYSQLD_DATADIR/tde_db/t1.cfp
---copy_file $MYSQLD_DATADIR/t1.ibd_back $MYSQLD_DATADIR/tde_db/t1.ibd
-SET SESSION debug="+d,ib_crash_during_decrypt_page";
-# Execute the statement that causes the crash
---error 2013
-eval ALTER TABLE tde_db.t1 IMPORT TABLESPACE;
---enable_reconnect
---source include/wait_until_connected_again.inc
---disable_reconnect
-SET SESSION debug="-d,ib_crash_during_decrypt_page";
---error ER_TABLESPACE_DISCARDED
-INSERT INTO tde_db.t1 VALUES(11, "lllll");
---error ER_TABLESPACE_DISCARDED
-SELECT * FROM tde_db.t1 ORDER BY c1 ;
-DROP TABLE tde_db.t1;
-#DROP DATABASE tde_db;
-
---exec echo "restart: " > $MYSQLTEST_VARDIR/tmp/mysqld.1.expect
---enable_reconnect
---source include/wait_until_connected_again.inc
---disable_reconnect
-
---echo #
---echo # Bug #27307740 [ERROR] [MY-011066] INNODB: CORRUPT LOG RECORD FOUND
---echo # DURING CRASH RECOVERY
---echo #
-
---disable_query_log
 call mtr.add_suppression("\\[Warning\\] \\[[^]]*\\] Plugin keyring_file reported: 'Error while restoring keyring from backup file cannot overwrite keyring with backup'");
 --enable_query_log
 
-# Write file to make mysql-test-run.pl start up the server again
---exec echo "restart:--early-plugin-load="keyring_file=$KEYRING_PLUGIN" --loose-keyring_file_data=$MYSQL_TMP_DIR/mysecret_keyring $KEYRING_PLUGIN_OPT" > $MYSQLTEST_VARDIR/tmp/mysqld.1.expect
-
-CREATE TABLE tde_db.test_tbl(c1 int) ENCRYPTION="Y" ENGINE=InnoDB;
-
-# Crash the server while executing ALTER INSTANCE ROTATE
-SET SESSION debug="+d,keyring_file_backup_fail";
---error 2013
-ALTER INSTANCE ROTATE INNODB MASTER KEY;
---enable_reconnect
---source include/wait_until_connected_again.inc
---disable_reconnect
-SET SESSION debug="-d,keyring_file_backup_fail";
-#--echo # Restart the server
-#--source include/start_mysqld.inc
-
-SELECT COUNT(*) FROM tde_db.test_tbl;
-
-DROP TABLE tde_db.test_tbl;
-
-# Cleanup
-#DROP DATABASE tde_db;
-eval SET GLOBAL innodb_file_per_table=$innodb_file_per_table;
-=======
 --let $keyring_restart_param=restart:--early-plugin-load="keyring_file=$KEYRING_PLUGIN" --loose-keyring_file_data=$MYSQL_TMP_DIR/mysecret_keyring $KEYRING_PLUGIN_OPT
 --source include/table_encrypt_debug.inc
->>>>>>> 333b4508
 --remove_file $MYSQL_TMP_DIR/mysecret_keyring