<<<<<<< HEAD
=======
--source include/have_innodb.inc
--source include/have_innodb_16k.inc

>>>>>>> 88a76548
CREATE TABLE abc(a int auto_increment PRIMARY KEY, b char(10), c
char(10))ENGINE=INNODB;
INSERT INTO abc (b,c) VALUES ('bb','ccccccccc');
INSERT INTO abc (b,c) SELECT b,c FROM abc;
INSERT INTO abc (b,c) SELECT b,c FROM abc;
INSERT INTO abc (b,c) SELECT b,c FROM abc;
INSERT INTO abc (b,c) SELECT b,c FROM abc;
INSERT INTO abc (b,c) SELECT b,c FROM abc;
INSERT INTO abc (b,c) SELECT b,c FROM abc;
INSERT INTO abc (b,c) SELECT b,c FROM abc;
INSERT INTO abc (b,c) SELECT b,c FROM abc;
INSERT INTO abc (b,c) SELECT b,c FROM abc;
INSERT INTO abc (b,c) SELECT b,c FROM abc;
INSERT INTO abc (b,c) SELECT b,c FROM abc;
INSERT INTO abc (b,c) SELECT b,c FROM abc;
INSERT INTO abc (b,c) SELECT b,c FROM abc;
INSERT INTO abc (b,c) SELECT b,c FROM abc;
INSERT INTO abc (b,c) SELECT b,c FROM abc;
INSERT INTO abc (b,c) SELECT b,c FROM abc;
INSERT INTO abc (b,c) SELECT b,c FROM abc;
INSERT INTO abc (b,c) SELECT b,c FROM abc;
INSERT INTO abc (b,c) SELECT b,c FROM abc;
INSERT INTO abc (b,c) SELECT b,c FROM abc;
--replace_column 1 #
SELECT DATA_LENGTH, INDEX_LENGTH from information_schema.TABLES WHERE
TABLE_SCHEMA = 'test' AND TABLE_NAME = 'abc';
ALTER TABLE abc add INDEX cc (c);
--replace_column 1 #
SELECT DATA_LENGTH, INDEX_LENGTH from information_schema.TABLES WHERE
TABLE_SCHEMA = 'test' AND TABLE_NAME = 'abc';
ALTER TABLE abc add INDEX bb (b);
--replace_column 1 #
SELECT DATA_LENGTH, INDEX_LENGTH from information_schema.TABLES WHERE
TABLE_SCHEMA = 'test' AND TABLE_NAME = 'abc';
DROP TABLE abc;<|MERGE_RESOLUTION|>--- conflicted
+++ resolved
@@ -1,9 +1,4 @@
-<<<<<<< HEAD
-=======
---source include/have_innodb.inc
 --source include/have_innodb_16k.inc
-
->>>>>>> 88a76548
 CREATE TABLE abc(a int auto_increment PRIMARY KEY, b char(10), c
 char(10))ENGINE=INNODB;
 INSERT INTO abc (b,c) VALUES ('bb','ccccccccc');
