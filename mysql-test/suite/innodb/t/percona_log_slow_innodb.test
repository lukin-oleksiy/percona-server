#
# Test that InnoDB stats for the extended slow query log are collected.
#

CREATE TABLE t1(a INT AUTO_INCREMENT PRIMARY KEY) ENGINE=InnoDB;
INSERT INTO t1 VALUES ();

CREATE TABLE t2(a INT) ENGINE=InnoDB;
INSERT INTO t2 VALUE(1);

# Force cold buffer pool
--let $restart_parameters=restart:--innodb_buffer_pool_load_at_startup=OFF
--source include/restart_mysqld.inc

--source include/log_prepare.inc

SET SESSION long_query_time=0;
SET SESSION log_slow_verbosity='microtime,innodb';

--let log_file=percona.slow_extended.innodb_0
--source include/log_start.inc
SELECT SUM(a) FROM t1;
--source include/log_stop.inc
--source include/percona_slow_log_verbosity_grep.inc

--let log_file=percona.slow_extended.innodb_2
--source include/log_start.inc
SELECT 5; # No InnoDB pages accessed
--source include/log_stop.inc
--source include/percona_slow_log_verbosity_grep.inc

#
# Table lock waits
#

LOCK TABLE t1 WRITE;

# Log only con2 below
SET SESSION long_query_time=50000;

--connect (con2,localhost,root,,test,,)
--connection con2

--let $con2_id= `SELECT CONNECTION_ID()`

SET SESSION long_query_time=0;
SET SESSION log_slow_verbosity='microtime,innodb';

--let log_file=percona.slow_extended.innodb_3
--source include/log_start.inc
send LOCK TABLE t1 WRITE;

--connection default

let $wait_condition= SELECT COUNT(*) = 1 FROM INFORMATION_SCHEMA.PROCESSLIST
    WHERE ID=$con2_id AND STATE="Waiting for table metadata lock";
--source include/wait_condition.inc

SELECT SLEEP(2);
UNLOCK TABLES;
--connection con2
reap;
--source include/log_stop.inc
# Innodb_rec_lock_wait must stay at 0
--source include/percona_slow_log_verbosity_grep.inc
UNLOCK TABLES;
--connection default

#
# Row lock waits
#
BEGIN;
SELECT * FROM t2 FOR UPDATE;

--connection con2
--let log_file=percona.slow_extended.innodb_4
--source include/log_start.inc
send DELETE FROM t2 WHERE a=2;

--connection default

let $wait_condition= SELECT COUNT(*) = 1 FROM INFORMATION_SCHEMA.INNODB_TRX
    WHERE TRX_STATE="LOCK WAIT";
--source include/wait_condition.inc

SELECT SLEEP(2);
COMMIT;
--connection con2
reap;
--source include/log_stop.inc
--source include/percona_slow_log_verbosity_grep.inc

--disconnect con2
--connection default

<<<<<<< HEAD
DROP TABLE t1, t2;
=======
SET SESSION long_query_time=0;
>>>>>>> 844a95ab

--echo #
--echo # PS-4788: Setting log_slow_verbosity and enabling the slow_query_log could lead to a server crash
--echo #

SET SESSION log_slow_verbosity='microtime,innodb,query_plan';
SET GLOBAL slow_query_log=1;
--disable_result_log
SELECT * FROM INFORMATION_SCHEMA.TABLES;
--enable_result_log

SET GLOBAL slow_query_log = 0;

--echo #
--echo # Test for PS-5027 : handle_fatal_signal (sig=11) in THD::mark_innodb_used
--echo #
# There are three different threads at work here and their interaction can cause
# a segfault when the slow log is disabled, then later enabled (with extended
# innodb stats):
# 1 - There is the client thread (this) which has locked the
#     innodb_table_stats (i_t_s) table.
# 2 - There is a background thread which periodically harvests and saves
#     statistics for innodb tables into the i_t_s.
# 3 - There is a background thread which watches for innodb lock wait timeouts
#     and cancels other threads from their lock wait when they encounter a
#     timeout.
#
# Thread 1 locks i_t_s for update.
# Thread 2 tries to lock i_t_s with a timeout of 0.
# Thread 3 discovers thread 2 lock wait has timed out and cancels its lock.
#   Part of the lock cancel in thread 3 is to update some transaction
#   statistics(MYSQL_TRX_STAT_LOCK_WAIT_USECS) for the transaction used in
#   thread 2.  Thread 2 though does not have a valid THD associated with it in
#   its mysql_thd, which is where these statistics are stored, and instead, ends
#   up passing a nullptr down through thd_report_innodb_stat.
#
# Without this fix, there would be a segfault in THD::mark_innodb_used within
#   the context of thread 3 as the '(THD*)this' would be a nullptr and thus all
#   access to member data would be through this dereferenced nullptr.
#
# With this fix in place, there is no segfault and instead, thread 2 gets a
#   lock wait timeout error when trying to lock i_t_s for update and prints an
#   error to the log.
#
# The server *must* be started with --slow_query_log=0, otherwise, the
#   transaction and trx_stat structure for thread 2 will be initialized
#   differently and will not attempt to update the trx_stats and will not hit
#   the segfault.

--let SEARCH_FILE=$MYSQLTEST_VARDIR/tmp/percona_bug5027.err
--let $restart_parameters=restart:--log-error=$SEARCH_FILE --slow_query_log=0
--replace_result $MYSQLTEST_VARDIR MYSQLTEST_VARDIR
--source include/restart_mysqld.inc

--let $assert_text="Expected slow_query_log=0"
--let $assert_cond="[SELECT @@slow_query_log]" = 0
--source include/assert.inc

CREATE TABLE t5027(c0 INT UNSIGNED AUTO_INCREMENT PRIMARY KEY) ENGINE=INNODB;

--let $wait_condition= SELECT COUNT(*) = 1 FROM mysql.innodb_table_stats where table_name='t5027'
--source include/wait_condition.inc

BEGIN;
SELECT database_name, table_name FROM mysql.innodb_table_stats WHERE table_name='t5027' FOR UPDATE;
SET SESSION log_slow_verbosity='microtime,innodb,query_plan';
SELECT * FROM t5027;
SET @@global.slow_query_log=on;
INSERT INTO t5027 VALUES (),();

--let SEARCH_PATTERN= Cannot save table statistics for table \`test\`\.\`t5027\`: Lock wait timeout
--source include/wait_for_search_pattern.inc

ROLLBACK;

DROP TABLE t5027;

--let $restart_parameters=
--source include/restart_mysqld.inc
--remove_file $SEARCH_FILE

--source include/log_cleanup.inc<|MERGE_RESOLUTION|>--- conflicted
+++ resolved
@@ -61,8 +61,11 @@
 --connection con2
 reap;
 --source include/log_stop.inc
+# InnoDB I/O may or may not have happened in the above due to DD reads, ignore it
+--let $log_accept_any_innodb_io=1
 # Innodb_rec_lock_wait must stay at 0
 --source include/percona_slow_log_verbosity_grep.inc
+--let $log_accept_any_innodb_io=0
 UNLOCK TABLES;
 --connection default
 
@@ -93,11 +96,9 @@
 --disconnect con2
 --connection default
 
-<<<<<<< HEAD
+SET SESSION long_query_time=0;
+
 DROP TABLE t1, t2;
-=======
-SET SESSION long_query_time=0;
->>>>>>> 844a95ab
 
 --echo #
 --echo # PS-4788: Setting log_slow_verbosity and enabling the slow_query_log could lead to a server crash
