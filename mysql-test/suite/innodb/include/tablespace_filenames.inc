# Remember some variables.
LET $MYSQLD_DATADIR = `select @@datadir`;
LET $INNODB_PAGE_SIZE = `select @@innodb_page_size`;

--echo #
--echo # Try a series of invalid relative ADD DATAFILE entries.
--echo # General tablespace files can be in the datadir but they cannot be under the datadir.
--echo #
--error ER_WRONG_FILE_NAME
CREATE TABLESPACE bad ADD DATAFILE '';
SHOW WARNINGS;
--error ER_WRONG_FILE_NAME
CREATE TABLESPACE bad ADD DATAFILE '.ibd';
SHOW WARNINGS;
--error ER_WRONG_FILE_NAME
CREATE TABLESPACE bad ADD DATAFILE './ibd';
SHOW WARNINGS;
--error ER_WRONG_FILE_NAME
CREATE TABLESPACE bad ADD DATAFILE './.ibd';
SHOW WARNINGS;
--error ER_WRONG_FILE_NAME
CREATE TABLESPACE bad ADD DATAFILE '../spaces/';
--replace_result $MYSQL_TMP_DIR MYSQL_TMP_DIR
SHOW WARNINGS;
--error ER_WRONG_FILE_NAME
CREATE TABLESPACE bad ADD DATAFILE 'test/bad.ibd';
SHOW WARNINGS;
--error ER_WRONG_FILE_NAME
CREATE TABLESPACE bad ADD DATAFILE './test/bad.ibd';
SHOW WARNINGS;
--error ER_WRONG_FILE_NAME
CREATE TABLESPACE bad ADD DATAFILE './test//bad.ibd';
SHOW WARNINGS;
--error ER_WRONG_FILE_NAME
CREATE TABLESPACE bad ADD DATAFILE '../data/test/bad.ibd';
SHOW WARNINGS;
--error ER_WRONG_FILE_NAME
CREATE TABLESPACE bad ADD DATAFILE '../data/../data/test/bad.ibd';
SHOW WARNINGS;
--error ER_WRONG_FILE_NAME
CREATE TABLESPACE bad ADD DATAFILE '../data/../data/bad.ibd';
SHOW WARNINGS;
--error ER_WRONG_FILE_NAME
CREATE TABLESPACE bad ADD DATAFILE '../does_not_exist/bad.ibd';
--replace_result $MYSQL_TMP_DIR MYSQL_TMP_DIR
<<<<<<< HEAD
=======
SHOW WARNINGS;
--error ER_WRONG_FILE_NAME
CREATE TABLESPACE bad ADD DATAFILE 'test/../bad.ibd';
SHOW WARNINGS;
--error ER_WRONG_FILE_NAME
CREATE TABLESPACE bad ADD DATAFILE './test/../bad.ibd';
SHOW WARNINGS;
--error ER_WRONG_FILE_NAME
CREATE TABLESPACE bad ADD DATAFILE 'test\\..\\bad.ibd';
SHOW WARNINGS;
--error ER_WRONG_FILE_NAME
CREATE TABLESPACE bad ADD DATAFILE '..///data//test///..//bad.ibd';
SHOW WARNINGS;
--error ER_WRONG_FILE_NAME
CREATE TABLESPACE bad ADD DATAFILE '.\\test\\..\\bad.ibd';
SHOW WARNINGS;
--error ER_WRONG_FILE_NAME
CREATE TABLESPACE bad ADD DATAFILE '..\\\\\\data\\\\test\\\\\\..\\\\bad.ibd';
>>>>>>> 4869291f
SHOW WARNINGS;

--echo #
--echo # Try a series of valid relative ADD DATAFILE entries.
--echo # General tablespace files can be in the datadir but they cannot be under the datadir.
--echo #
CREATE TABLESPACE ibport_s01 ADD DATAFILE 'ibport_s01.ibd';
CREATE TABLESPACE ibport_s02 ADD DATAFILE './ibport_s02.ibd';
CREATE TABLESPACE ibport_s03 ADD DATAFILE '../data/ibport_s03.ibd';
CREATE TABLESPACE ibport_s04 ADD DATAFILE '.\\ibport_s04.ibd';
CREATE TABLESPACE ibport_s05 ADD DATAFILE '..\\data\\ibport_s05.ibd';

--echo # Directory listing of MYSQLD_DATADIR/ ibport*
--list_files $MYSQLD_DATADIR/ ibport*

--replace_result  $MYSQLD_DATADIR/ MYSQLD_DATADIR/  $MYSQLD_DATADIR MYSQLD_DATADIR/
SELECT s.space_type 'Type', s.name 'Space Name', d.path 'Path'
	FROM information_schema.innodb_tablespaces s, information_schema.innodb_datafiles d
	WHERE s.name like '%ibport%' AND s.space = d.space ORDER BY s.space;

--replace_result  $MYSQLD_DATADIR/ MYSQLD_DATADIR/  $MYSQLD_DATADIR MYSQLD_DATADIR/
SELECT s.space_type 'Type', s.name 'Space Name', f.file_name 'Path'
	FROM information_schema.innodb_tablespaces s, information_schema.files f
	WHERE s.name like '%ibport%' AND s.space = f.file_id ORDER BY s.space;

DROP TABLESPACE ibport_s01;
DROP TABLESPACE ibport_s02;
DROP TABLESPACE ibport_s03;
DROP TABLESPACE ibport_s04;
DROP TABLESPACE ibport_s05;
<<<<<<< HEAD
DROP TABLESPACE ibport_s06;
DROP TABLESPACE ibport_s12;
DROP TABLESPACE ibport_s13;
DROP TABLESPACE ibport_s14;
DROP TABLESPACE ibport_s15;
DROP TABLESPACE ibport_s16;
=======
>>>>>>> 4869291f

--disable_query_log
call mtr.add_suppression("\\[ERROR\\] \\[[^]]*\\] InnoDB: Operating system error number [0-9]* in a file operation");
--enable_query_log<|MERGE_RESOLUTION|>--- conflicted
+++ resolved
@@ -43,8 +43,6 @@
 --error ER_WRONG_FILE_NAME
 CREATE TABLESPACE bad ADD DATAFILE '../does_not_exist/bad.ibd';
 --replace_result $MYSQL_TMP_DIR MYSQL_TMP_DIR
-<<<<<<< HEAD
-=======
 SHOW WARNINGS;
 --error ER_WRONG_FILE_NAME
 CREATE TABLESPACE bad ADD DATAFILE 'test/../bad.ibd';
@@ -63,7 +61,6 @@
 SHOW WARNINGS;
 --error ER_WRONG_FILE_NAME
 CREATE TABLESPACE bad ADD DATAFILE '..\\\\\\data\\\\test\\\\\\..\\\\bad.ibd';
->>>>>>> 4869291f
 SHOW WARNINGS;
 
 --echo #
@@ -94,15 +91,6 @@
 DROP TABLESPACE ibport_s03;
 DROP TABLESPACE ibport_s04;
 DROP TABLESPACE ibport_s05;
-<<<<<<< HEAD
-DROP TABLESPACE ibport_s06;
-DROP TABLESPACE ibport_s12;
-DROP TABLESPACE ibport_s13;
-DROP TABLESPACE ibport_s14;
-DROP TABLESPACE ibport_s15;
-DROP TABLESPACE ibport_s16;
-=======
->>>>>>> 4869291f
 
 --disable_query_log
 call mtr.add_suppression("\\[ERROR\\] \\[[^]]*\\] InnoDB: Operating system error number [0-9]* in a file operation");
