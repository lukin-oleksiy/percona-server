# Regressiontest for statements that failed with optimizer tracing enabled.

--source include/have_optimizer_trace.inc
# InnoDB page size influences cost numbers
--source include/have_innodb_16k.inc

let $DEFAULT_TRACE_MEM_SIZE=1048576; # 1MB
eval set optimizer_trace_max_mem_size=$DEFAULT_TRACE_MEM_SIZE;

SET end_markers_in_json=on;
SET optimizer_trace="enabled=on,one_line=off";

--echo #
--echo # BUG#12430646 - SEL_ARG::LEFT AND RIGHT POINTERS INCORRECTLY 
--echo #                USED. CRASHES OPTIMIZER TRACING
--echo #

CREATE TABLE t1 (
  a INT,
  b CHAR(2),
  c INT,
  d INT,
  KEY (c),
  KEY (d,a,b(2)),
  KEY (b(1))
);

INSERT INTO t1 VALUES (NULL, 'a', 1, 2), (NULL, 'a', 1, 2),
                      (1,    'a', 1, 2), (1,    'a', 1, 2);

CREATE TABLE t2 (
  a INT,
  c INT,
  e INT,
  KEY (e)
);

INSERT INTO t2 VALUES (1, 1, NULL), (1, 1, NULL);

SELECT 1
FROM t1, t2
WHERE t1.d <> '1' AND t1.b > '1'
AND t1.a = t2.a AND t1.c = t2.c;

DROP TABLE t1, t2;

--echo #
--echo # BUG#12595210 - JSON SYNTAX ERROR ASSERT ON WHERE FIELD NOT IN SUBQUERY
--echo #

# This trace exhibits a non-empty
# "evaluating_constant_where_conditions" object which is rare.

CREATE TABLE t1 (  
  pk INT NOT NULL AUTO_INCREMENT,
  col_int_key INT DEFAULT NULL,
  col_varchar_key VARCHAR(1) DEFAULT NULL,
  PRIMARY KEY (pk)
) ENGINE=InnoDB;
  
CREATE TABLE t2 (  
  pk INT NOT NULL AUTO_INCREMENT,
  col_int_key INT DEFAULT NULL,
  col_varchar_key VARCHAR(1) DEFAULT NULL,
  col_varchar_nokey VARCHAR(1) DEFAULT NULL,
  PRIMARY KEY (pk)
) ENGINE=InnoDB;

CREATE TABLE t3 (  
  pk INT NOT NULL AUTO_INCREMENT,
  col_int_key INT DEFAULT NULL,
  col_varchar_key VARCHAR(1) DEFAULT NULL,
  col_varchar_nokey VARCHAR(1) DEFAULT NULL,
  PRIMARY KEY (pk)
) ENGINE=InnoDB;

CREATE TABLE t4 (
  pk INT NOT NULL AUTO_INCREMENT,
  col_int_key INT DEFAULT NULL,
  col_varchar_key VARCHAR(1) DEFAULT NULL,
  PRIMARY KEY (pk)
) ENGINE=InnoDB;

CREATE VIEW view_t4 AS SELECT * FROM t4;

let $query=
SELECT
  (
  SELECT SUM(sq1_alias1.pk) AS sq1_field1
  FROM view_t4 AS sq1_alias1
    INNER JOIN t1 AS sq1_alias2 ON  (sq1_alias2.col_varchar_key =
sq1_alias1.col_varchar_key )
  ) AS field1,
  alias1.col_varchar_nokey AS field2
FROM (t2 AS alias1
  LEFT JOIN ( t2 AS alias2
    LEFT OUTER JOIN t2 AS alias3 ON  (alias3.col_varchar_nokey =
alias2.col_varchar_key )
  ) ON (alias3.col_varchar_key = alias2.col_varchar_key)
)
WHERE  ( alias2.col_varchar_key IN (
  SELECT sq2_alias1.col_varchar_nokey AS sq2_field1
  FROM t3 AS sq2_alias1
  WHERE sq2_alias1.col_varchar_nokey <= alias1.col_varchar_key
  )
);

eval CREATE TABLE where_subselect_19379 $query;
eval SELECT * FROM where_subselect_19379 WHERE (field1, field2) NOT IN
($query); 

select * from information_schema.OPTIMIZER_TRACE;

drop table t1,t2,t3,t4,where_subselect_19379;
drop view view_t4;

--echo #
--echo # BUG#12607524 JSON PARSE ERROR ON SELECT ... FROM ... WHERE .. IN (SUBQUERY)
--echo #

CREATE TABLE t1 (  
  col_int_key int(11) DEFAULT NULL,
  col_varchar_key varchar(1) DEFAULT NULL,
  KEY col_int_key (col_int_key),
  KEY col_varchar_key (col_varchar_key,col_int_key)
) ENGINE=MyISAM;
INSERT INTO t1 VALUES (8,'g');

CREATE TABLE t2 (
  col_int_key int(11) DEFAULT NULL,
  col_varchar_key varchar(1) DEFAULT NULL,
  KEY col_int_key (col_int_key),
  KEY col_varchar_key (col_varchar_key,col_int_key)
) ENGINE=MyISAM;
INSERT INTO t2 VALUES (7,'x');

CREATE TABLE where_subselect_19033  
  SELECT
    ( SELECT col_int_key FROM t2 ) as field1
  FROM t1
;

SELECT * FROM where_subselect_19033;

SELECT field1
FROM where_subselect_19033
WHERE field1 IN
 ( SELECT
   ( SELECT col_int_key FROM t2 )
   FROM t1
 )
;

SELECT * FROM INFORMATION_SCHEMA.OPTIMIZER_TRACE;

DROP TABLE where_subselect_19033,t1,t2;

--echo
--echo # BUG#12612201 - SEGFAULT IN
--echo # SUBSELECT_UNIQUESUBQUERY_ENGINE::PRINT WITH OPTIMIZER TRACE 
--echo

CREATE TABLE t1 (
  col_int_key int(11) DEFAULT NULL,
  col_varchar_key varchar(1) DEFAULT NULL,
  col_varchar_nokey varchar(1) DEFAULT NULL
);

CREATE TABLE t2 (
  pk int(11) NOT NULL AUTO_INCREMENT,
  col_int_key int(11) DEFAULT NULL,
  col_varchar_key varchar(1) DEFAULT NULL,
  col_varchar_nokey varchar(1) DEFAULT NULL,
  PRIMARY KEY (pk)
);

INSERT INTO t2 VALUES (1,4,'v','v'),(20,5,'r','r');

CREATE TABLE t3 (
  col_int_key int(11) DEFAULT NULL,
  col_varchar_key varchar(1) DEFAULT NULL,
  col_varchar_nokey varchar(1) DEFAULT NULL
);

INSERT INTO t3 VALUES (NULL,'j','j'),(8,'c','c');

let $query=
  select  count(  alias2 . col_varchar_key ) as field1
  from (
    (select sq1_alias1 . *
     from ( t3 as sq1_alias1
       straight_join t1 as sq1_alias2
       on (sq1_alias2 . col_varchar_key = sq1_alias1 . col_varchar_key)
     )
     where  sq1_alias1 . col_int_key  in (
       select   c_sq1_alias1 . pk as c_sq1_field1
       from t2 as c_sq1_alias1
     )
    ) as alias1
      left outer join t1 as alias2
      on (alias2 . col_varchar_key = alias1 . col_varchar_key  )
  )
  where (  alias2 . col_varchar_key  in (
    select   sq2_alias1 . col_varchar_nokey as sq2_field1
    from t2 as sq2_alias1
    where  sq2_alias1 . col_int_key  in (
      select distinct  c_sq2_alias1 . col_int_key as c_sq2_field1
      from t3 as c_sq2_alias1
    )
  ) )
    or alias1 . col_int_key = 2
      and alias2 . col_varchar_nokey <= alias1 . col_varchar_nokey  
  order by alias1 . col_varchar_key  , field1
;

--source include/turn_off_only_full_group_by.inc

eval CREATE TABLE where_updatedelete_20769 $query;
eval UPDATE where_updatedelete_20769 SET field1 = ( $query );

--source include/restore_sql_mode_after_turn_off_only_full_group_by.inc

DROP TABLE where_updatedelete_20769;
DROP TABLE t1,t2,t3;

--echo
--echo # BUG#12710761 - INVALID JSON TRACE ON SUBQUERY IN IN-CLAUSE
--echo

CREATE TABLE t1 (col_int_key int, KEY col_int_key (col_int_key));
INSERT INTO t1 VALUES (0),(8),(1),(8);

CREATE TABLE where_subselect_20070
  SELECT table2 .col_int_key AS field1,
        ( SELECT COUNT( col_int_key )
          FROM t1
        )
  FROM t1 AS table1
    JOIN t1 AS table2
    ON table2 .col_int_key = table1 .col_int_key;

SELECT *
FROM where_subselect_20070
WHERE (field1, ( SELECT COUNT( col_int_key ) FROM t1 )) IN (
  SELECT table2 .col_int_key AS field1,
        ( SELECT COUNT( col_int_key )
          FROM t1
        )
  FROM t1 AS table1
    JOIN t1 AS table2
    ON table2 .col_int_key = table1 .col_int_key
);

select * from information_schema.optimizer_trace;

DROP TABLE where_subselect_20070,t1;

--echo #
--echo # Bug#13430443 - ASSERTION `NEW_TYPE[0] != 'U'' FAILED. WHEN
--echo # OPTIMIZER_TRACE IS ENABLED
--echo #
CREATE TABLE t1
 (a INT,b INT,c INT, KEY(a),KEY (a,c)) ENGINE=INNODB;
SELECT 1 FROM t1 WHERE 1 LIKE
 (SELECT a FROM t1 WHERE a = 1 ORDER BY c);
SELECT * FROM INFORMATION_SCHEMA.OPTIMIZER_TRACE;
DROP TABLE t1;

--echo #
--echo # Bug #18346750 OPTIMIZER_TRACE & DBUG_PRINT CRASH IN ST_SELECT_LEX::PRINT
--echo #

CREATE TABLE t1 (a INT, PRIMARY KEY (a))
 PARTITION BY KEY (a) PARTITIONS 2;
INSERT INTO t1 VALUES (1),(2);
--ERROR ER_SUBQUERY_NO_1_ROW
SELECT  1 FROM t1 ,t1 w
 WHERE t1.a <=> (SELECT 22 FROM t1 GROUP BY (SELECT 1 FROM t1));
SELECT TRACE LIKE "%select had some error%" FROM INFORMATION_SCHEMA.OPTIMIZER_TRACE;
DROP TABLE t1;

--echo #
--echo # Bug#18791851 CRASH IN ST_SELECT_LEX::PRINT WITH OPTIMIZER_TRACE ON SUBQUERY
--echo #

CREATE TABLE t1 (
  pk INT NOT NULL,
  col_int_nokey INT,
  col_int_key INT,
  col_time_key time,
  col_varchar_key VARCHAR(1),
  col_varchar_nokey VARCHAR(1),
  PRIMARY KEY (pk),
  KEY col_varchar_key (col_varchar_key,col_int_key)
);

CREATE TABLE t2 (
  pk INT NOT NULL,
  col_int_nokey INT,
  col_int_key INT,
  col_varchar_key VARCHAR(1),
  col_varchar_nokey VARCHAR(1),
  PRIMARY KEY (pk),
  KEY col_varchar_key (col_varchar_key,col_int_key)
);

CREATE TABLE t3 (
  pk INT NOT NULL,
  col_int_nokey INT,
  col_int_key INT,
  col_varchar_key VARCHAR(1),
  col_varchar_nokey VARCHAR(1),
  PRIMARY KEY (pk),
  KEY col_varchar_key (col_varchar_key,col_int_key)
);

CREATE TABLE t4 (
  pk INT NOT NULL,
  col_int_nokey INT,
  col_int_key INT,
  col_time_key time,
  col_varchar_key VARCHAR(1),
  col_varchar_nokey VARCHAR(1),
  PRIMARY KEY (pk),
  KEY col_varchar_key (col_varchar_key,col_int_key)
);

--source include/turn_off_only_full_group_by.inc

SELECT alias1.col_int_nokey AS field1,
       alias2.col_varchar_key AS field2,
       alias1.col_time_key AS field3,
       MIN( alias1.col_int_nokey ) AS field4
FROM (
       (
         SELECT SQ1_alias1.*
         FROM ( t1 AS SQ1_alias1, t2 AS SQ1_alias2 )
       ) AS alias1,
       t4 AS alias2
     )
WHERE
  EXISTS (
         SELECT DISTINCT  SQ2_alias2.col_varchar_nokey AS SQ2_field1
         FROM t2 AS SQ2_alias1
              INNER JOIN (t4 AS SQ2_alias2
              INNER JOIN t3 AS SQ2_alias3
              ON SQ2_alias3.pk = SQ2_alias2.pk)
              ON SQ2_alias3.col_varchar_key = SQ2_alias2.col_varchar_nokey
         )
  AND alias1.col_int_key = alias2.pk
HAVING  alias1.col_int_nokey  IN ( SELECT 2 FROM DUAL ) ;

--source include/restore_sql_mode_after_turn_off_only_full_group_by.inc

DROP TABLE t1,t2,t3,t4;

# Inspired by testcase of
# Bug #18345786	CRASH AROUND ST_JOIN_TABLE::AND_WITH_CONDITION
CREATE TABLE t1(a INT);
SET @a:=(SELECT ROW(1, 2)=
ROW((SELECT 1 FROM t1 LEFT JOIN t1 t2 ON 1
               HAVING 3 IN (SELECT 2 FROM DUAL)),
    1));
DROP TABLE t1;

--echo #
--echo # Bug #18945693 CRASH IN PRINT_TABLE_ARRAY AT SQL/SQL_LEX.CC ON 2ND EXEC OF PREPARED STATEMENT
--echo #

CREATE TABLE t1 (
  pk INT NOT NULL,
  col_int_nokey INT,
  col_int_key INT,
  col_varchar_key VARCHAR(1),
  col_varchar_nokey VARCHAR(1)
);

INSERT INTO t1 VALUES (13,7,3,'y','y'),(14,0,4,'c','c');

CREATE TABLE t2 (
  pk INT NOT NULL,
  col_int_nokey INT,
  col_int_key INT,
  col_varchar_key VARCHAR(1),
  col_varchar_nokey VARCHAR(1)
);

INSERT INTO t2 VALUES (20,9,8,'e','e');

CREATE TABLE t3 (
  pk INT NOT NULL,
  col_int_nokey INT,
  col_int_key INT,
  col_varchar_key VARCHAR(1),
  col_varchar_nokey VARCHAR(1)
);

INSERT INTO t3 VALUES (1,1,7,'k','k');

PREPARE prep_stmt FROM "
SELECT
  alias1.col_varchar_nokey AS field1,
  MAX(alias1.pk) AS field2
FROM t3 AS alias1
GROUP BY field1
HAVING
  1 > (
       SELECT MAX(SQ4_alias1.col_varchar_nokey)
       FROM t1 AS SQ4_alias1
            RIGHT OUTER JOIN
            (
              t2 AS SQ4_alias2
              JOIN t1 AS SQ4_alias3
              ON SQ4_alias3.col_int_key = SQ4_alias2.col_int_nokey
            )
            ON SQ4_alias3.pk = SQ4_alias2.col_int_nokey
      )
";

EXECUTE prep_stmt;
EXECUTE prep_stmt;

DROP TABLE t1,t2,t3;

--echo #
--echo # Bug#19063289 CRASH IN PRINT_TABLE_ARRAY ON 2ND EXECUTION OF PS WITH SUBQUERY AND VIEW
--echo #

CREATE TABLE B (
pk INTEGER,
col_int_key INTEGER,
col_varchar_nokey VARCHAR(1)
);

CREATE TABLE C (
col_int_nokey INTEGER,
col_int_key INTEGER,
col_varchar_key VARCHAR(1),
col_varchar_nokey VARCHAR(1)
) ;

CREATE TABLE CC (
pk INTEGER,
col_int_key INTEGER
) ENGINE=MYISAM;

INSERT INTO CC VALUES (1, 0),(2, 7);

PREPARE stmt FROM "
SELECT
alias1.col_int_key AS field1 ,
COUNT(alias1.pk) AS field2
FROM
CC AS alias1
GROUP BY field1
HAVING
alias1.col_int_key >
  (
    SELECT
    MAX(  SQ2_alias2.col_int_key ) AS SQ2_field1
    FROM
    C AS SQ2_alias1 LEFT  JOIN
       ( B AS SQ2_alias2 INNER JOIN C AS SQ2_alias3
         ON 1)
       ON 1
  )
OR field2 < 2
";
EXECUTE stmt;
EXECUTE stmt;

DROP TABLE B,C,CC;


--echo #
--echo # Bug #23259872: OPTIMIZER CHOOSES TO USE NON PRIMARY
--echo #                INDEX, EVEN THOUGH COST IS HIGHER
--echo #

CREATE TABLE t1 (
  a TINYTEXT NOT NULL,
  b TINYINT(3) UNSIGNED NOT NULL,
  PRIMARY KEY (a(32),b),
  KEY b_idx(b)
) ENGINE=INNODB;
INSERT INTO t1 VALUES ('a',1),('a',2),('a',3),('b',1),('c',1),('c',4),('e',2);
ANALYZE TABLE t1;

SET @optimizer_switch_saved=@@session.optimizer_switch;
SET @@session.optimizer_switch=default;

SELECT COUNT(*) FROM t1;
# Uses "access_type_changed" to use range over ref despite b_idx not being the
# cheapest in range.
EXPLAIN SELECT * FROM t1 WHERE a IN ('a', 'b') AND b = 2;
<<<<<<< HEAD
--replace_regex /"rows": 12/"rows": 11/ /"cost": 5.5/"cost": 5.3/
SELECT * FROM INFORMATION_SCHEMA.OPTIMIZER_TRACE;
=======
SELECT TRACE into @trace FROM INFORMATION_SCHEMA.OPTIMIZER_TRACE;
SELECT @trace RLIKE "rerunning_range_optimizer_for_single_index";
>>>>>>> 33fa37f4

SET @@session.optimizer_switch=@optimizer_switch_saved;

DROP TABLE t1;

--echo #
--echo # Bug #23227428: SQL PLAN IS NOT ACCORDING WITH OPTIMIZER_TRACE
--echo #

CREATE TABLE t1(c1 INT NOT NULL AUTO_INCREMENT PRIMARY KEY,
                c2 CHAR(12)) ENGINE=INNODB;
disable_query_log;
let $1 = 1000;
while ($1)
{
 eval INSERT INTO t1(c2) VALUES ('$1');
 dec $1;
}
enable_query_log;

<<<<<<< HEAD
=======
ANALYZE TABLE t1;
>>>>>>> 33fa37f4
EXPLAIN SELECT c1, c2 FROM t1 ORDER BY c1 DESC LIMIT 1;
--replace_regex /"cost": 3/"cost": 1/ /"cost": 4/"cost": 1/ /"cost": 203/"cost": 201/ /"cost": 204/"cost": 201/ /"cost_for_plan": 203/"cost_for_plan": 201/ /"cost_for_plan": 204/"cost_for_plan": 201/
SELECT * FROM INFORMATION_SCHEMA.OPTIMIZER_TRACE;
DROP TABLE t1;<|MERGE_RESOLUTION|>--- conflicted
+++ resolved
@@ -493,13 +493,8 @@
 # Uses "access_type_changed" to use range over ref despite b_idx not being the
 # cheapest in range.
 EXPLAIN SELECT * FROM t1 WHERE a IN ('a', 'b') AND b = 2;
-<<<<<<< HEAD
---replace_regex /"rows": 12/"rows": 11/ /"cost": 5.5/"cost": 5.3/
-SELECT * FROM INFORMATION_SCHEMA.OPTIMIZER_TRACE;
-=======
 SELECT TRACE into @trace FROM INFORMATION_SCHEMA.OPTIMIZER_TRACE;
 SELECT @trace RLIKE "rerunning_range_optimizer_for_single_index";
->>>>>>> 33fa37f4
 
 SET @@session.optimizer_switch=@optimizer_switch_saved;
 
@@ -520,10 +515,7 @@
 }
 enable_query_log;
 
-<<<<<<< HEAD
-=======
 ANALYZE TABLE t1;
->>>>>>> 33fa37f4
 EXPLAIN SELECT c1, c2 FROM t1 ORDER BY c1 DESC LIMIT 1;
 --replace_regex /"cost": 3/"cost": 1/ /"cost": 4/"cost": 1/ /"cost": 203/"cost": 201/ /"cost": 204/"cost": 201/ /"cost_for_plan": 203/"cost_for_plan": 201/ /"cost_for_plan": 204/"cost_for_plan": 201/
 SELECT * FROM INFORMATION_SCHEMA.OPTIMIZER_TRACE;
