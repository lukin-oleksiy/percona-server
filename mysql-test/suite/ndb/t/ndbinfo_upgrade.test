--- conflicted
+++ resolved
@@ -33,15 +33,9 @@
 --exec $MYSQL_UPGRADE --skip-verbose > $log_file 2>&1
 
 # The underlying table should have been created and nodes view be readable
-<<<<<<< HEAD
 SELECT COUNT(*) FROM nodes;
-=======
-SELECT COUNT(*) FROM nodes;
-
---source ndbinfo_drop.inc
 
 # Remove the upgrade info file created by mysql_upgrade(in mysqld datadir)
 # to avoid affecting other tests running mysql_upgrade
 let $MYSQLD_DATADIR= `select @@datadir`;
 --remove_file $MYSQLD_DATADIR/mysql_upgrade_info
->>>>>>> d80151ed
