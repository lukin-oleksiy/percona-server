# Tests which involve triggers and NDB storage engine
<<<<<<< HEAD
--source include/have_ndb.inc
=======
--source include/have_multi_ndb.inc
--source include/not_embedded.inc
>>>>>>> 1a43b9f4

# 
# Test for bug#18437 "Wrong values inserted with a before update
# trigger on NDB table". SQL-layer didn't properly inform handler
# about fields which were read and set in triggers. In some cases 
# this resulted in incorrect (garbage) values of OLD variables and
# lost changes to NEW variables.
# You can find similar tests for ON INSERT triggers in federated.test
# since this engine so far is the only engine in MySQL which cares
# about field mark-up during handler::write_row() operation.
#

--disable_warnings
connection server2;
drop table if exists t1, t2, t3, t4, t5;
flush status;
connection server1;
drop table if exists t1, t2, t3, t4, t5;
flush status;
--enable_warnings

create table t1 (id int primary key, a int not null, b decimal (63,30) default 0) engine=ndb;
create table t2 (op char(1), a int not null, b decimal (63,30)) engine=ndb;
create table t3  engine=ndb select 1 as i;
create table t4 (a int not null primary key, b int) engine=ndb;
create table t5 (a int not null primary key, b int) engine=ndb;

delimiter //;
create trigger t1_bu before update on t1 for each row
begin
  insert into t2 values ("u", old.a, old.b);
  set new.b = old.b + 10;
end;//
create trigger t1_bd before delete on t1 for each row
begin
  insert into t2 values ("d", old.a, old.b);
end;//
create trigger t4_au after update on t4
  for each row begin
   update t5 set b = b+1;
  end;
//
create trigger t4_ad after delete on t4
  for each row begin
    update t5 set b = b+1;
  end;
//
delimiter ;//

insert into t1 values (1, 1, 1.05), (2, 2, 2.05), (3, 3, 3.05), (4, 4, 4.05);
insert into t4 values (1,1), (2,2), (3,3), (4, 4);
insert into t5 values (1,0);

# Check that usual update works as it should
update t1 set a=5 where a != 3;
select * from t1 order by id;
select * from t2 order by op, a, b;
delete from t2;
# Check that everything works for multi-update
update t1, t3 set a=6 where a = 5;
select * from t1 order by id;
select * from t2 order by op, a, b;
delete from t2;
# Check for delete
delete from t1 where a != 3;
select * from t1 order by id;
select * from t2 order by op, a, b;
delete from t2;
# Check for multi-delete
insert into t1 values (1, 1, 1.05), (2, 2, 2.05), (4, 4, 4.05);
delete t1 from t1, t3 where a != 3;
select * from t1 order by id;
select * from t2 order by op, a, b;
delete from t2;
# Check for insert ... on duplicate key update
insert into t1 values (4, 4, 4.05);
insert into t1 (id, a) values (4, 1), (3, 1) on duplicate key update a= a + 1;
select * from t1 order by id;
select * from t2 order by op, a, b;
delete from t2;
# Check for insert ... select ... on duplicate key update
delete from t3;
insert into t3 values (4), (3);
insert into t1 (id, a) (select i, 1 from t3) on duplicate key update a= a + 1;
select * from t1 order by id;
select * from t2 order by op, a, b;
delete from t2;
# Check for replace
replace into t1 (id, a) values (4, 1), (3, 1);
select * from t1 order by id;
select * from t2 order by op, a, b;
delete from t1;
delete from t2;
# Check for replace ... select ...
insert into t1 values (3, 1, 1.05), (4, 1, 2.05);
replace into t1 (id, a) (select i, 2 from t3);
select * from t1 order by id;
select * from t2 order by op, a, b;
delete from t1;
delete from t2;
# Check for load data replace
insert into t1 values (3, 1, 1.05), (5, 2, 2.05);
load data infile '../std_data_ln/loaddata5.dat' replace into table t1 fields terminated by '' enclosed by '' ignore 1 lines (id, a);
select * from t1 order by id;
select * from t2 order by op, a, b;
update t4 set b = 10 where a = 1;
select * from t5 order by a;
update t5 set b = 0;
delete from t4 where a = 1;
select * from t5 order by a;
drop trigger t4_au;
drop trigger t4_ad;

drop table t1, t2, t3, t4, t5;
# Test for bug#26242
# Verify that AFTER UPDATE/DELETE triggers are executed
# after the change has actually taken place

CREATE TABLE t1 (
  id INT NOT NULL PRIMARY KEY,
  xy INT
) ENGINE=ndbcluster;

INSERT INTO t1 VALUES (1, 0);

DELIMITER //;
CREATE TRIGGER t1_update AFTER UPDATE ON t1 FOR EACH ROW BEGIN REPLACE INTO t2 SELECT * FROM t1 WHERE t1.id = NEW.id; END //
DELIMITER ;//

CREATE TABLE t2 (
  id INT NOT NULL PRIMARY KEY,
  xy INT
) ENGINE=ndbcluster;

INSERT INTO t2 VALUES (2, 0);

CREATE TABLE t3 (id INT NOT NULL PRIMARY KEY) ENGINE=ndbcluster;

INSERT INTO t3 VALUES (1);

CREATE TABLE t4 LIKE t1;

DELIMITER //;
CREATE TRIGGER t4_update AFTER UPDATE ON t4 FOR EACH ROW BEGIN REPLACE INTO t5 SELECT * FROM t4 WHERE t4.id = NEW.id; END //
DELIMITER ;//

CREATE TABLE t5 LIKE t2;

UPDATE t1 SET xy = 3 WHERE id = 1;
SELECT xy FROM t1 where id = 1;
SELECT xy FROM t2 where id = 1;

UPDATE t1 SET xy  = 4 WHERE id IN (SELECT id FROM t3 WHERE id = 1);
SELECT xy FROM t1 where id = 1;
SELECT xy FROM t2 where id = 1;

INSERT INTO t4 SELECT * FROM t1;
INSERT INTO t5 SELECT * FROM t2;
UPDATE t1,t4 SET t1.xy = 3, t4.xy = 3 WHERE t1.id = 1 AND t4.id = 1;
SELECT xy FROM t1 where id = 1;
SELECT xy FROM t2 where id = 1;
SELECT xy FROM t4 where id = 1;
SELECT xy FROM t5 where id = 1;

UPDATE t1,t4 SET t1.xy = 4, t4.xy = 4 WHERE t1.id IN (SELECT id FROM t3 WHERE id = 1) AND t4.id IN (SELECT id FROM t3 WHERE id = 1);
SELECT xy FROM t1 where id = 1;
SELECT xy FROM t2 where id = 1;
SELECT xy FROM t4 where id = 1;
SELECT xy FROM t5 where id = 1;

INSERT INTO t1 VALUES (1,0) ON DUPLICATE KEY UPDATE xy = 5;
SELECT xy FROM t1 where id = 1;
SELECT xy FROM t2 where id = 1;

DROP TRIGGER t1_update;
DROP TRIGGER t4_update;

DELIMITER //;
CREATE TRIGGER t1_delete AFTER DELETE ON t1 FOR EACH ROW BEGIN REPLACE INTO t2 SELECT * FROM t1 WHERE t1.id > 4; END //
DELIMITER ;//

DELIMITER //;
CREATE TRIGGER t4_delete AFTER DELETE ON t4 FOR EACH ROW BEGIN REPLACE INTO t5 SELECT * FROM t4 WHERE t4.id > 4; END //
DELIMITER ;//

INSERT INTO t1 VALUES (5, 0),(6,0);
INSERT INTO t2 VALUES (5, 1),(6,1);
INSERT INTO t3 VALUES (5);
SELECT * FROM t1 order by id;
SELECT * FROM t2 order by id;
DELETE FROM t1 WHERE id IN (SELECT id FROM t3 WHERE id = 5);
SELECT * FROM t1 order by id;
SELECT * FROM t2 order by id;

INSERT INTO t1 VALUES (5,0);
UPDATE t2 SET xy = 1 WHERE id = 6;
TRUNCATE t4;
INSERT INTO t4 SELECT * FROM t1;
TRUNCATE t5;
INSERT INTO t5 SELECT * FROM t2;
SELECT * FROM t1 order by id;
SELECT * FROM t2 order by id;
SELECT * FROM t4 order by id;
SELECT * FROM t5 order by id;
DELETE FROM t1,t4 USING t1,t3,t4 WHERE t1.id IN (SELECT id FROM t3 WHERE id = 5) AND t4.id IN (SELECT id FROM t3 WHERE id = 5);
SELECT * FROM t1 order by id;
SELECT * FROM t2 order by id;
SELECT * FROM t4 order by id;
SELECT * FROM t5 order by id;

INSERT INTO t1 VALUES (5, 0);
REPLACE INTO t2 VALUES (6,1);
SELECT * FROM t1 order by id;
SELECT * FROM t2 order by id;
REPLACE INTO t1 VALUES (5, 1);
SELECT * FROM t1 order by id;
SELECT * FROM t2 order by id;

DROP TRIGGER t1_delete;
DROP TRIGGER t4_delete;
DROP TABLE t1, t2, t3, t4, t5;

# Test for bug#36658
# Verify that rename table
# doesn't remove triggers

connection server1;
create table t1(a int, b varchar(10), c date) engine=ndb;
delimiter //;
CREATE TRIGGER trg1 BEFORE UPDATE ON t1 FOR EACH ROW BEGIN
   SET new.c = date(now());
End //
delimiter ;//
select trigger_name,event_object_table from information_schema.triggers where
trigger_name='trg1';

connection server2;
delimiter //;
CREATE TRIGGER trg1 BEFORE UPDATE ON t1 FOR EACH ROW BEGIN
   SET new.c = date(now());
End //
delimiter ;//
select trigger_name,event_object_table from information_schema.triggers where
trigger_name='trg1';

connection server1;
rename table t1 to t2;
select trigger_name,event_object_table from information_schema.triggers where
trigger_name='trg1';

connection server2;
select trigger_name,event_object_table from information_schema.triggers where
trigger_name='trg1';

connection server1;
drop table t2;

--echo End of 5.1 tests<|MERGE_RESOLUTION|>--- conflicted
+++ resolved
@@ -1,10 +1,6 @@
 # Tests which involve triggers and NDB storage engine
-<<<<<<< HEAD
---source include/have_ndb.inc
-=======
 --source include/have_multi_ndb.inc
 --source include/not_embedded.inc
->>>>>>> 1a43b9f4
 
 # 
 # Test for bug#18437 "Wrong values inserted with a before update
