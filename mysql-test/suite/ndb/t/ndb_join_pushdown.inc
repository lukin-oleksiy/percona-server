--- conflicted
+++ resolved
@@ -4342,7 +4342,6 @@
 connection ddl;
 drop table t1;
 
-<<<<<<< HEAD
 
 --echo 5.6 tests
 #######################################
@@ -4410,7 +4409,13 @@
   t1.c in (select subq1.c from t1 as subq1 straight_join t1 as subq2 on subq1.a = subq2.c);
 
 set optimizer_switch='materialization=default';
-=======
+
+--error 0,1193
+set global debug=@save_debug;
+
+connection ddl;
+drop table t1;
+
 ##############
 # Bug#16925513: HIT DBUG_ASSERT IN SPJ BLOCK, ~LINE 4406
 #
@@ -4468,21 +4473,15 @@
    table6 ON table4.pk = table6.col_int_unique 
  ON table1.col_int_unique = table6.col_int;
 
->>>>>>> c17f031f
 
 --error 0,1193
 set global debug=@save_debug;
 
 connection ddl;
-<<<<<<< HEAD
-drop table t1;
-
-=======
 drop table table6;
 drop table table4;
 drop table table3;
 drop table table1;
->>>>>>> c17f031f
 
 
 ########################################
