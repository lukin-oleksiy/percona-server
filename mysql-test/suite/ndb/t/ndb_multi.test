# The include statement below is a temp one for tests that are yet to
#be ported to run with InnoDB,
#but needs to be kept for tests that would need MyISAM in future.
--source include/force_myisam_default.inc

# test create 2 myisam tables with same name on
# different servers hence disable test for embedded
# which only runs on one
-- source include/not_embedded.inc
-- source include/have_multi_ndb.inc

-- disable_query_log
call mtr.add_suppression("Skipping locally defined table 'test.t1'");
-- enable_query_log

--disable_warnings
connection server2;
drop table if exists t1, t2, t3, t4;
flush status;
connection server1;
drop table if exists t1, t2, t3, t4;
flush status;
--enable_warnings

# Create test tables on server1
create table t1 (a int) engine=ndbcluster;
create table t2 (a int) engine=ndbcluster;
insert into t1 value (2);
insert into t2 value (3);
select * from t1;
select * from t2;
show status like 'handler_discover%';

# Check dropping and recreating table on same server
connect (con1,localhost,root,,test);
connect (con2,localhost,root,,test);
connection con1;
select * from t1;
connection con2;
drop table t1;
create table t1 (a int) engine=ndbcluster;
insert into t1 value (2);
connection con1;
select * from t1;

# Check dropping and recreating table on different server
connection server2;
show status like 'handler_discover%';
drop table t1;
create table t1 (a int) engine=ndbcluster;
insert into t1 value (2);
connection server1;
select * from t1;
select * from t1;

# Connect to server2 and use the tables from there
connection server2;
flush status;
select * from t1;
update t1 set a=3 where a=2;
show status like 'handler_discover%';

# Create a new table on server2
create table t3 (a int not null primary key, b varchar(22),
c int, last_col text) engine=ndb;
insert into t3 values(1, 'Hi!', 89, 'Longtext column');
create table t4 (pk int primary key, b int) engine=ndb;

# Check that the tables are accessible from server1
connection server1;
select * from t1;
select * from t3;
show tables like 't4';
show tables;

drop table t1, t2, t3, t4;
# bug#21378
connection server1;
create table t1(c1 int key)ENGINE=MyISAM;
insert into t1 values(1),(3),(5);
select * from t1 order by c1;

connection server2;
show tables;
create table t1(c1 int key)ENGINE=MyISAM;
insert into t1 values(100),(344),(533);
select * from t1 order by c1;

connection server1;
alter table t1 engine=ndb;

connection server2;
show tables;
select * from t1 order by c1;
drop table t1;

connection server1;
select * from t1 order by c1;
drop table t1;
# End of 4.1 tests

# Check distributed drop of database in 5.1
create database db;
use db;
create table t1(x int) engine=ndb;

connection server2;
use db;
show tables;

connection server1;
drop database db;

connection server2;
--error 1049
show tables;

connection server1;

# bug#21495
create database db;
use db;
create table t1(x int) engine=ndb;

connection server2;
use db;
create table t2(x int) engine=myisam;
show tables;

connection server1;
drop database db;

connection server2;
show tables;
drop database db;

# Bug#44529 Cannot drop database with stale temporary tables
connection server1;
create database db;
use db;
create table t1(x int) engine=ndb;
connection server2;
--let $MYSQLD_DATADIR= `SELECT @@datadir`
use db;
show tables;
--write_file $MYSQLD_DATADIR/db/#sql-1c17_25d0.ndb
EOF
connection server1;
drop database db;
connection server2;
--error ER_BAD_DB_ERROR
use db;

#
# bug#31470, ndb table with special characters in name
# are not discovered correctly
connection server1;
use test;
create table `test`.`t1$EX`
 (server_id int unsigned,
  master_server_id int unsigned,
  master_epoch bigint unsigned,
  count int unsigned,
  primary key(server_id, master_server_id,
              master_epoch, count))
  engine ndb;

# check that table shows up ok on both servers
# before bugfix table would not show up on server2
--replace_regex /EX/ex/
show tables like '%$%';
connection server2;
use test;
--replace_regex /EX/ex/
show tables like '%$%';

# check cleanup
drop table `test`.`t1$EX`;
show tables like '%$%';

connection server1;
show tables like '%$%';

#
# Bug #42614 Mysql auto locate databases can overwrite frm data.
#
connection server1;
create table t1(s char(1)) engine = myisam;
insert into t1 values ("a"),("b"),("c");
connection server2;
create table t1(s char(1)) engine = ndb;
insert into t1 values ("d"),("e"),("f");
connection server1;
## Restart mysqld nodes
--echo Restarting mysqld
let $mysqld_name=mysqld.1.1;
--source include/restart_mysqld.inc
use test;
select * from t1 order by s;
connection server2;
select * from t1 order by s;
drop table t1;
connection server1;
select * from t1 order by s;
connection server2;
create table t1(s char(1)) engine = ndb;
insert into t1 values ("g"),("h"),("i");
connection server1;
show tables;
select * from t1 order by s;

#
# Clean-up
#
connection server1;
drop table t1;
connection server2;
drop table t1;

#
--echo Bug 11894966 - second mysqld does not have table after non
--echo                distributed table alter to ndb
#
# - only queries with "autodiscover" see the new table
#   on second mysqld since schema distribution does not
#   create the table on second mysqld(at least when !ndb_binlog_running)
#
connection server1;

# Create table t1 in myisam
create table t1(a int) engine myisam;
insert into t1 values(37);

# Alter t1 into ndb
alter table t1 engine ndb;

# Switch to other mysqld
connection server2;

# Check that .frm and .ndb file has been created
# on second mysqld
let $datadir2 = `select @@datadir`;
#echo datadir2: $datadir2;
--file_exists $datadir2/test/t1.frm
--file_exists $datadir2/test/t1.ndb

# Check that truncate works on second mysqld
# (didn't work before fix)
truncate t1;

# Cleanup
drop table t1;
connection server1;

# bug#7798
create table t1(a int primary key, b int not null, index(b)) engine = ndb;
insert into t1 values (1,1), (2,2);
set autocommit=0;
begin;
select count(*) from t1;
connection server2;
ALTER OFFLINE TABLE t1 ADD COLUMN c int;
connection server1;
select a from t1 where b = 2;
commit;
show tables;
drop table t1;

#
# The mysql.ndb_schema table should be not be visible in SHOW TABLES
# or I_S.TABLES
#
SHOW TABLES FROM mysql LIKE 'ndb_schema';
SELECT count(1) FROM INFORMATION_SCHEMA.TABLES
<<<<<<< HEAD
  WHERE TABLE_SCHEMA = 'mysql' AND TABLE_NAME = 'ndb_schema';
=======
  WHERE TABLE_SCHEMA = 'mysql' AND TABLE_NAME = 'ndb_schema';

connection server1;
#
# Bug#14798043 DROP DATABASE PERFORMANCE_SCHEMA DROPS IT ON ALL SQL NODES
# Check that local tables in system database are not dropped remotely

create table mysql.dummy(a int primary key, b int) engine=myisam;
connection server2;
create table mysql.dummy(a int primary key, b int) engine=myisam;
connection server1;
drop table mysql.dummy;
connection server2;
show create table mysql.dummy;
drop table mysql.dummy;
>>>>>>> d4012067
<|MERGE_RESOLUTION|>--- conflicted
+++ resolved
@@ -272,9 +272,6 @@
 #
 SHOW TABLES FROM mysql LIKE 'ndb_schema';
 SELECT count(1) FROM INFORMATION_SCHEMA.TABLES
-<<<<<<< HEAD
-  WHERE TABLE_SCHEMA = 'mysql' AND TABLE_NAME = 'ndb_schema';
-=======
   WHERE TABLE_SCHEMA = 'mysql' AND TABLE_NAME = 'ndb_schema';
 
 connection server1;
@@ -290,4 +287,3 @@
 connection server2;
 show create table mysql.dummy;
 drop table mysql.dummy;
->>>>>>> d4012067
