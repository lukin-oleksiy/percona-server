--result_format 2
--source include/have_ndb.inc

SELECT PLUGIN_NAME,PLUGIN_VERSION,PLUGIN_STATUS,PLUGIN_TYPE,
       PLUGIN_LIBRARY,PLUGIN_LIBRARY_VERSION,PLUGIN_AUTHOR,PLUGIN_DESCRIPTION
FROM information_schema.plugins WHERE PLUGIN_NAME = 'ndbinfo';

## Creation of temporary tables should not be supported by NDBINFO engine
--error ER_ILLEGAL_HA_CREATE_OPTION
CREATE TEMPORARY TABLE `t1` (
  `dummy` INT UNSIGNED
) ENGINE=NDBINFO;

--source ndbinfo_create.inc

USE ndbinfo;

# Current usage may vary. Therefor the test only checks that if falls in the 
# <0%,5%> range.
SELECT node_id, memory_type, used>0 AND used < total/20 AS used_ok, 
  used_pages>0 AND used_pages < total_pages/20 AS used_pages_ok, 
  total, total_pages 
  FROM ndbinfo.memoryusage WHERE memory_type="Long message buffer"
  ORDER BY node_id;

# Current usage may vary. Therefor the test only checks that if falls in the 
# <0%,5%> range.
SELECT node_id, block_number, block_instance, pool_name, 
  used>0 AND used < total/20 AS used_ok, 
  total, high>=used AND high < total/20 AS high_ok, entry_size, config_param1, 
  config_param2, config_param3, config_param4  
  FROM ndbinfo.ndb$pools WHERE pool_name="Long message buffer"
  ORDER BY node_id;

SHOW CREATE TABLE ndb$tables;

SELECT * FROM ndb$tables;
SELECT COUNT(*) FROM ndb$tables;
SELECT * FROM ndb$tables WHERE table_id = 2;
SELECT * FROM ndb$tables WHERE table_id > 5;
SELECT * FROM ndb$tables WHERE table_name = 'LOGDESTINATION';
SELECT COUNT(*) FROM ndb$tables t1, ndb$tables t2 WHERE t1.table_id = t1.table_id;

SELECT table_id, table_name, comment from ndb$tables
  WHERE table_id > 2 AND table_id <= 5 ORDER BY table_id;
SELECT table_id FROM ndb$tables  WHERE table_id = 2 ORDER BY table_name;
SELECT table_id, table_name FROM ndb$tables ORDER BY table_name;

SELECT table_id, column_id, column_name FROM ndb$columns LIMIT 7;

--error ER_OPEN_AS_READONLY
UPDATE ndb$tables SET table_id=2 WHERE table_id=3;

--error ER_OPEN_AS_READONLY
UPDATE ndb$tables SET table_id=9 WHERE 1=0;

--error ER_OPEN_AS_READONLY
UPDATE ndb$tables SET table_id=9 WHERE table_id > 1;

--error ER_OPEN_AS_READONLY
DELETE FROM ndb$tables WHERE table_id=3;

--error ER_OPEN_AS_READONLY
DELETE FROM ndb$tables WHERE 1=0;

--error ER_OPEN_AS_READONLY
DELETE FROM ndb$tables WHERE table_id > 1;

--error ER_ILLEGAL_HA
ALTER TABLE ndb$test ADD COLUMN another_col varchar(255);

FLUSH TABLES;
SELECT table_id FROM ndb$tables;

--error ER_OPEN_AS_READONLY
TRUNCATE ndb$tables;

## Variables and status
SHOW GLOBAL STATUS LIKE 'ndbinfo\_%';
let $current_version = `select @@ndbinfo_version`;
--replace_result $current_version NDB_VERSION_D
SHOW GLOBAL VARIABLES LIKE 'ndbinfo\_%';

SELECT counter, HEX(counter2) FROM ndb$test LIMIT 10;

# All tables that contain data are hidden by default
# and becomes visible with ndbinfo_show_hidden
SHOW TABLES LIKE 'ndb$te%';
set @@ndbinfo_show_hidden=TRUE;
SHOW TABLES LIKE 'ndb$te%';
set @@ndbinfo_show_hidden=default;

# Check that ndbinfo_table_prefix is readonly
--error ER_INCORRECT_GLOBAL_LOCAL_VAR
set @@ndbinfo_table_prefix="somethingelse";

# Check that ndbinfo_database is readonly
--error ER_INCORRECT_GLOBAL_LOCAL_VAR
set @@ndbinfo_database="somethingelse";

# Check that block table has been created and contain data
SELECT count(*) >= 20 FROM blocks;

# Test incompatible table definition between NDB and MySQL Server
# using the ndb$test table which originally looks like
show create table ndb$test;
# CREATE TABLE `ndb$test` (
#   `node_id` int unsigned DEFAULT NULL,
#   `block_number` int unsigned DEFAULT NULL,
#   `block_instance` int unsigned DEFAULT NULL,
#   `counter` int unsigned DEFAULT NULL,
#   `counter2` bigint unsigned DEFAULT NULL
# ) ENGINE=NDBINFO COMMENT='for testing'

## 1) More columns in NDB -> allowed, with warning
DROP TABLE ndb$test;
CREATE TABLE ndb$test (node_id int unsigned) ENGINE = ndbinfo;
SELECT node_id != 0 FROM ndb$test LIMIT 1;
DROP TABLE ndb$test;

## 2) Column does not exist in NDB -> allowed, with warning, non existing
##    column(s) return NULL
## 2a) Extra column at end
CREATE TABLE ndb$test (node_id int, non_existing int) ENGINE = ndbinfo;
SELECT DISTINCT node_id, non_existing FROM ndb$test;
DROP TABLE ndb$test;

## 2b) Extra column(s) in middle
CREATE TABLE ndb$test (
  node_id int unsigned,
  non_existing int unsigned,
  block_number int unsigned,
  block_instance int unsigned,
  counter int unsigned,
  counter2 bigint unsigned
) ENGINE = ndbinfo;
SELECT DISTINCT node_id, non_existing, block_number FROM ndb$test;
DROP TABLE ndb$test;

## 2c) Extra column first
CREATE TABLE ndb$test (non_existing int, node_id int) ENGINE = ndbinfo;
SELECT DISTINCT node_id, non_existing FROM ndb$test;
SELECT DISTINCT non_existing, node_id FROM ndb$test;
DROP TABLE ndb$test;

## 3) Incompatible column type -> error, with warning
## 3a) int instead of bigint
CREATE TABLE ndb$test (counter2 int) ENGINE = ndbinfo;
--error ER_GET_ERRMSG
SELECT * FROM ndb$test;
SHOW WARNINGS;
## 3b) bigint instead of int
DROP TABLE ndb$test;
CREATE TABLE ndb$test (node_id bigint) ENGINE = ndbinfo;
--error ER_GET_ERRMSG
SELECT * FROM ndb$test;
SHOW WARNINGS;
## 3c) varchar instead of int
DROP TABLE ndb$test;
CREATE TABLE ndb$test (node_id varchar(255)) ENGINE = ndbinfo;
--error ER_GET_ERRMSG
SELECT * FROM ndb$test;
SHOW WARNINGS;
DROP TABLE ndb$test;
## 3d) column which is NOT NULL
CREATE TABLE ndb$test (node_id int unsigned NOT NULL) ENGINE = ndbinfo;
--error ER_GET_ERRMSG
SELECT * FROM ndb$test;
SHOW WARNINGS;
DROP TABLE ndb$test;
## 3e) non existing column which is NOT NULL
CREATE TABLE ndb$test (
  block_number int unsigned,
  non_existing int NOT NULL) ENGINE = ndbinfo;
--error ER_GET_ERRMSG
SELECT * FROM ndb$test;
SHOW WARNINGS;
DROP TABLE ndb$test;


## 4) Table with primary key/indexes not supported
--error ER_TOO_MANY_KEYS
CREATE TABLE ndb$test (node_id int, block_number int PRIMARY KEY) ENGINE = ndbinfo;

## 5) Table with blobs not supported
--error ER_TABLE_CANT_HANDLE_BLOB
CREATE TABLE ndb$test (node_id int, block_number blob) ENGINE = ndbinfo;

## 6) Table with autoincrement not supported
--error ER_TABLE_CANT_HANDLE_AUTO_INCREMENT
CREATE TABLE ndb$test (node_id int AUTO_INCREMENT) ENGINE = ndbinfo;

## Restore original allowing repeated test execution
CREATE TABLE `ndb$test` (
  `node_id` int unsigned DEFAULT NULL,
  `block_number` int unsigned DEFAULT NULL,
  `block_instance` int unsigned DEFAULT NULL,
  `counter` int unsigned DEFAULT NULL,
  `counter2` bigint unsigned DEFAULT NULL
) ENGINE=NDBINFO COMMENT='for testing';

# wl#5567 - exercise table...
#   only node_id is guranteed to be same...
#   (unless we change cluster config for test)
# but this will anyway pull results from datanode...
#
--sorted_result
select distinct node_id
from ndbinfo.diskpagebuffer;


#
# BUG#11885602
# - It was allowed to CREATE TABLE which was not in NDB, but
#   creating a view on that table failed. Implement ndbinfo_offline
#   mode which allows tables to be created and opened although they
#   don't exists or have different table definition.
#   This is exactly the same behaviour as when NDBCLUSTER
#   is disabled
#

# Check ndbinfo_offline is GLOBAL variable
--error ER_GLOBAL_VARIABLE
set @@ndbinfo_offline=1;

# Query used to check that open tables are closed
# when offline mode is turned on and off
let $q1 = SELECT DISTINCT(node_id) FROM ndbinfo.counters ORDER BY node_id;
eval $q1;

# new views
desc threadblocks;
select distinct block_name from threadblocks order by 1;
desc threadstat;
select count(*) > 0 block_name from threadstat;

desc disk_write_speed_aggregate;
select count(*) from disk_write_speed_aggregate;

desc disk_write_speed_base;
select node_id from disk_write_speed_base group by node_id, thr_no;

select count(*) from disk_write_speed_aggregate_node;

desc restart_info;
select * from restart_info;

desc tc_time_track_stats;
select distinct node_id from tc_time_track_stats;

desc cluster_transactions;
desc server_transactions;
desc cluster_operations;
desc server_operations;

create table t1 (a int primary key) engine = ndb;
begin;
insert into t1 values (1);
select state, count_operations, outstanding_operations,
IF(client_node_id <= 255, "<client_node_id>", "<incorrect node id>") 
  client_node_id
from server_transactions;
select node_id, operation_type, state,
IF(tc_node_id <= 48, "<tc_node_id>", "<incorrect nodeid>") tc_node_id,
IF(client_node_id <= 255, "<client_node_id>", "<incorrect node id>") 
  client_node_id
from server_operations
order by 1;

--sorted_result
select st.state, st.count_operations, st.outstanding_operations,
       so.node_id, so.state, so.operation_type
from server_transactions st,
     server_operations so
where st.transid = so.transid
  and so.tc_node_id = st.node_id
  and so.tc_block_instance = st.block_instance
  and so.client_node_id = st.client_node_id
  and so.client_block_ref = st.client_block_ref; 
rollback;
drop table t1;

#
select distinct resource_name
from resources
order by 1;

select distinct counter_name
from counters
order by 1;

# Turn on ndbinfo_offline
set @@global.ndbinfo_offline=TRUE;
select @@ndbinfo_offline;

CREATE TABLE ndb$does_not_exist_in_ndb(
  node_id int,
  message varchar(255)
) ENGINE = ndbinfo;

CREATE VIEW view_on_table_which_does_not_exist_in_ndb AS
  SELECT node_id, message
  FROM ndbinfo.ndb$does_not_exist_in_ndb;

SHOW CREATE TABLE ndb$does_not_exist_in_ndb;

# SELECTs return no rows in offline mode
SELECT * FROM view_on_table_which_does_not_exist_in_ndb;
SELECT * FROM ndb$does_not_exist_in_ndb;
eval $q1;

DROP VIEW view_on_table_which_does_not_exist_in_ndb;
DROP TABLE ndb$does_not_exist_in_ndb;

# Restore original value
set @@global.ndbinfo_offline = FALSE;

eval $q1;

#
# Bug#17018500 BOGUS DEFINER VALUE FOR NDBINFO VIEWS REPORTED
#              IN INFORMATION_SCHEMA.VIEW
#
--echo Verify there are no ndbinfo views without 'root@localhost' as definer
select table_schema, table_name, definer from information_schema.views
  where table_schema = 'ndbinfo' and
        definer != 'root@localhost';

<<<<<<< HEAD
# ################################
# Test memory_per_fragment table.
# ################################

# A helper table for populating t1.
create table numbers(
  i int
); 

insert into numbers values (0),(1),(2),(3),(4),(5),(6),(7),(8),(9);

create table t1(
  a int not null primary key,
  b int not null,
  c1 char(255),
  vc1 varchar(1024),
  tx1 text
)engine=ndbcluster;

# Popultate t1 with 1000 rows, including som sizable varsize data.
insert into t1 select x1.i+x2.i*10+x3.i*100, x1.i-x2.i*10-x3.i*100, repeat('x', 1+x1.i), repeat('y', 1000+x1.i), repeat('z', x1.i*100) from numbers as x1, numbers as x2, numbers as x3;

drop table numbers;

# Create some extra indexes to test different schema object types.
create index ix1 on t1(c1);
create unique index ix2 on t1(b) using hash;

# The table id of 't1' may vary from run to run. We need to make sure that the
# output from the subsequent tests does not depend on the numrical value of 
# that table id.
set @t1_id = (select cast(id as signed integer) from ndbinfo.ndb$dict_obj_info where fq_name REGEXP "def/t1$");


# Test the dict_obj_info table. Replace table id of t1 in 'fq_name' values that
# contain it (index and blob table names do), since the table id may vary 
# between runs.
select type, state, parent_obj_type, replace(fq_name, cast(@t1_id as char(10)), "<t1 id>") as fq_name, if(parent_obj_id=@t1_id, "child_of_t1", if(parent_obj_id=0, "root", "error!")) as  nesting from ndbinfo.ndb$dict_obj_info where id >= @t1_id and type <= 6 order by type, id;

# Disable query log while defining the view below, since view definition
# conatins the table id of t1, which may vary between runs.
disable_query_log;
let $t1_id = query_get_value(select @t1_id as id, id, 1);

# Create som views that we reuse after modifying t1 below.
# This one sums usage counts for all fragments of each table.
# Some values, such as fixed_elem_free_count and fixed_elem_count for ordered 
# indexes may vary depending on the number of fragments and other factors. 
# These are therefore not returned directly, but used in calculations that 
# should provide stable results.
# Observe that memory_per_fragment.fq_name, parent_fq_name, type are all
# functionally dependent on 'table_id', but since this cannot be deduced from
# the schema, they are all included in the 'group by' clause.
eval create view sum_per_tab as 
select replace(fq_name, cast($t1_id as char(10)), "<t1 id>") as fq_name, 
parent_fq_name, type, 
if (type="Ordered index", 
-(round(sum(fixed_elem_count)/165)), 
    sum(fixed_elem_count)) as fixed_elem_count,
max(fixed_elem_size_bytes) as fixed_elem_size_bytes,
round(sum(fixed_elem_alloc_bytes/fixed_elem_size_bytes)
  /sum(fixed_elem_count+fixed_elem_free_count),1) as fixed_elem_alloc_ok,
sum(fixed_elem_free_bytes/fixed_elem_size_bytes) = 
   sum(fixed_elem_free_count) as fixed_elem_free_bytes_ok,
sum(var_elem_count) as var_elem_count,
sum(var_elem_alloc_bytes) >= sum(var_elem_free_bytes) as var_bytes_ok
from ndbinfo.memory_per_fragment
where table_id >= $t1_id
group by table_id, memory_per_fragment.fq_name, parent_fq_name, type
order by table_id;

enable_query_log;


# Sum usage counts for all fragments of all tables.
create view frag_sum as 
select 
sum(fixed_elem_alloc_bytes) as fixed_elem_alloc_bytes,
sum(var_elem_alloc_bytes) as var_elem_alloc_bytes,
sum(hash_index_alloc_bytes) as hash_index_alloc_bytes
from ndbinfo.memory_per_fragment;

# Sum pool values across all block instances.
# 'Data memory' appears twice in 'pools' therefore a 'where' clause is needed.
create view pool_sum as
select pool_name, block_number, max(entry_size) * sum(used) as used_bytes 
from  ndbinfo.ndb$pools where pool_name <> "Data memory" 
or block_number=249 group by pool_name, block_number;

# Check that the combined size of all L2PMap nodes equals the total size
# of the allocated L2PMap pages minus a small (<1%) page overhead.
create view check_l2pmap_pools as 
select min(floor(1000*nodes.total*nodes.entry_size/
           (pages.used*pages.entry_size))) as l2pmap_ratio 
from ndbinfo.ndb$pools as pages join ndbinfo.ndb$pools as nodes 
where pages.node_id=nodes.node_id 
and pages.block_instance=nodes.block_instance 
and pages.block_number=nodes.block_number
and pages.pool_name="L2PMap pages" 
and nodes.pool_name="L2PMap nodes";

create view l2p_frag_sum as
select sum(tuple_l2pmap_alloc_bytes) as l2p_sum, 'TUP' as block 
from ndbinfo.ndb$frag_mem_use 
union 
select sum(hash_index_l2pmap_alloc_bytes) as l2p_sum, 'ACC' as block 
from ndbinfo.ndb$frag_mem_use;

# Check that we get the same result from the common pool as when we add up
# the values for each fragment.

select used_bytes - hash_index_alloc_bytes from pool_sum, frag_sum 
where pool_name='Index memory';

select used_bytes - fixed_elem_alloc_bytes - var_elem_alloc_bytes
  from pool_sum, frag_sum 
  where pool_name='Data memory';

select l2p_sum-used_bytes from l2p_frag_sum, pool_sum 
  where pool_name='L2PMap nodes' and ((block='ACC' and block_number=248) or 
                                      (block='TUP' and block_number=249));

select * from check_l2pmap_pools;

select * from sum_per_tab;

# Now delete som scattered rows and check memory usage again.
delete from t1 where a%10=0;

select used_bytes - hash_index_alloc_bytes from pool_sum, frag_sum 
where pool_name='Index memory';

select used_bytes - fixed_elem_alloc_bytes - var_elem_alloc_bytes
  from pool_sum, frag_sum 
  where pool_name='Data memory';

select l2p_sum-used_bytes from l2p_frag_sum, pool_sum 
  where pool_name='L2PMap nodes' and ((block='ACC' and block_number=248) or 
                                      (block='TUP' and block_number=249));

select * from check_l2pmap_pools;

select * from sum_per_tab;

# Now update some var-sized fields and check memory usage again.
update t1 set vc1=repeat('x', a%300), tx1=repeat('y', a*2);

select used_bytes - hash_index_alloc_bytes from pool_sum, frag_sum 
where pool_name='Index memory';

select used_bytes - fixed_elem_alloc_bytes - var_elem_alloc_bytes
  from pool_sum, frag_sum 
  where pool_name='Data memory';

select l2p_sum-used_bytes from l2p_frag_sum, pool_sum 
  where pool_name='L2PMap nodes' and ((block='ACC' and block_number=248) or 
                                      (block='TUP' and block_number=249));

select * from check_l2pmap_pools;

select * from sum_per_tab;

drop table t1;
drop view l2p_frag_sum;
drop view check_l2pmap_pools;
drop view sum_per_tab;
drop view pool_sum;
drop view frag_sum; 

# ################################
# Test operations_per_fragment table.
# ################################

# Create a view that sums counters across all fragments, so that results
# will not depend on endianness.
# Observe that operations_per_fragment.fq_name, parent_fq_name, type are all
# functionally dependent on 'table_id', but since this cannot be deduced from
# the schema, they are all included in the 'group by' clause.
create view frag_ops as select 
  if(type in ('Ordered index', 'Unique hash index'), 
    substring(fq_name from 1+locate('/', fq_name, 9)), 
    if(fq_name like '%BLOB%', left(fq_name, locate('_', fq_name)), fq_name)) 
    as fq_name,
  parent_fq_name,
  type,
  count(fragment_num) as frag_count,
  sum(tot_key_reads) as tot_key_reads, 
  sum(tot_key_inserts) as tot_key_inserts, 
  sum(tot_key_updates) as tot_key_updates, 
  sum(tot_key_writes) as tot_key_writes, 
  sum(tot_key_deletes) as tot_key_deletes, 
  sum(tot_key_refs) as tot_key_refs, 
  # Attrinfo for read operations is a bit longer when running with embedded 
  # mysqld, which is why we do the rounding below. 
  round(log2(1+sum(tot_key_attrinfo_bytes))) as log_tot_key_attrinfo_bytes,
  sum(tot_key_keyinfo_bytes) as tot_key_keyinfo_bytes,
  sum(tot_key_prog_bytes) as tot_key_prog_bytes,
  sum(tot_key_inst_exec) as tot_key_inst_exec,
  sum(tot_key_bytes_returned) as tot_key_bytes_returned,
  sum(tot_frag_scans) as tot_frag_scans, 
  sum(tot_scan_rows_examined) as tot_scan_rows_examined, 
  sum(tot_scan_rows_returned) as tot_scan_rows_returned, 
  sum(tot_scan_bytes_returned) as tot_scan_bytes_returned, 
  sum(tot_scan_prog_bytes) as tot_scan_prog_bytes,
  sum(tot_scan_bound_bytes) as tot_scan_bound_bytes,
  sum(tot_scan_inst_exec) as tot_scan_inst_exec,
  # Ignore concurrent frag_scans, as all tests below expect them to be 0
  # but this is not stable as LCP scans are counted as concurrent
  # frag scans while they are running (but not counted as tot_frag_scans
  # when they complete).
  # Arguably it is useful to see a live LCP scan, and this test has no
  # use for conc_frag_scans!=0, so avoid looking at it for determinism
  #sum(conc_frag_scans) as conc_frag_scans,
  sum(conc_qd_frag_scans) as conc_qd_frag_scans, 
  sum(tot_commits) as tot_commits
  from ndbinfo.operations_per_fragment
  where fq_name like 'ndbinfo%' or parent_fq_name like 'ndbinfo%'
  group by table_id, type, operations_per_fragment.fq_name, parent_fq_name
  order by table_id;


# Create and populate test tables.
create table t1 (
  a int not null,
  b int not null,
  c int not null,
  d int not null,
  t text not null,
  primary key (b,a)
) engine=ndbcluster
partition by key(b,a) partitions 8;

create unique index ix1 on t1(d) using hash;


# A helper table for populating t1.
create table numbers(
  i int
); 

insert into numbers values (0),(1),(2),(3),(4),(5),(6),(7),(8),(9);

insert into t1 select x1.i+x2.i*10, 1, 1+x1.i+x2.i*10, 1+x1.i+x2.i*10,
  repeat('x', 512)
  from numbers as x1, numbers as x2;

drop table numbers;

create table t2 (
  a int, 
  b int, 
  primary key(a) using hash)
engine = ndb 
partition by key(a) partitions 8;

insert into t2 values (1, 2);
insert into t2 values (2, 3);
insert into t2 values (3, 1);

# Check counters before the test queries.
--query_vertical select * from frag_ops;

# Do a table scan with a pushed condition.
explain select count(*) from t1 where d<10;
select count(*) from t1 where d<10;

# Do an index scan.
explain select count(*) from t1 where b=1 and a<10;
select count(*) from t1 where b=1 and a<10;

# Do a PK read.
explain select * from t1 where b=1 and a = -5;
select * from t1 where b=1 and a = -5;

# Try to insert a duplicate key.
--error ER_DUP_ENTRY
insert into t1 values (1,1,1,1,'');

# Use replace to generate PK write operations.
replace t1 values (-1,-1,-1,-1,'');
replace t1 values (1,1,5,500,'');

# Do update and delete.
update t1 set d = -d, t = repeat('a', 300) where b=1 and a > 90;

delete from t1 where a%30=0;

# This error insert causes the next index scan from SPJ to be queued on node 2.
# This command may fail if error inserts is not available on this build,
# therefore we permit return code 255.
--error 0,255
--exec $NDB_MGM --no-defaults --ndb-connectstring="$NDB_CONNECTSTRING" -e "2 error 5084" >> $NDB_TOOLS_OUTPUT

# Do a pushed query that starts multiple index scans on each t1 fragment.
# That way the first scan (on node 2) will be queued until the next finishes.
explain select count(*) from t1 as x1 join t1 as x2 on x1.c=x2.b;
select count(*) from t1 as x1 join t1 as x2 on x1.c=x2.b;

# Check number of queued scans. Test for debug build
# to handle builds without error inserts (i.e. non-debug builds).
select 
  if ((select version() like '%debug'),
      sum(tot_qd_frag_scans),
      4) as tot_qd_frag_scans
  from ndbinfo.operations_per_fragment
  where fq_name like 'ndbinfo%' or parent_fq_name like 'ndbinfo%';

# Check how these operations changed the counters. 
--query_vertical select * from frag_ops;

# This query should give PK read operations with an interpreted program.
# (Multi-range read mapped to PK reads.)
explain select count(*)
from t2 as tx, t2 as ty
where tx.a in (1,3,5)
and ty.a = tx.b;

# The 'explain' above triggers an implicit 'analyze table'. That increments
# operations_per_fragment counters in a way that is endian-dependent.
# We therefore save the current values of the counters to isolate the 
# effect of the query below.
create table save_counters as select * from frag_ops;

select count(*)
from t2 as tx, t2 as ty
where tx.a in (1,3,5)
and ty.a = tx.b;

create view changes as select 
new.fq_name,
new.parent_fq_name,
new.type,
new.frag_count,
new.tot_key_reads - old.tot_key_reads,
new.tot_key_inserts - old.tot_key_inserts,
new.tot_key_updates - old.tot_key_updates,
new.tot_key_writes - old.tot_key_writes,
new.tot_key_deletes - old.tot_key_deletes,
new.tot_key_refs - old.tot_key_refs,
new.log_tot_key_attrinfo_bytes - old.log_tot_key_attrinfo_bytes,
new.tot_key_keyinfo_bytes - old.tot_key_keyinfo_bytes,
new.tot_key_prog_bytes - old.tot_key_prog_bytes,
new.tot_key_inst_exec - old.tot_key_inst_exec,
new.tot_key_bytes_returned - old.tot_key_bytes_returned,
new.tot_frag_scans - old.tot_frag_scans,
new.tot_scan_rows_examined - old.tot_scan_rows_examined,
new.tot_scan_rows_returned - old.tot_scan_rows_returned,
new.tot_scan_bytes_returned - old.tot_scan_bytes_returned,
new.tot_scan_prog_bytes - old.tot_scan_prog_bytes,
new.tot_scan_bound_bytes - old.tot_scan_bound_bytes,
new.tot_scan_inst_exec - old.tot_scan_inst_exec,
new.tot_commits  - old.tot_commits
from frag_ops as new, save_counters as old
where new.fq_name=old.fq_name and new.fq_name like '%t2';

--query_vertical select * from changes



# Drop test views and tables.
drop view changes;
drop table save_counters;
drop view frag_ops;
drop table t1;
drop table t2;

--source ndbinfo_drop.inc
=======

#
# Test buffered joining
#
# BUG#20075747 RND_INIT() ON AN OPEN SCAN IS USED TO REPOSITION THE CURSOR
# - rnd_init() on an open scan is used to reposition the "cursor"
#   back to first row
#
set @@optimizer_switch='block_nested_loop=off';


--disable_result_log

select @a:=0;

select
  @a:=@a+1,
  a.node_id, b.node_id,
  a.block_name, b.block_name,
  a.block_instance, b.block_instance,
  a.counter_id, b.counter_id,
  a.counter_name, b.counter_name,
  a.val, b.val
from
  ndbinfo.counters a join
  ndbinfo.counters b
on
  a.node_id = b.node_id;

select @b:=0;

select
  @b:=@b+1,
  a.node_id, b.node_id,
  a.block_name, b.block_name,
  a.block_instance, b.block_instance,
  a.counter_id, b.counter_id,
  a.counter_name, b.counter_name,
  a.val, b.val
from
  ndbinfo.counters a join
  ndbinfo.counters b
on
  a.node_id = b.node_id;

--enable_result_log

--echo Expect both joins to give same row count
--echo (0 diff)
select @a - @b;


create temporary table old_count
       select counter_name, sum(val) as val
       from ndbinfo.counters
       where block_name='DBSPJ'
       group by counter_name;
drop table old_count;
set @@optimizer_switch=default;



--source ndbinfo_drop.inc

>>>>>>> 8c725697
<|MERGE_RESOLUTION|>--- conflicted
+++ resolved
@@ -326,7 +326,66 @@
   where table_schema = 'ndbinfo' and
         definer != 'root@localhost';
 
-<<<<<<< HEAD
+
+#
+# Test buffered joining
+#
+# BUG#20075747 RND_INIT() ON AN OPEN SCAN IS USED TO REPOSITION THE CURSOR
+# - rnd_init() on an open scan is used to reposition the "cursor"
+#   back to first row
+#
+set @@optimizer_switch='block_nested_loop=off';
+
+
+--disable_result_log
+
+select @a:=0;
+
+select
+  @a:=@a+1,
+  a.node_id, b.node_id,
+  a.block_name, b.block_name,
+  a.block_instance, b.block_instance,
+  a.counter_id, b.counter_id,
+  a.counter_name, b.counter_name,
+  a.val, b.val
+from
+  ndbinfo.counters a join
+  ndbinfo.counters b
+on
+  a.node_id = b.node_id;
+
+select @b:=0;
+
+select
+  @b:=@b+1,
+  a.node_id, b.node_id,
+  a.block_name, b.block_name,
+  a.block_instance, b.block_instance,
+  a.counter_id, b.counter_id,
+  a.counter_name, b.counter_name,
+  a.val, b.val
+from
+  ndbinfo.counters a join
+  ndbinfo.counters b
+on
+  a.node_id = b.node_id;
+
+--enable_result_log
+
+--echo Expect both joins to give same row count
+--echo (0 diff)
+select @a - @b;
+
+
+create temporary table old_count
+       select counter_name, sum(val) as val
+       from ndbinfo.counters
+       where block_name='DBSPJ'
+       group by counter_name;
+drop table old_count;
+set @@optimizer_switch=default;
+
 # ################################
 # Test memory_per_fragment table.
 # ################################
@@ -693,70 +752,5 @@
 drop table t1;
 drop table t2;
 
---source ndbinfo_drop.inc
-=======
-
-#
-# Test buffered joining
-#
-# BUG#20075747 RND_INIT() ON AN OPEN SCAN IS USED TO REPOSITION THE CURSOR
-# - rnd_init() on an open scan is used to reposition the "cursor"
-#   back to first row
-#
-set @@optimizer_switch='block_nested_loop=off';
-
-
---disable_result_log
-
-select @a:=0;
-
-select
-  @a:=@a+1,
-  a.node_id, b.node_id,
-  a.block_name, b.block_name,
-  a.block_instance, b.block_instance,
-  a.counter_id, b.counter_id,
-  a.counter_name, b.counter_name,
-  a.val, b.val
-from
-  ndbinfo.counters a join
-  ndbinfo.counters b
-on
-  a.node_id = b.node_id;
-
-select @b:=0;
-
-select
-  @b:=@b+1,
-  a.node_id, b.node_id,
-  a.block_name, b.block_name,
-  a.block_instance, b.block_instance,
-  a.counter_id, b.counter_id,
-  a.counter_name, b.counter_name,
-  a.val, b.val
-from
-  ndbinfo.counters a join
-  ndbinfo.counters b
-on
-  a.node_id = b.node_id;
-
---enable_result_log
-
---echo Expect both joins to give same row count
---echo (0 diff)
-select @a - @b;
-
-
-create temporary table old_count
-       select counter_name, sum(val) as val
-       from ndbinfo.counters
-       where block_name='DBSPJ'
-       group by counter_name;
-drop table old_count;
-set @@optimizer_switch=default;
-
-
-
---source ndbinfo_drop.inc
-
->>>>>>> 8c725697
+
+--source ndbinfo_drop.inc