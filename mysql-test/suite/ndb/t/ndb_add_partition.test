# The include statement below is a temp one for tests that are yet to
#be ported to run with InnoDB,
#but needs to be kept for tests that would need MyISAM in future.
--source include/force_myisam_default.inc

--source include/have_ndb.inc

--disable_warnings
DROP TABLE IF EXISTS t1,t2;
--enable_warnings

CREATE LOGFILE GROUP lg1
ADD UNDOFILE 'undofile.dat'
INITIAL_SIZE 16M
UNDO_BUFFER_SIZE = 1M ENGINE=NDB;

CREATE TABLESPACE ts1
ADD DATAFILE 'datafile.dat'
USE LOGFILE GROUP lg1
INITIAL_SIZE 64M
ENGINE NDB;

CREATE TABLE t1 (a int unsigned not null,
                 b int unsigned not null,
                 c int unsigned not null,
                 primary key(a,c),
                 unique (b))
ENGINE = NDB
COMMENT="NDB_TABLE=FRAGMENT_COUNT_TYPE=ONE_PER_LDM_PER_NODE"
partition by key(a);

CREATE TABLE t2 (a int unsigned not null,
                 b int unsigned not null,
                 c int unsigned not null,
                 primary key(a,b),
                 unique (b))
ENGINE = NDB
COMMENT="NDB_TABLE=FRAGMENT_COUNT_TYPE=ONE_PER_LDM_PER_NODE"
STORAGE DISK
TABLESPACE ts1
partition by key(a);

CREATE TABLE t3 (a int unsigned not null,
                 b int unsigned not null,
                 c int unsigned not null,
                 primary key(a,b),
                 unique (b))
MAX_ROWS=50000000
ENGINE = NDB;

CREATE TABLE t4 (a int unsigned not null,
                 b int unsigned not null,
                 c int unsigned not null,
                 primary key(a,b),
                 unique (b))
ENGINE = NDB
COMMENT="NDB_TABLE=FRAGMENT_COUNT_TYPE=ONE_PER_LDM_PER_NODE";

CREATE TABLE t5 (a int unsigned not null,
                 b int unsigned not null,
                 c int unsigned null,
                 primary key(a,b),
                 unique (b),
                 unique (c))
ENGINE = NDB
partition by key(a) partitions 3;

# Fragment counts for unique index must be equal to main table
# if main table is hashmap partitioned

let ndb_database=test;
let ndb_table=t1;
--source suite/ndb/include/ndb_check_unique_index.inc

let ndb_database=test;
let ndb_table=t2;
--source suite/ndb/include/ndb_check_unique_index.inc

let ndb_database=test;
let ndb_table=t3;
--source suite/ndb/include/ndb_check_unique_index.inc

let ndb_database=test;
let ndb_table=t4;
--source suite/ndb/include/ndb_check_unique_index.inc

let ndb_database=test;
let ndb_table=t5;
--source suite/ndb/include/ndb_check_unique_index.inc

#

let $t1_part_count_start = query_get_value(select count(*) as Value from information_schema.partitions where table_schema = 'test' and table_name = 't1', Value, 1);

let $t2_part_count_start = query_get_value(select count(*) as Value from information_schema.partitions where table_schema = 'test' and table_name = 't2', Value, 1);

let $t3_part_count_start = query_get_value(select count(*) as Value from information_schema.partitions where table_schema = 'test' and table_name = 't3', Value, 1);

let $t4_part_count_start = query_get_value(select count(*) as Value from information_schema.partitions where table_schema = 'test' and table_name = 't4', Value, 1);

INSERT INTO t1 VALUES
(1,1,1),(2,2,2),(3,3,3),(4,4,4),(5,5,5),
(6,6,6),(7,7,7),(8,8,8),(9,9,9),(10,10,10),
(11,11,11),(12,12,12),(13,13,13),(14,14,14),(15,15,15),
(16,16,16),(17,17,17),(18,18,18),(19,19,19),(20,20,20),
(21,21,21),(22,22,22),(23,23,23),(24,24,24),(25,25,25),
(26,26,26),(27,27,27),(28,28,28),(29,29,29),(30,30,30),
(31,31,31),(32,32,32),(33,33,33),(34,34,34),(35,35,35),
(36,36,36),(37,37,37),(38,38,38),(39,39,39),(40,40,40),
(41,41,41),(42,42,42),(43,43,43),(44,44,44),(45,45,45),
(46,46,46),(47,47,47),(48,48,48),(49,49,49),(50,50,50),
(51,51,51),(52,52,52),(53,53,53),(54,54,54),(55,55,55),
(56,56,56),(57,57,57),(58,58,58),(59,59,59),(60,60,60),
(61,61,61),(62,62,62),(63,63,63),(64,64,64),(65,65,65),
(66,66,66),(67,67,67),(68,68,68),(69,69,69),(70,70,70),
(71,71,71),(72,72,72),(73,73,73),(74,74,74),(75,75,75),
(76,76,76),(77,77,77),(78,78,78),(79,79,79),(80,80,80),
(81,81,81),(82,82,82),(83,83,83),(84,84,84),(85,85,85),
(86,86,86),(87,87,87),(88,88,88),(89,89,89),(90,90,90),
(91,91,91),(92,92,92),(93,93,93),(94,94,94),(95,95,95),
(96,96,96),(97,97,97),(98,98,98),(99,99,99),(100,100,100);

insert into t2 select * from t1;
insert into t3 select * from t1;
insert into t4 select * from t1;
insert into t5 (a,b,c) select a,b,if(a%2,b,NULL) as c from t1;

select count(*) from t1;
select count(*) from t2;
select count(*) from t3;
select count(*) from t4;
select count(*) from t5;
--sorted_result
select * from t1 where a < 20;
--sorted_result
select * from t1 where a = 20;
--sorted_result
select * from t1 where a = 30;
--sorted_result
select * from t1 where a = 40;
--sorted_result
select * from t1 where a = 50;
select * from t1 where b = 20;
select * from t1 where b = 30;
select * from t1 where b = 40;
select * from t1 where b = 50;

--sorted_result
select * from t2 where a < 20;
--sorted_result
select * from t2 where a = 20;
--sorted_result
select * from t2 where a = 30;
--sorted_result
select * from t2 where a = 40;
--sorted_result
select * from t2 where a = 50;
select * from t2 where b = 20;
select * from t2 where b = 30;
select * from t2 where b = 40;
select * from t2 where b = 50;

--sorted_result
select * from t3 where a < 20;
--sorted_result
select * from t3 where a = 20;
--sorted_result
select * from t3 where a = 30;
--sorted_result
select * from t3 where a = 40;
--sorted_result
select * from t3 where a = 50;
select * from t3 where b = 20;
select * from t3 where b = 30;
select * from t3 where b = 40;
select * from t3 where b = 50;

--sorted_result
select * from t4 where a < 20;
--sorted_result
select * from t4 where a = 20;
--sorted_result
select * from t4 where a = 30;
--sorted_result
select * from t4 where a = 40;
--sorted_result
select * from t4 where a = 50;
select * from t4 where b = 20;
select * from t4 where b = 30;
select * from t4 where b = 40;
select * from t4 where b = 50;

alter table t1 algorithm=inplace, reorganize partition;
alter table t2 algorithm=inplace, reorganize partition;
--echo Cannot use inplace reorganize partition on t3 as it has explicit MAX_ROWS set
--error ER_ALTER_OPERATION_NOT_SUPPORTED_REASON
alter table t3 algorithm=inplace, reorganize partition;
show warnings;

alter table t3 algorithm=inplace, max_rows=50000000;
alter table t4 algorithm=inplace, reorganize partition;

<<<<<<< HEAD
--error ER_ALTER_OPERATION_NOT_SUPPORTED
=======
--error ER_ALTER_OPERATION_NOT_SUPPORTED_REASON
>>>>>>> 5b3c9dae
alter table t5 algorithm=inplace partition by key() partitions 6;

let $t1_part_count_now = query_get_value(select count(*) as Value from information_schema.partitions where table_schema = 'test' and table_name = 't1', Value, 1);

let $t2_part_count_now = query_get_value(select count(*) as Value from information_schema.partitions where table_schema = 'test' and table_name = 't2', Value, 1);

let $t3_part_count_now = query_get_value(select count(*) as Value from information_schema.partitions where table_schema = 'test' and table_name = 't3', Value, 1);

let $t4_part_count_now = query_get_value(select count(*) as Value from information_schema.partitions where table_schema = 'test' and table_name = 't4', Value, 1);

--disable_query_log
--echo Check partitions added, expect 0 in all cases
--echo partitions added to t1
eval select $t1_part_count_now - $t1_part_count_start as t1_added;
--echo partitions added to t2
eval select $t2_part_count_now - $t2_part_count_start as t2_added;
--echo partitions added to t3
eval select $t3_part_count_now - $t3_part_count_start as t3_added;
--echo partitions added to t4
eval select $t4_part_count_now - $t4_part_count_start as t4_added;
--enable_query_log

alter table t1 algorithm=inplace, add partition partitions 1;
alter table t2 algorithm=inplace, add partition partitions 4;
alter table t3 algorithm=inplace, max_rows=100000000; # Expansion of max rows
--error ER_ALTER_OPERATION_NOT_SUPPORTED_REASON
alter table t4 algorithm=inplace, max_rows=100000000; # Attempted introduction of max rows - fails

let $t1_part_count_now = query_get_value(select count(*) as Value from information_schema.partitions where table_schema = 'test' and table_name = 't1', Value, 1);

let $t2_part_count_now = query_get_value(select count(*) as Value from information_schema.partitions where table_schema = 'test' and table_name = 't2', Value, 1);

let $t3_part_count_now = query_get_value(select count(*) as Value from information_schema.partitions where table_schema = 'test' and table_name = 't3', Value, 1);

let $t4_part_count_now = query_get_value(select count(*) as Value from information_schema.partitions where table_schema = 'test' and table_name = 't4', Value, 1);

--disable_query_log
--echo partitions added to t1 (expect 1)
eval select $t1_part_count_now - $t1_part_count_start as t1_added;
--echo partitions added to t2 (expect 4)
eval select $t2_part_count_now - $t2_part_count_start as t2_added;
--echo partitions added to t3 (expect 2)
eval select $t3_part_count_now - $t3_part_count_start as t3_added;
--echo partitions added to t4 (expect 0)
eval select $t4_part_count_now - $t4_part_count_start as t4_added;
--enable_query_log

# reorganize partition not support if not default partitioning
# and after a add partition it's no longer default
--error ER_REORG_NO_PARAM_ERROR
alter table t1 algorithm=inplace, reorganize partition;

# Following will fail as t3 has an explicit MAX_ROWS set 
--error ER_ALTER_OPERATION_NOT_SUPPORTED_REASON
alter table t3 algorithm=inplace, reorganize partition;
show warnings;

# t4 reorg will succeed as t4 has no explicit MAX_ROWS
alter table t4 algorithm=inplace, reorganize partition;

select count(*) from t1;
select count(*) from t2;
--sorted_result
select * from t1 where a < 20;
--sorted_result
select * from t1 where a = 20;
--sorted_result
select * from t1 where a = 30;
--sorted_result
select * from t1 where a = 40;
--sorted_result
select * from t1 where a = 50;
select * from t1 where b = 20;
select * from t1 where b = 30;
select * from t1 where b = 40;
select * from t1 where b = 50;

--sorted_result
select * from t2 where a < 20;
--sorted_result
select * from t2 where a = 20;
--sorted_result
select * from t2 where a = 30;
--sorted_result
select * from t2 where a = 40;
--sorted_result
select * from t2 where a = 50;
select * from t2 where b = 20;
select * from t2 where b = 30;
select * from t2 where b = 40;
select * from t2 where b = 50;

--sorted_result
select * from t3 where a < 20;
--sorted_result
select * from t3 where a = 20;
--sorted_result
select * from t3 where a = 30;
--sorted_result
select * from t3 where a = 40;
--sorted_result
select * from t3 where a = 50;
select * from t3 where b = 20;
select * from t3 where b = 30;
select * from t3 where b = 40;
select * from t3 where b = 50;

--sorted_result
select * from t4 where a < 20;
--sorted_result
select * from t4 where a = 20;
--sorted_result
select * from t4 where a = 30;
--sorted_result
select * from t4 where a = 40;
--sorted_result
select * from t4 where a = 50;
select * from t4 where b = 20;
select * from t4 where b = 30;
select * from t4 where b = 40;
select * from t4 where b = 50;

let ndb_database=test;
let ndb_table=t4;
--source suite/ndb/include/ndb_check_unique_index.inc

drop table t4;

alter table t1 algorithm=inplace, add partition partitions 2;
alter table t2 algorithm=inplace, add partition partitions 1;
alter table t3 algorithm=inplace, max_rows=150000000;

let $t1_part_count_now = query_get_value(select count(*) as Value from information_schema.partitions where table_schema = 'test' and table_name = 't1', Value, 1);

let $t2_part_count_now = query_get_value(select count(*) as Value from information_schema.partitions where table_schema = 'test' and table_name = 't2', Value, 1);

let $t3_part_count_now = query_get_value(select count(*) as Value from information_schema.partitions where table_schema = 'test' and table_name = 't3', Value, 1);

--disable_query_log
--echo partitions added to t1 (expect 3)
eval select $t1_part_count_now - $t1_part_count_start as t1_added;
--echo partitions added to t2 (expect 5)
eval select $t2_part_count_now - $t2_part_count_start as t2_added;
--echo partitions added to t3 (expect 4)
eval select $t3_part_count_now - $t3_part_count_start as t3_added;
--enable_query_log

select count(*) from t1;
select count(*) from t2;
--sorted_result
select * from t1 where a < 20;
--sorted_result
select * from t1 where a = 20;
--sorted_result
select * from t1 where a = 30;
--sorted_result
select * from t1 where a = 40;
--sorted_result
select * from t1 where a = 50;
select * from t1 where b = 20;
select * from t1 where b = 30;
select * from t1 where b = 40;
select * from t1 where b = 50;

--sorted_result
select * from t2 where a < 20;
--sorted_result
select * from t2 where a = 20;
--sorted_result
select * from t2 where a = 30;
--sorted_result
select * from t2 where a = 40;
--sorted_result
select * from t2 where a = 50;
select * from t2 where b = 20;
select * from t2 where b = 30;
select * from t2 where b = 40;
select * from t2 where b = 50;

--sorted_result
select * from t3 where a < 20;
--sorted_result
select * from t3 where a = 20;
--sorted_result
select * from t3 where a = 30;
--sorted_result
select * from t3 where a = 40;
--sorted_result
select * from t3 where a = 50;
select * from t3 where b = 20;
select * from t3 where b = 30;
select * from t3 where b = 40;
select * from t3 where b = 50;

# Fragment counts for unique index may now differ from main table
# since unique index do not reorg

let ndb_database=test;
let ndb_table=t1;
--source suite/ndb/include/ndb_check_unique_index.inc

let ndb_database=test;
let ndb_table=t2;
--source suite/ndb/include/ndb_check_unique_index.inc

let ndb_database=test;
let ndb_table=t3;
--source suite/ndb/include/ndb_check_unique_index.inc

let ndb_database=test;
let ndb_table=t5;
--source suite/ndb/include/ndb_check_unique_index.inc

drop table t1,t2,t3,t5;
alter tablespace ts1 drop datafile 'datafile.dat' engine = ndb;
drop tablespace ts1 engine = ndb;
drop logfile group lg1 engine = ndb;<|MERGE_RESOLUTION|>--- conflicted
+++ resolved
@@ -200,11 +200,7 @@
 alter table t3 algorithm=inplace, max_rows=50000000;
 alter table t4 algorithm=inplace, reorganize partition;
 
-<<<<<<< HEAD
---error ER_ALTER_OPERATION_NOT_SUPPORTED
-=======
 --error ER_ALTER_OPERATION_NOT_SUPPORTED_REASON
->>>>>>> 5b3c9dae
 alter table t5 algorithm=inplace partition by key() partitions 6;
 
 let $t1_part_count_now = query_get_value(select count(*) as Value from information_schema.partitions where table_schema = 'test' and table_name = 't1', Value, 1);
