drop table if exists t1;
CREATE TABLE t1 ( f_int1 INTEGER NOT NULL, f_int2 INTEGER NOT NULL, 
f_char1 CHAR(10),
f_char2 CHAR(10), f_charbig VARCHAR(1000),
PRIMARY KEY (f_int1,f_int2))
ENGINE = NDB
PARTITION BY LIST(MOD(f_int1 + f_int2,4)) 
(PARTITION part_3 VALUES IN (-3),
PARTITION part_2 VALUES IN (-2),
PARTITION part_1 VALUES IN (-1),
PARTITION part0 VALUES IN (0),
PARTITION part1 VALUES IN (1),
PARTITION part2 VALUES IN (2),
PARTITION part3 VALUES IN (3,4,5));
INSERT INTO t1 SET f_int1 = -2, f_int2 = 20, f_char1 = '20', f_char2 = '20', f_charbig = '===20===';
INSERT INTO t1 SET f_int1 = 1, f_int2 = 1, f_char1 = '1', f_char2 = '1', f_charbig = '===1===';
INSERT INTO t1 SET f_int1 = 2, f_int2 = 1, f_char1 = '1', f_char2 = '1', f_charbig = '===1===';
INSERT INTO t1 SET f_int1 = 3, f_int2 = 1, f_char1 = '1', f_char2 = '1', f_charbig = '===1===';
INSERT INTO t1 SET f_int1 = 4, f_int2 = 1, f_char1 = '1', f_char2 = '1', f_charbig = '===1===';
INSERT INTO t1 SET f_int1 = 5, f_int2 = 1, f_char1 = '1', f_char2 = '1', f_charbig = '===1===';
INSERT INTO t1 SET f_int1 = 20, f_int2 = 1, f_char1 = '1', f_char2 = '1', f_charbig = '===1===';
SELECT * FROM t1 ORDER BY f_int1;
f_int1	f_int2	f_char1	f_char2	f_charbig
-2	20	20	20	===20===
1	1	1	1	===1===
2	1	1	1	===1===
3	1	1	1	===1===
4	1	1	1	===1===
5	1	1	1	===1===
20	1	1	1	===1===
<<<<<<< HEAD
DROP TABLE t1;
CREATE TABLE t1 ( f_int1 INTEGER, f_int2 INTEGER, f_char1 CHAR(10), 
f_char2 CHAR(10), f_charbig VARCHAR(1000))
ENGINE = NDB
PARTITION BY LIST(f_int1) 
(PARTITION part_1 VALUES IN (-1),
PARTITION part0 VALUES IN (0,1),
PARTITION part1 VALUES IN (2));
INSERT INTO t1 SET f_int1 = -1, f_int2 = 20, f_char1 = '20', f_char2 = '20', f_charbig = '===20===';
INSERT INTO t1 SET f_int1 = 0, f_int2 = 20, f_char1 = '20', f_char2 = '20', f_charbig = '===20===';
INSERT INTO t1 SET f_int1 = 1, f_int2 = 1, f_char1 = '1', f_char2 = '1', f_charbig = '===1===';
INSERT INTO t1 SET f_int1 = 2, f_int2 = 1, f_char1 = '1', f_char2 = '1', f_charbig = '===1===';
INSERT INTO t1 SET f_int1 = 20, f_int2 = 1, f_char1 = '1', f_char2 = '1', f_charbig = '===1===';
ERROR HY000: Table has no partition for value 20
SELECT * FROM t1 ORDER BY f_int1;
f_int1	f_int2	f_char1	f_char2	f_charbig
-1	20	20	20	===20===
0	20	20	20	===20===
1	1	1	1	===1===
2	1	1	1	===1===
DROP TABLE t1;
create table t1 ( a int, b int, c int, primary key (a,b)) engine=ndb 
partition by list (a)
(partition part0 values in (0,1,2),
partition part1 values in (3,4,5));
insert into t1 values (0, 0, 0);
insert into t1 values (0, 1, 1);
insert into t1 values (0, 2, 2);
insert into t1 values (1, 0, 3);
insert into t1 values (1, 1, 4);
insert into t1 values (1, 2, 5);
insert into t1 values (4, 0, 6);
insert into t1 values (4, 1, 7);
insert into t1 values (4, 2, 8);
All partitions scan
select * from t1 order by c;
a	b	c
0	0	0
0	1	1
0	2	2
1	0	3
1	1	4
1	2	5
4	0	6
4	1	7
4	2	8
ndb_scan_count
1
ndb_pruned_scan_count
0
Single partition scan
select * from t1 where a=0 order by c;
a	b	c
0	0	0
0	1	1
0	2	2
ndb_scan_count
1
ndb_pruned_scan_count
1
Single partition scan
select * from t1 where a=4 order by c;
a	b	c
4	0	6
4	1	7
4	2	8
ndb_scan_count
1
ndb_pruned_scan_count
1
MRR single partition scan
select * from t1 where a in (0, 2) order by c;
a	b	c
0	0	0
0	1	1
0	2	2
ndb_scan_count
1
ndb_pruned_scan_count
1
drop table t1;
=======
DROP TABLE t1;
>>>>>>> 310419fc
<|MERGE_RESOLUTION|>--- conflicted
+++ resolved
@@ -28,27 +28,6 @@
 4	1	1	1	===1===
 5	1	1	1	===1===
 20	1	1	1	===1===
-<<<<<<< HEAD
-DROP TABLE t1;
-CREATE TABLE t1 ( f_int1 INTEGER, f_int2 INTEGER, f_char1 CHAR(10), 
-f_char2 CHAR(10), f_charbig VARCHAR(1000))
-ENGINE = NDB
-PARTITION BY LIST(f_int1) 
-(PARTITION part_1 VALUES IN (-1),
-PARTITION part0 VALUES IN (0,1),
-PARTITION part1 VALUES IN (2));
-INSERT INTO t1 SET f_int1 = -1, f_int2 = 20, f_char1 = '20', f_char2 = '20', f_charbig = '===20===';
-INSERT INTO t1 SET f_int1 = 0, f_int2 = 20, f_char1 = '20', f_char2 = '20', f_charbig = '===20===';
-INSERT INTO t1 SET f_int1 = 1, f_int2 = 1, f_char1 = '1', f_char2 = '1', f_charbig = '===1===';
-INSERT INTO t1 SET f_int1 = 2, f_int2 = 1, f_char1 = '1', f_char2 = '1', f_charbig = '===1===';
-INSERT INTO t1 SET f_int1 = 20, f_int2 = 1, f_char1 = '1', f_char2 = '1', f_charbig = '===1===';
-ERROR HY000: Table has no partition for value 20
-SELECT * FROM t1 ORDER BY f_int1;
-f_int1	f_int2	f_char1	f_char2	f_charbig
--1	20	20	20	===20===
-0	20	20	20	===20===
-1	1	1	1	===1===
-2	1	1	1	===1===
 DROP TABLE t1;
 create table t1 ( a int, b int, c int, primary key (a,b)) engine=ndb 
 partition by list (a)
@@ -109,7 +88,4 @@
 1
 ndb_pruned_scan_count
 1
-drop table t1;
-=======
-DROP TABLE t1;
->>>>>>> 310419fc
+drop table t1;