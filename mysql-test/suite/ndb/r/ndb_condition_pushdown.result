--- conflicted
+++ resolved
@@ -1962,7 +1962,6 @@
 2	Aberdeen
 show warnings;
 Level	Code	Message
-<<<<<<< HEAD
 create table balerno (a int primary key, 
 b varchar(2000), 
 c varchar(2000)) engine=ndb;
@@ -2082,7 +2081,6 @@
 show warnings;
 Level	Code	Message
 drop table balerno;
-=======
 create table t (pk int primary key, x varchar(1)) engine = ndb;
 insert into t values (0,"a");
 set engine_condition_pushdown = off;
@@ -2151,6 +2149,5 @@
 pk	x
 0	a
 drop table t;
->>>>>>> fb210074
 set engine_condition_pushdown = @old_ecpd;
 DROP TABLE t1,t2,t3,t4,t5;