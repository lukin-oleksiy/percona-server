--- conflicted
+++ resolved
@@ -1,10 +1,7 @@
 include/master-slave.inc
 [connection master]
 call mtr.add_suppression("Slave: Unknown table 'test.t6' Error_code: 1051");
-<<<<<<< HEAD
-=======
 call mtr.add_suppression("Slave SQL.*Column [0-9] of table .test.t[0-9]*. cannot be converted from type.* Error_code: 1677");
->>>>>>> 3b251cfb
 **** Diff Table Def Start ****
 *** On Slave ***
 STOP SLAVE;
