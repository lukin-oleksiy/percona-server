--- conflicted
+++ resolved
@@ -42,10 +42,7 @@
 [connection slave1]
 [connection master]
 SET GLOBAL debug= $debug_save;
-<<<<<<< HEAD
-=======
 DROP TABLE t1, t2;
->>>>>>> b3686195
 [connection slave1]
 include/start_slave.inc
 include/rpl_end.inc