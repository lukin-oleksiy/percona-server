stop slave;
drop table if exists t1,t2,t3,t4,t5,t6,t7,t8,t9;
reset master;
reset slave;
drop table if exists t1,t2,t3,t4,t5,t6,t7,t8,t9;
start slave;
call mtr.add_suppression("Slave: Can\'t find record in \'t1\' Error_code: .*");
[on slave]
SET @old_slave_exec_mode= @@global.slave_exec_mode;
######## Run with slave_exec_mode=STRICT ########
SET @@global.slave_exec_mode = 'STRICT';
==== Initialize ====
[on master]
CREATE TABLE t1(a INT PRIMARY KEY);
[on slave]
==== Test: SQL thread sees 'INSERT' of existing key ====
---- Prepare slave so that it will get duplicate key error ----
INSERT INTO t1 VALUES (1);
---- Insert rows on master ----
[on master]
INSERT INTO t1 VALUES (1);
SELECT * FROM t1;
a
1
[on slave]
---- Wait until slave stops with an error ----
Last_SQL_Error (expected "duplicate key" error)
Could not execute Write_rows event on table test.t1; Duplicate entry '1' for key 'PRIMARY', Error_code: 1062; handler error HA_ERR_FOUND_DUPP_KEY; the event's master log master-bin.000001, end_log_pos END_LOG_POS
SELECT * FROM t1;
a
1
---- Resolve the conflict on the slave and restart SQL thread ----
DELETE FROM t1 WHERE a = 1;
START SLAVE SQL_THREAD;
---- Sync slave and verify that there is no error ----
Last_SQL_Error = '' (expected no error)
SELECT * FROM t1;
a
1
==== Test: SQL thread sees 'DELETE' of non-existing row ====
---- On master, insert two rows, the second with binlogging off ----
[on master]
DELETE FROM t1;
INSERT INTO t1 VALUES (1);
[on slave]
DELETE FROM t1 WHERE a = 1;
---- On master, remove the row that does not exist on slave ----
[on master]
DELETE FROM t1 WHERE a = 1;
SELECT * FROM t1;
a
[on slave]
---- Wait until slave stops with an error ----
<<<<<<< HEAD
Last_SQL_Error = Could not execute Delete_rows event on table test.t1; Can't find record in 't1', Error_code: 1032; handler error HA_ERR_KEY_NOT_FOUND; the event's master log master-bin.000001, end_log_pos 983 (expected "can't find record" error)
=======
Last_SQL_Error = Could not execute Delete_rows event on table test.t1; Can't find record in 't1', Error_code: 1032; handler error HA_ERR_KEY_NOT_FOUND; the event's master log master-bin.000001, end_log_pos 985 (expected "can't find record" error)
>>>>>>> adda25c7
SELECT * FROM t1;
a
---- Resolve the conflict on the slave and restart SQL thread ----
INSERT INTO t1 VALUES (1);
START SLAVE SQL_THREAD;
---- Sync slave and verify that there is no error ----
Last_SQL_Error =  (expected no error)
SELECT * FROM t1;
a
==== Clean up ====
[on master]
DROP TABLE t1;
[on slave]
######## Run with slave_exec_mode=IDEMPOTENT ########
set @@global.slave_exec_mode= 'IDEMPOTENT';
==== Initialize ====
[on master]
CREATE TABLE t1(a INT PRIMARY KEY);
[on slave]
==== Test: SQL thread sees 'INSERT' of existing key ====
---- Prepare slave so that it will get duplicate key error ----
INSERT INTO t1 VALUES (1);
---- Insert rows on master ----
[on master]
INSERT INTO t1 VALUES (1);
SELECT * FROM t1;
a
1
[on slave]
---- Sync slave and verify that there is no error ----
Last_SQL_Error = '' (expected no error)
SELECT * FROM t1;
a
1
==== Test: SQL thread sees 'DELETE' of non-existing row ====
---- On master, insert two rows, the second with binlogging off ----
[on master]
DELETE FROM t1;
INSERT INTO t1 VALUES (1);
[on slave]
DELETE FROM t1 WHERE a = 1;
---- On master, remove the row that does not exist on slave ----
[on master]
DELETE FROM t1 WHERE a = 1;
SELECT * FROM t1;
a
[on slave]
---- Sync slave and verify that there is no error ----
Last_SQL_Error =  (expected no error)
SELECT * FROM t1;
a
==== Clean up ====
[on master]
DROP TABLE t1;
[on slave]
SET @@global.slave_exec_mode= @old_slave_exec_mode;<|MERGE_RESOLUTION|>--- conflicted
+++ resolved
@@ -51,11 +51,7 @@
 a
 [on slave]
 ---- Wait until slave stops with an error ----
-<<<<<<< HEAD
-Last_SQL_Error = Could not execute Delete_rows event on table test.t1; Can't find record in 't1', Error_code: 1032; handler error HA_ERR_KEY_NOT_FOUND; the event's master log master-bin.000001, end_log_pos 983 (expected "can't find record" error)
-=======
 Last_SQL_Error = Could not execute Delete_rows event on table test.t1; Can't find record in 't1', Error_code: 1032; handler error HA_ERR_KEY_NOT_FOUND; the event's master log master-bin.000001, end_log_pos 985 (expected "can't find record" error)
->>>>>>> adda25c7
 SELECT * FROM t1;
 a
 ---- Resolve the conflict on the slave and restart SQL thread ----
