# Inorder to grep a specific error pattern in error log a fresh error log
# needs to be generated.
--source include/force_restart.inc
--source include/have_binlog_format_statement.inc
<<<<<<< HEAD
--source include/only_mts_slave_parallel_workers.inc
--source include/have_perfschema.inc
--source include/master-slave.inc
=======
>>>>>>> 3e2d3740

#
# Proving correct error reporting by Worker in condition of the failing query
# size is close to that of internal buffer MAX_SLAVE_ERRMSG.
# bug#18563480 MTS: CRASH WHEN SLAVE WORKER TRY TO EXECUTE A BIG STATEMENT doomed to fail
#

# Create a table on the slave to set up future error on its creation
# via replication

--connection slave
<<<<<<< HEAD
call mtr.add_suppression("Slave SQL for channel '': Worker.*failed executing transaction");
call mtr.add_suppression("Slave SQL for channel '':.*The slave coordinator and worker threads are stopped");
=======
--source include/only_mts_slave_parallel_workers.inc
call mtr.add_suppression("Slave SQL: Worker.*failed executing transaction");
call mtr.add_suppression("Slave SQL:.*The slave coordinator and worker threads are stopped");
>>>>>>> 3e2d3740

--eval CREATE TABLE t (a TEXT) select "a" as a

# Create a query size of over MAX_SLAVE_ERRMSG = 1024

--connection master

--let i=0
--let select_arg=a

while ($i < 1024)
{
    --inc $i
    --let $select_arg=a$select_arg
}

--eval CREATE TABLE t (a TEXT) select "$select_arg" as a

--connection slave

# Error is found as expected.
--let $slave_sql_errno= convert_error(ER_TABLE_EXISTS_ERROR)
--source include/wait_for_slave_sql_error.inc

# The next assertion is related to:
# BUG#25231367: INCONSISTENT WORKER_ID BETWEEN RPL P_S TABLES AND MTS ERROR
#               MESSAGES
# It checks if the WORKER_ID of the worker reporting the failure in the
# replication_applier_status_by_worker table is the same informed in the
# reported error message.
--let $ps_from_clause= FROM performance_schema.replication_applier_status_by_worker WHERE LAST_ERROR_NUMBER <> 0
--let $ps_worker_id= `SELECT CONCAT("Worker ", WORKER_ID) $ps_from_clause`
--let $msg_worker_id= `SELECT LEFT(LAST_ERROR_MESSAGE, LENGTH("$ps_worker_id")) $ps_from_clause`
--let $assert_text= Error message should report same worker ID as WORKER_ID field in P_S tables
--let $assert_cond= "$ps_worker_id" = "$msg_worker_id"
--source include/assert.inc

# Remove slave side table, recover slave to catch up
DROP TABLE t;
--source include/start_slave_sql.inc

--connection master
--source include/sync_slave_sql_with_master.inc


#
# Cleanup
#

--connection master
DROP TABLE t;
--source include/sync_slave_sql_with_master.inc

# Bug#21198611: MULTI-THREADED SLAVE LOG SPAMMING ON FAILURE
# When a multi-threaded slave stops with an error, the same error message is
# printed three times.

# Steps that are executed above ensure that MTS slave stops with an error.
# Following lines check that "The slave coordinator and worker threads are
# stopped..." error message is printed only once in the error log.

--let $expected_errno= convert_error(ER_MTS_INCONSISTENT_DATA)
--replace_result $expected_errno ER_MTS_INCONSISTENT_DATA
--replace_regex /[0-9][0-9][0-9][0-9]-[0-9][0-9]-[0-9][0-9]T[0-9][0-9]:[0-9][0-9]:[0-9][0-9]\.[0-9][0-9][0-9][0-9][0-9][0-9][-+Z][0-9:]* *[0-9]* *\[/DATE_TIME [/
--let GREP_FILE=$MYSQLTEST_VARDIR/tmp/slave.err
--let GREP_PATTERN=The slave coordinator and worker threads are stopped
--source include/grep_pattern.inc

--source include/rpl_end.inc<|MERGE_RESOLUTION|>--- conflicted
+++ resolved
@@ -2,12 +2,8 @@
 # needs to be generated.
 --source include/force_restart.inc
 --source include/have_binlog_format_statement.inc
-<<<<<<< HEAD
---source include/only_mts_slave_parallel_workers.inc
 --source include/have_perfschema.inc
 --source include/master-slave.inc
-=======
->>>>>>> 3e2d3740
 
 #
 # Proving correct error reporting by Worker in condition of the failing query
@@ -19,14 +15,9 @@
 # via replication
 
 --connection slave
-<<<<<<< HEAD
+--source include/only_mts_slave_parallel_workers.inc
 call mtr.add_suppression("Slave SQL for channel '': Worker.*failed executing transaction");
 call mtr.add_suppression("Slave SQL for channel '':.*The slave coordinator and worker threads are stopped");
-=======
---source include/only_mts_slave_parallel_workers.inc
-call mtr.add_suppression("Slave SQL: Worker.*failed executing transaction");
-call mtr.add_suppression("Slave SQL:.*The slave coordinator and worker threads are stopped");
->>>>>>> 3e2d3740
 
 --eval CREATE TABLE t (a TEXT) select "a" as a
 
