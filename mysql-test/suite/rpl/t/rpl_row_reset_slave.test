# TBF - difference in row level logging
<<<<<<< HEAD
# Temp tables are not replicated in rbr, but it is still good to hit rbr with everthing
-- source include/not_group_replication_plugin.inc
-- source include/have_binlog_format_row.inc
=======
# Temp tables are not replicated in rbr or mixed, but it is still good to hit rbr with everthing
-- source include/have_binlog_format_mixed_or_row.inc
>>>>>>> 2071aeef
-- source extra/rpl_tests/rpl_reset_slave.test
<|MERGE_RESOLUTION|>--- conflicted
+++ resolved
@@ -1,10 +1,5 @@
 # TBF - difference in row level logging
-<<<<<<< HEAD
-# Temp tables are not replicated in rbr, but it is still good to hit rbr with everthing
+# Temp tables are not replicated in rbr or mixed, but it is still good to hit rbr with everthing
 -- source include/not_group_replication_plugin.inc
--- source include/have_binlog_format_row.inc
-=======
-# Temp tables are not replicated in rbr or mixed, but it is still good to hit rbr with everthing
 -- source include/have_binlog_format_mixed_or_row.inc
->>>>>>> 2071aeef
 -- source extra/rpl_tests/rpl_reset_slave.test
