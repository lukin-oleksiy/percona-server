# The test is currently experimental and crashes a lot, don't run it in Valgrind:
source include/not_valgrind.inc;

#
# BUG#45214 
# This test verifies if the slave I/O tread tries to reconnect to
# master when it tries to get the values of the UNIX_TIMESTAMP, SERVER_ID,
# COLLATION_SERVER and TIME_ZONE from master under network disconnection.
# The COLLATION_SERVER and TIME_ZONE are got only on master server version 4.
# So they can't be verified by test case here.
# Finish the following tests by calling its common test script:  
# extra/rpl_tests/rpl_get_master_version_and_clock.test. 

source include/master-slave.inc;
source include/have_debug.inc;
source include/have_debug_sync.inc;

#
# The test is not supposed to have any binglog affairs.
# Hence it's enough it to run only with one binlog format
#
source include/have_binlog_format_mixed.inc;

connection slave;

call mtr.add_suppression("Slave I/O: Master command COM_REGISTER_SLAVE failed: .*");
call mtr.add_suppression("Fatal error: The slave I/O thread stops because master and slave have equal MySQL server ids; .*");
<<<<<<< HEAD
call mtr.add_suppression("Slave I/O thread .* register on master");
call mtr.add_suppression("Unknown system variable 'SERVER_UUID' on master");
=======
>>>>>>> c1bf5d04

#Test case 1: Try to get the value of the UNIX_TIMESTAMP from master under network disconnection
let $debug_saved= `select @@global.debug`;

# set up two parameters to pass into extra/rpl_tests/rpl_get_master_version_and_clock
let $dbug_sync_point= dbug.before_get_UNIX_TIMESTAMP;
let $debug_sync_action= 'now SIGNAL signal.get_unix_timestamp';
source extra/rpl_tests/rpl_get_master_version_and_clock.test; 

#Test case 2: Try to get the value of the SERVER_ID from master under network disconnection
connection slave;

let $dbug_sync_point= dbug.before_get_SERVER_ID;
let $debug_sync_action= 'now SIGNAL signal.get_server_id';
source extra/rpl_tests/rpl_get_master_version_and_clock.test;

#Test case 3: Try to get the value of the MASTER_UUID from master under network disconnection
connection slave;

let $dbug_sync_point= dbug.before_get_MASTER_UUID;
let $debug_sync_action= 'now SIGNAL signal.get_master_uuid';
source extra/rpl_tests/rpl_get_master_version_and_clock.test;

#
# Note, due to # Bug#11765758 - 58754
# make sure the slave threads stand still (SQL thread in this context)
# while @@global.debug is being updated.
#
eval set global debug= '$debug_saved';

#Test case 4: This test checks that the slave I/O thread refuses to start
#if slave and master have the same server id.
connection slave;
reset master;
# replicate ourselves
source include/stop_slave.inc;
--replace_result $SLAVE_MYPORT SLAVE_PORT
eval change master to master_port=$SLAVE_MYPORT;
start slave;

--echo *** must be having the replicate-same-server-id IO thread error ***
let $slave_io_errno= 1593;
let $show_slave_io_error= 1;
source include/wait_for_slave_io_error.inc;

#  Bug#45214 cleanup

# is not really necessary but avoids mtr post-run env check warnings
SET DEBUG_SYNC= 'RESET';

# clear slave_io_error
--source include/stop_slave_sql.inc
RESET SLAVE;
--replace_result $MASTER_MYPORT MASTER_PORT
--eval CHANGE MASTER TO MASTER_PORT=$MASTER_MYPORT;

#
# Bug #22748612 MYSQL-57 AND MYSQL-TRUNK(SLAVE) FAILS TO CONNECT TO MYSQL-55(MASTER)
#
--connection slave
--let $debug_point=dbug.simulate_no_such_var_server_uuid
--source include/add_debug_point.inc
--source include/start_slave_io.inc
--let $assert_text= Master_uuid must be empty string
--let $assert_cond= "[SHOW SLAVE STATUS, Master_UUID, 1]" = ""
--source include/assert.inc

--source include/stop_slave_io.inc
--source include/remove_debug_point.inc

# End of tests
--let $rpl_only_running_threads= 1
--source include/rpl_end.inc<|MERGE_RESOLUTION|>--- conflicted
+++ resolved
@@ -1,6 +1,3 @@
-# The test is currently experimental and crashes a lot, don't run it in Valgrind:
-source include/not_valgrind.inc;
-
 #
 # BUG#45214 
 # This test verifies if the slave I/O tread tries to reconnect to
@@ -23,13 +20,10 @@
 
 connection slave;
 
-call mtr.add_suppression("Slave I/O: Master command COM_REGISTER_SLAVE failed: .*");
+call mtr.add_suppression("Master command COM_REGISTER_SLAVE failed");
 call mtr.add_suppression("Fatal error: The slave I/O thread stops because master and slave have equal MySQL server ids; .*");
-<<<<<<< HEAD
 call mtr.add_suppression("Slave I/O thread .* register on master");
 call mtr.add_suppression("Unknown system variable 'SERVER_UUID' on master");
-=======
->>>>>>> c1bf5d04
 
 #Test case 1: Try to get the value of the UNIX_TIMESTAMP from master under network disconnection
 let $debug_saved= `select @@global.debug`;
