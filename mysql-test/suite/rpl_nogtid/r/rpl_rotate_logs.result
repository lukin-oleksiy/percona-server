--- conflicted
+++ resolved
@@ -1,33 +1,10 @@
 include/master-slave.inc
-<<<<<<< HEAD
-[connection master]
-CALL mtr.add_suppression("Unsafe statement written to the binary log using statement format since BINLOG_FORMAT = STATEMENT.");
-CALL mtr.add_suppression("Failed to open the existing info file");
-CALL mtr.add_suppression("Error while reading from connection metadata repository");
-CALL mtr.add_suppression("Failed to create a new info file");
-CALL mtr.add_suppression("The replica coordinator and worker threads are stopped, possibly leaving data in inconsistent state");
-start slave;
-Got one of the listed errors
-start slave;
-ERROR HY000: Could not initialize connection metadata structure; more error messages can be found in the MySQL error log
-CHANGE REPLICATION SOURCE to SOURCE_HOST='127.0.0.1',SOURCE_PORT=MASTER_PORT, SOURCE_USER='root';
-ERROR HY000: Could not initialize connection metadata structure; more error messages can be found in the MySQL error log
-RESET REPLICA;
-CHANGE REPLICATION SOURCE to SOURCE_HOST='127.0.0.1',SOURCE_PORT=MASTER_PORT, SOURCE_USER='root';
-Warnings:
-Note	####	Sending passwords in plain text without SSL/TLS is extremely insecure.
-Note	####	Storing MySQL user name or password information in the connection metadata repository is not secure and is therefore not recommended. Please consider using the USER and PASSWORD connection options for START REPLICA; see the 'START REPLICA Syntax' in the MySQL Manual for more information.
-reset binary logs and gtids;
-START REPLICA;
-include/wait_for_slave_to_start.inc
-=======
 Warnings:
 Note	####	Sending passwords in plain text without SSL/TLS is extremely insecure.
 Note	####	Storing MySQL user name or password information in the connection metadata repository is not secure and is therefore not recommended. Please consider using the USER and PASSWORD connection options for START REPLICA; see the 'START REPLICA Syntax' in the MySQL Manual for more information.
 [connection master]
 CALL mtr.add_suppression("Unsafe statement written to the binary log using statement format since BINLOG_FORMAT = STATEMENT.");
 CALL mtr.add_suppression("The replica coordinator and worker threads are stopped, possibly leaving data in inconsistent state");
->>>>>>> 824e2b40
 create temporary table temp_table (a char(80) not null);
 insert into temp_table values ("testing temporary tables");
 create table t1 (s text);
