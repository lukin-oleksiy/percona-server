--- conflicted
+++ resolved
@@ -73,11 +73,7 @@
 def	mysql	PRIMARY	mysql	plugin
 def	mysql	PRIMARY	mysql	proc
 def	mysql	PRIMARY	mysql	procs_priv
-<<<<<<< HEAD
-def	mysql	PRIMARY	mysql	proxy_priv
-=======
 def	mysql	PRIMARY	mysql	proxies_priv
->>>>>>> adda25c7
 def	mysql	PRIMARY	mysql	servers
 def	mysql	PRIMARY	mysql	tables_priv
 def	mysql	PRIMARY	mysql	time_zone
