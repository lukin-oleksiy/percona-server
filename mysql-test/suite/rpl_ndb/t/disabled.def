--- conflicted
+++ resolved
@@ -11,11 +11,8 @@
 ##############################################################################
 
 
-<<<<<<< HEAD
-=======
 rpl_ndb_2innodb          : Bug#29549 rpl_ndb_myisam2ndb,rpl_ndb_innodb2ndb failed on Solaris for pack_length issue
 rpl_ndb_2myisam          : Bug#29549 rpl_ndb_myisam2ndb,rpl_ndb_innodb2ndb failed on Solaris for pack_length issue
->>>>>>> 91b070b0
 rpl_ndb_2other           : BUG#21842 2007-08-30 tsmith test has never worked on bigendian (sol10-sparc-a, powermacg5
 rpl_ndb_dd_partitions    : BUG#19259 2006-04-21 rpl_ndb_dd_partitions fails on s/AMD
 rpl_ndb_innodb2ndb       : Bug#29549 rpl_ndb_myisam2ndb,rpl_ndb_innodb2ndb failed on Solaris for pack_length issue
