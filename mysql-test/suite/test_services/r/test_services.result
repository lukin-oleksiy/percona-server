--- conflicted
+++ resolved
@@ -30,16 +30,8 @@
 FIELDS TERMINATED BY ' [';
 SELECT replace(concat('[',c2,' [',c3),'\r','') AS msg FROM t1 WHERE c3 LIKE '%test_services %';
 msg
-<<<<<<< HEAD
-[Note] [000000] Plugin test_services reported: 'Test_services with_log_message_val: 1'
-[Note] [000000] Plugin test_services reported: 'This is the test plugin for services testing info report output'
-[Warning] [000000] Plugin test_services reported: 'This is a warning from test plugin for services testing warning report output'
-[ERROR] [000000] Plugin test_services reported: 'This is an error from test plugin for services testing error report output'
-=======
-[Note] [MY-000000] Plugin test_services reported: 'Test_services with_snprintf_val: 1'
 [Note] [MY-000000] Plugin test_services reported: 'Test_services with_log_message_val: 1'
 [Note] [MY-000000] Plugin test_services reported: 'This is the test plugin for services testing info report output'
 [Warning] [MY-000000] Plugin test_services reported: 'This is a warning from test plugin for services testing warning report output'
 [ERROR] [MY-000000] Plugin test_services reported: 'This is an error from test plugin for services testing error report output'
->>>>>>> 77d1aab8
 DROP TABLE IF EXISTS t1;