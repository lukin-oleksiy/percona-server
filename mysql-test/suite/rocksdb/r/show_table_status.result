--- conflicted
+++ resolved
@@ -8,21 +8,12 @@
 Warning	3719	'utf8' is currently an alias for the character set UTF8MB3, but will be an alias for UTF8MB4 in a future release. Please consider using UTF8MB4 in order to be unambiguous.
 SHOW TABLE STATUS WHERE name IN ( 't1', 't2', 't3' );
 Name	Engine	Version	Row_format	Rows	Avg_row_length	Data_length	Max_data_length	Index_length	Data_free	Auto_increment	Create_time	Update_time	Check_time	Collation	Checksum	Create_options	Comment
-<<<<<<< HEAD
-t1	ROCKSDB	10	Fixed	2	#	#	0	0	0	NULL	#	#	NULL	utf8mb4_0900_ai_ci	NULL		
-t2	ROCKSDB	10	Fixed	1	#	#	0	0	0	NULL	#	#	NULL	utf8mb4_0900_ai_ci	NULL		
+t1	ROCKSDB	10	Fixed	1000	#	#	0	0	0	NULL	#	#	NULL	utf8mb4_0900_ai_ci	NULL		
+t2	ROCKSDB	10	Fixed	1000	#	#	0	0	0	NULL	#	#	NULL	utf8mb4_0900_ai_ci	NULL		
 t3	ROCKSDB	10	Fixed	1000	#	#	0	0	0	NULL	#	#	NULL	utf8_general_ci	NULL		
 SHOW TABLE STATUS WHERE name LIKE 't2';
 Name	Engine	Version	Row_format	Rows	Avg_row_length	Data_length	Max_data_length	Index_length	Data_free	Auto_increment	Create_time	Update_time	Check_time	Collation	Checksum	Create_options	Comment
-t2	ROCKSDB	10	Fixed	10000	#	#	0	0	0	NULL	#	#	NULL	utf8mb4_0900_ai_ci	NULL		
-=======
-t1	ROCKSDB	10	Fixed	1000	#	#	0	0	0	NULL	NULL	NULL	NULL	latin1_swedish_ci	NULL		
-t2	ROCKSDB	10	Fixed	1000	#	#	0	0	0	NULL	NULL	NULL	NULL	latin1_swedish_ci	NULL		
-t3	ROCKSDB	10	Fixed	1000	#	#	0	0	0	NULL	NULL	NULL	NULL	utf8_general_ci	NULL		
-SHOW TABLE STATUS WHERE name LIKE 't2';
-Name	Engine	Version	Row_format	Rows	Avg_row_length	Data_length	Max_data_length	Index_length	Data_free	Auto_increment	Create_time	Update_time	Check_time	Collation	Checksum	Create_options	Comment
-t2	ROCKSDB	10	Fixed	1000	#	#	0	0	0	NULL	NULL	NULL	NULL	latin1_swedish_ci	NULL		
->>>>>>> 56fc6c11
+t2	ROCKSDB	10	Fixed	1000	#	#	0	0	0	NULL	#	#	NULL	utf8mb4_0900_ai_ci	NULL		
 DROP TABLE t1, t2, t3;
 CREATE DATABASE `db_new..............................................end`;
 USE `db_new..............................................end`;
