--source include/have_rocksdb.inc

# 
# INSERT statements for tables with keys
#

CREATE TABLE t1 (a INT, b CHAR(8), pk INT AUTO_INCREMENT PRIMARY KEY, KEY(b)) ENGINE=ROCKSDB;
INSERT INTO t1 (a,b) VALUES (1,'a'),(2,'b'),(3,'c'),(4,'d'),(5,'e');
INSERT INTO t1 (a,b) VALUES (100,'a'), (6,'f');
INSERT INTO t1 (a,b) VALUES (30,'m'),(29,'n');
INSERT INTO t1 (a,b) VALUES (1,'a'),(12345,'z');
INSERT INTO t1 (a,b) VALUES (3,'a'),(0,'');
--sorted_result
SELECT a,b FROM t1;
DROP TABLE t1;

<<<<<<< HEAD
--echo #----------------------------------------
--echo # UNIQUE KEYS are not supported currently
--echo #-----------------------------------------

--disable_testcase BUG#0

=======
>>>>>>> a820d72b
CREATE TABLE t1 (a INT, b CHAR(8), pk INT AUTO_INCREMENT PRIMARY KEY, UNIQUE INDEX(a)) ENGINE=ROCKSDB;
INSERT INTO t1 (a,b) VALUES (1,'a'),(2,'b'),(3,'c'),(4,'d'),(5,'e');
INSERT INTO t1 (a,b) VALUES (100,'a'), (6,'f');
INSERT INTO t1 (a,b) VALUES (30,'m'),(29,'n');
--error ER_DUP_ENTRY
INSERT INTO t1 (a,b) VALUES (1,'a'),(12345,'z');
--error ER_DUP_ENTRY
INSERT INTO t1 (a,b) VALUES (3,'a'),(0,'');
INSERT INTO t1 (a,b) VALUES (0,'');
--sorted_result
SELECT a,b FROM t1;

INSERT IGNORE INTO t1 (a,b) VALUES (1,'a'),(12345,'z');
INSERT INTO t1 (a,b) VALUES (3,'a'),(4,'d') ON DUPLICATE KEY UPDATE a = a+10;

--sorted_result
SELECT a,b FROM t1;

DROP TABLE t1;

CREATE TABLE t1 (a INT, b CHAR(8), pk INT AUTO_INCREMENT PRIMARY KEY, UNIQUE INDEX(a,b)) ENGINE=ROCKSDB;
INSERT INTO t1 (a,b) VALUES (1,'a'),(2,'b'),(3,'c'),(4,'d'),(5,'e');
INSERT INTO t1 (a,b) VALUES (100,'a'), (6,'f');
INSERT INTO t1 (a,b) VALUES (30,'m'),(29,'n');
INSERT INTO t1 (a,b) VALUES (100,'b'), (2,'c');
--error ER_DUP_ENTRY
INSERT INTO t1 (a,b) VALUES (1,'a'),(12345,'z');
--sorted_result
SELECT a,b FROM t1;

INSERT IGNORE INTO t1 (a,b) VALUES (1,'a'),(12345,'z');
INSERT INTO t1 (a,b) VALUES (1,'a'),(12345,'z') ON DUPLICATE KEY UPDATE a = a+VALUES(a);
--sorted_result
SELECT a,b FROM t1;

--error ER_DUP_ENTRY
INSERT INTO t1 (a,b) VALUES (101,'x'),(101,'x');

<<<<<<< HEAD
--enable_testcase
=======
--sorted_result
SELECT a,b FROM t1;

DROP TABLE t1;
>>>>>>> a820d72b


CREATE TABLE t1 (a INT PRIMARY KEY, b CHAR(8)) ENGINE=ROCKSDB;
INSERT INTO t1 (a,b) VALUES (1,'a'),(2,'b'),(3,'c'),(4,'d'),(5,'e');
INSERT INTO t1 (a,b) VALUES (100,'a'), (6,'f');
INSERT INTO t1 (a,b) VALUES (30,'m'),(29,'n');
--error ER_DUP_ENTRY
INSERT INTO t1 (a,b) VALUES (1,'a'),(12345,'z');
--error ER_DUP_ENTRY
INSERT INTO t1 (a,b) VALUES (3,'a'),(0,'');
INSERT INTO t1 (a,b) VALUES (0,'');
--sorted_result
SELECT a,b FROM t1;

INSERT IGNORE INTO t1 (a,b) VALUES (1,'a'),(12345,'z');
INSERT INTO t1 (a,b) VALUES (1,'a'),(12345,'z') ON DUPLICATE KEY UPDATE b = CONCAT(b,b);
--sorted_result
SELECT a,b FROM t1;

DROP TABLE t1;
#
# INSERT on DUPLICATE KEY UPDATE with multiple keys
#
--echo
--echo INSERT on DUPLICATE KEY UPDATE with multiple keys
--echo
CREATE TABLE t1 (a INT PRIMARY KEY, b VARCHAR(255)) ENGINE=rocksdb;
INSERT INTO t1 (a,b) VALUES (1,'a');
INSERT INTO t1 (a,b) VALUES (1,'a'), (1,'a'), (1,'a'), (1,'a'), (1,'a'), (1,'a'), (1,'a'), (1,'a'), (1,'a'), (1,'a') ON DUPLICATE KEY UPDATE b = CONCAT(b, 'a');
INSERT INTO t1 (a,b) VALUES (1,'a'), (2,'a'), (3,'a'), (4,'a'), (5,'a'), (6,'a'), (7,'a'), (8,'a'), (9,'a'), (10,'a') ON DUPLICATE KEY UPDATE b = CONCAT(b, 'a');
INSERT INTO t1 (a,b) VALUES (1,'a'), (2,'a'), (3,'a'), (4,'a'), (5,'a'), (6,'a'), (7,'a'), (8,'a'), (9,'a'), (10,'a') ON DUPLICATE KEY UPDATE b = CONCAT(b, 'a');
INSERT INTO t1 (a,b) VALUES (1,'a'), (2,'a'), (1,'a'), (2,'a'), (1,'a'), (2,'a'), (1,'a'), (2,'a'), (1,'a'), (2,'a') ON DUPLICATE KEY UPDATE b = CONCAT(b, 'a');

--sorted_result
SELECT a,b FROM t1;

DROP TABLE t1;

#
# INSERT on DUPLICATE KEY UPDATE with secondary key
#
--echo
--echo INSERT on DUPLICATE KEY UPDATE with secondary key
--echo
CREATE TABLE t1 (a INT, b CHAR(8), c INT DEFAULT 0, pk INT AUTO_INCREMENT PRIMARY KEY, UNIQUE INDEX(a,b)) ENGINE=rocksdb;
INSERT INTO t1 (a,b) VALUES (1,'a');
INSERT INTO t1 (a,b) VALUES (1,'a'), (1,'a'), (1,'a'), (1,'a'), (1,'a'), (1,'a'), (1,'a'), (1,'a'), (1,'a'), (1,'a') ON DUPLICATE KEY UPDATE c = c + 1;
INSERT INTO t1 (a,b) VALUES (1,'a'), (2,'b'), (3,'c'), (4,'d'), (5,'e'), (6,'f'), (7,'g'), (8,'h'), (9,'i'), (10,'j') ON DUPLICATE KEY UPDATE c = c + 1;
INSERT INTO t1 (a,b) VALUES (1,'a'), (2,'b'), (3,'c'), (4,'d'), (5,'e'), (6,'f'), (7,'g'), (8,'h'), (9,'i'), (10,'j') ON DUPLICATE KEY UPDATE c = c + 1;
INSERT INTO t1 (a,b) VALUES (1,'a'), (2,'b'), (1,'a'), (2,'b'), (1,'a'), (2,'b'), (1,'a'), (2,'b'), (1,'a'), (2,'b') ON DUPLICATE KEY UPDATE c = c + 1;
INSERT INTO t1 (a,b) VALUES (1,'a'), (2,'c'), (1,'a'), (2,'c'), (1,'a'), (2,'c'), (1,'a'), (2,'c'), (1,'a'), (2,'c') ON DUPLICATE KEY UPDATE c = c + 1;

--sorted_result
SELECT a,b,c,pk FROM t1;

DROP TABLE t1;

--echo
--echo Disable caching and see if it still functions properly
--echo

SET @save.rocksdb_enable_insert_with_update_caching=@@global.rocksdb_enable_insert_with_update_caching;
SELECT @@rocksdb_enable_insert_with_update_caching;
SET GLOBAL rocksdb_enable_insert_with_update_caching=0;
SELECT @@rocksdb_enable_insert_with_update_caching;

#
# INSERT on DUPLICATE KEY UPDATE with multiple keys
#
--echo
--echo INSERT on DUPLICATE KEY UPDATE with multiple keys
--echo
CREATE TABLE t1 (a INT PRIMARY KEY, b VARCHAR(255)) ENGINE=rocksdb;
INSERT INTO t1 (a,b) VALUES (1,'a');
INSERT INTO t1 (a,b) VALUES (1,'a'), (1,'a'), (1,'a'), (1,'a'), (1,'a'), (1,'a'), (1,'a'), (1,'a'), (1,'a'), (1,'a') ON DUPLICATE KEY UPDATE b = CONCAT(b, 'a');
INSERT INTO t1 (a,b) VALUES (1,'a'), (2,'a'), (3,'a'), (4,'a'), (5,'a'), (6,'a'), (7,'a'), (8,'a'), (9,'a'), (10,'a') ON DUPLICATE KEY UPDATE b = CONCAT(b, 'a');
INSERT INTO t1 (a,b) VALUES (1,'a'), (2,'a'), (3,'a'), (4,'a'), (5,'a'), (6,'a'), (7,'a'), (8,'a'), (9,'a'), (10,'a') ON DUPLICATE KEY UPDATE b = CONCAT(b, 'a');
INSERT INTO t1 (a,b) VALUES (1,'a'), (2,'a'), (1,'a'), (2,'a'), (1,'a'), (2,'a'), (1,'a'), (2,'a'), (1,'a'), (2,'a') ON DUPLICATE KEY UPDATE b = CONCAT(b, 'a');

--sorted_result
SELECT a,b FROM t1;

DROP TABLE t1;

#
# INSERT on DUPLICATE KEY UPDATE with secondary key
#
--echo
--echo INSERT on DUPLICATE KEY UPDATE with secondary key
--echo
CREATE TABLE t1 (a INT, b CHAR(8), c INT DEFAULT 0, pk INT AUTO_INCREMENT PRIMARY KEY, UNIQUE INDEX(a,b)) ENGINE=rocksdb;
INSERT INTO t1 (a,b) VALUES (1,'a');
INSERT INTO t1 (a,b) VALUES (1,'a'), (1,'a'), (1,'a'), (1,'a'), (1,'a'), (1,'a'), (1,'a'), (1,'a'), (1,'a'), (1,'a') ON DUPLICATE KEY UPDATE c = c + 1;
INSERT INTO t1 (a,b) VALUES (1,'a'), (2,'b'), (3,'c'), (4,'d'), (5,'e'), (6,'f'), (7,'g'), (8,'h'), (9,'i'), (10,'j') ON DUPLICATE KEY UPDATE c = c + 1;
INSERT INTO t1 (a,b) VALUES (1,'a'), (2,'b'), (3,'c'), (4,'d'), (5,'e'), (6,'f'), (7,'g'), (8,'h'), (9,'i'), (10,'j') ON DUPLICATE KEY UPDATE c = c + 1;
INSERT INTO t1 (a,b) VALUES (1,'a'), (2,'b'), (1,'a'), (2,'b'), (1,'a'), (2,'b'), (1,'a'), (2,'b'), (1,'a'), (2,'b') ON DUPLICATE KEY UPDATE c = c + 1;
INSERT INTO t1 (a,b) VALUES (1,'a'), (2,'c'), (1,'a'), (2,'c'), (1,'a'), (2,'c'), (1,'a'), (2,'c'), (1,'a'), (2,'c') ON DUPLICATE KEY UPDATE c = c + 1;

--sorted_result
SELECT a,b,c,pk FROM t1;

DROP TABLE t1;

--echo
--echo Cleanup
--echo
SET GLOBAL rocksdb_enable_insert_with_update_caching=@save.rocksdb_enable_insert_with_update_caching;<|MERGE_RESOLUTION|>--- conflicted
+++ resolved
@@ -14,15 +14,6 @@
 SELECT a,b FROM t1;
 DROP TABLE t1;
 
-<<<<<<< HEAD
---echo #----------------------------------------
---echo # UNIQUE KEYS are not supported currently
---echo #-----------------------------------------
-
---disable_testcase BUG#0
-
-=======
->>>>>>> a820d72b
 CREATE TABLE t1 (a INT, b CHAR(8), pk INT AUTO_INCREMENT PRIMARY KEY, UNIQUE INDEX(a)) ENGINE=ROCKSDB;
 INSERT INTO t1 (a,b) VALUES (1,'a'),(2,'b'),(3,'c'),(4,'d'),(5,'e');
 INSERT INTO t1 (a,b) VALUES (100,'a'), (6,'f');
@@ -61,14 +52,10 @@
 --error ER_DUP_ENTRY
 INSERT INTO t1 (a,b) VALUES (101,'x'),(101,'x');
 
-<<<<<<< HEAD
---enable_testcase
-=======
 --sorted_result
 SELECT a,b FROM t1;
 
 DROP TABLE t1;
->>>>>>> a820d72b
 
 
 CREATE TABLE t1 (a INT PRIMARY KEY, b CHAR(8)) ENGINE=ROCKSDB;
