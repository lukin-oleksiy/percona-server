DROP TABLE IF EXISTS t1;
call mtr.add_suppression("InnoDB: Warning: allocated tablespace .*, old maximum was");
call mtr.add_suppression("InnoDB: Error: table .* does not exist in the InnoDB internal");
call mtr.add_suppression("InnoDB: Warning: MySQL is trying to drop table ");
# Test crash and failure recovery in fast_alter_partition_table.
#
# Bug#53676: Unexpected errors and possible table corruption on
# ADD PARTITION and LOCK TABLE
# Bug#53770: Server crash at handler.cc:2076 on LOAD DATA
# after timed out COALESCE PARTITION
# Extended crash recovery testing of fast_alter_partition_table.
call mtr.add_suppression("Attempting backtrace. You can use the following information to find out");
# Crash testing ADD PARTITION
SET SESSION debug="+d,crash_add_partition_1";
CREATE TABLE t1 (a INT, b VARCHAR(64))
ENGINE = 'InnoDB'
PARTITION BY LIST (a)
(PARTITION p0 VALUES IN (0,1,2,3,4,5,6,7,8,9),
PARTITION p10 VALUES IN (11,12,13,14,15,16,17,18,19));
INSERT INTO t1 VALUES (1, "Original from partition p0"), (2, "Original from partition p0"), (3, "Original from partition p0"), (4, "Original from partition p0"), (11, "Original from partition p1"), (12, "Original from partition p1"), (13, "Original from partition p1"), (14, "Original from partition p1");
# State before crash
t1#P#p0.ibd
t1#P#p10.ibd
t1.frm
t1.par
SHOW CREATE TABLE t1;
Table	Create Table
t1	CREATE TABLE `t1` (
  `a` int(11) DEFAULT NULL,
  `b` varchar(64) DEFAULT NULL
) ENGINE=InnoDB DEFAULT CHARSET=latin1
/*!50100 PARTITION BY LIST (a)
(PARTITION p0 VALUES IN (0,1,2,3,4,5,6,7,8,9) ENGINE = InnoDB,
 PARTITION p10 VALUES IN (11,12,13,14,15,16,17,18,19) ENGINE = InnoDB) */
SELECT * FROM t1;
a	b
1	Original from partition p0
11	Original from partition p1
12	Original from partition p1
13	Original from partition p1
14	Original from partition p1
2	Original from partition p0
3	Original from partition p0
4	Original from partition p0
ALTER TABLE t1 ADD PARTITION
(PARTITION p20 VALUES IN (20,21,22,23,24,25,26,27,28,29));
ERROR HY000: Lost connection to MySQL server during query
# State after crash (before recovery)
t1#P#p0.ibd
t1#P#p10.ibd
t1.frm
t1.par
# State after crash recovery
t1#P#p0.ibd
t1#P#p10.ibd
t1.frm
t1.par
SHOW CREATE TABLE t1;
Table	Create Table
t1	CREATE TABLE `t1` (
  `a` int(11) DEFAULT NULL,
  `b` varchar(64) DEFAULT NULL
) ENGINE=InnoDB DEFAULT CHARSET=latin1
/*!50100 PARTITION BY LIST (a)
(PARTITION p0 VALUES IN (0,1,2,3,4,5,6,7,8,9) ENGINE = InnoDB,
 PARTITION p10 VALUES IN (11,12,13,14,15,16,17,18,19) ENGINE = InnoDB) */
SELECT * FROM t1;
a	b
1	Original from partition p0
11	Original from partition p1
12	Original from partition p1
13	Original from partition p1
14	Original from partition p1
2	Original from partition p0
3	Original from partition p0
4	Original from partition p0
DROP TABLE t1;
SET SESSION debug="-d,crash_add_partition_1";
SET SESSION debug="+d,crash_add_partition_2";
CREATE TABLE t1 (a INT, b VARCHAR(64))
ENGINE = 'InnoDB'
PARTITION BY LIST (a)
(PARTITION p0 VALUES IN (0,1,2,3,4,5,6,7,8,9),
PARTITION p10 VALUES IN (11,12,13,14,15,16,17,18,19));
INSERT INTO t1 VALUES (1, "Original from partition p0"), (2, "Original from partition p0"), (3, "Original from partition p0"), (4, "Original from partition p0"), (11, "Original from partition p1"), (12, "Original from partition p1"), (13, "Original from partition p1"), (14, "Original from partition p1");
# State before crash
t1#P#p0.ibd
t1#P#p10.ibd
t1.frm
t1.par
SHOW CREATE TABLE t1;
Table	Create Table
t1	CREATE TABLE `t1` (
  `a` int(11) DEFAULT NULL,
  `b` varchar(64) DEFAULT NULL
) ENGINE=InnoDB DEFAULT CHARSET=latin1
/*!50100 PARTITION BY LIST (a)
(PARTITION p0 VALUES IN (0,1,2,3,4,5,6,7,8,9) ENGINE = InnoDB,
 PARTITION p10 VALUES IN (11,12,13,14,15,16,17,18,19) ENGINE = InnoDB) */
SELECT * FROM t1;
a	b
1	Original from partition p0
11	Original from partition p1
12	Original from partition p1
13	Original from partition p1
14	Original from partition p1
2	Original from partition p0
3	Original from partition p0
4	Original from partition p0
ALTER TABLE t1 ADD PARTITION
(PARTITION p20 VALUES IN (20,21,22,23,24,25,26,27,28,29));
ERROR HY000: Lost connection to MySQL server during query
# State after crash (before recovery)
#sql-t1.frm
#sql-t1.par
t1#P#p0.ibd
t1#P#p10.ibd
t1.frm
t1.par
# State after crash recovery
t1#P#p0.ibd
t1#P#p10.ibd
t1.frm
t1.par
SHOW CREATE TABLE t1;
Table	Create Table
t1	CREATE TABLE `t1` (
  `a` int(11) DEFAULT NULL,
  `b` varchar(64) DEFAULT NULL
) ENGINE=InnoDB DEFAULT CHARSET=latin1
/*!50100 PARTITION BY LIST (a)
(PARTITION p0 VALUES IN (0,1,2,3,4,5,6,7,8,9) ENGINE = InnoDB,
 PARTITION p10 VALUES IN (11,12,13,14,15,16,17,18,19) ENGINE = InnoDB) */
SELECT * FROM t1;
a	b
1	Original from partition p0
11	Original from partition p1
12	Original from partition p1
13	Original from partition p1
14	Original from partition p1
2	Original from partition p0
3	Original from partition p0
4	Original from partition p0
DROP TABLE t1;
SET SESSION debug="-d,crash_add_partition_2";
SET SESSION debug="+d,crash_add_partition_3";
CREATE TABLE t1 (a INT, b VARCHAR(64))
ENGINE = 'InnoDB'
PARTITION BY LIST (a)
(PARTITION p0 VALUES IN (0,1,2,3,4,5,6,7,8,9),
PARTITION p10 VALUES IN (11,12,13,14,15,16,17,18,19));
INSERT INTO t1 VALUES (1, "Original from partition p0"), (2, "Original from partition p0"), (3, "Original from partition p0"), (4, "Original from partition p0"), (11, "Original from partition p1"), (12, "Original from partition p1"), (13, "Original from partition p1"), (14, "Original from partition p1");
# State before crash
t1#P#p0.ibd
t1#P#p10.ibd
t1.frm
t1.par
SHOW CREATE TABLE t1;
Table	Create Table
t1	CREATE TABLE `t1` (
  `a` int(11) DEFAULT NULL,
  `b` varchar(64) DEFAULT NULL
) ENGINE=InnoDB DEFAULT CHARSET=latin1
/*!50100 PARTITION BY LIST (a)
(PARTITION p0 VALUES IN (0,1,2,3,4,5,6,7,8,9) ENGINE = InnoDB,
 PARTITION p10 VALUES IN (11,12,13,14,15,16,17,18,19) ENGINE = InnoDB) */
SELECT * FROM t1;
a	b
1	Original from partition p0
11	Original from partition p1
12	Original from partition p1
13	Original from partition p1
14	Original from partition p1
2	Original from partition p0
3	Original from partition p0
4	Original from partition p0
ALTER TABLE t1 ADD PARTITION
(PARTITION p20 VALUES IN (20,21,22,23,24,25,26,27,28,29));
ERROR HY000: Lost connection to MySQL server during query
# State after crash (before recovery)
#sql-t1.frm
#sql-t1.par
t1#P#p0.ibd
t1#P#p10.ibd
t1.frm
t1.par
# State after crash recovery
t1#P#p0.ibd
t1#P#p10.ibd
t1.frm
t1.par
SHOW CREATE TABLE t1;
Table	Create Table
t1	CREATE TABLE `t1` (
  `a` int(11) DEFAULT NULL,
  `b` varchar(64) DEFAULT NULL
) ENGINE=InnoDB DEFAULT CHARSET=latin1
/*!50100 PARTITION BY LIST (a)
(PARTITION p0 VALUES IN (0,1,2,3,4,5,6,7,8,9) ENGINE = InnoDB,
 PARTITION p10 VALUES IN (11,12,13,14,15,16,17,18,19) ENGINE = InnoDB) */
SELECT * FROM t1;
a	b
1	Original from partition p0
11	Original from partition p1
12	Original from partition p1
13	Original from partition p1
14	Original from partition p1
2	Original from partition p0
3	Original from partition p0
4	Original from partition p0
DROP TABLE t1;
SET SESSION debug="-d,crash_add_partition_3";
SET SESSION debug="+d,crash_add_partition_4";
CREATE TABLE t1 (a INT, b VARCHAR(64))
ENGINE = 'InnoDB'
PARTITION BY LIST (a)
(PARTITION p0 VALUES IN (0,1,2,3,4,5,6,7,8,9),
PARTITION p10 VALUES IN (11,12,13,14,15,16,17,18,19));
INSERT INTO t1 VALUES (1, "Original from partition p0"), (2, "Original from partition p0"), (3, "Original from partition p0"), (4, "Original from partition p0"), (11, "Original from partition p1"), (12, "Original from partition p1"), (13, "Original from partition p1"), (14, "Original from partition p1");
# State before crash
t1#P#p0.ibd
t1#P#p10.ibd
t1.frm
t1.par
SHOW CREATE TABLE t1;
Table	Create Table
t1	CREATE TABLE `t1` (
  `a` int(11) DEFAULT NULL,
  `b` varchar(64) DEFAULT NULL
) ENGINE=InnoDB DEFAULT CHARSET=latin1
/*!50100 PARTITION BY LIST (a)
(PARTITION p0 VALUES IN (0,1,2,3,4,5,6,7,8,9) ENGINE = InnoDB,
 PARTITION p10 VALUES IN (11,12,13,14,15,16,17,18,19) ENGINE = InnoDB) */
SELECT * FROM t1;
a	b
1	Original from partition p0
11	Original from partition p1
12	Original from partition p1
13	Original from partition p1
14	Original from partition p1
2	Original from partition p0
3	Original from partition p0
4	Original from partition p0
ALTER TABLE t1 ADD PARTITION
(PARTITION p20 VALUES IN (20,21,22,23,24,25,26,27,28,29));
ERROR HY000: Lost connection to MySQL server during query
# State after crash (before recovery)
#sql-t1.frm
#sql-t1.par
t1#P#p0.ibd
t1#P#p10.ibd
t1.frm
t1.par
# State after crash recovery
t1#P#p0.ibd
t1#P#p10.ibd
t1.frm
t1.par
SHOW CREATE TABLE t1;
Table	Create Table
t1	CREATE TABLE `t1` (
  `a` int(11) DEFAULT NULL,
  `b` varchar(64) DEFAULT NULL
) ENGINE=InnoDB DEFAULT CHARSET=latin1
/*!50100 PARTITION BY LIST (a)
(PARTITION p0 VALUES IN (0,1,2,3,4,5,6,7,8,9) ENGINE = InnoDB,
 PARTITION p10 VALUES IN (11,12,13,14,15,16,17,18,19) ENGINE = InnoDB) */
SELECT * FROM t1;
a	b
1	Original from partition p0
11	Original from partition p1
12	Original from partition p1
13	Original from partition p1
14	Original from partition p1
2	Original from partition p0
3	Original from partition p0
4	Original from partition p0
DROP TABLE t1;
SET SESSION debug="-d,crash_add_partition_4";
SET SESSION debug="+d,crash_add_partition_5";
CREATE TABLE t1 (a INT, b VARCHAR(64))
ENGINE = 'InnoDB'
PARTITION BY LIST (a)
(PARTITION p0 VALUES IN (0,1,2,3,4,5,6,7,8,9),
PARTITION p10 VALUES IN (11,12,13,14,15,16,17,18,19));
INSERT INTO t1 VALUES (1, "Original from partition p0"), (2, "Original from partition p0"), (3, "Original from partition p0"), (4, "Original from partition p0"), (11, "Original from partition p1"), (12, "Original from partition p1"), (13, "Original from partition p1"), (14, "Original from partition p1");
# State before crash
t1#P#p0.ibd
t1#P#p10.ibd
t1.frm
t1.par
SHOW CREATE TABLE t1;
Table	Create Table
t1	CREATE TABLE `t1` (
  `a` int(11) DEFAULT NULL,
  `b` varchar(64) DEFAULT NULL
) ENGINE=InnoDB DEFAULT CHARSET=latin1
/*!50100 PARTITION BY LIST (a)
(PARTITION p0 VALUES IN (0,1,2,3,4,5,6,7,8,9) ENGINE = InnoDB,
 PARTITION p10 VALUES IN (11,12,13,14,15,16,17,18,19) ENGINE = InnoDB) */
SELECT * FROM t1;
a	b
1	Original from partition p0
11	Original from partition p1
12	Original from partition p1
13	Original from partition p1
14	Original from partition p1
2	Original from partition p0
3	Original from partition p0
4	Original from partition p0
ALTER TABLE t1 ADD PARTITION
(PARTITION p20 VALUES IN (20,21,22,23,24,25,26,27,28,29));
ERROR HY000: Lost connection to MySQL server during query
# State after crash (before recovery)
#sql-t1.frm
#sql-t1.par
t1#P#p0.ibd
t1#P#p10.ibd
t1#P#p20.ibd
t1.frm
t1.par
# State after crash recovery
t1#P#p0.ibd
t1#P#p10.ibd
t1.frm
t1.par
SHOW CREATE TABLE t1;
Table	Create Table
t1	CREATE TABLE `t1` (
  `a` int(11) DEFAULT NULL,
  `b` varchar(64) DEFAULT NULL
) ENGINE=InnoDB DEFAULT CHARSET=latin1
/*!50100 PARTITION BY LIST (a)
(PARTITION p0 VALUES IN (0,1,2,3,4,5,6,7,8,9) ENGINE = InnoDB,
 PARTITION p10 VALUES IN (11,12,13,14,15,16,17,18,19) ENGINE = InnoDB) */
SELECT * FROM t1;
a	b
1	Original from partition p0
11	Original from partition p1
12	Original from partition p1
13	Original from partition p1
14	Original from partition p1
2	Original from partition p0
3	Original from partition p0
4	Original from partition p0
DROP TABLE t1;
SET SESSION debug="-d,crash_add_partition_5";
SET SESSION debug="+d,crash_add_partition_6";
CREATE TABLE t1 (a INT, b VARCHAR(64))
ENGINE = 'InnoDB'
PARTITION BY LIST (a)
(PARTITION p0 VALUES IN (0,1,2,3,4,5,6,7,8,9),
PARTITION p10 VALUES IN (11,12,13,14,15,16,17,18,19));
INSERT INTO t1 VALUES (1, "Original from partition p0"), (2, "Original from partition p0"), (3, "Original from partition p0"), (4, "Original from partition p0"), (11, "Original from partition p1"), (12, "Original from partition p1"), (13, "Original from partition p1"), (14, "Original from partition p1");
# State before crash
t1#P#p0.ibd
t1#P#p10.ibd
t1.frm
t1.par
SHOW CREATE TABLE t1;
Table	Create Table
t1	CREATE TABLE `t1` (
  `a` int(11) DEFAULT NULL,
  `b` varchar(64) DEFAULT NULL
) ENGINE=InnoDB DEFAULT CHARSET=latin1
/*!50100 PARTITION BY LIST (a)
(PARTITION p0 VALUES IN (0,1,2,3,4,5,6,7,8,9) ENGINE = InnoDB,
 PARTITION p10 VALUES IN (11,12,13,14,15,16,17,18,19) ENGINE = InnoDB) */
SELECT * FROM t1;
a	b
1	Original from partition p0
11	Original from partition p1
12	Original from partition p1
13	Original from partition p1
14	Original from partition p1
2	Original from partition p0
3	Original from partition p0
4	Original from partition p0
ALTER TABLE t1 ADD PARTITION
(PARTITION p20 VALUES IN (20,21,22,23,24,25,26,27,28,29));
ERROR HY000: Lost connection to MySQL server during query
# State after crash (before recovery)
#sql-t1.frm
#sql-t1.par
t1#P#p0.ibd
t1#P#p10.ibd
t1#P#p20.ibd
t1.frm
t1.par
# State after crash recovery
t1#P#p0.ibd
t1#P#p10.ibd
t1.frm
t1.par
SHOW CREATE TABLE t1;
Table	Create Table
t1	CREATE TABLE `t1` (
  `a` int(11) DEFAULT NULL,
  `b` varchar(64) DEFAULT NULL
) ENGINE=InnoDB DEFAULT CHARSET=latin1
/*!50100 PARTITION BY LIST (a)
(PARTITION p0 VALUES IN (0,1,2,3,4,5,6,7,8,9) ENGINE = InnoDB,
 PARTITION p10 VALUES IN (11,12,13,14,15,16,17,18,19) ENGINE = InnoDB) */
SELECT * FROM t1;
a	b
1	Original from partition p0
11	Original from partition p1
12	Original from partition p1
13	Original from partition p1
14	Original from partition p1
2	Original from partition p0
3	Original from partition p0
4	Original from partition p0
DROP TABLE t1;
SET SESSION debug="-d,crash_add_partition_6";
SET SESSION debug="+d,crash_add_partition_7";
CREATE TABLE t1 (a INT, b VARCHAR(64))
ENGINE = 'InnoDB'
PARTITION BY LIST (a)
(PARTITION p0 VALUES IN (0,1,2,3,4,5,6,7,8,9),
PARTITION p10 VALUES IN (11,12,13,14,15,16,17,18,19));
INSERT INTO t1 VALUES (1, "Original from partition p0"), (2, "Original from partition p0"), (3, "Original from partition p0"), (4, "Original from partition p0"), (11, "Original from partition p1"), (12, "Original from partition p1"), (13, "Original from partition p1"), (14, "Original from partition p1");
# State before crash
t1#P#p0.ibd
t1#P#p10.ibd
t1.frm
t1.par
SHOW CREATE TABLE t1;
Table	Create Table
t1	CREATE TABLE `t1` (
  `a` int(11) DEFAULT NULL,
  `b` varchar(64) DEFAULT NULL
) ENGINE=InnoDB DEFAULT CHARSET=latin1
/*!50100 PARTITION BY LIST (a)
(PARTITION p0 VALUES IN (0,1,2,3,4,5,6,7,8,9) ENGINE = InnoDB,
 PARTITION p10 VALUES IN (11,12,13,14,15,16,17,18,19) ENGINE = InnoDB) */
SELECT * FROM t1;
a	b
1	Original from partition p0
11	Original from partition p1
12	Original from partition p1
13	Original from partition p1
14	Original from partition p1
2	Original from partition p0
3	Original from partition p0
4	Original from partition p0
ALTER TABLE t1 ADD PARTITION
(PARTITION p20 VALUES IN (20,21,22,23,24,25,26,27,28,29));
ERROR HY000: Lost connection to MySQL server during query
# State after crash (before recovery)
#sql-t1.frm
#sql-t1.par
t1#P#p0.ibd
t1#P#p10.ibd
t1#P#p20.ibd
t1.frm
t1.par
# State after crash recovery
t1#P#p0.ibd
t1#P#p10.ibd
t1.frm
t1.par
SHOW CREATE TABLE t1;
Table	Create Table
t1	CREATE TABLE `t1` (
  `a` int(11) DEFAULT NULL,
  `b` varchar(64) DEFAULT NULL
) ENGINE=InnoDB DEFAULT CHARSET=latin1
/*!50100 PARTITION BY LIST (a)
(PARTITION p0 VALUES IN (0,1,2,3,4,5,6,7,8,9) ENGINE = InnoDB,
 PARTITION p10 VALUES IN (11,12,13,14,15,16,17,18,19) ENGINE = InnoDB) */
SELECT * FROM t1;
a	b
1	Original from partition p0
11	Original from partition p1
12	Original from partition p1
13	Original from partition p1
14	Original from partition p1
2	Original from partition p0
3	Original from partition p0
4	Original from partition p0
DROP TABLE t1;
SET SESSION debug="-d,crash_add_partition_7";
SET SESSION debug="+d,crash_add_partition_8";
CREATE TABLE t1 (a INT, b VARCHAR(64))
ENGINE = 'InnoDB'
PARTITION BY LIST (a)
(PARTITION p0 VALUES IN (0,1,2,3,4,5,6,7,8,9),
PARTITION p10 VALUES IN (11,12,13,14,15,16,17,18,19));
INSERT INTO t1 VALUES (1, "Original from partition p0"), (2, "Original from partition p0"), (3, "Original from partition p0"), (4, "Original from partition p0"), (11, "Original from partition p1"), (12, "Original from partition p1"), (13, "Original from partition p1"), (14, "Original from partition p1");
# State before crash
t1#P#p0.ibd
t1#P#p10.ibd
t1.frm
t1.par
SHOW CREATE TABLE t1;
Table	Create Table
t1	CREATE TABLE `t1` (
  `a` int(11) DEFAULT NULL,
  `b` varchar(64) DEFAULT NULL
) ENGINE=InnoDB DEFAULT CHARSET=latin1
/*!50100 PARTITION BY LIST (a)
(PARTITION p0 VALUES IN (0,1,2,3,4,5,6,7,8,9) ENGINE = InnoDB,
 PARTITION p10 VALUES IN (11,12,13,14,15,16,17,18,19) ENGINE = InnoDB) */
SELECT * FROM t1;
a	b
1	Original from partition p0
11	Original from partition p1
12	Original from partition p1
13	Original from partition p1
14	Original from partition p1
2	Original from partition p0
3	Original from partition p0
4	Original from partition p0
ALTER TABLE t1 ADD PARTITION
(PARTITION p20 VALUES IN (20,21,22,23,24,25,26,27,28,29));
ERROR HY000: Lost connection to MySQL server during query
# State after crash (before recovery)
#sql-t1.frm
#sql-t1.par
t1#P#p0.ibd
t1#P#p10.ibd
t1#P#p20.ibd
t1.frm
t1.par
# State after crash recovery
t1#P#p0.ibd
t1#P#p10.ibd
t1#P#p20.ibd
t1.frm
t1.par
SHOW CREATE TABLE t1;
Table	Create Table
t1	CREATE TABLE `t1` (
  `a` int(11) DEFAULT NULL,
  `b` varchar(64) DEFAULT NULL
) ENGINE=InnoDB DEFAULT CHARSET=latin1
/*!50100 PARTITION BY LIST (a)
(PARTITION p0 VALUES IN (0,1,2,3,4,5,6,7,8,9) ENGINE = InnoDB,
 PARTITION p10 VALUES IN (11,12,13,14,15,16,17,18,19) ENGINE = InnoDB,
 PARTITION p20 VALUES IN (20,21,22,23,24,25,26,27,28,29) ENGINE = InnoDB) */
SELECT * FROM t1;
a	b
1	Original from partition p0
11	Original from partition p1
12	Original from partition p1
13	Original from partition p1
14	Original from partition p1
2	Original from partition p0
3	Original from partition p0
4	Original from partition p0
DROP TABLE t1;
SET SESSION debug="-d,crash_add_partition_8";
SET SESSION debug="+d,crash_add_partition_9";
CREATE TABLE t1 (a INT, b VARCHAR(64))
ENGINE = 'InnoDB'
PARTITION BY LIST (a)
(PARTITION p0 VALUES IN (0,1,2,3,4,5,6,7,8,9),
PARTITION p10 VALUES IN (11,12,13,14,15,16,17,18,19));
INSERT INTO t1 VALUES (1, "Original from partition p0"), (2, "Original from partition p0"), (3, "Original from partition p0"), (4, "Original from partition p0"), (11, "Original from partition p1"), (12, "Original from partition p1"), (13, "Original from partition p1"), (14, "Original from partition p1");
# State before crash
t1#P#p0.ibd
t1#P#p10.ibd
t1.frm
t1.par
SHOW CREATE TABLE t1;
Table	Create Table
t1	CREATE TABLE `t1` (
  `a` int(11) DEFAULT NULL,
  `b` varchar(64) DEFAULT NULL
) ENGINE=InnoDB DEFAULT CHARSET=latin1
/*!50100 PARTITION BY LIST (a)
(PARTITION p0 VALUES IN (0,1,2,3,4,5,6,7,8,9) ENGINE = InnoDB,
 PARTITION p10 VALUES IN (11,12,13,14,15,16,17,18,19) ENGINE = InnoDB) */
SELECT * FROM t1;
a	b
1	Original from partition p0
11	Original from partition p1
12	Original from partition p1
13	Original from partition p1
14	Original from partition p1
2	Original from partition p0
3	Original from partition p0
4	Original from partition p0
ALTER TABLE t1 ADD PARTITION
(PARTITION p20 VALUES IN (20,21,22,23,24,25,26,27,28,29));
ERROR HY000: Lost connection to MySQL server during query
# State after crash (before recovery)
t1#P#p0.ibd
t1#P#p10.ibd
t1#P#p20.ibd
t1.frm
t1.par
# State after crash recovery
t1#P#p0.ibd
t1#P#p10.ibd
t1#P#p20.ibd
t1.frm
t1.par
SHOW CREATE TABLE t1;
Table	Create Table
t1	CREATE TABLE `t1` (
  `a` int(11) DEFAULT NULL,
  `b` varchar(64) DEFAULT NULL
) ENGINE=InnoDB DEFAULT CHARSET=latin1
/*!50100 PARTITION BY LIST (a)
(PARTITION p0 VALUES IN (0,1,2,3,4,5,6,7,8,9) ENGINE = InnoDB,
 PARTITION p10 VALUES IN (11,12,13,14,15,16,17,18,19) ENGINE = InnoDB,
 PARTITION p20 VALUES IN (20,21,22,23,24,25,26,27,28,29) ENGINE = InnoDB) */
SELECT * FROM t1;
a	b
1	Original from partition p0
11	Original from partition p1
12	Original from partition p1
13	Original from partition p1
14	Original from partition p1
2	Original from partition p0
3	Original from partition p0
4	Original from partition p0
DROP TABLE t1;
SET SESSION debug="-d,crash_add_partition_9";
SET SESSION debug="+d,crash_add_partition_10";
CREATE TABLE t1 (a INT, b VARCHAR(64))
ENGINE = 'InnoDB'
PARTITION BY LIST (a)
(PARTITION p0 VALUES IN (0,1,2,3,4,5,6,7,8,9),
PARTITION p10 VALUES IN (11,12,13,14,15,16,17,18,19));
INSERT INTO t1 VALUES (1, "Original from partition p0"), (2, "Original from partition p0"), (3, "Original from partition p0"), (4, "Original from partition p0"), (11, "Original from partition p1"), (12, "Original from partition p1"), (13, "Original from partition p1"), (14, "Original from partition p1");
# State before crash
t1#P#p0.ibd
t1#P#p10.ibd
t1.frm
t1.par
SHOW CREATE TABLE t1;
Table	Create Table
t1	CREATE TABLE `t1` (
  `a` int(11) DEFAULT NULL,
  `b` varchar(64) DEFAULT NULL
) ENGINE=InnoDB DEFAULT CHARSET=latin1
/*!50100 PARTITION BY LIST (a)
(PARTITION p0 VALUES IN (0,1,2,3,4,5,6,7,8,9) ENGINE = InnoDB,
 PARTITION p10 VALUES IN (11,12,13,14,15,16,17,18,19) ENGINE = InnoDB) */
SELECT * FROM t1;
a	b
1	Original from partition p0
11	Original from partition p1
12	Original from partition p1
13	Original from partition p1
14	Original from partition p1
2	Original from partition p0
3	Original from partition p0
4	Original from partition p0
ALTER TABLE t1 ADD PARTITION
(PARTITION p20 VALUES IN (20,21,22,23,24,25,26,27,28,29));
ERROR HY000: Lost connection to MySQL server during query
# State after crash (before recovery)
t1#P#p0.ibd
t1#P#p10.ibd
t1#P#p20.ibd
t1.frm
t1.par
# State after crash recovery
t1#P#p0.ibd
t1#P#p10.ibd
t1#P#p20.ibd
t1.frm
t1.par
SHOW CREATE TABLE t1;
Table	Create Table
t1	CREATE TABLE `t1` (
  `a` int(11) DEFAULT NULL,
  `b` varchar(64) DEFAULT NULL
) ENGINE=InnoDB DEFAULT CHARSET=latin1
/*!50100 PARTITION BY LIST (a)
(PARTITION p0 VALUES IN (0,1,2,3,4,5,6,7,8,9) ENGINE = InnoDB,
 PARTITION p10 VALUES IN (11,12,13,14,15,16,17,18,19) ENGINE = InnoDB,
 PARTITION p20 VALUES IN (20,21,22,23,24,25,26,27,28,29) ENGINE = InnoDB) */
SELECT * FROM t1;
a	b
1	Original from partition p0
11	Original from partition p1
12	Original from partition p1
13	Original from partition p1
14	Original from partition p1
2	Original from partition p0
3	Original from partition p0
4	Original from partition p0
DROP TABLE t1;
SET SESSION debug="-d,crash_add_partition_10";
# Error recovery testing ADD PARTITION
SET SESSION debug="+d,fail_add_partition_1";
CREATE TABLE t1 (a INT, b VARCHAR(64))
ENGINE = 'InnoDB'
PARTITION BY LIST (a)
(PARTITION p0 VALUES IN (0,1,2,3,4,5,6,7,8,9),
PARTITION p10 VALUES IN (11,12,13,14,15,16,17,18,19));
INSERT INTO t1 VALUES (1, "Original from partition p0"), (2, "Original from partition p0"), (3, "Original from partition p0"), (4, "Original from partition p0"), (11, "Original from partition p1"), (12, "Original from partition p1"), (13, "Original from partition p1"), (14, "Original from partition p1");
# State before failure
t1#P#p0.ibd
t1#P#p10.ibd
t1.frm
t1.par
SHOW CREATE TABLE t1;
Table	Create Table
t1	CREATE TABLE `t1` (
  `a` int(11) DEFAULT NULL,
  `b` varchar(64) DEFAULT NULL
) ENGINE=InnoDB DEFAULT CHARSET=latin1
/*!50100 PARTITION BY LIST (a)
(PARTITION p0 VALUES IN (0,1,2,3,4,5,6,7,8,9) ENGINE = InnoDB,
 PARTITION p10 VALUES IN (11,12,13,14,15,16,17,18,19) ENGINE = InnoDB) */
SELECT * FROM t1;
a	b
1	Original from partition p0
11	Original from partition p1
12	Original from partition p1
13	Original from partition p1
14	Original from partition p1
2	Original from partition p0
3	Original from partition p0
4	Original from partition p0
ALTER TABLE t1 ADD PARTITION
(PARTITION p20 VALUES IN (20,21,22,23,24,25,26,27,28,29));
ERROR HY000: Unknown error
# State after failure
t1#P#p0.ibd
t1#P#p10.ibd
t1.frm
t1.par
SHOW CREATE TABLE t1;
Table	Create Table
t1	CREATE TABLE `t1` (
  `a` int(11) DEFAULT NULL,
  `b` varchar(64) DEFAULT NULL
) ENGINE=InnoDB DEFAULT CHARSET=latin1
/*!50100 PARTITION BY LIST (a)
(PARTITION p0 VALUES IN (0,1,2,3,4,5,6,7,8,9) ENGINE = InnoDB,
 PARTITION p10 VALUES IN (11,12,13,14,15,16,17,18,19) ENGINE = InnoDB) */
SELECT * FROM t1;
a	b
1	Original from partition p0
11	Original from partition p1
12	Original from partition p1
13	Original from partition p1
14	Original from partition p1
2	Original from partition p0
3	Original from partition p0
4	Original from partition p0
DROP TABLE t1;
# Same test under LOCK TABLE
CREATE TABLE t1 (a INT, b VARCHAR(64))
ENGINE = 'InnoDB'
PARTITION BY LIST (a)
(PARTITION p0 VALUES IN (0,1,2,3,4,5,6,7,8,9),
PARTITION p10 VALUES IN (11,12,13,14,15,16,17,18,19));
INSERT INTO t1 VALUES (1, "Original from partition p0"), (2, "Original from partition p0"), (3, "Original from partition p0"), (4, "Original from partition p0"), (11, "Original from partition p1"), (12, "Original from partition p1"), (13, "Original from partition p1"), (14, "Original from partition p1");
# State before failure
t1#P#p0.ibd
t1#P#p10.ibd
t1.frm
t1.par
SHOW CREATE TABLE t1;
Table	Create Table
t1	CREATE TABLE `t1` (
  `a` int(11) DEFAULT NULL,
  `b` varchar(64) DEFAULT NULL
) ENGINE=InnoDB DEFAULT CHARSET=latin1
/*!50100 PARTITION BY LIST (a)
(PARTITION p0 VALUES IN (0,1,2,3,4,5,6,7,8,9) ENGINE = InnoDB,
 PARTITION p10 VALUES IN (11,12,13,14,15,16,17,18,19) ENGINE = InnoDB) */
SELECT * FROM t1;
a	b
1	Original from partition p0
11	Original from partition p1
12	Original from partition p1
13	Original from partition p1
14	Original from partition p1
2	Original from partition p0
3	Original from partition p0
4	Original from partition p0
LOCK TABLE t1 WRITE;
ALTER TABLE t1 ADD PARTITION
(PARTITION p20 VALUES IN (20,21,22,23,24,25,26,27,28,29));
ERROR HY000: Unknown error
# State after failure
t1#P#p0.ibd
t1#P#p10.ibd
t1.frm
t1.par
SHOW CREATE TABLE t1;
Table	Create Table
t1	CREATE TABLE `t1` (
  `a` int(11) DEFAULT NULL,
  `b` varchar(64) DEFAULT NULL
) ENGINE=InnoDB DEFAULT CHARSET=latin1
/*!50100 PARTITION BY LIST (a)
(PARTITION p0 VALUES IN (0,1,2,3,4,5,6,7,8,9) ENGINE = InnoDB,
 PARTITION p10 VALUES IN (11,12,13,14,15,16,17,18,19) ENGINE = InnoDB) */
SELECT * FROM t1;
a	b
1	Original from partition p0
11	Original from partition p1
12	Original from partition p1
13	Original from partition p1
14	Original from partition p1
2	Original from partition p0
3	Original from partition p0
4	Original from partition p0
UNLOCK TABLES;
DROP TABLE t1;
SET SESSION debug="-d,fail_add_partition_1";
SET SESSION debug="+d,fail_add_partition_2";
CREATE TABLE t1 (a INT, b VARCHAR(64))
ENGINE = 'InnoDB'
PARTITION BY LIST (a)
(PARTITION p0 VALUES IN (0,1,2,3,4,5,6,7,8,9),
PARTITION p10 VALUES IN (11,12,13,14,15,16,17,18,19));
INSERT INTO t1 VALUES (1, "Original from partition p0"), (2, "Original from partition p0"), (3, "Original from partition p0"), (4, "Original from partition p0"), (11, "Original from partition p1"), (12, "Original from partition p1"), (13, "Original from partition p1"), (14, "Original from partition p1");
# State before failure
t1#P#p0.ibd
t1#P#p10.ibd
t1.frm
t1.par
SHOW CREATE TABLE t1;
Table	Create Table
t1	CREATE TABLE `t1` (
  `a` int(11) DEFAULT NULL,
  `b` varchar(64) DEFAULT NULL
) ENGINE=InnoDB DEFAULT CHARSET=latin1
/*!50100 PARTITION BY LIST (a)
(PARTITION p0 VALUES IN (0,1,2,3,4,5,6,7,8,9) ENGINE = InnoDB,
 PARTITION p10 VALUES IN (11,12,13,14,15,16,17,18,19) ENGINE = InnoDB) */
SELECT * FROM t1;
a	b
1	Original from partition p0
11	Original from partition p1
12	Original from partition p1
13	Original from partition p1
14	Original from partition p1
2	Original from partition p0
3	Original from partition p0
4	Original from partition p0
ALTER TABLE t1 ADD PARTITION
(PARTITION p20 VALUES IN (20,21,22,23,24,25,26,27,28,29));
ERROR HY000: Unknown error
# State after failure
t1#P#p0.ibd
t1#P#p10.ibd
t1.frm
t1.par
SHOW CREATE TABLE t1;
Table	Create Table
t1	CREATE TABLE `t1` (
  `a` int(11) DEFAULT NULL,
  `b` varchar(64) DEFAULT NULL
) ENGINE=InnoDB DEFAULT CHARSET=latin1
/*!50100 PARTITION BY LIST (a)
(PARTITION p0 VALUES IN (0,1,2,3,4,5,6,7,8,9) ENGINE = InnoDB,
 PARTITION p10 VALUES IN (11,12,13,14,15,16,17,18,19) ENGINE = InnoDB) */
SELECT * FROM t1;
a	b
1	Original from partition p0
11	Original from partition p1
12	Original from partition p1
13	Original from partition p1
14	Original from partition p1
2	Original from partition p0
3	Original from partition p0
4	Original from partition p0
DROP TABLE t1;
# Same test under LOCK TABLE
CREATE TABLE t1 (a INT, b VARCHAR(64))
ENGINE = 'InnoDB'
PARTITION BY LIST (a)
(PARTITION p0 VALUES IN (0,1,2,3,4,5,6,7,8,9),
PARTITION p10 VALUES IN (11,12,13,14,15,16,17,18,19));
INSERT INTO t1 VALUES (1, "Original from partition p0"), (2, "Original from partition p0"), (3, "Original from partition p0"), (4, "Original from partition p0"), (11, "Original from partition p1"), (12, "Original from partition p1"), (13, "Original from partition p1"), (14, "Original from partition p1");
# State before failure
t1#P#p0.ibd
t1#P#p10.ibd
t1.frm
t1.par
SHOW CREATE TABLE t1;
Table	Create Table
t1	CREATE TABLE `t1` (
  `a` int(11) DEFAULT NULL,
  `b` varchar(64) DEFAULT NULL
) ENGINE=InnoDB DEFAULT CHARSET=latin1
/*!50100 PARTITION BY LIST (a)
(PARTITION p0 VALUES IN (0,1,2,3,4,5,6,7,8,9) ENGINE = InnoDB,
 PARTITION p10 VALUES IN (11,12,13,14,15,16,17,18,19) ENGINE = InnoDB) */
SELECT * FROM t1;
a	b
1	Original from partition p0
11	Original from partition p1
12	Original from partition p1
13	Original from partition p1
14	Original from partition p1
2	Original from partition p0
3	Original from partition p0
4	Original from partition p0
LOCK TABLE t1 WRITE;
ALTER TABLE t1 ADD PARTITION
(PARTITION p20 VALUES IN (20,21,22,23,24,25,26,27,28,29));
ERROR HY000: Unknown error
# State after failure
t1#P#p0.ibd
t1#P#p10.ibd
t1.frm
t1.par
SHOW CREATE TABLE t1;
Table	Create Table
t1	CREATE TABLE `t1` (
  `a` int(11) DEFAULT NULL,
  `b` varchar(64) DEFAULT NULL
) ENGINE=InnoDB DEFAULT CHARSET=latin1
/*!50100 PARTITION BY LIST (a)
(PARTITION p0 VALUES IN (0,1,2,3,4,5,6,7,8,9) ENGINE = InnoDB,
 PARTITION p10 VALUES IN (11,12,13,14,15,16,17,18,19) ENGINE = InnoDB) */
SELECT * FROM t1;
a	b
1	Original from partition p0
11	Original from partition p1
12	Original from partition p1
13	Original from partition p1
14	Original from partition p1
2	Original from partition p0
3	Original from partition p0
4	Original from partition p0
UNLOCK TABLES;
DROP TABLE t1;
SET SESSION debug="-d,fail_add_partition_2";
SET SESSION debug="+d,fail_add_partition_3";
CREATE TABLE t1 (a INT, b VARCHAR(64))
ENGINE = 'InnoDB'
PARTITION BY LIST (a)
(PARTITION p0 VALUES IN (0,1,2,3,4,5,6,7,8,9),
PARTITION p10 VALUES IN (11,12,13,14,15,16,17,18,19));
INSERT INTO t1 VALUES (1, "Original from partition p0"), (2, "Original from partition p0"), (3, "Original from partition p0"), (4, "Original from partition p0"), (11, "Original from partition p1"), (12, "Original from partition p1"), (13, "Original from partition p1"), (14, "Original from partition p1");
# State before failure
t1#P#p0.ibd
t1#P#p10.ibd
t1.frm
t1.par
SHOW CREATE TABLE t1;
Table	Create Table
t1	CREATE TABLE `t1` (
  `a` int(11) DEFAULT NULL,
  `b` varchar(64) DEFAULT NULL
) ENGINE=InnoDB DEFAULT CHARSET=latin1
/*!50100 PARTITION BY LIST (a)
(PARTITION p0 VALUES IN (0,1,2,3,4,5,6,7,8,9) ENGINE = InnoDB,
 PARTITION p10 VALUES IN (11,12,13,14,15,16,17,18,19) ENGINE = InnoDB) */
SELECT * FROM t1;
a	b
1	Original from partition p0
11	Original from partition p1
12	Original from partition p1
13	Original from partition p1
14	Original from partition p1
2	Original from partition p0
3	Original from partition p0
4	Original from partition p0
ALTER TABLE t1 ADD PARTITION
(PARTITION p20 VALUES IN (20,21,22,23,24,25,26,27,28,29));
ERROR HY000: Unknown error
# State after failure
t1#P#p0.ibd
t1#P#p10.ibd
t1.frm
t1.par
SHOW CREATE TABLE t1;
Table	Create Table
t1	CREATE TABLE `t1` (
  `a` int(11) DEFAULT NULL,
  `b` varchar(64) DEFAULT NULL
) ENGINE=InnoDB DEFAULT CHARSET=latin1
/*!50100 PARTITION BY LIST (a)
(PARTITION p0 VALUES IN (0,1,2,3,4,5,6,7,8,9) ENGINE = InnoDB,
 PARTITION p10 VALUES IN (11,12,13,14,15,16,17,18,19) ENGINE = InnoDB) */
SELECT * FROM t1;
a	b
1	Original from partition p0
11	Original from partition p1
12	Original from partition p1
13	Original from partition p1
14	Original from partition p1
2	Original from partition p0
3	Original from partition p0
4	Original from partition p0
DROP TABLE t1;
# Same test under LOCK TABLE
CREATE TABLE t1 (a INT, b VARCHAR(64))
ENGINE = 'InnoDB'
PARTITION BY LIST (a)
(PARTITION p0 VALUES IN (0,1,2,3,4,5,6,7,8,9),
PARTITION p10 VALUES IN (11,12,13,14,15,16,17,18,19));
INSERT INTO t1 VALUES (1, "Original from partition p0"), (2, "Original from partition p0"), (3, "Original from partition p0"), (4, "Original from partition p0"), (11, "Original from partition p1"), (12, "Original from partition p1"), (13, "Original from partition p1"), (14, "Original from partition p1");
# State before failure
t1#P#p0.ibd
t1#P#p10.ibd
t1.frm
t1.par
SHOW CREATE TABLE t1;
Table	Create Table
t1	CREATE TABLE `t1` (
  `a` int(11) DEFAULT NULL,
  `b` varchar(64) DEFAULT NULL
) ENGINE=InnoDB DEFAULT CHARSET=latin1
/*!50100 PARTITION BY LIST (a)
(PARTITION p0 VALUES IN (0,1,2,3,4,5,6,7,8,9) ENGINE = InnoDB,
 PARTITION p10 VALUES IN (11,12,13,14,15,16,17,18,19) ENGINE = InnoDB) */
SELECT * FROM t1;
a	b
1	Original from partition p0
11	Original from partition p1
12	Original from partition p1
13	Original from partition p1
14	Original from partition p1
2	Original from partition p0
3	Original from partition p0
4	Original from partition p0
LOCK TABLE t1 WRITE;
ALTER TABLE t1 ADD PARTITION
(PARTITION p20 VALUES IN (20,21,22,23,24,25,26,27,28,29));
ERROR HY000: Unknown error
# State after failure
t1#P#p0.ibd
t1#P#p10.ibd
t1.frm
t1.par
SHOW CREATE TABLE t1;
Table	Create Table
t1	CREATE TABLE `t1` (
  `a` int(11) DEFAULT NULL,
  `b` varchar(64) DEFAULT NULL
) ENGINE=InnoDB DEFAULT CHARSET=latin1
/*!50100 PARTITION BY LIST (a)
(PARTITION p0 VALUES IN (0,1,2,3,4,5,6,7,8,9) ENGINE = InnoDB,
 PARTITION p10 VALUES IN (11,12,13,14,15,16,17,18,19) ENGINE = InnoDB) */
SELECT * FROM t1;
a	b
1	Original from partition p0
11	Original from partition p1
12	Original from partition p1
13	Original from partition p1
14	Original from partition p1
2	Original from partition p0
3	Original from partition p0
4	Original from partition p0
UNLOCK TABLES;
DROP TABLE t1;
SET SESSION debug="-d,fail_add_partition_3";
SET SESSION debug="+d,fail_add_partition_4";
CREATE TABLE t1 (a INT, b VARCHAR(64))
ENGINE = 'InnoDB'
PARTITION BY LIST (a)
(PARTITION p0 VALUES IN (0,1,2,3,4,5,6,7,8,9),
PARTITION p10 VALUES IN (11,12,13,14,15,16,17,18,19));
INSERT INTO t1 VALUES (1, "Original from partition p0"), (2, "Original from partition p0"), (3, "Original from partition p0"), (4, "Original from partition p0"), (11, "Original from partition p1"), (12, "Original from partition p1"), (13, "Original from partition p1"), (14, "Original from partition p1");
# State before failure
t1#P#p0.ibd
t1#P#p10.ibd
t1.frm
t1.par
SHOW CREATE TABLE t1;
Table	Create Table
t1	CREATE TABLE `t1` (
  `a` int(11) DEFAULT NULL,
  `b` varchar(64) DEFAULT NULL
) ENGINE=InnoDB DEFAULT CHARSET=latin1
/*!50100 PARTITION BY LIST (a)
(PARTITION p0 VALUES IN (0,1,2,3,4,5,6,7,8,9) ENGINE = InnoDB,
 PARTITION p10 VALUES IN (11,12,13,14,15,16,17,18,19) ENGINE = InnoDB) */
SELECT * FROM t1;
a	b
1	Original from partition p0
11	Original from partition p1
12	Original from partition p1
13	Original from partition p1
14	Original from partition p1
2	Original from partition p0
3	Original from partition p0
4	Original from partition p0
ALTER TABLE t1 ADD PARTITION
(PARTITION p20 VALUES IN (20,21,22,23,24,25,26,27,28,29));
ERROR HY000: Unknown error
# State after failure
t1#P#p0.ibd
t1#P#p10.ibd
t1.frm
t1.par
SHOW CREATE TABLE t1;
Table	Create Table
t1	CREATE TABLE `t1` (
  `a` int(11) DEFAULT NULL,
  `b` varchar(64) DEFAULT NULL
) ENGINE=InnoDB DEFAULT CHARSET=latin1
/*!50100 PARTITION BY LIST (a)
(PARTITION p0 VALUES IN (0,1,2,3,4,5,6,7,8,9) ENGINE = InnoDB,
 PARTITION p10 VALUES IN (11,12,13,14,15,16,17,18,19) ENGINE = InnoDB) */
SELECT * FROM t1;
a	b
1	Original from partition p0
11	Original from partition p1
12	Original from partition p1
13	Original from partition p1
14	Original from partition p1
2	Original from partition p0
3	Original from partition p0
4	Original from partition p0
DROP TABLE t1;
# Same test under LOCK TABLE
CREATE TABLE t1 (a INT, b VARCHAR(64))
ENGINE = 'InnoDB'
PARTITION BY LIST (a)
(PARTITION p0 VALUES IN (0,1,2,3,4,5,6,7,8,9),
PARTITION p10 VALUES IN (11,12,13,14,15,16,17,18,19));
INSERT INTO t1 VALUES (1, "Original from partition p0"), (2, "Original from partition p0"), (3, "Original from partition p0"), (4, "Original from partition p0"), (11, "Original from partition p1"), (12, "Original from partition p1"), (13, "Original from partition p1"), (14, "Original from partition p1");
# State before failure
t1#P#p0.ibd
t1#P#p10.ibd
t1.frm
t1.par
SHOW CREATE TABLE t1;
Table	Create Table
t1	CREATE TABLE `t1` (
  `a` int(11) DEFAULT NULL,
  `b` varchar(64) DEFAULT NULL
) ENGINE=InnoDB DEFAULT CHARSET=latin1
/*!50100 PARTITION BY LIST (a)
(PARTITION p0 VALUES IN (0,1,2,3,4,5,6,7,8,9) ENGINE = InnoDB,
 PARTITION p10 VALUES IN (11,12,13,14,15,16,17,18,19) ENGINE = InnoDB) */
SELECT * FROM t1;
a	b
1	Original from partition p0
11	Original from partition p1
12	Original from partition p1
13	Original from partition p1
14	Original from partition p1
2	Original from partition p0
3	Original from partition p0
4	Original from partition p0
LOCK TABLE t1 WRITE;
ALTER TABLE t1 ADD PARTITION
(PARTITION p20 VALUES IN (20,21,22,23,24,25,26,27,28,29));
ERROR HY000: Unknown error
# State after failure
t1#P#p0.ibd
t1#P#p10.ibd
t1.frm
t1.par
SHOW CREATE TABLE t1;
Table	Create Table
t1	CREATE TABLE `t1` (
  `a` int(11) DEFAULT NULL,
  `b` varchar(64) DEFAULT NULL
) ENGINE=InnoDB DEFAULT CHARSET=latin1
/*!50100 PARTITION BY LIST (a)
(PARTITION p0 VALUES IN (0,1,2,3,4,5,6,7,8,9) ENGINE = InnoDB,
 PARTITION p10 VALUES IN (11,12,13,14,15,16,17,18,19) ENGINE = InnoDB) */
SELECT * FROM t1;
a	b
1	Original from partition p0
11	Original from partition p1
12	Original from partition p1
13	Original from partition p1
14	Original from partition p1
2	Original from partition p0
3	Original from partition p0
4	Original from partition p0
UNLOCK TABLES;
DROP TABLE t1;
SET SESSION debug="-d,fail_add_partition_4";
SET SESSION debug="+d,fail_add_partition_5";
CREATE TABLE t1 (a INT, b VARCHAR(64))
ENGINE = 'InnoDB'
PARTITION BY LIST (a)
(PARTITION p0 VALUES IN (0,1,2,3,4,5,6,7,8,9),
PARTITION p10 VALUES IN (11,12,13,14,15,16,17,18,19));
INSERT INTO t1 VALUES (1, "Original from partition p0"), (2, "Original from partition p0"), (3, "Original from partition p0"), (4, "Original from partition p0"), (11, "Original from partition p1"), (12, "Original from partition p1"), (13, "Original from partition p1"), (14, "Original from partition p1");
# State before failure
t1#P#p0.ibd
t1#P#p10.ibd
t1.frm
t1.par
SHOW CREATE TABLE t1;
Table	Create Table
t1	CREATE TABLE `t1` (
  `a` int(11) DEFAULT NULL,
  `b` varchar(64) DEFAULT NULL
) ENGINE=InnoDB DEFAULT CHARSET=latin1
/*!50100 PARTITION BY LIST (a)
(PARTITION p0 VALUES IN (0,1,2,3,4,5,6,7,8,9) ENGINE = InnoDB,
 PARTITION p10 VALUES IN (11,12,13,14,15,16,17,18,19) ENGINE = InnoDB) */
SELECT * FROM t1;
a	b
1	Original from partition p0
11	Original from partition p1
12	Original from partition p1
13	Original from partition p1
14	Original from partition p1
2	Original from partition p0
3	Original from partition p0
4	Original from partition p0
ALTER TABLE t1 ADD PARTITION
(PARTITION p20 VALUES IN (20,21,22,23,24,25,26,27,28,29));
ERROR HY000: Unknown error
# State after failure
t1#P#p0.ibd
t1#P#p10.ibd
t1.frm
t1.par
SHOW CREATE TABLE t1;
Table	Create Table
t1	CREATE TABLE `t1` (
  `a` int(11) DEFAULT NULL,
  `b` varchar(64) DEFAULT NULL
) ENGINE=InnoDB DEFAULT CHARSET=latin1
/*!50100 PARTITION BY LIST (a)
(PARTITION p0 VALUES IN (0,1,2,3,4,5,6,7,8,9) ENGINE = InnoDB,
 PARTITION p10 VALUES IN (11,12,13,14,15,16,17,18,19) ENGINE = InnoDB) */
SELECT * FROM t1;
a	b
1	Original from partition p0
11	Original from partition p1
12	Original from partition p1
13	Original from partition p1
14	Original from partition p1
2	Original from partition p0
3	Original from partition p0
4	Original from partition p0
DROP TABLE t1;
# Same test under LOCK TABLE
CREATE TABLE t1 (a INT, b VARCHAR(64))
ENGINE = 'InnoDB'
PARTITION BY LIST (a)
(PARTITION p0 VALUES IN (0,1,2,3,4,5,6,7,8,9),
PARTITION p10 VALUES IN (11,12,13,14,15,16,17,18,19));
INSERT INTO t1 VALUES (1, "Original from partition p0"), (2, "Original from partition p0"), (3, "Original from partition p0"), (4, "Original from partition p0"), (11, "Original from partition p1"), (12, "Original from partition p1"), (13, "Original from partition p1"), (14, "Original from partition p1");
# State before failure
t1#P#p0.ibd
t1#P#p10.ibd
t1.frm
t1.par
SHOW CREATE TABLE t1;
Table	Create Table
t1	CREATE TABLE `t1` (
  `a` int(11) DEFAULT NULL,
  `b` varchar(64) DEFAULT NULL
) ENGINE=InnoDB DEFAULT CHARSET=latin1
/*!50100 PARTITION BY LIST (a)
(PARTITION p0 VALUES IN (0,1,2,3,4,5,6,7,8,9) ENGINE = InnoDB,
 PARTITION p10 VALUES IN (11,12,13,14,15,16,17,18,19) ENGINE = InnoDB) */
SELECT * FROM t1;
a	b
1	Original from partition p0
11	Original from partition p1
12	Original from partition p1
13	Original from partition p1
14	Original from partition p1
2	Original from partition p0
3	Original from partition p0
4	Original from partition p0
LOCK TABLE t1 WRITE;
ALTER TABLE t1 ADD PARTITION
(PARTITION p20 VALUES IN (20,21,22,23,24,25,26,27,28,29));
ERROR HY000: Unknown error
# State after failure
t1#P#p0.ibd
t1#P#p10.ibd
t1.frm
t1.par
SHOW CREATE TABLE t1;
Table	Create Table
t1	CREATE TABLE `t1` (
  `a` int(11) DEFAULT NULL,
  `b` varchar(64) DEFAULT NULL
) ENGINE=InnoDB DEFAULT CHARSET=latin1
/*!50100 PARTITION BY LIST (a)
(PARTITION p0 VALUES IN (0,1,2,3,4,5,6,7,8,9) ENGINE = InnoDB,
 PARTITION p10 VALUES IN (11,12,13,14,15,16,17,18,19) ENGINE = InnoDB) */
SELECT * FROM t1;
a	b
1	Original from partition p0
11	Original from partition p1
12	Original from partition p1
13	Original from partition p1
14	Original from partition p1
2	Original from partition p0
3	Original from partition p0
4	Original from partition p0
UNLOCK TABLES;
DROP TABLE t1;
SET SESSION debug="-d,fail_add_partition_5";
SET SESSION debug="+d,fail_add_partition_6";
CREATE TABLE t1 (a INT, b VARCHAR(64))
ENGINE = 'InnoDB'
PARTITION BY LIST (a)
(PARTITION p0 VALUES IN (0,1,2,3,4,5,6,7,8,9),
PARTITION p10 VALUES IN (11,12,13,14,15,16,17,18,19));
INSERT INTO t1 VALUES (1, "Original from partition p0"), (2, "Original from partition p0"), (3, "Original from partition p0"), (4, "Original from partition p0"), (11, "Original from partition p1"), (12, "Original from partition p1"), (13, "Original from partition p1"), (14, "Original from partition p1");
# State before failure
t1#P#p0.ibd
t1#P#p10.ibd
t1.frm
t1.par
SHOW CREATE TABLE t1;
Table	Create Table
t1	CREATE TABLE `t1` (
  `a` int(11) DEFAULT NULL,
  `b` varchar(64) DEFAULT NULL
) ENGINE=InnoDB DEFAULT CHARSET=latin1
/*!50100 PARTITION BY LIST (a)
(PARTITION p0 VALUES IN (0,1,2,3,4,5,6,7,8,9) ENGINE = InnoDB,
 PARTITION p10 VALUES IN (11,12,13,14,15,16,17,18,19) ENGINE = InnoDB) */
SELECT * FROM t1;
a	b
1	Original from partition p0
11	Original from partition p1
12	Original from partition p1
13	Original from partition p1
14	Original from partition p1
2	Original from partition p0
3	Original from partition p0
4	Original from partition p0
ALTER TABLE t1 ADD PARTITION
(PARTITION p20 VALUES IN (20,21,22,23,24,25,26,27,28,29));
ERROR HY000: Unknown error
# State after failure
t1#P#p0.ibd
t1#P#p10.ibd
t1.frm
t1.par
SHOW CREATE TABLE t1;
Table	Create Table
t1	CREATE TABLE `t1` (
  `a` int(11) DEFAULT NULL,
  `b` varchar(64) DEFAULT NULL
) ENGINE=InnoDB DEFAULT CHARSET=latin1
/*!50100 PARTITION BY LIST (a)
(PARTITION p0 VALUES IN (0,1,2,3,4,5,6,7,8,9) ENGINE = InnoDB,
 PARTITION p10 VALUES IN (11,12,13,14,15,16,17,18,19) ENGINE = InnoDB) */
SELECT * FROM t1;
a	b
1	Original from partition p0
11	Original from partition p1
12	Original from partition p1
13	Original from partition p1
14	Original from partition p1
2	Original from partition p0
3	Original from partition p0
4	Original from partition p0
DROP TABLE t1;
# Same test under LOCK TABLE
CREATE TABLE t1 (a INT, b VARCHAR(64))
ENGINE = 'InnoDB'
PARTITION BY LIST (a)
(PARTITION p0 VALUES IN (0,1,2,3,4,5,6,7,8,9),
PARTITION p10 VALUES IN (11,12,13,14,15,16,17,18,19));
INSERT INTO t1 VALUES (1, "Original from partition p0"), (2, "Original from partition p0"), (3, "Original from partition p0"), (4, "Original from partition p0"), (11, "Original from partition p1"), (12, "Original from partition p1"), (13, "Original from partition p1"), (14, "Original from partition p1");
# State before failure
t1#P#p0.ibd
t1#P#p10.ibd
t1.frm
t1.par
SHOW CREATE TABLE t1;
Table	Create Table
t1	CREATE TABLE `t1` (
  `a` int(11) DEFAULT NULL,
  `b` varchar(64) DEFAULT NULL
) ENGINE=InnoDB DEFAULT CHARSET=latin1
/*!50100 PARTITION BY LIST (a)
(PARTITION p0 VALUES IN (0,1,2,3,4,5,6,7,8,9) ENGINE = InnoDB,
 PARTITION p10 VALUES IN (11,12,13,14,15,16,17,18,19) ENGINE = InnoDB) */
SELECT * FROM t1;
a	b
1	Original from partition p0
11	Original from partition p1
12	Original from partition p1
13	Original from partition p1
14	Original from partition p1
2	Original from partition p0
3	Original from partition p0
4	Original from partition p0
LOCK TABLE t1 WRITE;
ALTER TABLE t1 ADD PARTITION
(PARTITION p20 VALUES IN (20,21,22,23,24,25,26,27,28,29));
ERROR HY000: Unknown error
# State after failure
t1#P#p0.ibd
t1#P#p10.ibd
t1.frm
t1.par
SHOW CREATE TABLE t1;
Table	Create Table
t1	CREATE TABLE `t1` (
  `a` int(11) DEFAULT NULL,
  `b` varchar(64) DEFAULT NULL
) ENGINE=InnoDB DEFAULT CHARSET=latin1
/*!50100 PARTITION BY LIST (a)
(PARTITION p0 VALUES IN (0,1,2,3,4,5,6,7,8,9) ENGINE = InnoDB,
 PARTITION p10 VALUES IN (11,12,13,14,15,16,17,18,19) ENGINE = InnoDB) */
SELECT * FROM t1;
a	b
1	Original from partition p0
11	Original from partition p1
12	Original from partition p1
13	Original from partition p1
14	Original from partition p1
2	Original from partition p0
3	Original from partition p0
4	Original from partition p0
UNLOCK TABLES;
DROP TABLE t1;
SET SESSION debug="-d,fail_add_partition_6";
SET SESSION debug="+d,fail_add_partition_7";
CREATE TABLE t1 (a INT, b VARCHAR(64))
ENGINE = 'InnoDB'
PARTITION BY LIST (a)
(PARTITION p0 VALUES IN (0,1,2,3,4,5,6,7,8,9),
PARTITION p10 VALUES IN (11,12,13,14,15,16,17,18,19));
INSERT INTO t1 VALUES (1, "Original from partition p0"), (2, "Original from partition p0"), (3, "Original from partition p0"), (4, "Original from partition p0"), (11, "Original from partition p1"), (12, "Original from partition p1"), (13, "Original from partition p1"), (14, "Original from partition p1");
# State before failure
t1#P#p0.ibd
t1#P#p10.ibd
t1.frm
t1.par
SHOW CREATE TABLE t1;
Table	Create Table
t1	CREATE TABLE `t1` (
  `a` int(11) DEFAULT NULL,
  `b` varchar(64) DEFAULT NULL
) ENGINE=InnoDB DEFAULT CHARSET=latin1
/*!50100 PARTITION BY LIST (a)
(PARTITION p0 VALUES IN (0,1,2,3,4,5,6,7,8,9) ENGINE = InnoDB,
 PARTITION p10 VALUES IN (11,12,13,14,15,16,17,18,19) ENGINE = InnoDB) */
SELECT * FROM t1;
a	b
1	Original from partition p0
11	Original from partition p1
12	Original from partition p1
13	Original from partition p1
14	Original from partition p1
2	Original from partition p0
3	Original from partition p0
4	Original from partition p0
ALTER TABLE t1 ADD PARTITION
(PARTITION p20 VALUES IN (20,21,22,23,24,25,26,27,28,29));
ERROR HY000: Unknown error
# State after failure
t1#P#p0.ibd
t1#P#p10.ibd
t1.frm
t1.par
SHOW CREATE TABLE t1;
Table	Create Table
t1	CREATE TABLE `t1` (
  `a` int(11) DEFAULT NULL,
  `b` varchar(64) DEFAULT NULL
) ENGINE=InnoDB DEFAULT CHARSET=latin1
/*!50100 PARTITION BY LIST (a)
(PARTITION p0 VALUES IN (0,1,2,3,4,5,6,7,8,9) ENGINE = InnoDB,
 PARTITION p10 VALUES IN (11,12,13,14,15,16,17,18,19) ENGINE = InnoDB) */
SELECT * FROM t1;
a	b
1	Original from partition p0
11	Original from partition p1
12	Original from partition p1
13	Original from partition p1
14	Original from partition p1
2	Original from partition p0
3	Original from partition p0
4	Original from partition p0
DROP TABLE t1;
# Same test under LOCK TABLE
CREATE TABLE t1 (a INT, b VARCHAR(64))
ENGINE = 'InnoDB'
PARTITION BY LIST (a)
(PARTITION p0 VALUES IN (0,1,2,3,4,5,6,7,8,9),
PARTITION p10 VALUES IN (11,12,13,14,15,16,17,18,19));
INSERT INTO t1 VALUES (1, "Original from partition p0"), (2, "Original from partition p0"), (3, "Original from partition p0"), (4, "Original from partition p0"), (11, "Original from partition p1"), (12, "Original from partition p1"), (13, "Original from partition p1"), (14, "Original from partition p1");
# State before failure
t1#P#p0.ibd
t1#P#p10.ibd
t1.frm
t1.par
SHOW CREATE TABLE t1;
Table	Create Table
t1	CREATE TABLE `t1` (
  `a` int(11) DEFAULT NULL,
  `b` varchar(64) DEFAULT NULL
) ENGINE=InnoDB DEFAULT CHARSET=latin1
/*!50100 PARTITION BY LIST (a)
(PARTITION p0 VALUES IN (0,1,2,3,4,5,6,7,8,9) ENGINE = InnoDB,
 PARTITION p10 VALUES IN (11,12,13,14,15,16,17,18,19) ENGINE = InnoDB) */
SELECT * FROM t1;
a	b
1	Original from partition p0
11	Original from partition p1
12	Original from partition p1
13	Original from partition p1
14	Original from partition p1
2	Original from partition p0
3	Original from partition p0
4	Original from partition p0
LOCK TABLE t1 WRITE;
ALTER TABLE t1 ADD PARTITION
(PARTITION p20 VALUES IN (20,21,22,23,24,25,26,27,28,29));
ERROR HY000: Unknown error
# State after failure
t1#P#p0.ibd
t1#P#p10.ibd
t1.frm
t1.par
SHOW CREATE TABLE t1;
Table	Create Table
t1	CREATE TABLE `t1` (
  `a` int(11) DEFAULT NULL,
  `b` varchar(64) DEFAULT NULL
) ENGINE=InnoDB DEFAULT CHARSET=latin1
/*!50100 PARTITION BY LIST (a)
(PARTITION p0 VALUES IN (0,1,2,3,4,5,6,7,8,9) ENGINE = InnoDB,
 PARTITION p10 VALUES IN (11,12,13,14,15,16,17,18,19) ENGINE = InnoDB) */
SELECT * FROM t1;
a	b
1	Original from partition p0
11	Original from partition p1
12	Original from partition p1
13	Original from partition p1
14	Original from partition p1
2	Original from partition p0
3	Original from partition p0
4	Original from partition p0
UNLOCK TABLES;
DROP TABLE t1;
SET SESSION debug="-d,fail_add_partition_7";
SET SESSION debug="+d,fail_add_partition_8";
CREATE TABLE t1 (a INT, b VARCHAR(64))
ENGINE = 'InnoDB'
PARTITION BY LIST (a)
(PARTITION p0 VALUES IN (0,1,2,3,4,5,6,7,8,9),
PARTITION p10 VALUES IN (11,12,13,14,15,16,17,18,19));
INSERT INTO t1 VALUES (1, "Original from partition p0"), (2, "Original from partition p0"), (3, "Original from partition p0"), (4, "Original from partition p0"), (11, "Original from partition p1"), (12, "Original from partition p1"), (13, "Original from partition p1"), (14, "Original from partition p1");
# State before failure
t1#P#p0.ibd
t1#P#p10.ibd
t1.frm
t1.par
SHOW CREATE TABLE t1;
Table	Create Table
t1	CREATE TABLE `t1` (
  `a` int(11) DEFAULT NULL,
  `b` varchar(64) DEFAULT NULL
) ENGINE=InnoDB DEFAULT CHARSET=latin1
/*!50100 PARTITION BY LIST (a)
(PARTITION p0 VALUES IN (0,1,2,3,4,5,6,7,8,9) ENGINE = InnoDB,
 PARTITION p10 VALUES IN (11,12,13,14,15,16,17,18,19) ENGINE = InnoDB) */
SELECT * FROM t1;
a	b
1	Original from partition p0
11	Original from partition p1
12	Original from partition p1
13	Original from partition p1
14	Original from partition p1
2	Original from partition p0
3	Original from partition p0
4	Original from partition p0
ALTER TABLE t1 ADD PARTITION
(PARTITION p20 VALUES IN (20,21,22,23,24,25,26,27,28,29));
ERROR HY000: Unknown error
# State after failure
t1#P#p0.ibd
t1#P#p10.ibd
t1#P#p20.ibd
t1.frm
t1.par
SHOW CREATE TABLE t1;
Table	Create Table
t1	CREATE TABLE `t1` (
  `a` int(11) DEFAULT NULL,
  `b` varchar(64) DEFAULT NULL
) ENGINE=InnoDB DEFAULT CHARSET=latin1
/*!50100 PARTITION BY LIST (a)
(PARTITION p0 VALUES IN (0,1,2,3,4,5,6,7,8,9) ENGINE = InnoDB,
 PARTITION p10 VALUES IN (11,12,13,14,15,16,17,18,19) ENGINE = InnoDB,
 PARTITION p20 VALUES IN (20,21,22,23,24,25,26,27,28,29) ENGINE = InnoDB) */
SELECT * FROM t1;
a	b
1	Original from partition p0
11	Original from partition p1
12	Original from partition p1
13	Original from partition p1
14	Original from partition p1
2	Original from partition p0
3	Original from partition p0
4	Original from partition p0
DROP TABLE t1;
# Same test under LOCK TABLE
CREATE TABLE t1 (a INT, b VARCHAR(64))
ENGINE = 'InnoDB'
PARTITION BY LIST (a)
(PARTITION p0 VALUES IN (0,1,2,3,4,5,6,7,8,9),
PARTITION p10 VALUES IN (11,12,13,14,15,16,17,18,19));
INSERT INTO t1 VALUES (1, "Original from partition p0"), (2, "Original from partition p0"), (3, "Original from partition p0"), (4, "Original from partition p0"), (11, "Original from partition p1"), (12, "Original from partition p1"), (13, "Original from partition p1"), (14, "Original from partition p1");
# State before failure
t1#P#p0.ibd
t1#P#p10.ibd
t1.frm
t1.par
SHOW CREATE TABLE t1;
Table	Create Table
t1	CREATE TABLE `t1` (
  `a` int(11) DEFAULT NULL,
  `b` varchar(64) DEFAULT NULL
) ENGINE=InnoDB DEFAULT CHARSET=latin1
/*!50100 PARTITION BY LIST (a)
(PARTITION p0 VALUES IN (0,1,2,3,4,5,6,7,8,9) ENGINE = InnoDB,
 PARTITION p10 VALUES IN (11,12,13,14,15,16,17,18,19) ENGINE = InnoDB) */
SELECT * FROM t1;
a	b
1	Original from partition p0
11	Original from partition p1
12	Original from partition p1
13	Original from partition p1
14	Original from partition p1
2	Original from partition p0
3	Original from partition p0
4	Original from partition p0
LOCK TABLE t1 WRITE;
ALTER TABLE t1 ADD PARTITION
(PARTITION p20 VALUES IN (20,21,22,23,24,25,26,27,28,29));
ERROR HY000: Unknown error
# State after failure
t1#P#p0.ibd
t1#P#p10.ibd
t1#P#p20.ibd
t1.frm
t1.par
SHOW CREATE TABLE t1;
Table	Create Table
t1	CREATE TABLE `t1` (
  `a` int(11) DEFAULT NULL,
  `b` varchar(64) DEFAULT NULL
) ENGINE=InnoDB DEFAULT CHARSET=latin1
/*!50100 PARTITION BY LIST (a)
(PARTITION p0 VALUES IN (0,1,2,3,4,5,6,7,8,9) ENGINE = InnoDB,
 PARTITION p10 VALUES IN (11,12,13,14,15,16,17,18,19) ENGINE = InnoDB,
 PARTITION p20 VALUES IN (20,21,22,23,24,25,26,27,28,29) ENGINE = InnoDB) */
SELECT * FROM t1;
a	b
1	Original from partition p0
11	Original from partition p1
12	Original from partition p1
13	Original from partition p1
14	Original from partition p1
2	Original from partition p0
3	Original from partition p0
4	Original from partition p0
UNLOCK TABLES;
DROP TABLE t1;
SET SESSION debug="-d,fail_add_partition_8";
SET SESSION debug="+d,fail_add_partition_9";
CREATE TABLE t1 (a INT, b VARCHAR(64))
ENGINE = 'InnoDB'
PARTITION BY LIST (a)
(PARTITION p0 VALUES IN (0,1,2,3,4,5,6,7,8,9),
PARTITION p10 VALUES IN (11,12,13,14,15,16,17,18,19));
INSERT INTO t1 VALUES (1, "Original from partition p0"), (2, "Original from partition p0"), (3, "Original from partition p0"), (4, "Original from partition p0"), (11, "Original from partition p1"), (12, "Original from partition p1"), (13, "Original from partition p1"), (14, "Original from partition p1");
# State before failure
t1#P#p0.ibd
t1#P#p10.ibd
t1.frm
t1.par
SHOW CREATE TABLE t1;
Table	Create Table
t1	CREATE TABLE `t1` (
  `a` int(11) DEFAULT NULL,
  `b` varchar(64) DEFAULT NULL
) ENGINE=InnoDB DEFAULT CHARSET=latin1
/*!50100 PARTITION BY LIST (a)
(PARTITION p0 VALUES IN (0,1,2,3,4,5,6,7,8,9) ENGINE = InnoDB,
 PARTITION p10 VALUES IN (11,12,13,14,15,16,17,18,19) ENGINE = InnoDB) */
SELECT * FROM t1;
a	b
1	Original from partition p0
11	Original from partition p1
12	Original from partition p1
13	Original from partition p1
14	Original from partition p1
2	Original from partition p0
3	Original from partition p0
4	Original from partition p0
ALTER TABLE t1 ADD PARTITION
(PARTITION p20 VALUES IN (20,21,22,23,24,25,26,27,28,29));
ERROR HY000: Unknown error
# State after failure
t1#P#p0.ibd
t1#P#p10.ibd
t1#P#p20.ibd
t1.frm
t1.par
SHOW CREATE TABLE t1;
Table	Create Table
t1	CREATE TABLE `t1` (
  `a` int(11) DEFAULT NULL,
  `b` varchar(64) DEFAULT NULL
) ENGINE=InnoDB DEFAULT CHARSET=latin1
/*!50100 PARTITION BY LIST (a)
(PARTITION p0 VALUES IN (0,1,2,3,4,5,6,7,8,9) ENGINE = InnoDB,
 PARTITION p10 VALUES IN (11,12,13,14,15,16,17,18,19) ENGINE = InnoDB,
 PARTITION p20 VALUES IN (20,21,22,23,24,25,26,27,28,29) ENGINE = InnoDB) */
SELECT * FROM t1;
a	b
1	Original from partition p0
11	Original from partition p1
12	Original from partition p1
13	Original from partition p1
14	Original from partition p1
2	Original from partition p0
3	Original from partition p0
4	Original from partition p0
DROP TABLE t1;
# Same test under LOCK TABLE
CREATE TABLE t1 (a INT, b VARCHAR(64))
ENGINE = 'InnoDB'
PARTITION BY LIST (a)
(PARTITION p0 VALUES IN (0,1,2,3,4,5,6,7,8,9),
PARTITION p10 VALUES IN (11,12,13,14,15,16,17,18,19));
INSERT INTO t1 VALUES (1, "Original from partition p0"), (2, "Original from partition p0"), (3, "Original from partition p0"), (4, "Original from partition p0"), (11, "Original from partition p1"), (12, "Original from partition p1"), (13, "Original from partition p1"), (14, "Original from partition p1");
# State before failure
t1#P#p0.ibd
t1#P#p10.ibd
t1.frm
t1.par
SHOW CREATE TABLE t1;
Table	Create Table
t1	CREATE TABLE `t1` (
  `a` int(11) DEFAULT NULL,
  `b` varchar(64) DEFAULT NULL
) ENGINE=InnoDB DEFAULT CHARSET=latin1
/*!50100 PARTITION BY LIST (a)
(PARTITION p0 VALUES IN (0,1,2,3,4,5,6,7,8,9) ENGINE = InnoDB,
 PARTITION p10 VALUES IN (11,12,13,14,15,16,17,18,19) ENGINE = InnoDB) */
SELECT * FROM t1;
a	b
1	Original from partition p0
11	Original from partition p1
12	Original from partition p1
13	Original from partition p1
14	Original from partition p1
2	Original from partition p0
3	Original from partition p0
4	Original from partition p0
LOCK TABLE t1 WRITE;
ALTER TABLE t1 ADD PARTITION
(PARTITION p20 VALUES IN (20,21,22,23,24,25,26,27,28,29));
ERROR HY000: Unknown error
# State after failure
t1#P#p0.ibd
t1#P#p10.ibd
t1#P#p20.ibd
t1.frm
t1.par
SHOW CREATE TABLE t1;
Table	Create Table
t1	CREATE TABLE `t1` (
  `a` int(11) DEFAULT NULL,
  `b` varchar(64) DEFAULT NULL
) ENGINE=InnoDB DEFAULT CHARSET=latin1
/*!50100 PARTITION BY LIST (a)
(PARTITION p0 VALUES IN (0,1,2,3,4,5,6,7,8,9) ENGINE = InnoDB,
 PARTITION p10 VALUES IN (11,12,13,14,15,16,17,18,19) ENGINE = InnoDB,
 PARTITION p20 VALUES IN (20,21,22,23,24,25,26,27,28,29) ENGINE = InnoDB) */
SELECT * FROM t1;
a	b
1	Original from partition p0
11	Original from partition p1
12	Original from partition p1
13	Original from partition p1
14	Original from partition p1
2	Original from partition p0
3	Original from partition p0
4	Original from partition p0
UNLOCK TABLES;
DROP TABLE t1;
SET SESSION debug="-d,fail_add_partition_9";
SET SESSION debug="+d,fail_add_partition_10";
CREATE TABLE t1 (a INT, b VARCHAR(64))
ENGINE = 'InnoDB'
PARTITION BY LIST (a)
(PARTITION p0 VALUES IN (0,1,2,3,4,5,6,7,8,9),
PARTITION p10 VALUES IN (11,12,13,14,15,16,17,18,19));
INSERT INTO t1 VALUES (1, "Original from partition p0"), (2, "Original from partition p0"), (3, "Original from partition p0"), (4, "Original from partition p0"), (11, "Original from partition p1"), (12, "Original from partition p1"), (13, "Original from partition p1"), (14, "Original from partition p1");
# State before failure
t1#P#p0.ibd
t1#P#p10.ibd
t1.frm
t1.par
SHOW CREATE TABLE t1;
Table	Create Table
t1	CREATE TABLE `t1` (
  `a` int(11) DEFAULT NULL,
  `b` varchar(64) DEFAULT NULL
) ENGINE=InnoDB DEFAULT CHARSET=latin1
/*!50100 PARTITION BY LIST (a)
(PARTITION p0 VALUES IN (0,1,2,3,4,5,6,7,8,9) ENGINE = InnoDB,
 PARTITION p10 VALUES IN (11,12,13,14,15,16,17,18,19) ENGINE = InnoDB) */
SELECT * FROM t1;
a	b
1	Original from partition p0
11	Original from partition p1
12	Original from partition p1
13	Original from partition p1
14	Original from partition p1
2	Original from partition p0
3	Original from partition p0
4	Original from partition p0
ALTER TABLE t1 ADD PARTITION
(PARTITION p20 VALUES IN (20,21,22,23,24,25,26,27,28,29));
ERROR HY000: Unknown error
# State after failure
t1#P#p0.ibd
t1#P#p10.ibd
t1#P#p20.ibd
t1.frm
t1.par
SHOW CREATE TABLE t1;
Table	Create Table
t1	CREATE TABLE `t1` (
  `a` int(11) DEFAULT NULL,
  `b` varchar(64) DEFAULT NULL
) ENGINE=InnoDB DEFAULT CHARSET=latin1
/*!50100 PARTITION BY LIST (a)
(PARTITION p0 VALUES IN (0,1,2,3,4,5,6,7,8,9) ENGINE = InnoDB,
 PARTITION p10 VALUES IN (11,12,13,14,15,16,17,18,19) ENGINE = InnoDB,
 PARTITION p20 VALUES IN (20,21,22,23,24,25,26,27,28,29) ENGINE = InnoDB) */
SELECT * FROM t1;
a	b
1	Original from partition p0
11	Original from partition p1
12	Original from partition p1
13	Original from partition p1
14	Original from partition p1
2	Original from partition p0
3	Original from partition p0
4	Original from partition p0
DROP TABLE t1;
# Same test under LOCK TABLE
CREATE TABLE t1 (a INT, b VARCHAR(64))
ENGINE = 'InnoDB'
PARTITION BY LIST (a)
(PARTITION p0 VALUES IN (0,1,2,3,4,5,6,7,8,9),
PARTITION p10 VALUES IN (11,12,13,14,15,16,17,18,19));
INSERT INTO t1 VALUES (1, "Original from partition p0"), (2, "Original from partition p0"), (3, "Original from partition p0"), (4, "Original from partition p0"), (11, "Original from partition p1"), (12, "Original from partition p1"), (13, "Original from partition p1"), (14, "Original from partition p1");
# State before failure
t1#P#p0.ibd
t1#P#p10.ibd
t1.frm
t1.par
SHOW CREATE TABLE t1;
Table	Create Table
t1	CREATE TABLE `t1` (
  `a` int(11) DEFAULT NULL,
  `b` varchar(64) DEFAULT NULL
) ENGINE=InnoDB DEFAULT CHARSET=latin1
/*!50100 PARTITION BY LIST (a)
(PARTITION p0 VALUES IN (0,1,2,3,4,5,6,7,8,9) ENGINE = InnoDB,
 PARTITION p10 VALUES IN (11,12,13,14,15,16,17,18,19) ENGINE = InnoDB) */
SELECT * FROM t1;
a	b
1	Original from partition p0
11	Original from partition p1
12	Original from partition p1
13	Original from partition p1
14	Original from partition p1
2	Original from partition p0
3	Original from partition p0
4	Original from partition p0
LOCK TABLE t1 WRITE;
ALTER TABLE t1 ADD PARTITION
(PARTITION p20 VALUES IN (20,21,22,23,24,25,26,27,28,29));
ERROR HY000: Unknown error
# State after failure
t1#P#p0.ibd
t1#P#p10.ibd
t1#P#p20.ibd
t1.frm
t1.par
SHOW CREATE TABLE t1;
Table	Create Table
t1	CREATE TABLE `t1` (
  `a` int(11) DEFAULT NULL,
  `b` varchar(64) DEFAULT NULL
) ENGINE=InnoDB DEFAULT CHARSET=latin1
/*!50100 PARTITION BY LIST (a)
(PARTITION p0 VALUES IN (0,1,2,3,4,5,6,7,8,9) ENGINE = InnoDB,
 PARTITION p10 VALUES IN (11,12,13,14,15,16,17,18,19) ENGINE = InnoDB,
 PARTITION p20 VALUES IN (20,21,22,23,24,25,26,27,28,29) ENGINE = InnoDB) */
SELECT * FROM t1;
a	b
1	Original from partition p0
11	Original from partition p1
12	Original from partition p1
13	Original from partition p1
14	Original from partition p1
2	Original from partition p0
3	Original from partition p0
4	Original from partition p0
UNLOCK TABLES;
DROP TABLE t1;
SET SESSION debug="-d,fail_add_partition_10";
# Test DROP PARTITION
SET SESSION debug="+d,crash_drop_partition_1";
CREATE TABLE t1 (a INT, b VARCHAR(64))
ENGINE = 'InnoDB'
PARTITION BY LIST (a)
(PARTITION p0 VALUES IN (0,1,2,3,4,5,6,7,8,9),
PARTITION p10 VALUES IN (11,12,13,14,15,16,17,18,19));
INSERT INTO t1 VALUES (1, "Original from partition p0"), (2, "Original from partition p0"), (3, "Original from partition p0"), (4, "Original from partition p0"), (11, "Original from partition p1"), (12, "Original from partition p1"), (13, "Original from partition p1"), (14, "Original from partition p1");
# State before crash
t1#P#p0.ibd
t1#P#p10.ibd
t1.frm
t1.par
SHOW CREATE TABLE t1;
Table	Create Table
t1	CREATE TABLE `t1` (
  `a` int(11) DEFAULT NULL,
  `b` varchar(64) DEFAULT NULL
) ENGINE=InnoDB DEFAULT CHARSET=latin1
/*!50100 PARTITION BY LIST (a)
(PARTITION p0 VALUES IN (0,1,2,3,4,5,6,7,8,9) ENGINE = InnoDB,
 PARTITION p10 VALUES IN (11,12,13,14,15,16,17,18,19) ENGINE = InnoDB) */
SELECT * FROM t1;
a	b
1	Original from partition p0
11	Original from partition p1
12	Original from partition p1
13	Original from partition p1
14	Original from partition p1
2	Original from partition p0
3	Original from partition p0
4	Original from partition p0
ALTER TABLE t1 DROP PARTITION p10;
ERROR HY000: Lost connection to MySQL server during query
# State after crash (before recovery)
t1#P#p0.ibd
t1#P#p10.ibd
t1.frm
t1.par
# State after crash recovery
t1#P#p0.ibd
t1#P#p10.ibd
t1.frm
t1.par
SHOW CREATE TABLE t1;
Table	Create Table
t1	CREATE TABLE `t1` (
  `a` int(11) DEFAULT NULL,
  `b` varchar(64) DEFAULT NULL
) ENGINE=InnoDB DEFAULT CHARSET=latin1
/*!50100 PARTITION BY LIST (a)
(PARTITION p0 VALUES IN (0,1,2,3,4,5,6,7,8,9) ENGINE = InnoDB,
 PARTITION p10 VALUES IN (11,12,13,14,15,16,17,18,19) ENGINE = InnoDB) */
SELECT * FROM t1;
a	b
1	Original from partition p0
11	Original from partition p1
12	Original from partition p1
13	Original from partition p1
14	Original from partition p1
2	Original from partition p0
3	Original from partition p0
4	Original from partition p0
DROP TABLE t1;
SET SESSION debug="-d,crash_drop_partition_1";
SET SESSION debug="+d,crash_drop_partition_2";
CREATE TABLE t1 (a INT, b VARCHAR(64))
ENGINE = 'InnoDB'
PARTITION BY LIST (a)
(PARTITION p0 VALUES IN (0,1,2,3,4,5,6,7,8,9),
PARTITION p10 VALUES IN (11,12,13,14,15,16,17,18,19));
INSERT INTO t1 VALUES (1, "Original from partition p0"), (2, "Original from partition p0"), (3, "Original from partition p0"), (4, "Original from partition p0"), (11, "Original from partition p1"), (12, "Original from partition p1"), (13, "Original from partition p1"), (14, "Original from partition p1");
# State before crash
t1#P#p0.ibd
t1#P#p10.ibd
t1.frm
t1.par
SHOW CREATE TABLE t1;
Table	Create Table
t1	CREATE TABLE `t1` (
  `a` int(11) DEFAULT NULL,
  `b` varchar(64) DEFAULT NULL
) ENGINE=InnoDB DEFAULT CHARSET=latin1
/*!50100 PARTITION BY LIST (a)
(PARTITION p0 VALUES IN (0,1,2,3,4,5,6,7,8,9) ENGINE = InnoDB,
 PARTITION p10 VALUES IN (11,12,13,14,15,16,17,18,19) ENGINE = InnoDB) */
SELECT * FROM t1;
a	b
1	Original from partition p0
11	Original from partition p1
12	Original from partition p1
13	Original from partition p1
14	Original from partition p1
2	Original from partition p0
3	Original from partition p0
4	Original from partition p0
ALTER TABLE t1 DROP PARTITION p10;
ERROR HY000: Lost connection to MySQL server during query
# State after crash (before recovery)
#sql-t1.frm
#sql-t1.par
t1#P#p0.ibd
t1#P#p10.ibd
t1.frm
t1.par
# State after crash recovery
t1#P#p0.ibd
t1#P#p10.ibd
t1.frm
t1.par
SHOW CREATE TABLE t1;
Table	Create Table
t1	CREATE TABLE `t1` (
  `a` int(11) DEFAULT NULL,
  `b` varchar(64) DEFAULT NULL
) ENGINE=InnoDB DEFAULT CHARSET=latin1
/*!50100 PARTITION BY LIST (a)
(PARTITION p0 VALUES IN (0,1,2,3,4,5,6,7,8,9) ENGINE = InnoDB,
 PARTITION p10 VALUES IN (11,12,13,14,15,16,17,18,19) ENGINE = InnoDB) */
SELECT * FROM t1;
a	b
1	Original from partition p0
11	Original from partition p1
12	Original from partition p1
13	Original from partition p1
14	Original from partition p1
2	Original from partition p0
3	Original from partition p0
4	Original from partition p0
DROP TABLE t1;
SET SESSION debug="-d,crash_drop_partition_2";
SET SESSION debug="+d,crash_drop_partition_3";
CREATE TABLE t1 (a INT, b VARCHAR(64))
ENGINE = 'InnoDB'
PARTITION BY LIST (a)
(PARTITION p0 VALUES IN (0,1,2,3,4,5,6,7,8,9),
PARTITION p10 VALUES IN (11,12,13,14,15,16,17,18,19));
INSERT INTO t1 VALUES (1, "Original from partition p0"), (2, "Original from partition p0"), (3, "Original from partition p0"), (4, "Original from partition p0"), (11, "Original from partition p1"), (12, "Original from partition p1"), (13, "Original from partition p1"), (14, "Original from partition p1");
# State before crash
t1#P#p0.ibd
t1#P#p10.ibd
t1.frm
t1.par
SHOW CREATE TABLE t1;
Table	Create Table
t1	CREATE TABLE `t1` (
  `a` int(11) DEFAULT NULL,
  `b` varchar(64) DEFAULT NULL
) ENGINE=InnoDB DEFAULT CHARSET=latin1
/*!50100 PARTITION BY LIST (a)
(PARTITION p0 VALUES IN (0,1,2,3,4,5,6,7,8,9) ENGINE = InnoDB,
 PARTITION p10 VALUES IN (11,12,13,14,15,16,17,18,19) ENGINE = InnoDB) */
SELECT * FROM t1;
a	b
1	Original from partition p0
11	Original from partition p1
12	Original from partition p1
13	Original from partition p1
14	Original from partition p1
2	Original from partition p0
3	Original from partition p0
4	Original from partition p0
ALTER TABLE t1 DROP PARTITION p10;
ERROR HY000: Lost connection to MySQL server during query
# State after crash (before recovery)
#sql-t1.frm
#sql-t1.par
t1#P#p0.ibd
t1#P#p10.ibd
t1.frm
t1.par
# State after crash recovery
t1#P#p0.ibd
t1#P#p10.ibd
t1.frm
t1.par
SHOW CREATE TABLE t1;
Table	Create Table
t1	CREATE TABLE `t1` (
  `a` int(11) DEFAULT NULL,
  `b` varchar(64) DEFAULT NULL
) ENGINE=InnoDB DEFAULT CHARSET=latin1
/*!50100 PARTITION BY LIST (a)
(PARTITION p0 VALUES IN (0,1,2,3,4,5,6,7,8,9) ENGINE = InnoDB,
 PARTITION p10 VALUES IN (11,12,13,14,15,16,17,18,19) ENGINE = InnoDB) */
SELECT * FROM t1;
a	b
1	Original from partition p0
11	Original from partition p1
12	Original from partition p1
13	Original from partition p1
14	Original from partition p1
2	Original from partition p0
3	Original from partition p0
4	Original from partition p0
DROP TABLE t1;
SET SESSION debug="-d,crash_drop_partition_3";
SET SESSION debug="+d,crash_drop_partition_4";
CREATE TABLE t1 (a INT, b VARCHAR(64))
ENGINE = 'InnoDB'
PARTITION BY LIST (a)
(PARTITION p0 VALUES IN (0,1,2,3,4,5,6,7,8,9),
PARTITION p10 VALUES IN (11,12,13,14,15,16,17,18,19));
INSERT INTO t1 VALUES (1, "Original from partition p0"), (2, "Original from partition p0"), (3, "Original from partition p0"), (4, "Original from partition p0"), (11, "Original from partition p1"), (12, "Original from partition p1"), (13, "Original from partition p1"), (14, "Original from partition p1");
# State before crash
t1#P#p0.ibd
t1#P#p10.ibd
t1.frm
t1.par
SHOW CREATE TABLE t1;
Table	Create Table
t1	CREATE TABLE `t1` (
  `a` int(11) DEFAULT NULL,
  `b` varchar(64) DEFAULT NULL
) ENGINE=InnoDB DEFAULT CHARSET=latin1
/*!50100 PARTITION BY LIST (a)
(PARTITION p0 VALUES IN (0,1,2,3,4,5,6,7,8,9) ENGINE = InnoDB,
 PARTITION p10 VALUES IN (11,12,13,14,15,16,17,18,19) ENGINE = InnoDB) */
SELECT * FROM t1;
a	b
1	Original from partition p0
11	Original from partition p1
12	Original from partition p1
13	Original from partition p1
14	Original from partition p1
2	Original from partition p0
3	Original from partition p0
4	Original from partition p0
ALTER TABLE t1 DROP PARTITION p10;
ERROR HY000: Lost connection to MySQL server during query
# State after crash (before recovery)
#sql-t1.frm
#sql-t1.par
t1#P#p0.ibd
t1#P#p10.ibd
t1.frm
t1.par
# State after crash recovery
t1#P#p0.ibd
t1.frm
t1.par
SHOW CREATE TABLE t1;
Table	Create Table
t1	CREATE TABLE `t1` (
  `a` int(11) DEFAULT NULL,
  `b` varchar(64) DEFAULT NULL
) ENGINE=InnoDB DEFAULT CHARSET=latin1
/*!50100 PARTITION BY LIST (a)
(PARTITION p0 VALUES IN (0,1,2,3,4,5,6,7,8,9) ENGINE = InnoDB) */
SELECT * FROM t1;
a	b
1	Original from partition p0
2	Original from partition p0
3	Original from partition p0
4	Original from partition p0
DROP TABLE t1;
SET SESSION debug="-d,crash_drop_partition_4";
SET SESSION debug="+d,crash_drop_partition_5";
CREATE TABLE t1 (a INT, b VARCHAR(64))
ENGINE = 'InnoDB'
PARTITION BY LIST (a)
(PARTITION p0 VALUES IN (0,1,2,3,4,5,6,7,8,9),
PARTITION p10 VALUES IN (11,12,13,14,15,16,17,18,19));
INSERT INTO t1 VALUES (1, "Original from partition p0"), (2, "Original from partition p0"), (3, "Original from partition p0"), (4, "Original from partition p0"), (11, "Original from partition p1"), (12, "Original from partition p1"), (13, "Original from partition p1"), (14, "Original from partition p1");
# State before crash
t1#P#p0.ibd
t1#P#p10.ibd
t1.frm
t1.par
SHOW CREATE TABLE t1;
Table	Create Table
t1	CREATE TABLE `t1` (
  `a` int(11) DEFAULT NULL,
  `b` varchar(64) DEFAULT NULL
) ENGINE=InnoDB DEFAULT CHARSET=latin1
/*!50100 PARTITION BY LIST (a)
(PARTITION p0 VALUES IN (0,1,2,3,4,5,6,7,8,9) ENGINE = InnoDB,
 PARTITION p10 VALUES IN (11,12,13,14,15,16,17,18,19) ENGINE = InnoDB) */
SELECT * FROM t1;
a	b
1	Original from partition p0
11	Original from partition p1
12	Original from partition p1
13	Original from partition p1
14	Original from partition p1
2	Original from partition p0
3	Original from partition p0
4	Original from partition p0
ALTER TABLE t1 DROP PARTITION p10;
ERROR HY000: Lost connection to MySQL server during query
# State after crash (before recovery)
#sql-t1.frm
#sql-t1.par
t1#P#p0.ibd
t1#P#p10.ibd
t1.frm
t1.par
# State after crash recovery
t1#P#p0.ibd
t1.frm
t1.par
SHOW CREATE TABLE t1;
Table	Create Table
t1	CREATE TABLE `t1` (
  `a` int(11) DEFAULT NULL,
  `b` varchar(64) DEFAULT NULL
) ENGINE=InnoDB DEFAULT CHARSET=latin1
/*!50100 PARTITION BY LIST (a)
(PARTITION p0 VALUES IN (0,1,2,3,4,5,6,7,8,9) ENGINE = InnoDB) */
SELECT * FROM t1;
a	b
1	Original from partition p0
2	Original from partition p0
3	Original from partition p0
4	Original from partition p0
DROP TABLE t1;
SET SESSION debug="-d,crash_drop_partition_5";
SET SESSION debug="+d,crash_drop_partition_6";
CREATE TABLE t1 (a INT, b VARCHAR(64))
ENGINE = 'InnoDB'
PARTITION BY LIST (a)
(PARTITION p0 VALUES IN (0,1,2,3,4,5,6,7,8,9),
PARTITION p10 VALUES IN (11,12,13,14,15,16,17,18,19));
INSERT INTO t1 VALUES (1, "Original from partition p0"), (2, "Original from partition p0"), (3, "Original from partition p0"), (4, "Original from partition p0"), (11, "Original from partition p1"), (12, "Original from partition p1"), (13, "Original from partition p1"), (14, "Original from partition p1");
# State before crash
t1#P#p0.ibd
t1#P#p10.ibd
t1.frm
t1.par
SHOW CREATE TABLE t1;
Table	Create Table
t1	CREATE TABLE `t1` (
  `a` int(11) DEFAULT NULL,
  `b` varchar(64) DEFAULT NULL
) ENGINE=InnoDB DEFAULT CHARSET=latin1
/*!50100 PARTITION BY LIST (a)
(PARTITION p0 VALUES IN (0,1,2,3,4,5,6,7,8,9) ENGINE = InnoDB,
 PARTITION p10 VALUES IN (11,12,13,14,15,16,17,18,19) ENGINE = InnoDB) */
SELECT * FROM t1;
a	b
1	Original from partition p0
11	Original from partition p1
12	Original from partition p1
13	Original from partition p1
14	Original from partition p1
2	Original from partition p0
3	Original from partition p0
4	Original from partition p0
ALTER TABLE t1 DROP PARTITION p10;
ERROR HY000: Lost connection to MySQL server during query
# State after crash (before recovery)
#sql-t1.frm
#sql-t1.par
t1#P#p0.ibd
t1#P#p10.ibd
t1.frm
t1.par
# State after crash recovery
t1#P#p0.ibd
t1.frm
t1.par
SHOW CREATE TABLE t1;
Table	Create Table
t1	CREATE TABLE `t1` (
  `a` int(11) DEFAULT NULL,
  `b` varchar(64) DEFAULT NULL
) ENGINE=InnoDB DEFAULT CHARSET=latin1
/*!50100 PARTITION BY LIST (a)
(PARTITION p0 VALUES IN (0,1,2,3,4,5,6,7,8,9) ENGINE = InnoDB) */
SELECT * FROM t1;
a	b
1	Original from partition p0
2	Original from partition p0
3	Original from partition p0
4	Original from partition p0
DROP TABLE t1;
SET SESSION debug="-d,crash_drop_partition_6";
SET SESSION debug="+d,crash_drop_partition_7";
CREATE TABLE t1 (a INT, b VARCHAR(64))
ENGINE = 'InnoDB'
PARTITION BY LIST (a)
(PARTITION p0 VALUES IN (0,1,2,3,4,5,6,7,8,9),
PARTITION p10 VALUES IN (11,12,13,14,15,16,17,18,19));
INSERT INTO t1 VALUES (1, "Original from partition p0"), (2, "Original from partition p0"), (3, "Original from partition p0"), (4, "Original from partition p0"), (11, "Original from partition p1"), (12, "Original from partition p1"), (13, "Original from partition p1"), (14, "Original from partition p1");
# State before crash
t1#P#p0.ibd
t1#P#p10.ibd
t1.frm
t1.par
SHOW CREATE TABLE t1;
Table	Create Table
t1	CREATE TABLE `t1` (
  `a` int(11) DEFAULT NULL,
  `b` varchar(64) DEFAULT NULL
) ENGINE=InnoDB DEFAULT CHARSET=latin1
/*!50100 PARTITION BY LIST (a)
(PARTITION p0 VALUES IN (0,1,2,3,4,5,6,7,8,9) ENGINE = InnoDB,
 PARTITION p10 VALUES IN (11,12,13,14,15,16,17,18,19) ENGINE = InnoDB) */
SELECT * FROM t1;
a	b
1	Original from partition p0
11	Original from partition p1
12	Original from partition p1
13	Original from partition p1
14	Original from partition p1
2	Original from partition p0
3	Original from partition p0
4	Original from partition p0
ALTER TABLE t1 DROP PARTITION p10;
ERROR HY000: Lost connection to MySQL server during query
# State after crash (before recovery)
t1#P#p0.ibd
t1#P#p10.ibd
t1.frm
t1.par
# State after crash recovery
t1#P#p0.ibd
t1.frm
t1.par
SHOW CREATE TABLE t1;
Table	Create Table
t1	CREATE TABLE `t1` (
  `a` int(11) DEFAULT NULL,
  `b` varchar(64) DEFAULT NULL
) ENGINE=InnoDB DEFAULT CHARSET=latin1
/*!50100 PARTITION BY LIST (a)
(PARTITION p0 VALUES IN (0,1,2,3,4,5,6,7,8,9) ENGINE = InnoDB) */
SELECT * FROM t1;
a	b
1	Original from partition p0
2	Original from partition p0
3	Original from partition p0
4	Original from partition p0
DROP TABLE t1;
SET SESSION debug="-d,crash_drop_partition_7";
SET SESSION debug="+d,crash_drop_partition_8";
CREATE TABLE t1 (a INT, b VARCHAR(64))
ENGINE = 'InnoDB'
PARTITION BY LIST (a)
(PARTITION p0 VALUES IN (0,1,2,3,4,5,6,7,8,9),
PARTITION p10 VALUES IN (11,12,13,14,15,16,17,18,19));
INSERT INTO t1 VALUES (1, "Original from partition p0"), (2, "Original from partition p0"), (3, "Original from partition p0"), (4, "Original from partition p0"), (11, "Original from partition p1"), (12, "Original from partition p1"), (13, "Original from partition p1"), (14, "Original from partition p1");
# State before crash
t1#P#p0.ibd
t1#P#p10.ibd
t1.frm
t1.par
SHOW CREATE TABLE t1;
Table	Create Table
t1	CREATE TABLE `t1` (
  `a` int(11) DEFAULT NULL,
  `b` varchar(64) DEFAULT NULL
) ENGINE=InnoDB DEFAULT CHARSET=latin1
/*!50100 PARTITION BY LIST (a)
(PARTITION p0 VALUES IN (0,1,2,3,4,5,6,7,8,9) ENGINE = InnoDB,
 PARTITION p10 VALUES IN (11,12,13,14,15,16,17,18,19) ENGINE = InnoDB) */
SELECT * FROM t1;
a	b
1	Original from partition p0
11	Original from partition p1
12	Original from partition p1
13	Original from partition p1
14	Original from partition p1
2	Original from partition p0
3	Original from partition p0
4	Original from partition p0
ALTER TABLE t1 DROP PARTITION p10;
ERROR HY000: Lost connection to MySQL server during query
# State after crash (before recovery)
t1#P#p0.ibd
t1.frm
t1.par
# State after crash recovery
t1#P#p0.ibd
t1.frm
t1.par
SHOW CREATE TABLE t1;
Table	Create Table
t1	CREATE TABLE `t1` (
  `a` int(11) DEFAULT NULL,
  `b` varchar(64) DEFAULT NULL
) ENGINE=InnoDB DEFAULT CHARSET=latin1
/*!50100 PARTITION BY LIST (a)
(PARTITION p0 VALUES IN (0,1,2,3,4,5,6,7,8,9) ENGINE = InnoDB) */
SELECT * FROM t1;
a	b
1	Original from partition p0
2	Original from partition p0
3	Original from partition p0
4	Original from partition p0
DROP TABLE t1;
SET SESSION debug="-d,crash_drop_partition_8";
SET SESSION debug="+d,crash_drop_partition_9";
CREATE TABLE t1 (a INT, b VARCHAR(64))
ENGINE = 'InnoDB'
PARTITION BY LIST (a)
(PARTITION p0 VALUES IN (0,1,2,3,4,5,6,7,8,9),
PARTITION p10 VALUES IN (11,12,13,14,15,16,17,18,19));
INSERT INTO t1 VALUES (1, "Original from partition p0"), (2, "Original from partition p0"), (3, "Original from partition p0"), (4, "Original from partition p0"), (11, "Original from partition p1"), (12, "Original from partition p1"), (13, "Original from partition p1"), (14, "Original from partition p1");
# State before crash
t1#P#p0.ibd
t1#P#p10.ibd
t1.frm
t1.par
SHOW CREATE TABLE t1;
Table	Create Table
t1	CREATE TABLE `t1` (
  `a` int(11) DEFAULT NULL,
  `b` varchar(64) DEFAULT NULL
) ENGINE=InnoDB DEFAULT CHARSET=latin1
/*!50100 PARTITION BY LIST (a)
(PARTITION p0 VALUES IN (0,1,2,3,4,5,6,7,8,9) ENGINE = InnoDB,
 PARTITION p10 VALUES IN (11,12,13,14,15,16,17,18,19) ENGINE = InnoDB) */
SELECT * FROM t1;
a	b
1	Original from partition p0
11	Original from partition p1
12	Original from partition p1
13	Original from partition p1
14	Original from partition p1
2	Original from partition p0
3	Original from partition p0
4	Original from partition p0
ALTER TABLE t1 DROP PARTITION p10;
ERROR HY000: Lost connection to MySQL server during query
# State after crash (before recovery)
t1#P#p0.ibd
t1.frm
t1.par
# State after crash recovery
t1#P#p0.ibd
t1.frm
t1.par
SHOW CREATE TABLE t1;
Table	Create Table
t1	CREATE TABLE `t1` (
  `a` int(11) DEFAULT NULL,
  `b` varchar(64) DEFAULT NULL
) ENGINE=InnoDB DEFAULT CHARSET=latin1
/*!50100 PARTITION BY LIST (a)
(PARTITION p0 VALUES IN (0,1,2,3,4,5,6,7,8,9) ENGINE = InnoDB) */
SELECT * FROM t1;
a	b
1	Original from partition p0
2	Original from partition p0
3	Original from partition p0
4	Original from partition p0
DROP TABLE t1;
SET SESSION debug="-d,crash_drop_partition_9";
# Error recovery DROP PARTITION
SET SESSION debug="+d,fail_drop_partition_1";
CREATE TABLE t1 (a INT, b VARCHAR(64))
ENGINE = 'InnoDB'
PARTITION BY LIST (a)
(PARTITION p0 VALUES IN (0,1,2,3,4,5,6,7,8,9),
PARTITION p10 VALUES IN (11,12,13,14,15,16,17,18,19));
INSERT INTO t1 VALUES (1, "Original from partition p0"), (2, "Original from partition p0"), (3, "Original from partition p0"), (4, "Original from partition p0"), (11, "Original from partition p1"), (12, "Original from partition p1"), (13, "Original from partition p1"), (14, "Original from partition p1");
# State before failure
t1#P#p0.ibd
t1#P#p10.ibd
t1.frm
t1.par
SHOW CREATE TABLE t1;
Table	Create Table
t1	CREATE TABLE `t1` (
  `a` int(11) DEFAULT NULL,
  `b` varchar(64) DEFAULT NULL
) ENGINE=InnoDB DEFAULT CHARSET=latin1
/*!50100 PARTITION BY LIST (a)
(PARTITION p0 VALUES IN (0,1,2,3,4,5,6,7,8,9) ENGINE = InnoDB,
 PARTITION p10 VALUES IN (11,12,13,14,15,16,17,18,19) ENGINE = InnoDB) */
SELECT * FROM t1;
a	b
1	Original from partition p0
11	Original from partition p1
12	Original from partition p1
13	Original from partition p1
14	Original from partition p1
2	Original from partition p0
3	Original from partition p0
4	Original from partition p0
ALTER TABLE t1 DROP PARTITION p10;
ERROR HY000: Unknown error
# State after failure
t1#P#p0.ibd
t1#P#p10.ibd
t1.frm
t1.par
SHOW CREATE TABLE t1;
Table	Create Table
t1	CREATE TABLE `t1` (
  `a` int(11) DEFAULT NULL,
  `b` varchar(64) DEFAULT NULL
) ENGINE=InnoDB DEFAULT CHARSET=latin1
/*!50100 PARTITION BY LIST (a)
(PARTITION p0 VALUES IN (0,1,2,3,4,5,6,7,8,9) ENGINE = InnoDB,
 PARTITION p10 VALUES IN (11,12,13,14,15,16,17,18,19) ENGINE = InnoDB) */
SELECT * FROM t1;
a	b
1	Original from partition p0
11	Original from partition p1
12	Original from partition p1
13	Original from partition p1
14	Original from partition p1
2	Original from partition p0
3	Original from partition p0
4	Original from partition p0
DROP TABLE t1;
# Same test under LOCK TABLE
CREATE TABLE t1 (a INT, b VARCHAR(64))
ENGINE = 'InnoDB'
PARTITION BY LIST (a)
(PARTITION p0 VALUES IN (0,1,2,3,4,5,6,7,8,9),
PARTITION p10 VALUES IN (11,12,13,14,15,16,17,18,19));
INSERT INTO t1 VALUES (1, "Original from partition p0"), (2, "Original from partition p0"), (3, "Original from partition p0"), (4, "Original from partition p0"), (11, "Original from partition p1"), (12, "Original from partition p1"), (13, "Original from partition p1"), (14, "Original from partition p1");
# State before failure
t1#P#p0.ibd
t1#P#p10.ibd
t1.frm
t1.par
SHOW CREATE TABLE t1;
Table	Create Table
t1	CREATE TABLE `t1` (
  `a` int(11) DEFAULT NULL,
  `b` varchar(64) DEFAULT NULL
) ENGINE=InnoDB DEFAULT CHARSET=latin1
/*!50100 PARTITION BY LIST (a)
(PARTITION p0 VALUES IN (0,1,2,3,4,5,6,7,8,9) ENGINE = InnoDB,
 PARTITION p10 VALUES IN (11,12,13,14,15,16,17,18,19) ENGINE = InnoDB) */
SELECT * FROM t1;
a	b
1	Original from partition p0
11	Original from partition p1
12	Original from partition p1
13	Original from partition p1
14	Original from partition p1
2	Original from partition p0
3	Original from partition p0
4	Original from partition p0
LOCK TABLE t1 WRITE;
ALTER TABLE t1 DROP PARTITION p10;
ERROR HY000: Unknown error
# State after failure
t1#P#p0.ibd
t1#P#p10.ibd
t1.frm
t1.par
SHOW CREATE TABLE t1;
Table	Create Table
t1	CREATE TABLE `t1` (
  `a` int(11) DEFAULT NULL,
  `b` varchar(64) DEFAULT NULL
) ENGINE=InnoDB DEFAULT CHARSET=latin1
/*!50100 PARTITION BY LIST (a)
(PARTITION p0 VALUES IN (0,1,2,3,4,5,6,7,8,9) ENGINE = InnoDB,
 PARTITION p10 VALUES IN (11,12,13,14,15,16,17,18,19) ENGINE = InnoDB) */
SELECT * FROM t1;
a	b
1	Original from partition p0
11	Original from partition p1
12	Original from partition p1
13	Original from partition p1
14	Original from partition p1
2	Original from partition p0
3	Original from partition p0
4	Original from partition p0
UNLOCK TABLES;
DROP TABLE t1;
SET SESSION debug="-d,fail_drop_partition_1";
SET SESSION debug="+d,fail_drop_partition_2";
CREATE TABLE t1 (a INT, b VARCHAR(64))
ENGINE = 'InnoDB'
PARTITION BY LIST (a)
(PARTITION p0 VALUES IN (0,1,2,3,4,5,6,7,8,9),
PARTITION p10 VALUES IN (11,12,13,14,15,16,17,18,19));
INSERT INTO t1 VALUES (1, "Original from partition p0"), (2, "Original from partition p0"), (3, "Original from partition p0"), (4, "Original from partition p0"), (11, "Original from partition p1"), (12, "Original from partition p1"), (13, "Original from partition p1"), (14, "Original from partition p1");
# State before failure
t1#P#p0.ibd
t1#P#p10.ibd
t1.frm
t1.par
SHOW CREATE TABLE t1;
Table	Create Table
t1	CREATE TABLE `t1` (
  `a` int(11) DEFAULT NULL,
  `b` varchar(64) DEFAULT NULL
) ENGINE=InnoDB DEFAULT CHARSET=latin1
/*!50100 PARTITION BY LIST (a)
(PARTITION p0 VALUES IN (0,1,2,3,4,5,6,7,8,9) ENGINE = InnoDB,
 PARTITION p10 VALUES IN (11,12,13,14,15,16,17,18,19) ENGINE = InnoDB) */
SELECT * FROM t1;
a	b
1	Original from partition p0
11	Original from partition p1
12	Original from partition p1
13	Original from partition p1
14	Original from partition p1
2	Original from partition p0
3	Original from partition p0
4	Original from partition p0
ALTER TABLE t1 DROP PARTITION p10;
ERROR HY000: Unknown error
# State after failure
t1#P#p0.ibd
t1#P#p10.ibd
t1.frm
t1.par
SHOW CREATE TABLE t1;
Table	Create Table
t1	CREATE TABLE `t1` (
  `a` int(11) DEFAULT NULL,
  `b` varchar(64) DEFAULT NULL
) ENGINE=InnoDB DEFAULT CHARSET=latin1
/*!50100 PARTITION BY LIST (a)
(PARTITION p0 VALUES IN (0,1,2,3,4,5,6,7,8,9) ENGINE = InnoDB,
 PARTITION p10 VALUES IN (11,12,13,14,15,16,17,18,19) ENGINE = InnoDB) */
SELECT * FROM t1;
a	b
1	Original from partition p0
11	Original from partition p1
12	Original from partition p1
13	Original from partition p1
14	Original from partition p1
2	Original from partition p0
3	Original from partition p0
4	Original from partition p0
DROP TABLE t1;
# Same test under LOCK TABLE
CREATE TABLE t1 (a INT, b VARCHAR(64))
ENGINE = 'InnoDB'
PARTITION BY LIST (a)
(PARTITION p0 VALUES IN (0,1,2,3,4,5,6,7,8,9),
PARTITION p10 VALUES IN (11,12,13,14,15,16,17,18,19));
INSERT INTO t1 VALUES (1, "Original from partition p0"), (2, "Original from partition p0"), (3, "Original from partition p0"), (4, "Original from partition p0"), (11, "Original from partition p1"), (12, "Original from partition p1"), (13, "Original from partition p1"), (14, "Original from partition p1");
# State before failure
t1#P#p0.ibd
t1#P#p10.ibd
t1.frm
t1.par
SHOW CREATE TABLE t1;
Table	Create Table
t1	CREATE TABLE `t1` (
  `a` int(11) DEFAULT NULL,
  `b` varchar(64) DEFAULT NULL
) ENGINE=InnoDB DEFAULT CHARSET=latin1
/*!50100 PARTITION BY LIST (a)
(PARTITION p0 VALUES IN (0,1,2,3,4,5,6,7,8,9) ENGINE = InnoDB,
 PARTITION p10 VALUES IN (11,12,13,14,15,16,17,18,19) ENGINE = InnoDB) */
SELECT * FROM t1;
a	b
1	Original from partition p0
11	Original from partition p1
12	Original from partition p1
13	Original from partition p1
14	Original from partition p1
2	Original from partition p0
3	Original from partition p0
4	Original from partition p0
LOCK TABLE t1 WRITE;
ALTER TABLE t1 DROP PARTITION p10;
ERROR HY000: Unknown error
# State after failure
t1#P#p0.ibd
t1#P#p10.ibd
t1.frm
t1.par
SHOW CREATE TABLE t1;
Table	Create Table
t1	CREATE TABLE `t1` (
  `a` int(11) DEFAULT NULL,
  `b` varchar(64) DEFAULT NULL
) ENGINE=InnoDB DEFAULT CHARSET=latin1
/*!50100 PARTITION BY LIST (a)
(PARTITION p0 VALUES IN (0,1,2,3,4,5,6,7,8,9) ENGINE = InnoDB,
 PARTITION p10 VALUES IN (11,12,13,14,15,16,17,18,19) ENGINE = InnoDB) */
SELECT * FROM t1;
a	b
1	Original from partition p0
11	Original from partition p1
12	Original from partition p1
13	Original from partition p1
14	Original from partition p1
2	Original from partition p0
3	Original from partition p0
4	Original from partition p0
UNLOCK TABLES;
DROP TABLE t1;
SET SESSION debug="-d,fail_drop_partition_2";
SET SESSION debug="+d,fail_drop_partition_3";
CREATE TABLE t1 (a INT, b VARCHAR(64))
ENGINE = 'InnoDB'
PARTITION BY LIST (a)
(PARTITION p0 VALUES IN (0,1,2,3,4,5,6,7,8,9),
PARTITION p10 VALUES IN (11,12,13,14,15,16,17,18,19));
INSERT INTO t1 VALUES (1, "Original from partition p0"), (2, "Original from partition p0"), (3, "Original from partition p0"), (4, "Original from partition p0"), (11, "Original from partition p1"), (12, "Original from partition p1"), (13, "Original from partition p1"), (14, "Original from partition p1");
# State before failure
t1#P#p0.ibd
t1#P#p10.ibd
t1.frm
t1.par
SHOW CREATE TABLE t1;
Table	Create Table
t1	CREATE TABLE `t1` (
  `a` int(11) DEFAULT NULL,
  `b` varchar(64) DEFAULT NULL
) ENGINE=InnoDB DEFAULT CHARSET=latin1
/*!50100 PARTITION BY LIST (a)
(PARTITION p0 VALUES IN (0,1,2,3,4,5,6,7,8,9) ENGINE = InnoDB,
 PARTITION p10 VALUES IN (11,12,13,14,15,16,17,18,19) ENGINE = InnoDB) */
SELECT * FROM t1;
a	b
1	Original from partition p0
11	Original from partition p1
12	Original from partition p1
13	Original from partition p1
14	Original from partition p1
2	Original from partition p0
3	Original from partition p0
4	Original from partition p0
ALTER TABLE t1 DROP PARTITION p10;
ERROR HY000: Unknown error
# State after failure
t1#P#p0.ibd
t1#P#p10.ibd
t1.frm
t1.par
SHOW CREATE TABLE t1;
Table	Create Table
t1	CREATE TABLE `t1` (
  `a` int(11) DEFAULT NULL,
  `b` varchar(64) DEFAULT NULL
) ENGINE=InnoDB DEFAULT CHARSET=latin1
/*!50100 PARTITION BY LIST (a)
(PARTITION p0 VALUES IN (0,1,2,3,4,5,6,7,8,9) ENGINE = InnoDB,
 PARTITION p10 VALUES IN (11,12,13,14,15,16,17,18,19) ENGINE = InnoDB) */
SELECT * FROM t1;
a	b
1	Original from partition p0
11	Original from partition p1
12	Original from partition p1
13	Original from partition p1
14	Original from partition p1
2	Original from partition p0
3	Original from partition p0
4	Original from partition p0
DROP TABLE t1;
# Same test under LOCK TABLE
CREATE TABLE t1 (a INT, b VARCHAR(64))
ENGINE = 'InnoDB'
PARTITION BY LIST (a)
(PARTITION p0 VALUES IN (0,1,2,3,4,5,6,7,8,9),
PARTITION p10 VALUES IN (11,12,13,14,15,16,17,18,19));
INSERT INTO t1 VALUES (1, "Original from partition p0"), (2, "Original from partition p0"), (3, "Original from partition p0"), (4, "Original from partition p0"), (11, "Original from partition p1"), (12, "Original from partition p1"), (13, "Original from partition p1"), (14, "Original from partition p1");
# State before failure
t1#P#p0.ibd
t1#P#p10.ibd
t1.frm
t1.par
SHOW CREATE TABLE t1;
Table	Create Table
t1	CREATE TABLE `t1` (
  `a` int(11) DEFAULT NULL,
  `b` varchar(64) DEFAULT NULL
) ENGINE=InnoDB DEFAULT CHARSET=latin1
/*!50100 PARTITION BY LIST (a)
(PARTITION p0 VALUES IN (0,1,2,3,4,5,6,7,8,9) ENGINE = InnoDB,
 PARTITION p10 VALUES IN (11,12,13,14,15,16,17,18,19) ENGINE = InnoDB) */
SELECT * FROM t1;
a	b
1	Original from partition p0
11	Original from partition p1
12	Original from partition p1
13	Original from partition p1
14	Original from partition p1
2	Original from partition p0
3	Original from partition p0
4	Original from partition p0
LOCK TABLE t1 WRITE;
ALTER TABLE t1 DROP PARTITION p10;
ERROR HY000: Unknown error
# State after failure
t1#P#p0.ibd
t1#P#p10.ibd
t1.frm
t1.par
SHOW CREATE TABLE t1;
Table	Create Table
t1	CREATE TABLE `t1` (
  `a` int(11) DEFAULT NULL,
  `b` varchar(64) DEFAULT NULL
) ENGINE=InnoDB DEFAULT CHARSET=latin1
/*!50100 PARTITION BY LIST (a)
(PARTITION p0 VALUES IN (0,1,2,3,4,5,6,7,8,9) ENGINE = InnoDB,
 PARTITION p10 VALUES IN (11,12,13,14,15,16,17,18,19) ENGINE = InnoDB) */
SELECT * FROM t1;
a	b
1	Original from partition p0
11	Original from partition p1
12	Original from partition p1
13	Original from partition p1
14	Original from partition p1
2	Original from partition p0
3	Original from partition p0
4	Original from partition p0
UNLOCK TABLES;
DROP TABLE t1;
SET SESSION debug="-d,fail_drop_partition_3";
SET SESSION debug="+d,fail_drop_partition_4";
CREATE TABLE t1 (a INT, b VARCHAR(64))
ENGINE = 'InnoDB'
PARTITION BY LIST (a)
(PARTITION p0 VALUES IN (0,1,2,3,4,5,6,7,8,9),
PARTITION p10 VALUES IN (11,12,13,14,15,16,17,18,19));
INSERT INTO t1 VALUES (1, "Original from partition p0"), (2, "Original from partition p0"), (3, "Original from partition p0"), (4, "Original from partition p0"), (11, "Original from partition p1"), (12, "Original from partition p1"), (13, "Original from partition p1"), (14, "Original from partition p1");
# State before failure
t1#P#p0.ibd
t1#P#p10.ibd
t1.frm
t1.par
SHOW CREATE TABLE t1;
Table	Create Table
t1	CREATE TABLE `t1` (
  `a` int(11) DEFAULT NULL,
  `b` varchar(64) DEFAULT NULL
) ENGINE=InnoDB DEFAULT CHARSET=latin1
/*!50100 PARTITION BY LIST (a)
(PARTITION p0 VALUES IN (0,1,2,3,4,5,6,7,8,9) ENGINE = InnoDB,
 PARTITION p10 VALUES IN (11,12,13,14,15,16,17,18,19) ENGINE = InnoDB) */
SELECT * FROM t1;
a	b
1	Original from partition p0
11	Original from partition p1
12	Original from partition p1
13	Original from partition p1
14	Original from partition p1
2	Original from partition p0
3	Original from partition p0
4	Original from partition p0
ALTER TABLE t1 DROP PARTITION p10;
ERROR HY000: Unknown error
# State after failure
t1#P#p0.ibd
t1.frm
t1.par
SHOW CREATE TABLE t1;
Table	Create Table
t1	CREATE TABLE `t1` (
  `a` int(11) DEFAULT NULL,
  `b` varchar(64) DEFAULT NULL
) ENGINE=InnoDB DEFAULT CHARSET=latin1
/*!50100 PARTITION BY LIST (a)
(PARTITION p0 VALUES IN (0,1,2,3,4,5,6,7,8,9) ENGINE = InnoDB) */
SELECT * FROM t1;
a	b
1	Original from partition p0
2	Original from partition p0
3	Original from partition p0
4	Original from partition p0
DROP TABLE t1;
# Same test under LOCK TABLE
CREATE TABLE t1 (a INT, b VARCHAR(64))
ENGINE = 'InnoDB'
PARTITION BY LIST (a)
(PARTITION p0 VALUES IN (0,1,2,3,4,5,6,7,8,9),
PARTITION p10 VALUES IN (11,12,13,14,15,16,17,18,19));
INSERT INTO t1 VALUES (1, "Original from partition p0"), (2, "Original from partition p0"), (3, "Original from partition p0"), (4, "Original from partition p0"), (11, "Original from partition p1"), (12, "Original from partition p1"), (13, "Original from partition p1"), (14, "Original from partition p1");
# State before failure
t1#P#p0.ibd
t1#P#p10.ibd
t1.frm
t1.par
SHOW CREATE TABLE t1;
Table	Create Table
t1	CREATE TABLE `t1` (
  `a` int(11) DEFAULT NULL,
  `b` varchar(64) DEFAULT NULL
) ENGINE=InnoDB DEFAULT CHARSET=latin1
/*!50100 PARTITION BY LIST (a)
(PARTITION p0 VALUES IN (0,1,2,3,4,5,6,7,8,9) ENGINE = InnoDB,
 PARTITION p10 VALUES IN (11,12,13,14,15,16,17,18,19) ENGINE = InnoDB) */
SELECT * FROM t1;
a	b
1	Original from partition p0
11	Original from partition p1
12	Original from partition p1
13	Original from partition p1
14	Original from partition p1
2	Original from partition p0
3	Original from partition p0
4	Original from partition p0
LOCK TABLE t1 WRITE;
ALTER TABLE t1 DROP PARTITION p10;
ERROR HY000: Unknown error
# State after failure
t1#P#p0.ibd
t1.frm
t1.par
SHOW CREATE TABLE t1;
Table	Create Table
t1	CREATE TABLE `t1` (
  `a` int(11) DEFAULT NULL,
  `b` varchar(64) DEFAULT NULL
) ENGINE=InnoDB DEFAULT CHARSET=latin1
/*!50100 PARTITION BY LIST (a)
(PARTITION p0 VALUES IN (0,1,2,3,4,5,6,7,8,9) ENGINE = InnoDB) */
SELECT * FROM t1;
a	b
1	Original from partition p0
2	Original from partition p0
3	Original from partition p0
4	Original from partition p0
UNLOCK TABLES;
DROP TABLE t1;
SET SESSION debug="-d,fail_drop_partition_4";
SET SESSION debug="+d,fail_drop_partition_5";
CREATE TABLE t1 (a INT, b VARCHAR(64))
ENGINE = 'InnoDB'
PARTITION BY LIST (a)
(PARTITION p0 VALUES IN (0,1,2,3,4,5,6,7,8,9),
PARTITION p10 VALUES IN (11,12,13,14,15,16,17,18,19));
INSERT INTO t1 VALUES (1, "Original from partition p0"), (2, "Original from partition p0"), (3, "Original from partition p0"), (4, "Original from partition p0"), (11, "Original from partition p1"), (12, "Original from partition p1"), (13, "Original from partition p1"), (14, "Original from partition p1");
# State before failure
t1#P#p0.ibd
t1#P#p10.ibd
t1.frm
t1.par
SHOW CREATE TABLE t1;
Table	Create Table
t1	CREATE TABLE `t1` (
  `a` int(11) DEFAULT NULL,
  `b` varchar(64) DEFAULT NULL
) ENGINE=InnoDB DEFAULT CHARSET=latin1
/*!50100 PARTITION BY LIST (a)
(PARTITION p0 VALUES IN (0,1,2,3,4,5,6,7,8,9) ENGINE = InnoDB,
 PARTITION p10 VALUES IN (11,12,13,14,15,16,17,18,19) ENGINE = InnoDB) */
SELECT * FROM t1;
a	b
1	Original from partition p0
11	Original from partition p1
12	Original from partition p1
13	Original from partition p1
14	Original from partition p1
2	Original from partition p0
3	Original from partition p0
4	Original from partition p0
ALTER TABLE t1 DROP PARTITION p10;
ERROR HY000: Unknown error
# State after failure
t1#P#p0.ibd
t1.frm
t1.par
SHOW CREATE TABLE t1;
Table	Create Table
t1	CREATE TABLE `t1` (
  `a` int(11) DEFAULT NULL,
  `b` varchar(64) DEFAULT NULL
) ENGINE=InnoDB DEFAULT CHARSET=latin1
/*!50100 PARTITION BY LIST (a)
(PARTITION p0 VALUES IN (0,1,2,3,4,5,6,7,8,9) ENGINE = InnoDB) */
SELECT * FROM t1;
a	b
1	Original from partition p0
2	Original from partition p0
3	Original from partition p0
4	Original from partition p0
DROP TABLE t1;
# Same test under LOCK TABLE
CREATE TABLE t1 (a INT, b VARCHAR(64))
ENGINE = 'InnoDB'
PARTITION BY LIST (a)
(PARTITION p0 VALUES IN (0,1,2,3,4,5,6,7,8,9),
PARTITION p10 VALUES IN (11,12,13,14,15,16,17,18,19));
INSERT INTO t1 VALUES (1, "Original from partition p0"), (2, "Original from partition p0"), (3, "Original from partition p0"), (4, "Original from partition p0"), (11, "Original from partition p1"), (12, "Original from partition p1"), (13, "Original from partition p1"), (14, "Original from partition p1");
# State before failure
t1#P#p0.ibd
t1#P#p10.ibd
t1.frm
t1.par
SHOW CREATE TABLE t1;
Table	Create Table
t1	CREATE TABLE `t1` (
  `a` int(11) DEFAULT NULL,
  `b` varchar(64) DEFAULT NULL
) ENGINE=InnoDB DEFAULT CHARSET=latin1
/*!50100 PARTITION BY LIST (a)
(PARTITION p0 VALUES IN (0,1,2,3,4,5,6,7,8,9) ENGINE = InnoDB,
 PARTITION p10 VALUES IN (11,12,13,14,15,16,17,18,19) ENGINE = InnoDB) */
SELECT * FROM t1;
a	b
1	Original from partition p0
11	Original from partition p1
12	Original from partition p1
13	Original from partition p1
14	Original from partition p1
2	Original from partition p0
3	Original from partition p0
4	Original from partition p0
LOCK TABLE t1 WRITE;
ALTER TABLE t1 DROP PARTITION p10;
ERROR HY000: Unknown error
# State after failure
t1#P#p0.ibd
t1.frm
t1.par
SHOW CREATE TABLE t1;
Table	Create Table
t1	CREATE TABLE `t1` (
  `a` int(11) DEFAULT NULL,
  `b` varchar(64) DEFAULT NULL
) ENGINE=InnoDB DEFAULT CHARSET=latin1
/*!50100 PARTITION BY LIST (a)
(PARTITION p0 VALUES IN (0,1,2,3,4,5,6,7,8,9) ENGINE = InnoDB) */
SELECT * FROM t1;
a	b
1	Original from partition p0
2	Original from partition p0
3	Original from partition p0
4	Original from partition p0
UNLOCK TABLES;
DROP TABLE t1;
SET SESSION debug="-d,fail_drop_partition_5";
SET SESSION debug="+d,fail_drop_partition_6";
CREATE TABLE t1 (a INT, b VARCHAR(64))
ENGINE = 'InnoDB'
PARTITION BY LIST (a)
(PARTITION p0 VALUES IN (0,1,2,3,4,5,6,7,8,9),
PARTITION p10 VALUES IN (11,12,13,14,15,16,17,18,19));
INSERT INTO t1 VALUES (1, "Original from partition p0"), (2, "Original from partition p0"), (3, "Original from partition p0"), (4, "Original from partition p0"), (11, "Original from partition p1"), (12, "Original from partition p1"), (13, "Original from partition p1"), (14, "Original from partition p1");
# State before failure
t1#P#p0.ibd
t1#P#p10.ibd
t1.frm
t1.par
SHOW CREATE TABLE t1;
Table	Create Table
t1	CREATE TABLE `t1` (
  `a` int(11) DEFAULT NULL,
  `b` varchar(64) DEFAULT NULL
) ENGINE=InnoDB DEFAULT CHARSET=latin1
/*!50100 PARTITION BY LIST (a)
(PARTITION p0 VALUES IN (0,1,2,3,4,5,6,7,8,9) ENGINE = InnoDB,
 PARTITION p10 VALUES IN (11,12,13,14,15,16,17,18,19) ENGINE = InnoDB) */
SELECT * FROM t1;
a	b
1	Original from partition p0
11	Original from partition p1
12	Original from partition p1
13	Original from partition p1
14	Original from partition p1
2	Original from partition p0
3	Original from partition p0
4	Original from partition p0
ALTER TABLE t1 DROP PARTITION p10;
ERROR HY000: Unknown error
# State after failure
t1#P#p0.ibd
t1.frm
t1.par
SHOW CREATE TABLE t1;
Table	Create Table
t1	CREATE TABLE `t1` (
  `a` int(11) DEFAULT NULL,
  `b` varchar(64) DEFAULT NULL
) ENGINE=InnoDB DEFAULT CHARSET=latin1
/*!50100 PARTITION BY LIST (a)
(PARTITION p0 VALUES IN (0,1,2,3,4,5,6,7,8,9) ENGINE = InnoDB) */
SELECT * FROM t1;
a	b
1	Original from partition p0
2	Original from partition p0
3	Original from partition p0
4	Original from partition p0
DROP TABLE t1;
# Same test under LOCK TABLE
CREATE TABLE t1 (a INT, b VARCHAR(64))
ENGINE = 'InnoDB'
PARTITION BY LIST (a)
(PARTITION p0 VALUES IN (0,1,2,3,4,5,6,7,8,9),
PARTITION p10 VALUES IN (11,12,13,14,15,16,17,18,19));
INSERT INTO t1 VALUES (1, "Original from partition p0"), (2, "Original from partition p0"), (3, "Original from partition p0"), (4, "Original from partition p0"), (11, "Original from partition p1"), (12, "Original from partition p1"), (13, "Original from partition p1"), (14, "Original from partition p1");
# State before failure
t1#P#p0.ibd
t1#P#p10.ibd
t1.frm
t1.par
SHOW CREATE TABLE t1;
Table	Create Table
t1	CREATE TABLE `t1` (
  `a` int(11) DEFAULT NULL,
  `b` varchar(64) DEFAULT NULL
) ENGINE=InnoDB DEFAULT CHARSET=latin1
/*!50100 PARTITION BY LIST (a)
(PARTITION p0 VALUES IN (0,1,2,3,4,5,6,7,8,9) ENGINE = InnoDB,
 PARTITION p10 VALUES IN (11,12,13,14,15,16,17,18,19) ENGINE = InnoDB) */
SELECT * FROM t1;
a	b
1	Original from partition p0
11	Original from partition p1
12	Original from partition p1
13	Original from partition p1
14	Original from partition p1
2	Original from partition p0
3	Original from partition p0
4	Original from partition p0
LOCK TABLE t1 WRITE;
ALTER TABLE t1 DROP PARTITION p10;
ERROR HY000: Unknown error
# State after failure
t1#P#p0.ibd
t1.frm
t1.par
SHOW CREATE TABLE t1;
Table	Create Table
t1	CREATE TABLE `t1` (
  `a` int(11) DEFAULT NULL,
  `b` varchar(64) DEFAULT NULL
) ENGINE=InnoDB DEFAULT CHARSET=latin1
/*!50100 PARTITION BY LIST (a)
(PARTITION p0 VALUES IN (0,1,2,3,4,5,6,7,8,9) ENGINE = InnoDB) */
SELECT * FROM t1;
a	b
1	Original from partition p0
2	Original from partition p0
3	Original from partition p0
4	Original from partition p0
UNLOCK TABLES;
DROP TABLE t1;
SET SESSION debug="-d,fail_drop_partition_6";
SET SESSION debug="+d,fail_drop_partition_7";
CREATE TABLE t1 (a INT, b VARCHAR(64))
ENGINE = 'InnoDB'
PARTITION BY LIST (a)
(PARTITION p0 VALUES IN (0,1,2,3,4,5,6,7,8,9),
PARTITION p10 VALUES IN (11,12,13,14,15,16,17,18,19));
INSERT INTO t1 VALUES (1, "Original from partition p0"), (2, "Original from partition p0"), (3, "Original from partition p0"), (4, "Original from partition p0"), (11, "Original from partition p1"), (12, "Original from partition p1"), (13, "Original from partition p1"), (14, "Original from partition p1");
# State before failure
t1#P#p0.ibd
t1#P#p10.ibd
t1.frm
t1.par
SHOW CREATE TABLE t1;
Table	Create Table
t1	CREATE TABLE `t1` (
  `a` int(11) DEFAULT NULL,
  `b` varchar(64) DEFAULT NULL
) ENGINE=InnoDB DEFAULT CHARSET=latin1
/*!50100 PARTITION BY LIST (a)
(PARTITION p0 VALUES IN (0,1,2,3,4,5,6,7,8,9) ENGINE = InnoDB,
 PARTITION p10 VALUES IN (11,12,13,14,15,16,17,18,19) ENGINE = InnoDB) */
SELECT * FROM t1;
a	b
1	Original from partition p0
11	Original from partition p1
12	Original from partition p1
13	Original from partition p1
14	Original from partition p1
2	Original from partition p0
3	Original from partition p0
4	Original from partition p0
ALTER TABLE t1 DROP PARTITION p10;
ERROR HY000: Unknown error
# State after failure
t1#P#p0.ibd
t1.frm
t1.par
SHOW CREATE TABLE t1;
Table	Create Table
t1	CREATE TABLE `t1` (
  `a` int(11) DEFAULT NULL,
  `b` varchar(64) DEFAULT NULL
) ENGINE=InnoDB DEFAULT CHARSET=latin1
/*!50100 PARTITION BY LIST (a)
(PARTITION p0 VALUES IN (0,1,2,3,4,5,6,7,8,9) ENGINE = InnoDB) */
SELECT * FROM t1;
a	b
1	Original from partition p0
2	Original from partition p0
3	Original from partition p0
4	Original from partition p0
DROP TABLE t1;
# Same test under LOCK TABLE
CREATE TABLE t1 (a INT, b VARCHAR(64))
ENGINE = 'InnoDB'
PARTITION BY LIST (a)
(PARTITION p0 VALUES IN (0,1,2,3,4,5,6,7,8,9),
PARTITION p10 VALUES IN (11,12,13,14,15,16,17,18,19));
INSERT INTO t1 VALUES (1, "Original from partition p0"), (2, "Original from partition p0"), (3, "Original from partition p0"), (4, "Original from partition p0"), (11, "Original from partition p1"), (12, "Original from partition p1"), (13, "Original from partition p1"), (14, "Original from partition p1");
# State before failure
t1#P#p0.ibd
t1#P#p10.ibd
t1.frm
t1.par
SHOW CREATE TABLE t1;
Table	Create Table
t1	CREATE TABLE `t1` (
  `a` int(11) DEFAULT NULL,
  `b` varchar(64) DEFAULT NULL
) ENGINE=InnoDB DEFAULT CHARSET=latin1
/*!50100 PARTITION BY LIST (a)
(PARTITION p0 VALUES IN (0,1,2,3,4,5,6,7,8,9) ENGINE = InnoDB,
 PARTITION p10 VALUES IN (11,12,13,14,15,16,17,18,19) ENGINE = InnoDB) */
SELECT * FROM t1;
a	b
1	Original from partition p0
11	Original from partition p1
12	Original from partition p1
13	Original from partition p1
14	Original from partition p1
2	Original from partition p0
3	Original from partition p0
4	Original from partition p0
LOCK TABLE t1 WRITE;
ALTER TABLE t1 DROP PARTITION p10;
ERROR HY000: Unknown error
# State after failure
t1#P#p0.ibd
t1.frm
t1.par
SHOW CREATE TABLE t1;
Table	Create Table
t1	CREATE TABLE `t1` (
  `a` int(11) DEFAULT NULL,
  `b` varchar(64) DEFAULT NULL
) ENGINE=InnoDB DEFAULT CHARSET=latin1
/*!50100 PARTITION BY LIST (a)
(PARTITION p0 VALUES IN (0,1,2,3,4,5,6,7,8,9) ENGINE = InnoDB) */
SELECT * FROM t1;
a	b
1	Original from partition p0
2	Original from partition p0
3	Original from partition p0
4	Original from partition p0
UNLOCK TABLES;
DROP TABLE t1;
SET SESSION debug="-d,fail_drop_partition_7";
SET SESSION debug="+d,fail_drop_partition_8";
CREATE TABLE t1 (a INT, b VARCHAR(64))
ENGINE = 'InnoDB'
PARTITION BY LIST (a)
(PARTITION p0 VALUES IN (0,1,2,3,4,5,6,7,8,9),
PARTITION p10 VALUES IN (11,12,13,14,15,16,17,18,19));
INSERT INTO t1 VALUES (1, "Original from partition p0"), (2, "Original from partition p0"), (3, "Original from partition p0"), (4, "Original from partition p0"), (11, "Original from partition p1"), (12, "Original from partition p1"), (13, "Original from partition p1"), (14, "Original from partition p1");
# State before failure
t1#P#p0.ibd
t1#P#p10.ibd
t1.frm
t1.par
SHOW CREATE TABLE t1;
Table	Create Table
t1	CREATE TABLE `t1` (
  `a` int(11) DEFAULT NULL,
  `b` varchar(64) DEFAULT NULL
) ENGINE=InnoDB DEFAULT CHARSET=latin1
/*!50100 PARTITION BY LIST (a)
(PARTITION p0 VALUES IN (0,1,2,3,4,5,6,7,8,9) ENGINE = InnoDB,
 PARTITION p10 VALUES IN (11,12,13,14,15,16,17,18,19) ENGINE = InnoDB) */
SELECT * FROM t1;
a	b
1	Original from partition p0
11	Original from partition p1
12	Original from partition p1
13	Original from partition p1
14	Original from partition p1
2	Original from partition p0
3	Original from partition p0
4	Original from partition p0
ALTER TABLE t1 DROP PARTITION p10;
ERROR HY000: Unknown error
# State after failure
t1#P#p0.ibd
t1.frm
t1.par
SHOW CREATE TABLE t1;
Table	Create Table
t1	CREATE TABLE `t1` (
  `a` int(11) DEFAULT NULL,
  `b` varchar(64) DEFAULT NULL
) ENGINE=InnoDB DEFAULT CHARSET=latin1
/*!50100 PARTITION BY LIST (a)
(PARTITION p0 VALUES IN (0,1,2,3,4,5,6,7,8,9) ENGINE = InnoDB) */
SELECT * FROM t1;
a	b
1	Original from partition p0
2	Original from partition p0
3	Original from partition p0
4	Original from partition p0
DROP TABLE t1;
# Same test under LOCK TABLE
CREATE TABLE t1 (a INT, b VARCHAR(64))
ENGINE = 'InnoDB'
PARTITION BY LIST (a)
(PARTITION p0 VALUES IN (0,1,2,3,4,5,6,7,8,9),
PARTITION p10 VALUES IN (11,12,13,14,15,16,17,18,19));
INSERT INTO t1 VALUES (1, "Original from partition p0"), (2, "Original from partition p0"), (3, "Original from partition p0"), (4, "Original from partition p0"), (11, "Original from partition p1"), (12, "Original from partition p1"), (13, "Original from partition p1"), (14, "Original from partition p1");
# State before failure
t1#P#p0.ibd
t1#P#p10.ibd
t1.frm
t1.par
SHOW CREATE TABLE t1;
Table	Create Table
t1	CREATE TABLE `t1` (
  `a` int(11) DEFAULT NULL,
  `b` varchar(64) DEFAULT NULL
) ENGINE=InnoDB DEFAULT CHARSET=latin1
/*!50100 PARTITION BY LIST (a)
(PARTITION p0 VALUES IN (0,1,2,3,4,5,6,7,8,9) ENGINE = InnoDB,
 PARTITION p10 VALUES IN (11,12,13,14,15,16,17,18,19) ENGINE = InnoDB) */
SELECT * FROM t1;
a	b
1	Original from partition p0
11	Original from partition p1
12	Original from partition p1
13	Original from partition p1
14	Original from partition p1
2	Original from partition p0
3	Original from partition p0
4	Original from partition p0
LOCK TABLE t1 WRITE;
ALTER TABLE t1 DROP PARTITION p10;
ERROR HY000: Unknown error
# State after failure
t1#P#p0.ibd
t1.frm
t1.par
SHOW CREATE TABLE t1;
Table	Create Table
t1	CREATE TABLE `t1` (
  `a` int(11) DEFAULT NULL,
  `b` varchar(64) DEFAULT NULL
) ENGINE=InnoDB DEFAULT CHARSET=latin1
/*!50100 PARTITION BY LIST (a)
(PARTITION p0 VALUES IN (0,1,2,3,4,5,6,7,8,9) ENGINE = InnoDB) */
SELECT * FROM t1;
a	b
1	Original from partition p0
2	Original from partition p0
3	Original from partition p0
4	Original from partition p0
UNLOCK TABLES;
DROP TABLE t1;
SET SESSION debug="-d,fail_drop_partition_8";
SET SESSION debug="+d,fail_drop_partition_9";
CREATE TABLE t1 (a INT, b VARCHAR(64))
ENGINE = 'InnoDB'
PARTITION BY LIST (a)
(PARTITION p0 VALUES IN (0,1,2,3,4,5,6,7,8,9),
PARTITION p10 VALUES IN (11,12,13,14,15,16,17,18,19));
INSERT INTO t1 VALUES (1, "Original from partition p0"), (2, "Original from partition p0"), (3, "Original from partition p0"), (4, "Original from partition p0"), (11, "Original from partition p1"), (12, "Original from partition p1"), (13, "Original from partition p1"), (14, "Original from partition p1");
# State before failure
t1#P#p0.ibd
t1#P#p10.ibd
t1.frm
t1.par
SHOW CREATE TABLE t1;
Table	Create Table
t1	CREATE TABLE `t1` (
  `a` int(11) DEFAULT NULL,
  `b` varchar(64) DEFAULT NULL
) ENGINE=InnoDB DEFAULT CHARSET=latin1
/*!50100 PARTITION BY LIST (a)
(PARTITION p0 VALUES IN (0,1,2,3,4,5,6,7,8,9) ENGINE = InnoDB,
 PARTITION p10 VALUES IN (11,12,13,14,15,16,17,18,19) ENGINE = InnoDB) */
SELECT * FROM t1;
a	b
1	Original from partition p0
11	Original from partition p1
12	Original from partition p1
13	Original from partition p1
14	Original from partition p1
2	Original from partition p0
3	Original from partition p0
4	Original from partition p0
ALTER TABLE t1 DROP PARTITION p10;
ERROR HY000: Unknown error
# State after failure
t1#P#p0.ibd
t1.frm
t1.par
SHOW CREATE TABLE t1;
Table	Create Table
t1	CREATE TABLE `t1` (
  `a` int(11) DEFAULT NULL,
  `b` varchar(64) DEFAULT NULL
) ENGINE=InnoDB DEFAULT CHARSET=latin1
/*!50100 PARTITION BY LIST (a)
(PARTITION p0 VALUES IN (0,1,2,3,4,5,6,7,8,9) ENGINE = InnoDB) */
SELECT * FROM t1;
a	b
1	Original from partition p0
2	Original from partition p0
3	Original from partition p0
4	Original from partition p0
DROP TABLE t1;
# Same test under LOCK TABLE
CREATE TABLE t1 (a INT, b VARCHAR(64))
ENGINE = 'InnoDB'
PARTITION BY LIST (a)
(PARTITION p0 VALUES IN (0,1,2,3,4,5,6,7,8,9),
PARTITION p10 VALUES IN (11,12,13,14,15,16,17,18,19));
INSERT INTO t1 VALUES (1, "Original from partition p0"), (2, "Original from partition p0"), (3, "Original from partition p0"), (4, "Original from partition p0"), (11, "Original from partition p1"), (12, "Original from partition p1"), (13, "Original from partition p1"), (14, "Original from partition p1");
# State before failure
t1#P#p0.ibd
t1#P#p10.ibd
t1.frm
t1.par
SHOW CREATE TABLE t1;
Table	Create Table
t1	CREATE TABLE `t1` (
  `a` int(11) DEFAULT NULL,
  `b` varchar(64) DEFAULT NULL
) ENGINE=InnoDB DEFAULT CHARSET=latin1
/*!50100 PARTITION BY LIST (a)
(PARTITION p0 VALUES IN (0,1,2,3,4,5,6,7,8,9) ENGINE = InnoDB,
 PARTITION p10 VALUES IN (11,12,13,14,15,16,17,18,19) ENGINE = InnoDB) */
SELECT * FROM t1;
a	b
1	Original from partition p0
11	Original from partition p1
12	Original from partition p1
13	Original from partition p1
14	Original from partition p1
2	Original from partition p0
3	Original from partition p0
4	Original from partition p0
LOCK TABLE t1 WRITE;
ALTER TABLE t1 DROP PARTITION p10;
ERROR HY000: Unknown error
# State after failure
t1#P#p0.ibd
t1.frm
t1.par
SHOW CREATE TABLE t1;
Table	Create Table
t1	CREATE TABLE `t1` (
  `a` int(11) DEFAULT NULL,
  `b` varchar(64) DEFAULT NULL
) ENGINE=InnoDB DEFAULT CHARSET=latin1
/*!50100 PARTITION BY LIST (a)
(PARTITION p0 VALUES IN (0,1,2,3,4,5,6,7,8,9) ENGINE = InnoDB) */
SELECT * FROM t1;
a	b
1	Original from partition p0
2	Original from partition p0
3	Original from partition p0
4	Original from partition p0
UNLOCK TABLES;
DROP TABLE t1;
SET SESSION debug="-d,fail_drop_partition_9";
# Test change partition (REORGANIZE/REBUILD/COALESCE
# or ADD HASH PARTITION).
SET SESSION debug="+d,crash_change_partition_1";
CREATE TABLE t1 (a INT, b VARCHAR(64))
ENGINE = 'InnoDB'
PARTITION BY LIST (a)
(PARTITION p0 VALUES IN (0,1,2,3,4,5,6,7,8,9),
PARTITION p10 VALUES IN (11,12,13,14,15,16,17,18,19));
INSERT INTO t1 VALUES (1, "Original from partition p0"), (2, "Original from partition p0"), (3, "Original from partition p0"), (4, "Original from partition p0"), (11, "Original from partition p1"), (12, "Original from partition p1"), (13, "Original from partition p1"), (14, "Original from partition p1");
# State before crash
t1#P#p0.ibd
t1#P#p10.ibd
t1.frm
t1.par
SHOW CREATE TABLE t1;
Table	Create Table
t1	CREATE TABLE `t1` (
  `a` int(11) DEFAULT NULL,
  `b` varchar(64) DEFAULT NULL
) ENGINE=InnoDB DEFAULT CHARSET=latin1
/*!50100 PARTITION BY LIST (a)
(PARTITION p0 VALUES IN (0,1,2,3,4,5,6,7,8,9) ENGINE = InnoDB,
 PARTITION p10 VALUES IN (11,12,13,14,15,16,17,18,19) ENGINE = InnoDB) */
SELECT * FROM t1;
a	b
1	Original from partition p0
11	Original from partition p1
12	Original from partition p1
13	Original from partition p1
14	Original from partition p1
2	Original from partition p0
3	Original from partition p0
4	Original from partition p0
ALTER TABLE t1 REORGANIZE PARTITION p10 INTO
(PARTITION p10 VALUES IN (10,11,12,13,14,15,16,17,18,19),
PARTITION p20 VALUES IN (20,21,22,23,24,25,26,27,28,29));
ERROR HY000: Lost connection to MySQL server during query
# State after crash (before recovery)
t1#P#p0.ibd
t1#P#p10.ibd
t1.frm
t1.par
# State after crash recovery
t1#P#p0.ibd
t1#P#p10.ibd
t1.frm
t1.par
SHOW CREATE TABLE t1;
Table	Create Table
t1	CREATE TABLE `t1` (
  `a` int(11) DEFAULT NULL,
  `b` varchar(64) DEFAULT NULL
) ENGINE=InnoDB DEFAULT CHARSET=latin1
/*!50100 PARTITION BY LIST (a)
(PARTITION p0 VALUES IN (0,1,2,3,4,5,6,7,8,9) ENGINE = InnoDB,
 PARTITION p10 VALUES IN (11,12,13,14,15,16,17,18,19) ENGINE = InnoDB) */
SELECT * FROM t1;
a	b
1	Original from partition p0
11	Original from partition p1
12	Original from partition p1
13	Original from partition p1
14	Original from partition p1
2	Original from partition p0
3	Original from partition p0
4	Original from partition p0
DROP TABLE t1;
SET SESSION debug="-d,crash_change_partition_1";
SET SESSION debug="+d,crash_change_partition_2";
CREATE TABLE t1 (a INT, b VARCHAR(64))
ENGINE = 'InnoDB'
PARTITION BY LIST (a)
(PARTITION p0 VALUES IN (0,1,2,3,4,5,6,7,8,9),
PARTITION p10 VALUES IN (11,12,13,14,15,16,17,18,19));
INSERT INTO t1 VALUES (1, "Original from partition p0"), (2, "Original from partition p0"), (3, "Original from partition p0"), (4, "Original from partition p0"), (11, "Original from partition p1"), (12, "Original from partition p1"), (13, "Original from partition p1"), (14, "Original from partition p1");
# State before crash
t1#P#p0.ibd
t1#P#p10.ibd
t1.frm
t1.par
SHOW CREATE TABLE t1;
Table	Create Table
t1	CREATE TABLE `t1` (
  `a` int(11) DEFAULT NULL,
  `b` varchar(64) DEFAULT NULL
) ENGINE=InnoDB DEFAULT CHARSET=latin1
/*!50100 PARTITION BY LIST (a)
(PARTITION p0 VALUES IN (0,1,2,3,4,5,6,7,8,9) ENGINE = InnoDB,
 PARTITION p10 VALUES IN (11,12,13,14,15,16,17,18,19) ENGINE = InnoDB) */
SELECT * FROM t1;
a	b
1	Original from partition p0
11	Original from partition p1
12	Original from partition p1
13	Original from partition p1
14	Original from partition p1
2	Original from partition p0
3	Original from partition p0
4	Original from partition p0
ALTER TABLE t1 REORGANIZE PARTITION p10 INTO
(PARTITION p10 VALUES IN (10,11,12,13,14,15,16,17,18,19),
PARTITION p20 VALUES IN (20,21,22,23,24,25,26,27,28,29));
ERROR HY000: Lost connection to MySQL server during query
# State after crash (before recovery)
#sql-t1.frm
#sql-t1.par
t1#P#p0.ibd
t1#P#p10.ibd
t1.frm
t1.par
# State after crash recovery
t1#P#p0.ibd
t1#P#p10.ibd
t1.frm
t1.par
SHOW CREATE TABLE t1;
Table	Create Table
t1	CREATE TABLE `t1` (
  `a` int(11) DEFAULT NULL,
  `b` varchar(64) DEFAULT NULL
) ENGINE=InnoDB DEFAULT CHARSET=latin1
/*!50100 PARTITION BY LIST (a)
(PARTITION p0 VALUES IN (0,1,2,3,4,5,6,7,8,9) ENGINE = InnoDB,
 PARTITION p10 VALUES IN (11,12,13,14,15,16,17,18,19) ENGINE = InnoDB) */
SELECT * FROM t1;
a	b
1	Original from partition p0
11	Original from partition p1
12	Original from partition p1
13	Original from partition p1
14	Original from partition p1
2	Original from partition p0
3	Original from partition p0
4	Original from partition p0
DROP TABLE t1;
SET SESSION debug="-d,crash_change_partition_2";
SET SESSION debug="+d,crash_change_partition_3";
CREATE TABLE t1 (a INT, b VARCHAR(64))
ENGINE = 'InnoDB'
PARTITION BY LIST (a)
(PARTITION p0 VALUES IN (0,1,2,3,4,5,6,7,8,9),
PARTITION p10 VALUES IN (11,12,13,14,15,16,17,18,19));
INSERT INTO t1 VALUES (1, "Original from partition p0"), (2, "Original from partition p0"), (3, "Original from partition p0"), (4, "Original from partition p0"), (11, "Original from partition p1"), (12, "Original from partition p1"), (13, "Original from partition p1"), (14, "Original from partition p1");
# State before crash
t1#P#p0.ibd
t1#P#p10.ibd
t1.frm
t1.par
SHOW CREATE TABLE t1;
Table	Create Table
t1	CREATE TABLE `t1` (
  `a` int(11) DEFAULT NULL,
  `b` varchar(64) DEFAULT NULL
) ENGINE=InnoDB DEFAULT CHARSET=latin1
/*!50100 PARTITION BY LIST (a)
(PARTITION p0 VALUES IN (0,1,2,3,4,5,6,7,8,9) ENGINE = InnoDB,
 PARTITION p10 VALUES IN (11,12,13,14,15,16,17,18,19) ENGINE = InnoDB) */
SELECT * FROM t1;
a	b
1	Original from partition p0
11	Original from partition p1
12	Original from partition p1
13	Original from partition p1
14	Original from partition p1
2	Original from partition p0
3	Original from partition p0
4	Original from partition p0
ALTER TABLE t1 REORGANIZE PARTITION p10 INTO
(PARTITION p10 VALUES IN (10,11,12,13,14,15,16,17,18,19),
PARTITION p20 VALUES IN (20,21,22,23,24,25,26,27,28,29));
ERROR HY000: Lost connection to MySQL server during query
# State after crash (before recovery)
#sql-t1.frm
#sql-t1.par
t1#P#p0.ibd
t1#P#p10.ibd
t1.frm
t1.par
# State after crash recovery
t1#P#p0.ibd
t1#P#p10.ibd
t1.frm
t1.par
SHOW CREATE TABLE t1;
Table	Create Table
t1	CREATE TABLE `t1` (
  `a` int(11) DEFAULT NULL,
  `b` varchar(64) DEFAULT NULL
) ENGINE=InnoDB DEFAULT CHARSET=latin1
/*!50100 PARTITION BY LIST (a)
(PARTITION p0 VALUES IN (0,1,2,3,4,5,6,7,8,9) ENGINE = InnoDB,
 PARTITION p10 VALUES IN (11,12,13,14,15,16,17,18,19) ENGINE = InnoDB) */
SELECT * FROM t1;
a	b
1	Original from partition p0
11	Original from partition p1
12	Original from partition p1
13	Original from partition p1
14	Original from partition p1
2	Original from partition p0
3	Original from partition p0
4	Original from partition p0
DROP TABLE t1;
SET SESSION debug="-d,crash_change_partition_3";
SET SESSION debug="+d,crash_change_partition_4";
CREATE TABLE t1 (a INT, b VARCHAR(64))
ENGINE = 'InnoDB'
PARTITION BY LIST (a)
(PARTITION p0 VALUES IN (0,1,2,3,4,5,6,7,8,9),
PARTITION p10 VALUES IN (11,12,13,14,15,16,17,18,19));
INSERT INTO t1 VALUES (1, "Original from partition p0"), (2, "Original from partition p0"), (3, "Original from partition p0"), (4, "Original from partition p0"), (11, "Original from partition p1"), (12, "Original from partition p1"), (13, "Original from partition p1"), (14, "Original from partition p1");
# State before crash
t1#P#p0.ibd
t1#P#p10.ibd
t1.frm
t1.par
SHOW CREATE TABLE t1;
Table	Create Table
t1	CREATE TABLE `t1` (
  `a` int(11) DEFAULT NULL,
  `b` varchar(64) DEFAULT NULL
) ENGINE=InnoDB DEFAULT CHARSET=latin1
/*!50100 PARTITION BY LIST (a)
(PARTITION p0 VALUES IN (0,1,2,3,4,5,6,7,8,9) ENGINE = InnoDB,
 PARTITION p10 VALUES IN (11,12,13,14,15,16,17,18,19) ENGINE = InnoDB) */
SELECT * FROM t1;
a	b
1	Original from partition p0
11	Original from partition p1
12	Original from partition p1
13	Original from partition p1
14	Original from partition p1
2	Original from partition p0
3	Original from partition p0
4	Original from partition p0
ALTER TABLE t1 REORGANIZE PARTITION p10 INTO
(PARTITION p10 VALUES IN (10,11,12,13,14,15,16,17,18,19),
PARTITION p20 VALUES IN (20,21,22,23,24,25,26,27,28,29));
ERROR HY000: Lost connection to MySQL server during query
# State after crash (before recovery)
#sql-t1.frm
#sql-t1.par
t1#P#p0.ibd
t1#P#p10#TMP#.ibd
t1#P#p10.ibd
t1#P#p20#TMP#.ibd
t1.frm
t1.par
# State after crash recovery
t1#P#p0.ibd
t1#P#p10.ibd
t1.frm
t1.par
SHOW CREATE TABLE t1;
Table	Create Table
t1	CREATE TABLE `t1` (
  `a` int(11) DEFAULT NULL,
  `b` varchar(64) DEFAULT NULL
) ENGINE=InnoDB DEFAULT CHARSET=latin1
/*!50100 PARTITION BY LIST (a)
(PARTITION p0 VALUES IN (0,1,2,3,4,5,6,7,8,9) ENGINE = InnoDB,
 PARTITION p10 VALUES IN (11,12,13,14,15,16,17,18,19) ENGINE = InnoDB) */
SELECT * FROM t1;
a	b
1	Original from partition p0
11	Original from partition p1
12	Original from partition p1
13	Original from partition p1
14	Original from partition p1
2	Original from partition p0
3	Original from partition p0
4	Original from partition p0
DROP TABLE t1;
SET SESSION debug="-d,crash_change_partition_4";
SET SESSION debug="+d,crash_change_partition_5";
CREATE TABLE t1 (a INT, b VARCHAR(64))
ENGINE = 'InnoDB'
PARTITION BY LIST (a)
(PARTITION p0 VALUES IN (0,1,2,3,4,5,6,7,8,9),
PARTITION p10 VALUES IN (11,12,13,14,15,16,17,18,19));
INSERT INTO t1 VALUES (1, "Original from partition p0"), (2, "Original from partition p0"), (3, "Original from partition p0"), (4, "Original from partition p0"), (11, "Original from partition p1"), (12, "Original from partition p1"), (13, "Original from partition p1"), (14, "Original from partition p1");
# State before crash
t1#P#p0.ibd
t1#P#p10.ibd
t1.frm
t1.par
SHOW CREATE TABLE t1;
Table	Create Table
t1	CREATE TABLE `t1` (
  `a` int(11) DEFAULT NULL,
  `b` varchar(64) DEFAULT NULL
) ENGINE=InnoDB DEFAULT CHARSET=latin1
/*!50100 PARTITION BY LIST (a)
(PARTITION p0 VALUES IN (0,1,2,3,4,5,6,7,8,9) ENGINE = InnoDB,
 PARTITION p10 VALUES IN (11,12,13,14,15,16,17,18,19) ENGINE = InnoDB) */
SELECT * FROM t1;
a	b
1	Original from partition p0
11	Original from partition p1
12	Original from partition p1
13	Original from partition p1
14	Original from partition p1
2	Original from partition p0
3	Original from partition p0
4	Original from partition p0
ALTER TABLE t1 REORGANIZE PARTITION p10 INTO
(PARTITION p10 VALUES IN (10,11,12,13,14,15,16,17,18,19),
PARTITION p20 VALUES IN (20,21,22,23,24,25,26,27,28,29));
ERROR HY000: Lost connection to MySQL server during query
# State after crash (before recovery)
#sql-t1.frm
#sql-t1.par
t1#P#p0.ibd
t1#P#p10#TMP#.ibd
t1#P#p10.ibd
t1#P#p20#TMP#.ibd
t1.frm
t1.par
# State after crash recovery
t1#P#p0.ibd
t1#P#p10.ibd
t1.frm
t1.par
SHOW CREATE TABLE t1;
Table	Create Table
t1	CREATE TABLE `t1` (
  `a` int(11) DEFAULT NULL,
  `b` varchar(64) DEFAULT NULL
) ENGINE=InnoDB DEFAULT CHARSET=latin1
/*!50100 PARTITION BY LIST (a)
(PARTITION p0 VALUES IN (0,1,2,3,4,5,6,7,8,9) ENGINE = InnoDB,
 PARTITION p10 VALUES IN (11,12,13,14,15,16,17,18,19) ENGINE = InnoDB) */
SELECT * FROM t1;
a	b
1	Original from partition p0
11	Original from partition p1
12	Original from partition p1
13	Original from partition p1
14	Original from partition p1
2	Original from partition p0
3	Original from partition p0
4	Original from partition p0
DROP TABLE t1;
SET SESSION debug="-d,crash_change_partition_5";
SET SESSION debug="+d,crash_change_partition_6";
CREATE TABLE t1 (a INT, b VARCHAR(64))
ENGINE = 'InnoDB'
PARTITION BY LIST (a)
(PARTITION p0 VALUES IN (0,1,2,3,4,5,6,7,8,9),
PARTITION p10 VALUES IN (11,12,13,14,15,16,17,18,19));
INSERT INTO t1 VALUES (1, "Original from partition p0"), (2, "Original from partition p0"), (3, "Original from partition p0"), (4, "Original from partition p0"), (11, "Original from partition p1"), (12, "Original from partition p1"), (13, "Original from partition p1"), (14, "Original from partition p1");
# State before crash
t1#P#p0.ibd
t1#P#p10.ibd
t1.frm
t1.par
SHOW CREATE TABLE t1;
Table	Create Table
t1	CREATE TABLE `t1` (
  `a` int(11) DEFAULT NULL,
  `b` varchar(64) DEFAULT NULL
) ENGINE=InnoDB DEFAULT CHARSET=latin1
/*!50100 PARTITION BY LIST (a)
(PARTITION p0 VALUES IN (0,1,2,3,4,5,6,7,8,9) ENGINE = InnoDB,
 PARTITION p10 VALUES IN (11,12,13,14,15,16,17,18,19) ENGINE = InnoDB) */
SELECT * FROM t1;
a	b
1	Original from partition p0
11	Original from partition p1
12	Original from partition p1
13	Original from partition p1
14	Original from partition p1
2	Original from partition p0
3	Original from partition p0
4	Original from partition p0
ALTER TABLE t1 REORGANIZE PARTITION p10 INTO
(PARTITION p10 VALUES IN (10,11,12,13,14,15,16,17,18,19),
PARTITION p20 VALUES IN (20,21,22,23,24,25,26,27,28,29));
ERROR HY000: Lost connection to MySQL server during query
# State after crash (before recovery)
#sql-t1.frm
#sql-t1.par
t1#P#p0.ibd
t1#P#p10#TMP#.ibd
t1#P#p10.ibd
t1#P#p20#TMP#.ibd
t1.frm
t1.par
# State after crash recovery
t1#P#p0.ibd
t1#P#p10.ibd
t1#P#p20.ibd
t1.frm
t1.par
SHOW CREATE TABLE t1;
Table	Create Table
t1	CREATE TABLE `t1` (
  `a` int(11) DEFAULT NULL,
  `b` varchar(64) DEFAULT NULL
) ENGINE=InnoDB DEFAULT CHARSET=latin1
/*!50100 PARTITION BY LIST (a)
(PARTITION p0 VALUES IN (0,1,2,3,4,5,6,7,8,9) ENGINE = InnoDB,
 PARTITION p10 VALUES IN (10,11,12,13,14,15,16,17,18,19) ENGINE = InnoDB,
 PARTITION p20 VALUES IN (20,21,22,23,24,25,26,27,28,29) ENGINE = InnoDB) */
SELECT * FROM t1;
a	b
1	Original from partition p0
11	Original from partition p1
12	Original from partition p1
13	Original from partition p1
14	Original from partition p1
2	Original from partition p0
3	Original from partition p0
4	Original from partition p0
DROP TABLE t1;
SET SESSION debug="-d,crash_change_partition_6";
SET SESSION debug="+d,crash_change_partition_7";
CREATE TABLE t1 (a INT, b VARCHAR(64))
ENGINE = 'InnoDB'
PARTITION BY LIST (a)
(PARTITION p0 VALUES IN (0,1,2,3,4,5,6,7,8,9),
PARTITION p10 VALUES IN (11,12,13,14,15,16,17,18,19));
INSERT INTO t1 VALUES (1, "Original from partition p0"), (2, "Original from partition p0"), (3, "Original from partition p0"), (4, "Original from partition p0"), (11, "Original from partition p1"), (12, "Original from partition p1"), (13, "Original from partition p1"), (14, "Original from partition p1");
# State before crash
t1#P#p0.ibd
t1#P#p10.ibd
t1.frm
t1.par
SHOW CREATE TABLE t1;
Table	Create Table
t1	CREATE TABLE `t1` (
  `a` int(11) DEFAULT NULL,
  `b` varchar(64) DEFAULT NULL
) ENGINE=InnoDB DEFAULT CHARSET=latin1
/*!50100 PARTITION BY LIST (a)
(PARTITION p0 VALUES IN (0,1,2,3,4,5,6,7,8,9) ENGINE = InnoDB,
 PARTITION p10 VALUES IN (11,12,13,14,15,16,17,18,19) ENGINE = InnoDB) */
SELECT * FROM t1;
a	b
1	Original from partition p0
11	Original from partition p1
12	Original from partition p1
13	Original from partition p1
14	Original from partition p1
2	Original from partition p0
3	Original from partition p0
4	Original from partition p0
ALTER TABLE t1 REORGANIZE PARTITION p10 INTO
(PARTITION p10 VALUES IN (10,11,12,13,14,15,16,17,18,19),
PARTITION p20 VALUES IN (20,21,22,23,24,25,26,27,28,29));
ERROR HY000: Lost connection to MySQL server during query
# State after crash (before recovery)
#sql-t1.frm
#sql-t1.par
t1#P#p0.ibd
t1#P#p10#TMP#.ibd
t1#P#p10.ibd
t1#P#p20#TMP#.ibd
t1.frm
t1.par
# State after crash recovery
t1#P#p0.ibd
t1#P#p10.ibd
t1#P#p20.ibd
t1.frm
t1.par
SHOW CREATE TABLE t1;
Table	Create Table
t1	CREATE TABLE `t1` (
  `a` int(11) DEFAULT NULL,
  `b` varchar(64) DEFAULT NULL
) ENGINE=InnoDB DEFAULT CHARSET=latin1
/*!50100 PARTITION BY LIST (a)
(PARTITION p0 VALUES IN (0,1,2,3,4,5,6,7,8,9) ENGINE = InnoDB,
 PARTITION p10 VALUES IN (10,11,12,13,14,15,16,17,18,19) ENGINE = InnoDB,
 PARTITION p20 VALUES IN (20,21,22,23,24,25,26,27,28,29) ENGINE = InnoDB) */
SELECT * FROM t1;
a	b
1	Original from partition p0
11	Original from partition p1
12	Original from partition p1
13	Original from partition p1
14	Original from partition p1
2	Original from partition p0
3	Original from partition p0
4	Original from partition p0
DROP TABLE t1;
SET SESSION debug="-d,crash_change_partition_7";
SET SESSION debug="+d,crash_change_partition_8";
CREATE TABLE t1 (a INT, b VARCHAR(64))
ENGINE = 'InnoDB'
PARTITION BY LIST (a)
(PARTITION p0 VALUES IN (0,1,2,3,4,5,6,7,8,9),
PARTITION p10 VALUES IN (11,12,13,14,15,16,17,18,19));
INSERT INTO t1 VALUES (1, "Original from partition p0"), (2, "Original from partition p0"), (3, "Original from partition p0"), (4, "Original from partition p0"), (11, "Original from partition p1"), (12, "Original from partition p1"), (13, "Original from partition p1"), (14, "Original from partition p1");
# State before crash
t1#P#p0.ibd
t1#P#p10.ibd
t1.frm
t1.par
SHOW CREATE TABLE t1;
Table	Create Table
t1	CREATE TABLE `t1` (
  `a` int(11) DEFAULT NULL,
  `b` varchar(64) DEFAULT NULL
) ENGINE=InnoDB DEFAULT CHARSET=latin1
/*!50100 PARTITION BY LIST (a)
(PARTITION p0 VALUES IN (0,1,2,3,4,5,6,7,8,9) ENGINE = InnoDB,
 PARTITION p10 VALUES IN (11,12,13,14,15,16,17,18,19) ENGINE = InnoDB) */
SELECT * FROM t1;
a	b
1	Original from partition p0
11	Original from partition p1
12	Original from partition p1
13	Original from partition p1
14	Original from partition p1
2	Original from partition p0
3	Original from partition p0
4	Original from partition p0
ALTER TABLE t1 REORGANIZE PARTITION p10 INTO
(PARTITION p10 VALUES IN (10,11,12,13,14,15,16,17,18,19),
PARTITION p20 VALUES IN (20,21,22,23,24,25,26,27,28,29));
ERROR HY000: Lost connection to MySQL server during query
# State after crash (before recovery)
t1#P#p0.ibd
t1#P#p10#TMP#.ibd
t1#P#p10.ibd
t1#P#p20#TMP#.ibd
t1.frm
t1.par
# State after crash recovery
t1#P#p0.ibd
t1#P#p10.ibd
t1#P#p20.ibd
t1.frm
t1.par
SHOW CREATE TABLE t1;
Table	Create Table
t1	CREATE TABLE `t1` (
  `a` int(11) DEFAULT NULL,
  `b` varchar(64) DEFAULT NULL
) ENGINE=InnoDB DEFAULT CHARSET=latin1
/*!50100 PARTITION BY LIST (a)
(PARTITION p0 VALUES IN (0,1,2,3,4,5,6,7,8,9) ENGINE = InnoDB,
 PARTITION p10 VALUES IN (10,11,12,13,14,15,16,17,18,19) ENGINE = InnoDB,
 PARTITION p20 VALUES IN (20,21,22,23,24,25,26,27,28,29) ENGINE = InnoDB) */
SELECT * FROM t1;
a	b
1	Original from partition p0
11	Original from partition p1
12	Original from partition p1
13	Original from partition p1
14	Original from partition p1
2	Original from partition p0
3	Original from partition p0
4	Original from partition p0
DROP TABLE t1;
SET SESSION debug="-d,crash_change_partition_8";
SET SESSION debug="+d,crash_change_partition_9";
CREATE TABLE t1 (a INT, b VARCHAR(64))
ENGINE = 'InnoDB'
PARTITION BY LIST (a)
(PARTITION p0 VALUES IN (0,1,2,3,4,5,6,7,8,9),
PARTITION p10 VALUES IN (11,12,13,14,15,16,17,18,19));
INSERT INTO t1 VALUES (1, "Original from partition p0"), (2, "Original from partition p0"), (3, "Original from partition p0"), (4, "Original from partition p0"), (11, "Original from partition p1"), (12, "Original from partition p1"), (13, "Original from partition p1"), (14, "Original from partition p1");
# State before crash
t1#P#p0.ibd
t1#P#p10.ibd
t1.frm
t1.par
SHOW CREATE TABLE t1;
Table	Create Table
t1	CREATE TABLE `t1` (
  `a` int(11) DEFAULT NULL,
  `b` varchar(64) DEFAULT NULL
) ENGINE=InnoDB DEFAULT CHARSET=latin1
/*!50100 PARTITION BY LIST (a)
(PARTITION p0 VALUES IN (0,1,2,3,4,5,6,7,8,9) ENGINE = InnoDB,
 PARTITION p10 VALUES IN (11,12,13,14,15,16,17,18,19) ENGINE = InnoDB) */
SELECT * FROM t1;
a	b
1	Original from partition p0
11	Original from partition p1
12	Original from partition p1
13	Original from partition p1
14	Original from partition p1
2	Original from partition p0
3	Original from partition p0
4	Original from partition p0
ALTER TABLE t1 REORGANIZE PARTITION p10 INTO
(PARTITION p10 VALUES IN (10,11,12,13,14,15,16,17,18,19),
PARTITION p20 VALUES IN (20,21,22,23,24,25,26,27,28,29));
ERROR HY000: Lost connection to MySQL server during query
# State after crash (before recovery)
t1#P#p0.ibd
t1#P#p10#TMP#.ibd
t1#P#p10.ibd
t1#P#p20#TMP#.ibd
t1.frm
t1.par
# State after crash recovery
t1#P#p0.ibd
t1#P#p10.ibd
t1#P#p20.ibd
t1.frm
t1.par
SHOW CREATE TABLE t1;
Table	Create Table
t1	CREATE TABLE `t1` (
  `a` int(11) DEFAULT NULL,
  `b` varchar(64) DEFAULT NULL
) ENGINE=InnoDB DEFAULT CHARSET=latin1
/*!50100 PARTITION BY LIST (a)
(PARTITION p0 VALUES IN (0,1,2,3,4,5,6,7,8,9) ENGINE = InnoDB,
 PARTITION p10 VALUES IN (10,11,12,13,14,15,16,17,18,19) ENGINE = InnoDB,
 PARTITION p20 VALUES IN (20,21,22,23,24,25,26,27,28,29) ENGINE = InnoDB) */
SELECT * FROM t1;
a	b
1	Original from partition p0
11	Original from partition p1
12	Original from partition p1
13	Original from partition p1
14	Original from partition p1
2	Original from partition p0
3	Original from partition p0
4	Original from partition p0
DROP TABLE t1;
SET SESSION debug="-d,crash_change_partition_9";
SET SESSION debug="+d,crash_change_partition_10";
CREATE TABLE t1 (a INT, b VARCHAR(64))
ENGINE = 'InnoDB'
PARTITION BY LIST (a)
(PARTITION p0 VALUES IN (0,1,2,3,4,5,6,7,8,9),
PARTITION p10 VALUES IN (11,12,13,14,15,16,17,18,19));
INSERT INTO t1 VALUES (1, "Original from partition p0"), (2, "Original from partition p0"), (3, "Original from partition p0"), (4, "Original from partition p0"), (11, "Original from partition p1"), (12, "Original from partition p1"), (13, "Original from partition p1"), (14, "Original from partition p1");
# State before crash
t1#P#p0.ibd
t1#P#p10.ibd
t1.frm
t1.par
SHOW CREATE TABLE t1;
Table	Create Table
t1	CREATE TABLE `t1` (
  `a` int(11) DEFAULT NULL,
  `b` varchar(64) DEFAULT NULL
) ENGINE=InnoDB DEFAULT CHARSET=latin1
/*!50100 PARTITION BY LIST (a)
(PARTITION p0 VALUES IN (0,1,2,3,4,5,6,7,8,9) ENGINE = InnoDB,
 PARTITION p10 VALUES IN (11,12,13,14,15,16,17,18,19) ENGINE = InnoDB) */
SELECT * FROM t1;
a	b
1	Original from partition p0
11	Original from partition p1
12	Original from partition p1
13	Original from partition p1
14	Original from partition p1
2	Original from partition p0
3	Original from partition p0
4	Original from partition p0
ALTER TABLE t1 REORGANIZE PARTITION p10 INTO
(PARTITION p10 VALUES IN (10,11,12,13,14,15,16,17,18,19),
PARTITION p20 VALUES IN (20,21,22,23,24,25,26,27,28,29));
ERROR HY000: Lost connection to MySQL server during query
# State after crash (before recovery)
t1#P#p0.ibd
t1#P#p10#TMP#.ibd
t1#P#p10.ibd
t1#P#p20#TMP#.ibd
t1.frm
t1.par
# State after crash recovery
t1#P#p0.ibd
t1#P#p10.ibd
t1#P#p20.ibd
t1.frm
t1.par
SHOW CREATE TABLE t1;
Table	Create Table
t1	CREATE TABLE `t1` (
  `a` int(11) DEFAULT NULL,
  `b` varchar(64) DEFAULT NULL
) ENGINE=InnoDB DEFAULT CHARSET=latin1
/*!50100 PARTITION BY LIST (a)
(PARTITION p0 VALUES IN (0,1,2,3,4,5,6,7,8,9) ENGINE = InnoDB,
 PARTITION p10 VALUES IN (10,11,12,13,14,15,16,17,18,19) ENGINE = InnoDB,
 PARTITION p20 VALUES IN (20,21,22,23,24,25,26,27,28,29) ENGINE = InnoDB) */
SELECT * FROM t1;
a	b
1	Original from partition p0
11	Original from partition p1
12	Original from partition p1
13	Original from partition p1
14	Original from partition p1
2	Original from partition p0
3	Original from partition p0
4	Original from partition p0
DROP TABLE t1;
SET SESSION debug="-d,crash_change_partition_10";
SET SESSION debug="+d,crash_change_partition_11";
CREATE TABLE t1 (a INT, b VARCHAR(64))
ENGINE = 'InnoDB'
PARTITION BY LIST (a)
(PARTITION p0 VALUES IN (0,1,2,3,4,5,6,7,8,9),
PARTITION p10 VALUES IN (11,12,13,14,15,16,17,18,19));
INSERT INTO t1 VALUES (1, "Original from partition p0"), (2, "Original from partition p0"), (3, "Original from partition p0"), (4, "Original from partition p0"), (11, "Original from partition p1"), (12, "Original from partition p1"), (13, "Original from partition p1"), (14, "Original from partition p1");
# State before crash
t1#P#p0.ibd
t1#P#p10.ibd
t1.frm
t1.par
SHOW CREATE TABLE t1;
Table	Create Table
t1	CREATE TABLE `t1` (
  `a` int(11) DEFAULT NULL,
  `b` varchar(64) DEFAULT NULL
) ENGINE=InnoDB DEFAULT CHARSET=latin1
/*!50100 PARTITION BY LIST (a)
(PARTITION p0 VALUES IN (0,1,2,3,4,5,6,7,8,9) ENGINE = InnoDB,
 PARTITION p10 VALUES IN (11,12,13,14,15,16,17,18,19) ENGINE = InnoDB) */
SELECT * FROM t1;
a	b
1	Original from partition p0
11	Original from partition p1
12	Original from partition p1
13	Original from partition p1
14	Original from partition p1
2	Original from partition p0
3	Original from partition p0
4	Original from partition p0
ALTER TABLE t1 REORGANIZE PARTITION p10 INTO
(PARTITION p10 VALUES IN (10,11,12,13,14,15,16,17,18,19),
PARTITION p20 VALUES IN (20,21,22,23,24,25,26,27,28,29));
ERROR HY000: Lost connection to MySQL server during query
# State after crash (before recovery)
t1#P#p0.ibd
t1#P#p10.ibd
t1#P#p20.ibd
t1.frm
t1.par
# State after crash recovery
t1#P#p0.ibd
t1#P#p10.ibd
t1#P#p20.ibd
t1.frm
t1.par
SHOW CREATE TABLE t1;
Table	Create Table
t1	CREATE TABLE `t1` (
  `a` int(11) DEFAULT NULL,
  `b` varchar(64) DEFAULT NULL
) ENGINE=InnoDB DEFAULT CHARSET=latin1
/*!50100 PARTITION BY LIST (a)
(PARTITION p0 VALUES IN (0,1,2,3,4,5,6,7,8,9) ENGINE = InnoDB,
 PARTITION p10 VALUES IN (10,11,12,13,14,15,16,17,18,19) ENGINE = InnoDB,
 PARTITION p20 VALUES IN (20,21,22,23,24,25,26,27,28,29) ENGINE = InnoDB) */
SELECT * FROM t1;
a	b
1	Original from partition p0
11	Original from partition p1
12	Original from partition p1
13	Original from partition p1
14	Original from partition p1
2	Original from partition p0
3	Original from partition p0
4	Original from partition p0
DROP TABLE t1;
SET SESSION debug="-d,crash_change_partition_11";
SET SESSION debug="+d,crash_change_partition_12";
CREATE TABLE t1 (a INT, b VARCHAR(64))
ENGINE = 'InnoDB'
PARTITION BY LIST (a)
(PARTITION p0 VALUES IN (0,1,2,3,4,5,6,7,8,9),
PARTITION p10 VALUES IN (11,12,13,14,15,16,17,18,19));
INSERT INTO t1 VALUES (1, "Original from partition p0"), (2, "Original from partition p0"), (3, "Original from partition p0"), (4, "Original from partition p0"), (11, "Original from partition p1"), (12, "Original from partition p1"), (13, "Original from partition p1"), (14, "Original from partition p1");
# State before crash
t1#P#p0.ibd
t1#P#p10.ibd
t1.frm
t1.par
SHOW CREATE TABLE t1;
Table	Create Table
t1	CREATE TABLE `t1` (
  `a` int(11) DEFAULT NULL,
  `b` varchar(64) DEFAULT NULL
) ENGINE=InnoDB DEFAULT CHARSET=latin1
/*!50100 PARTITION BY LIST (a)
(PARTITION p0 VALUES IN (0,1,2,3,4,5,6,7,8,9) ENGINE = InnoDB,
 PARTITION p10 VALUES IN (11,12,13,14,15,16,17,18,19) ENGINE = InnoDB) */
SELECT * FROM t1;
a	b
1	Original from partition p0
11	Original from partition p1
12	Original from partition p1
13	Original from partition p1
14	Original from partition p1
2	Original from partition p0
3	Original from partition p0
4	Original from partition p0
ALTER TABLE t1 REORGANIZE PARTITION p10 INTO
(PARTITION p10 VALUES IN (10,11,12,13,14,15,16,17,18,19),
PARTITION p20 VALUES IN (20,21,22,23,24,25,26,27,28,29));
ERROR HY000: Lost connection to MySQL server during query
# State after crash (before recovery)
t1#P#p0.ibd
t1#P#p10.ibd
t1#P#p20.ibd
t1.frm
t1.par
# State after crash recovery
t1#P#p0.ibd
t1#P#p10.ibd
t1#P#p20.ibd
t1.frm
t1.par
SHOW CREATE TABLE t1;
Table	Create Table
t1	CREATE TABLE `t1` (
  `a` int(11) DEFAULT NULL,
  `b` varchar(64) DEFAULT NULL
) ENGINE=InnoDB DEFAULT CHARSET=latin1
/*!50100 PARTITION BY LIST (a)
(PARTITION p0 VALUES IN (0,1,2,3,4,5,6,7,8,9) ENGINE = InnoDB,
 PARTITION p10 VALUES IN (10,11,12,13,14,15,16,17,18,19) ENGINE = InnoDB,
 PARTITION p20 VALUES IN (20,21,22,23,24,25,26,27,28,29) ENGINE = InnoDB) */
SELECT * FROM t1;
a	b
1	Original from partition p0
11	Original from partition p1
12	Original from partition p1
13	Original from partition p1
14	Original from partition p1
2	Original from partition p0
3	Original from partition p0
4	Original from partition p0
DROP TABLE t1;
SET SESSION debug="-d,crash_change_partition_12";
# Error recovery change partition (REORGANIZE/REBUILD/COALESCE
# or ADD HASH PARTITION).
SET SESSION debug="+d,fail_change_partition_1";
CREATE TABLE t1 (a INT, b VARCHAR(64))
ENGINE = 'InnoDB'
PARTITION BY LIST (a)
(PARTITION p0 VALUES IN (0,1,2,3,4,5,6,7,8,9),
PARTITION p10 VALUES IN (11,12,13,14,15,16,17,18,19));
INSERT INTO t1 VALUES (1, "Original from partition p0"), (2, "Original from partition p0"), (3, "Original from partition p0"), (4, "Original from partition p0"), (11, "Original from partition p1"), (12, "Original from partition p1"), (13, "Original from partition p1"), (14, "Original from partition p1");
# State before failure
t1#P#p0.ibd
t1#P#p10.ibd
t1.frm
t1.par
SHOW CREATE TABLE t1;
Table	Create Table
t1	CREATE TABLE `t1` (
  `a` int(11) DEFAULT NULL,
  `b` varchar(64) DEFAULT NULL
) ENGINE=InnoDB DEFAULT CHARSET=latin1
/*!50100 PARTITION BY LIST (a)
(PARTITION p0 VALUES IN (0,1,2,3,4,5,6,7,8,9) ENGINE = InnoDB,
 PARTITION p10 VALUES IN (11,12,13,14,15,16,17,18,19) ENGINE = InnoDB) */
SELECT * FROM t1;
a	b
1	Original from partition p0
11	Original from partition p1
12	Original from partition p1
13	Original from partition p1
14	Original from partition p1
2	Original from partition p0
3	Original from partition p0
4	Original from partition p0
ALTER TABLE t1 REORGANIZE PARTITION p10 INTO
(PARTITION p10 VALUES IN (10,11,12,13,14,15,16,17,18,19),
PARTITION p20 VALUES IN (20,21,22,23,24,25,26,27,28,29));
ERROR HY000: Unknown error
# State after failure
t1#P#p0.ibd
t1#P#p10.ibd
t1.frm
t1.par
SHOW CREATE TABLE t1;
Table	Create Table
t1	CREATE TABLE `t1` (
  `a` int(11) DEFAULT NULL,
  `b` varchar(64) DEFAULT NULL
) ENGINE=InnoDB DEFAULT CHARSET=latin1
/*!50100 PARTITION BY LIST (a)
(PARTITION p0 VALUES IN (0,1,2,3,4,5,6,7,8,9) ENGINE = InnoDB,
 PARTITION p10 VALUES IN (11,12,13,14,15,16,17,18,19) ENGINE = InnoDB) */
SELECT * FROM t1;
a	b
1	Original from partition p0
11	Original from partition p1
12	Original from partition p1
13	Original from partition p1
14	Original from partition p1
2	Original from partition p0
3	Original from partition p0
4	Original from partition p0
DROP TABLE t1;
# Same test under LOCK TABLE
CREATE TABLE t1 (a INT, b VARCHAR(64))
ENGINE = 'InnoDB'
PARTITION BY LIST (a)
(PARTITION p0 VALUES IN (0,1,2,3,4,5,6,7,8,9),
PARTITION p10 VALUES IN (11,12,13,14,15,16,17,18,19));
INSERT INTO t1 VALUES (1, "Original from partition p0"), (2, "Original from partition p0"), (3, "Original from partition p0"), (4, "Original from partition p0"), (11, "Original from partition p1"), (12, "Original from partition p1"), (13, "Original from partition p1"), (14, "Original from partition p1");
# State before failure
t1#P#p0.ibd
t1#P#p10.ibd
t1.frm
t1.par
SHOW CREATE TABLE t1;
Table	Create Table
t1	CREATE TABLE `t1` (
  `a` int(11) DEFAULT NULL,
  `b` varchar(64) DEFAULT NULL
) ENGINE=InnoDB DEFAULT CHARSET=latin1
/*!50100 PARTITION BY LIST (a)
(PARTITION p0 VALUES IN (0,1,2,3,4,5,6,7,8,9) ENGINE = InnoDB,
 PARTITION p10 VALUES IN (11,12,13,14,15,16,17,18,19) ENGINE = InnoDB) */
SELECT * FROM t1;
a	b
1	Original from partition p0
11	Original from partition p1
12	Original from partition p1
13	Original from partition p1
14	Original from partition p1
2	Original from partition p0
3	Original from partition p0
4	Original from partition p0
LOCK TABLE t1 WRITE;
ALTER TABLE t1 REORGANIZE PARTITION p10 INTO
(PARTITION p10 VALUES IN (10,11,12,13,14,15,16,17,18,19),
PARTITION p20 VALUES IN (20,21,22,23,24,25,26,27,28,29));
ERROR HY000: Unknown error
# State after failure
t1#P#p0.ibd
t1#P#p10.ibd
t1.frm
t1.par
SHOW CREATE TABLE t1;
Table	Create Table
t1	CREATE TABLE `t1` (
  `a` int(11) DEFAULT NULL,
  `b` varchar(64) DEFAULT NULL
) ENGINE=InnoDB DEFAULT CHARSET=latin1
/*!50100 PARTITION BY LIST (a)
(PARTITION p0 VALUES IN (0,1,2,3,4,5,6,7,8,9) ENGINE = InnoDB,
 PARTITION p10 VALUES IN (11,12,13,14,15,16,17,18,19) ENGINE = InnoDB) */
SELECT * FROM t1;
a	b
1	Original from partition p0
11	Original from partition p1
12	Original from partition p1
13	Original from partition p1
14	Original from partition p1
2	Original from partition p0
3	Original from partition p0
4	Original from partition p0
UNLOCK TABLES;
DROP TABLE t1;
SET SESSION debug="-d,fail_change_partition_1";
SET SESSION debug="+d,fail_change_partition_2";
CREATE TABLE t1 (a INT, b VARCHAR(64))
ENGINE = 'InnoDB'
PARTITION BY LIST (a)
(PARTITION p0 VALUES IN (0,1,2,3,4,5,6,7,8,9),
PARTITION p10 VALUES IN (11,12,13,14,15,16,17,18,19));
INSERT INTO t1 VALUES (1, "Original from partition p0"), (2, "Original from partition p0"), (3, "Original from partition p0"), (4, "Original from partition p0"), (11, "Original from partition p1"), (12, "Original from partition p1"), (13, "Original from partition p1"), (14, "Original from partition p1");
# State before failure
t1#P#p0.ibd
t1#P#p10.ibd
t1.frm
t1.par
SHOW CREATE TABLE t1;
Table	Create Table
t1	CREATE TABLE `t1` (
  `a` int(11) DEFAULT NULL,
  `b` varchar(64) DEFAULT NULL
) ENGINE=InnoDB DEFAULT CHARSET=latin1
/*!50100 PARTITION BY LIST (a)
(PARTITION p0 VALUES IN (0,1,2,3,4,5,6,7,8,9) ENGINE = InnoDB,
 PARTITION p10 VALUES IN (11,12,13,14,15,16,17,18,19) ENGINE = InnoDB) */
SELECT * FROM t1;
a	b
1	Original from partition p0
11	Original from partition p1
12	Original from partition p1
13	Original from partition p1
14	Original from partition p1
2	Original from partition p0
3	Original from partition p0
4	Original from partition p0
ALTER TABLE t1 REORGANIZE PARTITION p10 INTO
(PARTITION p10 VALUES IN (10,11,12,13,14,15,16,17,18,19),
PARTITION p20 VALUES IN (20,21,22,23,24,25,26,27,28,29));
ERROR HY000: Unknown error
# State after failure
t1#P#p0.ibd
t1#P#p10.ibd
t1.frm
t1.par
SHOW CREATE TABLE t1;
Table	Create Table
t1	CREATE TABLE `t1` (
  `a` int(11) DEFAULT NULL,
  `b` varchar(64) DEFAULT NULL
) ENGINE=InnoDB DEFAULT CHARSET=latin1
/*!50100 PARTITION BY LIST (a)
(PARTITION p0 VALUES IN (0,1,2,3,4,5,6,7,8,9) ENGINE = InnoDB,
 PARTITION p10 VALUES IN (11,12,13,14,15,16,17,18,19) ENGINE = InnoDB) */
SELECT * FROM t1;
a	b
1	Original from partition p0
11	Original from partition p1
12	Original from partition p1
13	Original from partition p1
14	Original from partition p1
2	Original from partition p0
3	Original from partition p0
4	Original from partition p0
DROP TABLE t1;
# Same test under LOCK TABLE
CREATE TABLE t1 (a INT, b VARCHAR(64))
ENGINE = 'InnoDB'
PARTITION BY LIST (a)
(PARTITION p0 VALUES IN (0,1,2,3,4,5,6,7,8,9),
PARTITION p10 VALUES IN (11,12,13,14,15,16,17,18,19));
INSERT INTO t1 VALUES (1, "Original from partition p0"), (2, "Original from partition p0"), (3, "Original from partition p0"), (4, "Original from partition p0"), (11, "Original from partition p1"), (12, "Original from partition p1"), (13, "Original from partition p1"), (14, "Original from partition p1");
# State before failure
t1#P#p0.ibd
t1#P#p10.ibd
t1.frm
t1.par
SHOW CREATE TABLE t1;
Table	Create Table
t1	CREATE TABLE `t1` (
  `a` int(11) DEFAULT NULL,
  `b` varchar(64) DEFAULT NULL
) ENGINE=InnoDB DEFAULT CHARSET=latin1
/*!50100 PARTITION BY LIST (a)
(PARTITION p0 VALUES IN (0,1,2,3,4,5,6,7,8,9) ENGINE = InnoDB,
 PARTITION p10 VALUES IN (11,12,13,14,15,16,17,18,19) ENGINE = InnoDB) */
SELECT * FROM t1;
a	b
1	Original from partition p0
11	Original from partition p1
12	Original from partition p1
13	Original from partition p1
14	Original from partition p1
2	Original from partition p0
3	Original from partition p0
4	Original from partition p0
LOCK TABLE t1 WRITE;
ALTER TABLE t1 REORGANIZE PARTITION p10 INTO
(PARTITION p10 VALUES IN (10,11,12,13,14,15,16,17,18,19),
PARTITION p20 VALUES IN (20,21,22,23,24,25,26,27,28,29));
ERROR HY000: Unknown error
# State after failure
t1#P#p0.ibd
t1#P#p10.ibd
t1.frm
t1.par
SHOW CREATE TABLE t1;
Table	Create Table
t1	CREATE TABLE `t1` (
  `a` int(11) DEFAULT NULL,
  `b` varchar(64) DEFAULT NULL
) ENGINE=InnoDB DEFAULT CHARSET=latin1
/*!50100 PARTITION BY LIST (a)
(PARTITION p0 VALUES IN (0,1,2,3,4,5,6,7,8,9) ENGINE = InnoDB,
 PARTITION p10 VALUES IN (11,12,13,14,15,16,17,18,19) ENGINE = InnoDB) */
SELECT * FROM t1;
a	b
1	Original from partition p0
11	Original from partition p1
12	Original from partition p1
13	Original from partition p1
14	Original from partition p1
2	Original from partition p0
3	Original from partition p0
4	Original from partition p0
UNLOCK TABLES;
DROP TABLE t1;
SET SESSION debug="-d,fail_change_partition_2";
SET SESSION debug="+d,fail_change_partition_3";
CREATE TABLE t1 (a INT, b VARCHAR(64))
ENGINE = 'InnoDB'
PARTITION BY LIST (a)
(PARTITION p0 VALUES IN (0,1,2,3,4,5,6,7,8,9),
PARTITION p10 VALUES IN (11,12,13,14,15,16,17,18,19));
INSERT INTO t1 VALUES (1, "Original from partition p0"), (2, "Original from partition p0"), (3, "Original from partition p0"), (4, "Original from partition p0"), (11, "Original from partition p1"), (12, "Original from partition p1"), (13, "Original from partition p1"), (14, "Original from partition p1");
# State before failure
t1#P#p0.ibd
t1#P#p10.ibd
t1.frm
t1.par
SHOW CREATE TABLE t1;
Table	Create Table
t1	CREATE TABLE `t1` (
  `a` int(11) DEFAULT NULL,
  `b` varchar(64) DEFAULT NULL
) ENGINE=InnoDB DEFAULT CHARSET=latin1
/*!50100 PARTITION BY LIST (a)
(PARTITION p0 VALUES IN (0,1,2,3,4,5,6,7,8,9) ENGINE = InnoDB,
 PARTITION p10 VALUES IN (11,12,13,14,15,16,17,18,19) ENGINE = InnoDB) */
SELECT * FROM t1;
a	b
1	Original from partition p0
11	Original from partition p1
12	Original from partition p1
13	Original from partition p1
14	Original from partition p1
2	Original from partition p0
3	Original from partition p0
4	Original from partition p0
ALTER TABLE t1 REORGANIZE PARTITION p10 INTO
(PARTITION p10 VALUES IN (10,11,12,13,14,15,16,17,18,19),
PARTITION p20 VALUES IN (20,21,22,23,24,25,26,27,28,29));
ERROR HY000: Unknown error
# State after failure
t1#P#p0.ibd
t1#P#p10.ibd
t1.frm
t1.par
SHOW CREATE TABLE t1;
Table	Create Table
t1	CREATE TABLE `t1` (
  `a` int(11) DEFAULT NULL,
  `b` varchar(64) DEFAULT NULL
) ENGINE=InnoDB DEFAULT CHARSET=latin1
/*!50100 PARTITION BY LIST (a)
(PARTITION p0 VALUES IN (0,1,2,3,4,5,6,7,8,9) ENGINE = InnoDB,
 PARTITION p10 VALUES IN (11,12,13,14,15,16,17,18,19) ENGINE = InnoDB) */
SELECT * FROM t1;
a	b
1	Original from partition p0
11	Original from partition p1
12	Original from partition p1
13	Original from partition p1
14	Original from partition p1
2	Original from partition p0
3	Original from partition p0
4	Original from partition p0
DROP TABLE t1;
# Same test under LOCK TABLE
CREATE TABLE t1 (a INT, b VARCHAR(64))
ENGINE = 'InnoDB'
PARTITION BY LIST (a)
(PARTITION p0 VALUES IN (0,1,2,3,4,5,6,7,8,9),
PARTITION p10 VALUES IN (11,12,13,14,15,16,17,18,19));
INSERT INTO t1 VALUES (1, "Original from partition p0"), (2, "Original from partition p0"), (3, "Original from partition p0"), (4, "Original from partition p0"), (11, "Original from partition p1"), (12, "Original from partition p1"), (13, "Original from partition p1"), (14, "Original from partition p1");
# State before failure
t1#P#p0.ibd
t1#P#p10.ibd
t1.frm
t1.par
SHOW CREATE TABLE t1;
Table	Create Table
t1	CREATE TABLE `t1` (
  `a` int(11) DEFAULT NULL,
  `b` varchar(64) DEFAULT NULL
) ENGINE=InnoDB DEFAULT CHARSET=latin1
/*!50100 PARTITION BY LIST (a)
(PARTITION p0 VALUES IN (0,1,2,3,4,5,6,7,8,9) ENGINE = InnoDB,
 PARTITION p10 VALUES IN (11,12,13,14,15,16,17,18,19) ENGINE = InnoDB) */
SELECT * FROM t1;
a	b
1	Original from partition p0
11	Original from partition p1
12	Original from partition p1
13	Original from partition p1
14	Original from partition p1
2	Original from partition p0
3	Original from partition p0
4	Original from partition p0
LOCK TABLE t1 WRITE;
ALTER TABLE t1 REORGANIZE PARTITION p10 INTO
(PARTITION p10 VALUES IN (10,11,12,13,14,15,16,17,18,19),
PARTITION p20 VALUES IN (20,21,22,23,24,25,26,27,28,29));
ERROR HY000: Unknown error
# State after failure
t1#P#p0.ibd
t1#P#p10.ibd
t1.frm
t1.par
SHOW CREATE TABLE t1;
Table	Create Table
t1	CREATE TABLE `t1` (
  `a` int(11) DEFAULT NULL,
  `b` varchar(64) DEFAULT NULL
) ENGINE=InnoDB DEFAULT CHARSET=latin1
/*!50100 PARTITION BY LIST (a)
(PARTITION p0 VALUES IN (0,1,2,3,4,5,6,7,8,9) ENGINE = InnoDB,
 PARTITION p10 VALUES IN (11,12,13,14,15,16,17,18,19) ENGINE = InnoDB) */
SELECT * FROM t1;
a	b
1	Original from partition p0
11	Original from partition p1
12	Original from partition p1
13	Original from partition p1
14	Original from partition p1
2	Original from partition p0
3	Original from partition p0
4	Original from partition p0
UNLOCK TABLES;
DROP TABLE t1;
SET SESSION debug="-d,fail_change_partition_3";
SET SESSION debug="+d,fail_change_partition_4";
CREATE TABLE t1 (a INT, b VARCHAR(64))
ENGINE = 'InnoDB'
PARTITION BY LIST (a)
(PARTITION p0 VALUES IN (0,1,2,3,4,5,6,7,8,9),
PARTITION p10 VALUES IN (11,12,13,14,15,16,17,18,19));
INSERT INTO t1 VALUES (1, "Original from partition p0"), (2, "Original from partition p0"), (3, "Original from partition p0"), (4, "Original from partition p0"), (11, "Original from partition p1"), (12, "Original from partition p1"), (13, "Original from partition p1"), (14, "Original from partition p1");
# State before failure
t1#P#p0.ibd
t1#P#p10.ibd
t1.frm
t1.par
SHOW CREATE TABLE t1;
Table	Create Table
t1	CREATE TABLE `t1` (
  `a` int(11) DEFAULT NULL,
  `b` varchar(64) DEFAULT NULL
) ENGINE=InnoDB DEFAULT CHARSET=latin1
/*!50100 PARTITION BY LIST (a)
(PARTITION p0 VALUES IN (0,1,2,3,4,5,6,7,8,9) ENGINE = InnoDB,
 PARTITION p10 VALUES IN (11,12,13,14,15,16,17,18,19) ENGINE = InnoDB) */
SELECT * FROM t1;
a	b
1	Original from partition p0
11	Original from partition p1
12	Original from partition p1
13	Original from partition p1
14	Original from partition p1
2	Original from partition p0
3	Original from partition p0
4	Original from partition p0
ALTER TABLE t1 REORGANIZE PARTITION p10 INTO
(PARTITION p10 VALUES IN (10,11,12,13,14,15,16,17,18,19),
PARTITION p20 VALUES IN (20,21,22,23,24,25,26,27,28,29));
ERROR HY000: Unknown error
# State after failure
t1#P#p0.ibd
t1#P#p10.ibd
t1.frm
t1.par
SHOW CREATE TABLE t1;
Table	Create Table
t1	CREATE TABLE `t1` (
  `a` int(11) DEFAULT NULL,
  `b` varchar(64) DEFAULT NULL
) ENGINE=InnoDB DEFAULT CHARSET=latin1
/*!50100 PARTITION BY LIST (a)
(PARTITION p0 VALUES IN (0,1,2,3,4,5,6,7,8,9) ENGINE = InnoDB,
 PARTITION p10 VALUES IN (11,12,13,14,15,16,17,18,19) ENGINE = InnoDB) */
SELECT * FROM t1;
a	b
1	Original from partition p0
11	Original from partition p1
12	Original from partition p1
13	Original from partition p1
14	Original from partition p1
2	Original from partition p0
3	Original from partition p0
4	Original from partition p0
DROP TABLE t1;
# Same test under LOCK TABLE
CREATE TABLE t1 (a INT, b VARCHAR(64))
ENGINE = 'InnoDB'
PARTITION BY LIST (a)
(PARTITION p0 VALUES IN (0,1,2,3,4,5,6,7,8,9),
PARTITION p10 VALUES IN (11,12,13,14,15,16,17,18,19));
INSERT INTO t1 VALUES (1, "Original from partition p0"), (2, "Original from partition p0"), (3, "Original from partition p0"), (4, "Original from partition p0"), (11, "Original from partition p1"), (12, "Original from partition p1"), (13, "Original from partition p1"), (14, "Original from partition p1");
# State before failure
t1#P#p0.ibd
t1#P#p10.ibd
t1.frm
t1.par
SHOW CREATE TABLE t1;
Table	Create Table
t1	CREATE TABLE `t1` (
  `a` int(11) DEFAULT NULL,
  `b` varchar(64) DEFAULT NULL
) ENGINE=InnoDB DEFAULT CHARSET=latin1
/*!50100 PARTITION BY LIST (a)
(PARTITION p0 VALUES IN (0,1,2,3,4,5,6,7,8,9) ENGINE = InnoDB,
 PARTITION p10 VALUES IN (11,12,13,14,15,16,17,18,19) ENGINE = InnoDB) */
SELECT * FROM t1;
a	b
1	Original from partition p0
11	Original from partition p1
12	Original from partition p1
13	Original from partition p1
14	Original from partition p1
2	Original from partition p0
3	Original from partition p0
4	Original from partition p0
LOCK TABLE t1 WRITE;
ALTER TABLE t1 REORGANIZE PARTITION p10 INTO
(PARTITION p10 VALUES IN (10,11,12,13,14,15,16,17,18,19),
PARTITION p20 VALUES IN (20,21,22,23,24,25,26,27,28,29));
ERROR HY000: Unknown error
# State after failure
t1#P#p0.ibd
t1#P#p10.ibd
t1.frm
t1.par
SHOW CREATE TABLE t1;
Table	Create Table
t1	CREATE TABLE `t1` (
  `a` int(11) DEFAULT NULL,
  `b` varchar(64) DEFAULT NULL
) ENGINE=InnoDB DEFAULT CHARSET=latin1
/*!50100 PARTITION BY LIST (a)
(PARTITION p0 VALUES IN (0,1,2,3,4,5,6,7,8,9) ENGINE = InnoDB,
 PARTITION p10 VALUES IN (11,12,13,14,15,16,17,18,19) ENGINE = InnoDB) */
SELECT * FROM t1;
a	b
1	Original from partition p0
11	Original from partition p1
12	Original from partition p1
13	Original from partition p1
14	Original from partition p1
2	Original from partition p0
3	Original from partition p0
4	Original from partition p0
UNLOCK TABLES;
DROP TABLE t1;
SET SESSION debug="-d,fail_change_partition_4";
SET SESSION debug="+d,fail_change_partition_5";
CREATE TABLE t1 (a INT, b VARCHAR(64))
ENGINE = 'InnoDB'
PARTITION BY LIST (a)
(PARTITION p0 VALUES IN (0,1,2,3,4,5,6,7,8,9),
PARTITION p10 VALUES IN (11,12,13,14,15,16,17,18,19));
INSERT INTO t1 VALUES (1, "Original from partition p0"), (2, "Original from partition p0"), (3, "Original from partition p0"), (4, "Original from partition p0"), (11, "Original from partition p1"), (12, "Original from partition p1"), (13, "Original from partition p1"), (14, "Original from partition p1");
# State before failure
t1#P#p0.ibd
t1#P#p10.ibd
t1.frm
t1.par
SHOW CREATE TABLE t1;
Table	Create Table
t1	CREATE TABLE `t1` (
  `a` int(11) DEFAULT NULL,
  `b` varchar(64) DEFAULT NULL
) ENGINE=InnoDB DEFAULT CHARSET=latin1
/*!50100 PARTITION BY LIST (a)
(PARTITION p0 VALUES IN (0,1,2,3,4,5,6,7,8,9) ENGINE = InnoDB,
 PARTITION p10 VALUES IN (11,12,13,14,15,16,17,18,19) ENGINE = InnoDB) */
SELECT * FROM t1;
a	b
1	Original from partition p0
11	Original from partition p1
12	Original from partition p1
13	Original from partition p1
14	Original from partition p1
2	Original from partition p0
3	Original from partition p0
4	Original from partition p0
ALTER TABLE t1 REORGANIZE PARTITION p10 INTO
(PARTITION p10 VALUES IN (10,11,12,13,14,15,16,17,18,19),
PARTITION p20 VALUES IN (20,21,22,23,24,25,26,27,28,29));
ERROR HY000: Unknown error
# State after failure
t1#P#p0.ibd
t1#P#p10.ibd
t1.frm
t1.par
SHOW CREATE TABLE t1;
Table	Create Table
t1	CREATE TABLE `t1` (
  `a` int(11) DEFAULT NULL,
  `b` varchar(64) DEFAULT NULL
) ENGINE=InnoDB DEFAULT CHARSET=latin1
/*!50100 PARTITION BY LIST (a)
(PARTITION p0 VALUES IN (0,1,2,3,4,5,6,7,8,9) ENGINE = InnoDB,
 PARTITION p10 VALUES IN (11,12,13,14,15,16,17,18,19) ENGINE = InnoDB) */
SELECT * FROM t1;
a	b
1	Original from partition p0
11	Original from partition p1
12	Original from partition p1
13	Original from partition p1
14	Original from partition p1
2	Original from partition p0
3	Original from partition p0
4	Original from partition p0
DROP TABLE t1;
# Same test under LOCK TABLE
CREATE TABLE t1 (a INT, b VARCHAR(64))
ENGINE = 'InnoDB'
PARTITION BY LIST (a)
(PARTITION p0 VALUES IN (0,1,2,3,4,5,6,7,8,9),
PARTITION p10 VALUES IN (11,12,13,14,15,16,17,18,19));
INSERT INTO t1 VALUES (1, "Original from partition p0"), (2, "Original from partition p0"), (3, "Original from partition p0"), (4, "Original from partition p0"), (11, "Original from partition p1"), (12, "Original from partition p1"), (13, "Original from partition p1"), (14, "Original from partition p1");
# State before failure
t1#P#p0.ibd
t1#P#p10.ibd
t1.frm
t1.par
SHOW CREATE TABLE t1;
Table	Create Table
t1	CREATE TABLE `t1` (
  `a` int(11) DEFAULT NULL,
  `b` varchar(64) DEFAULT NULL
) ENGINE=InnoDB DEFAULT CHARSET=latin1
/*!50100 PARTITION BY LIST (a)
(PARTITION p0 VALUES IN (0,1,2,3,4,5,6,7,8,9) ENGINE = InnoDB,
 PARTITION p10 VALUES IN (11,12,13,14,15,16,17,18,19) ENGINE = InnoDB) */
SELECT * FROM t1;
a	b
1	Original from partition p0
11	Original from partition p1
12	Original from partition p1
13	Original from partition p1
14	Original from partition p1
2	Original from partition p0
3	Original from partition p0
4	Original from partition p0
LOCK TABLE t1 WRITE;
ALTER TABLE t1 REORGANIZE PARTITION p10 INTO
(PARTITION p10 VALUES IN (10,11,12,13,14,15,16,17,18,19),
PARTITION p20 VALUES IN (20,21,22,23,24,25,26,27,28,29));
ERROR HY000: Unknown error
# State after failure
t1#P#p0.ibd
t1#P#p10.ibd
t1.frm
t1.par
SHOW CREATE TABLE t1;
Table	Create Table
t1	CREATE TABLE `t1` (
  `a` int(11) DEFAULT NULL,
  `b` varchar(64) DEFAULT NULL
) ENGINE=InnoDB DEFAULT CHARSET=latin1
/*!50100 PARTITION BY LIST (a)
(PARTITION p0 VALUES IN (0,1,2,3,4,5,6,7,8,9) ENGINE = InnoDB,
 PARTITION p10 VALUES IN (11,12,13,14,15,16,17,18,19) ENGINE = InnoDB) */
SELECT * FROM t1;
a	b
1	Original from partition p0
11	Original from partition p1
12	Original from partition p1
13	Original from partition p1
14	Original from partition p1
2	Original from partition p0
3	Original from partition p0
4	Original from partition p0
UNLOCK TABLES;
DROP TABLE t1;
SET SESSION debug="-d,fail_change_partition_5";
SET SESSION debug="+d,fail_change_partition_6";
CREATE TABLE t1 (a INT, b VARCHAR(64))
ENGINE = 'InnoDB'
PARTITION BY LIST (a)
(PARTITION p0 VALUES IN (0,1,2,3,4,5,6,7,8,9),
PARTITION p10 VALUES IN (11,12,13,14,15,16,17,18,19));
INSERT INTO t1 VALUES (1, "Original from partition p0"), (2, "Original from partition p0"), (3, "Original from partition p0"), (4, "Original from partition p0"), (11, "Original from partition p1"), (12, "Original from partition p1"), (13, "Original from partition p1"), (14, "Original from partition p1");
# State before failure
t1#P#p0.ibd
t1#P#p10.ibd
t1.frm
t1.par
SHOW CREATE TABLE t1;
Table	Create Table
t1	CREATE TABLE `t1` (
  `a` int(11) DEFAULT NULL,
  `b` varchar(64) DEFAULT NULL
) ENGINE=InnoDB DEFAULT CHARSET=latin1
/*!50100 PARTITION BY LIST (a)
(PARTITION p0 VALUES IN (0,1,2,3,4,5,6,7,8,9) ENGINE = InnoDB,
 PARTITION p10 VALUES IN (11,12,13,14,15,16,17,18,19) ENGINE = InnoDB) */
SELECT * FROM t1;
a	b
1	Original from partition p0
11	Original from partition p1
12	Original from partition p1
13	Original from partition p1
14	Original from partition p1
2	Original from partition p0
3	Original from partition p0
4	Original from partition p0
ALTER TABLE t1 REORGANIZE PARTITION p10 INTO
(PARTITION p10 VALUES IN (10,11,12,13,14,15,16,17,18,19),
PARTITION p20 VALUES IN (20,21,22,23,24,25,26,27,28,29));
ERROR HY000: Unknown error
# State after failure
t1#P#p0.ibd
t1#P#p10.ibd
t1#P#p20.ibd
t1.frm
t1.par
SHOW CREATE TABLE t1;
Table	Create Table
t1	CREATE TABLE `t1` (
  `a` int(11) DEFAULT NULL,
  `b` varchar(64) DEFAULT NULL
) ENGINE=InnoDB DEFAULT CHARSET=latin1
/*!50100 PARTITION BY LIST (a)
(PARTITION p0 VALUES IN (0,1,2,3,4,5,6,7,8,9) ENGINE = InnoDB,
 PARTITION p10 VALUES IN (10,11,12,13,14,15,16,17,18,19) ENGINE = InnoDB,
 PARTITION p20 VALUES IN (20,21,22,23,24,25,26,27,28,29) ENGINE = InnoDB) */
SELECT * FROM t1;
a	b
1	Original from partition p0
11	Original from partition p1
12	Original from partition p1
13	Original from partition p1
14	Original from partition p1
2	Original from partition p0
3	Original from partition p0
4	Original from partition p0
DROP TABLE t1;
# Same test under LOCK TABLE
CREATE TABLE t1 (a INT, b VARCHAR(64))
ENGINE = 'InnoDB'
PARTITION BY LIST (a)
(PARTITION p0 VALUES IN (0,1,2,3,4,5,6,7,8,9),
PARTITION p10 VALUES IN (11,12,13,14,15,16,17,18,19));
INSERT INTO t1 VALUES (1, "Original from partition p0"), (2, "Original from partition p0"), (3, "Original from partition p0"), (4, "Original from partition p0"), (11, "Original from partition p1"), (12, "Original from partition p1"), (13, "Original from partition p1"), (14, "Original from partition p1");
# State before failure
t1#P#p0.ibd
t1#P#p10.ibd
t1.frm
t1.par
SHOW CREATE TABLE t1;
Table	Create Table
t1	CREATE TABLE `t1` (
  `a` int(11) DEFAULT NULL,
  `b` varchar(64) DEFAULT NULL
) ENGINE=InnoDB DEFAULT CHARSET=latin1
/*!50100 PARTITION BY LIST (a)
(PARTITION p0 VALUES IN (0,1,2,3,4,5,6,7,8,9) ENGINE = InnoDB,
 PARTITION p10 VALUES IN (11,12,13,14,15,16,17,18,19) ENGINE = InnoDB) */
SELECT * FROM t1;
a	b
1	Original from partition p0
11	Original from partition p1
12	Original from partition p1
13	Original from partition p1
14	Original from partition p1
2	Original from partition p0
3	Original from partition p0
4	Original from partition p0
LOCK TABLE t1 WRITE;
ALTER TABLE t1 REORGANIZE PARTITION p10 INTO
(PARTITION p10 VALUES IN (10,11,12,13,14,15,16,17,18,19),
PARTITION p20 VALUES IN (20,21,22,23,24,25,26,27,28,29));
ERROR HY000: Unknown error
# State after failure
t1#P#p0.ibd
t1#P#p10.ibd
t1#P#p20.ibd
t1.frm
t1.par
SHOW CREATE TABLE t1;
Table	Create Table
t1	CREATE TABLE `t1` (
  `a` int(11) DEFAULT NULL,
  `b` varchar(64) DEFAULT NULL
) ENGINE=InnoDB DEFAULT CHARSET=latin1
/*!50100 PARTITION BY LIST (a)
(PARTITION p0 VALUES IN (0,1,2,3,4,5,6,7,8,9) ENGINE = InnoDB,
 PARTITION p10 VALUES IN (10,11,12,13,14,15,16,17,18,19) ENGINE = InnoDB,
 PARTITION p20 VALUES IN (20,21,22,23,24,25,26,27,28,29) ENGINE = InnoDB) */
SELECT * FROM t1;
a	b
1	Original from partition p0
11	Original from partition p1
12	Original from partition p1
13	Original from partition p1
14	Original from partition p1
2	Original from partition p0
3	Original from partition p0
4	Original from partition p0
UNLOCK TABLES;
DROP TABLE t1;
SET SESSION debug="-d,fail_change_partition_6";
SET SESSION debug="+d,fail_change_partition_7";
CREATE TABLE t1 (a INT, b VARCHAR(64))
ENGINE = 'InnoDB'
PARTITION BY LIST (a)
(PARTITION p0 VALUES IN (0,1,2,3,4,5,6,7,8,9),
PARTITION p10 VALUES IN (11,12,13,14,15,16,17,18,19));
INSERT INTO t1 VALUES (1, "Original from partition p0"), (2, "Original from partition p0"), (3, "Original from partition p0"), (4, "Original from partition p0"), (11, "Original from partition p1"), (12, "Original from partition p1"), (13, "Original from partition p1"), (14, "Original from partition p1");
# State before failure
t1#P#p0.ibd
t1#P#p10.ibd
t1.frm
t1.par
SHOW CREATE TABLE t1;
Table	Create Table
t1	CREATE TABLE `t1` (
  `a` int(11) DEFAULT NULL,
  `b` varchar(64) DEFAULT NULL
) ENGINE=InnoDB DEFAULT CHARSET=latin1
/*!50100 PARTITION BY LIST (a)
(PARTITION p0 VALUES IN (0,1,2,3,4,5,6,7,8,9) ENGINE = InnoDB,
 PARTITION p10 VALUES IN (11,12,13,14,15,16,17,18,19) ENGINE = InnoDB) */
SELECT * FROM t1;
a	b
1	Original from partition p0
11	Original from partition p1
12	Original from partition p1
13	Original from partition p1
14	Original from partition p1
2	Original from partition p0
3	Original from partition p0
4	Original from partition p0
ALTER TABLE t1 REORGANIZE PARTITION p10 INTO
(PARTITION p10 VALUES IN (10,11,12,13,14,15,16,17,18,19),
PARTITION p20 VALUES IN (20,21,22,23,24,25,26,27,28,29));
ERROR HY000: Unknown error
# State after failure
t1#P#p0.ibd
t1#P#p10.ibd
t1#P#p20.ibd
t1.frm
t1.par
SHOW CREATE TABLE t1;
Table	Create Table
t1	CREATE TABLE `t1` (
  `a` int(11) DEFAULT NULL,
  `b` varchar(64) DEFAULT NULL
) ENGINE=InnoDB DEFAULT CHARSET=latin1
/*!50100 PARTITION BY LIST (a)
(PARTITION p0 VALUES IN (0,1,2,3,4,5,6,7,8,9) ENGINE = InnoDB,
 PARTITION p10 VALUES IN (10,11,12,13,14,15,16,17,18,19) ENGINE = InnoDB,
 PARTITION p20 VALUES IN (20,21,22,23,24,25,26,27,28,29) ENGINE = InnoDB) */
SELECT * FROM t1;
a	b
1	Original from partition p0
11	Original from partition p1
12	Original from partition p1
13	Original from partition p1
14	Original from partition p1
2	Original from partition p0
3	Original from partition p0
4	Original from partition p0
DROP TABLE t1;
# Same test under LOCK TABLE
CREATE TABLE t1 (a INT, b VARCHAR(64))
ENGINE = 'InnoDB'
PARTITION BY LIST (a)
(PARTITION p0 VALUES IN (0,1,2,3,4,5,6,7,8,9),
PARTITION p10 VALUES IN (11,12,13,14,15,16,17,18,19));
INSERT INTO t1 VALUES (1, "Original from partition p0"), (2, "Original from partition p0"), (3, "Original from partition p0"), (4, "Original from partition p0"), (11, "Original from partition p1"), (12, "Original from partition p1"), (13, "Original from partition p1"), (14, "Original from partition p1");
# State before failure
t1#P#p0.ibd
t1#P#p10.ibd
t1.frm
t1.par
SHOW CREATE TABLE t1;
Table	Create Table
t1	CREATE TABLE `t1` (
  `a` int(11) DEFAULT NULL,
  `b` varchar(64) DEFAULT NULL
) ENGINE=InnoDB DEFAULT CHARSET=latin1
/*!50100 PARTITION BY LIST (a)
(PARTITION p0 VALUES IN (0,1,2,3,4,5,6,7,8,9) ENGINE = InnoDB,
 PARTITION p10 VALUES IN (11,12,13,14,15,16,17,18,19) ENGINE = InnoDB) */
SELECT * FROM t1;
a	b
1	Original from partition p0
11	Original from partition p1
12	Original from partition p1
13	Original from partition p1
14	Original from partition p1
2	Original from partition p0
3	Original from partition p0
4	Original from partition p0
LOCK TABLE t1 WRITE;
ALTER TABLE t1 REORGANIZE PARTITION p10 INTO
(PARTITION p10 VALUES IN (10,11,12,13,14,15,16,17,18,19),
PARTITION p20 VALUES IN (20,21,22,23,24,25,26,27,28,29));
ERROR HY000: Unknown error
# State after failure
t1#P#p0.ibd
t1#P#p10.ibd
t1#P#p20.ibd
t1.frm
t1.par
SHOW CREATE TABLE t1;
Table	Create Table
t1	CREATE TABLE `t1` (
  `a` int(11) DEFAULT NULL,
  `b` varchar(64) DEFAULT NULL
) ENGINE=InnoDB DEFAULT CHARSET=latin1
/*!50100 PARTITION BY LIST (a)
(PARTITION p0 VALUES IN (0,1,2,3,4,5,6,7,8,9) ENGINE = InnoDB,
 PARTITION p10 VALUES IN (10,11,12,13,14,15,16,17,18,19) ENGINE = InnoDB,
 PARTITION p20 VALUES IN (20,21,22,23,24,25,26,27,28,29) ENGINE = InnoDB) */
SELECT * FROM t1;
a	b
1	Original from partition p0
11	Original from partition p1
12	Original from partition p1
13	Original from partition p1
14	Original from partition p1
2	Original from partition p0
3	Original from partition p0
4	Original from partition p0
UNLOCK TABLES;
DROP TABLE t1;
SET SESSION debug="-d,fail_change_partition_7";
SET SESSION debug="+d,fail_change_partition_8";
CREATE TABLE t1 (a INT, b VARCHAR(64))
ENGINE = 'InnoDB'
PARTITION BY LIST (a)
(PARTITION p0 VALUES IN (0,1,2,3,4,5,6,7,8,9),
PARTITION p10 VALUES IN (11,12,13,14,15,16,17,18,19));
INSERT INTO t1 VALUES (1, "Original from partition p0"), (2, "Original from partition p0"), (3, "Original from partition p0"), (4, "Original from partition p0"), (11, "Original from partition p1"), (12, "Original from partition p1"), (13, "Original from partition p1"), (14, "Original from partition p1");
# State before failure
t1#P#p0.ibd
t1#P#p10.ibd
t1.frm
t1.par
SHOW CREATE TABLE t1;
Table	Create Table
t1	CREATE TABLE `t1` (
  `a` int(11) DEFAULT NULL,
  `b` varchar(64) DEFAULT NULL
) ENGINE=InnoDB DEFAULT CHARSET=latin1
/*!50100 PARTITION BY LIST (a)
(PARTITION p0 VALUES IN (0,1,2,3,4,5,6,7,8,9) ENGINE = InnoDB,
 PARTITION p10 VALUES IN (11,12,13,14,15,16,17,18,19) ENGINE = InnoDB) */
SELECT * FROM t1;
a	b
1	Original from partition p0
11	Original from partition p1
12	Original from partition p1
13	Original from partition p1
14	Original from partition p1
2	Original from partition p0
3	Original from partition p0
4	Original from partition p0
ALTER TABLE t1 REORGANIZE PARTITION p10 INTO
(PARTITION p10 VALUES IN (10,11,12,13,14,15,16,17,18,19),
PARTITION p20 VALUES IN (20,21,22,23,24,25,26,27,28,29));
ERROR HY000: Unknown error
# State after failure
t1#P#p0.ibd
t1#P#p10.ibd
t1#P#p20.ibd
t1.frm
t1.par
SHOW CREATE TABLE t1;
Table	Create Table
t1	CREATE TABLE `t1` (
  `a` int(11) DEFAULT NULL,
  `b` varchar(64) DEFAULT NULL
) ENGINE=InnoDB DEFAULT CHARSET=latin1
/*!50100 PARTITION BY LIST (a)
(PARTITION p0 VALUES IN (0,1,2,3,4,5,6,7,8,9) ENGINE = InnoDB,
 PARTITION p10 VALUES IN (10,11,12,13,14,15,16,17,18,19) ENGINE = InnoDB,
 PARTITION p20 VALUES IN (20,21,22,23,24,25,26,27,28,29) ENGINE = InnoDB) */
SELECT * FROM t1;
a	b
1	Original from partition p0
11	Original from partition p1
12	Original from partition p1
13	Original from partition p1
14	Original from partition p1
2	Original from partition p0
3	Original from partition p0
4	Original from partition p0
DROP TABLE t1;
# Same test under LOCK TABLE
CREATE TABLE t1 (a INT, b VARCHAR(64))
ENGINE = 'InnoDB'
PARTITION BY LIST (a)
(PARTITION p0 VALUES IN (0,1,2,3,4,5,6,7,8,9),
PARTITION p10 VALUES IN (11,12,13,14,15,16,17,18,19));
INSERT INTO t1 VALUES (1, "Original from partition p0"), (2, "Original from partition p0"), (3, "Original from partition p0"), (4, "Original from partition p0"), (11, "Original from partition p1"), (12, "Original from partition p1"), (13, "Original from partition p1"), (14, "Original from partition p1");
# State before failure
t1#P#p0.ibd
t1#P#p10.ibd
t1.frm
t1.par
SHOW CREATE TABLE t1;
Table	Create Table
t1	CREATE TABLE `t1` (
  `a` int(11) DEFAULT NULL,
  `b` varchar(64) DEFAULT NULL
) ENGINE=InnoDB DEFAULT CHARSET=latin1
/*!50100 PARTITION BY LIST (a)
(PARTITION p0 VALUES IN (0,1,2,3,4,5,6,7,8,9) ENGINE = InnoDB,
 PARTITION p10 VALUES IN (11,12,13,14,15,16,17,18,19) ENGINE = InnoDB) */
SELECT * FROM t1;
a	b
1	Original from partition p0
11	Original from partition p1
12	Original from partition p1
13	Original from partition p1
14	Original from partition p1
2	Original from partition p0
3	Original from partition p0
4	Original from partition p0
LOCK TABLE t1 WRITE;
ALTER TABLE t1 REORGANIZE PARTITION p10 INTO
(PARTITION p10 VALUES IN (10,11,12,13,14,15,16,17,18,19),
PARTITION p20 VALUES IN (20,21,22,23,24,25,26,27,28,29));
ERROR HY000: Unknown error
# State after failure
t1#P#p0.ibd
t1#P#p10.ibd
t1#P#p20.ibd
t1.frm
t1.par
SHOW CREATE TABLE t1;
Table	Create Table
t1	CREATE TABLE `t1` (
  `a` int(11) DEFAULT NULL,
  `b` varchar(64) DEFAULT NULL
) ENGINE=InnoDB DEFAULT CHARSET=latin1
/*!50100 PARTITION BY LIST (a)
(PARTITION p0 VALUES IN (0,1,2,3,4,5,6,7,8,9) ENGINE = InnoDB,
 PARTITION p10 VALUES IN (10,11,12,13,14,15,16,17,18,19) ENGINE = InnoDB,
 PARTITION p20 VALUES IN (20,21,22,23,24,25,26,27,28,29) ENGINE = InnoDB) */
SELECT * FROM t1;
a	b
1	Original from partition p0
11	Original from partition p1
12	Original from partition p1
13	Original from partition p1
14	Original from partition p1
2	Original from partition p0
3	Original from partition p0
4	Original from partition p0
UNLOCK TABLES;
DROP TABLE t1;
SET SESSION debug="-d,fail_change_partition_8";
SET SESSION debug="+d,fail_change_partition_9";
CREATE TABLE t1 (a INT, b VARCHAR(64))
ENGINE = 'InnoDB'
PARTITION BY LIST (a)
(PARTITION p0 VALUES IN (0,1,2,3,4,5,6,7,8,9),
PARTITION p10 VALUES IN (11,12,13,14,15,16,17,18,19));
INSERT INTO t1 VALUES (1, "Original from partition p0"), (2, "Original from partition p0"), (3, "Original from partition p0"), (4, "Original from partition p0"), (11, "Original from partition p1"), (12, "Original from partition p1"), (13, "Original from partition p1"), (14, "Original from partition p1");
# State before failure
t1#P#p0.ibd
t1#P#p10.ibd
t1.frm
t1.par
SHOW CREATE TABLE t1;
Table	Create Table
t1	CREATE TABLE `t1` (
  `a` int(11) DEFAULT NULL,
  `b` varchar(64) DEFAULT NULL
) ENGINE=InnoDB DEFAULT CHARSET=latin1
/*!50100 PARTITION BY LIST (a)
(PARTITION p0 VALUES IN (0,1,2,3,4,5,6,7,8,9) ENGINE = InnoDB,
 PARTITION p10 VALUES IN (11,12,13,14,15,16,17,18,19) ENGINE = InnoDB) */
SELECT * FROM t1;
a	b
1	Original from partition p0
11	Original from partition p1
12	Original from partition p1
13	Original from partition p1
14	Original from partition p1
2	Original from partition p0
3	Original from partition p0
4	Original from partition p0
ALTER TABLE t1 REORGANIZE PARTITION p10 INTO
(PARTITION p10 VALUES IN (10,11,12,13,14,15,16,17,18,19),
PARTITION p20 VALUES IN (20,21,22,23,24,25,26,27,28,29));
ERROR HY000: Unknown error
# State after failure
t1#P#p0.ibd
t1#P#p10.ibd
t1#P#p20.ibd
t1.frm
t1.par
SHOW CREATE TABLE t1;
Table	Create Table
t1	CREATE TABLE `t1` (
  `a` int(11) DEFAULT NULL,
  `b` varchar(64) DEFAULT NULL
) ENGINE=InnoDB DEFAULT CHARSET=latin1
/*!50100 PARTITION BY LIST (a)
(PARTITION p0 VALUES IN (0,1,2,3,4,5,6,7,8,9) ENGINE = InnoDB,
 PARTITION p10 VALUES IN (10,11,12,13,14,15,16,17,18,19) ENGINE = InnoDB,
 PARTITION p20 VALUES IN (20,21,22,23,24,25,26,27,28,29) ENGINE = InnoDB) */
SELECT * FROM t1;
a	b
1	Original from partition p0
11	Original from partition p1
12	Original from partition p1
13	Original from partition p1
14	Original from partition p1
2	Original from partition p0
3	Original from partition p0
4	Original from partition p0
DROP TABLE t1;
# Same test under LOCK TABLE
CREATE TABLE t1 (a INT, b VARCHAR(64))
ENGINE = 'InnoDB'
PARTITION BY LIST (a)
(PARTITION p0 VALUES IN (0,1,2,3,4,5,6,7,8,9),
PARTITION p10 VALUES IN (11,12,13,14,15,16,17,18,19));
INSERT INTO t1 VALUES (1, "Original from partition p0"), (2, "Original from partition p0"), (3, "Original from partition p0"), (4, "Original from partition p0"), (11, "Original from partition p1"), (12, "Original from partition p1"), (13, "Original from partition p1"), (14, "Original from partition p1");
# State before failure
t1#P#p0.ibd
t1#P#p10.ibd
t1.frm
t1.par
SHOW CREATE TABLE t1;
Table	Create Table
t1	CREATE TABLE `t1` (
  `a` int(11) DEFAULT NULL,
  `b` varchar(64) DEFAULT NULL
) ENGINE=InnoDB DEFAULT CHARSET=latin1
/*!50100 PARTITION BY LIST (a)
(PARTITION p0 VALUES IN (0,1,2,3,4,5,6,7,8,9) ENGINE = InnoDB,
 PARTITION p10 VALUES IN (11,12,13,14,15,16,17,18,19) ENGINE = InnoDB) */
SELECT * FROM t1;
a	b
1	Original from partition p0
11	Original from partition p1
12	Original from partition p1
13	Original from partition p1
14	Original from partition p1
2	Original from partition p0
3	Original from partition p0
4	Original from partition p0
LOCK TABLE t1 WRITE;
ALTER TABLE t1 REORGANIZE PARTITION p10 INTO
(PARTITION p10 VALUES IN (10,11,12,13,14,15,16,17,18,19),
PARTITION p20 VALUES IN (20,21,22,23,24,25,26,27,28,29));
ERROR HY000: Unknown error
# State after failure
t1#P#p0.ibd
t1#P#p10.ibd
t1#P#p20.ibd
t1.frm
t1.par
SHOW CREATE TABLE t1;
Table	Create Table
t1	CREATE TABLE `t1` (
  `a` int(11) DEFAULT NULL,
  `b` varchar(64) DEFAULT NULL
) ENGINE=InnoDB DEFAULT CHARSET=latin1
/*!50100 PARTITION BY LIST (a)
(PARTITION p0 VALUES IN (0,1,2,3,4,5,6,7,8,9) ENGINE = InnoDB,
 PARTITION p10 VALUES IN (10,11,12,13,14,15,16,17,18,19) ENGINE = InnoDB,
 PARTITION p20 VALUES IN (20,21,22,23,24,25,26,27,28,29) ENGINE = InnoDB) */
SELECT * FROM t1;
a	b
1	Original from partition p0
11	Original from partition p1
12	Original from partition p1
13	Original from partition p1
14	Original from partition p1
2	Original from partition p0
3	Original from partition p0
4	Original from partition p0
UNLOCK TABLES;
DROP TABLE t1;
SET SESSION debug="-d,fail_change_partition_9";
SET SESSION debug="+d,fail_change_partition_10";
CREATE TABLE t1 (a INT, b VARCHAR(64))
ENGINE = 'InnoDB'
PARTITION BY LIST (a)
(PARTITION p0 VALUES IN (0,1,2,3,4,5,6,7,8,9),
PARTITION p10 VALUES IN (11,12,13,14,15,16,17,18,19));
INSERT INTO t1 VALUES (1, "Original from partition p0"), (2, "Original from partition p0"), (3, "Original from partition p0"), (4, "Original from partition p0"), (11, "Original from partition p1"), (12, "Original from partition p1"), (13, "Original from partition p1"), (14, "Original from partition p1");
# State before failure
t1#P#p0.ibd
t1#P#p10.ibd
t1.frm
t1.par
SHOW CREATE TABLE t1;
Table	Create Table
t1	CREATE TABLE `t1` (
  `a` int(11) DEFAULT NULL,
  `b` varchar(64) DEFAULT NULL
) ENGINE=InnoDB DEFAULT CHARSET=latin1
/*!50100 PARTITION BY LIST (a)
(PARTITION p0 VALUES IN (0,1,2,3,4,5,6,7,8,9) ENGINE = InnoDB,
 PARTITION p10 VALUES IN (11,12,13,14,15,16,17,18,19) ENGINE = InnoDB) */
SELECT * FROM t1;
a	b
1	Original from partition p0
11	Original from partition p1
12	Original from partition p1
13	Original from partition p1
14	Original from partition p1
2	Original from partition p0
3	Original from partition p0
4	Original from partition p0
ALTER TABLE t1 REORGANIZE PARTITION p10 INTO
(PARTITION p10 VALUES IN (10,11,12,13,14,15,16,17,18,19),
PARTITION p20 VALUES IN (20,21,22,23,24,25,26,27,28,29));
ERROR HY000: Unknown error
# State after failure
t1#P#p0.ibd
t1#P#p10.ibd
t1#P#p20.ibd
t1.frm
t1.par
SHOW CREATE TABLE t1;
Table	Create Table
t1	CREATE TABLE `t1` (
  `a` int(11) DEFAULT NULL,
  `b` varchar(64) DEFAULT NULL
) ENGINE=InnoDB DEFAULT CHARSET=latin1
/*!50100 PARTITION BY LIST (a)
(PARTITION p0 VALUES IN (0,1,2,3,4,5,6,7,8,9) ENGINE = InnoDB,
 PARTITION p10 VALUES IN (10,11,12,13,14,15,16,17,18,19) ENGINE = InnoDB,
 PARTITION p20 VALUES IN (20,21,22,23,24,25,26,27,28,29) ENGINE = InnoDB) */
SELECT * FROM t1;
a	b
1	Original from partition p0
11	Original from partition p1
12	Original from partition p1
13	Original from partition p1
14	Original from partition p1
2	Original from partition p0
3	Original from partition p0
4	Original from partition p0
DROP TABLE t1;
# Same test under LOCK TABLE
CREATE TABLE t1 (a INT, b VARCHAR(64))
ENGINE = 'InnoDB'
PARTITION BY LIST (a)
(PARTITION p0 VALUES IN (0,1,2,3,4,5,6,7,8,9),
PARTITION p10 VALUES IN (11,12,13,14,15,16,17,18,19));
INSERT INTO t1 VALUES (1, "Original from partition p0"), (2, "Original from partition p0"), (3, "Original from partition p0"), (4, "Original from partition p0"), (11, "Original from partition p1"), (12, "Original from partition p1"), (13, "Original from partition p1"), (14, "Original from partition p1");
# State before failure
t1#P#p0.ibd
t1#P#p10.ibd
t1.frm
t1.par
SHOW CREATE TABLE t1;
Table	Create Table
t1	CREATE TABLE `t1` (
  `a` int(11) DEFAULT NULL,
  `b` varchar(64) DEFAULT NULL
) ENGINE=InnoDB DEFAULT CHARSET=latin1
/*!50100 PARTITION BY LIST (a)
(PARTITION p0 VALUES IN (0,1,2,3,4,5,6,7,8,9) ENGINE = InnoDB,
 PARTITION p10 VALUES IN (11,12,13,14,15,16,17,18,19) ENGINE = InnoDB) */
SELECT * FROM t1;
a	b
1	Original from partition p0
11	Original from partition p1
12	Original from partition p1
13	Original from partition p1
14	Original from partition p1
2	Original from partition p0
3	Original from partition p0
4	Original from partition p0
LOCK TABLE t1 WRITE;
ALTER TABLE t1 REORGANIZE PARTITION p10 INTO
(PARTITION p10 VALUES IN (10,11,12,13,14,15,16,17,18,19),
PARTITION p20 VALUES IN (20,21,22,23,24,25,26,27,28,29));
ERROR HY000: Unknown error
# State after failure
t1#P#p0.ibd
t1#P#p10.ibd
t1#P#p20.ibd
t1.frm
t1.par
SHOW CREATE TABLE t1;
Table	Create Table
t1	CREATE TABLE `t1` (
  `a` int(11) DEFAULT NULL,
  `b` varchar(64) DEFAULT NULL
) ENGINE=InnoDB DEFAULT CHARSET=latin1
/*!50100 PARTITION BY LIST (a)
(PARTITION p0 VALUES IN (0,1,2,3,4,5,6,7,8,9) ENGINE = InnoDB,
 PARTITION p10 VALUES IN (10,11,12,13,14,15,16,17,18,19) ENGINE = InnoDB,
 PARTITION p20 VALUES IN (20,21,22,23,24,25,26,27,28,29) ENGINE = InnoDB) */
SELECT * FROM t1;
a	b
1	Original from partition p0
11	Original from partition p1
12	Original from partition p1
13	Original from partition p1
14	Original from partition p1
2	Original from partition p0
3	Original from partition p0
4	Original from partition p0
UNLOCK TABLES;
DROP TABLE t1;
SET SESSION debug="-d,fail_change_partition_10";
SET SESSION debug="+d,fail_change_partition_11";
CREATE TABLE t1 (a INT, b VARCHAR(64))
ENGINE = 'InnoDB'
PARTITION BY LIST (a)
(PARTITION p0 VALUES IN (0,1,2,3,4,5,6,7,8,9),
PARTITION p10 VALUES IN (11,12,13,14,15,16,17,18,19));
INSERT INTO t1 VALUES (1, "Original from partition p0"), (2, "Original from partition p0"), (3, "Original from partition p0"), (4, "Original from partition p0"), (11, "Original from partition p1"), (12, "Original from partition p1"), (13, "Original from partition p1"), (14, "Original from partition p1");
# State before failure
t1#P#p0.ibd
t1#P#p10.ibd
t1.frm
t1.par
SHOW CREATE TABLE t1;
Table	Create Table
t1	CREATE TABLE `t1` (
  `a` int(11) DEFAULT NULL,
  `b` varchar(64) DEFAULT NULL
) ENGINE=InnoDB DEFAULT CHARSET=latin1
/*!50100 PARTITION BY LIST (a)
(PARTITION p0 VALUES IN (0,1,2,3,4,5,6,7,8,9) ENGINE = InnoDB,
 PARTITION p10 VALUES IN (11,12,13,14,15,16,17,18,19) ENGINE = InnoDB) */
SELECT * FROM t1;
a	b
1	Original from partition p0
11	Original from partition p1
12	Original from partition p1
13	Original from partition p1
14	Original from partition p1
2	Original from partition p0
3	Original from partition p0
4	Original from partition p0
ALTER TABLE t1 REORGANIZE PARTITION p10 INTO
(PARTITION p10 VALUES IN (10,11,12,13,14,15,16,17,18,19),
PARTITION p20 VALUES IN (20,21,22,23,24,25,26,27,28,29));
ERROR HY000: Unknown error
# State after failure
t1#P#p0.ibd
t1#P#p10.ibd
t1#P#p20.ibd
t1.frm
t1.par
SHOW CREATE TABLE t1;
Table	Create Table
t1	CREATE TABLE `t1` (
  `a` int(11) DEFAULT NULL,
  `b` varchar(64) DEFAULT NULL
) ENGINE=InnoDB DEFAULT CHARSET=latin1
/*!50100 PARTITION BY LIST (a)
(PARTITION p0 VALUES IN (0,1,2,3,4,5,6,7,8,9) ENGINE = InnoDB,
 PARTITION p10 VALUES IN (10,11,12,13,14,15,16,17,18,19) ENGINE = InnoDB,
 PARTITION p20 VALUES IN (20,21,22,23,24,25,26,27,28,29) ENGINE = InnoDB) */
SELECT * FROM t1;
a	b
1	Original from partition p0
11	Original from partition p1
12	Original from partition p1
13	Original from partition p1
14	Original from partition p1
2	Original from partition p0
3	Original from partition p0
4	Original from partition p0
DROP TABLE t1;
# Same test under LOCK TABLE
CREATE TABLE t1 (a INT, b VARCHAR(64))
ENGINE = 'InnoDB'
PARTITION BY LIST (a)
(PARTITION p0 VALUES IN (0,1,2,3,4,5,6,7,8,9),
PARTITION p10 VALUES IN (11,12,13,14,15,16,17,18,19));
INSERT INTO t1 VALUES (1, "Original from partition p0"), (2, "Original from partition p0"), (3, "Original from partition p0"), (4, "Original from partition p0"), (11, "Original from partition p1"), (12, "Original from partition p1"), (13, "Original from partition p1"), (14, "Original from partition p1");
# State before failure
t1#P#p0.ibd
t1#P#p10.ibd
t1.frm
t1.par
SHOW CREATE TABLE t1;
Table	Create Table
t1	CREATE TABLE `t1` (
  `a` int(11) DEFAULT NULL,
  `b` varchar(64) DEFAULT NULL
) ENGINE=InnoDB DEFAULT CHARSET=latin1
/*!50100 PARTITION BY LIST (a)
(PARTITION p0 VALUES IN (0,1,2,3,4,5,6,7,8,9) ENGINE = InnoDB,
 PARTITION p10 VALUES IN (11,12,13,14,15,16,17,18,19) ENGINE = InnoDB) */
SELECT * FROM t1;
a	b
1	Original from partition p0
11	Original from partition p1
12	Original from partition p1
13	Original from partition p1
14	Original from partition p1
2	Original from partition p0
3	Original from partition p0
4	Original from partition p0
LOCK TABLE t1 WRITE;
ALTER TABLE t1 REORGANIZE PARTITION p10 INTO
(PARTITION p10 VALUES IN (10,11,12,13,14,15,16,17,18,19),
PARTITION p20 VALUES IN (20,21,22,23,24,25,26,27,28,29));
ERROR HY000: Unknown error
# State after failure
t1#P#p0.ibd
t1#P#p10.ibd
t1#P#p20.ibd
t1.frm
t1.par
SHOW CREATE TABLE t1;
Table	Create Table
t1	CREATE TABLE `t1` (
  `a` int(11) DEFAULT NULL,
  `b` varchar(64) DEFAULT NULL
) ENGINE=InnoDB DEFAULT CHARSET=latin1
/*!50100 PARTITION BY LIST (a)
(PARTITION p0 VALUES IN (0,1,2,3,4,5,6,7,8,9) ENGINE = InnoDB,
 PARTITION p10 VALUES IN (10,11,12,13,14,15,16,17,18,19) ENGINE = InnoDB,
 PARTITION p20 VALUES IN (20,21,22,23,24,25,26,27,28,29) ENGINE = InnoDB) */
SELECT * FROM t1;
a	b
1	Original from partition p0
11	Original from partition p1
12	Original from partition p1
13	Original from partition p1
14	Original from partition p1
2	Original from partition p0
3	Original from partition p0
4	Original from partition p0
UNLOCK TABLES;
DROP TABLE t1;
SET SESSION debug="-d,fail_change_partition_11";
SET SESSION debug="+d,fail_change_partition_12";
CREATE TABLE t1 (a INT, b VARCHAR(64))
ENGINE = 'InnoDB'
PARTITION BY LIST (a)
(PARTITION p0 VALUES IN (0,1,2,3,4,5,6,7,8,9),
PARTITION p10 VALUES IN (11,12,13,14,15,16,17,18,19));
INSERT INTO t1 VALUES (1, "Original from partition p0"), (2, "Original from partition p0"), (3, "Original from partition p0"), (4, "Original from partition p0"), (11, "Original from partition p1"), (12, "Original from partition p1"), (13, "Original from partition p1"), (14, "Original from partition p1");
# State before failure
t1#P#p0.ibd
t1#P#p10.ibd
t1.frm
t1.par
SHOW CREATE TABLE t1;
Table	Create Table
t1	CREATE TABLE `t1` (
  `a` int(11) DEFAULT NULL,
  `b` varchar(64) DEFAULT NULL
) ENGINE=InnoDB DEFAULT CHARSET=latin1
/*!50100 PARTITION BY LIST (a)
(PARTITION p0 VALUES IN (0,1,2,3,4,5,6,7,8,9) ENGINE = InnoDB,
 PARTITION p10 VALUES IN (11,12,13,14,15,16,17,18,19) ENGINE = InnoDB) */
SELECT * FROM t1;
a	b
1	Original from partition p0
11	Original from partition p1
12	Original from partition p1
13	Original from partition p1
14	Original from partition p1
2	Original from partition p0
3	Original from partition p0
4	Original from partition p0
ALTER TABLE t1 REORGANIZE PARTITION p10 INTO
(PARTITION p10 VALUES IN (10,11,12,13,14,15,16,17,18,19),
PARTITION p20 VALUES IN (20,21,22,23,24,25,26,27,28,29));
ERROR HY000: Unknown error
# State after failure
t1#P#p0.ibd
t1#P#p10.ibd
t1#P#p20.ibd
t1.frm
t1.par
SHOW CREATE TABLE t1;
Table	Create Table
t1	CREATE TABLE `t1` (
  `a` int(11) DEFAULT NULL,
  `b` varchar(64) DEFAULT NULL
) ENGINE=InnoDB DEFAULT CHARSET=latin1
/*!50100 PARTITION BY LIST (a)
(PARTITION p0 VALUES IN (0,1,2,3,4,5,6,7,8,9) ENGINE = InnoDB,
 PARTITION p10 VALUES IN (10,11,12,13,14,15,16,17,18,19) ENGINE = InnoDB,
 PARTITION p20 VALUES IN (20,21,22,23,24,25,26,27,28,29) ENGINE = InnoDB) */
SELECT * FROM t1;
a	b
1	Original from partition p0
11	Original from partition p1
12	Original from partition p1
13	Original from partition p1
14	Original from partition p1
2	Original from partition p0
3	Original from partition p0
4	Original from partition p0
DROP TABLE t1;
# Same test under LOCK TABLE
CREATE TABLE t1 (a INT, b VARCHAR(64))
ENGINE = 'InnoDB'
PARTITION BY LIST (a)
(PARTITION p0 VALUES IN (0,1,2,3,4,5,6,7,8,9),
PARTITION p10 VALUES IN (11,12,13,14,15,16,17,18,19));
INSERT INTO t1 VALUES (1, "Original from partition p0"), (2, "Original from partition p0"), (3, "Original from partition p0"), (4, "Original from partition p0"), (11, "Original from partition p1"), (12, "Original from partition p1"), (13, "Original from partition p1"), (14, "Original from partition p1");
# State before failure
t1#P#p0.ibd
t1#P#p10.ibd
t1.frm
t1.par
SHOW CREATE TABLE t1;
Table	Create Table
t1	CREATE TABLE `t1` (
  `a` int(11) DEFAULT NULL,
  `b` varchar(64) DEFAULT NULL
) ENGINE=InnoDB DEFAULT CHARSET=latin1
/*!50100 PARTITION BY LIST (a)
(PARTITION p0 VALUES IN (0,1,2,3,4,5,6,7,8,9) ENGINE = InnoDB,
 PARTITION p10 VALUES IN (11,12,13,14,15,16,17,18,19) ENGINE = InnoDB) */
SELECT * FROM t1;
a	b
1	Original from partition p0
11	Original from partition p1
12	Original from partition p1
13	Original from partition p1
14	Original from partition p1
2	Original from partition p0
3	Original from partition p0
4	Original from partition p0
LOCK TABLE t1 WRITE;
ALTER TABLE t1 REORGANIZE PARTITION p10 INTO
(PARTITION p10 VALUES IN (10,11,12,13,14,15,16,17,18,19),
PARTITION p20 VALUES IN (20,21,22,23,24,25,26,27,28,29));
ERROR HY000: Unknown error
# State after failure
t1#P#p0.ibd
t1#P#p10.ibd
t1#P#p20.ibd
t1.frm
t1.par
SHOW CREATE TABLE t1;
Table	Create Table
t1	CREATE TABLE `t1` (
  `a` int(11) DEFAULT NULL,
  `b` varchar(64) DEFAULT NULL
) ENGINE=InnoDB DEFAULT CHARSET=latin1
/*!50100 PARTITION BY LIST (a)
(PARTITION p0 VALUES IN (0,1,2,3,4,5,6,7,8,9) ENGINE = InnoDB,
 PARTITION p10 VALUES IN (10,11,12,13,14,15,16,17,18,19) ENGINE = InnoDB,
 PARTITION p20 VALUES IN (20,21,22,23,24,25,26,27,28,29) ENGINE = InnoDB) */
SELECT * FROM t1;
a	b
1	Original from partition p0
11	Original from partition p1
12	Original from partition p1
13	Original from partition p1
14	Original from partition p1
2	Original from partition p0
3	Original from partition p0
4	Original from partition p0
UNLOCK TABLES;
DROP TABLE t1;
SET SESSION debug="-d,fail_change_partition_12";
#
# WL#4445: EXCHANGE PARTITION WITH TABLE
# Verify ddl_log and InnoDB in case of crashing.
call mtr.add_suppression("InnoDB: Warning: allocated tablespace .*, old maximum was ");
call mtr.add_suppression("Attempting backtrace. You can use the following information to find out");
call mtr.add_suppression("table .* does not exist in the InnoDB internal");
SET SESSION debug="+d,exchange_partition_abort_1";
CREATE TABLE t2 (a INT, b VARCHAR(64)) ENGINE = InnoDB;
INSERT INTO t2 VALUES (5, "Original from table t2"), (6, "Original from table t2"), (7, "Original from table t2"), (8, "Original from table t2");
SHOW CREATE TABLE t2;
Table	Create Table
t2	CREATE TABLE `t2` (
  `a` int(11) DEFAULT NULL,
  `b` varchar(64) DEFAULT NULL
) ENGINE=InnoDB DEFAULT CHARSET=latin1
SELECT * FROM t2;
a	b
5	Original from table t2
6	Original from table t2
7	Original from table t2
8	Original from table t2
CREATE TABLE t1 (a INT, b VARCHAR(64))
ENGINE = InnoDB
PARTITION BY RANGE (a)
(PARTITION p0 VALUES LESS THAN (10),
PARTITION p1 VALUES LESS THAN MAXVALUE);
INSERT INTO t1 VALUES (1, "Original from partition p0"), (2, "Original from partition p0"), (3, "Original from partition p0"), (4, "Original from partition p0"), (11, "Original from partition p1"), (12, "Original from partition p1"), (13, "Original from partition p1"), (14, "Original from partition p1"), (21, "Original from partition p1"), (22, "Original from partition p1"), (23, "Original from partition p1"), (24, "Original from partition p1");
# State before crash
t1#P#p0.ibd
t1#P#p1.ibd
t1.frm
t1.par
t2.frm
t2.ibd
SHOW CREATE TABLE t1;
Table	Create Table
t1	CREATE TABLE `t1` (
  `a` int(11) DEFAULT NULL,
  `b` varchar(64) DEFAULT NULL
) ENGINE=InnoDB DEFAULT CHARSET=latin1
/*!50100 PARTITION BY RANGE (a)
(PARTITION p0 VALUES LESS THAN (10) ENGINE = InnoDB,
 PARTITION p1 VALUES LESS THAN MAXVALUE ENGINE = InnoDB) */
SELECT * FROM t1;
a	b
1	Original from partition p0
11	Original from partition p1
12	Original from partition p1
13	Original from partition p1
14	Original from partition p1
2	Original from partition p0
21	Original from partition p1
22	Original from partition p1
23	Original from partition p1
24	Original from partition p1
3	Original from partition p0
4	Original from partition p0
ALTER TABLE t1 EXCHANGE PARTITION p0 WITH TABLE t2;
ERROR HY000: Lost connection to MySQL server during query
# State after crash (before recovery)
t1#P#p0.ibd
t1#P#p1.ibd
t1.frm
t1.par
t2.frm
t2.ibd
# State after crash recovery
t1#P#p0.ibd
t1#P#p1.ibd
t1.frm
t1.par
t2.frm
t2.ibd
SHOW CREATE TABLE t1;
Table	Create Table
t1	CREATE TABLE `t1` (
  `a` int(11) DEFAULT NULL,
  `b` varchar(64) DEFAULT NULL
) ENGINE=InnoDB DEFAULT CHARSET=latin1
/*!50100 PARTITION BY RANGE (a)
(PARTITION p0 VALUES LESS THAN (10) ENGINE = InnoDB,
 PARTITION p1 VALUES LESS THAN MAXVALUE ENGINE = InnoDB) */
SELECT * FROM t1;
a	b
1	Original from partition p0
11	Original from partition p1
12	Original from partition p1
13	Original from partition p1
14	Original from partition p1
2	Original from partition p0
21	Original from partition p1
22	Original from partition p1
23	Original from partition p1
24	Original from partition p1
3	Original from partition p0
4	Original from partition p0
DROP TABLE t1;
SHOW CREATE TABLE t2;
Table	Create Table
t2	CREATE TABLE `t2` (
  `a` int(11) DEFAULT NULL,
  `b` varchar(64) DEFAULT NULL
) ENGINE=InnoDB DEFAULT CHARSET=latin1
SELECT * FROM t2;
a	b
5	Original from table t2
6	Original from table t2
7	Original from table t2
8	Original from table t2
DROP TABLE t2;
SET SESSION debug="-d,exchange_partition_abort_1";
SET SESSION debug="+d,exchange_partition_abort_2";
CREATE TABLE t2 (a INT, b VARCHAR(64)) ENGINE = InnoDB;
INSERT INTO t2 VALUES (5, "Original from table t2"), (6, "Original from table t2"), (7, "Original from table t2"), (8, "Original from table t2");
SHOW CREATE TABLE t2;
Table	Create Table
t2	CREATE TABLE `t2` (
  `a` int(11) DEFAULT NULL,
  `b` varchar(64) DEFAULT NULL
) ENGINE=InnoDB DEFAULT CHARSET=latin1
SELECT * FROM t2;
a	b
5	Original from table t2
6	Original from table t2
7	Original from table t2
8	Original from table t2
CREATE TABLE t1 (a INT, b VARCHAR(64))
ENGINE = InnoDB
PARTITION BY RANGE (a)
(PARTITION p0 VALUES LESS THAN (10),
PARTITION p1 VALUES LESS THAN MAXVALUE);
INSERT INTO t1 VALUES (1, "Original from partition p0"), (2, "Original from partition p0"), (3, "Original from partition p0"), (4, "Original from partition p0"), (11, "Original from partition p1"), (12, "Original from partition p1"), (13, "Original from partition p1"), (14, "Original from partition p1"), (21, "Original from partition p1"), (22, "Original from partition p1"), (23, "Original from partition p1"), (24, "Original from partition p1");
# State before crash
t1#P#p0.ibd
t1#P#p1.ibd
t1.frm
t1.par
t2.frm
t2.ibd
SHOW CREATE TABLE t1;
Table	Create Table
t1	CREATE TABLE `t1` (
  `a` int(11) DEFAULT NULL,
  `b` varchar(64) DEFAULT NULL
) ENGINE=InnoDB DEFAULT CHARSET=latin1
/*!50100 PARTITION BY RANGE (a)
(PARTITION p0 VALUES LESS THAN (10) ENGINE = InnoDB,
 PARTITION p1 VALUES LESS THAN MAXVALUE ENGINE = InnoDB) */
SELECT * FROM t1;
a	b
1	Original from partition p0
11	Original from partition p1
12	Original from partition p1
13	Original from partition p1
14	Original from partition p1
2	Original from partition p0
21	Original from partition p1
22	Original from partition p1
23	Original from partition p1
24	Original from partition p1
3	Original from partition p0
4	Original from partition p0
ALTER TABLE t1 EXCHANGE PARTITION p0 WITH TABLE t2;
ERROR HY000: Lost connection to MySQL server during query
# State after crash (before recovery)
t1#P#p0.ibd
t1#P#p1.ibd
t1.frm
t1.par
t2.frm
t2.ibd
# State after crash recovery
t1#P#p0.ibd
t1#P#p1.ibd
t1.frm
t1.par
t2.frm
t2.ibd
SHOW CREATE TABLE t1;
Table	Create Table
t1	CREATE TABLE `t1` (
  `a` int(11) DEFAULT NULL,
  `b` varchar(64) DEFAULT NULL
) ENGINE=InnoDB DEFAULT CHARSET=latin1
/*!50100 PARTITION BY RANGE (a)
(PARTITION p0 VALUES LESS THAN (10) ENGINE = InnoDB,
 PARTITION p1 VALUES LESS THAN MAXVALUE ENGINE = InnoDB) */
SELECT * FROM t1;
a	b
1	Original from partition p0
11	Original from partition p1
12	Original from partition p1
13	Original from partition p1
14	Original from partition p1
2	Original from partition p0
21	Original from partition p1
22	Original from partition p1
23	Original from partition p1
24	Original from partition p1
3	Original from partition p0
4	Original from partition p0
DROP TABLE t1;
SHOW CREATE TABLE t2;
Table	Create Table
t2	CREATE TABLE `t2` (
  `a` int(11) DEFAULT NULL,
  `b` varchar(64) DEFAULT NULL
) ENGINE=InnoDB DEFAULT CHARSET=latin1
SELECT * FROM t2;
a	b
5	Original from table t2
6	Original from table t2
7	Original from table t2
8	Original from table t2
DROP TABLE t2;
SET SESSION debug="-d,exchange_partition_abort_2";
SET SESSION debug="+d,exchange_partition_abort_3";
CREATE TABLE t2 (a INT, b VARCHAR(64)) ENGINE = InnoDB;
INSERT INTO t2 VALUES (5, "Original from table t2"), (6, "Original from table t2"), (7, "Original from table t2"), (8, "Original from table t2");
SHOW CREATE TABLE t2;
Table	Create Table
t2	CREATE TABLE `t2` (
  `a` int(11) DEFAULT NULL,
  `b` varchar(64) DEFAULT NULL
) ENGINE=InnoDB DEFAULT CHARSET=latin1
SELECT * FROM t2;
a	b
5	Original from table t2
6	Original from table t2
7	Original from table t2
8	Original from table t2
CREATE TABLE t1 (a INT, b VARCHAR(64))
ENGINE = InnoDB
PARTITION BY RANGE (a)
(PARTITION p0 VALUES LESS THAN (10),
PARTITION p1 VALUES LESS THAN MAXVALUE);
INSERT INTO t1 VALUES (1, "Original from partition p0"), (2, "Original from partition p0"), (3, "Original from partition p0"), (4, "Original from partition p0"), (11, "Original from partition p1"), (12, "Original from partition p1"), (13, "Original from partition p1"), (14, "Original from partition p1"), (21, "Original from partition p1"), (22, "Original from partition p1"), (23, "Original from partition p1"), (24, "Original from partition p1");
# State before crash
t1#P#p0.ibd
t1#P#p1.ibd
t1.frm
t1.par
t2.frm
t2.ibd
SHOW CREATE TABLE t1;
Table	Create Table
t1	CREATE TABLE `t1` (
  `a` int(11) DEFAULT NULL,
  `b` varchar(64) DEFAULT NULL
) ENGINE=InnoDB DEFAULT CHARSET=latin1
/*!50100 PARTITION BY RANGE (a)
(PARTITION p0 VALUES LESS THAN (10) ENGINE = InnoDB,
 PARTITION p1 VALUES LESS THAN MAXVALUE ENGINE = InnoDB) */
SELECT * FROM t1;
a	b
1	Original from partition p0
11	Original from partition p1
12	Original from partition p1
13	Original from partition p1
14	Original from partition p1
2	Original from partition p0
21	Original from partition p1
22	Original from partition p1
23	Original from partition p1
24	Original from partition p1
3	Original from partition p0
4	Original from partition p0
ALTER TABLE t1 EXCHANGE PARTITION p0 WITH TABLE t2;
ERROR HY000: Lost connection to MySQL server during query
# State after crash (before recovery)
t1#P#p0.ibd
t1#P#p1.ibd
t1.frm
t1.par
t2.frm
t2.ibd
# State after crash recovery
t1#P#p0.ibd
t1#P#p1.ibd
t1.frm
t1.par
t2.frm
t2.ibd
SHOW CREATE TABLE t1;
Table	Create Table
t1	CREATE TABLE `t1` (
  `a` int(11) DEFAULT NULL,
  `b` varchar(64) DEFAULT NULL
) ENGINE=InnoDB DEFAULT CHARSET=latin1
/*!50100 PARTITION BY RANGE (a)
(PARTITION p0 VALUES LESS THAN (10) ENGINE = InnoDB,
 PARTITION p1 VALUES LESS THAN MAXVALUE ENGINE = InnoDB) */
SELECT * FROM t1;
a	b
1	Original from partition p0
11	Original from partition p1
12	Original from partition p1
13	Original from partition p1
14	Original from partition p1
2	Original from partition p0
21	Original from partition p1
22	Original from partition p1
23	Original from partition p1
24	Original from partition p1
3	Original from partition p0
4	Original from partition p0
DROP TABLE t1;
SHOW CREATE TABLE t2;
Table	Create Table
t2	CREATE TABLE `t2` (
  `a` int(11) DEFAULT NULL,
  `b` varchar(64) DEFAULT NULL
) ENGINE=InnoDB DEFAULT CHARSET=latin1
SELECT * FROM t2;
a	b
5	Original from table t2
6	Original from table t2
7	Original from table t2
8	Original from table t2
DROP TABLE t2;
SET SESSION debug="-d,exchange_partition_abort_3";
SET SESSION debug="+d,exchange_partition_abort_4";
CREATE TABLE t2 (a INT, b VARCHAR(64)) ENGINE = InnoDB;
INSERT INTO t2 VALUES (5, "Original from table t2"), (6, "Original from table t2"), (7, "Original from table t2"), (8, "Original from table t2");
SHOW CREATE TABLE t2;
Table	Create Table
t2	CREATE TABLE `t2` (
  `a` int(11) DEFAULT NULL,
  `b` varchar(64) DEFAULT NULL
) ENGINE=InnoDB DEFAULT CHARSET=latin1
SELECT * FROM t2;
a	b
5	Original from table t2
6	Original from table t2
7	Original from table t2
8	Original from table t2
CREATE TABLE t1 (a INT, b VARCHAR(64))
ENGINE = InnoDB
PARTITION BY RANGE (a)
(PARTITION p0 VALUES LESS THAN (10),
PARTITION p1 VALUES LESS THAN MAXVALUE);
INSERT INTO t1 VALUES (1, "Original from partition p0"), (2, "Original from partition p0"), (3, "Original from partition p0"), (4, "Original from partition p0"), (11, "Original from partition p1"), (12, "Original from partition p1"), (13, "Original from partition p1"), (14, "Original from partition p1"), (21, "Original from partition p1"), (22, "Original from partition p1"), (23, "Original from partition p1"), (24, "Original from partition p1");
# State before crash
t1#P#p0.ibd
t1#P#p1.ibd
t1.frm
t1.par
t2.frm
t2.ibd
SHOW CREATE TABLE t1;
Table	Create Table
t1	CREATE TABLE `t1` (
  `a` int(11) DEFAULT NULL,
  `b` varchar(64) DEFAULT NULL
) ENGINE=InnoDB DEFAULT CHARSET=latin1
/*!50100 PARTITION BY RANGE (a)
(PARTITION p0 VALUES LESS THAN (10) ENGINE = InnoDB,
 PARTITION p1 VALUES LESS THAN MAXVALUE ENGINE = InnoDB) */
SELECT * FROM t1;
a	b
1	Original from partition p0
11	Original from partition p1
12	Original from partition p1
13	Original from partition p1
14	Original from partition p1
2	Original from partition p0
21	Original from partition p1
22	Original from partition p1
23	Original from partition p1
24	Original from partition p1
3	Original from partition p0
4	Original from partition p0
ALTER TABLE t1 EXCHANGE PARTITION p0 WITH TABLE t2;
ERROR HY000: Lost connection to MySQL server during query
# State after crash (before recovery)
#sqlx-nnnn_nnnn.ibd
t1#P#p0.ibd
t1#P#p1.ibd
t1.frm
t1.par
t2.frm
# State after crash recovery
t1#P#p0.ibd
t1#P#p1.ibd
t1.frm
t1.par
t2.frm
t2.ibd
SHOW CREATE TABLE t1;
Table	Create Table
t1	CREATE TABLE `t1` (
  `a` int(11) DEFAULT NULL,
  `b` varchar(64) DEFAULT NULL
) ENGINE=InnoDB DEFAULT CHARSET=latin1
/*!50100 PARTITION BY RANGE (a)
(PARTITION p0 VALUES LESS THAN (10) ENGINE = InnoDB,
 PARTITION p1 VALUES LESS THAN MAXVALUE ENGINE = InnoDB) */
SELECT * FROM t1;
a	b
1	Original from partition p0
11	Original from partition p1
12	Original from partition p1
13	Original from partition p1
14	Original from partition p1
2	Original from partition p0
21	Original from partition p1
22	Original from partition p1
23	Original from partition p1
24	Original from partition p1
3	Original from partition p0
4	Original from partition p0
DROP TABLE t1;
SHOW CREATE TABLE t2;
Table	Create Table
t2	CREATE TABLE `t2` (
  `a` int(11) DEFAULT NULL,
  `b` varchar(64) DEFAULT NULL
) ENGINE=InnoDB DEFAULT CHARSET=latin1
SELECT * FROM t2;
a	b
5	Original from table t2
6	Original from table t2
7	Original from table t2
8	Original from table t2
DROP TABLE t2;
SET SESSION debug="-d,exchange_partition_abort_4";
SET SESSION debug="+d,exchange_partition_abort_5";
CREATE TABLE t2 (a INT, b VARCHAR(64)) ENGINE = InnoDB;
INSERT INTO t2 VALUES (5, "Original from table t2"), (6, "Original from table t2"), (7, "Original from table t2"), (8, "Original from table t2");
SHOW CREATE TABLE t2;
Table	Create Table
t2	CREATE TABLE `t2` (
  `a` int(11) DEFAULT NULL,
  `b` varchar(64) DEFAULT NULL
) ENGINE=InnoDB DEFAULT CHARSET=latin1
SELECT * FROM t2;
a	b
5	Original from table t2
6	Original from table t2
7	Original from table t2
8	Original from table t2
CREATE TABLE t1 (a INT, b VARCHAR(64))
ENGINE = InnoDB
PARTITION BY RANGE (a)
(PARTITION p0 VALUES LESS THAN (10),
PARTITION p1 VALUES LESS THAN MAXVALUE);
INSERT INTO t1 VALUES (1, "Original from partition p0"), (2, "Original from partition p0"), (3, "Original from partition p0"), (4, "Original from partition p0"), (11, "Original from partition p1"), (12, "Original from partition p1"), (13, "Original from partition p1"), (14, "Original from partition p1"), (21, "Original from partition p1"), (22, "Original from partition p1"), (23, "Original from partition p1"), (24, "Original from partition p1");
# State before crash
t1#P#p0.ibd
t1#P#p1.ibd
t1.frm
t1.par
t2.frm
t2.ibd
SHOW CREATE TABLE t1;
Table	Create Table
t1	CREATE TABLE `t1` (
  `a` int(11) DEFAULT NULL,
  `b` varchar(64) DEFAULT NULL
) ENGINE=InnoDB DEFAULT CHARSET=latin1
/*!50100 PARTITION BY RANGE (a)
(PARTITION p0 VALUES LESS THAN (10) ENGINE = InnoDB,
 PARTITION p1 VALUES LESS THAN MAXVALUE ENGINE = InnoDB) */
SELECT * FROM t1;
a	b
1	Original from partition p0
11	Original from partition p1
12	Original from partition p1
13	Original from partition p1
14	Original from partition p1
2	Original from partition p0
21	Original from partition p1
22	Original from partition p1
23	Original from partition p1
24	Original from partition p1
3	Original from partition p0
4	Original from partition p0
ALTER TABLE t1 EXCHANGE PARTITION p0 WITH TABLE t2;
ERROR HY000: Lost connection to MySQL server during query
# State after crash (before recovery)
#sqlx-nnnn_nnnn.ibd
t1#P#p0.ibd
t1#P#p1.ibd
t1.frm
t1.par
t2.frm
# State after crash recovery
t1#P#p0.ibd
t1#P#p1.ibd
t1.frm
t1.par
t2.frm
t2.ibd
SHOW CREATE TABLE t1;
Table	Create Table
t1	CREATE TABLE `t1` (
  `a` int(11) DEFAULT NULL,
  `b` varchar(64) DEFAULT NULL
) ENGINE=InnoDB DEFAULT CHARSET=latin1
/*!50100 PARTITION BY RANGE (a)
(PARTITION p0 VALUES LESS THAN (10) ENGINE = InnoDB,
 PARTITION p1 VALUES LESS THAN MAXVALUE ENGINE = InnoDB) */
SELECT * FROM t1;
a	b
1	Original from partition p0
11	Original from partition p1
12	Original from partition p1
13	Original from partition p1
14	Original from partition p1
2	Original from partition p0
21	Original from partition p1
22	Original from partition p1
23	Original from partition p1
24	Original from partition p1
3	Original from partition p0
4	Original from partition p0
DROP TABLE t1;
SHOW CREATE TABLE t2;
Table	Create Table
t2	CREATE TABLE `t2` (
  `a` int(11) DEFAULT NULL,
  `b` varchar(64) DEFAULT NULL
) ENGINE=InnoDB DEFAULT CHARSET=latin1
SELECT * FROM t2;
a	b
5	Original from table t2
6	Original from table t2
7	Original from table t2
8	Original from table t2
DROP TABLE t2;
SET SESSION debug="-d,exchange_partition_abort_5";
SET SESSION debug="+d,exchange_partition_abort_6";
CREATE TABLE t2 (a INT, b VARCHAR(64)) ENGINE = InnoDB;
INSERT INTO t2 VALUES (5, "Original from table t2"), (6, "Original from table t2"), (7, "Original from table t2"), (8, "Original from table t2");
SHOW CREATE TABLE t2;
Table	Create Table
t2	CREATE TABLE `t2` (
  `a` int(11) DEFAULT NULL,
  `b` varchar(64) DEFAULT NULL
) ENGINE=InnoDB DEFAULT CHARSET=latin1
SELECT * FROM t2;
a	b
5	Original from table t2
6	Original from table t2
7	Original from table t2
8	Original from table t2
CREATE TABLE t1 (a INT, b VARCHAR(64))
ENGINE = InnoDB
PARTITION BY RANGE (a)
(PARTITION p0 VALUES LESS THAN (10),
PARTITION p1 VALUES LESS THAN MAXVALUE);
INSERT INTO t1 VALUES (1, "Original from partition p0"), (2, "Original from partition p0"), (3, "Original from partition p0"), (4, "Original from partition p0"), (11, "Original from partition p1"), (12, "Original from partition p1"), (13, "Original from partition p1"), (14, "Original from partition p1"), (21, "Original from partition p1"), (22, "Original from partition p1"), (23, "Original from partition p1"), (24, "Original from partition p1");
# State before crash
t1#P#p0.ibd
t1#P#p1.ibd
t1.frm
t1.par
t2.frm
t2.ibd
SHOW CREATE TABLE t1;
Table	Create Table
t1	CREATE TABLE `t1` (
  `a` int(11) DEFAULT NULL,
  `b` varchar(64) DEFAULT NULL
) ENGINE=InnoDB DEFAULT CHARSET=latin1
/*!50100 PARTITION BY RANGE (a)
(PARTITION p0 VALUES LESS THAN (10) ENGINE = InnoDB,
 PARTITION p1 VALUES LESS THAN MAXVALUE ENGINE = InnoDB) */
SELECT * FROM t1;
a	b
1	Original from partition p0
11	Original from partition p1
12	Original from partition p1
13	Original from partition p1
14	Original from partition p1
2	Original from partition p0
21	Original from partition p1
22	Original from partition p1
23	Original from partition p1
24	Original from partition p1
3	Original from partition p0
4	Original from partition p0
ALTER TABLE t1 EXCHANGE PARTITION p0 WITH TABLE t2;
ERROR HY000: Lost connection to MySQL server during query
# State after crash (before recovery)
#sqlx-nnnn_nnnn.ibd
t1#P#p1.ibd
t1.frm
t1.par
t2.frm
t2.ibd
# State after crash recovery
t1#P#p0.ibd
t1#P#p1.ibd
t1.frm
t1.par
t2.frm
t2.ibd
SHOW CREATE TABLE t1;
Table	Create Table
t1	CREATE TABLE `t1` (
  `a` int(11) DEFAULT NULL,
  `b` varchar(64) DEFAULT NULL
) ENGINE=InnoDB DEFAULT CHARSET=latin1
/*!50100 PARTITION BY RANGE (a)
(PARTITION p0 VALUES LESS THAN (10) ENGINE = InnoDB,
 PARTITION p1 VALUES LESS THAN MAXVALUE ENGINE = InnoDB) */
SELECT * FROM t1;
a	b
1	Original from partition p0
11	Original from partition p1
12	Original from partition p1
13	Original from partition p1
14	Original from partition p1
2	Original from partition p0
21	Original from partition p1
22	Original from partition p1
23	Original from partition p1
24	Original from partition p1
3	Original from partition p0
4	Original from partition p0
DROP TABLE t1;
SHOW CREATE TABLE t2;
Table	Create Table
t2	CREATE TABLE `t2` (
  `a` int(11) DEFAULT NULL,
  `b` varchar(64) DEFAULT NULL
) ENGINE=InnoDB DEFAULT CHARSET=latin1
SELECT * FROM t2;
a	b
5	Original from table t2
6	Original from table t2
7	Original from table t2
8	Original from table t2
DROP TABLE t2;
SET SESSION debug="-d,exchange_partition_abort_6";
SET SESSION debug="+d,exchange_partition_abort_7";
CREATE TABLE t2 (a INT, b VARCHAR(64)) ENGINE = InnoDB;
INSERT INTO t2 VALUES (5, "Original from table t2"), (6, "Original from table t2"), (7, "Original from table t2"), (8, "Original from table t2");
SHOW CREATE TABLE t2;
Table	Create Table
t2	CREATE TABLE `t2` (
  `a` int(11) DEFAULT NULL,
  `b` varchar(64) DEFAULT NULL
) ENGINE=InnoDB DEFAULT CHARSET=latin1
SELECT * FROM t2;
a	b
5	Original from table t2
6	Original from table t2
7	Original from table t2
8	Original from table t2
CREATE TABLE t1 (a INT, b VARCHAR(64))
ENGINE = InnoDB
PARTITION BY RANGE (a)
(PARTITION p0 VALUES LESS THAN (10),
PARTITION p1 VALUES LESS THAN MAXVALUE);
INSERT INTO t1 VALUES (1, "Original from partition p0"), (2, "Original from partition p0"), (3, "Original from partition p0"), (4, "Original from partition p0"), (11, "Original from partition p1"), (12, "Original from partition p1"), (13, "Original from partition p1"), (14, "Original from partition p1"), (21, "Original from partition p1"), (22, "Original from partition p1"), (23, "Original from partition p1"), (24, "Original from partition p1");
# State before crash
t1#P#p0.ibd
t1#P#p1.ibd
t1.frm
t1.par
t2.frm
t2.ibd
SHOW CREATE TABLE t1;
Table	Create Table
t1	CREATE TABLE `t1` (
  `a` int(11) DEFAULT NULL,
  `b` varchar(64) DEFAULT NULL
) ENGINE=InnoDB DEFAULT CHARSET=latin1
/*!50100 PARTITION BY RANGE (a)
(PARTITION p0 VALUES LESS THAN (10) ENGINE = InnoDB,
 PARTITION p1 VALUES LESS THAN MAXVALUE ENGINE = InnoDB) */
SELECT * FROM t1;
a	b
1	Original from partition p0
11	Original from partition p1
12	Original from partition p1
13	Original from partition p1
14	Original from partition p1
2	Original from partition p0
21	Original from partition p1
22	Original from partition p1
23	Original from partition p1
24	Original from partition p1
3	Original from partition p0
4	Original from partition p0
ALTER TABLE t1 EXCHANGE PARTITION p0 WITH TABLE t2;
ERROR HY000: Lost connection to MySQL server during query
# State after crash (before recovery)
#sqlx-nnnn_nnnn.ibd
t1#P#p1.ibd
t1.frm
t1.par
t2.frm
t2.ibd
# State after crash recovery
t1#P#p0.ibd
t1#P#p1.ibd
t1.frm
t1.par
t2.frm
t2.ibd
SHOW CREATE TABLE t1;
Table	Create Table
t1	CREATE TABLE `t1` (
  `a` int(11) DEFAULT NULL,
  `b` varchar(64) DEFAULT NULL
) ENGINE=InnoDB DEFAULT CHARSET=latin1
/*!50100 PARTITION BY RANGE (a)
(PARTITION p0 VALUES LESS THAN (10) ENGINE = InnoDB,
 PARTITION p1 VALUES LESS THAN MAXVALUE ENGINE = InnoDB) */
SELECT * FROM t1;
a	b
1	Original from partition p0
11	Original from partition p1
12	Original from partition p1
13	Original from partition p1
14	Original from partition p1
2	Original from partition p0
21	Original from partition p1
22	Original from partition p1
23	Original from partition p1
24	Original from partition p1
3	Original from partition p0
4	Original from partition p0
DROP TABLE t1;
SHOW CREATE TABLE t2;
Table	Create Table
t2	CREATE TABLE `t2` (
  `a` int(11) DEFAULT NULL,
  `b` varchar(64) DEFAULT NULL
) ENGINE=InnoDB DEFAULT CHARSET=latin1
SELECT * FROM t2;
a	b
5	Original from table t2
6	Original from table t2
7	Original from table t2
8	Original from table t2
DROP TABLE t2;
SET SESSION debug="-d,exchange_partition_abort_7";
SET SESSION debug="+d,exchange_partition_abort_8";
CREATE TABLE t2 (a INT, b VARCHAR(64)) ENGINE = InnoDB;
INSERT INTO t2 VALUES (5, "Original from table t2"), (6, "Original from table t2"), (7, "Original from table t2"), (8, "Original from table t2");
SHOW CREATE TABLE t2;
Table	Create Table
t2	CREATE TABLE `t2` (
  `a` int(11) DEFAULT NULL,
  `b` varchar(64) DEFAULT NULL
) ENGINE=InnoDB DEFAULT CHARSET=latin1
SELECT * FROM t2;
a	b
5	Original from table t2
6	Original from table t2
7	Original from table t2
8	Original from table t2
CREATE TABLE t1 (a INT, b VARCHAR(64))
ENGINE = InnoDB
PARTITION BY RANGE (a)
(PARTITION p0 VALUES LESS THAN (10),
PARTITION p1 VALUES LESS THAN MAXVALUE);
INSERT INTO t1 VALUES (1, "Original from partition p0"), (2, "Original from partition p0"), (3, "Original from partition p0"), (4, "Original from partition p0"), (11, "Original from partition p1"), (12, "Original from partition p1"), (13, "Original from partition p1"), (14, "Original from partition p1"), (21, "Original from partition p1"), (22, "Original from partition p1"), (23, "Original from partition p1"), (24, "Original from partition p1");
# State before crash
t1#P#p0.ibd
t1#P#p1.ibd
t1.frm
t1.par
t2.frm
t2.ibd
SHOW CREATE TABLE t1;
Table	Create Table
t1	CREATE TABLE `t1` (
  `a` int(11) DEFAULT NULL,
  `b` varchar(64) DEFAULT NULL
) ENGINE=InnoDB DEFAULT CHARSET=latin1
/*!50100 PARTITION BY RANGE (a)
(PARTITION p0 VALUES LESS THAN (10) ENGINE = InnoDB,
 PARTITION p1 VALUES LESS THAN MAXVALUE ENGINE = InnoDB) */
SELECT * FROM t1;
a	b
1	Original from partition p0
11	Original from partition p1
12	Original from partition p1
13	Original from partition p1
14	Original from partition p1
2	Original from partition p0
21	Original from partition p1
22	Original from partition p1
23	Original from partition p1
24	Original from partition p1
3	Original from partition p0
4	Original from partition p0
ALTER TABLE t1 EXCHANGE PARTITION p0 WITH TABLE t2;
ERROR HY000: Lost connection to MySQL server during query
# State after crash (before recovery)
t1#P#p0.ibd
t1#P#p1.ibd
t1.frm
t1.par
t2.frm
t2.ibd
# State after crash recovery
t1#P#p0.ibd
t1#P#p1.ibd
t1.frm
t1.par
t2.frm
t2.ibd
SHOW CREATE TABLE t1;
Table	Create Table
t1	CREATE TABLE `t1` (
  `a` int(11) DEFAULT NULL,
  `b` varchar(64) DEFAULT NULL
) ENGINE=InnoDB DEFAULT CHARSET=latin1
/*!50100 PARTITION BY RANGE (a)
(PARTITION p0 VALUES LESS THAN (10) ENGINE = InnoDB,
 PARTITION p1 VALUES LESS THAN MAXVALUE ENGINE = InnoDB) */
SELECT * FROM t1;
a	b
1	Original from partition p0
11	Original from partition p1
12	Original from partition p1
13	Original from partition p1
14	Original from partition p1
2	Original from partition p0
21	Original from partition p1
22	Original from partition p1
23	Original from partition p1
24	Original from partition p1
3	Original from partition p0
4	Original from partition p0
DROP TABLE t1;
SHOW CREATE TABLE t2;
Table	Create Table
t2	CREATE TABLE `t2` (
  `a` int(11) DEFAULT NULL,
  `b` varchar(64) DEFAULT NULL
) ENGINE=InnoDB DEFAULT CHARSET=latin1
SELECT * FROM t2;
a	b
5	Original from table t2
6	Original from table t2
7	Original from table t2
8	Original from table t2
DROP TABLE t2;
SET SESSION debug="-d,exchange_partition_abort_8";
SET SESSION debug="+d,exchange_partition_abort_9";
CREATE TABLE t2 (a INT, b VARCHAR(64)) ENGINE = InnoDB;
INSERT INTO t2 VALUES (5, "Original from table t2"), (6, "Original from table t2"), (7, "Original from table t2"), (8, "Original from table t2");
SHOW CREATE TABLE t2;
Table	Create Table
t2	CREATE TABLE `t2` (
  `a` int(11) DEFAULT NULL,
  `b` varchar(64) DEFAULT NULL
) ENGINE=InnoDB DEFAULT CHARSET=latin1
SELECT * FROM t2;
a	b
5	Original from table t2
6	Original from table t2
7	Original from table t2
8	Original from table t2
CREATE TABLE t1 (a INT, b VARCHAR(64))
ENGINE = InnoDB
PARTITION BY RANGE (a)
(PARTITION p0 VALUES LESS THAN (10),
PARTITION p1 VALUES LESS THAN MAXVALUE);
INSERT INTO t1 VALUES (1, "Original from partition p0"), (2, "Original from partition p0"), (3, "Original from partition p0"), (4, "Original from partition p0"), (11, "Original from partition p1"), (12, "Original from partition p1"), (13, "Original from partition p1"), (14, "Original from partition p1"), (21, "Original from partition p1"), (22, "Original from partition p1"), (23, "Original from partition p1"), (24, "Original from partition p1");
# State before crash
t1#P#p0.ibd
t1#P#p1.ibd
t1.frm
t1.par
t2.frm
t2.ibd
SHOW CREATE TABLE t1;
Table	Create Table
t1	CREATE TABLE `t1` (
  `a` int(11) DEFAULT NULL,
  `b` varchar(64) DEFAULT NULL
) ENGINE=InnoDB DEFAULT CHARSET=latin1
/*!50100 PARTITION BY RANGE (a)
(PARTITION p0 VALUES LESS THAN (10) ENGINE = InnoDB,
 PARTITION p1 VALUES LESS THAN MAXVALUE ENGINE = InnoDB) */
SELECT * FROM t1;
a	b
1	Original from partition p0
11	Original from partition p1
12	Original from partition p1
13	Original from partition p1
14	Original from partition p1
2	Original from partition p0
21	Original from partition p1
22	Original from partition p1
23	Original from partition p1
24	Original from partition p1
3	Original from partition p0
4	Original from partition p0
ALTER TABLE t1 EXCHANGE PARTITION p0 WITH TABLE t2;
ERROR HY000: Lost connection to MySQL server during query
# State after crash (before recovery)
t1#P#p0.ibd
t1#P#p1.ibd
t1.frm
t1.par
t2.frm
t2.ibd
# State after crash recovery
t1#P#p0.ibd
t1#P#p1.ibd
t1.frm
t1.par
t2.frm
t2.ibd
SHOW CREATE TABLE t1;
Table	Create Table
t1	CREATE TABLE `t1` (
  `a` int(11) DEFAULT NULL,
  `b` varchar(64) DEFAULT NULL
) ENGINE=InnoDB DEFAULT CHARSET=latin1
/*!50100 PARTITION BY RANGE (a)
(PARTITION p0 VALUES LESS THAN (10) ENGINE = InnoDB,
 PARTITION p1 VALUES LESS THAN MAXVALUE ENGINE = InnoDB) */
SELECT * FROM t1;
a	b
11	Original from partition p1
12	Original from partition p1
13	Original from partition p1
14	Original from partition p1
21	Original from partition p1
22	Original from partition p1
23	Original from partition p1
24	Original from partition p1
5	Original from table t2
6	Original from table t2
7	Original from table t2
8	Original from table t2
DROP TABLE t1;
SHOW CREATE TABLE t2;
Table	Create Table
t2	CREATE TABLE `t2` (
  `a` int(11) DEFAULT NULL,
  `b` varchar(64) DEFAULT NULL
) ENGINE=InnoDB DEFAULT CHARSET=latin1
SELECT * FROM t2;
a	b
1	Original from partition p0
2	Original from partition p0
3	Original from partition p0
4	Original from partition p0
DROP TABLE t2;
SET SESSION debug="-d,exchange_partition_abort_9";
SET SESSION debug="+d,exchange_partition_fail_1";
CREATE TABLE t2 (a INT, b VARCHAR(64)) ENGINE = InnoDB;
INSERT INTO t2 VALUES (5, "Original from table t2"), (6, "Original from table t2"), (7, "Original from table t2"), (8, "Original from table t2");
SHOW CREATE TABLE t2;
Table	Create Table
t2	CREATE TABLE `t2` (
  `a` int(11) DEFAULT NULL,
  `b` varchar(64) DEFAULT NULL
) ENGINE=InnoDB DEFAULT CHARSET=latin1
SELECT * FROM t2;
a	b
5	Original from table t2
6	Original from table t2
7	Original from table t2
8	Original from table t2
CREATE TABLE t1 (a INT, b VARCHAR(64))
ENGINE = InnoDB
PARTITION BY RANGE (a)
(PARTITION p0 VALUES LESS THAN (10),
PARTITION p1 VALUES LESS THAN MAXVALUE);
INSERT INTO t1 VALUES (1, "Original from partition p0"), (2, "Original from partition p0"), (3, "Original from partition p0"), (4, "Original from partition p0"), (11, "Original from partition p1"), (12, "Original from partition p1"), (13, "Original from partition p1"), (14, "Original from partition p1"), (21, "Original from partition p1"), (22, "Original from partition p1"), (23, "Original from partition p1"), (24, "Original from partition p1");
# State before failure
t1#P#p0.ibd
t1#P#p1.ibd
t1.frm
t1.par
t2.frm
t2.ibd
SHOW CREATE TABLE t1;
Table	Create Table
t1	CREATE TABLE `t1` (
  `a` int(11) DEFAULT NULL,
  `b` varchar(64) DEFAULT NULL
) ENGINE=InnoDB DEFAULT CHARSET=latin1
/*!50100 PARTITION BY RANGE (a)
(PARTITION p0 VALUES LESS THAN (10) ENGINE = InnoDB,
 PARTITION p1 VALUES LESS THAN MAXVALUE ENGINE = InnoDB) */
SELECT * FROM t1;
a	b
1	Original from partition p0
11	Original from partition p1
12	Original from partition p1
13	Original from partition p1
14	Original from partition p1
2	Original from partition p0
21	Original from partition p1
22	Original from partition p1
23	Original from partition p1
24	Original from partition p1
3	Original from partition p0
4	Original from partition p0
ALTER TABLE t1 EXCHANGE PARTITION p0 WITH TABLE t2;
ERROR HY000: Error in DDL log
# State after failure
t1#P#p0.ibd
t1#P#p1.ibd
t1.frm
t1.par
t2.frm
t2.ibd
SHOW CREATE TABLE t1;
Table	Create Table
t1	CREATE TABLE `t1` (
  `a` int(11) DEFAULT NULL,
  `b` varchar(64) DEFAULT NULL
) ENGINE=InnoDB DEFAULT CHARSET=latin1
/*!50100 PARTITION BY RANGE (a)
(PARTITION p0 VALUES LESS THAN (10) ENGINE = InnoDB,
 PARTITION p1 VALUES LESS THAN MAXVALUE ENGINE = InnoDB) */
SELECT * FROM t1;
a	b
1	Original from partition p0
11	Original from partition p1
12	Original from partition p1
13	Original from partition p1
14	Original from partition p1
2	Original from partition p0
21	Original from partition p1
22	Original from partition p1
23	Original from partition p1
24	Original from partition p1
3	Original from partition p0
4	Original from partition p0
DROP TABLE t1;
SHOW CREATE TABLE t2;
Table	Create Table
t2	CREATE TABLE `t2` (
  `a` int(11) DEFAULT NULL,
  `b` varchar(64) DEFAULT NULL
) ENGINE=InnoDB DEFAULT CHARSET=latin1
SELECT * FROM t2;
a	b
5	Original from table t2
6	Original from table t2
7	Original from table t2
8	Original from table t2
DROP TABLE t2;
SET SESSION debug="-d,exchange_partition_fail_1";
SET SESSION debug="+d,exchange_partition_fail_2";
CREATE TABLE t2 (a INT, b VARCHAR(64)) ENGINE = InnoDB;
INSERT INTO t2 VALUES (5, "Original from table t2"), (6, "Original from table t2"), (7, "Original from table t2"), (8, "Original from table t2");
SHOW CREATE TABLE t2;
Table	Create Table
t2	CREATE TABLE `t2` (
  `a` int(11) DEFAULT NULL,
  `b` varchar(64) DEFAULT NULL
) ENGINE=InnoDB DEFAULT CHARSET=latin1
SELECT * FROM t2;
a	b
5	Original from table t2
6	Original from table t2
7	Original from table t2
8	Original from table t2
CREATE TABLE t1 (a INT, b VARCHAR(64))
ENGINE = InnoDB
PARTITION BY RANGE (a)
(PARTITION p0 VALUES LESS THAN (10),
PARTITION p1 VALUES LESS THAN MAXVALUE);
INSERT INTO t1 VALUES (1, "Original from partition p0"), (2, "Original from partition p0"), (3, "Original from partition p0"), (4, "Original from partition p0"), (11, "Original from partition p1"), (12, "Original from partition p1"), (13, "Original from partition p1"), (14, "Original from partition p1"), (21, "Original from partition p1"), (22, "Original from partition p1"), (23, "Original from partition p1"), (24, "Original from partition p1");
# State before failure
t1#P#p0.ibd
t1#P#p1.ibd
t1.frm
t1.par
t2.frm
t2.ibd
SHOW CREATE TABLE t1;
Table	Create Table
t1	CREATE TABLE `t1` (
  `a` int(11) DEFAULT NULL,
  `b` varchar(64) DEFAULT NULL
) ENGINE=InnoDB DEFAULT CHARSET=latin1
/*!50100 PARTITION BY RANGE (a)
(PARTITION p0 VALUES LESS THAN (10) ENGINE = InnoDB,
 PARTITION p1 VALUES LESS THAN MAXVALUE ENGINE = InnoDB) */
SELECT * FROM t1;
a	b
1	Original from partition p0
11	Original from partition p1
12	Original from partition p1
13	Original from partition p1
14	Original from partition p1
2	Original from partition p0
21	Original from partition p1
22	Original from partition p1
23	Original from partition p1
24	Original from partition p1
3	Original from partition p0
4	Original from partition p0
ALTER TABLE t1 EXCHANGE PARTITION p0 WITH TABLE t2;
ERROR HY000: Error in DDL log
# State after failure
t1#P#p0.ibd
t1#P#p1.ibd
t1.frm
t1.par
t2.frm
t2.ibd
SHOW CREATE TABLE t1;
Table	Create Table
t1	CREATE TABLE `t1` (
  `a` int(11) DEFAULT NULL,
  `b` varchar(64) DEFAULT NULL
) ENGINE=InnoDB DEFAULT CHARSET=latin1
/*!50100 PARTITION BY RANGE (a)
(PARTITION p0 VALUES LESS THAN (10) ENGINE = InnoDB,
 PARTITION p1 VALUES LESS THAN MAXVALUE ENGINE = InnoDB) */
SELECT * FROM t1;
a	b
1	Original from partition p0
11	Original from partition p1
12	Original from partition p1
13	Original from partition p1
14	Original from partition p1
2	Original from partition p0
21	Original from partition p1
22	Original from partition p1
23	Original from partition p1
24	Original from partition p1
3	Original from partition p0
4	Original from partition p0
DROP TABLE t1;
SHOW CREATE TABLE t2;
Table	Create Table
t2	CREATE TABLE `t2` (
  `a` int(11) DEFAULT NULL,
  `b` varchar(64) DEFAULT NULL
) ENGINE=InnoDB DEFAULT CHARSET=latin1
SELECT * FROM t2;
a	b
5	Original from table t2
6	Original from table t2
7	Original from table t2
8	Original from table t2
DROP TABLE t2;
SET SESSION debug="-d,exchange_partition_fail_2";
SET SESSION debug="+d,exchange_partition_fail_3";
CREATE TABLE t2 (a INT, b VARCHAR(64)) ENGINE = InnoDB;
INSERT INTO t2 VALUES (5, "Original from table t2"), (6, "Original from table t2"), (7, "Original from table t2"), (8, "Original from table t2");
SHOW CREATE TABLE t2;
Table	Create Table
t2	CREATE TABLE `t2` (
  `a` int(11) DEFAULT NULL,
  `b` varchar(64) DEFAULT NULL
) ENGINE=InnoDB DEFAULT CHARSET=latin1
SELECT * FROM t2;
a	b
5	Original from table t2
6	Original from table t2
7	Original from table t2
8	Original from table t2
CREATE TABLE t1 (a INT, b VARCHAR(64))
ENGINE = InnoDB
PARTITION BY RANGE (a)
(PARTITION p0 VALUES LESS THAN (10),
PARTITION p1 VALUES LESS THAN MAXVALUE);
INSERT INTO t1 VALUES (1, "Original from partition p0"), (2, "Original from partition p0"), (3, "Original from partition p0"), (4, "Original from partition p0"), (11, "Original from partition p1"), (12, "Original from partition p1"), (13, "Original from partition p1"), (14, "Original from partition p1"), (21, "Original from partition p1"), (22, "Original from partition p1"), (23, "Original from partition p1"), (24, "Original from partition p1");
# State before failure
t1#P#p0.ibd
t1#P#p1.ibd
t1.frm
t1.par
t2.frm
t2.ibd
SHOW CREATE TABLE t1;
Table	Create Table
t1	CREATE TABLE `t1` (
  `a` int(11) DEFAULT NULL,
  `b` varchar(64) DEFAULT NULL
) ENGINE=InnoDB DEFAULT CHARSET=latin1
/*!50100 PARTITION BY RANGE (a)
(PARTITION p0 VALUES LESS THAN (10) ENGINE = InnoDB,
 PARTITION p1 VALUES LESS THAN MAXVALUE ENGINE = InnoDB) */
SELECT * FROM t1;
a	b
1	Original from partition p0
11	Original from partition p1
12	Original from partition p1
13	Original from partition p1
14	Original from partition p1
2	Original from partition p0
21	Original from partition p1
22	Original from partition p1
23	Original from partition p1
24	Original from partition p1
3	Original from partition p0
4	Original from partition p0
ALTER TABLE t1 EXCHANGE PARTITION p0 WITH TABLE t2;
<<<<<<< HEAD
ERROR HY000: Error on rename of './test/t2' to './test/#sqlx-nnnn_nnnn' (errno: n)
=======
ERROR HY000: Error on rename of './test/t2' to './test/#sqlx-nnnn_nnnn' (errno: 0)
>>>>>>> fcf11a4c
# State after failure
t1#P#p0.ibd
t1#P#p1.ibd
t1.frm
t1.par
t2.frm
t2.ibd
SHOW CREATE TABLE t1;
Table	Create Table
t1	CREATE TABLE `t1` (
  `a` int(11) DEFAULT NULL,
  `b` varchar(64) DEFAULT NULL
) ENGINE=InnoDB DEFAULT CHARSET=latin1
/*!50100 PARTITION BY RANGE (a)
(PARTITION p0 VALUES LESS THAN (10) ENGINE = InnoDB,
 PARTITION p1 VALUES LESS THAN MAXVALUE ENGINE = InnoDB) */
SELECT * FROM t1;
a	b
1	Original from partition p0
11	Original from partition p1
12	Original from partition p1
13	Original from partition p1
14	Original from partition p1
2	Original from partition p0
21	Original from partition p1
22	Original from partition p1
23	Original from partition p1
24	Original from partition p1
3	Original from partition p0
4	Original from partition p0
DROP TABLE t1;
SHOW CREATE TABLE t2;
Table	Create Table
t2	CREATE TABLE `t2` (
  `a` int(11) DEFAULT NULL,
  `b` varchar(64) DEFAULT NULL
) ENGINE=InnoDB DEFAULT CHARSET=latin1
SELECT * FROM t2;
a	b
5	Original from table t2
6	Original from table t2
7	Original from table t2
8	Original from table t2
DROP TABLE t2;
SET SESSION debug="-d,exchange_partition_fail_3";
SET SESSION debug="+d,exchange_partition_fail_4";
CREATE TABLE t2 (a INT, b VARCHAR(64)) ENGINE = InnoDB;
INSERT INTO t2 VALUES (5, "Original from table t2"), (6, "Original from table t2"), (7, "Original from table t2"), (8, "Original from table t2");
SHOW CREATE TABLE t2;
Table	Create Table
t2	CREATE TABLE `t2` (
  `a` int(11) DEFAULT NULL,
  `b` varchar(64) DEFAULT NULL
) ENGINE=InnoDB DEFAULT CHARSET=latin1
SELECT * FROM t2;
a	b
5	Original from table t2
6	Original from table t2
7	Original from table t2
8	Original from table t2
CREATE TABLE t1 (a INT, b VARCHAR(64))
ENGINE = InnoDB
PARTITION BY RANGE (a)
(PARTITION p0 VALUES LESS THAN (10),
PARTITION p1 VALUES LESS THAN MAXVALUE);
INSERT INTO t1 VALUES (1, "Original from partition p0"), (2, "Original from partition p0"), (3, "Original from partition p0"), (4, "Original from partition p0"), (11, "Original from partition p1"), (12, "Original from partition p1"), (13, "Original from partition p1"), (14, "Original from partition p1"), (21, "Original from partition p1"), (22, "Original from partition p1"), (23, "Original from partition p1"), (24, "Original from partition p1");
# State before failure
t1#P#p0.ibd
t1#P#p1.ibd
t1.frm
t1.par
t2.frm
t2.ibd
SHOW CREATE TABLE t1;
Table	Create Table
t1	CREATE TABLE `t1` (
  `a` int(11) DEFAULT NULL,
  `b` varchar(64) DEFAULT NULL
) ENGINE=InnoDB DEFAULT CHARSET=latin1
/*!50100 PARTITION BY RANGE (a)
(PARTITION p0 VALUES LESS THAN (10) ENGINE = InnoDB,
 PARTITION p1 VALUES LESS THAN MAXVALUE ENGINE = InnoDB) */
SELECT * FROM t1;
a	b
1	Original from partition p0
11	Original from partition p1
12	Original from partition p1
13	Original from partition p1
14	Original from partition p1
2	Original from partition p0
21	Original from partition p1
22	Original from partition p1
23	Original from partition p1
24	Original from partition p1
3	Original from partition p0
4	Original from partition p0
ALTER TABLE t1 EXCHANGE PARTITION p0 WITH TABLE t2;
ERROR HY000: Error in DDL log
# State after failure
t1#P#p0.ibd
t1#P#p1.ibd
t1.frm
t1.par
t2.frm
t2.ibd
SHOW CREATE TABLE t1;
Table	Create Table
t1	CREATE TABLE `t1` (
  `a` int(11) DEFAULT NULL,
  `b` varchar(64) DEFAULT NULL
) ENGINE=InnoDB DEFAULT CHARSET=latin1
/*!50100 PARTITION BY RANGE (a)
(PARTITION p0 VALUES LESS THAN (10) ENGINE = InnoDB,
 PARTITION p1 VALUES LESS THAN MAXVALUE ENGINE = InnoDB) */
SELECT * FROM t1;
a	b
1	Original from partition p0
11	Original from partition p1
12	Original from partition p1
13	Original from partition p1
14	Original from partition p1
2	Original from partition p0
21	Original from partition p1
22	Original from partition p1
23	Original from partition p1
24	Original from partition p1
3	Original from partition p0
4	Original from partition p0
DROP TABLE t1;
SHOW CREATE TABLE t2;
Table	Create Table
t2	CREATE TABLE `t2` (
  `a` int(11) DEFAULT NULL,
  `b` varchar(64) DEFAULT NULL
) ENGINE=InnoDB DEFAULT CHARSET=latin1
SELECT * FROM t2;
a	b
5	Original from table t2
6	Original from table t2
7	Original from table t2
8	Original from table t2
DROP TABLE t2;
SET SESSION debug="-d,exchange_partition_fail_4";
SET SESSION debug="+d,exchange_partition_fail_5";
CREATE TABLE t2 (a INT, b VARCHAR(64)) ENGINE = InnoDB;
INSERT INTO t2 VALUES (5, "Original from table t2"), (6, "Original from table t2"), (7, "Original from table t2"), (8, "Original from table t2");
SHOW CREATE TABLE t2;
Table	Create Table
t2	CREATE TABLE `t2` (
  `a` int(11) DEFAULT NULL,
  `b` varchar(64) DEFAULT NULL
) ENGINE=InnoDB DEFAULT CHARSET=latin1
SELECT * FROM t2;
a	b
5	Original from table t2
6	Original from table t2
7	Original from table t2
8	Original from table t2
CREATE TABLE t1 (a INT, b VARCHAR(64))
ENGINE = InnoDB
PARTITION BY RANGE (a)
(PARTITION p0 VALUES LESS THAN (10),
PARTITION p1 VALUES LESS THAN MAXVALUE);
INSERT INTO t1 VALUES (1, "Original from partition p0"), (2, "Original from partition p0"), (3, "Original from partition p0"), (4, "Original from partition p0"), (11, "Original from partition p1"), (12, "Original from partition p1"), (13, "Original from partition p1"), (14, "Original from partition p1"), (21, "Original from partition p1"), (22, "Original from partition p1"), (23, "Original from partition p1"), (24, "Original from partition p1");
# State before failure
t1#P#p0.ibd
t1#P#p1.ibd
t1.frm
t1.par
t2.frm
t2.ibd
SHOW CREATE TABLE t1;
Table	Create Table
t1	CREATE TABLE `t1` (
  `a` int(11) DEFAULT NULL,
  `b` varchar(64) DEFAULT NULL
) ENGINE=InnoDB DEFAULT CHARSET=latin1
/*!50100 PARTITION BY RANGE (a)
(PARTITION p0 VALUES LESS THAN (10) ENGINE = InnoDB,
 PARTITION p1 VALUES LESS THAN MAXVALUE ENGINE = InnoDB) */
SELECT * FROM t1;
a	b
1	Original from partition p0
11	Original from partition p1
12	Original from partition p1
13	Original from partition p1
14	Original from partition p1
2	Original from partition p0
21	Original from partition p1
22	Original from partition p1
23	Original from partition p1
24	Original from partition p1
3	Original from partition p0
4	Original from partition p0
ALTER TABLE t1 EXCHANGE PARTITION p0 WITH TABLE t2;
<<<<<<< HEAD
ERROR HY000: Error on rename of './test/t1#P#p0' to './test/t2' (errno: n)
=======
ERROR HY000: Error on rename of './test/t1#P#p0' to './test/t2' (errno: 0)
>>>>>>> fcf11a4c
# State after failure
t1#P#p0.ibd
t1#P#p1.ibd
t1.frm
t1.par
t2.frm
t2.ibd
SHOW CREATE TABLE t1;
Table	Create Table
t1	CREATE TABLE `t1` (
  `a` int(11) DEFAULT NULL,
  `b` varchar(64) DEFAULT NULL
) ENGINE=InnoDB DEFAULT CHARSET=latin1
/*!50100 PARTITION BY RANGE (a)
(PARTITION p0 VALUES LESS THAN (10) ENGINE = InnoDB,
 PARTITION p1 VALUES LESS THAN MAXVALUE ENGINE = InnoDB) */
SELECT * FROM t1;
a	b
1	Original from partition p0
11	Original from partition p1
12	Original from partition p1
13	Original from partition p1
14	Original from partition p1
2	Original from partition p0
21	Original from partition p1
22	Original from partition p1
23	Original from partition p1
24	Original from partition p1
3	Original from partition p0
4	Original from partition p0
DROP TABLE t1;
SHOW CREATE TABLE t2;
Table	Create Table
t2	CREATE TABLE `t2` (
  `a` int(11) DEFAULT NULL,
  `b` varchar(64) DEFAULT NULL
) ENGINE=InnoDB DEFAULT CHARSET=latin1
SELECT * FROM t2;
a	b
5	Original from table t2
6	Original from table t2
7	Original from table t2
8	Original from table t2
DROP TABLE t2;
SET SESSION debug="-d,exchange_partition_fail_5";
SET SESSION debug="+d,exchange_partition_fail_6";
CREATE TABLE t2 (a INT, b VARCHAR(64)) ENGINE = InnoDB;
INSERT INTO t2 VALUES (5, "Original from table t2"), (6, "Original from table t2"), (7, "Original from table t2"), (8, "Original from table t2");
SHOW CREATE TABLE t2;
Table	Create Table
t2	CREATE TABLE `t2` (
  `a` int(11) DEFAULT NULL,
  `b` varchar(64) DEFAULT NULL
) ENGINE=InnoDB DEFAULT CHARSET=latin1
SELECT * FROM t2;
a	b
5	Original from table t2
6	Original from table t2
7	Original from table t2
8	Original from table t2
CREATE TABLE t1 (a INT, b VARCHAR(64))
ENGINE = InnoDB
PARTITION BY RANGE (a)
(PARTITION p0 VALUES LESS THAN (10),
PARTITION p1 VALUES LESS THAN MAXVALUE);
INSERT INTO t1 VALUES (1, "Original from partition p0"), (2, "Original from partition p0"), (3, "Original from partition p0"), (4, "Original from partition p0"), (11, "Original from partition p1"), (12, "Original from partition p1"), (13, "Original from partition p1"), (14, "Original from partition p1"), (21, "Original from partition p1"), (22, "Original from partition p1"), (23, "Original from partition p1"), (24, "Original from partition p1");
# State before failure
t1#P#p0.ibd
t1#P#p1.ibd
t1.frm
t1.par
t2.frm
t2.ibd
SHOW CREATE TABLE t1;
Table	Create Table
t1	CREATE TABLE `t1` (
  `a` int(11) DEFAULT NULL,
  `b` varchar(64) DEFAULT NULL
) ENGINE=InnoDB DEFAULT CHARSET=latin1
/*!50100 PARTITION BY RANGE (a)
(PARTITION p0 VALUES LESS THAN (10) ENGINE = InnoDB,
 PARTITION p1 VALUES LESS THAN MAXVALUE ENGINE = InnoDB) */
SELECT * FROM t1;
a	b
1	Original from partition p0
11	Original from partition p1
12	Original from partition p1
13	Original from partition p1
14	Original from partition p1
2	Original from partition p0
21	Original from partition p1
22	Original from partition p1
23	Original from partition p1
24	Original from partition p1
3	Original from partition p0
4	Original from partition p0
ALTER TABLE t1 EXCHANGE PARTITION p0 WITH TABLE t2;
ERROR HY000: Error in DDL log
# State after failure
t1#P#p0.ibd
t1#P#p1.ibd
t1.frm
t1.par
t2.frm
t2.ibd
SHOW CREATE TABLE t1;
Table	Create Table
t1	CREATE TABLE `t1` (
  `a` int(11) DEFAULT NULL,
  `b` varchar(64) DEFAULT NULL
) ENGINE=InnoDB DEFAULT CHARSET=latin1
/*!50100 PARTITION BY RANGE (a)
(PARTITION p0 VALUES LESS THAN (10) ENGINE = InnoDB,
 PARTITION p1 VALUES LESS THAN MAXVALUE ENGINE = InnoDB) */
SELECT * FROM t1;
a	b
1	Original from partition p0
11	Original from partition p1
12	Original from partition p1
13	Original from partition p1
14	Original from partition p1
2	Original from partition p0
21	Original from partition p1
22	Original from partition p1
23	Original from partition p1
24	Original from partition p1
3	Original from partition p0
4	Original from partition p0
DROP TABLE t1;
SHOW CREATE TABLE t2;
Table	Create Table
t2	CREATE TABLE `t2` (
  `a` int(11) DEFAULT NULL,
  `b` varchar(64) DEFAULT NULL
) ENGINE=InnoDB DEFAULT CHARSET=latin1
SELECT * FROM t2;
a	b
5	Original from table t2
6	Original from table t2
7	Original from table t2
8	Original from table t2
DROP TABLE t2;
SET SESSION debug="-d,exchange_partition_fail_6";
SET SESSION debug="+d,exchange_partition_fail_7";
CREATE TABLE t2 (a INT, b VARCHAR(64)) ENGINE = InnoDB;
INSERT INTO t2 VALUES (5, "Original from table t2"), (6, "Original from table t2"), (7, "Original from table t2"), (8, "Original from table t2");
SHOW CREATE TABLE t2;
Table	Create Table
t2	CREATE TABLE `t2` (
  `a` int(11) DEFAULT NULL,
  `b` varchar(64) DEFAULT NULL
) ENGINE=InnoDB DEFAULT CHARSET=latin1
SELECT * FROM t2;
a	b
5	Original from table t2
6	Original from table t2
7	Original from table t2
8	Original from table t2
CREATE TABLE t1 (a INT, b VARCHAR(64))
ENGINE = InnoDB
PARTITION BY RANGE (a)
(PARTITION p0 VALUES LESS THAN (10),
PARTITION p1 VALUES LESS THAN MAXVALUE);
INSERT INTO t1 VALUES (1, "Original from partition p0"), (2, "Original from partition p0"), (3, "Original from partition p0"), (4, "Original from partition p0"), (11, "Original from partition p1"), (12, "Original from partition p1"), (13, "Original from partition p1"), (14, "Original from partition p1"), (21, "Original from partition p1"), (22, "Original from partition p1"), (23, "Original from partition p1"), (24, "Original from partition p1");
# State before failure
t1#P#p0.ibd
t1#P#p1.ibd
t1.frm
t1.par
t2.frm
t2.ibd
SHOW CREATE TABLE t1;
Table	Create Table
t1	CREATE TABLE `t1` (
  `a` int(11) DEFAULT NULL,
  `b` varchar(64) DEFAULT NULL
) ENGINE=InnoDB DEFAULT CHARSET=latin1
/*!50100 PARTITION BY RANGE (a)
(PARTITION p0 VALUES LESS THAN (10) ENGINE = InnoDB,
 PARTITION p1 VALUES LESS THAN MAXVALUE ENGINE = InnoDB) */
SELECT * FROM t1;
a	b
1	Original from partition p0
11	Original from partition p1
12	Original from partition p1
13	Original from partition p1
14	Original from partition p1
2	Original from partition p0
21	Original from partition p1
22	Original from partition p1
23	Original from partition p1
24	Original from partition p1
3	Original from partition p0
4	Original from partition p0
ALTER TABLE t1 EXCHANGE PARTITION p0 WITH TABLE t2;
<<<<<<< HEAD
ERROR HY000: Error on rename of './test/#sqlx-nnnn_nnnn' to './test/t1#P#p0' (errno: n)
=======
ERROR HY000: Error on rename of './test/#sqlx-nnnn_nnnn' to './test/t1#P#p0' (errno: 0)
>>>>>>> fcf11a4c
# State after failure
t1#P#p0.ibd
t1#P#p1.ibd
t1.frm
t1.par
t2.frm
t2.ibd
SHOW CREATE TABLE t1;
Table	Create Table
t1	CREATE TABLE `t1` (
  `a` int(11) DEFAULT NULL,
  `b` varchar(64) DEFAULT NULL
) ENGINE=InnoDB DEFAULT CHARSET=latin1
/*!50100 PARTITION BY RANGE (a)
(PARTITION p0 VALUES LESS THAN (10) ENGINE = InnoDB,
 PARTITION p1 VALUES LESS THAN MAXVALUE ENGINE = InnoDB) */
SELECT * FROM t1;
a	b
1	Original from partition p0
11	Original from partition p1
12	Original from partition p1
13	Original from partition p1
14	Original from partition p1
2	Original from partition p0
21	Original from partition p1
22	Original from partition p1
23	Original from partition p1
24	Original from partition p1
3	Original from partition p0
4	Original from partition p0
DROP TABLE t1;
SHOW CREATE TABLE t2;
Table	Create Table
t2	CREATE TABLE `t2` (
  `a` int(11) DEFAULT NULL,
  `b` varchar(64) DEFAULT NULL
) ENGINE=InnoDB DEFAULT CHARSET=latin1
SELECT * FROM t2;
a	b
5	Original from table t2
6	Original from table t2
7	Original from table t2
8	Original from table t2
DROP TABLE t2;
SET SESSION debug="-d,exchange_partition_fail_7";
SET SESSION debug="+d,exchange_partition_fail_8";
CREATE TABLE t2 (a INT, b VARCHAR(64)) ENGINE = InnoDB;
INSERT INTO t2 VALUES (5, "Original from table t2"), (6, "Original from table t2"), (7, "Original from table t2"), (8, "Original from table t2");
SHOW CREATE TABLE t2;
Table	Create Table
t2	CREATE TABLE `t2` (
  `a` int(11) DEFAULT NULL,
  `b` varchar(64) DEFAULT NULL
) ENGINE=InnoDB DEFAULT CHARSET=latin1
SELECT * FROM t2;
a	b
5	Original from table t2
6	Original from table t2
7	Original from table t2
8	Original from table t2
CREATE TABLE t1 (a INT, b VARCHAR(64))
ENGINE = InnoDB
PARTITION BY RANGE (a)
(PARTITION p0 VALUES LESS THAN (10),
PARTITION p1 VALUES LESS THAN MAXVALUE);
INSERT INTO t1 VALUES (1, "Original from partition p0"), (2, "Original from partition p0"), (3, "Original from partition p0"), (4, "Original from partition p0"), (11, "Original from partition p1"), (12, "Original from partition p1"), (13, "Original from partition p1"), (14, "Original from partition p1"), (21, "Original from partition p1"), (22, "Original from partition p1"), (23, "Original from partition p1"), (24, "Original from partition p1");
# State before failure
t1#P#p0.ibd
t1#P#p1.ibd
t1.frm
t1.par
t2.frm
t2.ibd
SHOW CREATE TABLE t1;
Table	Create Table
t1	CREATE TABLE `t1` (
  `a` int(11) DEFAULT NULL,
  `b` varchar(64) DEFAULT NULL
) ENGINE=InnoDB DEFAULT CHARSET=latin1
/*!50100 PARTITION BY RANGE (a)
(PARTITION p0 VALUES LESS THAN (10) ENGINE = InnoDB,
 PARTITION p1 VALUES LESS THAN MAXVALUE ENGINE = InnoDB) */
SELECT * FROM t1;
a	b
1	Original from partition p0
11	Original from partition p1
12	Original from partition p1
13	Original from partition p1
14	Original from partition p1
2	Original from partition p0
21	Original from partition p1
22	Original from partition p1
23	Original from partition p1
24	Original from partition p1
3	Original from partition p0
4	Original from partition p0
ALTER TABLE t1 EXCHANGE PARTITION p0 WITH TABLE t2;
ERROR HY000: Error in DDL log
# State after failure
t1#P#p0.ibd
t1#P#p1.ibd
t1.frm
t1.par
t2.frm
t2.ibd
SHOW CREATE TABLE t1;
Table	Create Table
t1	CREATE TABLE `t1` (
  `a` int(11) DEFAULT NULL,
  `b` varchar(64) DEFAULT NULL
) ENGINE=InnoDB DEFAULT CHARSET=latin1
/*!50100 PARTITION BY RANGE (a)
(PARTITION p0 VALUES LESS THAN (10) ENGINE = InnoDB,
 PARTITION p1 VALUES LESS THAN MAXVALUE ENGINE = InnoDB) */
SELECT * FROM t1;
a	b
1	Original from partition p0
11	Original from partition p1
12	Original from partition p1
13	Original from partition p1
14	Original from partition p1
2	Original from partition p0
21	Original from partition p1
22	Original from partition p1
23	Original from partition p1
24	Original from partition p1
3	Original from partition p0
4	Original from partition p0
DROP TABLE t1;
SHOW CREATE TABLE t2;
Table	Create Table
t2	CREATE TABLE `t2` (
  `a` int(11) DEFAULT NULL,
  `b` varchar(64) DEFAULT NULL
) ENGINE=InnoDB DEFAULT CHARSET=latin1
SELECT * FROM t2;
a	b
5	Original from table t2
6	Original from table t2
7	Original from table t2
8	Original from table t2
DROP TABLE t2;
SET SESSION debug="-d,exchange_partition_fail_8";
SET SESSION debug="+d,exchange_partition_fail_9";
CREATE TABLE t2 (a INT, b VARCHAR(64)) ENGINE = InnoDB;
INSERT INTO t2 VALUES (5, "Original from table t2"), (6, "Original from table t2"), (7, "Original from table t2"), (8, "Original from table t2");
SHOW CREATE TABLE t2;
Table	Create Table
t2	CREATE TABLE `t2` (
  `a` int(11) DEFAULT NULL,
  `b` varchar(64) DEFAULT NULL
) ENGINE=InnoDB DEFAULT CHARSET=latin1
SELECT * FROM t2;
a	b
5	Original from table t2
6	Original from table t2
7	Original from table t2
8	Original from table t2
CREATE TABLE t1 (a INT, b VARCHAR(64))
ENGINE = InnoDB
PARTITION BY RANGE (a)
(PARTITION p0 VALUES LESS THAN (10),
PARTITION p1 VALUES LESS THAN MAXVALUE);
INSERT INTO t1 VALUES (1, "Original from partition p0"), (2, "Original from partition p0"), (3, "Original from partition p0"), (4, "Original from partition p0"), (11, "Original from partition p1"), (12, "Original from partition p1"), (13, "Original from partition p1"), (14, "Original from partition p1"), (21, "Original from partition p1"), (22, "Original from partition p1"), (23, "Original from partition p1"), (24, "Original from partition p1");
# State before failure
t1#P#p0.ibd
t1#P#p1.ibd
t1.frm
t1.par
t2.frm
t2.ibd
SHOW CREATE TABLE t1;
Table	Create Table
t1	CREATE TABLE `t1` (
  `a` int(11) DEFAULT NULL,
  `b` varchar(64) DEFAULT NULL
) ENGINE=InnoDB DEFAULT CHARSET=latin1
/*!50100 PARTITION BY RANGE (a)
(PARTITION p0 VALUES LESS THAN (10) ENGINE = InnoDB,
 PARTITION p1 VALUES LESS THAN MAXVALUE ENGINE = InnoDB) */
SELECT * FROM t1;
a	b
1	Original from partition p0
11	Original from partition p1
12	Original from partition p1
13	Original from partition p1
14	Original from partition p1
2	Original from partition p0
21	Original from partition p1
22	Original from partition p1
23	Original from partition p1
24	Original from partition p1
3	Original from partition p0
4	Original from partition p0
ALTER TABLE t1 EXCHANGE PARTITION p0 WITH TABLE t2;
ERROR HY000: Error in DDL log
# State after failure
t1#P#p0.ibd
t1#P#p1.ibd
t1.frm
t1.par
t2.frm
t2.ibd
SHOW CREATE TABLE t1;
Table	Create Table
t1	CREATE TABLE `t1` (
  `a` int(11) DEFAULT NULL,
  `b` varchar(64) DEFAULT NULL
) ENGINE=InnoDB DEFAULT CHARSET=latin1
/*!50100 PARTITION BY RANGE (a)
(PARTITION p0 VALUES LESS THAN (10) ENGINE = InnoDB,
 PARTITION p1 VALUES LESS THAN MAXVALUE ENGINE = InnoDB) */
SELECT * FROM t1;
a	b
11	Original from partition p1
12	Original from partition p1
13	Original from partition p1
14	Original from partition p1
21	Original from partition p1
22	Original from partition p1
23	Original from partition p1
24	Original from partition p1
5	Original from table t2
6	Original from table t2
7	Original from table t2
8	Original from table t2
DROP TABLE t1;
SHOW CREATE TABLE t2;
Table	Create Table
t2	CREATE TABLE `t2` (
  `a` int(11) DEFAULT NULL,
  `b` varchar(64) DEFAULT NULL
) ENGINE=InnoDB DEFAULT CHARSET=latin1
SELECT * FROM t2;
a	b
1	Original from partition p0
2	Original from partition p0
3	Original from partition p0
4	Original from partition p0
DROP TABLE t2;
SET SESSION debug="-d,exchange_partition_fail_9";<|MERGE_RESOLUTION|>--- conflicted
+++ resolved
@@ -7000,11 +7000,7 @@
 3	Original from partition p0
 4	Original from partition p0
 ALTER TABLE t1 EXCHANGE PARTITION p0 WITH TABLE t2;
-<<<<<<< HEAD
-ERROR HY000: Error on rename of './test/t2' to './test/#sqlx-nnnn_nnnn' (errno: n)
-=======
 ERROR HY000: Error on rename of './test/t2' to './test/#sqlx-nnnn_nnnn' (errno: 0)
->>>>>>> fcf11a4c
 # State after failure
 t1#P#p0.ibd
 t1#P#p1.ibd
@@ -7200,11 +7196,7 @@
 3	Original from partition p0
 4	Original from partition p0
 ALTER TABLE t1 EXCHANGE PARTITION p0 WITH TABLE t2;
-<<<<<<< HEAD
-ERROR HY000: Error on rename of './test/t1#P#p0' to './test/t2' (errno: n)
-=======
 ERROR HY000: Error on rename of './test/t1#P#p0' to './test/t2' (errno: 0)
->>>>>>> fcf11a4c
 # State after failure
 t1#P#p0.ibd
 t1#P#p1.ibd
@@ -7400,11 +7392,7 @@
 3	Original from partition p0
 4	Original from partition p0
 ALTER TABLE t1 EXCHANGE PARTITION p0 WITH TABLE t2;
-<<<<<<< HEAD
-ERROR HY000: Error on rename of './test/#sqlx-nnnn_nnnn' to './test/t1#P#p0' (errno: n)
-=======
 ERROR HY000: Error on rename of './test/#sqlx-nnnn_nnnn' to './test/t1#P#p0' (errno: 0)
->>>>>>> fcf11a4c
 # State after failure
 t1#P#p0.ibd
 t1#P#p1.ibd
