########################################################################
#
# Verify definitions of I_S system views.
# --------------------------------------
# This test has three parts:
#
# 1. Verify the existence of the expected I_S system views, neither less
#    nor more.
# 2. Verify the I_S_VERSION and the CREATE VIEW statements of the
#    I_S system views.
# 3. Verify the checksum of the generated meta data associated with the
#    current I_S version number.
#
########################################################################
#
# A note regarding the checksum usage.
# ------------------------------------
# This is based on a test by Marc Alff (perfschema.dd_version_check).
# The idea is to keep a record of each I_S version released with the
# I_S version number and a checksum created based on the meta data for
# the I_S views. It is important not to change the expected checksum
# once a release has been published.
#
# If there was an intentional change, leading to a new checksum, then:
#
# 1. Uncomment the debug output showing the low level meta data and
#    verify that the changes are intentional.
# 2. Create a new target I_S version (unless the existing target IS
#    version is not publicly released yet).
# 3. Add a new row in test.I_S_published_schema with the new target
#    I_S version and the new checksum (or update the expected
#    checksum if the target I_S version is not publicly released yet).
#
# Note that a failure to do 2, when doing 3, will result in a broken
# upgrade where the server code is expecting a certain I_S system view
# definition, while the actual persisted I_S system view definition is
# different (because it was created by a previous server binary, and
# I_S upgrade handling was not triggered).
#
# Thus, this part of the test is designed to be a reminder to do 2.
# by detecting differences in 3.
#
########################################################################
#
# How to handle test failures.
# ----------------------------
# In general, if there is a change leading to a failure in this test,
# then we must first consider whether the change is intentional, i.e.,
# whether there is a change in a I_S system view definition that
# that we actually want to do, or whether the change is by mistake
# or not needed.
#
# Then, if the change is intentional, we must make sure the following
# scenarios are handled:
#
# 1. Plain initialization of the server. This is most likely handled,
#    otherwise we wouldn't even get to the point where this test starts
#    failing.
# 2. Plain server restart using a data directory initialized by this
#    server.
# 3. Upgrade from any supported I_S version, or server restart using
#    a data directory from a different server version using the same
#    I_S version.
#
# Failures in the different parts of the test must be handled as
# follows:
#
# *  A failure in part 1 means that a I_S system view is added or removed.
#    In this case, please make sure the tables 'I_S_view_names'
#    below are kept up to date. Also make sure that
#    the list of SHOW CREATE VIEW statements is up to date.
# *  A failure in part 2 or 3 means that there is a change in the I_S
#    system view definitions, and that we have a new I_S version. So
#    if the current target I_S version number is released publicly,
#    then we must bump the target I_S version. If the I_S version is
#    not yet released, and has already been bumped, then it should
#    stay the same. This test must have its results re-recorded. A
#    failure in part 1 or 2 will most likely also lead to a failure
#    in part 3.
# *  A failure in part 3 means that the generated meta data is
#    different than it used to be. If there is a change in part 1 or
#    2, this is to be expected. In that case, the test results must
#    be re-recorded, and we must either update the expected checksum
#    (if the I_S version stays the same) or add the new I_S version
#    along with the expected checksum. However, if there is not a
#    change in part 1 or 2, then we have changes in the SQL DDL
#    semantics. This should be handled by changing the I_S initialization
#    procedure to either tweak the view statements before execution
#    by tweaking the generated low level meta data. Either way, the
#    result of the changes to the server code should be that
#    this test stops failing.
########################################################################
SET debug = '+d,skip_dd_table_access_check';
########################################################################
# PART 1
# Verify the existence of the expected I_S system views, neither less
########################################################################
CREATE TABLE test.I_S_view_names (name VARCHAR(64) PRIMARY KEY);
########################################################################
# Verify the existence of the expected I_S system views, neither
# less nor more. Fill help table with the I_S system view names.
########################################################################
########################################################################
# The number of I_S system views must be as expected.
########################################################################
include/assert.inc [There are 46 system views.]
include/assert.inc [There are 46 I_S system views in total.]
########################################################################
# No unexpected I_S tables must be present.
########################################################################
include/assert.inc [No unexpected I_S system view are present.]
########################################################################
# All expected I_S system views should be present.
########################################################################
include/assert.inc [All expected I_S system views are present.]
########################################################################
# PART 2. Verify the I_S_VERSION and the CREATE VIEW statements of the
#         I_S system views.
########################################################################
# Print the actual I_S version stored on disk.
<<<<<<< HEAD
Current I_S_VERSION=80033
=======
Current I_S_VERSION=80200
>>>>>>> 87307d4d
CREATE TABLE I_S_check_table (id INT NOT NULL AUTO_INCREMENT PRIMARY KEY,
t TEXT NOT NULL,
row_hash VARCHAR(64) DEFAULT NULL);
SET debug = '+d,fetch_system_view_definition';
########################################################################
# Verify all the CREATE VIEW statements of the I_S system view.
# Mask collations that depend on the lower case table names setting.
########################################################################
CREATE OR REPLACE DEFINER=`mysql.infoschema`@`localhost` VIEW information_schema.CHARACTER_SETS AS SELECT 
  cs.name AS CHARACTER_SET_NAME,
  col.name AS DEFAULT_COLLATE_NAME,
  cs.comment AS DESCRIPTION,
  cs.mb_max_length AS MAXLEN FROM 
  mysql.character_sets cs
  JOIN mysql.collations col ON cs.default_collation_id=col.id 

INSERT INTO I_S_check_table(t) VALUES ("CREATE OR REPLACE DEFINER=`mysql.infoschema`@`localhost` VIEW information_schema.CHARACTER_SETS AS SELECT 
  cs.name AS CHARACTER_SET_NAME,
  col.name AS DEFAULT_COLLATE_NAME,
  cs.comment AS DESCRIPTION,
  cs.mb_max_length AS MAXLEN FROM 
  mysql.character_sets cs
  JOIN mysql.collations col ON cs.default_collation_id=col.id 
");
CREATE OR REPLACE DEFINER=`mysql.infoschema`@`localhost` VIEW information_schema.CHECK_CONSTRAINTS AS SELECT 
  cat.name AS CONSTRAINT_CATALOG,
  sch.name AS CONSTRAINT_SCHEMA,
  cc.name AS CONSTRAINT_NAME,
  cc.check_clause_utf8 AS CHECK_CLAUSE FROM 
  mysql.check_constraints cc
  JOIN mysql.tables tbl ON cc.table_id=tbl.id
  JOIN mysql.schemata sch ON tbl.schema_id=sch.id
  JOIN mysql.catalogs cat ON cat.id=sch.catalog_id WHERE 
  CAN_ACCESS_TABLE(sch.name, tbl.name)
  AND IS_VISIBLE_DD_OBJECT(tbl.hidden)

INSERT INTO I_S_check_table(t) VALUES ("CREATE OR REPLACE DEFINER=`mysql.infoschema`@`localhost` VIEW information_schema.CHECK_CONSTRAINTS AS SELECT 
  cat.name AS CONSTRAINT_CATALOG,
  sch.name AS CONSTRAINT_SCHEMA,
  cc.name AS CONSTRAINT_NAME,
  cc.check_clause_utf8 AS CHECK_CLAUSE FROM 
  mysql.check_constraints cc
  JOIN mysql.tables tbl ON cc.table_id=tbl.id
  JOIN mysql.schemata sch ON tbl.schema_id=sch.id
  JOIN mysql.catalogs cat ON cat.id=sch.catalog_id WHERE 
  CAN_ACCESS_TABLE(sch.name, tbl.name)
  AND IS_VISIBLE_DD_OBJECT(tbl.hidden)
");
CREATE OR REPLACE DEFINER=`mysql.infoschema`@`localhost` VIEW information_schema.COLLATIONS AS SELECT 
  col.name AS COLLATION_NAME,
  cs.name AS CHARACTER_SET_NAME,
  col.id AS ID,
  IF(EXISTS(SELECT * FROM mysql.character_sets           WHERE mysql.character_sets.default_collation_id= col.id),   'Yes','') AS IS_DEFAULT,
  IF(col.is_compiled,'Yes','') AS IS_COMPILED,
  col.sort_length AS SORTLEN,
  col.pad_attribute AS PAD_ATTRIBUTE FROM 
  mysql.collations col
  JOIN mysql.character_sets cs ON col.character_set_id=cs.id 

INSERT INTO I_S_check_table(t) VALUES ("CREATE OR REPLACE DEFINER=`mysql.infoschema`@`localhost` VIEW information_schema.COLLATIONS AS SELECT 
  col.name AS COLLATION_NAME,
  cs.name AS CHARACTER_SET_NAME,
  col.id AS ID,
  IF(EXISTS(SELECT * FROM mysql.character_sets           WHERE mysql.character_sets.default_collation_id= col.id),   'Yes','') AS IS_DEFAULT,
  IF(col.is_compiled,'Yes','') AS IS_COMPILED,
  col.sort_length AS SORTLEN,
  col.pad_attribute AS PAD_ATTRIBUTE FROM 
  mysql.collations col
  JOIN mysql.character_sets cs ON col.character_set_id=cs.id 
");
CREATE OR REPLACE DEFINER=`mysql.infoschema`@`localhost` VIEW information_schema.COLLATION_CHARACTER_SET_APPLICABILITY AS SELECT 
  col.name AS COLLATION_NAME,
  cs.name AS CHARACTER_SET_NAME FROM 
  mysql.character_sets cs
  JOIN mysql.collations col ON cs.id = col.character_set_id 

INSERT INTO I_S_check_table(t) VALUES ("CREATE OR REPLACE DEFINER=`mysql.infoschema`@`localhost` VIEW information_schema.COLLATION_CHARACTER_SET_APPLICABILITY AS SELECT 
  col.name AS COLLATION_NAME,
  cs.name AS CHARACTER_SET_NAME FROM 
  mysql.character_sets cs
  JOIN mysql.collations col ON cs.id = col.character_set_id 
");
CREATE OR REPLACE DEFINER=`mysql.infoschema`@`localhost` VIEW information_schema.COLUMNS AS SELECT 
  cat.name AS TABLE_CATALOG,
  sch.name AS TABLE_SCHEMA,
  tbl.name AS TABLE_NAME,
  col.name COLLATE utf8mb3_tolower_ci AS COLUMN_NAME,
  col.ordinal_position AS ORDINAL_POSITION,
  col.default_value_utf8 AS COLUMN_DEFAULT,
  IF (col.is_nullable = 1, 'YES','NO') AS IS_NULLABLE,
  SUBSTRING_INDEX(SUBSTRING_INDEX(col.column_type_utf8, '(', 1),' ', 1) AS DATA_TYPE,
  INTERNAL_DD_CHAR_LENGTH(col.type, col.char_length, coll.name, 0) AS CHARACTER_MAXIMUM_LENGTH,
  INTERNAL_DD_CHAR_LENGTH(col.type, col.char_length, coll.name, 1) AS CHARACTER_OCTET_LENGTH,
  IF (col.numeric_precision = 0, NULL, col.numeric_precision) AS NUMERIC_PRECISION,
  IF (col.numeric_scale = 0 && col.numeric_precision = 0,    NULL, col.numeric_scale) AS NUMERIC_SCALE,
  col.datetime_precision AS DATETIME_PRECISION,
  CASE col.type  WHEN 'MYSQL_TYPE_STRING' THEN (IF (cs.name='binary',NULL, cs.name))  WHEN 'MYSQL_TYPE_VAR_STRING' THEN (IF (cs.name='binary',NULL, cs.name))  WHEN 'MYSQL_TYPE_VARCHAR' THEN (IF (cs.name='binary',NULL, cs.name))  WHEN 'MYSQL_TYPE_TINY_BLOB' THEN (IF (cs.name='binary',NULL, cs.name))  WHEN 'MYSQL_TYPE_MEDIUM_BLOB' THEN (IF (cs.name='binary',NULL, cs.name))  WHEN 'MYSQL_TYPE_BLOB' THEN (IF (cs.name='binary',NULL, cs.name))  WHEN 'MYSQL_TYPE_LONG_BLOB' THEN (IF (cs.name='binary',NULL, cs.name))  WHEN 'MYSQL_TYPE_ENUM' THEN (IF (cs.name='binary',NULL, cs.name))  WHEN 'MYSQL_TYPE_SET' THEN (IF (cs.name='binary',NULL, cs.name))  ELSE NULL END AS CHARACTER_SET_NAME,
  CASE col.type  WHEN 'MYSQL_TYPE_STRING' THEN (IF (cs.name='binary',NULL, coll.name))  WHEN 'MYSQL_TYPE_VAR_STRING' THEN     (IF (cs.name='binary',NULL, coll.name))  WHEN 'MYSQL_TYPE_VARCHAR' THEN (IF (cs.name='binary',NULL, coll.name))  WHEN 'MYSQL_TYPE_TINY_BLOB' THEN (IF (cs.name='binary',NULL, coll.name))  WHEN 'MYSQL_TYPE_MEDIUM_BLOB' THEN     (IF (cs.name='binary',NULL, coll.name))  WHEN 'MYSQL_TYPE_BLOB' THEN (IF (cs.name='binary',NULL, coll.name))  WHEN 'MYSQL_TYPE_LONG_BLOB' THEN (IF (cs.name='binary',NULL, coll.name))  WHEN 'MYSQL_TYPE_ENUM' THEN (IF (cs.name='binary',NULL, coll.name))  WHEN 'MYSQL_TYPE_SET' THEN (IF (cs.name='binary',NULL, coll.name))  ELSE NULL END AS COLLATION_NAME,
  col.column_type_utf8 AS COLUMN_TYPE,
  col.column_key AS COLUMN_KEY,
  INTERNAL_GET_DD_COLUMN_EXTRA(ISNULL(col.generation_expression_utf8),  col.is_virtual, col.is_auto_increment, col.update_option,   IF(LENGTH(col.default_option), TRUE, FALSE), col.options,   col.hidden, tbl.type) AS EXTRA,
  GET_DD_COLUMN_PRIVILEGES(sch.name, tbl.name, col.name) AS PRIVILEGES,
  IFNULL(col.comment, '') AS COLUMN_COMMENT,
  IFNULL(col.generation_expression_utf8, '') AS GENERATION_EXPRESSION,
  col.srs_id AS SRS_ID FROM 
  mysql.columns col
  JOIN mysql.tables tbl ON col.table_id=tbl.id
  JOIN mysql.schemata sch ON tbl.schema_id=sch.id
  JOIN mysql.catalogs cat ON cat.id=sch.catalog_id
  JOIN mysql.collations coll ON col.collation_id=coll.id
  JOIN mysql.character_sets cs ON coll.character_set_id= cs.id WHERE 
  INTERNAL_GET_VIEW_WARNING_OR_ERROR(sch.name,tbl.name, tbl.type, tbl.options)
  AND CAN_ACCESS_COLUMN(sch.name, tbl.name, col.name)
  AND IS_VISIBLE_DD_OBJECT(tbl.hidden, col.hidden NOT IN ('Visible', 'User'), col.options)

INSERT INTO I_S_check_table(t) VALUES ("CREATE OR REPLACE DEFINER=`mysql.infoschema`@`localhost` VIEW information_schema.COLUMNS AS SELECT 
  cat.name AS TABLE_CATALOG,
  sch.name AS TABLE_SCHEMA,
  tbl.name AS TABLE_NAME,
  col.name COLLATE utf8mb3_tolower_ci AS COLUMN_NAME,
  col.ordinal_position AS ORDINAL_POSITION,
  col.default_value_utf8 AS COLUMN_DEFAULT,
  IF (col.is_nullable = 1, 'YES','NO') AS IS_NULLABLE,
  SUBSTRING_INDEX(SUBSTRING_INDEX(col.column_type_utf8, '(', 1),' ', 1) AS DATA_TYPE,
  INTERNAL_DD_CHAR_LENGTH(col.type, col.char_length, coll.name, 0) AS CHARACTER_MAXIMUM_LENGTH,
  INTERNAL_DD_CHAR_LENGTH(col.type, col.char_length, coll.name, 1) AS CHARACTER_OCTET_LENGTH,
  IF (col.numeric_precision = 0, NULL, col.numeric_precision) AS NUMERIC_PRECISION,
  IF (col.numeric_scale = 0 && col.numeric_precision = 0,    NULL, col.numeric_scale) AS NUMERIC_SCALE,
  col.datetime_precision AS DATETIME_PRECISION,
  CASE col.type  WHEN 'MYSQL_TYPE_STRING' THEN (IF (cs.name='binary',NULL, cs.name))  WHEN 'MYSQL_TYPE_VAR_STRING' THEN (IF (cs.name='binary',NULL, cs.name))  WHEN 'MYSQL_TYPE_VARCHAR' THEN (IF (cs.name='binary',NULL, cs.name))  WHEN 'MYSQL_TYPE_TINY_BLOB' THEN (IF (cs.name='binary',NULL, cs.name))  WHEN 'MYSQL_TYPE_MEDIUM_BLOB' THEN (IF (cs.name='binary',NULL, cs.name))  WHEN 'MYSQL_TYPE_BLOB' THEN (IF (cs.name='binary',NULL, cs.name))  WHEN 'MYSQL_TYPE_LONG_BLOB' THEN (IF (cs.name='binary',NULL, cs.name))  WHEN 'MYSQL_TYPE_ENUM' THEN (IF (cs.name='binary',NULL, cs.name))  WHEN 'MYSQL_TYPE_SET' THEN (IF (cs.name='binary',NULL, cs.name))  ELSE NULL END AS CHARACTER_SET_NAME,
  CASE col.type  WHEN 'MYSQL_TYPE_STRING' THEN (IF (cs.name='binary',NULL, coll.name))  WHEN 'MYSQL_TYPE_VAR_STRING' THEN     (IF (cs.name='binary',NULL, coll.name))  WHEN 'MYSQL_TYPE_VARCHAR' THEN (IF (cs.name='binary',NULL, coll.name))  WHEN 'MYSQL_TYPE_TINY_BLOB' THEN (IF (cs.name='binary',NULL, coll.name))  WHEN 'MYSQL_TYPE_MEDIUM_BLOB' THEN     (IF (cs.name='binary',NULL, coll.name))  WHEN 'MYSQL_TYPE_BLOB' THEN (IF (cs.name='binary',NULL, coll.name))  WHEN 'MYSQL_TYPE_LONG_BLOB' THEN (IF (cs.name='binary',NULL, coll.name))  WHEN 'MYSQL_TYPE_ENUM' THEN (IF (cs.name='binary',NULL, coll.name))  WHEN 'MYSQL_TYPE_SET' THEN (IF (cs.name='binary',NULL, coll.name))  ELSE NULL END AS COLLATION_NAME,
  col.column_type_utf8 AS COLUMN_TYPE,
  col.column_key AS COLUMN_KEY,
  INTERNAL_GET_DD_COLUMN_EXTRA(ISNULL(col.generation_expression_utf8),  col.is_virtual, col.is_auto_increment, col.update_option,   IF(LENGTH(col.default_option), TRUE, FALSE), col.options,   col.hidden, tbl.type) AS EXTRA,
  GET_DD_COLUMN_PRIVILEGES(sch.name, tbl.name, col.name) AS PRIVILEGES,
  IFNULL(col.comment, '') AS COLUMN_COMMENT,
  IFNULL(col.generation_expression_utf8, '') AS GENERATION_EXPRESSION,
  col.srs_id AS SRS_ID FROM 
  mysql.columns col
  JOIN mysql.tables tbl ON col.table_id=tbl.id
  JOIN mysql.schemata sch ON tbl.schema_id=sch.id
  JOIN mysql.catalogs cat ON cat.id=sch.catalog_id
  JOIN mysql.collations coll ON col.collation_id=coll.id
  JOIN mysql.character_sets cs ON coll.character_set_id= cs.id WHERE 
  INTERNAL_GET_VIEW_WARNING_OR_ERROR(sch.name,tbl.name, tbl.type, tbl.options)
  AND CAN_ACCESS_COLUMN(sch.name, tbl.name, col.name)
  AND IS_VISIBLE_DD_OBJECT(tbl.hidden, col.hidden NOT IN ('Visible', 'User'), col.options)
");
CREATE OR REPLACE DEFINER=`mysql.infoschema`@`localhost` VIEW information_schema.COLUMNS_EXTENSIONS AS SELECT 
  cat.name AS TABLE_CATALOG,
  sch.name AS TABLE_SCHEMA,
  tbl.name AS TABLE_NAME,
  col.name COLLATE utf8mb3_tolower_ci AS COLUMN_NAME,
  col.engine_attribute AS ENGINE_ATTRIBUTE,
  col.secondary_engine_attribute AS SECONDARY_ENGINE_ATTRIBUTE FROM 
  mysql.columns col
  JOIN mysql.tables tbl ON col.table_id=tbl.id
  JOIN mysql.schemata sch ON tbl.schema_id=sch.id
  JOIN mysql.catalogs cat ON cat.id=sch.catalog_id WHERE 
  INTERNAL_GET_VIEW_WARNING_OR_ERROR(sch.name,tbl.name, tbl.type, tbl.options)
  AND CAN_ACCESS_COLUMN(sch.name, tbl.name, col.name)
  AND IS_VISIBLE_DD_OBJECT(tbl.hidden, col.hidden NOT IN ('Visible', 'User'), col.options)

INSERT INTO I_S_check_table(t) VALUES ("CREATE OR REPLACE DEFINER=`mysql.infoschema`@`localhost` VIEW information_schema.COLUMNS_EXTENSIONS AS SELECT 
  cat.name AS TABLE_CATALOG,
  sch.name AS TABLE_SCHEMA,
  tbl.name AS TABLE_NAME,
  col.name COLLATE utf8mb3_tolower_ci AS COLUMN_NAME,
  col.engine_attribute AS ENGINE_ATTRIBUTE,
  col.secondary_engine_attribute AS SECONDARY_ENGINE_ATTRIBUTE FROM 
  mysql.columns col
  JOIN mysql.tables tbl ON col.table_id=tbl.id
  JOIN mysql.schemata sch ON tbl.schema_id=sch.id
  JOIN mysql.catalogs cat ON cat.id=sch.catalog_id WHERE 
  INTERNAL_GET_VIEW_WARNING_OR_ERROR(sch.name,tbl.name, tbl.type, tbl.options)
  AND CAN_ACCESS_COLUMN(sch.name, tbl.name, col.name)
  AND IS_VISIBLE_DD_OBJECT(tbl.hidden, col.hidden NOT IN ('Visible', 'User'), col.options)
");
CREATE OR REPLACE DEFINER=`mysql.infoschema`@`localhost` VIEW information_schema.COLUMN_STATISTICS AS SELECT 
  SCHEMA_NAME AS SCHEMA_NAME,
  TABLE_NAME AS TABLE_NAME,
  COLUMN_NAME AS COLUMN_NAME,
  HISTOGRAM AS HISTOGRAM FROM 
  mysql.column_statistics WHERE 
  CAN_ACCESS_TABLE(SCHEMA_NAME, TABLE_NAME)

INSERT INTO I_S_check_table(t) VALUES ("CREATE OR REPLACE DEFINER=`mysql.infoschema`@`localhost` VIEW information_schema.COLUMN_STATISTICS AS SELECT 
  SCHEMA_NAME AS SCHEMA_NAME,
  TABLE_NAME AS TABLE_NAME,
  COLUMN_NAME AS COLUMN_NAME,
  HISTOGRAM AS HISTOGRAM FROM 
  mysql.column_statistics WHERE 
  CAN_ACCESS_TABLE(SCHEMA_NAME, TABLE_NAME)
");
CREATE OR REPLACE DEFINER=`mysql.infoschema`@`localhost` VIEW information_schema.EVENTS AS SELECT 
  cat.name AS EVENT_CATALOG,
  sch.name AS EVENT_SCHEMA,
  evt.name AS EVENT_NAME,
  evt.definer AS DEFINER,
  evt.time_zone AS TIME_ZONE,
  'SQL' AS EVENT_BODY,
  evt.definition_utf8 AS EVENT_DEFINITION,
  IF (ISNULL(evt.interval_value),'ONE TIME','RECURRING') AS EVENT_TYPE,
  CONVERT_TZ(evt.execute_at,'+00:00', evt.time_zone) AS EXECUTE_AT,
  CONVERT_INTERVAL_TO_USER_INTERVAL(evt.interval_value,evt.interval_field) AS INTERVAL_VALUE,
  evt.interval_field AS INTERVAL_FIELD,
  evt.sql_mode AS SQL_MODE,
  CONVERT_TZ(evt.starts,'+00:00', evt.time_zone) AS STARTS,
  CONVERT_TZ(evt.ends,'+00:00', evt.time_zone) AS ENDS,
  IF(evt.status = 'REPLICA_SIDE_DISABLED' AND INTERNAL_USE_TERMINOLOGY_PREVIOUS(), 'SLAVESIDE_DISABLED', evt.status) AS STATUS,
  IF (evt.on_completion='DROP', 'NOT PRESERVE', 'PRESERVE') AS ON_COMPLETION,
  evt.created AS CREATED,
  evt.last_altered AS LAST_ALTERED,
  CONVERT_TZ(evt.last_executed,'+00:00', evt.time_zone) AS LAST_EXECUTED,
  evt.comment AS EVENT_COMMENT,
  evt.originator AS ORIGINATOR,
  cs_client.name AS CHARACTER_SET_CLIENT,
  coll_conn.name AS COLLATION_CONNECTION,
  coll_db.name AS DATABASE_COLLATION FROM 
  mysql.events evt
  JOIN mysql.schemata sch ON evt.schema_id=sch.id
  JOIN mysql.catalogs cat ON cat.id=sch.catalog_id
  JOIN mysql.collations coll_client ON coll_client.id=evt.client_collation_id
  JOIN mysql.character_sets cs_client ON cs_client.id=coll_client.character_set_id
  JOIN mysql.collations coll_conn ON coll_conn.id=evt.connection_collation_id
  JOIN mysql.collations coll_db ON coll_db.id=evt.schema_collation_id WHERE 
  CAN_ACCESS_EVENT(sch.name)

INSERT INTO I_S_check_table(t) VALUES ("CREATE OR REPLACE DEFINER=`mysql.infoschema`@`localhost` VIEW information_schema.EVENTS AS SELECT 
  cat.name AS EVENT_CATALOG,
  sch.name AS EVENT_SCHEMA,
  evt.name AS EVENT_NAME,
  evt.definer AS DEFINER,
  evt.time_zone AS TIME_ZONE,
  'SQL' AS EVENT_BODY,
  evt.definition_utf8 AS EVENT_DEFINITION,
  IF (ISNULL(evt.interval_value),'ONE TIME','RECURRING') AS EVENT_TYPE,
  CONVERT_TZ(evt.execute_at,'+00:00', evt.time_zone) AS EXECUTE_AT,
  CONVERT_INTERVAL_TO_USER_INTERVAL(evt.interval_value,evt.interval_field) AS INTERVAL_VALUE,
  evt.interval_field AS INTERVAL_FIELD,
  evt.sql_mode AS SQL_MODE,
  CONVERT_TZ(evt.starts,'+00:00', evt.time_zone) AS STARTS,
  CONVERT_TZ(evt.ends,'+00:00', evt.time_zone) AS ENDS,
  IF(evt.status = 'REPLICA_SIDE_DISABLED' AND INTERNAL_USE_TERMINOLOGY_PREVIOUS(), 'SLAVESIDE_DISABLED', evt.status) AS STATUS,
  IF (evt.on_completion='DROP', 'NOT PRESERVE', 'PRESERVE') AS ON_COMPLETION,
  evt.created AS CREATED,
  evt.last_altered AS LAST_ALTERED,
  CONVERT_TZ(evt.last_executed,'+00:00', evt.time_zone) AS LAST_EXECUTED,
  evt.comment AS EVENT_COMMENT,
  evt.originator AS ORIGINATOR,
  cs_client.name AS CHARACTER_SET_CLIENT,
  coll_conn.name AS COLLATION_CONNECTION,
  coll_db.name AS DATABASE_COLLATION FROM 
  mysql.events evt
  JOIN mysql.schemata sch ON evt.schema_id=sch.id
  JOIN mysql.catalogs cat ON cat.id=sch.catalog_id
  JOIN mysql.collations coll_client ON coll_client.id=evt.client_collation_id
  JOIN mysql.character_sets cs_client ON cs_client.id=coll_client.character_set_id
  JOIN mysql.collations coll_conn ON coll_conn.id=evt.connection_collation_id
  JOIN mysql.collations coll_db ON coll_db.id=evt.schema_collation_id WHERE 
  CAN_ACCESS_EVENT(sch.name)
");
CREATE OR REPLACE DEFINER=`mysql.infoschema`@`localhost` VIEW information_schema.FILES AS SELECT 
  INTERNAL_TABLESPACE_ID(ts.name, tsf.file_name, ts.engine, ts.se_private_data) AS FILE_ID,
  REPLACE(IF( INSTR('./', LEFT(tsf.file_name,1)) = 0 AND             SUBSTRING(tsf.file_name,2,1) != ':', CONCAT('./', tsf.file_name), tsf.file_name), '\\', '/') AS FILE_NAME,
  INTERNAL_TABLESPACE_TYPE(ts.name, tsf.file_name, ts.engine, ts.se_private_data) AS FILE_TYPE,
  ts.name AS TABLESPACE_NAME,
  '' AS TABLE_CATALOG,
  NULL AS TABLE_SCHEMA,
  NULL AS TABLE_NAME,
  INTERNAL_TABLESPACE_LOGFILE_GROUP_NAME(ts.name,tsf.file_name, ts.engine, ts.se_private_data) AS LOGFILE_GROUP_NAME,
  INTERNAL_TABLESPACE_LOGFILE_GROUP_NUMBER(ts.name,tsf.file_name, ts.engine, ts.se_private_data) AS LOGFILE_GROUP_NUMBER,
  ts.engine AS ENGINE,
  NULL AS FULLTEXT_KEYS,
  NULL AS DELETED_ROWS,
  NULL AS UPDATE_COUNT,
  INTERNAL_TABLESPACE_FREE_EXTENTS(ts.name, tsf.file_name, ts.engine, ts.se_private_data) AS FREE_EXTENTS,
  INTERNAL_TABLESPACE_TOTAL_EXTENTS(ts.name, tsf.file_name, ts.engine, ts.se_private_data) AS TOTAL_EXTENTS,
  INTERNAL_TABLESPACE_EXTENT_SIZE(ts.name, tsf.file_name, ts.engine, ts.se_private_data) AS EXTENT_SIZE,
  INTERNAL_TABLESPACE_INITIAL_SIZE(ts.name, tsf.file_name, ts.engine, ts.se_private_data) AS INITIAL_SIZE,
  INTERNAL_TABLESPACE_MAXIMUM_SIZE(ts.name, tsf.file_name, ts.engine, ts.se_private_data) AS MAXIMUM_SIZE,
  INTERNAL_TABLESPACE_AUTOEXTEND_SIZE(ts.name, tsf.file_name, ts.engine, ts.se_private_data) AS AUTOEXTEND_SIZE,
  NULL AS CREATION_TIME,
  NULL AS LAST_UPDATE_TIME,
  NULL AS LAST_ACCESS_TIME,
  NULL AS RECOVER_TIME,
  NULL AS TRANSACTION_COUNTER,
  INTERNAL_TABLESPACE_VERSION(ts.name,tsf.file_name, ts.engine, ts.se_private_data) AS VERSION,
  INTERNAL_TABLESPACE_ROW_FORMAT(ts.name,tsf.file_name, ts.engine, ts.se_private_data) AS ROW_FORMAT,
  NULL AS TABLE_ROWS,
  NULL AS AVG_ROW_LENGTH,
  NULL AS DATA_LENGTH,
  NULL AS MAX_DATA_LENGTH,
  NULL AS INDEX_LENGTH,
  INTERNAL_TABLESPACE_DATA_FREE(ts.name, tsf.file_name, ts.engine, ts.se_private_data) AS DATA_FREE,
  NULL AS CREATE_TIME,
  NULL AS UPDATE_TIME,
  NULL AS CHECK_TIME,
  NULL AS CHECKSUM,
  INTERNAL_TABLESPACE_STATUS(ts.name, tsf.file_name, ts.engine, ts.se_private_data) AS STATUS,
  INTERNAL_TABLESPACE_EXTRA(ts.name, tsf.file_name, ts.engine, ts.se_private_data) AS EXTRA FROM 
  mysql.tablespaces ts
  JOIN mysql.tablespace_files tsf ON ts.id=tsf.tablespace_id

INSERT INTO I_S_check_table(t) VALUES ("CREATE OR REPLACE DEFINER=`mysql.infoschema`@`localhost` VIEW information_schema.FILES AS SELECT 
  INTERNAL_TABLESPACE_ID(ts.name, tsf.file_name, ts.engine, ts.se_private_data) AS FILE_ID,
  REPLACE(IF( INSTR('./', LEFT(tsf.file_name,1)) = 0 AND             SUBSTRING(tsf.file_name,2,1) != ':', CONCAT('./', tsf.file_name), tsf.file_name), '\\', '/') AS FILE_NAME,
  INTERNAL_TABLESPACE_TYPE(ts.name, tsf.file_name, ts.engine, ts.se_private_data) AS FILE_TYPE,
  ts.name AS TABLESPACE_NAME,
  '' AS TABLE_CATALOG,
  NULL AS TABLE_SCHEMA,
  NULL AS TABLE_NAME,
  INTERNAL_TABLESPACE_LOGFILE_GROUP_NAME(ts.name,tsf.file_name, ts.engine, ts.se_private_data) AS LOGFILE_GROUP_NAME,
  INTERNAL_TABLESPACE_LOGFILE_GROUP_NUMBER(ts.name,tsf.file_name, ts.engine, ts.se_private_data) AS LOGFILE_GROUP_NUMBER,
  ts.engine AS ENGINE,
  NULL AS FULLTEXT_KEYS,
  NULL AS DELETED_ROWS,
  NULL AS UPDATE_COUNT,
  INTERNAL_TABLESPACE_FREE_EXTENTS(ts.name, tsf.file_name, ts.engine, ts.se_private_data) AS FREE_EXTENTS,
  INTERNAL_TABLESPACE_TOTAL_EXTENTS(ts.name, tsf.file_name, ts.engine, ts.se_private_data) AS TOTAL_EXTENTS,
  INTERNAL_TABLESPACE_EXTENT_SIZE(ts.name, tsf.file_name, ts.engine, ts.se_private_data) AS EXTENT_SIZE,
  INTERNAL_TABLESPACE_INITIAL_SIZE(ts.name, tsf.file_name, ts.engine, ts.se_private_data) AS INITIAL_SIZE,
  INTERNAL_TABLESPACE_MAXIMUM_SIZE(ts.name, tsf.file_name, ts.engine, ts.se_private_data) AS MAXIMUM_SIZE,
  INTERNAL_TABLESPACE_AUTOEXTEND_SIZE(ts.name, tsf.file_name, ts.engine, ts.se_private_data) AS AUTOEXTEND_SIZE,
  NULL AS CREATION_TIME,
  NULL AS LAST_UPDATE_TIME,
  NULL AS LAST_ACCESS_TIME,
  NULL AS RECOVER_TIME,
  NULL AS TRANSACTION_COUNTER,
  INTERNAL_TABLESPACE_VERSION(ts.name,tsf.file_name, ts.engine, ts.se_private_data) AS VERSION,
  INTERNAL_TABLESPACE_ROW_FORMAT(ts.name,tsf.file_name, ts.engine, ts.se_private_data) AS ROW_FORMAT,
  NULL AS TABLE_ROWS,
  NULL AS AVG_ROW_LENGTH,
  NULL AS DATA_LENGTH,
  NULL AS MAX_DATA_LENGTH,
  NULL AS INDEX_LENGTH,
  INTERNAL_TABLESPACE_DATA_FREE(ts.name, tsf.file_name, ts.engine, ts.se_private_data) AS DATA_FREE,
  NULL AS CREATE_TIME,
  NULL AS UPDATE_TIME,
  NULL AS CHECK_TIME,
  NULL AS CHECKSUM,
  INTERNAL_TABLESPACE_STATUS(ts.name, tsf.file_name, ts.engine, ts.se_private_data) AS STATUS,
  INTERNAL_TABLESPACE_EXTRA(ts.name, tsf.file_name, ts.engine, ts.se_private_data) AS EXTRA FROM 
  mysql.tablespaces ts
  JOIN mysql.tablespace_files tsf ON ts.id=tsf.tablespace_id
");
CREATE OR REPLACE DEFINER=`mysql.infoschema`@`localhost` VIEW information_schema.INNODB_DATAFILES AS SELECT 
  GET_DD_TABLESPACE_PRIVATE_DATA(ts.se_private_data, 'id') AS SPACE,
  ts_files.file_name AS PATH FROM 
  mysql.tablespace_files ts_files
  JOIN mysql.tablespaces ts ON ts.id=ts_files.tablespace_id WHERE 
  ts.se_private_data IS NOT NULL
  AND ts.engine='InnoDB'
  AND ts.name<>'mysql'
  AND ts.name<>'innodb_temporary'

INSERT INTO I_S_check_table(t) VALUES ("CREATE OR REPLACE DEFINER=`mysql.infoschema`@`localhost` VIEW information_schema.INNODB_DATAFILES AS SELECT 
  GET_DD_TABLESPACE_PRIVATE_DATA(ts.se_private_data, 'id') AS SPACE,
  ts_files.file_name AS PATH FROM 
  mysql.tablespace_files ts_files
  JOIN mysql.tablespaces ts ON ts.id=ts_files.tablespace_id WHERE 
  ts.se_private_data IS NOT NULL
  AND ts.engine='InnoDB'
  AND ts.name<>'mysql'
  AND ts.name<>'innodb_temporary'
");
CREATE OR REPLACE DEFINER=`mysql.infoschema`@`localhost` VIEW information_schema.INNODB_FOREIGN AS SELECT 
  CONCAT(sch.name, '/', fk.name) AS ID,
  CONCAT(sch.name, '/', tbl.name) AS FOR_NAME,
  CONCAT(fk.referenced_table_schema, '/', fk.referenced_table_name) AS REF_NAME,
  COUNT(*) AS N_COLS,
  IF(fk.delete_rule='CASCADE',1,0)|IF(fk.delete_rule='SET NULL',2,0)|IF(fk.update_rule='CASCADE',4,0)|IF(fk.update_rule='SET NULL',8,0)|IF(fk.delete_rule='NO ACTION',16,0)|IF(fk.update_rule='NO ACTION',32,0) AS TYPE FROM 
  mysql.foreign_keys fk
  JOIN mysql.tables tbl ON fk.table_id=tbl.id
  JOIN mysql.schemata sch ON fk.schema_id=sch.id
  JOIN mysql.foreign_key_column_usage col ON fk.id=col.foreign_key_id WHERE 
  NOT tbl.type = 'VIEW'
  AND tbl.hidden = 'Visible'
  AND tbl.se_private_id IS NOT NULL
  AND tbl.engine='INNODB'
  GROUP BY fk.id

INSERT INTO I_S_check_table(t) VALUES ("CREATE OR REPLACE DEFINER=`mysql.infoschema`@`localhost` VIEW information_schema.INNODB_FOREIGN AS SELECT 
  CONCAT(sch.name, '/', fk.name) AS ID,
  CONCAT(sch.name, '/', tbl.name) AS FOR_NAME,
  CONCAT(fk.referenced_table_schema, '/', fk.referenced_table_name) AS REF_NAME,
  COUNT(*) AS N_COLS,
  IF(fk.delete_rule='CASCADE',1,0)|IF(fk.delete_rule='SET NULL',2,0)|IF(fk.update_rule='CASCADE',4,0)|IF(fk.update_rule='SET NULL',8,0)|IF(fk.delete_rule='NO ACTION',16,0)|IF(fk.update_rule='NO ACTION',32,0) AS TYPE FROM 
  mysql.foreign_keys fk
  JOIN mysql.tables tbl ON fk.table_id=tbl.id
  JOIN mysql.schemata sch ON fk.schema_id=sch.id
  JOIN mysql.foreign_key_column_usage col ON fk.id=col.foreign_key_id WHERE 
  NOT tbl.type = 'VIEW'
  AND tbl.hidden = 'Visible'
  AND tbl.se_private_id IS NOT NULL
  AND tbl.engine='INNODB'
  GROUP BY fk.id
");
CREATE OR REPLACE DEFINER=`mysql.infoschema`@`localhost` VIEW information_schema.INNODB_FOREIGN_COLS AS SELECT 
  CONCAT(sch.name, '/', fk.name) AS ID,
  col.name AS FOR_COL_NAME,
  referenced_column_name AS REF_COL_NAME,
  fk_col.ordinal_position AS POS FROM 
  mysql.foreign_key_column_usage fk_col
  JOIN mysql.foreign_keys fk ON fk.id=fk_col.foreign_key_id
  JOIN mysql.tables tbl ON fk.table_id=tbl.id
  JOIN mysql.schemata sch ON fk.schema_id=sch.id
  JOIN mysql.columns col ON tbl.id=col.table_id AND fk_col.column_id=col.id WHERE 
  NOT tbl.type = 'VIEW'
  AND tbl.hidden = 'Visible'
  AND tbl.se_private_id IS NOT NULL
  AND tbl.engine='INNODB'

INSERT INTO I_S_check_table(t) VALUES ("CREATE OR REPLACE DEFINER=`mysql.infoschema`@`localhost` VIEW information_schema.INNODB_FOREIGN_COLS AS SELECT 
  CONCAT(sch.name, '/', fk.name) AS ID,
  col.name AS FOR_COL_NAME,
  referenced_column_name AS REF_COL_NAME,
  fk_col.ordinal_position AS POS FROM 
  mysql.foreign_key_column_usage fk_col
  JOIN mysql.foreign_keys fk ON fk.id=fk_col.foreign_key_id
  JOIN mysql.tables tbl ON fk.table_id=tbl.id
  JOIN mysql.schemata sch ON fk.schema_id=sch.id
  JOIN mysql.columns col ON tbl.id=col.table_id AND fk_col.column_id=col.id WHERE 
  NOT tbl.type = 'VIEW'
  AND tbl.hidden = 'Visible'
  AND tbl.se_private_id IS NOT NULL
  AND tbl.engine='INNODB'
");
CREATE OR REPLACE DEFINER=`mysql.infoschema`@`localhost` VIEW information_schema.INNODB_FIELDS AS SELECT 
  GET_DD_INDEX_PRIVATE_DATA(idx.se_private_data, 'id') AS INDEX_ID,
  col.name AS NAME,
  fld.ordinal_position - 1 AS POS FROM 
  mysql.index_column_usage fld
  JOIN mysql.columns col ON fld.column_id=col.id
  JOIN mysql.indexes idx ON fld.index_id=idx.id
  JOIN mysql.tables tbl ON tbl.id=idx.table_id WHERE 
  NOT tbl.type = 'VIEW'
  AND tbl.hidden = 'Visible'
  AND NOT fld.hidden
  AND tbl.se_private_id IS NOT NULL
  AND tbl.engine='INNODB'

INSERT INTO I_S_check_table(t) VALUES ("CREATE OR REPLACE DEFINER=`mysql.infoschema`@`localhost` VIEW information_schema.INNODB_FIELDS AS SELECT 
  GET_DD_INDEX_PRIVATE_DATA(idx.se_private_data, 'id') AS INDEX_ID,
  col.name AS NAME,
  fld.ordinal_position - 1 AS POS FROM 
  mysql.index_column_usage fld
  JOIN mysql.columns col ON fld.column_id=col.id
  JOIN mysql.indexes idx ON fld.index_id=idx.id
  JOIN mysql.tables tbl ON tbl.id=idx.table_id WHERE 
  NOT tbl.type = 'VIEW'
  AND tbl.hidden = 'Visible'
  AND NOT fld.hidden
  AND tbl.se_private_id IS NOT NULL
  AND tbl.engine='INNODB'
");
CREATE OR REPLACE DEFINER=`mysql.infoschema`@`localhost` VIEW information_schema.INNODB_TABLESPACES_BRIEF AS SELECT 
  GET_DD_TABLESPACE_PRIVATE_DATA(ts.se_private_data, 'id') AS SPACE,
  ts.name AS NAME,
  ts_files.file_name AS PATH,
  GET_DD_TABLESPACE_PRIVATE_DATA(ts.se_private_data, 'flags') AS FLAG,
  IF(GET_DD_TABLESPACE_PRIVATE_DATA(ts.se_private_data, 'id')=0, 'System',    IF((GET_DD_TABLESPACE_PRIVATE_DATA(ts.se_private_data,                                       'flags')&2048)>>11 != 0,       'General', 'Single')) AS SPACE_TYPE FROM 
  mysql.tablespace_files ts_files
  JOIN mysql.tablespaces ts ON ts.id=ts_files.tablespace_id WHERE 
  ts.se_private_data IS NOT NULL
  AND ts.engine='InnoDB'
  AND ts.name<>'mysql'
  AND ts.name<>'innodb_temporary'

INSERT INTO I_S_check_table(t) VALUES ("CREATE OR REPLACE DEFINER=`mysql.infoschema`@`localhost` VIEW information_schema.INNODB_TABLESPACES_BRIEF AS SELECT 
  GET_DD_TABLESPACE_PRIVATE_DATA(ts.se_private_data, 'id') AS SPACE,
  ts.name AS NAME,
  ts_files.file_name AS PATH,
  GET_DD_TABLESPACE_PRIVATE_DATA(ts.se_private_data, 'flags') AS FLAG,
  IF(GET_DD_TABLESPACE_PRIVATE_DATA(ts.se_private_data, 'id')=0, 'System',    IF((GET_DD_TABLESPACE_PRIVATE_DATA(ts.se_private_data,                                       'flags')&2048)>>11 != 0,       'General', 'Single')) AS SPACE_TYPE FROM 
  mysql.tablespace_files ts_files
  JOIN mysql.tablespaces ts ON ts.id=ts_files.tablespace_id WHERE 
  ts.se_private_data IS NOT NULL
  AND ts.engine='InnoDB'
  AND ts.name<>'mysql'
  AND ts.name<>'innodb_temporary'
");
CREATE OR REPLACE DEFINER=`mysql.infoschema`@`localhost` VIEW information_schema.KEY_COLUMN_USAGE AS SELECT 
  cat.name AS CONSTRAINT_CATALOG,
  sch.name AS CONSTRAINT_SCHEMA,
  constraints.CONSTRAINT_NAME AS CONSTRAINT_NAME,
  cat.name AS TABLE_CATALOG,
  sch.name AS TABLE_SCHEMA,
  tbl.name AS TABLE_NAME,
  col.name COLLATE utf8mb3_tolower_ci AS COLUMN_NAME,
  constraints.ordinal_position AS ORDINAL_POSITION,
  constraints.POSITION_IN_UNIQUE_CONSTRAINT AS POSITION_IN_UNIQUE_CONSTRAINT,
  constraints.REFERENCED_TABLE_SCHEMA AS REFERENCED_TABLE_SCHEMA,
  constraints.REFERENCED_TABLE_NAME AS REFERENCED_TABLE_NAME,
  constraints.REFERENCED_COLUMN_NAME AS REFERENCED_COLUMN_NAME FROM 
  mysql.tables tbl
  JOIN mysql.schemata sch ON tbl.schema_id=sch.id
  JOIN mysql.catalogs cat ON cat.id=sch.catalog_id
  , LATERAL (SELECT    idx.name AS CONSTRAINT_NAME,    icu.ordinal_position AS ORDINAL_POSITION,    NULL AS POSITION_IN_UNIQUE_CONSTRAINT,    NULL AS REFERENCED_TABLE_SCHEMA,    NULL AS REFERENCED_TABLE_NAME,    NULL AS REFERENCED_COLUMN_NAME,    icu.column_id,    idx.hidden OR icu.hidden AS HIDDEN    FROM mysql.indexes idx    JOIN mysql.index_column_usage icu ON icu.index_id = idx.id    WHERE idx.table_id = tbl.id      AND idx.type IN ('PRIMARY', 'UNIQUE')  UNION ALL SELECT    fk.name COLLATE utf8mb3_tolower_ci AS CONSTRAINT_NAME,    fkcu.ordinal_position AS ORDINAL_POSITION,    fkcu.ordinal_position AS POSITION_IN_UNIQUE_CONSTRAINT,    fk.referenced_table_schema AS REFERENCED_TABLE_SCHEMA,    fk.referenced_table_name AS REFERENCED_TABLE_NAME,    fkcu.referenced_column_name AS REFERENCED_COLUMN_NAME,    fkcu.column_id,    FALSE AS HIDDEN    FROM mysql.foreign_keys fk    JOIN mysql.foreign_key_column_usage fkcu ON fkcu.foreign_key_id = fk.id    WHERE fk.table_id = tbl.id) constraints
  JOIN mysql.columns col ON constraints.COLUMN_ID=col.id WHERE 
  CAN_ACCESS_COLUMN(sch.name, tbl.name, col.name)
  AND IS_VISIBLE_DD_OBJECT(tbl.hidden, col.hidden NOT IN ('Visible', 'User') OR constraints.HIDDEN, col.options)

INSERT INTO I_S_check_table(t) VALUES ("CREATE OR REPLACE DEFINER=`mysql.infoschema`@`localhost` VIEW information_schema.KEY_COLUMN_USAGE AS SELECT 
  cat.name AS CONSTRAINT_CATALOG,
  sch.name AS CONSTRAINT_SCHEMA,
  constraints.CONSTRAINT_NAME AS CONSTRAINT_NAME,
  cat.name AS TABLE_CATALOG,
  sch.name AS TABLE_SCHEMA,
  tbl.name AS TABLE_NAME,
  col.name COLLATE utf8mb3_tolower_ci AS COLUMN_NAME,
  constraints.ordinal_position AS ORDINAL_POSITION,
  constraints.POSITION_IN_UNIQUE_CONSTRAINT AS POSITION_IN_UNIQUE_CONSTRAINT,
  constraints.REFERENCED_TABLE_SCHEMA AS REFERENCED_TABLE_SCHEMA,
  constraints.REFERENCED_TABLE_NAME AS REFERENCED_TABLE_NAME,
  constraints.REFERENCED_COLUMN_NAME AS REFERENCED_COLUMN_NAME FROM 
  mysql.tables tbl
  JOIN mysql.schemata sch ON tbl.schema_id=sch.id
  JOIN mysql.catalogs cat ON cat.id=sch.catalog_id
  , LATERAL (SELECT    idx.name AS CONSTRAINT_NAME,    icu.ordinal_position AS ORDINAL_POSITION,    NULL AS POSITION_IN_UNIQUE_CONSTRAINT,    NULL AS REFERENCED_TABLE_SCHEMA,    NULL AS REFERENCED_TABLE_NAME,    NULL AS REFERENCED_COLUMN_NAME,    icu.column_id,    idx.hidden OR icu.hidden AS HIDDEN    FROM mysql.indexes idx    JOIN mysql.index_column_usage icu ON icu.index_id = idx.id    WHERE idx.table_id = tbl.id      AND idx.type IN ('PRIMARY', 'UNIQUE')  UNION ALL SELECT    fk.name COLLATE utf8mb3_tolower_ci AS CONSTRAINT_NAME,    fkcu.ordinal_position AS ORDINAL_POSITION,    fkcu.ordinal_position AS POSITION_IN_UNIQUE_CONSTRAINT,    fk.referenced_table_schema AS REFERENCED_TABLE_SCHEMA,    fk.referenced_table_name AS REFERENCED_TABLE_NAME,    fkcu.referenced_column_name AS REFERENCED_COLUMN_NAME,    fkcu.column_id,    FALSE AS HIDDEN    FROM mysql.foreign_keys fk    JOIN mysql.foreign_key_column_usage fkcu ON fkcu.foreign_key_id = fk.id    WHERE fk.table_id = tbl.id) constraints
  JOIN mysql.columns col ON constraints.COLUMN_ID=col.id WHERE 
  CAN_ACCESS_COLUMN(sch.name, tbl.name, col.name)
  AND IS_VISIBLE_DD_OBJECT(tbl.hidden, col.hidden NOT IN ('Visible', 'User') OR constraints.HIDDEN, col.options)
");
CREATE OR REPLACE DEFINER=`mysql.infoschema`@`localhost` VIEW information_schema.KEYWORDS AS SELECT 
  j.word AS WORD,
  j.reserved AS RESERVED FROM 
  JSON_TABLE(<elements masked>) AS j

INSERT INTO I_S_check_table(t) VALUES ("CREATE OR REPLACE DEFINER=`mysql.infoschema`@`localhost` VIEW information_schema.KEYWORDS AS SELECT 
  j.word AS WORD,
  j.reserved AS RESERVED FROM 
  JSON_TABLE(<elements masked>) AS j
");
CREATE OR REPLACE DEFINER=`mysql.infoschema`@`localhost` VIEW information_schema.PARAMETERS AS SELECT 
  cat.name AS SPECIFIC_CATALOG,
  sch.name AS SPECIFIC_SCHEMA,
  rtn.name AS SPECIFIC_NAME,
  IF (rtn.type = 'FUNCTION', prm.ordinal_position-1, prm.ordinal_position) AS ORDINAL_POSITION,
  IF (rtn.type = 'FUNCTION' AND prm.ordinal_position = 1, NULL, prm.mode) AS PARAMETER_MODE,
  IF (rtn.type = 'FUNCTION' AND prm.ordinal_position = 1, NULL, prm.name) AS PARAMETER_NAME,
  SUBSTRING_INDEX(SUBSTRING_INDEX(prm.data_type_utf8, '(', 1), ' ', 1) AS DATA_TYPE,
  INTERNAL_DD_CHAR_LENGTH(prm.data_type, prm.char_length, col.name, 0) AS CHARACTER_MAXIMUM_LENGTH,
  INTERNAL_DD_CHAR_LENGTH(prm.data_type, prm.char_length, col.name, 1) AS CHARACTER_OCTET_LENGTH,
  prm.numeric_precision AS NUMERIC_PRECISION,
  IF(ISNULL(prm.numeric_precision), NULL, IFNULL(prm.numeric_scale, 0)) AS NUMERIC_SCALE,
  prm.datetime_precision AS DATETIME_PRECISION,
  CASE prm.data_type  WHEN 'MYSQL_TYPE_STRING' THEN     (IF (cs.name='binary',NULL, cs.name))  WHEN 'MYSQL_TYPE_VAR_STRING' THEN     (IF (cs.name='binary',NULL, cs.name))  WHEN 'MYSQL_TYPE_VARCHAR' THEN     (IF (cs.name='binary',NULL, cs.name))  WHEN 'MYSQL_TYPE_TINY_BLOB' THEN     (IF (cs.name='binary',NULL, cs.name))  WHEN 'MYSQL_TYPE_MEDIUM_BLOB' THEN     (IF (cs.name='binary',NULL, cs.name))  WHEN 'MYSQL_TYPE_BLOB' THEN     (IF (cs.name='binary',NULL, cs.name))  WHEN 'MYSQL_TYPE_LONG_BLOB' THEN     (IF (cs.name='binary',NULL, cs.name))  WHEN 'MYSQL_TYPE_ENUM' THEN     (IF (cs.name='binary',NULL, cs.name))  WHEN 'MYSQL_TYPE_SET' THEN     (IF (cs.name='binary',NULL, cs.name))  ELSE NULL END AS CHARACTER_SET_NAME,
  CASE prm.data_type  WHEN 'MYSQL_TYPE_STRING' THEN     (IF (cs.name='binary',NULL, col.name))  WHEN 'MYSQL_TYPE_VAR_STRING' THEN     (IF (cs.name='binary',NULL, col.name))  WHEN 'MYSQL_TYPE_VARCHAR' THEN     (IF (cs.name='binary',NULL, col.name))  WHEN 'MYSQL_TYPE_TINY_BLOB' THEN     (IF (cs.name='binary',NULL, col.name))  WHEN 'MYSQL_TYPE_MEDIUM_BLOB' THEN     (IF (cs.name='binary',NULL, col.name))  WHEN 'MYSQL_TYPE_BLOB' THEN     (IF (cs.name='binary',NULL, col.name))  WHEN 'MYSQL_TYPE_LONG_BLOB' THEN     (IF (cs.name='binary',NULL, col.name))  WHEN 'MYSQL_TYPE_ENUM' THEN     (IF (cs.name='binary',NULL, col.name))  WHEN 'MYSQL_TYPE_SET' THEN     (IF (cs.name='binary',NULL, col.name))  ELSE NULL END AS COLLATION_NAME,
  prm.data_type_utf8 AS DTD_IDENTIFIER,
  rtn.type AS ROUTINE_TYPE FROM 
  mysql.parameters prm JOIN mysql.routines rtn ON prm.routine_id=rtn.id
  JOIN mysql.schemata sch ON rtn.schema_id=sch.id
  JOIN mysql.catalogs cat ON cat.id=sch.catalog_id
  JOIN mysql.collations col ON prm.collation_id=col.id
  JOIN mysql.character_sets cs ON col.character_set_id=cs.id WHERE 
  CAN_ACCESS_ROUTINE(sch.name, rtn.name, rtn.type, rtn.definer, FALSE)

INSERT INTO I_S_check_table(t) VALUES ("CREATE OR REPLACE DEFINER=`mysql.infoschema`@`localhost` VIEW information_schema.PARAMETERS AS SELECT 
  cat.name AS SPECIFIC_CATALOG,
  sch.name AS SPECIFIC_SCHEMA,
  rtn.name AS SPECIFIC_NAME,
  IF (rtn.type = 'FUNCTION', prm.ordinal_position-1, prm.ordinal_position) AS ORDINAL_POSITION,
  IF (rtn.type = 'FUNCTION' AND prm.ordinal_position = 1, NULL, prm.mode) AS PARAMETER_MODE,
  IF (rtn.type = 'FUNCTION' AND prm.ordinal_position = 1, NULL, prm.name) AS PARAMETER_NAME,
  SUBSTRING_INDEX(SUBSTRING_INDEX(prm.data_type_utf8, '(', 1), ' ', 1) AS DATA_TYPE,
  INTERNAL_DD_CHAR_LENGTH(prm.data_type, prm.char_length, col.name, 0) AS CHARACTER_MAXIMUM_LENGTH,
  INTERNAL_DD_CHAR_LENGTH(prm.data_type, prm.char_length, col.name, 1) AS CHARACTER_OCTET_LENGTH,
  prm.numeric_precision AS NUMERIC_PRECISION,
  IF(ISNULL(prm.numeric_precision), NULL, IFNULL(prm.numeric_scale, 0)) AS NUMERIC_SCALE,
  prm.datetime_precision AS DATETIME_PRECISION,
  CASE prm.data_type  WHEN 'MYSQL_TYPE_STRING' THEN     (IF (cs.name='binary',NULL, cs.name))  WHEN 'MYSQL_TYPE_VAR_STRING' THEN     (IF (cs.name='binary',NULL, cs.name))  WHEN 'MYSQL_TYPE_VARCHAR' THEN     (IF (cs.name='binary',NULL, cs.name))  WHEN 'MYSQL_TYPE_TINY_BLOB' THEN     (IF (cs.name='binary',NULL, cs.name))  WHEN 'MYSQL_TYPE_MEDIUM_BLOB' THEN     (IF (cs.name='binary',NULL, cs.name))  WHEN 'MYSQL_TYPE_BLOB' THEN     (IF (cs.name='binary',NULL, cs.name))  WHEN 'MYSQL_TYPE_LONG_BLOB' THEN     (IF (cs.name='binary',NULL, cs.name))  WHEN 'MYSQL_TYPE_ENUM' THEN     (IF (cs.name='binary',NULL, cs.name))  WHEN 'MYSQL_TYPE_SET' THEN     (IF (cs.name='binary',NULL, cs.name))  ELSE NULL END AS CHARACTER_SET_NAME,
  CASE prm.data_type  WHEN 'MYSQL_TYPE_STRING' THEN     (IF (cs.name='binary',NULL, col.name))  WHEN 'MYSQL_TYPE_VAR_STRING' THEN     (IF (cs.name='binary',NULL, col.name))  WHEN 'MYSQL_TYPE_VARCHAR' THEN     (IF (cs.name='binary',NULL, col.name))  WHEN 'MYSQL_TYPE_TINY_BLOB' THEN     (IF (cs.name='binary',NULL, col.name))  WHEN 'MYSQL_TYPE_MEDIUM_BLOB' THEN     (IF (cs.name='binary',NULL, col.name))  WHEN 'MYSQL_TYPE_BLOB' THEN     (IF (cs.name='binary',NULL, col.name))  WHEN 'MYSQL_TYPE_LONG_BLOB' THEN     (IF (cs.name='binary',NULL, col.name))  WHEN 'MYSQL_TYPE_ENUM' THEN     (IF (cs.name='binary',NULL, col.name))  WHEN 'MYSQL_TYPE_SET' THEN     (IF (cs.name='binary',NULL, col.name))  ELSE NULL END AS COLLATION_NAME,
  prm.data_type_utf8 AS DTD_IDENTIFIER,
  rtn.type AS ROUTINE_TYPE FROM 
  mysql.parameters prm JOIN mysql.routines rtn ON prm.routine_id=rtn.id
  JOIN mysql.schemata sch ON rtn.schema_id=sch.id
  JOIN mysql.catalogs cat ON cat.id=sch.catalog_id
  JOIN mysql.collations col ON prm.collation_id=col.id
  JOIN mysql.character_sets cs ON col.character_set_id=cs.id WHERE 
  CAN_ACCESS_ROUTINE(sch.name, rtn.name, rtn.type, rtn.definer, FALSE)
");
CREATE OR REPLACE DEFINER=`mysql.infoschema`@`localhost` VIEW information_schema.PARTITIONS AS SELECT 
  cat.name AS TABLE_CATALOG,
  sch.name AS TABLE_SCHEMA,
  tbl.name AS TABLE_NAME,
  part.name AS PARTITION_NAME,
  sub_part.name AS SUBPARTITION_NAME,
  part.number+1 AS PARTITION_ORDINAL_POSITION,
  sub_part.number+1 AS SUBPARTITION_ORDINAL_POSITION,
  CASE tbl.partition_type  WHEN 'HASH' THEN 'HASH'   WHEN 'RANGE' THEN 'RANGE'   WHEN 'LIST' THEN 'LIST'   WHEN 'AUTO' THEN 'AUTO'   WHEN 'KEY_51' THEN 'KEY'   WHEN 'KEY_55' THEN 'KEY'   WHEN 'LINEAR_KEY_51' THEN 'LINEAR KEY'   WHEN 'LINEAR_KEY_55' THEN 'LINEAR KEY'   WHEN 'LINEAR_HASH' THEN 'LINEAR HASH'   WHEN 'RANGE_COLUMNS' THEN 'RANGE COLUMNS'   WHEN 'LIST_COLUMNS' THEN 'LIST COLUMNS'   ELSE NULL END AS PARTITION_METHOD,
  CASE tbl.subpartition_type  WHEN 'HASH' THEN 'HASH'   WHEN 'RANGE' THEN 'RANGE'   WHEN 'LIST' THEN 'LIST'   WHEN 'AUTO' THEN 'AUTO'   WHEN 'KEY_51' THEN 'KEY'   WHEN 'KEY_55' THEN 'KEY'   WHEN 'LINEAR_KEY_51' THEN 'LINEAR KEY'   WHEN 'LINEAR_KEY_55' THEN 'LINEAR KEY'   WHEN 'LINEAR_HASH' THEN 'LINEAR HASH'   WHEN 'RANGE_COLUMNS' THEN 'RANGE COLUMNS'   WHEN 'LIST_COLUMNS' THEN 'LIST COLUMNS'   ELSE NULL END AS SUBPARTITION_METHOD,
  tbl.partition_expression_utf8 AS PARTITION_EXPRESSION,
  tbl.subpartition_expression_utf8 AS SUBPARTITION_EXPRESSION,
  part.description_utf8 AS PARTITION_DESCRIPTION,
  INTERNAL_TABLE_ROWS(sch.name, tbl.name,  IF(ISNULL(tbl.partition_type), tbl.engine, ''),  tbl.se_private_id, tbl.hidden != 'Visible',   IF(sub_part.name IS NULL,      IF(part.name IS NULL, tbl.se_private_data, part_ts.se_private_data),     sub_part_ts.se_private_data), 0, 0,  IFNULL(sub_part.name, part.name)) AS TABLE_ROWS,
  INTERNAL_AVG_ROW_LENGTH(sch.name, tbl.name,  IF(ISNULL(tbl.partition_type), tbl.engine, ''),  tbl.se_private_id, tbl.hidden != 'Visible',   IF(sub_part.name IS NULL,      IF(part.name IS NULL, tbl.se_private_data, part_ts.se_private_data),     sub_part_ts.se_private_data), 0, 0,  IFNULL(sub_part.name, part.name)) AS AVG_ROW_LENGTH,
  INTERNAL_DATA_LENGTH(sch.name, tbl.name,  IF(ISNULL(tbl.partition_type), tbl.engine, ''),  tbl.se_private_id, tbl.hidden != 'Visible',   IF(sub_part.name IS NULL,      IF(part.name IS NULL, tbl.se_private_data, part_ts.se_private_data),     sub_part_ts.se_private_data), 0, 0,  IFNULL(sub_part.name, part.name)) AS DATA_LENGTH,
  INTERNAL_MAX_DATA_LENGTH(sch.name, tbl.name,  IF(ISNULL(tbl.partition_type), tbl.engine, ''),  tbl.se_private_id, tbl.hidden != 'Visible',   IF(sub_part.name IS NULL,      IF(part.name IS NULL, tbl.se_private_data, part_ts.se_private_data),     sub_part_ts.se_private_data), 0, 0,  IFNULL(sub_part.name, part.name)) AS MAX_DATA_LENGTH,
  INTERNAL_INDEX_LENGTH(sch.name, tbl.name,  IF(ISNULL(tbl.partition_type), tbl.engine, ''),  tbl.se_private_id, tbl.hidden != 'Visible',   IF(sub_part.name IS NULL,      IF(part.name IS NULL, tbl.se_private_data, part_ts.se_private_data),     sub_part_ts.se_private_data), 0, 0,  IFNULL(sub_part.name, part.name)) AS INDEX_LENGTH,
  INTERNAL_DATA_FREE(sch.name, tbl.name,  IF(ISNULL(tbl.partition_type), tbl.engine, ''),  tbl.se_private_id, tbl.hidden != 'Visible',   IF(sub_part.name IS NULL,      IF(part.name IS NULL, tbl.se_private_data, part_ts.se_private_data),     sub_part_ts.se_private_data), 0, 0,  IFNULL(sub_part.name, part.name)) AS DATA_FREE,
  tbl.created AS CREATE_TIME,
  INTERNAL_UPDATE_TIME(sch.name, tbl.name,  IF(ISNULL(tbl.partition_type), tbl.engine, ''),  tbl.se_private_id, tbl.hidden != 'Visible',   IF(sub_part.name IS NULL,      IF(part.name IS NULL, tbl.se_private_data, part_ts.se_private_data),     sub_part_ts.se_private_data), 0, 0,  IFNULL(sub_part.name, part.name)) AS UPDATE_TIME,
  INTERNAL_CHECK_TIME(sch.name, tbl.name,  IF(ISNULL(tbl.partition_type), tbl.engine, ''),  tbl.se_private_id, tbl.hidden != 'Visible',   IF(sub_part.name IS NULL,      IF(part.name IS NULL, tbl.se_private_data, part_ts.se_private_data),     sub_part_ts.se_private_data), 0, 0,  IFNULL(sub_part.name, part.name)) AS CHECK_TIME,
  INTERNAL_CHECKSUM(sch.name, tbl.name,  IF(ISNULL(tbl.partition_type), tbl.engine, ''),  tbl.se_private_id, tbl.hidden != 'Visible',   IF(sub_part.name IS NULL,      IF(part.name IS NULL, tbl.se_private_data, part_ts.se_private_data),     sub_part_ts.se_private_data), 0, 0,  IFNULL(sub_part.name, part.name)) AS CHECKSUM,
  IF(sub_part.name IS NULL,IFNULL(part.comment,''), IFNULL(sub_part.comment,'')) AS PARTITION_COMMENT,
  IF(part.name IS NULL, '', INTERNAL_GET_PARTITION_NODEGROUP( IF(sub_part.name IS NULL, part.options, sub_part.options))) AS NODEGROUP,
  IFNULL(sub_part_ts.name, part_ts.name) AS TABLESPACE_NAME FROM 
  mysql.tables tbl
  JOIN mysql.schemata sch ON sch.id=tbl.schema_id
  JOIN mysql.catalogs cat ON cat.id=sch.catalog_id
  LEFT JOIN mysql.table_partitions part ON part.table_id=tbl.id
  LEFT JOIN mysql.table_partitions sub_part ON sub_part.parent_partition_id=part.id
  LEFT JOIN mysql.tablespaces part_ts ON part_ts.id=part.tablespace_id
  LEFT JOIN mysql.tablespaces sub_part_ts ON sub_part.tablespace_id IS NOT NULL AND sub_part_ts.id=sub_part.tablespace_id WHERE 
  CAN_ACCESS_TABLE(sch.name, tbl.name)
  AND IS_VISIBLE_DD_OBJECT(tbl.hidden)
  AND part.parent_partition_id IS NULL

INSERT INTO I_S_check_table(t) VALUES ("CREATE OR REPLACE DEFINER=`mysql.infoschema`@`localhost` VIEW information_schema.PARTITIONS AS SELECT 
  cat.name AS TABLE_CATALOG,
  sch.name AS TABLE_SCHEMA,
  tbl.name AS TABLE_NAME,
  part.name AS PARTITION_NAME,
  sub_part.name AS SUBPARTITION_NAME,
  part.number+1 AS PARTITION_ORDINAL_POSITION,
  sub_part.number+1 AS SUBPARTITION_ORDINAL_POSITION,
  CASE tbl.partition_type  WHEN 'HASH' THEN 'HASH'   WHEN 'RANGE' THEN 'RANGE'   WHEN 'LIST' THEN 'LIST'   WHEN 'AUTO' THEN 'AUTO'   WHEN 'KEY_51' THEN 'KEY'   WHEN 'KEY_55' THEN 'KEY'   WHEN 'LINEAR_KEY_51' THEN 'LINEAR KEY'   WHEN 'LINEAR_KEY_55' THEN 'LINEAR KEY'   WHEN 'LINEAR_HASH' THEN 'LINEAR HASH'   WHEN 'RANGE_COLUMNS' THEN 'RANGE COLUMNS'   WHEN 'LIST_COLUMNS' THEN 'LIST COLUMNS'   ELSE NULL END AS PARTITION_METHOD,
  CASE tbl.subpartition_type  WHEN 'HASH' THEN 'HASH'   WHEN 'RANGE' THEN 'RANGE'   WHEN 'LIST' THEN 'LIST'   WHEN 'AUTO' THEN 'AUTO'   WHEN 'KEY_51' THEN 'KEY'   WHEN 'KEY_55' THEN 'KEY'   WHEN 'LINEAR_KEY_51' THEN 'LINEAR KEY'   WHEN 'LINEAR_KEY_55' THEN 'LINEAR KEY'   WHEN 'LINEAR_HASH' THEN 'LINEAR HASH'   WHEN 'RANGE_COLUMNS' THEN 'RANGE COLUMNS'   WHEN 'LIST_COLUMNS' THEN 'LIST COLUMNS'   ELSE NULL END AS SUBPARTITION_METHOD,
  tbl.partition_expression_utf8 AS PARTITION_EXPRESSION,
  tbl.subpartition_expression_utf8 AS SUBPARTITION_EXPRESSION,
  part.description_utf8 AS PARTITION_DESCRIPTION,
  INTERNAL_TABLE_ROWS(sch.name, tbl.name,  IF(ISNULL(tbl.partition_type), tbl.engine, ''),  tbl.se_private_id, tbl.hidden != 'Visible',   IF(sub_part.name IS NULL,      IF(part.name IS NULL, tbl.se_private_data, part_ts.se_private_data),     sub_part_ts.se_private_data), 0, 0,  IFNULL(sub_part.name, part.name)) AS TABLE_ROWS,
  INTERNAL_AVG_ROW_LENGTH(sch.name, tbl.name,  IF(ISNULL(tbl.partition_type), tbl.engine, ''),  tbl.se_private_id, tbl.hidden != 'Visible',   IF(sub_part.name IS NULL,      IF(part.name IS NULL, tbl.se_private_data, part_ts.se_private_data),     sub_part_ts.se_private_data), 0, 0,  IFNULL(sub_part.name, part.name)) AS AVG_ROW_LENGTH,
  INTERNAL_DATA_LENGTH(sch.name, tbl.name,  IF(ISNULL(tbl.partition_type), tbl.engine, ''),  tbl.se_private_id, tbl.hidden != 'Visible',   IF(sub_part.name IS NULL,      IF(part.name IS NULL, tbl.se_private_data, part_ts.se_private_data),     sub_part_ts.se_private_data), 0, 0,  IFNULL(sub_part.name, part.name)) AS DATA_LENGTH,
  INTERNAL_MAX_DATA_LENGTH(sch.name, tbl.name,  IF(ISNULL(tbl.partition_type), tbl.engine, ''),  tbl.se_private_id, tbl.hidden != 'Visible',   IF(sub_part.name IS NULL,      IF(part.name IS NULL, tbl.se_private_data, part_ts.se_private_data),     sub_part_ts.se_private_data), 0, 0,  IFNULL(sub_part.name, part.name)) AS MAX_DATA_LENGTH,
  INTERNAL_INDEX_LENGTH(sch.name, tbl.name,  IF(ISNULL(tbl.partition_type), tbl.engine, ''),  tbl.se_private_id, tbl.hidden != 'Visible',   IF(sub_part.name IS NULL,      IF(part.name IS NULL, tbl.se_private_data, part_ts.se_private_data),     sub_part_ts.se_private_data), 0, 0,  IFNULL(sub_part.name, part.name)) AS INDEX_LENGTH,
  INTERNAL_DATA_FREE(sch.name, tbl.name,  IF(ISNULL(tbl.partition_type), tbl.engine, ''),  tbl.se_private_id, tbl.hidden != 'Visible',   IF(sub_part.name IS NULL,      IF(part.name IS NULL, tbl.se_private_data, part_ts.se_private_data),     sub_part_ts.se_private_data), 0, 0,  IFNULL(sub_part.name, part.name)) AS DATA_FREE,
  tbl.created AS CREATE_TIME,
  INTERNAL_UPDATE_TIME(sch.name, tbl.name,  IF(ISNULL(tbl.partition_type), tbl.engine, ''),  tbl.se_private_id, tbl.hidden != 'Visible',   IF(sub_part.name IS NULL,      IF(part.name IS NULL, tbl.se_private_data, part_ts.se_private_data),     sub_part_ts.se_private_data), 0, 0,  IFNULL(sub_part.name, part.name)) AS UPDATE_TIME,
  INTERNAL_CHECK_TIME(sch.name, tbl.name,  IF(ISNULL(tbl.partition_type), tbl.engine, ''),  tbl.se_private_id, tbl.hidden != 'Visible',   IF(sub_part.name IS NULL,      IF(part.name IS NULL, tbl.se_private_data, part_ts.se_private_data),     sub_part_ts.se_private_data), 0, 0,  IFNULL(sub_part.name, part.name)) AS CHECK_TIME,
  INTERNAL_CHECKSUM(sch.name, tbl.name,  IF(ISNULL(tbl.partition_type), tbl.engine, ''),  tbl.se_private_id, tbl.hidden != 'Visible',   IF(sub_part.name IS NULL,      IF(part.name IS NULL, tbl.se_private_data, part_ts.se_private_data),     sub_part_ts.se_private_data), 0, 0,  IFNULL(sub_part.name, part.name)) AS CHECKSUM,
  IF(sub_part.name IS NULL,IFNULL(part.comment,''), IFNULL(sub_part.comment,'')) AS PARTITION_COMMENT,
  IF(part.name IS NULL, '', INTERNAL_GET_PARTITION_NODEGROUP( IF(sub_part.name IS NULL, part.options, sub_part.options))) AS NODEGROUP,
  IFNULL(sub_part_ts.name, part_ts.name) AS TABLESPACE_NAME FROM 
  mysql.tables tbl
  JOIN mysql.schemata sch ON sch.id=tbl.schema_id
  JOIN mysql.catalogs cat ON cat.id=sch.catalog_id
  LEFT JOIN mysql.table_partitions part ON part.table_id=tbl.id
  LEFT JOIN mysql.table_partitions sub_part ON sub_part.parent_partition_id=part.id
  LEFT JOIN mysql.tablespaces part_ts ON part_ts.id=part.tablespace_id
  LEFT JOIN mysql.tablespaces sub_part_ts ON sub_part.tablespace_id IS NOT NULL AND sub_part_ts.id=sub_part.tablespace_id WHERE 
  CAN_ACCESS_TABLE(sch.name, tbl.name)
  AND IS_VISIBLE_DD_OBJECT(tbl.hidden)
  AND part.parent_partition_id IS NULL
");
CREATE OR REPLACE DEFINER=`mysql.infoschema`@`localhost` VIEW information_schema.REFERENTIAL_CONSTRAINTS AS SELECT 
  cat.name AS CONSTRAINT_CATALOG,
  sch.name AS CONSTRAINT_SCHEMA,
  fk.name COLLATE utf8mb3_tolower_ci AS CONSTRAINT_NAME,
  fk.referenced_table_catalog AS UNIQUE_CONSTRAINT_CATALOG,
  fk.referenced_table_schema AS UNIQUE_CONSTRAINT_SCHEMA,
  fk.unique_constraint_name AS UNIQUE_CONSTRAINT_NAME,
  fk.match_option AS MATCH_OPTION,
  fk.update_rule AS UPDATE_RULE,
  fk.delete_rule AS DELETE_RULE,
  tbl.name AS TABLE_NAME,
  fk.referenced_table_name AS REFERENCED_TABLE_NAME FROM 
  mysql.foreign_keys fk
  JOIN mysql.tables tbl ON fk.table_id = tbl.id
  JOIN mysql.schemata sch ON fk.schema_id= sch.id
  JOIN mysql.catalogs cat ON cat.id=sch.catalog_id WHERE 
  CAN_ACCESS_TABLE(sch.name, tbl.name)
  AND IS_VISIBLE_DD_OBJECT(tbl.hidden)

INSERT INTO I_S_check_table(t) VALUES ("CREATE OR REPLACE DEFINER=`mysql.infoschema`@`localhost` VIEW information_schema.REFERENTIAL_CONSTRAINTS AS SELECT 
  cat.name AS CONSTRAINT_CATALOG,
  sch.name AS CONSTRAINT_SCHEMA,
  fk.name COLLATE utf8mb3_tolower_ci AS CONSTRAINT_NAME,
  fk.referenced_table_catalog AS UNIQUE_CONSTRAINT_CATALOG,
  fk.referenced_table_schema AS UNIQUE_CONSTRAINT_SCHEMA,
  fk.unique_constraint_name AS UNIQUE_CONSTRAINT_NAME,
  fk.match_option AS MATCH_OPTION,
  fk.update_rule AS UPDATE_RULE,
  fk.delete_rule AS DELETE_RULE,
  tbl.name AS TABLE_NAME,
  fk.referenced_table_name AS REFERENCED_TABLE_NAME FROM 
  mysql.foreign_keys fk
  JOIN mysql.tables tbl ON fk.table_id = tbl.id
  JOIN mysql.schemata sch ON fk.schema_id= sch.id
  JOIN mysql.catalogs cat ON cat.id=sch.catalog_id WHERE 
  CAN_ACCESS_TABLE(sch.name, tbl.name)
  AND IS_VISIBLE_DD_OBJECT(tbl.hidden)
");
CREATE OR REPLACE DEFINER=`mysql.infoschema`@`localhost` VIEW information_schema.RESOURCE_GROUPS AS SELECT 
  res.resource_group_name AS RESOURCE_GROUP_NAME,
  res.resource_group_type AS RESOURCE_GROUP_TYPE,
  res.resource_group_enabled AS RESOURCE_GROUP_ENABLED,
  CONVERT_CPU_ID_MASK(res.CPU_ID_MASK) AS VCPU_IDS,
  res.THREAD_PRIORITY AS THREAD_PRIORITY FROM 
  mysql.resource_groups res WHERE 
  CAN_ACCESS_RESOURCE_GROUP(res.resource_group_name)

INSERT INTO I_S_check_table(t) VALUES ("CREATE OR REPLACE DEFINER=`mysql.infoschema`@`localhost` VIEW information_schema.RESOURCE_GROUPS AS SELECT 
  res.resource_group_name AS RESOURCE_GROUP_NAME,
  res.resource_group_type AS RESOURCE_GROUP_TYPE,
  res.resource_group_enabled AS RESOURCE_GROUP_ENABLED,
  CONVERT_CPU_ID_MASK(res.CPU_ID_MASK) AS VCPU_IDS,
  res.THREAD_PRIORITY AS THREAD_PRIORITY FROM 
  mysql.resource_groups res WHERE 
  CAN_ACCESS_RESOURCE_GROUP(res.resource_group_name)
");
CREATE OR REPLACE DEFINER=`mysql.infoschema`@`localhost` VIEW information_schema.ROUTINES AS SELECT 
  rtn.name AS SPECIFIC_NAME,
  cat.name AS ROUTINE_CATALOG,
  sch.name AS ROUTINE_SCHEMA,
  rtn.name AS ROUTINE_NAME,
  rtn.type AS ROUTINE_TYPE,
  IF(rtn.type = 'PROCEDURE', '',    SUBSTRING_INDEX(SUBSTRING_INDEX(     rtn.result_data_type_utf8, '(', 1), ' ', 1)) AS DATA_TYPE,
  INTERNAL_DD_CHAR_LENGTH(rtn.result_data_type,  rtn.result_char_length, coll_result.name, 0) AS CHARACTER_MAXIMUM_LENGTH,
  INTERNAL_DD_CHAR_LENGTH(rtn.result_data_type,  rtn.result_char_length, coll_result.name, 1) AS CHARACTER_OCTET_LENGTH,
  rtn.result_numeric_precision AS NUMERIC_PRECISION,
  rtn.result_numeric_scale AS NUMERIC_SCALE,
  rtn.result_datetime_precision AS DATETIME_PRECISION,
  CASE rtn.result_data_type  WHEN 'MYSQL_TYPE_STRING' THEN     (IF (cs_result.name='binary',NULL, cs_result.name))  WHEN 'MYSQL_TYPE_VAR_STRING' THEN     (IF (cs_result.name='binary',NULL, cs_result.name))  WHEN 'MYSQL_TYPE_VARCHAR' THEN     (IF (cs_result.name='binary',NULL, cs_result.name))  WHEN 'MYSQL_TYPE_TINY_BLOB' THEN     (IF (cs_result.name='binary',NULL, cs_result.name))  WHEN 'MYSQL_TYPE_MEDIUM_BLOB' THEN     (IF (cs_result.name='binary',NULL, cs_result.name))  WHEN 'MYSQL_TYPE_BLOB' THEN     (IF (cs_result.name='binary',NULL, cs_result.name))  WHEN 'MYSQL_TYPE_LONG_BLOB' THEN     (IF (cs_result.name='binary',NULL, cs_result.name))  WHEN 'MYSQL_TYPE_ENUM' THEN     (IF (cs_result.name='binary',NULL, cs_result.name))  WHEN 'MYSQL_TYPE_SET' THEN     (IF (cs_result.name='binary',NULL, cs_result.name))  ELSE NULL END AS CHARACTER_SET_NAME,
  CASE rtn.result_data_type  WHEN 'MYSQL_TYPE_STRING' THEN     (IF (cs_result.name='binary',NULL, coll_result.name))  WHEN 'MYSQL_TYPE_VAR_STRING' THEN     (IF (cs_result.name='binary',NULL, coll_result.name))  WHEN 'MYSQL_TYPE_VARCHAR' THEN     (IF (cs_result.name='binary',NULL, coll_result.name))  WHEN 'MYSQL_TYPE_TINY_BLOB' THEN     (IF (cs_result.name='binary',NULL, coll_result.name))  WHEN 'MYSQL_TYPE_MEDIUM_BLOB' THEN     (IF (cs_result.name='binary',NULL, coll_result.name))  WHEN 'MYSQL_TYPE_BLOB' THEN     (IF (cs_result.name='binary',NULL, coll_result.name))  WHEN 'MYSQL_TYPE_LONG_BLOB' THEN     (IF (cs_result.name='binary',NULL, coll_result.name))  WHEN 'MYSQL_TYPE_ENUM' THEN     (IF (cs_result.name='binary',NULL, coll_result.name))  WHEN 'MYSQL_TYPE_SET' THEN     (IF (cs_result.name='binary',NULL, coll_result.name))  ELSE NULL END AS COLLATION_NAME,
  IF(rtn.type = 'PROCEDURE', NULL, rtn.result_data_type_utf8) AS DTD_IDENTIFIER,
  IF(rtn.external_language = 'SQL', 'SQL', 'EXTERNAL') AS ROUTINE_BODY,
  IF (CAN_ACCESS_ROUTINE(sch.name, rtn.name, rtn.type, rtn.definer, TRUE),    rtn.definition_utf8, NULL) AS ROUTINE_DEFINITION,
  NULL AS EXTERNAL_NAME,
  rtn.external_language AS EXTERNAL_LANGUAGE,
  'SQL' AS PARAMETER_STYLE,
  IF(rtn.is_deterministic=0, 'NO', 'YES') AS IS_DETERMINISTIC,
  rtn.sql_data_access AS SQL_DATA_ACCESS,
  NULL AS SQL_PATH,
  rtn.security_type AS SECURITY_TYPE,
  rtn.created AS CREATED,
  rtn.last_altered AS LAST_ALTERED,
  rtn.sql_mode AS SQL_MODE,
  rtn.comment AS ROUTINE_COMMENT,
  rtn.definer AS DEFINER,
  cs_client.name AS CHARACTER_SET_CLIENT,
  coll_conn.name AS COLLATION_CONNECTION,
  coll_db.name AS DATABASE_COLLATION FROM 
  mysql.routines rtn
  JOIN mysql.schemata sch ON rtn.schema_id=sch.id
  JOIN mysql.catalogs cat ON cat.id=sch.catalog_id
  JOIN mysql.collations coll_client ON coll_client.id=rtn.client_collation_id
  JOIN mysql.character_sets cs_client ON cs_client.id=coll_client.character_set_id
  JOIN mysql.collations coll_conn ON coll_conn.id=rtn.connection_collation_id
  JOIN mysql.collations coll_db ON coll_db.id=rtn.schema_collation_id
  LEFT JOIN mysql.collations coll_result ON coll_result.id=rtn.result_collation_id
  LEFT JOIN mysql.character_sets cs_result ON cs_result.id=coll_result.character_set_id WHERE 
  CAN_ACCESS_ROUTINE(sch.name, rtn.name, rtn.type, rtn.definer, FALSE)

INSERT INTO I_S_check_table(t) VALUES ("CREATE OR REPLACE DEFINER=`mysql.infoschema`@`localhost` VIEW information_schema.ROUTINES AS SELECT 
  rtn.name AS SPECIFIC_NAME,
  cat.name AS ROUTINE_CATALOG,
  sch.name AS ROUTINE_SCHEMA,
  rtn.name AS ROUTINE_NAME,
  rtn.type AS ROUTINE_TYPE,
  IF(rtn.type = 'PROCEDURE', '',    SUBSTRING_INDEX(SUBSTRING_INDEX(     rtn.result_data_type_utf8, '(', 1), ' ', 1)) AS DATA_TYPE,
  INTERNAL_DD_CHAR_LENGTH(rtn.result_data_type,  rtn.result_char_length, coll_result.name, 0) AS CHARACTER_MAXIMUM_LENGTH,
  INTERNAL_DD_CHAR_LENGTH(rtn.result_data_type,  rtn.result_char_length, coll_result.name, 1) AS CHARACTER_OCTET_LENGTH,
  rtn.result_numeric_precision AS NUMERIC_PRECISION,
  rtn.result_numeric_scale AS NUMERIC_SCALE,
  rtn.result_datetime_precision AS DATETIME_PRECISION,
  CASE rtn.result_data_type  WHEN 'MYSQL_TYPE_STRING' THEN     (IF (cs_result.name='binary',NULL, cs_result.name))  WHEN 'MYSQL_TYPE_VAR_STRING' THEN     (IF (cs_result.name='binary',NULL, cs_result.name))  WHEN 'MYSQL_TYPE_VARCHAR' THEN     (IF (cs_result.name='binary',NULL, cs_result.name))  WHEN 'MYSQL_TYPE_TINY_BLOB' THEN     (IF (cs_result.name='binary',NULL, cs_result.name))  WHEN 'MYSQL_TYPE_MEDIUM_BLOB' THEN     (IF (cs_result.name='binary',NULL, cs_result.name))  WHEN 'MYSQL_TYPE_BLOB' THEN     (IF (cs_result.name='binary',NULL, cs_result.name))  WHEN 'MYSQL_TYPE_LONG_BLOB' THEN     (IF (cs_result.name='binary',NULL, cs_result.name))  WHEN 'MYSQL_TYPE_ENUM' THEN     (IF (cs_result.name='binary',NULL, cs_result.name))  WHEN 'MYSQL_TYPE_SET' THEN     (IF (cs_result.name='binary',NULL, cs_result.name))  ELSE NULL END AS CHARACTER_SET_NAME,
  CASE rtn.result_data_type  WHEN 'MYSQL_TYPE_STRING' THEN     (IF (cs_result.name='binary',NULL, coll_result.name))  WHEN 'MYSQL_TYPE_VAR_STRING' THEN     (IF (cs_result.name='binary',NULL, coll_result.name))  WHEN 'MYSQL_TYPE_VARCHAR' THEN     (IF (cs_result.name='binary',NULL, coll_result.name))  WHEN 'MYSQL_TYPE_TINY_BLOB' THEN     (IF (cs_result.name='binary',NULL, coll_result.name))  WHEN 'MYSQL_TYPE_MEDIUM_BLOB' THEN     (IF (cs_result.name='binary',NULL, coll_result.name))  WHEN 'MYSQL_TYPE_BLOB' THEN     (IF (cs_result.name='binary',NULL, coll_result.name))  WHEN 'MYSQL_TYPE_LONG_BLOB' THEN     (IF (cs_result.name='binary',NULL, coll_result.name))  WHEN 'MYSQL_TYPE_ENUM' THEN     (IF (cs_result.name='binary',NULL, coll_result.name))  WHEN 'MYSQL_TYPE_SET' THEN     (IF (cs_result.name='binary',NULL, coll_result.name))  ELSE NULL END AS COLLATION_NAME,
  IF(rtn.type = 'PROCEDURE', NULL, rtn.result_data_type_utf8) AS DTD_IDENTIFIER,
  IF(rtn.external_language = 'SQL', 'SQL', 'EXTERNAL') AS ROUTINE_BODY,
  IF (CAN_ACCESS_ROUTINE(sch.name, rtn.name, rtn.type, rtn.definer, TRUE),    rtn.definition_utf8, NULL) AS ROUTINE_DEFINITION,
  NULL AS EXTERNAL_NAME,
  rtn.external_language AS EXTERNAL_LANGUAGE,
  'SQL' AS PARAMETER_STYLE,
  IF(rtn.is_deterministic=0, 'NO', 'YES') AS IS_DETERMINISTIC,
  rtn.sql_data_access AS SQL_DATA_ACCESS,
  NULL AS SQL_PATH,
  rtn.security_type AS SECURITY_TYPE,
  rtn.created AS CREATED,
  rtn.last_altered AS LAST_ALTERED,
  rtn.sql_mode AS SQL_MODE,
  rtn.comment AS ROUTINE_COMMENT,
  rtn.definer AS DEFINER,
  cs_client.name AS CHARACTER_SET_CLIENT,
  coll_conn.name AS COLLATION_CONNECTION,
  coll_db.name AS DATABASE_COLLATION FROM 
  mysql.routines rtn
  JOIN mysql.schemata sch ON rtn.schema_id=sch.id
  JOIN mysql.catalogs cat ON cat.id=sch.catalog_id
  JOIN mysql.collations coll_client ON coll_client.id=rtn.client_collation_id
  JOIN mysql.character_sets cs_client ON cs_client.id=coll_client.character_set_id
  JOIN mysql.collations coll_conn ON coll_conn.id=rtn.connection_collation_id
  JOIN mysql.collations coll_db ON coll_db.id=rtn.schema_collation_id
  LEFT JOIN mysql.collations coll_result ON coll_result.id=rtn.result_collation_id
  LEFT JOIN mysql.character_sets cs_result ON cs_result.id=coll_result.character_set_id WHERE 
  CAN_ACCESS_ROUTINE(sch.name, rtn.name, rtn.type, rtn.definer, FALSE)
");
CREATE OR REPLACE DEFINER=`mysql.infoschema`@`localhost` VIEW information_schema.SHOW_STATISTICS AS SELECT 
  cat.name AS TABLE_CATALOG,
  sch.name AS TABLE_SCHEMA,
  tbl.name AS TABLE_NAME,
  IF (idx.type = 'PRIMARY' OR idx.type = 'UNIQUE',0,1) AS NON_UNIQUE,
  sch.name AS INDEX_SCHEMA,
  idx.name COLLATE utf8mb3_tolower_ci AS INDEX_NAME,
  icu.ordinal_position AS SEQ_IN_INDEX,
  IF (col.hidden = 'SQL', NULL, col.name COLLATE utf8mb3_tolower_ci) AS COLUMN_NAME,
  CASE WHEN icu.order = 'DESC' THEN 'D' WHEN icu.order = 'ASC'  THEN 'A' ELSE NULL END AS COLLATION,
  INTERNAL_INDEX_COLUMN_CARDINALITY(sch.name, tbl.name, idx.name,col.name, idx.ordinal_position,icu.ordinal_position,IF(ISNULL(tbl.partition_type), tbl.engine, ''),tbl.se_private_id,tbl.hidden != 'Visible' OR idx.hidden OR icu.hidden,COALESCE(stat.cardinality, CAST(-1 AS UNSIGNED)),COALESCE(CAST(stat.cached_time as UNSIGNED), 0)) AS CARDINALITY,
  GET_DD_INDEX_SUB_PART_LENGTH(icu.length,col.type, col.char_length, col.collation_id,idx.type) AS SUB_PART,
  NULL AS PACKED,
  IF (col.is_nullable = 1, 'YES','') AS NULLABLE,
  CASE WHEN idx.type = 'SPATIAL' THEN 'SPATIAL' WHEN idx.algorithm = 'SE_PRIVATE' THEN '' ELSE idx.algorithm END  AS INDEX_TYPE,
  IF (idx.type = 'PRIMARY' OR idx.type = 'UNIQUE',     '',IF(INTERNAL_KEYS_DISABLED(tbl.options),'disabled', '')) AS COMMENT,
  idx.comment AS INDEX_COMMENT,
  IF (idx.is_visible, 'YES', 'NO') AS IS_VISIBLE,
  idx.ordinal_position AS INDEX_ORDINAL_POSITION,
  icu.ordinal_position AS COLUMN_ORDINAL_POSITION,
  IF (col.hidden = 'SQL', col.generation_expression_utf8, NULL) AS EXPRESSION FROM 
  mysql.index_column_usage icu
  JOIN mysql.indexes idx ON idx.id=icu.index_id
  JOIN mysql.tables tbl ON idx.table_id=tbl.id
  JOIN mysql.columns col ON icu.column_id=col.id
  JOIN mysql.schemata sch ON tbl.schema_id=sch.id
  JOIN mysql.catalogs cat ON cat.id=sch.catalog_id
  JOIN mysql.collations coll ON tbl.collation_id=coll.id
  LEFT JOIN mysql.index_stats stat  ON tbl.name=stat.table_name AND sch.name=stat.schema_name AND idx.name=stat.index_name AND col.name=stat.column_name WHERE 
  CAN_ACCESS_TABLE(sch.name, tbl.name)
  AND IS_VISIBLE_DD_OBJECT(tbl.hidden, idx.hidden OR icu.hidden, idx.options)

INSERT INTO I_S_check_table(t) VALUES ("CREATE OR REPLACE DEFINER=`mysql.infoschema`@`localhost` VIEW information_schema.SHOW_STATISTICS AS SELECT 
  cat.name AS TABLE_CATALOG,
  sch.name AS TABLE_SCHEMA,
  tbl.name AS TABLE_NAME,
  IF (idx.type = 'PRIMARY' OR idx.type = 'UNIQUE',0,1) AS NON_UNIQUE,
  sch.name AS INDEX_SCHEMA,
  idx.name COLLATE utf8mb3_tolower_ci AS INDEX_NAME,
  icu.ordinal_position AS SEQ_IN_INDEX,
  IF (col.hidden = 'SQL', NULL, col.name COLLATE utf8mb3_tolower_ci) AS COLUMN_NAME,
  CASE WHEN icu.order = 'DESC' THEN 'D' WHEN icu.order = 'ASC'  THEN 'A' ELSE NULL END AS COLLATION,
  INTERNAL_INDEX_COLUMN_CARDINALITY(sch.name, tbl.name, idx.name,col.name, idx.ordinal_position,icu.ordinal_position,IF(ISNULL(tbl.partition_type), tbl.engine, ''),tbl.se_private_id,tbl.hidden != 'Visible' OR idx.hidden OR icu.hidden,COALESCE(stat.cardinality, CAST(-1 AS UNSIGNED)),COALESCE(CAST(stat.cached_time as UNSIGNED), 0)) AS CARDINALITY,
  GET_DD_INDEX_SUB_PART_LENGTH(icu.length,col.type, col.char_length, col.collation_id,idx.type) AS SUB_PART,
  NULL AS PACKED,
  IF (col.is_nullable = 1, 'YES','') AS NULLABLE,
  CASE WHEN idx.type = 'SPATIAL' THEN 'SPATIAL' WHEN idx.algorithm = 'SE_PRIVATE' THEN '' ELSE idx.algorithm END  AS INDEX_TYPE,
  IF (idx.type = 'PRIMARY' OR idx.type = 'UNIQUE',     '',IF(INTERNAL_KEYS_DISABLED(tbl.options),'disabled', '')) AS COMMENT,
  idx.comment AS INDEX_COMMENT,
  IF (idx.is_visible, 'YES', 'NO') AS IS_VISIBLE,
  idx.ordinal_position AS INDEX_ORDINAL_POSITION,
  icu.ordinal_position AS COLUMN_ORDINAL_POSITION,
  IF (col.hidden = 'SQL', col.generation_expression_utf8, NULL) AS EXPRESSION FROM 
  mysql.index_column_usage icu
  JOIN mysql.indexes idx ON idx.id=icu.index_id
  JOIN mysql.tables tbl ON idx.table_id=tbl.id
  JOIN mysql.columns col ON icu.column_id=col.id
  JOIN mysql.schemata sch ON tbl.schema_id=sch.id
  JOIN mysql.catalogs cat ON cat.id=sch.catalog_id
  JOIN mysql.collations coll ON tbl.collation_id=coll.id
  LEFT JOIN mysql.index_stats stat  ON tbl.name=stat.table_name AND sch.name=stat.schema_name AND idx.name=stat.index_name AND col.name=stat.column_name WHERE 
  CAN_ACCESS_TABLE(sch.name, tbl.name)
  AND IS_VISIBLE_DD_OBJECT(tbl.hidden, idx.hidden OR icu.hidden, idx.options)
");
CREATE OR REPLACE DEFINER=`mysql.infoschema`@`localhost` VIEW information_schema.SCHEMATA AS SELECT 
  cat.name AS CATALOG_NAME,
  sch.name AS SCHEMA_NAME,
  cs.name AS DEFAULT_CHARACTER_SET_NAME,
  col.name AS DEFAULT_COLLATION_NAME,
  NULL AS SQL_PATH,
  sch.default_encryption AS DEFAULT_ENCRYPTION FROM 
  mysql.schemata sch
  JOIN mysql.catalogs cat ON cat.id=sch.catalog_id
  JOIN mysql.collations col ON sch.default_collation_id = col.id
  JOIN mysql.character_sets cs ON col.character_set_id= cs.id WHERE 
  CAN_ACCESS_DATABASE(sch.name)

INSERT INTO I_S_check_table(t) VALUES ("CREATE OR REPLACE DEFINER=`mysql.infoschema`@`localhost` VIEW information_schema.SCHEMATA AS SELECT 
  cat.name AS CATALOG_NAME,
  sch.name AS SCHEMA_NAME,
  cs.name AS DEFAULT_CHARACTER_SET_NAME,
  col.name AS DEFAULT_COLLATION_NAME,
  NULL AS SQL_PATH,
  sch.default_encryption AS DEFAULT_ENCRYPTION FROM 
  mysql.schemata sch
  JOIN mysql.catalogs cat ON cat.id=sch.catalog_id
  JOIN mysql.collations col ON sch.default_collation_id = col.id
  JOIN mysql.character_sets cs ON col.character_set_id= cs.id WHERE 
  CAN_ACCESS_DATABASE(sch.name)
");
CREATE OR REPLACE DEFINER=`mysql.infoschema`@`localhost` VIEW information_schema.SCHEMATA_EXTENSIONS AS SELECT 
  cat.name AS CATALOG_NAME,
  sch.name AS SCHEMA_NAME,
  GET_DD_SCHEMA_OPTIONS(sch.options) AS OPTIONS FROM 
  mysql.schemata sch
  JOIN mysql.catalogs cat ON cat.id=sch.catalog_id WHERE 
  CAN_ACCESS_DATABASE(sch.name)

INSERT INTO I_S_check_table(t) VALUES ("CREATE OR REPLACE DEFINER=`mysql.infoschema`@`localhost` VIEW information_schema.SCHEMATA_EXTENSIONS AS SELECT 
  cat.name AS CATALOG_NAME,
  sch.name AS SCHEMA_NAME,
  GET_DD_SCHEMA_OPTIONS(sch.options) AS OPTIONS FROM 
  mysql.schemata sch
  JOIN mysql.catalogs cat ON cat.id=sch.catalog_id WHERE 
  CAN_ACCESS_DATABASE(sch.name)
");
CREATE OR REPLACE DEFINER=`mysql.infoschema`@`localhost` VIEW information_schema.ST_SPATIAL_REFERENCE_SYSTEMS AS SELECT 
  name AS SRS_NAME,
  id AS SRS_ID,
  organization AS ORGANIZATION,
  organization_coordsys_id AS ORGANIZATION_COORDSYS_ID,
  definition AS DEFINITION,
  description AS DESCRIPTION FROM 
  mysql.st_spatial_reference_systems

INSERT INTO I_S_check_table(t) VALUES ("CREATE OR REPLACE DEFINER=`mysql.infoschema`@`localhost` VIEW information_schema.ST_SPATIAL_REFERENCE_SYSTEMS AS SELECT 
  name AS SRS_NAME,
  id AS SRS_ID,
  organization AS ORGANIZATION,
  organization_coordsys_id AS ORGANIZATION_COORDSYS_ID,
  definition AS DEFINITION,
  description AS DESCRIPTION FROM 
  mysql.st_spatial_reference_systems
");
CREATE OR REPLACE DEFINER=`mysql.infoschema`@`localhost` VIEW information_schema.ST_UNITS_OF_MEASURE AS SELECT 
  UNIT_NAME AS UNIT_NAME,
  UNIT_TYPE AS UNIT_TYPE,
  CONVERSION_FACTOR AS CONVERSION_FACTOR,
  DESCRIPTION AS DESCRIPTION FROM 
  JSON_TABLE(<elements masked>) AS ST_UNITS_OF_MEASURE

INSERT INTO I_S_check_table(t) VALUES ("CREATE OR REPLACE DEFINER=`mysql.infoschema`@`localhost` VIEW information_schema.ST_UNITS_OF_MEASURE AS SELECT 
  UNIT_NAME AS UNIT_NAME,
  UNIT_TYPE AS UNIT_TYPE,
  CONVERSION_FACTOR AS CONVERSION_FACTOR,
  DESCRIPTION AS DESCRIPTION FROM 
  JSON_TABLE(<elements masked>) AS ST_UNITS_OF_MEASURE
");
CREATE OR REPLACE DEFINER=`mysql.infoschema`@`localhost` VIEW information_schema.ST_GEOMETRY_COLUMNS AS SELECT 
  cols.TABLE_CATALOG AS TABLE_CATALOG,
  cols.TABLE_SCHEMA AS TABLE_SCHEMA,
  cols.TABLE_NAME AS TABLE_NAME,
  cols.COLUMN_NAME AS COLUMN_NAME,
  srs.SRS_NAME AS SRS_NAME,
  cols.SRS_ID AS SRS_ID,
  cols.DATA_TYPE AS GEOMETRY_TYPE_NAME FROM 
  INFORMATION_SCHEMA.COLUMNS cols
  LEFT JOIN   INFORMATION_SCHEMA.ST_SPATIAL_REFERENCE_SYSTEMS srs   ON (cols.SRS_ID = srs.SRS_ID) WHERE 
  DATA_TYPE IN ('geometry','point','linestring','polygon', 'multipoint',              'multilinestring', 'multipolygon','geomcollection')

INSERT INTO I_S_check_table(t) VALUES ("CREATE OR REPLACE DEFINER=`mysql.infoschema`@`localhost` VIEW information_schema.ST_GEOMETRY_COLUMNS AS SELECT 
  cols.TABLE_CATALOG AS TABLE_CATALOG,
  cols.TABLE_SCHEMA AS TABLE_SCHEMA,
  cols.TABLE_NAME AS TABLE_NAME,
  cols.COLUMN_NAME AS COLUMN_NAME,
  srs.SRS_NAME AS SRS_NAME,
  cols.SRS_ID AS SRS_ID,
  cols.DATA_TYPE AS GEOMETRY_TYPE_NAME FROM 
  INFORMATION_SCHEMA.COLUMNS cols
  LEFT JOIN   INFORMATION_SCHEMA.ST_SPATIAL_REFERENCE_SYSTEMS srs   ON (cols.SRS_ID = srs.SRS_ID) WHERE 
  DATA_TYPE IN ('geometry','point','linestring','polygon', 'multipoint',              'multilinestring', 'multipolygon','geomcollection')
");
CREATE OR REPLACE DEFINER=`mysql.infoschema`@`localhost` VIEW information_schema.STATISTICS AS SELECT 
  cat.name AS TABLE_CATALOG,
  sch.name AS TABLE_SCHEMA,
  tbl.name AS TABLE_NAME,
  IF (idx.type = 'PRIMARY' OR idx.type = 'UNIQUE',0,1) AS NON_UNIQUE,
  sch.name AS INDEX_SCHEMA,
  idx.name COLLATE utf8mb3_tolower_ci AS INDEX_NAME,
  icu.ordinal_position AS SEQ_IN_INDEX,
  IF (col.hidden = 'SQL', NULL, col.name COLLATE utf8mb3_tolower_ci) AS COLUMN_NAME,
  CASE WHEN icu.order = 'DESC' THEN 'D' WHEN icu.order = 'ASC'  THEN 'A' ELSE NULL END AS COLLATION,
  INTERNAL_INDEX_COLUMN_CARDINALITY(sch.name, tbl.name, idx.name,col.name, idx.ordinal_position,icu.ordinal_position,IF(ISNULL(tbl.partition_type), tbl.engine, ''),tbl.se_private_id,tbl.hidden != 'Visible' OR idx.hidden OR icu.hidden,COALESCE(stat.cardinality, CAST(-1 AS UNSIGNED)),COALESCE(CAST(stat.cached_time as UNSIGNED), 0)) AS CARDINALITY,
  GET_DD_INDEX_SUB_PART_LENGTH(icu.length,col.type, col.char_length, col.collation_id,idx.type) AS SUB_PART,
  NULL AS PACKED,
  IF (col.is_nullable = 1, 'YES','') AS NULLABLE,
  CASE WHEN idx.type = 'SPATIAL' THEN 'SPATIAL' WHEN idx.algorithm = 'SE_PRIVATE' THEN '' ELSE idx.algorithm END  AS INDEX_TYPE,
  IF (idx.type = 'PRIMARY' OR idx.type = 'UNIQUE',     '',IF(INTERNAL_KEYS_DISABLED(tbl.options),'disabled', '')) AS COMMENT,
  idx.comment AS INDEX_COMMENT,
  IF (idx.is_visible, 'YES', 'NO') AS IS_VISIBLE,
  IF (col.hidden = 'SQL', col.generation_expression_utf8, NULL) AS EXPRESSION FROM 
  mysql.index_column_usage icu
  JOIN mysql.indexes idx ON idx.id=icu.index_id
  JOIN mysql.tables tbl ON idx.table_id=tbl.id
  JOIN mysql.columns col ON icu.column_id=col.id
  JOIN mysql.schemata sch ON tbl.schema_id=sch.id
  JOIN mysql.catalogs cat ON cat.id=sch.catalog_id
  JOIN mysql.collations coll ON tbl.collation_id=coll.id
  LEFT JOIN mysql.index_stats stat  ON tbl.name=stat.table_name AND sch.name=stat.schema_name AND idx.name=stat.index_name AND col.name=stat.column_name WHERE 
  CAN_ACCESS_TABLE(sch.name, tbl.name)
  AND IS_VISIBLE_DD_OBJECT(tbl.hidden, idx.hidden OR icu.hidden, idx.options)

INSERT INTO I_S_check_table(t) VALUES ("CREATE OR REPLACE DEFINER=`mysql.infoschema`@`localhost` VIEW information_schema.STATISTICS AS SELECT 
  cat.name AS TABLE_CATALOG,
  sch.name AS TABLE_SCHEMA,
  tbl.name AS TABLE_NAME,
  IF (idx.type = 'PRIMARY' OR idx.type = 'UNIQUE',0,1) AS NON_UNIQUE,
  sch.name AS INDEX_SCHEMA,
  idx.name COLLATE utf8mb3_tolower_ci AS INDEX_NAME,
  icu.ordinal_position AS SEQ_IN_INDEX,
  IF (col.hidden = 'SQL', NULL, col.name COLLATE utf8mb3_tolower_ci) AS COLUMN_NAME,
  CASE WHEN icu.order = 'DESC' THEN 'D' WHEN icu.order = 'ASC'  THEN 'A' ELSE NULL END AS COLLATION,
  INTERNAL_INDEX_COLUMN_CARDINALITY(sch.name, tbl.name, idx.name,col.name, idx.ordinal_position,icu.ordinal_position,IF(ISNULL(tbl.partition_type), tbl.engine, ''),tbl.se_private_id,tbl.hidden != 'Visible' OR idx.hidden OR icu.hidden,COALESCE(stat.cardinality, CAST(-1 AS UNSIGNED)),COALESCE(CAST(stat.cached_time as UNSIGNED), 0)) AS CARDINALITY,
  GET_DD_INDEX_SUB_PART_LENGTH(icu.length,col.type, col.char_length, col.collation_id,idx.type) AS SUB_PART,
  NULL AS PACKED,
  IF (col.is_nullable = 1, 'YES','') AS NULLABLE,
  CASE WHEN idx.type = 'SPATIAL' THEN 'SPATIAL' WHEN idx.algorithm = 'SE_PRIVATE' THEN '' ELSE idx.algorithm END  AS INDEX_TYPE,
  IF (idx.type = 'PRIMARY' OR idx.type = 'UNIQUE',     '',IF(INTERNAL_KEYS_DISABLED(tbl.options),'disabled', '')) AS COMMENT,
  idx.comment AS INDEX_COMMENT,
  IF (idx.is_visible, 'YES', 'NO') AS IS_VISIBLE,
  IF (col.hidden = 'SQL', col.generation_expression_utf8, NULL) AS EXPRESSION FROM 
  mysql.index_column_usage icu
  JOIN mysql.indexes idx ON idx.id=icu.index_id
  JOIN mysql.tables tbl ON idx.table_id=tbl.id
  JOIN mysql.columns col ON icu.column_id=col.id
  JOIN mysql.schemata sch ON tbl.schema_id=sch.id
  JOIN mysql.catalogs cat ON cat.id=sch.catalog_id
  JOIN mysql.collations coll ON tbl.collation_id=coll.id
  LEFT JOIN mysql.index_stats stat  ON tbl.name=stat.table_name AND sch.name=stat.schema_name AND idx.name=stat.index_name AND col.name=stat.column_name WHERE 
  CAN_ACCESS_TABLE(sch.name, tbl.name)
  AND IS_VISIBLE_DD_OBJECT(tbl.hidden, idx.hidden OR icu.hidden, idx.options)
");
CREATE OR REPLACE DEFINER=`mysql.infoschema`@`localhost` VIEW information_schema.TABLE_CONSTRAINTS AS SELECT 
  cat.name AS CONSTRAINT_CATALOG,
  sch.name AS CONSTRAINT_SCHEMA,
  constraints.CONSTRAINT_NAME AS CONSTRAINT_NAME,
  sch.name AS TABLE_SCHEMA,
  tbl.name AS TABLE_NAME,
  constraints.CONSTRAINT_TYPE AS CONSTRAINT_TYPE,
  constraints.ENFORCED AS ENFORCED FROM 
  mysql.tables tbl
  JOIN mysql.schemata sch ON tbl.schema_id=sch.id
  JOIN mysql.catalogs cat ON cat.id = sch.catalog_id
  , LATERAL ( SELECT    idx.name AS CONSTRAINT_NAME,    IF (idx.type='PRIMARY', 'PRIMARY KEY', idx.type) as CONSTRAINT_TYPE,    'YES' as ENFORCED  FROM mysql.indexes idx    WHERE idx.table_id=tbl.id AND idx.type IN ('PRIMARY', 'UNIQUE')          AND IS_VISIBLE_DD_OBJECT(tbl.hidden, idx.hidden, idx.options) UNION ALL  SELECT    fk.name COLLATE utf8mb3_tolower_ci AS CONSTRAINT_NAME,    'FOREIGN KEY' as CONSTRAINT_TYPE,    'YES' as ENFORCED  FROM mysql.foreign_keys fk WHERE fk.table_id=tbl.id UNION ALL  SELECT    cc.name AS CONSTRAINT_NAME,    'CHECK' as CONSTRAINT_TYPE,    cc.enforced as ENFORCED  FROM mysql.check_constraints cc WHERE cc.table_id=tbl.id) constraints WHERE 
  CAN_ACCESS_TABLE(sch.name, tbl.name)
  AND IS_VISIBLE_DD_OBJECT(tbl.hidden)

INSERT INTO I_S_check_table(t) VALUES ("CREATE OR REPLACE DEFINER=`mysql.infoschema`@`localhost` VIEW information_schema.TABLE_CONSTRAINTS AS SELECT 
  cat.name AS CONSTRAINT_CATALOG,
  sch.name AS CONSTRAINT_SCHEMA,
  constraints.CONSTRAINT_NAME AS CONSTRAINT_NAME,
  sch.name AS TABLE_SCHEMA,
  tbl.name AS TABLE_NAME,
  constraints.CONSTRAINT_TYPE AS CONSTRAINT_TYPE,
  constraints.ENFORCED AS ENFORCED FROM 
  mysql.tables tbl
  JOIN mysql.schemata sch ON tbl.schema_id=sch.id
  JOIN mysql.catalogs cat ON cat.id = sch.catalog_id
  , LATERAL ( SELECT    idx.name AS CONSTRAINT_NAME,    IF (idx.type='PRIMARY', 'PRIMARY KEY', idx.type) as CONSTRAINT_TYPE,    'YES' as ENFORCED  FROM mysql.indexes idx    WHERE idx.table_id=tbl.id AND idx.type IN ('PRIMARY', 'UNIQUE')          AND IS_VISIBLE_DD_OBJECT(tbl.hidden, idx.hidden, idx.options) UNION ALL  SELECT    fk.name COLLATE utf8mb3_tolower_ci AS CONSTRAINT_NAME,    'FOREIGN KEY' as CONSTRAINT_TYPE,    'YES' as ENFORCED  FROM mysql.foreign_keys fk WHERE fk.table_id=tbl.id UNION ALL  SELECT    cc.name AS CONSTRAINT_NAME,    'CHECK' as CONSTRAINT_TYPE,    cc.enforced as ENFORCED  FROM mysql.check_constraints cc WHERE cc.table_id=tbl.id) constraints WHERE 
  CAN_ACCESS_TABLE(sch.name, tbl.name)
  AND IS_VISIBLE_DD_OBJECT(tbl.hidden)
");
CREATE OR REPLACE DEFINER=`mysql.infoschema`@`localhost` VIEW information_schema.TABLE_CONSTRAINTS_EXTENSIONS AS SELECT 
  cat.name AS CONSTRAINT_CATALOG,
  sch.name AS CONSTRAINT_SCHEMA,
  idx.name AS CONSTRAINT_NAME,
  tbl.name AS TABLE_NAME,
  idx.engine_attribute AS ENGINE_ATTRIBUTE,
  idx.secondary_engine_attribute AS SECONDARY_ENGINE_ATTRIBUTE FROM 
  mysql.indexes idx
  JOIN mysql.tables tbl ON idx.table_id=tbl.id
  JOIN mysql.schemata sch ON tbl.schema_id=sch.id
  JOIN mysql.catalogs cat ON cat.id=sch.catalog_id WHERE 
  CAN_ACCESS_TABLE(sch.name, tbl.name)
  AND IS_VISIBLE_DD_OBJECT(tbl.hidden, FALSE, idx.options)

INSERT INTO I_S_check_table(t) VALUES ("CREATE OR REPLACE DEFINER=`mysql.infoschema`@`localhost` VIEW information_schema.TABLE_CONSTRAINTS_EXTENSIONS AS SELECT 
  cat.name AS CONSTRAINT_CATALOG,
  sch.name AS CONSTRAINT_SCHEMA,
  idx.name AS CONSTRAINT_NAME,
  tbl.name AS TABLE_NAME,
  idx.engine_attribute AS ENGINE_ATTRIBUTE,
  idx.secondary_engine_attribute AS SECONDARY_ENGINE_ATTRIBUTE FROM 
  mysql.indexes idx
  JOIN mysql.tables tbl ON idx.table_id=tbl.id
  JOIN mysql.schemata sch ON tbl.schema_id=sch.id
  JOIN mysql.catalogs cat ON cat.id=sch.catalog_id WHERE 
  CAN_ACCESS_TABLE(sch.name, tbl.name)
  AND IS_VISIBLE_DD_OBJECT(tbl.hidden, FALSE, idx.options)
");
CREATE OR REPLACE DEFINER=`mysql.infoschema`@`localhost` VIEW information_schema.TABLES AS SELECT 
  cat.name AS TABLE_CATALOG,
  sch.name AS TABLE_SCHEMA,
  tbl.name AS TABLE_NAME,
  tbl.type AS TABLE_TYPE,
  IF(tbl.type = 'BASE TABLE', tbl.engine, NULL) AS ENGINE,
  IF(tbl.type = 'VIEW', NULL, 10 /* FRM_VER_TRUE_VARCHAR */) AS VERSION,
  tbl.row_format AS ROW_FORMAT,
  IF (tbl.type = 'VIEW', NULL,INTERNAL_TABLE_ROWS(sch.name, tbl.name,  IF(ISNULL(tbl.partition_type), tbl.engine, ''),  tbl.se_private_id, tbl.hidden != 'Visible',   ts.se_private_data,  COALESCE(stat.table_rows, 0),  COALESCE(CAST(stat.cached_time as UNSIGNED), 0))) AS TABLE_ROWS,
  IF (tbl.type = 'VIEW', NULL,INTERNAL_AVG_ROW_LENGTH(sch.name, tbl.name,  IF(ISNULL(tbl.partition_type), tbl.engine, ''),  tbl.se_private_id, tbl.hidden != 'Visible',   ts.se_private_data,  COALESCE(stat.avg_row_length, 0),  COALESCE(CAST(stat.cached_time as UNSIGNED), 0))) AS AVG_ROW_LENGTH,
  IF (tbl.type = 'VIEW', NULL,INTERNAL_DATA_LENGTH(sch.name, tbl.name,  IF(ISNULL(tbl.partition_type), tbl.engine, ''),  tbl.se_private_id, tbl.hidden != 'Visible',   ts.se_private_data,  COALESCE(stat.data_length, 0),  COALESCE(CAST(stat.cached_time as UNSIGNED), 0))) AS DATA_LENGTH,
  IF (tbl.type = 'VIEW', NULL,INTERNAL_MAX_DATA_LENGTH(sch.name, tbl.name,  IF(ISNULL(tbl.partition_type), tbl.engine, ''),  tbl.se_private_id, tbl.hidden != 'Visible',   ts.se_private_data,  COALESCE(stat.max_data_length, 0),  COALESCE(CAST(stat.cached_time as UNSIGNED), 0))) AS MAX_DATA_LENGTH,
  IF (tbl.type = 'VIEW', NULL,INTERNAL_INDEX_LENGTH(sch.name, tbl.name,  IF(ISNULL(tbl.partition_type), tbl.engine, ''),  tbl.se_private_id, tbl.hidden != 'Visible',   ts.se_private_data,  COALESCE(stat.index_length, 0),  COALESCE(CAST(stat.cached_time as UNSIGNED), 0))) AS INDEX_LENGTH,
  IF (tbl.type = 'VIEW', NULL,INTERNAL_DATA_FREE(sch.name, tbl.name,  IF(ISNULL(tbl.partition_type), tbl.engine, ''),  tbl.se_private_id, tbl.hidden != 'Visible',   ts.se_private_data,  COALESCE(stat.data_free, 0),  COALESCE(CAST(stat.cached_time as UNSIGNED), 0))) AS DATA_FREE,
  IF (tbl.type = 'VIEW', NULL,INTERNAL_AUTO_INCREMENT(sch.name, tbl.name,  IF(ISNULL(tbl.partition_type), tbl.engine, ''),  tbl.se_private_id,   IS_VISIBLE_DD_OBJECT(tbl.hidden, FALSE,    tbl.options) IS FALSE,  ts.se_private_data,  COALESCE(stat.auto_increment, 0),  COALESCE(CAST(stat.cached_time as UNSIGNED), 0), tbl.se_private_data)) AS AUTO_INCREMENT,
  tbl.created AS CREATE_TIME,
  IF (tbl.type = 'VIEW', NULL,INTERNAL_UPDATE_TIME(sch.name, tbl.name,  IF(ISNULL(tbl.partition_type), tbl.engine, ''),  tbl.se_private_id, tbl.hidden != 'Visible',   ts.se_private_data,  COALESCE(CAST(stat.update_time as UNSIGNED), 0),  COALESCE(CAST(stat.cached_time as UNSIGNED), 0))) AS UPDATE_TIME,
  IF (tbl.type = 'VIEW', NULL,INTERNAL_CHECK_TIME(sch.name, tbl.name,  IF(ISNULL(tbl.partition_type), tbl.engine, ''),  tbl.se_private_id, tbl.hidden != 'Visible',   ts.se_private_data,  COALESCE(CAST(stat.check_time as UNSIGNED), 0),  COALESCE(CAST(stat.cached_time as UNSIGNED), 0))) AS CHECK_TIME,
  col.name AS TABLE_COLLATION,
  IF (tbl.type = 'VIEW', NULL,INTERNAL_CHECKSUM(sch.name, tbl.name,  IF(ISNULL(tbl.partition_type), tbl.engine, ''),  tbl.se_private_id, tbl.hidden != 'Visible',   ts.se_private_data,  COALESCE(stat.checksum, 0),  COALESCE(CAST(stat.cached_time as UNSIGNED), 0))) AS CHECKSUM,
  IF (tbl.type = 'VIEW', NULL,  GET_DD_CREATE_OPTIONS(tbl.options,  IF(IFNULL(tbl.partition_expression, 'NOT_PART_TBL')='NOT_PART_TBL',     0, 1), IF(sch.default_encryption='YES',1,0))) AS CREATE_OPTIONS,
  INTERNAL_GET_COMMENT_OR_ERROR(sch.name, tbl.name, tbl.type, tbl.options, tbl.comment) AS TABLE_COMMENT FROM 
  mysql.tables tbl
  JOIN mysql.schemata sch ON tbl.schema_id=sch.id
  JOIN mysql.catalogs cat ON cat.id=sch.catalog_id
  LEFT JOIN mysql.collations col ON tbl.collation_id=col.id
  LEFT JOIN mysql.tablespaces ts ON tbl.tablespace_id=ts.id
  LEFT JOIN mysql.table_stats stat ON tbl.name=stat.table_name AND sch.name=stat.schema_name WHERE 
  CAN_ACCESS_TABLE(sch.name, tbl.name)
  AND IS_VISIBLE_DD_OBJECT(tbl.hidden)

INSERT INTO I_S_check_table(t) VALUES ("CREATE OR REPLACE DEFINER=`mysql.infoschema`@`localhost` VIEW information_schema.TABLES AS SELECT 
  cat.name AS TABLE_CATALOG,
  sch.name AS TABLE_SCHEMA,
  tbl.name AS TABLE_NAME,
  tbl.type AS TABLE_TYPE,
  IF(tbl.type = 'BASE TABLE', tbl.engine, NULL) AS ENGINE,
  IF(tbl.type = 'VIEW', NULL, 10 /* FRM_VER_TRUE_VARCHAR */) AS VERSION,
  tbl.row_format AS ROW_FORMAT,
  IF (tbl.type = 'VIEW', NULL,INTERNAL_TABLE_ROWS(sch.name, tbl.name,  IF(ISNULL(tbl.partition_type), tbl.engine, ''),  tbl.se_private_id, tbl.hidden != 'Visible',   ts.se_private_data,  COALESCE(stat.table_rows, 0),  COALESCE(CAST(stat.cached_time as UNSIGNED), 0))) AS TABLE_ROWS,
  IF (tbl.type = 'VIEW', NULL,INTERNAL_AVG_ROW_LENGTH(sch.name, tbl.name,  IF(ISNULL(tbl.partition_type), tbl.engine, ''),  tbl.se_private_id, tbl.hidden != 'Visible',   ts.se_private_data,  COALESCE(stat.avg_row_length, 0),  COALESCE(CAST(stat.cached_time as UNSIGNED), 0))) AS AVG_ROW_LENGTH,
  IF (tbl.type = 'VIEW', NULL,INTERNAL_DATA_LENGTH(sch.name, tbl.name,  IF(ISNULL(tbl.partition_type), tbl.engine, ''),  tbl.se_private_id, tbl.hidden != 'Visible',   ts.se_private_data,  COALESCE(stat.data_length, 0),  COALESCE(CAST(stat.cached_time as UNSIGNED), 0))) AS DATA_LENGTH,
  IF (tbl.type = 'VIEW', NULL,INTERNAL_MAX_DATA_LENGTH(sch.name, tbl.name,  IF(ISNULL(tbl.partition_type), tbl.engine, ''),  tbl.se_private_id, tbl.hidden != 'Visible',   ts.se_private_data,  COALESCE(stat.max_data_length, 0),  COALESCE(CAST(stat.cached_time as UNSIGNED), 0))) AS MAX_DATA_LENGTH,
  IF (tbl.type = 'VIEW', NULL,INTERNAL_INDEX_LENGTH(sch.name, tbl.name,  IF(ISNULL(tbl.partition_type), tbl.engine, ''),  tbl.se_private_id, tbl.hidden != 'Visible',   ts.se_private_data,  COALESCE(stat.index_length, 0),  COALESCE(CAST(stat.cached_time as UNSIGNED), 0))) AS INDEX_LENGTH,
  IF (tbl.type = 'VIEW', NULL,INTERNAL_DATA_FREE(sch.name, tbl.name,  IF(ISNULL(tbl.partition_type), tbl.engine, ''),  tbl.se_private_id, tbl.hidden != 'Visible',   ts.se_private_data,  COALESCE(stat.data_free, 0),  COALESCE(CAST(stat.cached_time as UNSIGNED), 0))) AS DATA_FREE,
  IF (tbl.type = 'VIEW', NULL,INTERNAL_AUTO_INCREMENT(sch.name, tbl.name,  IF(ISNULL(tbl.partition_type), tbl.engine, ''),  tbl.se_private_id,   IS_VISIBLE_DD_OBJECT(tbl.hidden, FALSE,    tbl.options) IS FALSE,  ts.se_private_data,  COALESCE(stat.auto_increment, 0),  COALESCE(CAST(stat.cached_time as UNSIGNED), 0), tbl.se_private_data)) AS AUTO_INCREMENT,
  tbl.created AS CREATE_TIME,
  IF (tbl.type = 'VIEW', NULL,INTERNAL_UPDATE_TIME(sch.name, tbl.name,  IF(ISNULL(tbl.partition_type), tbl.engine, ''),  tbl.se_private_id, tbl.hidden != 'Visible',   ts.se_private_data,  COALESCE(CAST(stat.update_time as UNSIGNED), 0),  COALESCE(CAST(stat.cached_time as UNSIGNED), 0))) AS UPDATE_TIME,
  IF (tbl.type = 'VIEW', NULL,INTERNAL_CHECK_TIME(sch.name, tbl.name,  IF(ISNULL(tbl.partition_type), tbl.engine, ''),  tbl.se_private_id, tbl.hidden != 'Visible',   ts.se_private_data,  COALESCE(CAST(stat.check_time as UNSIGNED), 0),  COALESCE(CAST(stat.cached_time as UNSIGNED), 0))) AS CHECK_TIME,
  col.name AS TABLE_COLLATION,
  IF (tbl.type = 'VIEW', NULL,INTERNAL_CHECKSUM(sch.name, tbl.name,  IF(ISNULL(tbl.partition_type), tbl.engine, ''),  tbl.se_private_id, tbl.hidden != 'Visible',   ts.se_private_data,  COALESCE(stat.checksum, 0),  COALESCE(CAST(stat.cached_time as UNSIGNED), 0))) AS CHECKSUM,
  IF (tbl.type = 'VIEW', NULL,  GET_DD_CREATE_OPTIONS(tbl.options,  IF(IFNULL(tbl.partition_expression, 'NOT_PART_TBL')='NOT_PART_TBL',     0, 1), IF(sch.default_encryption='YES',1,0))) AS CREATE_OPTIONS,
  INTERNAL_GET_COMMENT_OR_ERROR(sch.name, tbl.name, tbl.type, tbl.options, tbl.comment) AS TABLE_COMMENT FROM 
  mysql.tables tbl
  JOIN mysql.schemata sch ON tbl.schema_id=sch.id
  JOIN mysql.catalogs cat ON cat.id=sch.catalog_id
  LEFT JOIN mysql.collations col ON tbl.collation_id=col.id
  LEFT JOIN mysql.tablespaces ts ON tbl.tablespace_id=ts.id
  LEFT JOIN mysql.table_stats stat ON tbl.name=stat.table_name AND sch.name=stat.schema_name WHERE 
  CAN_ACCESS_TABLE(sch.name, tbl.name)
  AND IS_VISIBLE_DD_OBJECT(tbl.hidden)
");
CREATE OR REPLACE DEFINER=`mysql.infoschema`@`localhost` VIEW information_schema.TABLES_EXTENSIONS AS SELECT 
  cat.name AS TABLE_CATALOG,
  sch.name AS TABLE_SCHEMA,
  tbl.name AS TABLE_NAME,
  tbl.engine_attribute AS ENGINE_ATTRIBUTE,
  tbl.secondary_engine_attribute AS SECONDARY_ENGINE_ATTRIBUTE FROM 
  mysql.tables tbl
  JOIN mysql.schemata sch ON tbl.schema_id=sch.id
  JOIN mysql.catalogs cat ON cat.id=sch.catalog_id WHERE 
  CAN_ACCESS_TABLE(sch.name, tbl.name)
  AND IS_VISIBLE_DD_OBJECT(tbl.hidden)

INSERT INTO I_S_check_table(t) VALUES ("CREATE OR REPLACE DEFINER=`mysql.infoschema`@`localhost` VIEW information_schema.TABLES_EXTENSIONS AS SELECT 
  cat.name AS TABLE_CATALOG,
  sch.name AS TABLE_SCHEMA,
  tbl.name AS TABLE_NAME,
  tbl.engine_attribute AS ENGINE_ATTRIBUTE,
  tbl.secondary_engine_attribute AS SECONDARY_ENGINE_ATTRIBUTE FROM 
  mysql.tables tbl
  JOIN mysql.schemata sch ON tbl.schema_id=sch.id
  JOIN mysql.catalogs cat ON cat.id=sch.catalog_id WHERE 
  CAN_ACCESS_TABLE(sch.name, tbl.name)
  AND IS_VISIBLE_DD_OBJECT(tbl.hidden)
");
CREATE OR REPLACE DEFINER=`mysql.infoschema`@`localhost` VIEW information_schema.TABLESPACES_EXTENSIONS AS SELECT 
  tsps.name AS TABLESPACE_NAME,
  tsps.engine_attribute AS ENGINE_ATTRIBUTE FROM 
  mysql.tablespaces tsps

INSERT INTO I_S_check_table(t) VALUES ("CREATE OR REPLACE DEFINER=`mysql.infoschema`@`localhost` VIEW information_schema.TABLESPACES_EXTENSIONS AS SELECT 
  tsps.name AS TABLESPACE_NAME,
  tsps.engine_attribute AS ENGINE_ATTRIBUTE FROM 
  mysql.tablespaces tsps
");
CREATE OR REPLACE DEFINER=`mysql.infoschema`@`localhost` VIEW information_schema.TRIGGERS AS SELECT 
  cat.name AS TRIGGER_CATALOG,
  sch.name AS TRIGGER_SCHEMA,
  trg.name AS TRIGGER_NAME,
  trg.event_type AS EVENT_MANIPULATION,
  cat.name AS EVENT_OBJECT_CATALOG,
  sch.name AS EVENT_OBJECT_SCHEMA,
  tbl.name AS EVENT_OBJECT_TABLE,
  trg.action_order AS ACTION_ORDER,
  NULL AS ACTION_CONDITION,
  trg.action_statement_utf8 AS ACTION_STATEMENT,
  'ROW' AS ACTION_ORIENTATION,
  trg.action_timing AS ACTION_TIMING,
  NULL AS ACTION_REFERENCE_OLD_TABLE,
  NULL AS ACTION_REFERENCE_NEW_TABLE,
  'OLD' AS ACTION_REFERENCE_OLD_ROW,
  'NEW' AS ACTION_REFERENCE_NEW_ROW,
  trg.created AS CREATED,
  trg.sql_mode AS SQL_MODE,
  trg.definer AS DEFINER,
  cs_client.name AS CHARACTER_SET_CLIENT,
  coll_conn.name AS COLLATION_CONNECTION,
  coll_db.name AS DATABASE_COLLATION FROM 
  mysql.triggers trg JOIN mysql.tables tbl ON tbl.id=trg.table_id
  JOIN mysql.schemata sch ON tbl.schema_id=sch.id
  JOIN mysql.catalogs cat ON cat.id=sch.catalog_id
  JOIN mysql.collations coll_client ON coll_client.id=trg.client_collation_id
  JOIN mysql.character_sets cs_client ON cs_client.id=coll_client.character_set_id
  JOIN mysql.collations coll_conn ON coll_conn.id=trg.connection_collation_id
  JOIN mysql.collations coll_db ON coll_db.id=trg.schema_collation_id WHERE 
  tbl.type != 'VIEW'
  AND CAN_ACCESS_TRIGGER(sch.name, tbl.name)
  AND IS_VISIBLE_DD_OBJECT(tbl.hidden)

INSERT INTO I_S_check_table(t) VALUES ("CREATE OR REPLACE DEFINER=`mysql.infoschema`@`localhost` VIEW information_schema.TRIGGERS AS SELECT 
  cat.name AS TRIGGER_CATALOG,
  sch.name AS TRIGGER_SCHEMA,
  trg.name AS TRIGGER_NAME,
  trg.event_type AS EVENT_MANIPULATION,
  cat.name AS EVENT_OBJECT_CATALOG,
  sch.name AS EVENT_OBJECT_SCHEMA,
  tbl.name AS EVENT_OBJECT_TABLE,
  trg.action_order AS ACTION_ORDER,
  NULL AS ACTION_CONDITION,
  trg.action_statement_utf8 AS ACTION_STATEMENT,
  'ROW' AS ACTION_ORIENTATION,
  trg.action_timing AS ACTION_TIMING,
  NULL AS ACTION_REFERENCE_OLD_TABLE,
  NULL AS ACTION_REFERENCE_NEW_TABLE,
  'OLD' AS ACTION_REFERENCE_OLD_ROW,
  'NEW' AS ACTION_REFERENCE_NEW_ROW,
  trg.created AS CREATED,
  trg.sql_mode AS SQL_MODE,
  trg.definer AS DEFINER,
  cs_client.name AS CHARACTER_SET_CLIENT,
  coll_conn.name AS COLLATION_CONNECTION,
  coll_db.name AS DATABASE_COLLATION FROM 
  mysql.triggers trg JOIN mysql.tables tbl ON tbl.id=trg.table_id
  JOIN mysql.schemata sch ON tbl.schema_id=sch.id
  JOIN mysql.catalogs cat ON cat.id=sch.catalog_id
  JOIN mysql.collations coll_client ON coll_client.id=trg.client_collation_id
  JOIN mysql.character_sets cs_client ON cs_client.id=coll_client.character_set_id
  JOIN mysql.collations coll_conn ON coll_conn.id=trg.connection_collation_id
  JOIN mysql.collations coll_db ON coll_db.id=trg.schema_collation_id WHERE 
  tbl.type != 'VIEW'
  AND CAN_ACCESS_TRIGGER(sch.name, tbl.name)
  AND IS_VISIBLE_DD_OBJECT(tbl.hidden)
");
CREATE OR REPLACE DEFINER=`mysql.infoschema`@`localhost` VIEW information_schema.VIEW_ROUTINE_USAGE AS SELECT 
  cat.name AS TABLE_CATALOG,
  sch.name AS TABLE_SCHEMA,
  vw.name AS TABLE_NAME,
  vru.routine_catalog AS SPECIFIC_CATALOG,
  vru.routine_schema AS SPECIFIC_SCHEMA,
  vru.routine_name AS SPECIFIC_NAME FROM 
  mysql.tables vw
  JOIN mysql.schemata sch ON vw.schema_id=sch.id
  JOIN mysql.catalogs cat ON cat.id=sch.catalog_id
  JOIN mysql.view_routine_usage vru ON vru.view_id=vw.id
  JOIN mysql.routines rtn ON vru.routine_catalog= cat.name AND vru.routine_schema= sch.name AND vru.routine_name= rtn.name WHERE 
  vw.type = 'VIEW'
  AND CAN_ACCESS_ROUTINE(vru.routine_schema, vru.routine_name, rtn.type, rtn.definer, FALSE)
  AND CAN_ACCESS_VIEW(sch.name, vw.name, vw.view_definer, vw.options)

INSERT INTO I_S_check_table(t) VALUES ("CREATE OR REPLACE DEFINER=`mysql.infoschema`@`localhost` VIEW information_schema.VIEW_ROUTINE_USAGE AS SELECT 
  cat.name AS TABLE_CATALOG,
  sch.name AS TABLE_SCHEMA,
  vw.name AS TABLE_NAME,
  vru.routine_catalog AS SPECIFIC_CATALOG,
  vru.routine_schema AS SPECIFIC_SCHEMA,
  vru.routine_name AS SPECIFIC_NAME FROM 
  mysql.tables vw
  JOIN mysql.schemata sch ON vw.schema_id=sch.id
  JOIN mysql.catalogs cat ON cat.id=sch.catalog_id
  JOIN mysql.view_routine_usage vru ON vru.view_id=vw.id
  JOIN mysql.routines rtn ON vru.routine_catalog= cat.name AND vru.routine_schema= sch.name AND vru.routine_name= rtn.name WHERE 
  vw.type = 'VIEW'
  AND CAN_ACCESS_ROUTINE(vru.routine_schema, vru.routine_name, rtn.type, rtn.definer, FALSE)
  AND CAN_ACCESS_VIEW(sch.name, vw.name, vw.view_definer, vw.options)
");
CREATE OR REPLACE DEFINER=`mysql.infoschema`@`localhost` VIEW information_schema.VIEW_TABLE_USAGE AS SELECT 
  cat.name AS VIEW_CATALOG,
  sch.name AS VIEW_SCHEMA,
  vw.name AS VIEW_NAME,
  vtu.table_catalog AS TABLE_CATALOG,
  vtu.table_schema AS TABLE_SCHEMA,
  vtu.table_name AS TABLE_NAME FROM 
  mysql.tables vw
  JOIN mysql.schemata sch ON vw.schema_id=sch.id
  JOIN mysql.catalogs cat ON cat.id=sch.catalog_id
  JOIN mysql.view_table_usage vtu ON vtu.view_id=vw.id WHERE 
  CAN_ACCESS_TABLE(vtu.table_schema, vtu.table_name)
  AND vw.type = 'VIEW'
  AND CAN_ACCESS_VIEW(sch.name, vw.name, vw.view_definer, vw.options)

INSERT INTO I_S_check_table(t) VALUES ("CREATE OR REPLACE DEFINER=`mysql.infoschema`@`localhost` VIEW information_schema.VIEW_TABLE_USAGE AS SELECT 
  cat.name AS VIEW_CATALOG,
  sch.name AS VIEW_SCHEMA,
  vw.name AS VIEW_NAME,
  vtu.table_catalog AS TABLE_CATALOG,
  vtu.table_schema AS TABLE_SCHEMA,
  vtu.table_name AS TABLE_NAME FROM 
  mysql.tables vw
  JOIN mysql.schemata sch ON vw.schema_id=sch.id
  JOIN mysql.catalogs cat ON cat.id=sch.catalog_id
  JOIN mysql.view_table_usage vtu ON vtu.view_id=vw.id WHERE 
  CAN_ACCESS_TABLE(vtu.table_schema, vtu.table_name)
  AND vw.type = 'VIEW'
  AND CAN_ACCESS_VIEW(sch.name, vw.name, vw.view_definer, vw.options)
");
CREATE OR REPLACE DEFINER=`mysql.infoschema`@`localhost` VIEW information_schema.VIEWS AS SELECT 
  cat.name AS TABLE_CATALOG,
  sch.name AS TABLE_SCHEMA,
  vw.name AS TABLE_NAME,
  IF(CAN_ACCESS_VIEW(sch.name, vw.name, vw.view_definer, vw.options)=TRUE,   vw.view_definition_utf8, '') AS VIEW_DEFINITION,
  vw.view_check_option AS CHECK_OPTION,
  vw.view_is_updatable AS IS_UPDATABLE,
  vw.view_definer AS DEFINER,
  IF (vw.view_security_type='DEFAULT', 'DEFINER', vw.view_security_type) AS SECURITY_TYPE,
  cs.name AS CHARACTER_SET_CLIENT,
  conn_coll.name AS COLLATION_CONNECTION FROM 
  mysql.tables vw
  JOIN mysql.schemata sch ON vw.schema_id=sch.id
  JOIN mysql.catalogs cat ON cat.id=sch.catalog_id
  JOIN mysql.collations conn_coll ON conn_coll.id= vw.view_connection_collation_id
  JOIN mysql.collations client_coll ON client_coll.id= vw.view_client_collation_id
  JOIN mysql.character_sets cs ON cs.id= client_coll.character_set_id WHERE 
  CAN_ACCESS_TABLE(sch.name, vw.name)
  AND vw.type = 'VIEW'

INSERT INTO I_S_check_table(t) VALUES ("CREATE OR REPLACE DEFINER=`mysql.infoschema`@`localhost` VIEW information_schema.VIEWS AS SELECT 
  cat.name AS TABLE_CATALOG,
  sch.name AS TABLE_SCHEMA,
  vw.name AS TABLE_NAME,
  IF(CAN_ACCESS_VIEW(sch.name, vw.name, vw.view_definer, vw.options)=TRUE,   vw.view_definition_utf8, '') AS VIEW_DEFINITION,
  vw.view_check_option AS CHECK_OPTION,
  vw.view_is_updatable AS IS_UPDATABLE,
  vw.view_definer AS DEFINER,
  IF (vw.view_security_type='DEFAULT', 'DEFINER', vw.view_security_type) AS SECURITY_TYPE,
  cs.name AS CHARACTER_SET_CLIENT,
  conn_coll.name AS COLLATION_CONNECTION FROM 
  mysql.tables vw
  JOIN mysql.schemata sch ON vw.schema_id=sch.id
  JOIN mysql.catalogs cat ON cat.id=sch.catalog_id
  JOIN mysql.collations conn_coll ON conn_coll.id= vw.view_connection_collation_id
  JOIN mysql.collations client_coll ON client_coll.id= vw.view_client_collation_id
  JOIN mysql.character_sets cs ON cs.id= client_coll.character_set_id WHERE 
  CAN_ACCESS_TABLE(sch.name, vw.name)
  AND vw.type = 'VIEW'
");
CREATE OR REPLACE DEFINER=`mysql.infoschema`@`localhost` VIEW information_schema.APPLICABLE_ROLES AS WITH RECURSIVE role_graph (c_parent_user, c_parent_host,                                 c_from_user, c_from_host,                                 c_to_user, c_to_host, role_path,                                 c_with_admin, c_enabled) AS   ((SELECT       INTERNAL_GET_USERNAME(), INTERNAL_GET_HOSTNAME(),       INTERNAL_GET_USERNAME(), INTERNAL_GET_HOSTNAME(),       CAST('' as CHAR(64) CHARSET utf8mb4),       CAST('' as CHAR(255) CHARSET utf8mb4),       CAST(SHA2(CONCAT(QUOTE(INTERNAL_GET_USERNAME()),'@',                        QUOTE(INTERNAL_GET_HOSTNAME())), 256)            AS CHAR(17000) CHARSET utf8mb4),       CAST('N' as CHAR(1) CHARSET utf8mb4),       FALSE     UNION       SELECT         INTERNAL_GET_USERNAME(), INTERNAL_GET_HOSTNAME(),         ROLE_NAME, ROLE_HOST,         INTERNAL_GET_USERNAME(), INTERNAL_GET_HOSTNAME(),         CAST(SHA2(CONCAT(QUOTE(ROLE_NAME),'@',                   CONVERT(QUOTE(ROLE_HOST) using utf8mb4)), 256)              AS CHAR(17000) CHARSET utf8mb4),         CAST('N' as CHAR(1) CHARSET utf8mb4),         FALSE       FROM JSON_TABLE(INTERNAL_GET_MANDATORY_ROLES_JSON(),            '$[*]' COLUMNS (            ROLE_NAME VARCHAR(255) CHARSET utf8mb4 PATH '$.ROLE_NAME',             ROLE_HOST VARCHAR(255) CHARSET utf8mb4 PATH '$.ROLE_HOST')             ) mandatory_roles       WHERE CONCAT(QUOTE(ROLE_NAME),'@',                    CONVERT(QUOTE(ROLE_HOST) using utf8mb4)) NOT IN             (SELECT CONCAT(QUOTE(FROM_USER),'@',                        CONVERT(QUOTE(FROM_HOST) using utf8mb4))              FROM mysql.role_edges              WHERE TO_USER = INTERNAL_GET_USERNAME() AND              CONVERT(TO_HOST using utf8mb4) = INTERNAL_GET_HOSTNAME())   )   UNION     SELECT c_parent_user, c_parent_host,       FROM_USER, FROM_HOST, TO_USER, TO_HOST,       IF(LOCATE(SHA2(CONCAT(QUOTE(FROM_USER),'@',                      CONVERT(QUOTE(FROM_HOST) using utf8mb4)), 256),                 role_path) = 0,          CONCAT(role_path,'->', SHA2(CONCAT(QUOTE(FROM_USER),'@',           CONVERT(QUOTE(FROM_HOST) using utf8mb4)), 256)), NULL),       WITH_ADMIN_OPTION,       IF(c_enabled OR        INTERNAL_IS_ENABLED_ROLE(FROM_USER, FROM_HOST), TRUE, FALSE)     FROM mysql.role_edges, role_graph     WHERE TO_USER = c_from_user AND           CONVERT(TO_HOST using utf8mb4)= c_from_host AND           role_path IS NOT NULL)
 SELECT DISTINCT 
  c_parent_user AS USER,
  c_parent_host AS HOST,
  c_to_user AS GRANTEE,
  c_to_host AS GRANTEE_HOST,
  c_from_user AS ROLE_NAME,
  c_from_host AS ROLE_HOST,
  IF(c_with_admin = 'N', 'NO', 'YES') AS IS_GRANTABLE,
   (SELECT IF(COUNT(*), 'YES', 'NO')    FROM mysql.default_roles    WHERE DEFAULT_ROLE_USER = c_from_user AND          CONVERT(DEFAULT_ROLE_HOST using utf8mb4)= c_from_host AND          USER = c_parent_user AND          CONVERT(HOST using utf8mb4) = c_parent_host)  AS IS_DEFAULT,
  IF(INTERNAL_IS_MANDATORY_ROLE(c_from_user, c_from_host), 'YES', 'NO')  AS IS_MANDATORY FROM 
  role_graph WHERE 
  c_to_user != ''

INSERT INTO I_S_check_table(t) VALUES ("CREATE OR REPLACE DEFINER=`mysql.infoschema`@`localhost` VIEW information_schema.APPLICABLE_ROLES AS WITH RECURSIVE role_graph (c_parent_user, c_parent_host,                                 c_from_user, c_from_host,                                 c_to_user, c_to_host, role_path,                                 c_with_admin, c_enabled) AS   ((SELECT       INTERNAL_GET_USERNAME(), INTERNAL_GET_HOSTNAME(),       INTERNAL_GET_USERNAME(), INTERNAL_GET_HOSTNAME(),       CAST('' as CHAR(64) CHARSET utf8mb4),       CAST('' as CHAR(255) CHARSET utf8mb4),       CAST(SHA2(CONCAT(QUOTE(INTERNAL_GET_USERNAME()),'@',                        QUOTE(INTERNAL_GET_HOSTNAME())), 256)            AS CHAR(17000) CHARSET utf8mb4),       CAST('N' as CHAR(1) CHARSET utf8mb4),       FALSE     UNION       SELECT         INTERNAL_GET_USERNAME(), INTERNAL_GET_HOSTNAME(),         ROLE_NAME, ROLE_HOST,         INTERNAL_GET_USERNAME(), INTERNAL_GET_HOSTNAME(),         CAST(SHA2(CONCAT(QUOTE(ROLE_NAME),'@',                   CONVERT(QUOTE(ROLE_HOST) using utf8mb4)), 256)              AS CHAR(17000) CHARSET utf8mb4),         CAST('N' as CHAR(1) CHARSET utf8mb4),         FALSE       FROM JSON_TABLE(INTERNAL_GET_MANDATORY_ROLES_JSON(),            '$[*]' COLUMNS (            ROLE_NAME VARCHAR(255) CHARSET utf8mb4 PATH '$.ROLE_NAME',             ROLE_HOST VARCHAR(255) CHARSET utf8mb4 PATH '$.ROLE_HOST')             ) mandatory_roles       WHERE CONCAT(QUOTE(ROLE_NAME),'@',                    CONVERT(QUOTE(ROLE_HOST) using utf8mb4)) NOT IN             (SELECT CONCAT(QUOTE(FROM_USER),'@',                        CONVERT(QUOTE(FROM_HOST) using utf8mb4))              FROM mysql.role_edges              WHERE TO_USER = INTERNAL_GET_USERNAME() AND              CONVERT(TO_HOST using utf8mb4) = INTERNAL_GET_HOSTNAME())   )   UNION     SELECT c_parent_user, c_parent_host,       FROM_USER, FROM_HOST, TO_USER, TO_HOST,       IF(LOCATE(SHA2(CONCAT(QUOTE(FROM_USER),'@',                      CONVERT(QUOTE(FROM_HOST) using utf8mb4)), 256),                 role_path) = 0,          CONCAT(role_path,'->', SHA2(CONCAT(QUOTE(FROM_USER),'@',           CONVERT(QUOTE(FROM_HOST) using utf8mb4)), 256)), NULL),       WITH_ADMIN_OPTION,       IF(c_enabled OR        INTERNAL_IS_ENABLED_ROLE(FROM_USER, FROM_HOST), TRUE, FALSE)     FROM mysql.role_edges, role_graph     WHERE TO_USER = c_from_user AND           CONVERT(TO_HOST using utf8mb4)= c_from_host AND           role_path IS NOT NULL)
 SELECT DISTINCT 
  c_parent_user AS USER,
  c_parent_host AS HOST,
  c_to_user AS GRANTEE,
  c_to_host AS GRANTEE_HOST,
  c_from_user AS ROLE_NAME,
  c_from_host AS ROLE_HOST,
  IF(c_with_admin = 'N', 'NO', 'YES') AS IS_GRANTABLE,
   (SELECT IF(COUNT(*), 'YES', 'NO')    FROM mysql.default_roles    WHERE DEFAULT_ROLE_USER = c_from_user AND          CONVERT(DEFAULT_ROLE_HOST using utf8mb4)= c_from_host AND          USER = c_parent_user AND          CONVERT(HOST using utf8mb4) = c_parent_host)  AS IS_DEFAULT,
  IF(INTERNAL_IS_MANDATORY_ROLE(c_from_user, c_from_host), 'YES', 'NO')  AS IS_MANDATORY FROM 
  role_graph WHERE 
  c_to_user != ''
");
CREATE OR REPLACE DEFINER=`mysql.infoschema`@`localhost` VIEW information_schema.ADMINISTRABLE_ROLE_AUTHORIZATIONS AS SELECT 
* FROM 
  INFORMATION_SCHEMA.APPLICABLE_ROLES WHERE 
  IS_GRANTABLE='YES'

INSERT INTO I_S_check_table(t) VALUES ("CREATE OR REPLACE DEFINER=`mysql.infoschema`@`localhost` VIEW information_schema.ADMINISTRABLE_ROLE_AUTHORIZATIONS AS SELECT 
* FROM 
  INFORMATION_SCHEMA.APPLICABLE_ROLES WHERE 
  IS_GRANTABLE='YES'
");
CREATE OR REPLACE DEFINER=`mysql.infoschema`@`localhost` VIEW information_schema.ENABLED_ROLES AS SELECT 
  ROLE_NAME AS ROLE_NAME,
  ROLE_HOST AS ROLE_HOST,
   (SELECT IF(COUNT(*), 'YES', 'NO')    FROM mysql.default_roles    WHERE DEFAULT_ROLE_USER = ROLE_NAME AND          CONVERT(DEFAULT_ROLE_HOST using utf8mb4) = ROLE_HOST AND          USER = INTERNAL_GET_USERNAME() AND          CONVERT(HOST using utf8mb4) = INTERNAL_GET_HOSTNAME())  AS IS_DEFAULT,
  IF(INTERNAL_IS_MANDATORY_ROLE(ROLE_NAME, ROLE_HOST), 'YES', 'NO')  AS IS_MANDATORY FROM 
  JSON_TABLE(INTERNAL_GET_ENABLED_ROLE_JSON(), '$[*]' COLUMNS ( ROLE_NAME VARCHAR(255) CHARSET utf8mb4 PATH '$.ROLE_NAME',  ROLE_HOST VARCHAR(255) CHARSET utf8mb4 PATH '$.ROLE_HOST')  ) current_user_enabled_roles

INSERT INTO I_S_check_table(t) VALUES ("CREATE OR REPLACE DEFINER=`mysql.infoschema`@`localhost` VIEW information_schema.ENABLED_ROLES AS SELECT 
  ROLE_NAME AS ROLE_NAME,
  ROLE_HOST AS ROLE_HOST,
   (SELECT IF(COUNT(*), 'YES', 'NO')    FROM mysql.default_roles    WHERE DEFAULT_ROLE_USER = ROLE_NAME AND          CONVERT(DEFAULT_ROLE_HOST using utf8mb4) = ROLE_HOST AND          USER = INTERNAL_GET_USERNAME() AND          CONVERT(HOST using utf8mb4) = INTERNAL_GET_HOSTNAME())  AS IS_DEFAULT,
  IF(INTERNAL_IS_MANDATORY_ROLE(ROLE_NAME, ROLE_HOST), 'YES', 'NO')  AS IS_MANDATORY FROM 
  JSON_TABLE(INTERNAL_GET_ENABLED_ROLE_JSON(), '$[*]' COLUMNS ( ROLE_NAME VARCHAR(255) CHARSET utf8mb4 PATH '$.ROLE_NAME',  ROLE_HOST VARCHAR(255) CHARSET utf8mb4 PATH '$.ROLE_HOST')  ) current_user_enabled_roles
");
CREATE OR REPLACE DEFINER=`mysql.infoschema`@`localhost` VIEW information_schema.ROLE_TABLE_GRANTS AS WITH RECURSIVE role_graph (c_parent_user, c_parent_host,                                 c_from_user, c_from_host,                                 c_to_user, c_to_host, role_path,                                 c_with_admin, c_enabled) AS   ((SELECT       INTERNAL_GET_USERNAME(), INTERNAL_GET_HOSTNAME(),       INTERNAL_GET_USERNAME(), INTERNAL_GET_HOSTNAME(),       CAST('' as CHAR(64) CHARSET utf8mb4),       CAST('' as CHAR(255) CHARSET utf8mb4),       CAST(SHA2(CONCAT(QUOTE(INTERNAL_GET_USERNAME()),'@',                        QUOTE(INTERNAL_GET_HOSTNAME())), 256)            AS CHAR(17000) CHARSET utf8mb4),       CAST('N' as CHAR(1) CHARSET utf8mb4),       FALSE     UNION       SELECT         INTERNAL_GET_USERNAME(), INTERNAL_GET_HOSTNAME(),         ROLE_NAME, ROLE_HOST,         INTERNAL_GET_USERNAME(), INTERNAL_GET_HOSTNAME(),         CAST(SHA2(CONCAT(QUOTE(ROLE_NAME),'@',                   CONVERT(QUOTE(ROLE_HOST) using utf8mb4)), 256)              AS CHAR(17000) CHARSET utf8mb4),         CAST('N' as CHAR(1) CHARSET utf8mb4),         FALSE       FROM JSON_TABLE(INTERNAL_GET_MANDATORY_ROLES_JSON(),            '$[*]' COLUMNS (            ROLE_NAME VARCHAR(255) CHARSET utf8mb4 PATH '$.ROLE_NAME',             ROLE_HOST VARCHAR(255) CHARSET utf8mb4 PATH '$.ROLE_HOST')             ) mandatory_roles       WHERE CONCAT(QUOTE(ROLE_NAME),'@',                    CONVERT(QUOTE(ROLE_HOST) using utf8mb4)) NOT IN             (SELECT CONCAT(QUOTE(FROM_USER),'@',                        CONVERT(QUOTE(FROM_HOST) using utf8mb4))              FROM mysql.role_edges              WHERE TO_USER = INTERNAL_GET_USERNAME() AND              CONVERT(TO_HOST using utf8mb4) = INTERNAL_GET_HOSTNAME())   )   UNION     SELECT c_parent_user, c_parent_host,       FROM_USER, FROM_HOST, TO_USER, TO_HOST,       IF(LOCATE(SHA2(CONCAT(QUOTE(FROM_USER),'@',                      CONVERT(QUOTE(FROM_HOST) using utf8mb4)), 256),                 role_path) = 0,          CONCAT(role_path,'->', SHA2(CONCAT(QUOTE(FROM_USER),'@',           CONVERT(QUOTE(FROM_HOST) using utf8mb4)), 256)), NULL),       WITH_ADMIN_OPTION,       IF(c_enabled OR        INTERNAL_IS_ENABLED_ROLE(FROM_USER, FROM_HOST), TRUE, FALSE)     FROM mysql.role_edges, role_graph     WHERE TO_USER = c_from_user AND           CONVERT(TO_HOST using utf8mb4)= c_from_host AND           role_path IS NOT NULL)
 SELECT DISTINCT 
  INTERNAL_GET_USERNAME(Grantor) AS GRANTOR,
  INTERNAL_GET_HOSTNAME(Grantor) AS GRANTOR_HOST,
  tp.User AS GRANTEE,
  tp.Host AS GRANTEE_HOST,
  'def' AS TABLE_CATALOG,
  Db AS TABLE_SCHEMA,
  Table_name AS TABLE_NAME,
  Table_priv AS PRIVILEGE_TYPE,
  IF(FIND_IN_SET('Grant',Table_priv)>0, 'YES', 'NO') AS IS_GRANTABLE FROM 
  mysql.tables_priv tp
   JOIN role_graph rg ON  tp.User = rg.c_from_user AND   CONVERT(tp.Host using utf8mb4) = rg.c_from_host WHERE 
  Table_priv > 0
   AND c_to_user != ''
   AND c_enabled = TRUE

INSERT INTO I_S_check_table(t) VALUES ("CREATE OR REPLACE DEFINER=`mysql.infoschema`@`localhost` VIEW information_schema.ROLE_TABLE_GRANTS AS WITH RECURSIVE role_graph (c_parent_user, c_parent_host,                                 c_from_user, c_from_host,                                 c_to_user, c_to_host, role_path,                                 c_with_admin, c_enabled) AS   ((SELECT       INTERNAL_GET_USERNAME(), INTERNAL_GET_HOSTNAME(),       INTERNAL_GET_USERNAME(), INTERNAL_GET_HOSTNAME(),       CAST('' as CHAR(64) CHARSET utf8mb4),       CAST('' as CHAR(255) CHARSET utf8mb4),       CAST(SHA2(CONCAT(QUOTE(INTERNAL_GET_USERNAME()),'@',                        QUOTE(INTERNAL_GET_HOSTNAME())), 256)            AS CHAR(17000) CHARSET utf8mb4),       CAST('N' as CHAR(1) CHARSET utf8mb4),       FALSE     UNION       SELECT         INTERNAL_GET_USERNAME(), INTERNAL_GET_HOSTNAME(),         ROLE_NAME, ROLE_HOST,         INTERNAL_GET_USERNAME(), INTERNAL_GET_HOSTNAME(),         CAST(SHA2(CONCAT(QUOTE(ROLE_NAME),'@',                   CONVERT(QUOTE(ROLE_HOST) using utf8mb4)), 256)              AS CHAR(17000) CHARSET utf8mb4),         CAST('N' as CHAR(1) CHARSET utf8mb4),         FALSE       FROM JSON_TABLE(INTERNAL_GET_MANDATORY_ROLES_JSON(),            '$[*]' COLUMNS (            ROLE_NAME VARCHAR(255) CHARSET utf8mb4 PATH '$.ROLE_NAME',             ROLE_HOST VARCHAR(255) CHARSET utf8mb4 PATH '$.ROLE_HOST')             ) mandatory_roles       WHERE CONCAT(QUOTE(ROLE_NAME),'@',                    CONVERT(QUOTE(ROLE_HOST) using utf8mb4)) NOT IN             (SELECT CONCAT(QUOTE(FROM_USER),'@',                        CONVERT(QUOTE(FROM_HOST) using utf8mb4))              FROM mysql.role_edges              WHERE TO_USER = INTERNAL_GET_USERNAME() AND              CONVERT(TO_HOST using utf8mb4) = INTERNAL_GET_HOSTNAME())   )   UNION     SELECT c_parent_user, c_parent_host,       FROM_USER, FROM_HOST, TO_USER, TO_HOST,       IF(LOCATE(SHA2(CONCAT(QUOTE(FROM_USER),'@',                      CONVERT(QUOTE(FROM_HOST) using utf8mb4)), 256),                 role_path) = 0,          CONCAT(role_path,'->', SHA2(CONCAT(QUOTE(FROM_USER),'@',           CONVERT(QUOTE(FROM_HOST) using utf8mb4)), 256)), NULL),       WITH_ADMIN_OPTION,       IF(c_enabled OR        INTERNAL_IS_ENABLED_ROLE(FROM_USER, FROM_HOST), TRUE, FALSE)     FROM mysql.role_edges, role_graph     WHERE TO_USER = c_from_user AND           CONVERT(TO_HOST using utf8mb4)= c_from_host AND           role_path IS NOT NULL)
 SELECT DISTINCT 
  INTERNAL_GET_USERNAME(Grantor) AS GRANTOR,
  INTERNAL_GET_HOSTNAME(Grantor) AS GRANTOR_HOST,
  tp.User AS GRANTEE,
  tp.Host AS GRANTEE_HOST,
  'def' AS TABLE_CATALOG,
  Db AS TABLE_SCHEMA,
  Table_name AS TABLE_NAME,
  Table_priv AS PRIVILEGE_TYPE,
  IF(FIND_IN_SET('Grant',Table_priv)>0, 'YES', 'NO') AS IS_GRANTABLE FROM 
  mysql.tables_priv tp
   JOIN role_graph rg ON  tp.User = rg.c_from_user AND   CONVERT(tp.Host using utf8mb4) = rg.c_from_host WHERE 
  Table_priv > 0
   AND c_to_user != ''
   AND c_enabled = TRUE
");
CREATE OR REPLACE DEFINER=`mysql.infoschema`@`localhost` VIEW information_schema.ROLE_COLUMN_GRANTS AS WITH RECURSIVE role_graph (c_parent_user, c_parent_host,                                 c_from_user, c_from_host,                                 c_to_user, c_to_host, role_path,                                 c_with_admin, c_enabled) AS   ((SELECT       INTERNAL_GET_USERNAME(), INTERNAL_GET_HOSTNAME(),       INTERNAL_GET_USERNAME(), INTERNAL_GET_HOSTNAME(),       CAST('' as CHAR(64) CHARSET utf8mb4),       CAST('' as CHAR(255) CHARSET utf8mb4),       CAST(SHA2(CONCAT(QUOTE(INTERNAL_GET_USERNAME()),'@',                        QUOTE(INTERNAL_GET_HOSTNAME())), 256)            AS CHAR(17000) CHARSET utf8mb4),       CAST('N' as CHAR(1) CHARSET utf8mb4),       FALSE     UNION       SELECT         INTERNAL_GET_USERNAME(), INTERNAL_GET_HOSTNAME(),         ROLE_NAME, ROLE_HOST,         INTERNAL_GET_USERNAME(), INTERNAL_GET_HOSTNAME(),         CAST(SHA2(CONCAT(QUOTE(ROLE_NAME),'@',                   CONVERT(QUOTE(ROLE_HOST) using utf8mb4)), 256)              AS CHAR(17000) CHARSET utf8mb4),         CAST('N' as CHAR(1) CHARSET utf8mb4),         FALSE       FROM JSON_TABLE(INTERNAL_GET_MANDATORY_ROLES_JSON(),            '$[*]' COLUMNS (            ROLE_NAME VARCHAR(255) CHARSET utf8mb4 PATH '$.ROLE_NAME',             ROLE_HOST VARCHAR(255) CHARSET utf8mb4 PATH '$.ROLE_HOST')             ) mandatory_roles       WHERE CONCAT(QUOTE(ROLE_NAME),'@',                    CONVERT(QUOTE(ROLE_HOST) using utf8mb4)) NOT IN             (SELECT CONCAT(QUOTE(FROM_USER),'@',                        CONVERT(QUOTE(FROM_HOST) using utf8mb4))              FROM mysql.role_edges              WHERE TO_USER = INTERNAL_GET_USERNAME() AND              CONVERT(TO_HOST using utf8mb4) = INTERNAL_GET_HOSTNAME())   )   UNION     SELECT c_parent_user, c_parent_host,       FROM_USER, FROM_HOST, TO_USER, TO_HOST,       IF(LOCATE(SHA2(CONCAT(QUOTE(FROM_USER),'@',                      CONVERT(QUOTE(FROM_HOST) using utf8mb4)), 256),                 role_path) = 0,          CONCAT(role_path,'->', SHA2(CONCAT(QUOTE(FROM_USER),'@',           CONVERT(QUOTE(FROM_HOST) using utf8mb4)), 256)), NULL),       WITH_ADMIN_OPTION,       IF(c_enabled OR        INTERNAL_IS_ENABLED_ROLE(FROM_USER, FROM_HOST), TRUE, FALSE)     FROM mysql.role_edges, role_graph     WHERE TO_USER = c_from_user AND           CONVERT(TO_HOST using utf8mb4)= c_from_host AND           role_path IS NOT NULL)
 SELECT DISTINCT 
  INTERNAL_GET_USERNAME(Grantor) AS GRANTOR,
  INTERNAL_GET_HOSTNAME(Grantor) AS GRANTOR_HOST,
  cp.User AS GRANTEE,
  cp.Host AS GRANTEE_HOST,
  'def' AS TABLE_CATALOG,
  cp.Db AS TABLE_SCHEMA,
  cp.Table_name AS TABLE_NAME,
  cp.Column_name AS COLUMN_NAME,
  cp.Column_priv AS PRIVILEGE_TYPE,
  IF(FIND_IN_SET('Grant',tp.Table_priv)>0, 'YES', 'NO') AS IS_GRANTABLE FROM 
  mysql.tables_priv tp 
   JOIN role_graph rg ON  tp.User = rg.c_from_user AND   CONVERT(tp.Host using utf8mb4) = rg.c_from_host
   JOIN mysql.columns_priv cp ON CONVERT(tp.Host using utf8mb4) = cp.Host AND cp.Db=tp.Db AND cp.User=tp.User AND cp.Table_name=tp.Table_name WHERE 
  cp.Column_priv > 0
   AND c_to_user != ''
   AND c_enabled = TRUE

INSERT INTO I_S_check_table(t) VALUES ("CREATE OR REPLACE DEFINER=`mysql.infoschema`@`localhost` VIEW information_schema.ROLE_COLUMN_GRANTS AS WITH RECURSIVE role_graph (c_parent_user, c_parent_host,                                 c_from_user, c_from_host,                                 c_to_user, c_to_host, role_path,                                 c_with_admin, c_enabled) AS   ((SELECT       INTERNAL_GET_USERNAME(), INTERNAL_GET_HOSTNAME(),       INTERNAL_GET_USERNAME(), INTERNAL_GET_HOSTNAME(),       CAST('' as CHAR(64) CHARSET utf8mb4),       CAST('' as CHAR(255) CHARSET utf8mb4),       CAST(SHA2(CONCAT(QUOTE(INTERNAL_GET_USERNAME()),'@',                        QUOTE(INTERNAL_GET_HOSTNAME())), 256)            AS CHAR(17000) CHARSET utf8mb4),       CAST('N' as CHAR(1) CHARSET utf8mb4),       FALSE     UNION       SELECT         INTERNAL_GET_USERNAME(), INTERNAL_GET_HOSTNAME(),         ROLE_NAME, ROLE_HOST,         INTERNAL_GET_USERNAME(), INTERNAL_GET_HOSTNAME(),         CAST(SHA2(CONCAT(QUOTE(ROLE_NAME),'@',                   CONVERT(QUOTE(ROLE_HOST) using utf8mb4)), 256)              AS CHAR(17000) CHARSET utf8mb4),         CAST('N' as CHAR(1) CHARSET utf8mb4),         FALSE       FROM JSON_TABLE(INTERNAL_GET_MANDATORY_ROLES_JSON(),            '$[*]' COLUMNS (            ROLE_NAME VARCHAR(255) CHARSET utf8mb4 PATH '$.ROLE_NAME',             ROLE_HOST VARCHAR(255) CHARSET utf8mb4 PATH '$.ROLE_HOST')             ) mandatory_roles       WHERE CONCAT(QUOTE(ROLE_NAME),'@',                    CONVERT(QUOTE(ROLE_HOST) using utf8mb4)) NOT IN             (SELECT CONCAT(QUOTE(FROM_USER),'@',                        CONVERT(QUOTE(FROM_HOST) using utf8mb4))              FROM mysql.role_edges              WHERE TO_USER = INTERNAL_GET_USERNAME() AND              CONVERT(TO_HOST using utf8mb4) = INTERNAL_GET_HOSTNAME())   )   UNION     SELECT c_parent_user, c_parent_host,       FROM_USER, FROM_HOST, TO_USER, TO_HOST,       IF(LOCATE(SHA2(CONCAT(QUOTE(FROM_USER),'@',                      CONVERT(QUOTE(FROM_HOST) using utf8mb4)), 256),                 role_path) = 0,          CONCAT(role_path,'->', SHA2(CONCAT(QUOTE(FROM_USER),'@',           CONVERT(QUOTE(FROM_HOST) using utf8mb4)), 256)), NULL),       WITH_ADMIN_OPTION,       IF(c_enabled OR        INTERNAL_IS_ENABLED_ROLE(FROM_USER, FROM_HOST), TRUE, FALSE)     FROM mysql.role_edges, role_graph     WHERE TO_USER = c_from_user AND           CONVERT(TO_HOST using utf8mb4)= c_from_host AND           role_path IS NOT NULL)
 SELECT DISTINCT 
  INTERNAL_GET_USERNAME(Grantor) AS GRANTOR,
  INTERNAL_GET_HOSTNAME(Grantor) AS GRANTOR_HOST,
  cp.User AS GRANTEE,
  cp.Host AS GRANTEE_HOST,
  'def' AS TABLE_CATALOG,
  cp.Db AS TABLE_SCHEMA,
  cp.Table_name AS TABLE_NAME,
  cp.Column_name AS COLUMN_NAME,
  cp.Column_priv AS PRIVILEGE_TYPE,
  IF(FIND_IN_SET('Grant',tp.Table_priv)>0, 'YES', 'NO') AS IS_GRANTABLE FROM 
  mysql.tables_priv tp 
   JOIN role_graph rg ON  tp.User = rg.c_from_user AND   CONVERT(tp.Host using utf8mb4) = rg.c_from_host
   JOIN mysql.columns_priv cp ON CONVERT(tp.Host using utf8mb4) = cp.Host AND cp.Db=tp.Db AND cp.User=tp.User AND cp.Table_name=tp.Table_name WHERE 
  cp.Column_priv > 0
   AND c_to_user != ''
   AND c_enabled = TRUE
");
CREATE OR REPLACE DEFINER=`mysql.infoschema`@`localhost` VIEW information_schema.ROLE_ROUTINE_GRANTS AS WITH RECURSIVE role_graph (c_parent_user, c_parent_host,                                 c_from_user, c_from_host,                                 c_to_user, c_to_host, role_path,                                 c_with_admin, c_enabled) AS   ((SELECT       INTERNAL_GET_USERNAME(), INTERNAL_GET_HOSTNAME(),       INTERNAL_GET_USERNAME(), INTERNAL_GET_HOSTNAME(),       CAST('' as CHAR(64) CHARSET utf8mb4),       CAST('' as CHAR(255) CHARSET utf8mb4),       CAST(SHA2(CONCAT(QUOTE(INTERNAL_GET_USERNAME()),'@',                        QUOTE(INTERNAL_GET_HOSTNAME())), 256)            AS CHAR(17000) CHARSET utf8mb4),       CAST('N' as CHAR(1) CHARSET utf8mb4),       FALSE     UNION       SELECT         INTERNAL_GET_USERNAME(), INTERNAL_GET_HOSTNAME(),         ROLE_NAME, ROLE_HOST,         INTERNAL_GET_USERNAME(), INTERNAL_GET_HOSTNAME(),         CAST(SHA2(CONCAT(QUOTE(ROLE_NAME),'@',                   CONVERT(QUOTE(ROLE_HOST) using utf8mb4)), 256)              AS CHAR(17000) CHARSET utf8mb4),         CAST('N' as CHAR(1) CHARSET utf8mb4),         FALSE       FROM JSON_TABLE(INTERNAL_GET_MANDATORY_ROLES_JSON(),            '$[*]' COLUMNS (            ROLE_NAME VARCHAR(255) CHARSET utf8mb4 PATH '$.ROLE_NAME',             ROLE_HOST VARCHAR(255) CHARSET utf8mb4 PATH '$.ROLE_HOST')             ) mandatory_roles       WHERE CONCAT(QUOTE(ROLE_NAME),'@',                    CONVERT(QUOTE(ROLE_HOST) using utf8mb4)) NOT IN             (SELECT CONCAT(QUOTE(FROM_USER),'@',                        CONVERT(QUOTE(FROM_HOST) using utf8mb4))              FROM mysql.role_edges              WHERE TO_USER = INTERNAL_GET_USERNAME() AND              CONVERT(TO_HOST using utf8mb4) = INTERNAL_GET_HOSTNAME())   )   UNION     SELECT c_parent_user, c_parent_host,       FROM_USER, FROM_HOST, TO_USER, TO_HOST,       IF(LOCATE(SHA2(CONCAT(QUOTE(FROM_USER),'@',                      CONVERT(QUOTE(FROM_HOST) using utf8mb4)), 256),                 role_path) = 0,          CONCAT(role_path,'->', SHA2(CONCAT(QUOTE(FROM_USER),'@',           CONVERT(QUOTE(FROM_HOST) using utf8mb4)), 256)), NULL),       WITH_ADMIN_OPTION,       IF(c_enabled OR        INTERNAL_IS_ENABLED_ROLE(FROM_USER, FROM_HOST), TRUE, FALSE)     FROM mysql.role_edges, role_graph     WHERE TO_USER = c_from_user AND           CONVERT(TO_HOST using utf8mb4)= c_from_host AND           role_path IS NOT NULL)
 SELECT DISTINCT 
  INTERNAL_GET_USERNAME(Grantor) AS GRANTOR,
  INTERNAL_GET_HOSTNAME(Grantor) AS GRANTOR_HOST,
  pp.User AS GRANTEE,
  pp.Host AS GRANTEE_HOST,
  'def' AS SPECIFIC_CATALOG,
  Db AS SPECIFIC_SCHEMA,
  Routine_name AS SPECIFIC_NAME,
  'def' AS ROUTINE_CATALOG,
  Db AS ROUTINE_SCHEMA,
  Routine_name AS ROUTINE_NAME,
  Proc_priv AS PRIVILEGE_TYPE,
  IF(FIND_IN_SET('Grant',Proc_priv)>0, 'YES', 'NO') AS IS_GRANTABLE FROM 
  mysql.procs_priv pp
   JOIN role_graph rg ON  pp.User = rg.c_from_user AND   CONVERT(pp.Host using utf8mb4) = rg.c_from_host WHERE 
  pp.Proc_priv > 0
   AND c_to_user != ''
   AND c_enabled = TRUE

INSERT INTO I_S_check_table(t) VALUES ("CREATE OR REPLACE DEFINER=`mysql.infoschema`@`localhost` VIEW information_schema.ROLE_ROUTINE_GRANTS AS WITH RECURSIVE role_graph (c_parent_user, c_parent_host,                                 c_from_user, c_from_host,                                 c_to_user, c_to_host, role_path,                                 c_with_admin, c_enabled) AS   ((SELECT       INTERNAL_GET_USERNAME(), INTERNAL_GET_HOSTNAME(),       INTERNAL_GET_USERNAME(), INTERNAL_GET_HOSTNAME(),       CAST('' as CHAR(64) CHARSET utf8mb4),       CAST('' as CHAR(255) CHARSET utf8mb4),       CAST(SHA2(CONCAT(QUOTE(INTERNAL_GET_USERNAME()),'@',                        QUOTE(INTERNAL_GET_HOSTNAME())), 256)            AS CHAR(17000) CHARSET utf8mb4),       CAST('N' as CHAR(1) CHARSET utf8mb4),       FALSE     UNION       SELECT         INTERNAL_GET_USERNAME(), INTERNAL_GET_HOSTNAME(),         ROLE_NAME, ROLE_HOST,         INTERNAL_GET_USERNAME(), INTERNAL_GET_HOSTNAME(),         CAST(SHA2(CONCAT(QUOTE(ROLE_NAME),'@',                   CONVERT(QUOTE(ROLE_HOST) using utf8mb4)), 256)              AS CHAR(17000) CHARSET utf8mb4),         CAST('N' as CHAR(1) CHARSET utf8mb4),         FALSE       FROM JSON_TABLE(INTERNAL_GET_MANDATORY_ROLES_JSON(),            '$[*]' COLUMNS (            ROLE_NAME VARCHAR(255) CHARSET utf8mb4 PATH '$.ROLE_NAME',             ROLE_HOST VARCHAR(255) CHARSET utf8mb4 PATH '$.ROLE_HOST')             ) mandatory_roles       WHERE CONCAT(QUOTE(ROLE_NAME),'@',                    CONVERT(QUOTE(ROLE_HOST) using utf8mb4)) NOT IN             (SELECT CONCAT(QUOTE(FROM_USER),'@',                        CONVERT(QUOTE(FROM_HOST) using utf8mb4))              FROM mysql.role_edges              WHERE TO_USER = INTERNAL_GET_USERNAME() AND              CONVERT(TO_HOST using utf8mb4) = INTERNAL_GET_HOSTNAME())   )   UNION     SELECT c_parent_user, c_parent_host,       FROM_USER, FROM_HOST, TO_USER, TO_HOST,       IF(LOCATE(SHA2(CONCAT(QUOTE(FROM_USER),'@',                      CONVERT(QUOTE(FROM_HOST) using utf8mb4)), 256),                 role_path) = 0,          CONCAT(role_path,'->', SHA2(CONCAT(QUOTE(FROM_USER),'@',           CONVERT(QUOTE(FROM_HOST) using utf8mb4)), 256)), NULL),       WITH_ADMIN_OPTION,       IF(c_enabled OR        INTERNAL_IS_ENABLED_ROLE(FROM_USER, FROM_HOST), TRUE, FALSE)     FROM mysql.role_edges, role_graph     WHERE TO_USER = c_from_user AND           CONVERT(TO_HOST using utf8mb4)= c_from_host AND           role_path IS NOT NULL)
 SELECT DISTINCT 
  INTERNAL_GET_USERNAME(Grantor) AS GRANTOR,
  INTERNAL_GET_HOSTNAME(Grantor) AS GRANTOR_HOST,
  pp.User AS GRANTEE,
  pp.Host AS GRANTEE_HOST,
  'def' AS SPECIFIC_CATALOG,
  Db AS SPECIFIC_SCHEMA,
  Routine_name AS SPECIFIC_NAME,
  'def' AS ROUTINE_CATALOG,
  Db AS ROUTINE_SCHEMA,
  Routine_name AS ROUTINE_NAME,
  Proc_priv AS PRIVILEGE_TYPE,
  IF(FIND_IN_SET('Grant',Proc_priv)>0, 'YES', 'NO') AS IS_GRANTABLE FROM 
  mysql.procs_priv pp
   JOIN role_graph rg ON  pp.User = rg.c_from_user AND   CONVERT(pp.Host using utf8mb4) = rg.c_from_host WHERE 
  pp.Proc_priv > 0
   AND c_to_user != ''
   AND c_enabled = TRUE
");
CREATE OR REPLACE DEFINER=`mysql.infoschema`@`localhost` VIEW information_schema.COMPRESSION_DICTIONARY AS SELECT 
  dict.version AS DICT_VERSION,
  dict.name AS DICT_NAME,
  dict.data AS DICT_DATA FROM 
  mysql.compression_dictionary dict

INSERT INTO I_S_check_table(t) VALUES ("CREATE OR REPLACE DEFINER=`mysql.infoschema`@`localhost` VIEW information_schema.COMPRESSION_DICTIONARY AS SELECT 
  dict.version AS DICT_VERSION,
  dict.name AS DICT_NAME,
  dict.data AS DICT_DATA FROM 
  mysql.compression_dictionary dict
");
CREATE OR REPLACE DEFINER=`mysql.infoschema`@`localhost` VIEW information_schema.COMPRESSION_DICTIONARY_TABLES AS SELECT 
  sch.name AS TABLE_SCHEMA,
  tbl.name AS TABLE_NAME,
  col.name AS COLUMN_NAME,
  dict.name AS DICT_NAME FROM 
  mysql.compression_dictionary_cols cdc
  JOIN mysql.tables tbl ON cdc.table_id=tbl.id
  JOIN mysql.columns col ON col.table_id = cdc.table_id AND col.id = cdc.column_id
  JOIN mysql.schemata sch ON tbl.schema_id=sch.id
  JOIN mysql.compression_dictionary dict ON dict.id = cdc.dict_id

INSERT INTO I_S_check_table(t) VALUES ("CREATE OR REPLACE DEFINER=`mysql.infoschema`@`localhost` VIEW information_schema.COMPRESSION_DICTIONARY_TABLES AS SELECT 
  sch.name AS TABLE_SCHEMA,
  tbl.name AS TABLE_NAME,
  col.name AS COLUMN_NAME,
  dict.name AS DICT_NAME FROM 
  mysql.compression_dictionary_cols cdc
  JOIN mysql.tables tbl ON cdc.table_id=tbl.id
  JOIN mysql.columns col ON col.table_id = cdc.table_id AND col.id = cdc.column_id
  JOIN mysql.schemata sch ON tbl.schema_id=sch.id
  JOIN mysql.compression_dictionary dict ON dict.id = cdc.dict_id
");
CREATE OR REPLACE DEFINER=`mysql.infoschema`@`localhost` VIEW information_schema.USER_ATTRIBUTES AS SELECT 
  user AS USER,
  host AS HOST,
  user_attributes->>"$.metadata" AS `ATTRIBUTE` FROM 
  mysql.user WHERE 
  CAN_ACCESS_USER(mysql.user.user,mysql.user.host)

INSERT INTO I_S_check_table(t) VALUES ('CREATE OR REPLACE DEFINER=`mysql.infoschema`@`localhost` VIEW information_schema.USER_ATTRIBUTES AS SELECT 
  user AS USER,
  host AS HOST,
  user_attributes->>"$.metadata" AS `ATTRIBUTE` FROM 
  mysql.user WHERE 
  CAN_ACCESS_USER(mysql.user.user,mysql.user.host)
');
SET debug = '-d,fetch_system_view_definition';
########################################################################
# PART 3. Verify the checksum of the generated meta data associated with
#         the current I_S version number.
########################################################################
include/assert.inc [Found expected number of system views in DD.]
include/assert.inc [Found expected number of system views in I_S_check_table.]
include/assert.inc [The group concat max length is sufficient.]
<<<<<<< HEAD
The schema checksum corresponds to I_S version 80033.
include/assert.inc [The schema checksum corresponds to a known I_S version.]
include/assert.inc [The schema checksum corresponds to
IS_VERSION 80033 stored on on disk.]
=======
The schema checksum corresponds to I_S version 80200.
include/assert.inc [The schema checksum corresponds to a known I_S version.]
include/assert.inc [The schema checksum corresponds to
IS_VERSION 80200 stored on on disk.]
>>>>>>> 87307d4d
include/assert.inc [The stored I_S version is the latest published I_S version.]<|MERGE_RESOLUTION|>--- conflicted
+++ resolved
@@ -118,11 +118,7 @@
 #         I_S system views.
 ########################################################################
 # Print the actual I_S version stored on disk.
-<<<<<<< HEAD
-Current I_S_VERSION=80033
-=======
 Current I_S_VERSION=80200
->>>>>>> 87307d4d
 CREATE TABLE I_S_check_table (id INT NOT NULL AUTO_INCREMENT PRIMARY KEY,
 t TEXT NOT NULL,
 row_hash VARCHAR(64) DEFAULT NULL);
@@ -1687,15 +1683,8 @@
 include/assert.inc [Found expected number of system views in DD.]
 include/assert.inc [Found expected number of system views in I_S_check_table.]
 include/assert.inc [The group concat max length is sufficient.]
-<<<<<<< HEAD
-The schema checksum corresponds to I_S version 80033.
-include/assert.inc [The schema checksum corresponds to a known I_S version.]
-include/assert.inc [The schema checksum corresponds to
-IS_VERSION 80033 stored on on disk.]
-=======
 The schema checksum corresponds to I_S version 80200.
 include/assert.inc [The schema checksum corresponds to a known I_S version.]
 include/assert.inc [The schema checksum corresponds to
 IS_VERSION 80200 stored on on disk.]
->>>>>>> 87307d4d
 include/assert.inc [The stored I_S version is the latest published I_S version.]