# Tests for PERFORMANCE_SCHEMA

<<<<<<< HEAD
=======
--source include/not_embedded.inc
--source include/have_perfschema.inc
--source include/not_threadpool.inc

>>>>>>> 333b4508
#
# Important note:
# this test is extremely sensitive to how threads are running inside the server,
# so it has it's own -master.opt file, to enforce it runs alone in mysqld
#

# Setup

flush status;

SET @saved_thread_cache_size = @@global.thread_cache_size;

set global thread_cache_size = 0;

show global variables like "thread_cache_size";

connect (con1, localhost, root, , );

let $con1_ID=`select connection_id()`;

let $con1_THREAD_ID=`select thread_id from performance_schema.threads
  where PROCESSLIST_ID = connection_id()`;

connect (con2, localhost, root, , );

let $con2_ID=`select connection_id()`;

let $con2_THREAD_ID=`select thread_id from performance_schema.threads
  where PROCESSLIST_ID = connection_id()`;

--connection default

--disable_query_log
eval select ($con2_ID - $con1_ID) into @id_increment;
eval select ($con2_THREAD_ID - $con1_THREAD_ID) into @thread_id_increment;
--enable_query_log

# Expect 1, connection_id() is incremented for each new connection
select @id_increment;
# Expect 1, THREAD_ID is incremented for each new connection
select @thread_id_increment;

--disconnect con2

--connection default

# Debug
# select * from performance_schema.threads
#   where name like "thread/sql/one_connection";

# Wait for the disconnect con2 to complete
let $wait_condition=
  select count(*) = 2 from performance_schema.threads
  where name like "thread/sql/one_connection";
--source include/wait_condition.inc

connect (con3, localhost, root, , );

let $con3_ID=`select connection_id()`;

let $con3_THREAD_ID=`select thread_id from performance_schema.threads
  where PROCESSLIST_ID = connection_id()`;

--disconnect con3
--disconnect con1

--connection default

# Debug
# select * from performance_schema.threads
#   where name like "thread/sql/one_connection";

# Wait for the disconnect con1 and con3 to complete
let $wait_condition=
  select count(*) = 1 from performance_schema.threads
  where name like "thread/sql/one_connection";
--source include/wait_condition.inc

--disable_query_log
eval select ($con3_ID - $con2_ID) into @id_increment;
eval select ($con3_THREAD_ID - $con2_THREAD_ID) into @thread_id_increment;
--enable_query_log

select @id_increment;
select @thread_id_increment;

set global thread_cache_size = 100;

show global variables like "thread_cache_size";

connect (con1, localhost, root, , );

let $con1_ID=`select connection_id()`;

let $con1_THREAD_ID=`select thread_id from performance_schema.threads
  where PROCESSLIST_ID = connection_id()`;

connect (con2, localhost, root, , );

let $con2_ID=`select connection_id()`;

let $con2_THREAD_ID=`select thread_id from performance_schema.threads
  where PROCESSLIST_ID = connection_id()`;

--connection default

--disable_query_log
eval select ($con2_ID - $con1_ID) into @id_increment;
eval select ($con2_THREAD_ID - $con1_THREAD_ID) into @thread_id_increment;
--enable_query_log

select @id_increment;
select @thread_id_increment;

--disconnect con2

--connection default

# Debug
# select * from performance_schema.threads
#   where name like "thread/sql/one_connection";

# Wait for the disconnect con2 to complete
let $wait_condition=
  select count(*) = 2 from performance_schema.threads
  where name like "thread/sql/one_connection";
--source include/wait_condition.inc

connect (con3, localhost, root, , );

let $con3_ID=`select connection_id()`;

let $con3_THREAD_ID=`select thread_id from performance_schema.threads
  where PROCESSLIST_ID = connection_id()`;

--disconnect con3
--disconnect con1

--connection default

# Debug
# select * from performance_schema.threads
#   where name like "thread/sql/one_connection";

# Wait for the disconnect con1 and con3 to complete
let $wait_condition=
  select count(*) = 1 from performance_schema.threads
  where name like "thread/sql/one_connection";
--source include/wait_condition.inc

--disable_query_log
eval select ($con3_ID - $con2_ID) into @id_increment;
eval select ($con3_THREAD_ID - $con2_THREAD_ID) into @thread_id_increment;
--enable_query_log

# When caching threads, the pthread that executed con2 was parked in the
# cache on disconnect, and then picked up con3.

# Still expect a new connection_id()
select @id_increment;

# And expect a new instrumentation: the THREAD_ID of old connections should not be reused.
select @thread_id_increment;

set global thread_cache_size = @saved_thread_cache_size;

show global status like "performance_schema_thread%";
<|MERGE_RESOLUTION|>--- conflicted
+++ resolved
@@ -1,12 +1,7 @@
 # Tests for PERFORMANCE_SCHEMA
 
-<<<<<<< HEAD
-=======
---source include/not_embedded.inc
---source include/have_perfschema.inc
 --source include/not_threadpool.inc
 
->>>>>>> 333b4508
 #
 # Important note:
 # this test is extremely sensitive to how threads are running inside the server,
