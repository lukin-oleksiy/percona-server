--- conflicted
+++ resolved
@@ -18,54 +18,36 @@
 --source include/not_embedded.inc
 --source include/have_perfschema.inc
 
-<<<<<<< HEAD
 --replace_column 1 # 2 # 3 # 4 # 5 # 6 # 7 # 8 # 9 # 10 # 11 # 12 # 13 # 14 #
 select * from performance_schema.THREADS
-=======
---replace_column 1 # 2 # 3 #
-select * from performance_schema.threads
->>>>>>> e15fdad5
   where name like 'Thread/%' limit 1;
 
-select * from performance_schema.threads
+select * from performance_schema.THREADS
   where name='FOO';
 
 --error ER_TABLEACCESS_DENIED_ERROR
-<<<<<<< HEAD
-insert into performance_schema.THREADS
+insert into performance_schema.threads
   set name='FOO', thread_id=1, processlist_id=2;
 
 --error ER_WRONG_PERFSCHEMA_USAGE
-update performance_schema.THREADS
+update performance_schema.threads
   set thread_id=12;
 
 --error ER_WRONG_PERFSCHEMA_USAGE
-update performance_schema.THREADS
+update performance_schema.threads
   set thread_id=12 where PROCESSLIST_ID=connection_id();
 
-update performance_schema.THREADS
+update performance_schema.threads
   set instrumented= 'NO' where PROCESSLIST_ID=connection_id();
 
 select instrumented from performance_schema.THREADS
   where PROCESSLIST_ID=connection_id();
 
-update performance_schema.THREADS
+update performance_schema.threads
   set instrumented= 'YES' where PROCESSLIST_ID=connection_id();
 
-select instrumented from performance_schema.THREADS
+select instrumented from performance_schema.threads
   where PROCESSLIST_ID=connection_id();
-=======
-insert into performance_schema.threads
-  set name='FOO', thread_id=1, processlist_id=2;
-
---error ER_TABLEACCESS_DENIED_ERROR
-update performance_schema.threads
-  set thread_id=12;
-
---error ER_TABLEACCESS_DENIED_ERROR
-update performance_schema.threads
-  set thread_id=12 where name like "FOO";
->>>>>>> e15fdad5
 
 --error ER_TABLEACCESS_DENIED_ERROR
 delete from performance_schema.threads
@@ -74,17 +56,8 @@
 --error ER_TABLEACCESS_DENIED_ERROR
 delete from performance_schema.threads;
 
-<<<<<<< HEAD
-LOCK TABLES performance_schema.THREADS READ;
-UNLOCK TABLES;
-
-LOCK TABLES performance_schema.THREADS WRITE;
-=======
--- error ER_TABLEACCESS_DENIED_ERROR
 LOCK TABLES performance_schema.threads READ;
 UNLOCK TABLES;
 
--- error ER_TABLEACCESS_DENIED_ERROR
 LOCK TABLES performance_schema.threads WRITE;
->>>>>>> e15fdad5
 UNLOCK TABLES;
