--- conflicted
+++ resolved
@@ -26,77 +26,41 @@
 ERROR 1050 (42S01) at line 335: Table 'socket_instances' already exists
 ERROR 1050 (42S01) at line 365: Table 'socket_summary_by_instance' already exists
 ERROR 1050 (42S01) at line 394: Table 'socket_summary_by_event_name' already exists
-<<<<<<< HEAD
-ERROR 1050 (42S01) at line 403: Table 'mutex_instances' already exists
-ERROR 1050 (42S01) at line 417: Table 'objects_summary_global_by_type' already exists
-ERROR 1050 (42S01) at line 427: Table 'performance_timers' already exists
-ERROR 1050 (42S01) at line 437: Table 'rwlock_instances' already exists
-ERROR 1050 (42S01) at line 446: Table 'setup_actors' already exists
-ERROR 1050 (42S01) at line 454: Table 'setup_consumers' already exists
-ERROR 1050 (42S01) at line 463: Table 'setup_instruments' already exists
-ERROR 1050 (42S01) at line 474: Table 'setup_objects' already exists
-ERROR 1050 (42S01) at line 482: Table 'setup_timers' already exists
-ERROR 1050 (42S01) at line 527: Table 'table_io_waits_summary_by_index_usage' already exists
-ERROR 1050 (42S01) at line 571: Table 'table_io_waits_summary_by_table' already exists
-ERROR 1050 (42S01) at line 650: Table 'table_lock_waits_summary_by_table' already exists
-ERROR 1050 (42S01) at line 670: Table 'threads' already exists
-ERROR 1050 (42S01) at line 686: Table 'events_stages_current' already exists
-ERROR 1050 (42S01) at line 702: Table 'events_stages_history' already exists
-ERROR 1050 (42S01) at line 718: Table 'events_stages_history_long' already exists
-ERROR 1050 (42S01) at line 731: Table 'events_stages_summary_by_thread_by_event_name' already exists
-ERROR 1050 (42S01) at line 744: Table 'events_stages_summary_by_host_by_event_name' already exists
-ERROR 1050 (42S01) at line 757: Table 'events_stages_summary_by_user_by_event_name' already exists
-ERROR 1050 (42S01) at line 771: Table 'events_stages_summary_by_account_by_event_name' already exists
-ERROR 1050 (42S01) at line 783: Table 'events_stages_summary_global_by_event_name' already exists
-ERROR 1050 (42S01) at line 829: Table 'events_statements_current' already exists
-ERROR 1050 (42S01) at line 875: Table 'events_statements_history' already exists
-ERROR 1050 (42S01) at line 921: Table 'events_statements_history_long' already exists
-ERROR 1050 (42S01) at line 953: Table 'events_statements_summary_by_thread_by_event_name' already exists
-ERROR 1050 (42S01) at line 985: Table 'events_statements_summary_by_host_by_event_name' already exists
-ERROR 1050 (42S01) at line 1017: Table 'events_statements_summary_by_user_by_event_name' already exists
-ERROR 1050 (42S01) at line 1050: Table 'events_statements_summary_by_account_by_event_name' already exists
-ERROR 1050 (42S01) at line 1081: Table 'events_statements_summary_global_by_event_name' already exists
-ERROR 1050 (42S01) at line 1090: Table 'hosts' already exists
-ERROR 1050 (42S01) at line 1099: Table 'users' already exists
-ERROR 1050 (42S01) at line 1109: Table 'accounts' already exists
-ERROR 1050 (42S01) at line 1143: Table 'events_statements_summary_by_digest' already exists
-ERROR 1644 (HY000) at line 1563: Unexpected content found in the performance_schema database.
-=======
-ERROR 1050 (42S01) at line 429: Table 'host_cache' already exists
-ERROR 1050 (42S01) at line 438: Table 'mutex_instances' already exists
-ERROR 1050 (42S01) at line 452: Table 'objects_summary_global_by_type' already exists
-ERROR 1050 (42S01) at line 462: Table 'performance_timers' already exists
-ERROR 1050 (42S01) at line 472: Table 'rwlock_instances' already exists
-ERROR 1050 (42S01) at line 481: Table 'setup_actors' already exists
-ERROR 1050 (42S01) at line 489: Table 'setup_consumers' already exists
-ERROR 1050 (42S01) at line 498: Table 'setup_instruments' already exists
-ERROR 1050 (42S01) at line 509: Table 'setup_objects' already exists
-ERROR 1050 (42S01) at line 517: Table 'setup_timers' already exists
-ERROR 1050 (42S01) at line 562: Table 'table_io_waits_summary_by_index_usage' already exists
-ERROR 1050 (42S01) at line 606: Table 'table_io_waits_summary_by_table' already exists
-ERROR 1050 (42S01) at line 685: Table 'table_lock_waits_summary_by_table' already exists
-ERROR 1050 (42S01) at line 705: Table 'threads' already exists
-ERROR 1050 (42S01) at line 721: Table 'events_stages_current' already exists
-ERROR 1050 (42S01) at line 737: Table 'events_stages_history' already exists
-ERROR 1050 (42S01) at line 753: Table 'events_stages_history_long' already exists
-ERROR 1050 (42S01) at line 766: Table 'events_stages_summary_by_thread_by_event_name' already exists
-ERROR 1050 (42S01) at line 779: Table 'events_stages_summary_by_host_by_event_name' already exists
-ERROR 1050 (42S01) at line 792: Table 'events_stages_summary_by_user_by_event_name' already exists
-ERROR 1050 (42S01) at line 806: Table 'events_stages_summary_by_account_by_event_name' already exists
-ERROR 1050 (42S01) at line 818: Table 'events_stages_summary_global_by_event_name' already exists
-ERROR 1050 (42S01) at line 862: Table 'events_statements_current' already exists
-ERROR 1050 (42S01) at line 906: Table 'events_statements_history' already exists
-ERROR 1050 (42S01) at line 950: Table 'events_statements_history_long' already exists
-ERROR 1050 (42S01) at line 982: Table 'events_statements_summary_by_thread_by_event_name' already exists
-ERROR 1050 (42S01) at line 1014: Table 'events_statements_summary_by_host_by_event_name' already exists
-ERROR 1050 (42S01) at line 1046: Table 'events_statements_summary_by_user_by_event_name' already exists
-ERROR 1050 (42S01) at line 1079: Table 'events_statements_summary_by_account_by_event_name' already exists
-ERROR 1050 (42S01) at line 1110: Table 'events_statements_summary_global_by_event_name' already exists
-ERROR 1050 (42S01) at line 1119: Table 'hosts' already exists
-ERROR 1050 (42S01) at line 1128: Table 'users' already exists
-ERROR 1050 (42S01) at line 1138: Table 'accounts' already exists
-ERROR 1644 (HY000) at line 1558: Unexpected content found in the performance_schema database.
->>>>>>> 13778c00
+ERROR 1050 (42S01) at line 429: Table 'host_cache' already exists
+ERROR 1050 (42S01) at line 438: Table 'mutex_instances' already exists
+ERROR 1050 (42S01) at line 452: Table 'objects_summary_global_by_type' already exists
+ERROR 1050 (42S01) at line 462: Table 'performance_timers' already exists
+ERROR 1050 (42S01) at line 472: Table 'rwlock_instances' already exists
+ERROR 1050 (42S01) at line 481: Table 'setup_actors' already exists
+ERROR 1050 (42S01) at line 489: Table 'setup_consumers' already exists
+ERROR 1050 (42S01) at line 498: Table 'setup_instruments' already exists
+ERROR 1050 (42S01) at line 509: Table 'setup_objects' already exists
+ERROR 1050 (42S01) at line 517: Table 'setup_timers' already exists
+ERROR 1050 (42S01) at line 562: Table 'table_io_waits_summary_by_index_usage' already exists
+ERROR 1050 (42S01) at line 606: Table 'table_io_waits_summary_by_table' already exists
+ERROR 1050 (42S01) at line 685: Table 'table_lock_waits_summary_by_table' already exists
+ERROR 1050 (42S01) at line 705: Table 'threads' already exists
+ERROR 1050 (42S01) at line 721: Table 'events_stages_current' already exists
+ERROR 1050 (42S01) at line 737: Table 'events_stages_history' already exists
+ERROR 1050 (42S01) at line 753: Table 'events_stages_history_long' already exists
+ERROR 1050 (42S01) at line 766: Table 'events_stages_summary_by_thread_by_event_name' already exists
+ERROR 1050 (42S01) at line 779: Table 'events_stages_summary_by_host_by_event_name' already exists
+ERROR 1050 (42S01) at line 792: Table 'events_stages_summary_by_user_by_event_name' already exists
+ERROR 1050 (42S01) at line 806: Table 'events_stages_summary_by_account_by_event_name' already exists
+ERROR 1050 (42S01) at line 818: Table 'events_stages_summary_global_by_event_name' already exists
+ERROR 1050 (42S01) at line 864: Table 'events_statements_current' already exists
+ERROR 1050 (42S01) at line 910: Table 'events_statements_history' already exists
+ERROR 1050 (42S01) at line 956: Table 'events_statements_history_long' already exists
+ERROR 1050 (42S01) at line 988: Table 'events_statements_summary_by_thread_by_event_name' already exists
+ERROR 1050 (42S01) at line 1020: Table 'events_statements_summary_by_host_by_event_name' already exists
+ERROR 1050 (42S01) at line 1052: Table 'events_statements_summary_by_user_by_event_name' already exists
+ERROR 1050 (42S01) at line 1085: Table 'events_statements_summary_by_account_by_event_name' already exists
+ERROR 1050 (42S01) at line 1116: Table 'events_statements_summary_global_by_event_name' already exists
+ERROR 1050 (42S01) at line 1125: Table 'hosts' already exists
+ERROR 1050 (42S01) at line 1134: Table 'users' already exists
+ERROR 1050 (42S01) at line 1144: Table 'accounts' already exists
+ERROR 1050 (42S01) at line 1178: Table 'events_statements_summary_by_digest' already exists
+ERROR 1644 (HY000) at line 1598: Unexpected content found in the performance_schema database.
 FATAL ERROR: Upgrade failed
 show tables like "user_table";
 Tables_in_performance_schema (user_table)
@@ -127,77 +91,41 @@
 ERROR 1050 (42S01) at line 335: Table 'socket_instances' already exists
 ERROR 1050 (42S01) at line 365: Table 'socket_summary_by_instance' already exists
 ERROR 1050 (42S01) at line 394: Table 'socket_summary_by_event_name' already exists
-<<<<<<< HEAD
-ERROR 1050 (42S01) at line 403: Table 'mutex_instances' already exists
-ERROR 1050 (42S01) at line 417: Table 'objects_summary_global_by_type' already exists
-ERROR 1050 (42S01) at line 427: Table 'performance_timers' already exists
-ERROR 1050 (42S01) at line 437: Table 'rwlock_instances' already exists
-ERROR 1050 (42S01) at line 446: Table 'setup_actors' already exists
-ERROR 1050 (42S01) at line 454: Table 'setup_consumers' already exists
-ERROR 1050 (42S01) at line 463: Table 'setup_instruments' already exists
-ERROR 1050 (42S01) at line 474: Table 'setup_objects' already exists
-ERROR 1050 (42S01) at line 482: Table 'setup_timers' already exists
-ERROR 1050 (42S01) at line 527: Table 'table_io_waits_summary_by_index_usage' already exists
-ERROR 1050 (42S01) at line 571: Table 'table_io_waits_summary_by_table' already exists
-ERROR 1050 (42S01) at line 650: Table 'table_lock_waits_summary_by_table' already exists
-ERROR 1050 (42S01) at line 670: Table 'threads' already exists
-ERROR 1050 (42S01) at line 686: Table 'events_stages_current' already exists
-ERROR 1050 (42S01) at line 702: Table 'events_stages_history' already exists
-ERROR 1050 (42S01) at line 718: Table 'events_stages_history_long' already exists
-ERROR 1050 (42S01) at line 731: Table 'events_stages_summary_by_thread_by_event_name' already exists
-ERROR 1050 (42S01) at line 744: Table 'events_stages_summary_by_host_by_event_name' already exists
-ERROR 1050 (42S01) at line 757: Table 'events_stages_summary_by_user_by_event_name' already exists
-ERROR 1050 (42S01) at line 771: Table 'events_stages_summary_by_account_by_event_name' already exists
-ERROR 1050 (42S01) at line 783: Table 'events_stages_summary_global_by_event_name' already exists
-ERROR 1050 (42S01) at line 829: Table 'events_statements_current' already exists
-ERROR 1050 (42S01) at line 875: Table 'events_statements_history' already exists
-ERROR 1050 (42S01) at line 921: Table 'events_statements_history_long' already exists
-ERROR 1050 (42S01) at line 953: Table 'events_statements_summary_by_thread_by_event_name' already exists
-ERROR 1050 (42S01) at line 985: Table 'events_statements_summary_by_host_by_event_name' already exists
-ERROR 1050 (42S01) at line 1017: Table 'events_statements_summary_by_user_by_event_name' already exists
-ERROR 1050 (42S01) at line 1050: Table 'events_statements_summary_by_account_by_event_name' already exists
-ERROR 1050 (42S01) at line 1081: Table 'events_statements_summary_global_by_event_name' already exists
-ERROR 1050 (42S01) at line 1090: Table 'hosts' already exists
-ERROR 1050 (42S01) at line 1099: Table 'users' already exists
-ERROR 1050 (42S01) at line 1109: Table 'accounts' already exists
-ERROR 1050 (42S01) at line 1143: Table 'events_statements_summary_by_digest' already exists
-ERROR 1644 (HY000) at line 1563: Unexpected content found in the performance_schema database.
-=======
-ERROR 1050 (42S01) at line 429: Table 'host_cache' already exists
-ERROR 1050 (42S01) at line 438: Table 'mutex_instances' already exists
-ERROR 1050 (42S01) at line 452: Table 'objects_summary_global_by_type' already exists
-ERROR 1050 (42S01) at line 462: Table 'performance_timers' already exists
-ERROR 1050 (42S01) at line 472: Table 'rwlock_instances' already exists
-ERROR 1050 (42S01) at line 481: Table 'setup_actors' already exists
-ERROR 1050 (42S01) at line 489: Table 'setup_consumers' already exists
-ERROR 1050 (42S01) at line 498: Table 'setup_instruments' already exists
-ERROR 1050 (42S01) at line 509: Table 'setup_objects' already exists
-ERROR 1050 (42S01) at line 517: Table 'setup_timers' already exists
-ERROR 1050 (42S01) at line 562: Table 'table_io_waits_summary_by_index_usage' already exists
-ERROR 1050 (42S01) at line 606: Table 'table_io_waits_summary_by_table' already exists
-ERROR 1050 (42S01) at line 685: Table 'table_lock_waits_summary_by_table' already exists
-ERROR 1050 (42S01) at line 705: Table 'threads' already exists
-ERROR 1050 (42S01) at line 721: Table 'events_stages_current' already exists
-ERROR 1050 (42S01) at line 737: Table 'events_stages_history' already exists
-ERROR 1050 (42S01) at line 753: Table 'events_stages_history_long' already exists
-ERROR 1050 (42S01) at line 766: Table 'events_stages_summary_by_thread_by_event_name' already exists
-ERROR 1050 (42S01) at line 779: Table 'events_stages_summary_by_host_by_event_name' already exists
-ERROR 1050 (42S01) at line 792: Table 'events_stages_summary_by_user_by_event_name' already exists
-ERROR 1050 (42S01) at line 806: Table 'events_stages_summary_by_account_by_event_name' already exists
-ERROR 1050 (42S01) at line 818: Table 'events_stages_summary_global_by_event_name' already exists
-ERROR 1050 (42S01) at line 862: Table 'events_statements_current' already exists
-ERROR 1050 (42S01) at line 906: Table 'events_statements_history' already exists
-ERROR 1050 (42S01) at line 950: Table 'events_statements_history_long' already exists
-ERROR 1050 (42S01) at line 982: Table 'events_statements_summary_by_thread_by_event_name' already exists
-ERROR 1050 (42S01) at line 1014: Table 'events_statements_summary_by_host_by_event_name' already exists
-ERROR 1050 (42S01) at line 1046: Table 'events_statements_summary_by_user_by_event_name' already exists
-ERROR 1050 (42S01) at line 1079: Table 'events_statements_summary_by_account_by_event_name' already exists
-ERROR 1050 (42S01) at line 1110: Table 'events_statements_summary_global_by_event_name' already exists
-ERROR 1050 (42S01) at line 1119: Table 'hosts' already exists
-ERROR 1050 (42S01) at line 1128: Table 'users' already exists
-ERROR 1050 (42S01) at line 1138: Table 'accounts' already exists
-ERROR 1644 (HY000) at line 1558: Unexpected content found in the performance_schema database.
->>>>>>> 13778c00
+ERROR 1050 (42S01) at line 429: Table 'host_cache' already exists
+ERROR 1050 (42S01) at line 438: Table 'mutex_instances' already exists
+ERROR 1050 (42S01) at line 452: Table 'objects_summary_global_by_type' already exists
+ERROR 1050 (42S01) at line 462: Table 'performance_timers' already exists
+ERROR 1050 (42S01) at line 472: Table 'rwlock_instances' already exists
+ERROR 1050 (42S01) at line 481: Table 'setup_actors' already exists
+ERROR 1050 (42S01) at line 489: Table 'setup_consumers' already exists
+ERROR 1050 (42S01) at line 498: Table 'setup_instruments' already exists
+ERROR 1050 (42S01) at line 509: Table 'setup_objects' already exists
+ERROR 1050 (42S01) at line 517: Table 'setup_timers' already exists
+ERROR 1050 (42S01) at line 562: Table 'table_io_waits_summary_by_index_usage' already exists
+ERROR 1050 (42S01) at line 606: Table 'table_io_waits_summary_by_table' already exists
+ERROR 1050 (42S01) at line 685: Table 'table_lock_waits_summary_by_table' already exists
+ERROR 1050 (42S01) at line 705: Table 'threads' already exists
+ERROR 1050 (42S01) at line 721: Table 'events_stages_current' already exists
+ERROR 1050 (42S01) at line 737: Table 'events_stages_history' already exists
+ERROR 1050 (42S01) at line 753: Table 'events_stages_history_long' already exists
+ERROR 1050 (42S01) at line 766: Table 'events_stages_summary_by_thread_by_event_name' already exists
+ERROR 1050 (42S01) at line 779: Table 'events_stages_summary_by_host_by_event_name' already exists
+ERROR 1050 (42S01) at line 792: Table 'events_stages_summary_by_user_by_event_name' already exists
+ERROR 1050 (42S01) at line 806: Table 'events_stages_summary_by_account_by_event_name' already exists
+ERROR 1050 (42S01) at line 818: Table 'events_stages_summary_global_by_event_name' already exists
+ERROR 1050 (42S01) at line 864: Table 'events_statements_current' already exists
+ERROR 1050 (42S01) at line 910: Table 'events_statements_history' already exists
+ERROR 1050 (42S01) at line 956: Table 'events_statements_history_long' already exists
+ERROR 1050 (42S01) at line 988: Table 'events_statements_summary_by_thread_by_event_name' already exists
+ERROR 1050 (42S01) at line 1020: Table 'events_statements_summary_by_host_by_event_name' already exists
+ERROR 1050 (42S01) at line 1052: Table 'events_statements_summary_by_user_by_event_name' already exists
+ERROR 1050 (42S01) at line 1085: Table 'events_statements_summary_by_account_by_event_name' already exists
+ERROR 1050 (42S01) at line 1116: Table 'events_statements_summary_global_by_event_name' already exists
+ERROR 1050 (42S01) at line 1125: Table 'hosts' already exists
+ERROR 1050 (42S01) at line 1134: Table 'users' already exists
+ERROR 1050 (42S01) at line 1144: Table 'accounts' already exists
+ERROR 1050 (42S01) at line 1178: Table 'events_statements_summary_by_digest' already exists
+ERROR 1644 (HY000) at line 1598: Unexpected content found in the performance_schema database.
 FATAL ERROR: Upgrade failed
 show tables like "user_view";
 Tables_in_performance_schema (user_view)
@@ -226,77 +154,41 @@
 ERROR 1050 (42S01) at line 335: Table 'socket_instances' already exists
 ERROR 1050 (42S01) at line 365: Table 'socket_summary_by_instance' already exists
 ERROR 1050 (42S01) at line 394: Table 'socket_summary_by_event_name' already exists
-<<<<<<< HEAD
-ERROR 1050 (42S01) at line 403: Table 'mutex_instances' already exists
-ERROR 1050 (42S01) at line 417: Table 'objects_summary_global_by_type' already exists
-ERROR 1050 (42S01) at line 427: Table 'performance_timers' already exists
-ERROR 1050 (42S01) at line 437: Table 'rwlock_instances' already exists
-ERROR 1050 (42S01) at line 446: Table 'setup_actors' already exists
-ERROR 1050 (42S01) at line 454: Table 'setup_consumers' already exists
-ERROR 1050 (42S01) at line 463: Table 'setup_instruments' already exists
-ERROR 1050 (42S01) at line 474: Table 'setup_objects' already exists
-ERROR 1050 (42S01) at line 482: Table 'setup_timers' already exists
-ERROR 1050 (42S01) at line 527: Table 'table_io_waits_summary_by_index_usage' already exists
-ERROR 1050 (42S01) at line 571: Table 'table_io_waits_summary_by_table' already exists
-ERROR 1050 (42S01) at line 650: Table 'table_lock_waits_summary_by_table' already exists
-ERROR 1050 (42S01) at line 670: Table 'threads' already exists
-ERROR 1050 (42S01) at line 686: Table 'events_stages_current' already exists
-ERROR 1050 (42S01) at line 702: Table 'events_stages_history' already exists
-ERROR 1050 (42S01) at line 718: Table 'events_stages_history_long' already exists
-ERROR 1050 (42S01) at line 731: Table 'events_stages_summary_by_thread_by_event_name' already exists
-ERROR 1050 (42S01) at line 744: Table 'events_stages_summary_by_host_by_event_name' already exists
-ERROR 1050 (42S01) at line 757: Table 'events_stages_summary_by_user_by_event_name' already exists
-ERROR 1050 (42S01) at line 771: Table 'events_stages_summary_by_account_by_event_name' already exists
-ERROR 1050 (42S01) at line 783: Table 'events_stages_summary_global_by_event_name' already exists
-ERROR 1050 (42S01) at line 829: Table 'events_statements_current' already exists
-ERROR 1050 (42S01) at line 875: Table 'events_statements_history' already exists
-ERROR 1050 (42S01) at line 921: Table 'events_statements_history_long' already exists
-ERROR 1050 (42S01) at line 953: Table 'events_statements_summary_by_thread_by_event_name' already exists
-ERROR 1050 (42S01) at line 985: Table 'events_statements_summary_by_host_by_event_name' already exists
-ERROR 1050 (42S01) at line 1017: Table 'events_statements_summary_by_user_by_event_name' already exists
-ERROR 1050 (42S01) at line 1050: Table 'events_statements_summary_by_account_by_event_name' already exists
-ERROR 1050 (42S01) at line 1081: Table 'events_statements_summary_global_by_event_name' already exists
-ERROR 1050 (42S01) at line 1090: Table 'hosts' already exists
-ERROR 1050 (42S01) at line 1099: Table 'users' already exists
-ERROR 1050 (42S01) at line 1109: Table 'accounts' already exists
-ERROR 1050 (42S01) at line 1143: Table 'events_statements_summary_by_digest' already exists
-ERROR 1644 (HY000) at line 1563: Unexpected content found in the performance_schema database.
-=======
-ERROR 1050 (42S01) at line 429: Table 'host_cache' already exists
-ERROR 1050 (42S01) at line 438: Table 'mutex_instances' already exists
-ERROR 1050 (42S01) at line 452: Table 'objects_summary_global_by_type' already exists
-ERROR 1050 (42S01) at line 462: Table 'performance_timers' already exists
-ERROR 1050 (42S01) at line 472: Table 'rwlock_instances' already exists
-ERROR 1050 (42S01) at line 481: Table 'setup_actors' already exists
-ERROR 1050 (42S01) at line 489: Table 'setup_consumers' already exists
-ERROR 1050 (42S01) at line 498: Table 'setup_instruments' already exists
-ERROR 1050 (42S01) at line 509: Table 'setup_objects' already exists
-ERROR 1050 (42S01) at line 517: Table 'setup_timers' already exists
-ERROR 1050 (42S01) at line 562: Table 'table_io_waits_summary_by_index_usage' already exists
-ERROR 1050 (42S01) at line 606: Table 'table_io_waits_summary_by_table' already exists
-ERROR 1050 (42S01) at line 685: Table 'table_lock_waits_summary_by_table' already exists
-ERROR 1050 (42S01) at line 705: Table 'threads' already exists
-ERROR 1050 (42S01) at line 721: Table 'events_stages_current' already exists
-ERROR 1050 (42S01) at line 737: Table 'events_stages_history' already exists
-ERROR 1050 (42S01) at line 753: Table 'events_stages_history_long' already exists
-ERROR 1050 (42S01) at line 766: Table 'events_stages_summary_by_thread_by_event_name' already exists
-ERROR 1050 (42S01) at line 779: Table 'events_stages_summary_by_host_by_event_name' already exists
-ERROR 1050 (42S01) at line 792: Table 'events_stages_summary_by_user_by_event_name' already exists
-ERROR 1050 (42S01) at line 806: Table 'events_stages_summary_by_account_by_event_name' already exists
-ERROR 1050 (42S01) at line 818: Table 'events_stages_summary_global_by_event_name' already exists
-ERROR 1050 (42S01) at line 862: Table 'events_statements_current' already exists
-ERROR 1050 (42S01) at line 906: Table 'events_statements_history' already exists
-ERROR 1050 (42S01) at line 950: Table 'events_statements_history_long' already exists
-ERROR 1050 (42S01) at line 982: Table 'events_statements_summary_by_thread_by_event_name' already exists
-ERROR 1050 (42S01) at line 1014: Table 'events_statements_summary_by_host_by_event_name' already exists
-ERROR 1050 (42S01) at line 1046: Table 'events_statements_summary_by_user_by_event_name' already exists
-ERROR 1050 (42S01) at line 1079: Table 'events_statements_summary_by_account_by_event_name' already exists
-ERROR 1050 (42S01) at line 1110: Table 'events_statements_summary_global_by_event_name' already exists
-ERROR 1050 (42S01) at line 1119: Table 'hosts' already exists
-ERROR 1050 (42S01) at line 1128: Table 'users' already exists
-ERROR 1050 (42S01) at line 1138: Table 'accounts' already exists
-ERROR 1644 (HY000) at line 1558: Unexpected content found in the performance_schema database.
->>>>>>> 13778c00
+ERROR 1050 (42S01) at line 429: Table 'host_cache' already exists
+ERROR 1050 (42S01) at line 438: Table 'mutex_instances' already exists
+ERROR 1050 (42S01) at line 452: Table 'objects_summary_global_by_type' already exists
+ERROR 1050 (42S01) at line 462: Table 'performance_timers' already exists
+ERROR 1050 (42S01) at line 472: Table 'rwlock_instances' already exists
+ERROR 1050 (42S01) at line 481: Table 'setup_actors' already exists
+ERROR 1050 (42S01) at line 489: Table 'setup_consumers' already exists
+ERROR 1050 (42S01) at line 498: Table 'setup_instruments' already exists
+ERROR 1050 (42S01) at line 509: Table 'setup_objects' already exists
+ERROR 1050 (42S01) at line 517: Table 'setup_timers' already exists
+ERROR 1050 (42S01) at line 562: Table 'table_io_waits_summary_by_index_usage' already exists
+ERROR 1050 (42S01) at line 606: Table 'table_io_waits_summary_by_table' already exists
+ERROR 1050 (42S01) at line 685: Table 'table_lock_waits_summary_by_table' already exists
+ERROR 1050 (42S01) at line 705: Table 'threads' already exists
+ERROR 1050 (42S01) at line 721: Table 'events_stages_current' already exists
+ERROR 1050 (42S01) at line 737: Table 'events_stages_history' already exists
+ERROR 1050 (42S01) at line 753: Table 'events_stages_history_long' already exists
+ERROR 1050 (42S01) at line 766: Table 'events_stages_summary_by_thread_by_event_name' already exists
+ERROR 1050 (42S01) at line 779: Table 'events_stages_summary_by_host_by_event_name' already exists
+ERROR 1050 (42S01) at line 792: Table 'events_stages_summary_by_user_by_event_name' already exists
+ERROR 1050 (42S01) at line 806: Table 'events_stages_summary_by_account_by_event_name' already exists
+ERROR 1050 (42S01) at line 818: Table 'events_stages_summary_global_by_event_name' already exists
+ERROR 1050 (42S01) at line 864: Table 'events_statements_current' already exists
+ERROR 1050 (42S01) at line 910: Table 'events_statements_history' already exists
+ERROR 1050 (42S01) at line 956: Table 'events_statements_history_long' already exists
+ERROR 1050 (42S01) at line 988: Table 'events_statements_summary_by_thread_by_event_name' already exists
+ERROR 1050 (42S01) at line 1020: Table 'events_statements_summary_by_host_by_event_name' already exists
+ERROR 1050 (42S01) at line 1052: Table 'events_statements_summary_by_user_by_event_name' already exists
+ERROR 1050 (42S01) at line 1085: Table 'events_statements_summary_by_account_by_event_name' already exists
+ERROR 1050 (42S01) at line 1116: Table 'events_statements_summary_global_by_event_name' already exists
+ERROR 1050 (42S01) at line 1125: Table 'hosts' already exists
+ERROR 1050 (42S01) at line 1134: Table 'users' already exists
+ERROR 1050 (42S01) at line 1144: Table 'accounts' already exists
+ERROR 1050 (42S01) at line 1178: Table 'events_statements_summary_by_digest' already exists
+ERROR 1644 (HY000) at line 1598: Unexpected content found in the performance_schema database.
 FATAL ERROR: Upgrade failed
 select name from mysql.proc where db='performance_schema';
 name
@@ -325,77 +217,41 @@
 ERROR 1050 (42S01) at line 335: Table 'socket_instances' already exists
 ERROR 1050 (42S01) at line 365: Table 'socket_summary_by_instance' already exists
 ERROR 1050 (42S01) at line 394: Table 'socket_summary_by_event_name' already exists
-<<<<<<< HEAD
-ERROR 1050 (42S01) at line 403: Table 'mutex_instances' already exists
-ERROR 1050 (42S01) at line 417: Table 'objects_summary_global_by_type' already exists
-ERROR 1050 (42S01) at line 427: Table 'performance_timers' already exists
-ERROR 1050 (42S01) at line 437: Table 'rwlock_instances' already exists
-ERROR 1050 (42S01) at line 446: Table 'setup_actors' already exists
-ERROR 1050 (42S01) at line 454: Table 'setup_consumers' already exists
-ERROR 1050 (42S01) at line 463: Table 'setup_instruments' already exists
-ERROR 1050 (42S01) at line 474: Table 'setup_objects' already exists
-ERROR 1050 (42S01) at line 482: Table 'setup_timers' already exists
-ERROR 1050 (42S01) at line 527: Table 'table_io_waits_summary_by_index_usage' already exists
-ERROR 1050 (42S01) at line 571: Table 'table_io_waits_summary_by_table' already exists
-ERROR 1050 (42S01) at line 650: Table 'table_lock_waits_summary_by_table' already exists
-ERROR 1050 (42S01) at line 670: Table 'threads' already exists
-ERROR 1050 (42S01) at line 686: Table 'events_stages_current' already exists
-ERROR 1050 (42S01) at line 702: Table 'events_stages_history' already exists
-ERROR 1050 (42S01) at line 718: Table 'events_stages_history_long' already exists
-ERROR 1050 (42S01) at line 731: Table 'events_stages_summary_by_thread_by_event_name' already exists
-ERROR 1050 (42S01) at line 744: Table 'events_stages_summary_by_host_by_event_name' already exists
-ERROR 1050 (42S01) at line 757: Table 'events_stages_summary_by_user_by_event_name' already exists
-ERROR 1050 (42S01) at line 771: Table 'events_stages_summary_by_account_by_event_name' already exists
-ERROR 1050 (42S01) at line 783: Table 'events_stages_summary_global_by_event_name' already exists
-ERROR 1050 (42S01) at line 829: Table 'events_statements_current' already exists
-ERROR 1050 (42S01) at line 875: Table 'events_statements_history' already exists
-ERROR 1050 (42S01) at line 921: Table 'events_statements_history_long' already exists
-ERROR 1050 (42S01) at line 953: Table 'events_statements_summary_by_thread_by_event_name' already exists
-ERROR 1050 (42S01) at line 985: Table 'events_statements_summary_by_host_by_event_name' already exists
-ERROR 1050 (42S01) at line 1017: Table 'events_statements_summary_by_user_by_event_name' already exists
-ERROR 1050 (42S01) at line 1050: Table 'events_statements_summary_by_account_by_event_name' already exists
-ERROR 1050 (42S01) at line 1081: Table 'events_statements_summary_global_by_event_name' already exists
-ERROR 1050 (42S01) at line 1090: Table 'hosts' already exists
-ERROR 1050 (42S01) at line 1099: Table 'users' already exists
-ERROR 1050 (42S01) at line 1109: Table 'accounts' already exists
-ERROR 1050 (42S01) at line 1143: Table 'events_statements_summary_by_digest' already exists
-ERROR 1644 (HY000) at line 1563: Unexpected content found in the performance_schema database.
-=======
-ERROR 1050 (42S01) at line 429: Table 'host_cache' already exists
-ERROR 1050 (42S01) at line 438: Table 'mutex_instances' already exists
-ERROR 1050 (42S01) at line 452: Table 'objects_summary_global_by_type' already exists
-ERROR 1050 (42S01) at line 462: Table 'performance_timers' already exists
-ERROR 1050 (42S01) at line 472: Table 'rwlock_instances' already exists
-ERROR 1050 (42S01) at line 481: Table 'setup_actors' already exists
-ERROR 1050 (42S01) at line 489: Table 'setup_consumers' already exists
-ERROR 1050 (42S01) at line 498: Table 'setup_instruments' already exists
-ERROR 1050 (42S01) at line 509: Table 'setup_objects' already exists
-ERROR 1050 (42S01) at line 517: Table 'setup_timers' already exists
-ERROR 1050 (42S01) at line 562: Table 'table_io_waits_summary_by_index_usage' already exists
-ERROR 1050 (42S01) at line 606: Table 'table_io_waits_summary_by_table' already exists
-ERROR 1050 (42S01) at line 685: Table 'table_lock_waits_summary_by_table' already exists
-ERROR 1050 (42S01) at line 705: Table 'threads' already exists
-ERROR 1050 (42S01) at line 721: Table 'events_stages_current' already exists
-ERROR 1050 (42S01) at line 737: Table 'events_stages_history' already exists
-ERROR 1050 (42S01) at line 753: Table 'events_stages_history_long' already exists
-ERROR 1050 (42S01) at line 766: Table 'events_stages_summary_by_thread_by_event_name' already exists
-ERROR 1050 (42S01) at line 779: Table 'events_stages_summary_by_host_by_event_name' already exists
-ERROR 1050 (42S01) at line 792: Table 'events_stages_summary_by_user_by_event_name' already exists
-ERROR 1050 (42S01) at line 806: Table 'events_stages_summary_by_account_by_event_name' already exists
-ERROR 1050 (42S01) at line 818: Table 'events_stages_summary_global_by_event_name' already exists
-ERROR 1050 (42S01) at line 862: Table 'events_statements_current' already exists
-ERROR 1050 (42S01) at line 906: Table 'events_statements_history' already exists
-ERROR 1050 (42S01) at line 950: Table 'events_statements_history_long' already exists
-ERROR 1050 (42S01) at line 982: Table 'events_statements_summary_by_thread_by_event_name' already exists
-ERROR 1050 (42S01) at line 1014: Table 'events_statements_summary_by_host_by_event_name' already exists
-ERROR 1050 (42S01) at line 1046: Table 'events_statements_summary_by_user_by_event_name' already exists
-ERROR 1050 (42S01) at line 1079: Table 'events_statements_summary_by_account_by_event_name' already exists
-ERROR 1050 (42S01) at line 1110: Table 'events_statements_summary_global_by_event_name' already exists
-ERROR 1050 (42S01) at line 1119: Table 'hosts' already exists
-ERROR 1050 (42S01) at line 1128: Table 'users' already exists
-ERROR 1050 (42S01) at line 1138: Table 'accounts' already exists
-ERROR 1644 (HY000) at line 1558: Unexpected content found in the performance_schema database.
->>>>>>> 13778c00
+ERROR 1050 (42S01) at line 429: Table 'host_cache' already exists
+ERROR 1050 (42S01) at line 438: Table 'mutex_instances' already exists
+ERROR 1050 (42S01) at line 452: Table 'objects_summary_global_by_type' already exists
+ERROR 1050 (42S01) at line 462: Table 'performance_timers' already exists
+ERROR 1050 (42S01) at line 472: Table 'rwlock_instances' already exists
+ERROR 1050 (42S01) at line 481: Table 'setup_actors' already exists
+ERROR 1050 (42S01) at line 489: Table 'setup_consumers' already exists
+ERROR 1050 (42S01) at line 498: Table 'setup_instruments' already exists
+ERROR 1050 (42S01) at line 509: Table 'setup_objects' already exists
+ERROR 1050 (42S01) at line 517: Table 'setup_timers' already exists
+ERROR 1050 (42S01) at line 562: Table 'table_io_waits_summary_by_index_usage' already exists
+ERROR 1050 (42S01) at line 606: Table 'table_io_waits_summary_by_table' already exists
+ERROR 1050 (42S01) at line 685: Table 'table_lock_waits_summary_by_table' already exists
+ERROR 1050 (42S01) at line 705: Table 'threads' already exists
+ERROR 1050 (42S01) at line 721: Table 'events_stages_current' already exists
+ERROR 1050 (42S01) at line 737: Table 'events_stages_history' already exists
+ERROR 1050 (42S01) at line 753: Table 'events_stages_history_long' already exists
+ERROR 1050 (42S01) at line 766: Table 'events_stages_summary_by_thread_by_event_name' already exists
+ERROR 1050 (42S01) at line 779: Table 'events_stages_summary_by_host_by_event_name' already exists
+ERROR 1050 (42S01) at line 792: Table 'events_stages_summary_by_user_by_event_name' already exists
+ERROR 1050 (42S01) at line 806: Table 'events_stages_summary_by_account_by_event_name' already exists
+ERROR 1050 (42S01) at line 818: Table 'events_stages_summary_global_by_event_name' already exists
+ERROR 1050 (42S01) at line 864: Table 'events_statements_current' already exists
+ERROR 1050 (42S01) at line 910: Table 'events_statements_history' already exists
+ERROR 1050 (42S01) at line 956: Table 'events_statements_history_long' already exists
+ERROR 1050 (42S01) at line 988: Table 'events_statements_summary_by_thread_by_event_name' already exists
+ERROR 1050 (42S01) at line 1020: Table 'events_statements_summary_by_host_by_event_name' already exists
+ERROR 1050 (42S01) at line 1052: Table 'events_statements_summary_by_user_by_event_name' already exists
+ERROR 1050 (42S01) at line 1085: Table 'events_statements_summary_by_account_by_event_name' already exists
+ERROR 1050 (42S01) at line 1116: Table 'events_statements_summary_global_by_event_name' already exists
+ERROR 1050 (42S01) at line 1125: Table 'hosts' already exists
+ERROR 1050 (42S01) at line 1134: Table 'users' already exists
+ERROR 1050 (42S01) at line 1144: Table 'accounts' already exists
+ERROR 1050 (42S01) at line 1178: Table 'events_statements_summary_by_digest' already exists
+ERROR 1644 (HY000) at line 1598: Unexpected content found in the performance_schema database.
 FATAL ERROR: Upgrade failed
 select name from mysql.proc where db='performance_schema';
 name
@@ -424,77 +280,41 @@
 ERROR 1050 (42S01) at line 335: Table 'socket_instances' already exists
 ERROR 1050 (42S01) at line 365: Table 'socket_summary_by_instance' already exists
 ERROR 1050 (42S01) at line 394: Table 'socket_summary_by_event_name' already exists
-<<<<<<< HEAD
-ERROR 1050 (42S01) at line 403: Table 'mutex_instances' already exists
-ERROR 1050 (42S01) at line 417: Table 'objects_summary_global_by_type' already exists
-ERROR 1050 (42S01) at line 427: Table 'performance_timers' already exists
-ERROR 1050 (42S01) at line 437: Table 'rwlock_instances' already exists
-ERROR 1050 (42S01) at line 446: Table 'setup_actors' already exists
-ERROR 1050 (42S01) at line 454: Table 'setup_consumers' already exists
-ERROR 1050 (42S01) at line 463: Table 'setup_instruments' already exists
-ERROR 1050 (42S01) at line 474: Table 'setup_objects' already exists
-ERROR 1050 (42S01) at line 482: Table 'setup_timers' already exists
-ERROR 1050 (42S01) at line 527: Table 'table_io_waits_summary_by_index_usage' already exists
-ERROR 1050 (42S01) at line 571: Table 'table_io_waits_summary_by_table' already exists
-ERROR 1050 (42S01) at line 650: Table 'table_lock_waits_summary_by_table' already exists
-ERROR 1050 (42S01) at line 670: Table 'threads' already exists
-ERROR 1050 (42S01) at line 686: Table 'events_stages_current' already exists
-ERROR 1050 (42S01) at line 702: Table 'events_stages_history' already exists
-ERROR 1050 (42S01) at line 718: Table 'events_stages_history_long' already exists
-ERROR 1050 (42S01) at line 731: Table 'events_stages_summary_by_thread_by_event_name' already exists
-ERROR 1050 (42S01) at line 744: Table 'events_stages_summary_by_host_by_event_name' already exists
-ERROR 1050 (42S01) at line 757: Table 'events_stages_summary_by_user_by_event_name' already exists
-ERROR 1050 (42S01) at line 771: Table 'events_stages_summary_by_account_by_event_name' already exists
-ERROR 1050 (42S01) at line 783: Table 'events_stages_summary_global_by_event_name' already exists
-ERROR 1050 (42S01) at line 829: Table 'events_statements_current' already exists
-ERROR 1050 (42S01) at line 875: Table 'events_statements_history' already exists
-ERROR 1050 (42S01) at line 921: Table 'events_statements_history_long' already exists
-ERROR 1050 (42S01) at line 953: Table 'events_statements_summary_by_thread_by_event_name' already exists
-ERROR 1050 (42S01) at line 985: Table 'events_statements_summary_by_host_by_event_name' already exists
-ERROR 1050 (42S01) at line 1017: Table 'events_statements_summary_by_user_by_event_name' already exists
-ERROR 1050 (42S01) at line 1050: Table 'events_statements_summary_by_account_by_event_name' already exists
-ERROR 1050 (42S01) at line 1081: Table 'events_statements_summary_global_by_event_name' already exists
-ERROR 1050 (42S01) at line 1090: Table 'hosts' already exists
-ERROR 1050 (42S01) at line 1099: Table 'users' already exists
-ERROR 1050 (42S01) at line 1109: Table 'accounts' already exists
-ERROR 1050 (42S01) at line 1143: Table 'events_statements_summary_by_digest' already exists
-ERROR 1644 (HY000) at line 1563: Unexpected content found in the performance_schema database.
-=======
-ERROR 1050 (42S01) at line 429: Table 'host_cache' already exists
-ERROR 1050 (42S01) at line 438: Table 'mutex_instances' already exists
-ERROR 1050 (42S01) at line 452: Table 'objects_summary_global_by_type' already exists
-ERROR 1050 (42S01) at line 462: Table 'performance_timers' already exists
-ERROR 1050 (42S01) at line 472: Table 'rwlock_instances' already exists
-ERROR 1050 (42S01) at line 481: Table 'setup_actors' already exists
-ERROR 1050 (42S01) at line 489: Table 'setup_consumers' already exists
-ERROR 1050 (42S01) at line 498: Table 'setup_instruments' already exists
-ERROR 1050 (42S01) at line 509: Table 'setup_objects' already exists
-ERROR 1050 (42S01) at line 517: Table 'setup_timers' already exists
-ERROR 1050 (42S01) at line 562: Table 'table_io_waits_summary_by_index_usage' already exists
-ERROR 1050 (42S01) at line 606: Table 'table_io_waits_summary_by_table' already exists
-ERROR 1050 (42S01) at line 685: Table 'table_lock_waits_summary_by_table' already exists
-ERROR 1050 (42S01) at line 705: Table 'threads' already exists
-ERROR 1050 (42S01) at line 721: Table 'events_stages_current' already exists
-ERROR 1050 (42S01) at line 737: Table 'events_stages_history' already exists
-ERROR 1050 (42S01) at line 753: Table 'events_stages_history_long' already exists
-ERROR 1050 (42S01) at line 766: Table 'events_stages_summary_by_thread_by_event_name' already exists
-ERROR 1050 (42S01) at line 779: Table 'events_stages_summary_by_host_by_event_name' already exists
-ERROR 1050 (42S01) at line 792: Table 'events_stages_summary_by_user_by_event_name' already exists
-ERROR 1050 (42S01) at line 806: Table 'events_stages_summary_by_account_by_event_name' already exists
-ERROR 1050 (42S01) at line 818: Table 'events_stages_summary_global_by_event_name' already exists
-ERROR 1050 (42S01) at line 862: Table 'events_statements_current' already exists
-ERROR 1050 (42S01) at line 906: Table 'events_statements_history' already exists
-ERROR 1050 (42S01) at line 950: Table 'events_statements_history_long' already exists
-ERROR 1050 (42S01) at line 982: Table 'events_statements_summary_by_thread_by_event_name' already exists
-ERROR 1050 (42S01) at line 1014: Table 'events_statements_summary_by_host_by_event_name' already exists
-ERROR 1050 (42S01) at line 1046: Table 'events_statements_summary_by_user_by_event_name' already exists
-ERROR 1050 (42S01) at line 1079: Table 'events_statements_summary_by_account_by_event_name' already exists
-ERROR 1050 (42S01) at line 1110: Table 'events_statements_summary_global_by_event_name' already exists
-ERROR 1050 (42S01) at line 1119: Table 'hosts' already exists
-ERROR 1050 (42S01) at line 1128: Table 'users' already exists
-ERROR 1050 (42S01) at line 1138: Table 'accounts' already exists
-ERROR 1644 (HY000) at line 1558: Unexpected content found in the performance_schema database.
->>>>>>> 13778c00
+ERROR 1050 (42S01) at line 429: Table 'host_cache' already exists
+ERROR 1050 (42S01) at line 438: Table 'mutex_instances' already exists
+ERROR 1050 (42S01) at line 452: Table 'objects_summary_global_by_type' already exists
+ERROR 1050 (42S01) at line 462: Table 'performance_timers' already exists
+ERROR 1050 (42S01) at line 472: Table 'rwlock_instances' already exists
+ERROR 1050 (42S01) at line 481: Table 'setup_actors' already exists
+ERROR 1050 (42S01) at line 489: Table 'setup_consumers' already exists
+ERROR 1050 (42S01) at line 498: Table 'setup_instruments' already exists
+ERROR 1050 (42S01) at line 509: Table 'setup_objects' already exists
+ERROR 1050 (42S01) at line 517: Table 'setup_timers' already exists
+ERROR 1050 (42S01) at line 562: Table 'table_io_waits_summary_by_index_usage' already exists
+ERROR 1050 (42S01) at line 606: Table 'table_io_waits_summary_by_table' already exists
+ERROR 1050 (42S01) at line 685: Table 'table_lock_waits_summary_by_table' already exists
+ERROR 1050 (42S01) at line 705: Table 'threads' already exists
+ERROR 1050 (42S01) at line 721: Table 'events_stages_current' already exists
+ERROR 1050 (42S01) at line 737: Table 'events_stages_history' already exists
+ERROR 1050 (42S01) at line 753: Table 'events_stages_history_long' already exists
+ERROR 1050 (42S01) at line 766: Table 'events_stages_summary_by_thread_by_event_name' already exists
+ERROR 1050 (42S01) at line 779: Table 'events_stages_summary_by_host_by_event_name' already exists
+ERROR 1050 (42S01) at line 792: Table 'events_stages_summary_by_user_by_event_name' already exists
+ERROR 1050 (42S01) at line 806: Table 'events_stages_summary_by_account_by_event_name' already exists
+ERROR 1050 (42S01) at line 818: Table 'events_stages_summary_global_by_event_name' already exists
+ERROR 1050 (42S01) at line 864: Table 'events_statements_current' already exists
+ERROR 1050 (42S01) at line 910: Table 'events_statements_history' already exists
+ERROR 1050 (42S01) at line 956: Table 'events_statements_history_long' already exists
+ERROR 1050 (42S01) at line 988: Table 'events_statements_summary_by_thread_by_event_name' already exists
+ERROR 1050 (42S01) at line 1020: Table 'events_statements_summary_by_host_by_event_name' already exists
+ERROR 1050 (42S01) at line 1052: Table 'events_statements_summary_by_user_by_event_name' already exists
+ERROR 1050 (42S01) at line 1085: Table 'events_statements_summary_by_account_by_event_name' already exists
+ERROR 1050 (42S01) at line 1116: Table 'events_statements_summary_global_by_event_name' already exists
+ERROR 1050 (42S01) at line 1125: Table 'hosts' already exists
+ERROR 1050 (42S01) at line 1134: Table 'users' already exists
+ERROR 1050 (42S01) at line 1144: Table 'accounts' already exists
+ERROR 1050 (42S01) at line 1178: Table 'events_statements_summary_by_digest' already exists
+ERROR 1644 (HY000) at line 1598: Unexpected content found in the performance_schema database.
 FATAL ERROR: Upgrade failed
 select name from mysql.event where db='performance_schema';
 name
