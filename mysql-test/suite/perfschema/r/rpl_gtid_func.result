include/master-slave.inc
Warnings:
Note	####	Sending passwords in plain text without SSL/TLS is extremely insecure.
Note	####	Storing MySQL user name or password information in the master info repository is not secure and is therefore not recommended. Please consider using the USER and PASSWORD connection options for START SLAVE; see the 'START SLAVE Syntax' in the MySQL Manual for more information.
[connection master]
**** On Master ****
drop table if exists test.marker;
create table test.marker(a int) engine=innodb;
insert into test.marker values (1);
select * from test.marker;
a
1
truncate table performance_schema.events_waits_history_long;
truncate table performance_schema.events_statements_summary_by_digest;
update performance_schema.setup_instruments
set enabled='YES', timed='YES';
**** On Slave ****
truncate table performance_schema.events_waits_history_long;
truncate table performance_schema.events_statements_summary_by_digest;
update performance_schema.setup_instruments
set enabled='YES', timed='NO';
**** On Master ****
select * from performance_schema.setup_instruments
where timed='NO' and name not like "memory/%";
NAME	ENABLED	TIMED
select "This better be in the master" as in_master_digest;
in_master_digest
This better be in the master
insert into performance_schema.setup_objects
values ('TABLE', 'master', 'foo', 'YES', 'YES');
select * from performance_schema.setup_objects
order by object_type, object_schema, object_name;
OBJECT_TYPE	OBJECT_SCHEMA	OBJECT_NAME	ENABLED	TIMED
EVENT	%	%	YES	YES
EVENT	information_schema	%	NO	NO
EVENT	mysql	%	NO	NO
EVENT	performance_schema	%	NO	NO
FUNCTION	%	%	YES	YES
FUNCTION	information_schema	%	NO	NO
FUNCTION	mysql	%	NO	NO
FUNCTION	performance_schema	%	NO	NO
PROCEDURE	%	%	YES	YES
PROCEDURE	information_schema	%	NO	NO
PROCEDURE	mysql	%	NO	NO
PROCEDURE	performance_schema	%	NO	NO
TABLE	%	%	YES	YES
TABLE	information_schema	%	NO	NO
TABLE	master	foo	YES	YES
TABLE	mysql	%	NO	NO
TABLE	performance_schema	%	NO	NO
TRIGGER	%	%	YES	YES
TRIGGER	information_schema	%	NO	NO
TRIGGER	mysql	%	NO	NO
TRIGGER	performance_schema	%	NO	NO
select digest, digest_text, count_star
from performance_schema.events_statements_summary_by_digest
where digest_text like "%in_%_digest%";
digest	digest_text	count_star
<<<<<<< HEAD
8ba54d63b59bcf9dbe99708ba529bfa1	SELECT ? AS `in_master_digest` 	1
=======
?	SELECT ? AS `in_master_digest` 	1
>>>>>>> 2071aeef
insert into test.marker values (2);
**** On Slave ****
select * from test.marker;
a
1
2
select * from performance_schema.setup_instruments
where timed='YES';
NAME	ENABLED	TIMED
select "This better be in the slave" as in_slave_digest;
in_slave_digest
This better be in the slave
insert into performance_schema.setup_objects
values ('TABLE', 'slave', 'foo', 'YES', 'YES');
select * from performance_schema.setup_objects
order by object_type, object_schema, object_name;
OBJECT_TYPE	OBJECT_SCHEMA	OBJECT_NAME	ENABLED	TIMED
EVENT	%	%	YES	YES
EVENT	information_schema	%	NO	NO
EVENT	mysql	%	NO	NO
EVENT	performance_schema	%	NO	NO
FUNCTION	%	%	YES	YES
FUNCTION	information_schema	%	NO	NO
FUNCTION	mysql	%	NO	NO
FUNCTION	performance_schema	%	NO	NO
PROCEDURE	%	%	YES	YES
PROCEDURE	information_schema	%	NO	NO
PROCEDURE	mysql	%	NO	NO
PROCEDURE	performance_schema	%	NO	NO
TABLE	%	%	YES	YES
TABLE	information_schema	%	NO	NO
TABLE	mysql	%	NO	NO
TABLE	performance_schema	%	NO	NO
TABLE	slave	foo	YES	YES
TRIGGER	%	%	YES	YES
TRIGGER	information_schema	%	NO	NO
TRIGGER	mysql	%	NO	NO
TRIGGER	performance_schema	%	NO	NO
select digest, digest_text, count_star
from performance_schema.events_statements_summary_by_digest
where digest_text like "%in_%_digest%";
digest	digest_text	count_star
<<<<<<< HEAD
f2e83f8cc427b5a36e649eb344410b26	SELECT ? AS `in_slave_digest` 	1
=======
?	SELECT ? AS `in_slave_digest` 	1
>>>>>>> 2071aeef
**** On Master ****
delete from performance_schema.setup_objects
where object_schema='master';
**** On Slave ****
delete from performance_schema.setup_objects
where object_schema='slave';
select * from performance_schema.setup_objects;
OBJECT_TYPE	OBJECT_SCHEMA	OBJECT_NAME	ENABLED	TIMED
EVENT	mysql	%	NO	NO
EVENT	performance_schema	%	NO	NO
EVENT	information_schema	%	NO	NO
EVENT	%	%	YES	YES
FUNCTION	mysql	%	NO	NO
FUNCTION	performance_schema	%	NO	NO
FUNCTION	information_schema	%	NO	NO
FUNCTION	%	%	YES	YES
PROCEDURE	mysql	%	NO	NO
PROCEDURE	performance_schema	%	NO	NO
PROCEDURE	information_schema	%	NO	NO
PROCEDURE	%	%	YES	YES
TABLE	mysql	%	NO	NO
TABLE	performance_schema	%	NO	NO
TABLE	information_schema	%	NO	NO
TABLE	%	%	YES	YES
TRIGGER	mysql	%	NO	NO
TRIGGER	performance_schema	%	NO	NO
TRIGGER	information_schema	%	NO	NO
TRIGGER	%	%	YES	YES
include/rpl_end.inc<|MERGE_RESOLUTION|>--- conflicted
+++ resolved
@@ -56,11 +56,7 @@
 from performance_schema.events_statements_summary_by_digest
 where digest_text like "%in_%_digest%";
 digest	digest_text	count_star
-<<<<<<< HEAD
-8ba54d63b59bcf9dbe99708ba529bfa1	SELECT ? AS `in_master_digest` 	1
-=======
 ?	SELECT ? AS `in_master_digest` 	1
->>>>>>> 2071aeef
 insert into test.marker values (2);
 **** On Slave ****
 select * from test.marker;
@@ -103,11 +99,7 @@
 from performance_schema.events_statements_summary_by_digest
 where digest_text like "%in_%_digest%";
 digest	digest_text	count_star
-<<<<<<< HEAD
-f2e83f8cc427b5a36e649eb344410b26	SELECT ? AS `in_slave_digest` 	1
-=======
 ?	SELECT ? AS `in_slave_digest` 	1
->>>>>>> 2071aeef
 **** On Master ****
 delete from performance_schema.setup_objects
 where object_schema='master';
