####################################
# SETUP
####################################
CREATE DATABASE statements_digest;
USE statements_digest;
CREATE TABLE t1(a int);
CREATE TABLE t2(a int);
CREATE TABLE t3(a int, b int);
CREATE TABLE t4(a int, b int);
CREATE TABLE t5(a int, b int, c int);
CREATE TABLE t6(a int, b int, c int, d int);
CREATE TABLE t11 (c CHAR(4));
CREATE TABLE t12 (c CHAR(4));
SELECT * FROM performance_schema.setup_consumers;
NAME	ENABLED
events_stages_current	YES
events_stages_history	YES
events_stages_history_long	YES
events_statements_current	NO
events_statements_history	YES
events_statements_history_long	YES
events_transactions_current	YES
events_transactions_history	YES
events_transactions_history_long	YES
events_waits_current	YES
events_waits_history	YES
events_waits_history_long	YES
global_instrumentation	YES
thread_instrumentation	YES
statements_digest	YES
TRUNCATE TABLE performance_schema.events_statements_summary_by_digest;
####################################
# EXECUTION
####################################
SELECT 1 FROM t1;
1
SELECT 1 FROM `t1`;
1
SELECT 1,2 FROM t1;
1	2
SELECT 1, 2, 3, 4 FROM t1;
1	2	3	4
SELECT 1 FROM t2;
1
SELECT 1,2 FROM t2;
1	2
SELECT 1, 2, 3, 4 FROM t2;
1	2	3	4
INSERT INTO t1 VALUES (1);
INSERT INTO t2 VALUES (1);
INSERT INTO t3 VALUES (1, 2);
INSERT INTO t4 VALUES (1, 2);
INSERT INTO t5 VALUES (1, 2, 3);
INSERT INTO t1 VALUES (1), (2), (3);
INSERT INTO t1 VALUES (1), (2), (3), (4);
INSERT INTO t3 VALUES (1, 2), (3, 4), (5, 6);
INSERT INTO t5 VALUES (1, 2, 3), (4, 5, 6), (7, 8, 9);
SELECT * FROM t1 WHERE a IN (1);
a
1
1
1
SELECT * FROM t1 WHERE a IN (1, 2, 3);
a
1
1
2
3
1
2
3
INSERT INTO t1 VALUES (NULL);
INSERT INTO t3 VALUES (NULL,NULL);
INSERT INTO t3 VALUES (1,NULL);
INSERT INTO t3 VALUES (NULL,1);
INSERT INTO t6 VALUES (NULL, NULL, NULL, NULL);
INSERT INTO t6 VALUES (1, NULL, NULL, NULL);
INSERT INTO t6 VALUES (NULL, 2, NULL, NULL);
INSERT INTO t6 VALUES (1, 2, 3, NULL);
INSERT INTO t6 VALUES (1, 2, NULL, 4);
SELECT                                          1           +        1;
1           +        1
2
SELECT 1;
1
1
SELECT 1 /* This is an inline comment */ + 1;
1 /* This is an inline comment */ + 1
2
SELECT 1+
/*
this is a
multiple-line comment
*/
1;
1+
/*
this is a
multiple-line comment
*/
1
2
CREATE SCHEMA statements_digest_temp;
DROP SCHEMA statements_digest_temp;
CREATE DATABASE statements_digest_temp;
DROP DATABASE statements_digest_temp;
SELECT 1 FROM no_such_table;
ERROR 42S02: Table 'statements_digest.no_such_table' doesn't exist
CREATE TABLE dup_table (c char(4));
CREATE TABLE dup_table (c char(4));
ERROR 42S01: Table 'dup_table' already exists
DROP TABLE dup_table;
INSERT IGNORE INTO t11 VALUES("MySQL");
Warnings:
Warning	1265	Data truncated for column 'c' at row 1
PREPARE stmt FROM "SELECT * FROM t12";
EXECUTE stmt;
c
EXECUTE stmt;
c
DEALLOCATE PREPARE stmt;
CREATE PROCEDURE p1() BEGIN SELECT * FROM t12; END//
CALL p1();
c
CALL p1();
c
DROP PROCEDURE p1;
CREATE FUNCTION `func`(a INT, b INT) RETURNS int(11) RETURN a+b //
Warnings:
Warning	1681	Integer display width is deprecated and will be removed in a future release.
select func(3,4);
func(3,4)
7
select func(13,42);
func(13,42)
55
DROP FUNCTION func;
CREATE TRIGGER trg BEFORE INSERT ON t12 FOR EACH ROW SET @a:=1;
INSERT INTO t12 VALUES ("abc");
INSERT INTO t12 VALUES ("def");
DROP TRIGGER trg;
DELETE FROM t1;
INSERT INTO t1 VALUES (1),(2);
SELECT * FROM (SELECT a,1,1 FROM t1) AS dt (x,y,z);
x	y	z
1	1	1
2	1	1
SELECT * FROM (SELECT a,2,2 FROM t1) AS dt (x,y,z);
x	y	z
1	2	2
2	2	2
WITH cte (x,y,z)AS (SELECT a,1,1 FROM t1) SELECT 1, cte.* FROM cte;
1	x	y	z
1	1	1	1
1	2	1	1
WITH cte (x,y,z)AS (SELECT a,2,2 FROM t1) SELECT 2, cte.* FROM cte;
2	x	y	z
2	1	2	2
2	2	2	2
WITH cte (x,y,z)AS (SELECT a,1,1 FROM t1) SELECT 1, cte.*, cte2.* FROM cte, cte AS cte2;
1	x	y	z	x	y	z
1	1	1	1	1	1	1
1	2	1	1	1	1	1
1	1	1	1	2	1	1
1	2	1	1	2	1	1
WITH cte (x,y,z)AS (SELECT a,2,2 FROM t1) SELECT 2, cte.*, cte2.* FROM cte, cte AS cte2;
2	x	y	z	x	y	z
2	1	2	2	1	2	2
2	2	2	2	1	2	2
2	1	2	2	2	2	2
2	2	2	2	2	2	2
WITH RECURSIVE cte (x,y,z) AS
(SELECT a,1,1 FROM t1 UNION ALL SELECT a+1,a*1,11 FROM t1 WHERE 0)
SELECT 1, cte.*, cte2.* FROM cte, cte AS cte2;
1	x	y	z	x	y	z
1	1	1	1	1	1	1
1	2	1	1	1	1	1
1	1	1	1	2	1	1
1	2	1	1	2	1	1
WITH RECURSIVE cte (x,y,z) AS
(SELECT a,2,2 FROM t1 UNION ALL SELECT a+2,a*2,22 FROM t1 WHERE 0)
SELECT 2, cte.*, cte2.* FROM cte, cte AS cte2;
2	x	y	z	x	y	z
2	1	2	2	1	2	2
2	2	2	2	1	2	2
2	1	2	2	2	2	2
2	2	2	2	2	2	2
####################################
# QUERYING PS STATEMENT DIGEST
####################################
SELECT schema_name, digest, digest_text, count_star FROM performance_schema.events_statements_summary_by_digest WHERE schema_name IS NOT NULL;
schema_name	digest	digest_text	count_star
<<<<<<< HEAD
statements_digest	?	TRUNCATE TABLE `performance_schema` . `events_statements_summary_by_digest`	1
statements_digest	?	SELECT ? FROM `t1`	2
statements_digest	?	SELECT ?, ... FROM `t1`	2
statements_digest	?	SELECT ? FROM `t2`	1
statements_digest	?	SELECT ?, ... FROM `t2`	2
statements_digest	?	INSERT INTO `t1` VALUES (?)	2
statements_digest	?	INSERT INTO `t2` VALUES (?)	1
statements_digest	?	INSERT INTO `t3` VALUES (...)	4
statements_digest	?	INSERT INTO `t4` VALUES (...)	1
statements_digest	?	INSERT INTO `t5` VALUES (...)	1
statements_digest	?	INSERT INTO `t1` VALUES (?) /* , ... */	3
statements_digest	?	INSERT INTO `t3` VALUES (...) /* , ... */	1
statements_digest	?	INSERT INTO `t5` VALUES (...) /* , ... */	1
statements_digest	?	SELECT * FROM `t1` WHERE `a` IN (...)	2
statements_digest	?	INSERT INTO `t6` VALUES (...)	5
statements_digest	?	SELECT ? + ?	3
statements_digest	?	SELECT ?	1
statements_digest	?	CREATE SCHEMA `statements_digest_temp`	2
statements_digest	?	DROP SCHEMA `statements_digest_temp`	2
statements_digest	?	SELECT ? FROM `no_such_table`	1
statements_digest	?	CREATE TABLE `dup_table` ( `c` CHARACTER (?) )	2
statements_digest	?	DROP TABLE `dup_table`	1
statements_digest	?	INSERT IGNORE INTO `t11` VALUES (?)	1
statements_digest	?	SHOW WARNINGS	1
statements_digest	?	PREPARE `stmt` FROM ?	1
statements_digest	?	EXECUTE `stmt`	2
statements_digest	?	DEALLOCATE PREPARE `stmt`	1
statements_digest	?	CREATE PROCEDURE `p1` ( ) BEGIN SELECT * FROM `t12` ; END	1
statements_digest	?	CALL `p1` ( )	2
statements_digest	?	DROP PROCEDURE `p1`	1
statements_digest	?	CREATE FUNCTION `func` ( `a` INTEGER , `b` INTEGER ) RETURNS INTEGER (?) RETURN `a` + `b`	1
statements_digest	?	SELECT `func` (...)	2
statements_digest	?	DROP FUNCTION `func`	1
statements_digest	?	CREATE TRIGGER `trg` BEFORE INSERT ON `t12` FOR EACH ROW SET @? := ?	1
statements_digest	?	INSERT INTO `t12` VALUES (?)	2
statements_digest	?	DROP TRIGGER `trg`	1
statements_digest	?	DELETE FROM `t1`	1
statements_digest	?	SELECT * FROM ( SELECT `a` , ?, ... FROM `t1` ) AS `dt` ( `x` , `y` , `z` )	2
statements_digest	?	WITH `cte` ( `x` , `y` , `z` ) AS ( SELECT `a` , ?, ... FROM `t1` ) SELECT ? , `cte` . * FROM `cte`	2
statements_digest	?	WITH `cte` ( `x` , `y` , `z` ) AS ( SELECT `a` , ?, ... FROM `t1` ) SELECT ? , `cte` . * , `cte2` . * FROM `cte` , `cte` AS `cte2`	2
statements_digest	?	WITH RECURSIVE `cte` ( `x` , `y` , `z` ) AS ( SELECT `a` , ?, ... FROM `t1` UNION ALL SELECT `a` + ? , `a` * ?, ... FROM `t1` WHERE ? ) SELECT ? , `cte` . * , `cte2` . * FROM `cte` , `cte` AS `cte2`	2
=======
statements_digest	5e18b503343466373cc0ce1922b04a77902f0cce5386ce599cb95b682d29415e	TRUNCATE TABLE `performance_schema` . `events_statements_summary_by_digest`	1
statements_digest	6234405961c90550fa353e725e66b1a3f6636c837aa8be33d0c02d787cbb4e30	SELECT ? FROM `t1`	2
statements_digest	13340eb12b11a4dc5ad207455ace28dfb18518f0be7ca9c52ea512b829acc4bb	SELECT ?, ... FROM `t1`	2
statements_digest	80b7b03ea7ad60fdaaf4c83b3848075c5b8e18a725b2b8684a5648e3e5a67b2d	SELECT ? FROM `t2`	1
statements_digest	5dd25cacf042c7f42ea2fd43b03314e060e5129c7eb7429032a5f886a413bf54	SELECT ?, ... FROM `t2`	2
statements_digest	f19c00f38783fc93a3b043787b0eb19055052c2e8cee8be072139d2ee4bcabec	INSERT INTO `t1` VALUES (?)	2
statements_digest	55c0e5a4110056fcbf2654778c977a2e91ce65785504832368e2c3443a35ec2b	INSERT INTO `t2` VALUES (?)	1
statements_digest	096d3a6bb89d2960ee049bc4e7ee92ee53caeacce26b6a5d1894c75c6ba166b8	INSERT INTO `t3` VALUES (...)	4
statements_digest	bc3ee85651efdbb61bd2e41c019ee2ebacd7bba21d70e9a1b4648481f00915d8	INSERT INTO `t4` VALUES (...)	1
statements_digest	f10269a8e5a0a07dbf4bfc8af804df8bac94936c0e057aa443f7d68c122419dd	INSERT INTO `t5` VALUES (...)	1
statements_digest	09c41a6d6775695a1cc75b4c47560944db5cacbdaf1d9718c564c3181817d959	INSERT INTO `t1` VALUES (?) /* , ... */	3
statements_digest	677122d96027696ab9a5b50681f4c0edb724f17dd48b1306c7a81751fc7ae9aa	INSERT INTO `t3` VALUES (...) /* , ... */	1
statements_digest	094381517c9f93213124e2b25d6c15cc05af408565a15193c6436c6f6971dd1d	INSERT INTO `t5` VALUES (...) /* , ... */	1
statements_digest	eb95fa873ecbbf6c0c7c11521a8d033f11a7952a7e4238f2afb2a1b2beaf1718	SELECT * FROM `t1` WHERE `a` IN (...)	2
statements_digest	1b3cf21a7d3fe78c20f121bec240b1134b85a938574a446cd2fb6c48a8816496	INSERT INTO `t6` VALUES (...)	5
statements_digest	18c24a99168954090331d4686d78ade5498aa5cfc6b125c260cd8183fa150bd5	SELECT ? + ?	3
statements_digest	d1b44b0c19af710b5a679907e284acd2ddc285201794bc69a2389d77baedddae	SELECT ?	1
statements_digest	14158db2b231eee34e43b673f89f20da355f396c07002a786fe6831e42b02bec	CREATE SCHEMA `statements_digest_temp`	2
statements_digest	00f71885ed8726c0de2c6cdc12758739f0e3158d3cc020dee8d3de66e6bb4e03	DROP SCHEMA `statements_digest_temp`	2
statements_digest	bfe83f596734eb72a658cd3847c76f2b6ea78ead58635b904229af9141675c30	SELECT ? FROM `no_such_table`	1
statements_digest	166e59a64bcabf837a372db82ad05e170088a34510d5f29424bf203a1f8351cf	CREATE TABLE `dup_table` ( `c` CHARACTER (?) )	2
statements_digest	84722ddfe551d900effd94247897a0a505de0b6518d68cb3620abb11284e3f86	DROP TABLE `dup_table`	1
statements_digest	29fcb1f90bb1bf86ffcd07c630176dcb1e63714190a35e86c36f1eab4008dd8b	INSERT IGNORE INTO `t11` VALUES (?)	1
statements_digest	118d653c380580e38366e6c2f770958c117ff4937f4a30ea3b324cc43674dc3e	SHOW WARNINGS	2
statements_digest	0fc3831925a98cfd206b3e9af177d971ce92b8bf0de882c27e822ee367d60e82	PREPARE `stmt` FROM ?	1
statements_digest	295b5d2afaac2df4dc74d5f30c540a81f2964e0884d139fdd36ea403f3da0a27	EXECUTE `stmt`	2
statements_digest	04bb606f5dcfc5a96683c5f930d785fd49efd0d51ea2ade4eed5dfaf18af9ae9	DEALLOCATE PREPARE `stmt`	1
statements_digest	bde8727a37457c198c908837eab6a98f36c6a2ab50c7a798ce3478a8d0700696	CREATE PROCEDURE `p1` ( ) BEGIN SELECT * FROM `t12` ; END	1
statements_digest	c03fdf94b9e31e778006a5042f68e3fb029a331a0013d182b536a9b5e50424ce	CALL `p1` ( )	2
statements_digest	1ad7991c7ae3f8636a600eaafdae2fbce754a60bb5faa4a0086f5adf9dbd48c1	DROP PROCEDURE `p1`	1
statements_digest	274dc42d8d4de884e52e3a6a423f0b663e974c8c54f4d7e2cb6eb9e073bbee27	CREATE FUNCTION `func` ( `a` INTEGER , `b` INTEGER ) RETURNS INTEGER (?) RETURN `a` + `b`	1
statements_digest	f4514aabd6e6206595008f5bfe10dcbd61b9e7e8c103935ef0a50aa484b01e9b	SELECT `func` (...)	2
statements_digest	02960b80d42b54bb47554ffba92a3148d1b99bee51d150fb15f25115c123b543	DROP FUNCTION `func`	1
statements_digest	49df6079a4cc940671f9329b2ceadd245696c1d2a48e7f264bcd6967885dc71f	CREATE TRIGGER `trg` BEFORE INSERT ON `t12` FOR EACH ROW SET @? := ?	1
statements_digest	4e4aabf127e7888c85f659c2fe79420df6f4ca24e15a99720d5283af055e5432	INSERT INTO `t12` VALUES (?)	2
statements_digest	342789b396c3cca4a7e1491d49ca4255e412aee4bb1dbf077a7bf6bda8790e0a	DROP TRIGGER `trg`	1
statements_digest	648ac29b93e6a26e394fa82725aa3968c1fe12603f512fa491c50b64e2226adf	DELETE FROM `t1`	1
statements_digest	432e0ca37d8ec0d5aa35531d2f57667b6b9a6d846a40595be20395d02b5f6c9f	SELECT * FROM ( SELECT `a` , ?, ... FROM `t1` ) AS `dt` ( `x` , `y` , `z` )	2
statements_digest	43cac6c54084dd66cecd8cfc12f7b405c17d8b4073e5845f086895daced248d9	WITH `cte` ( `x` , `y` , `z` ) AS ( SELECT `a` , ?, ... FROM `t1` ) SELECT ? , `cte` . * FROM `cte`	2
statements_digest	85e633d824b5f672f8f09af17a9c5f6fc197431e24e5fdb14ef794a0c349e61f	WITH `cte` ( `x` , `y` , `z` ) AS ( SELECT `a` , ?, ... FROM `t1` ) SELECT ? , `cte` . * , `cte2` . * FROM `cte` , `cte` AS `cte2`	2
statements_digest	ee9c0d5a3c0f2e813620c8c67ddb6e6dbd7138c7e54dc27b2ccaf3398f32f11f	WITH RECURSIVE `cte` ( `x` , `y` , `z` ) AS ( SELECT `a` , ?, ... FROM `t1` UNION ALL SELECT `a` + ? , `a` * ?, ... FROM `t1` WHERE ? ) SELECT ? , `cte` . * , `cte2` . * FROM `cte` , `cte` AS `cte2`	2
>>>>>>> 4869291f
SELECT digest, digest_text FROM performance_schema.events_statements_current;
digest	digest_text
####################################
# CLEANUP
####################################
DROP TABLE IF EXISTS t1;
DROP TABLE IF EXISTS t2;
DROP TABLE IF EXISTS t3;
DROP TABLE IF EXISTS t4;
DROP TABLE IF EXISTS t5;
DROP TABLE IF EXISTS t6;
DROP TABLE IF EXISTS t11;
DROP TABLE IF EXISTS t12;
DROP DATABASE IF EXISTS statements_digest;<|MERGE_RESOLUTION|>--- conflicted
+++ resolved
@@ -190,7 +190,6 @@
 ####################################
 SELECT schema_name, digest, digest_text, count_star FROM performance_schema.events_statements_summary_by_digest WHERE schema_name IS NOT NULL;
 schema_name	digest	digest_text	count_star
-<<<<<<< HEAD
 statements_digest	?	TRUNCATE TABLE `performance_schema` . `events_statements_summary_by_digest`	1
 statements_digest	?	SELECT ? FROM `t1`	2
 statements_digest	?	SELECT ?, ... FROM `t1`	2
@@ -214,7 +213,7 @@
 statements_digest	?	CREATE TABLE `dup_table` ( `c` CHARACTER (?) )	2
 statements_digest	?	DROP TABLE `dup_table`	1
 statements_digest	?	INSERT IGNORE INTO `t11` VALUES (?)	1
-statements_digest	?	SHOW WARNINGS	1
+statements_digest	?	SHOW WARNINGS	2
 statements_digest	?	PREPARE `stmt` FROM ?	1
 statements_digest	?	EXECUTE `stmt`	2
 statements_digest	?	DEALLOCATE PREPARE `stmt`	1
@@ -232,49 +231,6 @@
 statements_digest	?	WITH `cte` ( `x` , `y` , `z` ) AS ( SELECT `a` , ?, ... FROM `t1` ) SELECT ? , `cte` . * FROM `cte`	2
 statements_digest	?	WITH `cte` ( `x` , `y` , `z` ) AS ( SELECT `a` , ?, ... FROM `t1` ) SELECT ? , `cte` . * , `cte2` . * FROM `cte` , `cte` AS `cte2`	2
 statements_digest	?	WITH RECURSIVE `cte` ( `x` , `y` , `z` ) AS ( SELECT `a` , ?, ... FROM `t1` UNION ALL SELECT `a` + ? , `a` * ?, ... FROM `t1` WHERE ? ) SELECT ? , `cte` . * , `cte2` . * FROM `cte` , `cte` AS `cte2`	2
-=======
-statements_digest	5e18b503343466373cc0ce1922b04a77902f0cce5386ce599cb95b682d29415e	TRUNCATE TABLE `performance_schema` . `events_statements_summary_by_digest`	1
-statements_digest	6234405961c90550fa353e725e66b1a3f6636c837aa8be33d0c02d787cbb4e30	SELECT ? FROM `t1`	2
-statements_digest	13340eb12b11a4dc5ad207455ace28dfb18518f0be7ca9c52ea512b829acc4bb	SELECT ?, ... FROM `t1`	2
-statements_digest	80b7b03ea7ad60fdaaf4c83b3848075c5b8e18a725b2b8684a5648e3e5a67b2d	SELECT ? FROM `t2`	1
-statements_digest	5dd25cacf042c7f42ea2fd43b03314e060e5129c7eb7429032a5f886a413bf54	SELECT ?, ... FROM `t2`	2
-statements_digest	f19c00f38783fc93a3b043787b0eb19055052c2e8cee8be072139d2ee4bcabec	INSERT INTO `t1` VALUES (?)	2
-statements_digest	55c0e5a4110056fcbf2654778c977a2e91ce65785504832368e2c3443a35ec2b	INSERT INTO `t2` VALUES (?)	1
-statements_digest	096d3a6bb89d2960ee049bc4e7ee92ee53caeacce26b6a5d1894c75c6ba166b8	INSERT INTO `t3` VALUES (...)	4
-statements_digest	bc3ee85651efdbb61bd2e41c019ee2ebacd7bba21d70e9a1b4648481f00915d8	INSERT INTO `t4` VALUES (...)	1
-statements_digest	f10269a8e5a0a07dbf4bfc8af804df8bac94936c0e057aa443f7d68c122419dd	INSERT INTO `t5` VALUES (...)	1
-statements_digest	09c41a6d6775695a1cc75b4c47560944db5cacbdaf1d9718c564c3181817d959	INSERT INTO `t1` VALUES (?) /* , ... */	3
-statements_digest	677122d96027696ab9a5b50681f4c0edb724f17dd48b1306c7a81751fc7ae9aa	INSERT INTO `t3` VALUES (...) /* , ... */	1
-statements_digest	094381517c9f93213124e2b25d6c15cc05af408565a15193c6436c6f6971dd1d	INSERT INTO `t5` VALUES (...) /* , ... */	1
-statements_digest	eb95fa873ecbbf6c0c7c11521a8d033f11a7952a7e4238f2afb2a1b2beaf1718	SELECT * FROM `t1` WHERE `a` IN (...)	2
-statements_digest	1b3cf21a7d3fe78c20f121bec240b1134b85a938574a446cd2fb6c48a8816496	INSERT INTO `t6` VALUES (...)	5
-statements_digest	18c24a99168954090331d4686d78ade5498aa5cfc6b125c260cd8183fa150bd5	SELECT ? + ?	3
-statements_digest	d1b44b0c19af710b5a679907e284acd2ddc285201794bc69a2389d77baedddae	SELECT ?	1
-statements_digest	14158db2b231eee34e43b673f89f20da355f396c07002a786fe6831e42b02bec	CREATE SCHEMA `statements_digest_temp`	2
-statements_digest	00f71885ed8726c0de2c6cdc12758739f0e3158d3cc020dee8d3de66e6bb4e03	DROP SCHEMA `statements_digest_temp`	2
-statements_digest	bfe83f596734eb72a658cd3847c76f2b6ea78ead58635b904229af9141675c30	SELECT ? FROM `no_such_table`	1
-statements_digest	166e59a64bcabf837a372db82ad05e170088a34510d5f29424bf203a1f8351cf	CREATE TABLE `dup_table` ( `c` CHARACTER (?) )	2
-statements_digest	84722ddfe551d900effd94247897a0a505de0b6518d68cb3620abb11284e3f86	DROP TABLE `dup_table`	1
-statements_digest	29fcb1f90bb1bf86ffcd07c630176dcb1e63714190a35e86c36f1eab4008dd8b	INSERT IGNORE INTO `t11` VALUES (?)	1
-statements_digest	118d653c380580e38366e6c2f770958c117ff4937f4a30ea3b324cc43674dc3e	SHOW WARNINGS	2
-statements_digest	0fc3831925a98cfd206b3e9af177d971ce92b8bf0de882c27e822ee367d60e82	PREPARE `stmt` FROM ?	1
-statements_digest	295b5d2afaac2df4dc74d5f30c540a81f2964e0884d139fdd36ea403f3da0a27	EXECUTE `stmt`	2
-statements_digest	04bb606f5dcfc5a96683c5f930d785fd49efd0d51ea2ade4eed5dfaf18af9ae9	DEALLOCATE PREPARE `stmt`	1
-statements_digest	bde8727a37457c198c908837eab6a98f36c6a2ab50c7a798ce3478a8d0700696	CREATE PROCEDURE `p1` ( ) BEGIN SELECT * FROM `t12` ; END	1
-statements_digest	c03fdf94b9e31e778006a5042f68e3fb029a331a0013d182b536a9b5e50424ce	CALL `p1` ( )	2
-statements_digest	1ad7991c7ae3f8636a600eaafdae2fbce754a60bb5faa4a0086f5adf9dbd48c1	DROP PROCEDURE `p1`	1
-statements_digest	274dc42d8d4de884e52e3a6a423f0b663e974c8c54f4d7e2cb6eb9e073bbee27	CREATE FUNCTION `func` ( `a` INTEGER , `b` INTEGER ) RETURNS INTEGER (?) RETURN `a` + `b`	1
-statements_digest	f4514aabd6e6206595008f5bfe10dcbd61b9e7e8c103935ef0a50aa484b01e9b	SELECT `func` (...)	2
-statements_digest	02960b80d42b54bb47554ffba92a3148d1b99bee51d150fb15f25115c123b543	DROP FUNCTION `func`	1
-statements_digest	49df6079a4cc940671f9329b2ceadd245696c1d2a48e7f264bcd6967885dc71f	CREATE TRIGGER `trg` BEFORE INSERT ON `t12` FOR EACH ROW SET @? := ?	1
-statements_digest	4e4aabf127e7888c85f659c2fe79420df6f4ca24e15a99720d5283af055e5432	INSERT INTO `t12` VALUES (?)	2
-statements_digest	342789b396c3cca4a7e1491d49ca4255e412aee4bb1dbf077a7bf6bda8790e0a	DROP TRIGGER `trg`	1
-statements_digest	648ac29b93e6a26e394fa82725aa3968c1fe12603f512fa491c50b64e2226adf	DELETE FROM `t1`	1
-statements_digest	432e0ca37d8ec0d5aa35531d2f57667b6b9a6d846a40595be20395d02b5f6c9f	SELECT * FROM ( SELECT `a` , ?, ... FROM `t1` ) AS `dt` ( `x` , `y` , `z` )	2
-statements_digest	43cac6c54084dd66cecd8cfc12f7b405c17d8b4073e5845f086895daced248d9	WITH `cte` ( `x` , `y` , `z` ) AS ( SELECT `a` , ?, ... FROM `t1` ) SELECT ? , `cte` . * FROM `cte`	2
-statements_digest	85e633d824b5f672f8f09af17a9c5f6fc197431e24e5fdb14ef794a0c349e61f	WITH `cte` ( `x` , `y` , `z` ) AS ( SELECT `a` , ?, ... FROM `t1` ) SELECT ? , `cte` . * , `cte2` . * FROM `cte` , `cte` AS `cte2`	2
-statements_digest	ee9c0d5a3c0f2e813620c8c67ddb6e6dbd7138c7e54dc27b2ccaf3398f32f11f	WITH RECURSIVE `cte` ( `x` , `y` , `z` ) AS ( SELECT `a` , ?, ... FROM `t1` UNION ALL SELECT `a` + ? , `a` * ?, ... FROM `t1` WHERE ? ) SELECT ? , `cte` . * , `cte2` . * FROM `cte` , `cte` AS `cte2`	2
->>>>>>> 4869291f
 SELECT digest, digest_text FROM performance_schema.events_statements_current;
 digest	digest_text
 ####################################
