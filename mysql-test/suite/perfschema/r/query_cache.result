--- conflicted
+++ resolved
@@ -38,13 +38,8 @@
 NULL
 select * from performance_schema.setup_timers where name='wait';
 NAME	TIMER_NAME
-<<<<<<< HEAD
-wait	CYCLE
+wait	{CYCLE_OR_NANOSECOND}
 show global status like "Qcache_queries_in_cache";
-=======
-wait	{CYCLE_OR_NANOSECOND}
-show status like "Qcache_queries_in_cache";
->>>>>>> 9ffe993a
 Variable_name	Value
 Qcache_queries_in_cache	1
 show global status like "Qcache_inserts";
@@ -58,13 +53,8 @@
 NULL
 select * from performance_schema.setup_timers where name='wait';
 NAME	TIMER_NAME
-<<<<<<< HEAD
-wait	CYCLE
+wait	{CYCLE_OR_NANOSECOND}
 show global status like "Qcache_queries_in_cache";
-=======
-wait	{CYCLE_OR_NANOSECOND}
-show status like "Qcache_queries_in_cache";
->>>>>>> 9ffe993a
 Variable_name	Value
 Qcache_queries_in_cache	1
 show global status like "Qcache_inserts";
