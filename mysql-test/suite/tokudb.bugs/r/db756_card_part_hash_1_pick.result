set default_storage_engine='tokudb';
drop table if exists t;
set session tokudb_auto_analyze = 0;
set session tokudb_analyze_in_background = 0;
create table t (id int, x int, primary key (id), key (x)) partition by hash(id) partitions 2;
Warnings:
Warning	1287	The partition engine, used by table 'test.t', is deprecated and will be removed in a future release. Please use native partitioning instead.
show indexes from t;
Table	Non_unique	Key_name	Seq_in_index	Column_name	Collation	Cardinality	Sub_part	Packed	Null	Index_type	Comment	Index_comment
t	0	PRIMARY	1	id	A	2	NULL	NULL		BTREE		
t	1	x	1	x	A	2	NULL	NULL	YES	BTREE		
insert into t values (1,1),(3,2),(5,3);
insert into t values (2,1),(4,1),(6,1),(8,1);
show indexes from t;
Table	Non_unique	Key_name	Seq_in_index	Column_name	Collation	Cardinality	Sub_part	Packed	Null	Index_type	Comment	Index_comment
t	0	PRIMARY	1	id	A	7	NULL	NULL		BTREE		
t	1	x	1	x	A	7	NULL	NULL	YES	BTREE		
analyze table t;
Table	Op	Msg_type	Msg_text
test.t	analyze	status	OK
test.t	analyze	warning	The partition engine, used by table 'test.t', is deprecated and will be removed in a future release. Please use native partitioning instead.
show indexes from t;
Table	Non_unique	Key_name	Seq_in_index	Column_name	Collation	Cardinality	Sub_part	Packed	Null	Index_type	Comment	Index_comment
t	0	PRIMARY	1	id	A	7	NULL	NULL		BTREE		
<<<<<<< HEAD
t	1	x	1	x	A	2	NULL	NULL	YES	BTREE		
=======
t	1	x	1	x	A	7	NULL	NULL	YES	BTREE		
>>>>>>> cd720151
drop table t;<|MERGE_RESOLUTION|>--- conflicted
+++ resolved
@@ -22,9 +22,5 @@
 show indexes from t;
 Table	Non_unique	Key_name	Seq_in_index	Column_name	Collation	Cardinality	Sub_part	Packed	Null	Index_type	Comment	Index_comment
 t	0	PRIMARY	1	id	A	7	NULL	NULL		BTREE		
-<<<<<<< HEAD
-t	1	x	1	x	A	2	NULL	NULL	YES	BTREE		
-=======
 t	1	x	1	x	A	7	NULL	NULL	YES	BTREE		
->>>>>>> cd720151
 drop table t;