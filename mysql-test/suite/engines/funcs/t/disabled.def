--- conflicted
+++ resolved
@@ -68,8 +68,6 @@
 rpl_replicate_ignore_db : Result Difference due To Change In .inc File
 rpl_skip_error : Result Difference due To Change In .inc File
 
-<<<<<<< HEAD
-rpl_row_until : Test Present in rpl suite as well . Test Fails table table t2 table not found.
 rpl_loaddata_s : Test Present in rpl suite as well . Test Fails due to bin log truncation.
 rpl_log_pos : Test Present in rpl suite as well . Test Fails due to bin log truncation.
 rpl_row_NOW : Result Difference due To Change In .inc File
@@ -95,94 +93,4 @@
 rpl_row_sp005 : Result Difference due To Change In .inc File
 
 rpl_sp : Result Difference due To Change In .inc File
-rpl_rbr_to_sbr : Result Difference due To Change In .inc File
-=======
-rpl_create_database : Result Difference Due To Change In .inc file
-rpl_loaddata_m : Result Difference Due To Change In .inc file
-rpl_sp_effects : Result Difference Due To Change In .inc file
-rpl_variables : Result Difference Due To Change In .inc file
-rpl_loaddata_s : Result Difference Due To Change In .inc file
-rpl_dual_pos_advance : Result Difference Due To Change In .inc file
-rpl000011 : Result Difference Due To Change In .inc file
-rpl000013 : Result Difference Due To Change In .inc file
-rpl_000015 : Result Difference Due To Change In .inc file
-rpl_LD_INFILE : Result Difference Due To Change In .inc file
-rpl_alter : Result Difference Due To Change In .inc file
-rpl_alter_db : Result Difference Due To Change In .inc file
-rpl_alter_db : Result Difference Due To Change In .inc file
-rpl_bit : Result Difference Due To Change In .inc file
-rpl_bit_npk : Result Difference Due To Change In .inc file
-rpl_change_master : Result Difference Due To Change In .inc file
-rpl_do_grant : Result Difference Due To Change In .inc file
-rpl_drop : Result Difference Due To Change In .inc file
-rpl_drop_db : Result Difference Due To Change In .inc file
-rpl_flushlog_loop : Result Difference Due To Change In .inc file
-rpl_get_lock : Result Difference Due To Change In .inc file
-rpl_get_lock : Result Difference Due To Change In .inc file
-rpl_insert : Result Difference Due To Change In .inc file
-rpl_insert_select : Result Difference Due To Change In .inc file
-rpl_loaddata2 : Result Difference Due To Change In .inc file
-rpl_loaddatalocal : Result Difference Due To Change In .inc file
-rpl_loadfile : Result Difference Due To Change In .inc file
-rpl_log_pos : Result Difference Due To Change In .inc file
-rpl_many_optimize : Result Difference Due To Change In .inc file
-rpl_master_pos_wait : Result Difference Due To Change In .inc file
-rpl_misc_functions : Result Difference Due To Change In .inc file
-rpl_ps : Result Difference Due To Change In .inc file
-rpl_server_id1 : Result Difference Due To Change In .inc file
-rpl_session_var : Result Difference Due To Change In .inc file
-rpl_sf : Result Difference Due To Change In .inc file
-rpl_slave_status : Result Difference Due To Change In .inc file
-rpl_sp004 : Result Difference Due To Change In .inc file
-rpl_start_stop_slave : Result Difference Due To Change In .inc file
-rpl_stm_max_relay_size : Result Difference Due To Change In .inc file
-rpl_stm_mystery22 : Result Difference Due To Change In .inc file
-rpl_stm_no_op : Result Difference Due To Change In .inc file
-rpl_stm_reset_slave : Result Difference Due To Change In .inc file
-rpl_temp_table : Result Difference Due To Change In .inc file
-rpl_temporary : Result Difference Due To Change In .inc file
-rpl_trigger : Result Difference Due To Change In .inc file
-rpl_trunc_temp : Result Difference Due To Change In .inc file
-rpl_user_variables : Result Difference Due To Change In .inc file
-rpl_server_id2 : Result Difference Due To Change In .inc file
-rpl000010 : Result Difference Due To Change In .inc file
-rpl_init_slave : Result Difference Due To Change In .inc file
-rpl_multi_delete2 : Result Difference Due To Change In .inc file
-rpl_view : Result Difference Due To Change In .inc file
-rpl_ignore_table_update : Result Difference Due To Change In .inc file
-rpl_err_ignoredtable : Result Difference Due To Change In .inc file
-rpl_multi_update4 : Result Difference Due To Change In .inc file
-rpl_multi_delete : Result Difference Due To Change In .inc file
-rpl_ignore_grant : Result Difference Due To Change In .inc file
-rpl_ignore_revoke : Result Difference Due To Change In .inc file
-rpl_free_items : Result Difference Due To Change In .inc file
-rpl_replicate_ignore_db : Result Difference Due To Change In .inc file
-rpl000017 : Result Difference Due To Change In .inc file
-rpl_skip_error : Result Difference Due To Change In .inc file
-
-rpl_loaddata_s : Test Present in rpl suite as well . Test Fails due to bin log truncation.
-rpl_log_pos : Test Present in rpl suite as well . Test Fails due to bin log truncation.
-rpl_row_NOW : Result Difference Due To Change In .inc file
-rpl_row_USER : Result Difference Due To Change In .inc file
-rpl_row_drop : Result Difference Due To Change In .inc file
-rpl_row_func001 : Result Difference Due To Change In .inc file
-rpl_row_max_relay_size : Result Difference Due To Change In .inc file
-rpl_row_reset_slave : Result Difference Due To Change In .inc file
-rpl_row_sp001 : Result Difference Due To Change In .inc file
-rpl_row_sp005 : Result Difference Due To Change In .inc file
-rpl_row_sp008 : Result Difference Due To Change In .inc file
-rpl_row_sp009 : Result Difference Due To Change In .inc file
-rpl_row_sp010 : Result Difference Due To Change In .inc file
-rpl_row_sp011 : Result Difference Due To Change In .inc file
-rpl_row_sp012 : Result Difference Due To Change In .inc file
-rpl_row_stop_middle : Result Difference Due To Change In .inc file
-rpl_row_trig001 : Result Difference Due To Change In .inc file
-rpl_row_trig002 : Result Difference Due To Change In .inc file
-rpl_row_trig003 : Result Difference Due To Change In .inc file
-rpl_row_view01 : Result Difference Due To Change In .inc file
-rpl_switch_stm_row_mixed : Result Difference Due To Change In .inc file
-rpl_relayspace : Result Difference Due To Change In .inc file
-rpl_row_inexist_tbl : Result Difference Due To Change In .inc file
-rpl_sp : Result Difference Due To Change In .inc file
-rpl_rbr_to_sbr : Result Difference Due To Change In .inc file
->>>>>>> 611b3c46
+rpl_rbr_to_sbr : Result Difference due To Change In .inc File