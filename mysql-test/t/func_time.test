#
# time functions
#
--disable_warnings
drop table if exists t1,t2,t3;
--enable_warnings

# Set timezone to GMT-3, to make it possible to use "interval 3 hour"
set time_zone="+03:00";

select from_days(to_days("960101")),to_days(960201)-to_days("19960101"),to_days(date_add(curdate(), interval 1 day))-to_days(curdate()),weekday("1997-11-29");
select period_add("9602",-12),period_diff(199505,"9404") ;

select now()-now(),weekday(curdate())-weekday(now()),unix_timestamp()-unix_timestamp(now());
select from_unixtime(unix_timestamp("1994-03-02 10:11:12")),from_unixtime(unix_timestamp("1994-03-02 10:11:12"),"%Y-%m-%d %h:%i:%s"),from_unixtime(unix_timestamp("1994-03-02 10:11:12"))+0;
select sec_to_time(9001),sec_to_time(9001)+0,time_to_sec("15:12:22"),
  sec_to_time(time_to_sec("0:30:47")/6.21);
select sec_to_time(time_to_sec('-838:59:59'));
select now()-curdate()*1000000-curtime();
select strcmp(current_timestamp(),concat(current_date()," ",current_time()));
select strcmp(localtime(),concat(current_date()," ",current_time()));
select strcmp(localtimestamp(),concat(current_date()," ",current_time()));
select date_format("1997-01-02 03:04:05", "%M %W %D %Y %y %m %d %h %i %s %w");
select date_format("1997-01-02", concat("%M %W %D ","%Y %y %m %d %h %i %s %w"));
select dayofmonth("1997-01-02"),dayofmonth(19970323);
select month("1997-01-02"),year("98-02-03"),dayofyear("1997-12-31");
select month("2001-02-00"),year("2001-00-00");
select DAYOFYEAR("1997-03-03"), WEEK("1998-03-03"), QUARTER(980303);
select HOUR("1997-03-03 23:03:22"), MINUTE("23:03:22"), SECOND(230322);

# Test of week and yearweek
select week(19980101),week(19970101),week(19980101,1),week(19970101,1);
select week(19981231),week(19971231),week(19981231,1),week(19971231,1);
select week(19950101),week(19950101,1);
select yearweek('1981-12-31',1),yearweek('1982-01-01',1),yearweek('1982-12-31',1),yearweek('1983-01-01',1);
select yearweek('1987-01-01',1),yearweek('1987-01-01');
select week("2000-01-01",0) as '2000', week("2001-01-01",0) as '2001', week("2002-01-01",0) as '2002',week("2003-01-01",0) as '2003', week("2004-01-01",0) as '2004', week("2005-01-01",0) as '2005', week("2006-01-01",0) as '2006';
select week("2000-01-06",0) as '2000', week("2001-01-06",0) as '2001', week("2002-01-06",0) as '2002',week("2003-01-06",0) as '2003', week("2004-01-06",0) as '2004', week("2005-01-06",0) as '2005', week("2006-01-06",0) as '2006';
select week("2000-01-01",1) as '2000', week("2001-01-01",1) as '2001', week("2002-01-01",1) as '2002',week("2003-01-01",1) as '2003', week("2004-01-01",1) as '2004', week("2005-01-01",1) as '2005', week("2006-01-01",1) as '2006';
select week("2000-01-06",1) as '2000', week("2001-01-06",1) as '2001', week("2002-01-06",1) as '2002',week("2003-01-06",1) as '2003', week("2004-01-06",1) as '2004', week("2005-01-06",1) as '2005', week("2006-01-06",1) as '2006';
select yearweek("2000-01-01",0) as '2000', yearweek("2001-01-01",0) as '2001', yearweek("2002-01-01",0) as '2002',yearweek("2003-01-01",0) as '2003', yearweek("2004-01-01",0) as '2004', yearweek("2005-01-01",0) as '2005', yearweek("2006-01-01",0) as '2006';
select yearweek("2000-01-06",0) as '2000', yearweek("2001-01-06",0) as '2001', yearweek("2002-01-06",0) as '2002',yearweek("2003-01-06",0) as '2003', yearweek("2004-01-06",0) as '2004', yearweek("2005-01-06",0) as '2005', yearweek("2006-01-06",0) as '2006';
select yearweek("2000-01-01",1) as '2000', yearweek("2001-01-01",1) as '2001', yearweek("2002-01-01",1) as '2002',yearweek("2003-01-01",1) as '2003', yearweek("2004-01-01",1) as '2004', yearweek("2005-01-01",1) as '2005', yearweek("2006-01-01",1) as '2006';
select yearweek("2000-01-06",1) as '2000', yearweek("2001-01-06",1) as '2001', yearweek("2002-01-06",1) as '2002',yearweek("2003-01-06",1) as '2003', yearweek("2004-01-06",1) as '2004', yearweek("2005-01-06",1) as '2005', yearweek("2006-01-06",1) as '2006';
select week(19981231,2), week(19981231,3), week(20000101,2), week(20000101,3);
select week(20001231,2),week(20001231,3);

select week(19981231,0) as '0', week(19981231,1) as '1', week(19981231,2) as '2', week(19981231,3) as '3', week(19981231,4) as '4', week(19981231,5) as '5', week(19981231,6) as '6', week(19981231,7) as '7';
select week(20000101,0) as '0', week(20000101,1) as '1', week(20000101,2) as '2', week(20000101,3) as '3', week(20000101,4) as '4', week(20000101,5) as '5', week(20000101,6) as '6', week(20000101,7) as '7';
select week(20000106,0) as '0', week(20000106,1) as '1', week(20000106,2) as '2', week(20000106,3) as '3', week(20000106,4) as '4', week(20000106,5) as '5', week(20000106,6) as '6', week(20000106,7) as '7';
select week(20001231,0) as '0', week(20001231,1) as '1', week(20001231,2) as '2', week(20001231,3) as '3', week(20001231,4) as '4', week(20001231,5) as '5', week(20001231,6) as '6', week(20001231,7) as '7';
select week(20010101,0) as '0', week(20010101,1) as '1', week(20010101,2) as '2', week(20010101,3) as '3', week(20010101,4) as '4', week(20010101,5) as '5', week(20010101,6) as '6', week(20010101,7) as '7';

select yearweek(20001231,0), yearweek(20001231,1), yearweek(20001231,2), yearweek(20001231,3), yearweek(20001231,4), yearweek(20001231,5), yearweek(20001231,6), yearweek(20001231,7);

set default_week_format = 6;
select week(20001231), week(20001231,6);
set default_week_format = 0;

set default_week_format = 2;
select week(20001231),week(20001231,2),week(20001231,0);
set default_week_format = 0;

select date_format('1998-12-31','%x-%v'),date_format('1999-01-01','%x-%v');
select date_format('1999-12-31','%x-%v'),date_format('2000-01-01','%x-%v');

select dayname("1962-03-03"),dayname("1962-03-03")+0;
select monthname("1972-03-04"),monthname("1972-03-04")+0;
select time_format(19980131000000,'%H|%I|%k|%l|%i|%p|%r|%S|%T');
select time_format(19980131010203,'%H|%I|%k|%l|%i|%p|%r|%S|%T');
select time_format(19980131131415,'%H|%I|%k|%l|%i|%p|%r|%S|%T');
select time_format(19980131010015,'%H|%I|%k|%l|%i|%p|%r|%S|%T');
select date_format(concat('19980131',131415),'%H|%I|%k|%l|%i|%p|%r|%S|%T| %M|%W|%D|%Y|%y|%a|%b|%j|%m|%d|%h|%s|%w');
select date_format(19980021000000,'%H|%I|%k|%l|%i|%p|%r|%S|%T| %M|%W|%D|%Y|%y|%a|%b|%j|%m|%d|%h|%s|%w');
select date_add("1997-12-31 23:59:59",INTERVAL 1 SECOND);
select date_add("1997-12-31 23:59:59",INTERVAL 1 MINUTE);
select date_add("1997-12-31 23:59:59",INTERVAL 1 HOUR);
select date_add("1997-12-31 23:59:59",INTERVAL 1 DAY);
select date_add("1997-12-31 23:59:59",INTERVAL 1 MONTH);
select date_add("1997-12-31 23:59:59",INTERVAL 1 YEAR);
select date_add("1997-12-31 23:59:59",INTERVAL "1:1" MINUTE_SECOND);
select date_add("1997-12-31 23:59:59",INTERVAL "1:1" HOUR_MINUTE);
select date_add("1997-12-31 23:59:59",INTERVAL "1:1" DAY_HOUR);
select date_add("1997-12-31 23:59:59",INTERVAL "1 1" YEAR_MONTH);
select date_add("1997-12-31 23:59:59",INTERVAL "1:1:1" HOUR_SECOND);
select date_add("1997-12-31 23:59:59",INTERVAL "1 1:1" DAY_MINUTE);
select date_add("1997-12-31 23:59:59",INTERVAL "1 1:1:1" DAY_SECOND);

select date_sub("1998-01-01 00:00:00",INTERVAL 1 SECOND);
select date_sub("1998-01-01 00:00:00",INTERVAL 1 MINUTE);
select date_sub("1998-01-01 00:00:00",INTERVAL 1 HOUR);
select date_sub("1998-01-01 00:00:00",INTERVAL 1 DAY);
select date_sub("1998-01-01 00:00:00",INTERVAL 1 MONTH);
select date_sub("1998-01-01 00:00:00",INTERVAL 1 YEAR);
select date_sub("1998-01-01 00:00:00",INTERVAL "1:1" MINUTE_SECOND);
select date_sub("1998-01-01 00:00:00",INTERVAL "1:1" HOUR_MINUTE);
select date_sub("1998-01-01 00:00:00",INTERVAL "1:1" DAY_HOUR);
select date_sub("1998-01-01 00:00:00",INTERVAL "1 1" YEAR_MONTH);
select date_sub("1998-01-01 00:00:00",INTERVAL "1:1:1" HOUR_SECOND);
select date_sub("1998-01-01 00:00:00",INTERVAL "1 1:1" DAY_MINUTE);
select date_sub("1998-01-01 00:00:00",INTERVAL "1 1:1:1" DAY_SECOND);

select date_add("1997-12-31 23:59:59",INTERVAL 100000 SECOND);
select date_add("1997-12-31 23:59:59",INTERVAL -100000 MINUTE);
select date_add("1997-12-31 23:59:59",INTERVAL 100000 HOUR);
select date_add("1997-12-31 23:59:59",INTERVAL -100000 DAY);
select date_add("1997-12-31 23:59:59",INTERVAL 100000 MONTH);
select date_add("1997-12-31 23:59:59",INTERVAL -100000 YEAR);
select date_add("1997-12-31 23:59:59",INTERVAL "10000:1" MINUTE_SECOND);
select date_add("1997-12-31 23:59:59",INTERVAL "-10000:1" HOUR_MINUTE);
select date_add("1997-12-31 23:59:59",INTERVAL "10000:1" DAY_HOUR);
select date_add("1997-12-31 23:59:59",INTERVAL "-100 1" YEAR_MONTH);
select date_add("1997-12-31 23:59:59",INTERVAL "10000:99:99" HOUR_SECOND);
select date_add("1997-12-31 23:59:59",INTERVAL " -10000 99:99" DAY_MINUTE);
select date_add("1997-12-31 23:59:59",INTERVAL "10000 99:99:99" DAY_SECOND);
select "1997-12-31 23:59:59" + INTERVAL 1 SECOND;
select INTERVAL 1 DAY + "1997-12-31";
select "1998-01-01 00:00:00" - INTERVAL 1 SECOND;

select date_sub("1998-01-02",INTERVAL 31 DAY);
select date_add("1997-12-31",INTERVAL 1 SECOND);
select date_add("1997-12-31",INTERVAL 1 DAY);
select date_add(NULL,INTERVAL 100000 SECOND);
select date_add("1997-12-31 23:59:59",INTERVAL NULL SECOND);
select date_add("1997-12-31 23:59:59",INTERVAL NULL MINUTE_SECOND);
select date_add("9999-12-31 23:59:59",INTERVAL 1 SECOND);
select date_sub("0000-00-00 00:00:00",INTERVAL 1 SECOND);
select date_add('1998-01-30',Interval 1 month);
select date_add('1998-01-30',Interval '2:1' year_month);
select date_add('1996-02-29',Interval '1' year);
select extract(YEAR FROM "1999-01-02 10:11:12");
select extract(YEAR_MONTH FROM "1999-01-02");
select extract(DAY FROM "1999-01-02");
select extract(DAY_HOUR FROM "1999-01-02 10:11:12");
select extract(DAY_MINUTE FROM "02 10:11:12");
select extract(DAY_SECOND FROM "225 10:11:12");
select extract(HOUR FROM "1999-01-02 10:11:12");
select extract(HOUR_MINUTE FROM "10:11:12");
select extract(HOUR_SECOND FROM "10:11:12");
select extract(MINUTE FROM "10:11:12");
select extract(MINUTE_SECOND FROM "10:11:12");
select extract(SECOND FROM "1999-01-02 10:11:12");
select extract(MONTH FROM "2001-02-00");

#
# test EXTRACT QUARTER (Bug #18100)
#

SELECT EXTRACT(QUARTER FROM '2004-01-15') AS quarter;
SELECT EXTRACT(QUARTER FROM '2004-02-15') AS quarter;
SELECT EXTRACT(QUARTER FROM '2004-03-15') AS quarter;
SELECT EXTRACT(QUARTER FROM '2004-04-15') AS quarter;
SELECT EXTRACT(QUARTER FROM '2004-05-15') AS quarter;
SELECT EXTRACT(QUARTER FROM '2004-06-15') AS quarter;
SELECT EXTRACT(QUARTER FROM '2004-07-15') AS quarter;
SELECT EXTRACT(QUARTER FROM '2004-08-15') AS quarter;
SELECT EXTRACT(QUARTER FROM '2004-09-15') AS quarter;
SELECT EXTRACT(QUARTER FROM '2004-10-15') AS quarter;
SELECT EXTRACT(QUARTER FROM '2004-11-15') AS quarter;
SELECT EXTRACT(QUARTER FROM '2004-12-15') AS quarter;
#
# MySQL Bugs: #12356: DATE_SUB or DATE_ADD incorrectly returns null
#
SELECT DATE_SUB(str_to_date('9999-12-31 00:01:00','%Y-%m-%d %H:%i:%s'), INTERVAL 1 MINUTE);
SELECT DATE_ADD(str_to_date('9999-12-30 23:59:00','%Y-%m-%d %H:%i:%s'), INTERVAL 1 MINUTE);

#
# Test big intervals (Bug #3498)
#
SELECT "1900-01-01 00:00:00" + INTERVAL 2147483648 SECOND;
SELECT "1900-01-01 00:00:00" + INTERVAL "1:2147483647" MINUTE_SECOND;
SELECT "1900-01-01 00:00:00" + INTERVAL "100000000:214748364700" MINUTE_SECOND;SELECT "1900-01-01 00:00:00" + INTERVAL 1<<37 SECOND;
SELECT "1900-01-01 00:00:00" + INTERVAL 1<<31 MINUTE;
SELECT "1900-01-01 00:00:00" + INTERVAL 1<<20 HOUR;

SELECT "1900-01-01 00:00:00" + INTERVAL 1<<38 SECOND;
SELECT "1900-01-01 00:00:00" + INTERVAL 1<<33 MINUTE;
SELECT "1900-01-01 00:00:00" + INTERVAL 1<<30 HOUR;
SELECT "1900-01-01 00:00:00" + INTERVAL "1000000000:214748364700" MINUTE_SECOND;

#
# Bug #614 (multiple extracts in where)
#

create table t1 (ctime varchar(20));
insert into t1 values ('2001-01-12 12:23:40');
select ctime, hour(ctime) from t1;
select ctime from t1 where extract(MONTH FROM ctime) = 1 AND extract(YEAR FROM ctime) = 2001;
drop table t1;

#
# Test bug with monthname() and NULL
#

create table t1 (id int);
create table t2 (id int, date date);
insert into t1 values (1);
insert into t2 values (1, "0000-00-00");
insert into t1 values (2);
insert into t2 values (2, "2000-01-01");
select monthname(date) from t1 inner join t2 on t1.id = t2.id;
select monthname(date) from t1 inner join t2 on t1.id = t2.id order by t1.id;
drop table t1,t2;

#
# Test bug with month() and year() on text fields with wrong information

CREATE TABLE t1 (updated text) ENGINE=MyISAM;
INSERT INTO t1 VALUES ('');
SELECT month(updated) from t1;
SELECT year(updated) from t1;
drop table t1;

#
# Check that functions work identically on 0000-00-00 as a constant and on a
# column
#

create table t1 (d date, dt datetime, t timestamp, c char(10));
insert into t1 values ("0000-00-00", "0000-00-00", "0000-00-00", "0000-00-00");
select dayofyear("0000-00-00"),dayofyear(d),dayofyear(dt),dayofyear(t),dayofyear(c) from t1;
select dayofmonth("0000-00-00"),dayofmonth(d),dayofmonth(dt),dayofmonth(t),dayofmonth(c) from t1;
select month("0000-00-00"),month(d),month(dt),month(t),month(c) from t1;
select quarter("0000-00-00"),quarter(d),quarter(dt),quarter(t),quarter(c) from t1;
select week("0000-00-00"),week(d),week(dt),week(t),week(c) from t1;
select year("0000-00-00"),year(d),year(dt),year(t),year(c) from t1;
select yearweek("0000-00-00"),yearweek(d),yearweek(dt),yearweek(t),yearweek(c) from t1;
select to_days("0000-00-00"),to_days(d),to_days(dt),to_days(t),to_days(c) from t1;
select extract(MONTH FROM "0000-00-00"),extract(MONTH FROM d),extract(MONTH FROM dt),extract(MONTH FROM t),extract(MONTH FROM c) from t1;
drop table t1;


#
# Test problem with TIMESTAMP and BETWEEN
#

CREATE TABLE t1 ( start datetime default NULL);
INSERT INTO t1 VALUES ('2002-10-21 00:00:00'),('2002-10-28 00:00:00'),('2002-11-04 00:00:00');
CREATE TABLE t2 ( ctime1 timestamp NOT NULL, ctime2 timestamp NOT NULL);
INSERT INTO t2 VALUES (20021029165106,20021105164731);
CREATE TABLE t3 (ctime1 char(19) NOT NULL, ctime2 char(19) NOT NULL);
INSERT INTO t3 VALUES ("2002-10-29 16:51:06","2002-11-05 16:47:31");

# The following statement should be fixed to return a row in 4.1
select * from t1, t2 where t1.start between t2.ctime1 and t2.ctime2;
select * from t1, t2 where t1.start >= t2.ctime1 and t1.start <= t2.ctime2;
select * from t1, t3 where t1.start between t3.ctime1 and t3.ctime2;
drop table t1,t2,t3;

#
# Test unix timestamp
#
select @a:=FROM_UNIXTIME(1);
select unix_timestamp(@a);
select unix_timestamp('1969-12-01 19:00:01');

#
# Tests for bug #6439 "unix_timestamp() function returns wrong datetime 
# values for too big argument", bug #7515 "from_unixtime(0) now
# returns NULL instead of the epoch" and bug #9191
# "TIMESTAMP/from_unixtime() no longer accepts 2^31-1."
# unix_timestamp() should return error for too big or negative argument.
# It should return Epoch value for zero argument since it seems that many
# users rely on this fact, from_unixtime() should work with values
# up to INT_MAX32 because of the same reason.
#
select from_unixtime(-1);
# check for from_unixtime(2^31-1) and from_unixtime(2^31)
select from_unixtime(2147483647);
select from_unixtime(2147483648);
select from_unixtime(0);

#
# Some more tests for bug #9191 "TIMESTAMP/from_unixtime() no
# longer accepts 2^31-1". Here we test that from_unixtime and
# unix_timestamp are consistent, when working with boundary dates.
#
select unix_timestamp(from_unixtime(2147483647));
select unix_timestamp(from_unixtime(2147483648));

# check for invalid dates

# bad year
select unix_timestamp('2039-01-20 01:00:00');
select unix_timestamp('1968-01-20 01:00:00');
# bad month
select unix_timestamp('2038-02-10 01:00:00');
select unix_timestamp('1969-11-20 01:00:00');
# bad day
select unix_timestamp('2038-01-20 01:00:00');
select unix_timestamp('1969-12-30 01:00:00');

#
# Check negative shift (we subtract several days for boundary dates during
# conversion).
select unix_timestamp('2038-01-17 12:00:00');

#
# Check positive shift. (it happens only on
# platfroms with unsigned time_t, such as QNX)
#
select unix_timestamp('1970-01-01 03:00:01');

# check bad date, close to the boundary (we cut them off in the very end)
select unix_timestamp('2038-01-19 07:14:07');

#
# Bug #28759: DAYNAME() and MONTHNAME() return binary string
#

SELECT CHARSET(DAYNAME(19700101));
SELECT CHARSET(MONTHNAME(19700101));
SELECT LOWER(DAYNAME(19700101));
SELECT LOWER(MONTHNAME(19700101));
SELECT COERCIBILITY(MONTHNAME('1970-01-01')),COERCIBILITY(DAYNAME('1970-01-01'));

#
# Test types from + INTERVAL
#

CREATE TABLE t1 (datetime datetime, timestamp timestamp, date date, time time);
INSERT INTO t1 values ("2001-01-02 03:04:05", "2002-01-02 03:04:05", "2003-01-02", "06:07:08");
SELECT * from t1;
select date_add("1997-12-31",INTERVAL 1 SECOND);
select date_add("1997-12-31",INTERVAL "1 1" YEAR_MONTH);

select date_add(datetime, INTERVAL 1 SECOND) from t1;
select date_add(datetime, INTERVAL 1 YEAR) from t1;

select date_add(date,INTERVAL 1 SECOND) from t1;
select date_add(date,INTERVAL 1 MINUTE) from t1;
select date_add(date,INTERVAL 1 HOUR) from t1;
select date_add(date,INTERVAL 1 DAY) from t1;
select date_add(date,INTERVAL 1 MONTH) from t1;
select date_add(date,INTERVAL 1 YEAR) from t1;
select date_add(date,INTERVAL "1:1" MINUTE_SECOND) from t1;
select date_add(date,INTERVAL "1:1" HOUR_MINUTE) from t1;
select date_add(date,INTERVAL "1:1" DAY_HOUR) from t1;
select date_add(date,INTERVAL "1 1" YEAR_MONTH) from t1;
select date_add(date,INTERVAL "1:1:1" HOUR_SECOND) from t1;
select date_add(date,INTERVAL "1 1:1" DAY_MINUTE) from t1;
select date_add(date,INTERVAL "1 1:1:1" DAY_SECOND) from t1;
select date_add(date,INTERVAL "1" WEEK) from t1;
select date_add(date,INTERVAL "1" QUARTER) from t1;
select timestampadd(MINUTE, 1, date) from t1;
select timestampadd(WEEK, 1, date) from t1;
select timestampadd(SQL_TSI_SECOND, 1, date) from t1;

select timestampdiff(MONTH, '2001-02-01', '2001-05-01') as a;
select timestampdiff(YEAR, '2002-05-01', '2001-01-01') as a;
select timestampdiff(QUARTER, '2002-05-01', '2001-01-01') as a;
select timestampdiff(MONTH, '2000-03-28', '2000-02-29') as a;
select timestampdiff(MONTH, '1991-03-28', '2000-02-29') as a;
select timestampdiff(SQL_TSI_WEEK, '2001-02-01', '2001-05-01') as a;
select timestampdiff(SQL_TSI_HOUR, '2001-02-01', '2001-05-01') as a;
select timestampdiff(SQL_TSI_DAY, '2001-02-01', '2001-05-01') as a;
select timestampdiff(SQL_TSI_MINUTE, '2001-02-01 12:59:59', '2001-05-01 12:58:59') as a;
select timestampdiff(SQL_TSI_SECOND, '2001-02-01 12:59:59', '2001-05-01 12:58:58') as a;

select timestampdiff(SQL_TSI_DAY, '1986-02-01', '1986-03-01') as a1,
       timestampdiff(SQL_TSI_DAY, '1900-02-01', '1900-03-01') as a2,
       timestampdiff(SQL_TSI_DAY, '1996-02-01', '1996-03-01') as a3,
       timestampdiff(SQL_TSI_DAY, '2000-02-01', '2000-03-01') as a4;

# bug 16226
SELECT TIMESTAMPDIFF(day,'2006-01-10 14:30:28','2006-01-11 14:30:27');
SELECT TIMESTAMPDIFF(day,'2006-01-10 14:30:28','2006-01-11 14:30:28');
SELECT TIMESTAMPDIFF(day,'2006-01-10 14:30:28','2006-01-11 14:30:29');
SELECT TIMESTAMPDIFF(day,'2006-01-10 14:30:28','2006-01-12 14:30:27');
SELECT TIMESTAMPDIFF(day,'2006-01-10 14:30:28','2006-01-12 14:30:28');
SELECT TIMESTAMPDIFF(day,'2006-01-10 14:30:28','2006-01-12 14:30:29');

SELECT TIMESTAMPDIFF(week,'2006-01-10 14:30:28','2006-01-17 14:30:27');
SELECT TIMESTAMPDIFF(week,'2006-01-10 14:30:28','2006-01-17 14:30:28');
SELECT TIMESTAMPDIFF(week,'2006-01-10 14:30:28','2006-01-17 14:30:29');
SELECT TIMESTAMPDIFF(week,'2006-01-10 14:30:28','2006-01-24 14:30:27');
SELECT TIMESTAMPDIFF(week,'2006-01-10 14:30:28','2006-01-24 14:30:28');
SELECT TIMESTAMPDIFF(week,'2006-01-10 14:30:28','2006-01-24 14:30:29');

SELECT TIMESTAMPDIFF(month,'2006-01-10 14:30:28','2006-02-10 14:30:27');
SELECT TIMESTAMPDIFF(month,'2006-01-10 14:30:28','2006-02-10 14:30:28');
SELECT TIMESTAMPDIFF(month,'2006-01-10 14:30:28','2006-02-10 14:30:29');
SELECT TIMESTAMPDIFF(month,'2006-01-10 14:30:28','2006-03-10 14:30:27');
SELECT TIMESTAMPDIFF(month,'2006-01-10 14:30:28','2006-03-10 14:30:28');
SELECT TIMESTAMPDIFF(month,'2006-01-10 14:30:28','2006-03-10 14:30:29');

SELECT TIMESTAMPDIFF(year,'2006-01-10 14:30:28','2007-01-10 14:30:27');
SELECT TIMESTAMPDIFF(year,'2006-01-10 14:30:28','2007-01-10 14:30:28');
SELECT TIMESTAMPDIFF(year,'2006-01-10 14:30:28','2007-01-10 14:30:29');
SELECT TIMESTAMPDIFF(year,'2006-01-10 14:30:28','2008-01-10 14:30:27');
SELECT TIMESTAMPDIFF(year,'2006-01-10 14:30:28','2008-01-10 14:30:28');
SELECT TIMESTAMPDIFF(year,'2006-01-10 14:30:28','2008-01-10 14:30:29');

# end of bug

select date_add(time,INTERVAL 1 SECOND) from t1;
drop table t1;

# test for last_day
select last_day('2000-02-05') as f1, last_day('2002-12-31') as f2,
       last_day('2003-03-32') as f3, last_day('2003-04-01') as f4,
       last_day('2001-01-01 01:01:01') as f5, last_day(NULL),
       last_day('2001-02-12');

create table t1 select last_day('2000-02-05') as a,
                from_days(to_days("960101")) as b;
describe t1;
select * from t1;
drop table t1;
select last_day('2000-02-05') as a,
       from_days(to_days("960101")) as b;

select date_add(last_day("1997-12-1"), INTERVAL 1 DAY);
select length(last_day("1997-12-1"));
select last_day("1997-12-1")+0;
select last_day("1997-12-1")+0.0;

# Test SAPDB UTC_% functions. This part is TZ dependant (It is supposed that
# TZ variable set to GMT-3

select strcmp(date_sub(localtimestamp(), interval 3 hour), utc_timestamp())=0;
select strcmp(date_format(date_sub(localtimestamp(), interval 3 hour),"%T"), utc_time())=0;
select strcmp(date_format(date_sub(localtimestamp(), interval 3 hour),"%Y-%m-%d"), utc_date())=0;
select strcmp(date_format(utc_timestamp(),"%T"), utc_time())=0;
select strcmp(date_format(utc_timestamp(),"%Y-%m-%d"), utc_date())=0;
select strcmp(concat(utc_date(),' ',utc_time()),utc_timestamp())=0;

explain extended select period_add("9602",-12),period_diff(199505,"9404"),from_days(to_days("960101")),dayofmonth("1997-01-02"), month("1997-01-02"), monthname("1972-03-04"),dayofyear("0000-00-00"),HOUR("1997-03-03 23:03:22"),MINUTE("23:03:22"),SECOND(230322),QUARTER(980303),WEEK("1998-03-03"),yearweek("2000-01-01",1),week(19950101,1),year("98-02-03"),weekday(curdate())-weekday(now()),dayname("1962-03-03"),unix_timestamp(),sec_to_time(time_to_sec("0:30:47")/6.21),curtime(),utc_time(),curdate(),utc_date(),utc_timestamp(),date_format("1997-01-02 03:04:05", "%M %W %D %Y %y %m %d %h %i %s %w"),from_unixtime(unix_timestamp("1994-03-02 10:11:12")),"1997-12-31 23:59:59" + INTERVAL 1 SECOND,"1998-01-01 00:00:00" - INTERVAL 1 SECOND,INTERVAL 1 DAY + "1997-12-31", extract(YEAR FROM "1999-01-02 10:11:12"),date_add("1997-12-31 23:59:59",INTERVAL 1 SECOND);

SET @TMP='2007-08-01 12:22:49';
CREATE TABLE t1 (d DATETIME);
INSERT INTO t1 VALUES ('2007-08-01 12:22:59');
INSERT INTO t1 VALUES ('2007-08-01 12:23:01');
INSERT INTO t1 VALUES ('2007-08-01 12:23:20');
SELECT count(*) FROM t1 WHERE d>FROM_DAYS(TO_DAYS(@TMP)) AND d<=FROM_DAYS(TO_DAYS(@TMP)+1);
DROP TABLE t1;

#
# Bug #10568
#

select last_day('2005-00-00');
select last_day('2005-00-01');
select last_day('2005-01-00');

#
# Bug #18501: monthname and NULLs
#

select monthname(str_to_date(null, '%m')), monthname(str_to_date(null, '%m')),
       monthname(str_to_date(1, '%m')), monthname(str_to_date(0, '%m'));

#
# Bug #16327: problem with timestamp < 1970
#

set time_zone='-6:00';
create table t1(a timestamp);
insert into t1 values (19691231190001);
select * from t1;
drop table t1;

#
# Bug#16377 result of DATE/TIME functions were compared as strings which
#           can lead to a wrong result.
# Now wrong dates should be compared only with CAST()
create table t1(f1 date, f2 time, f3 datetime);
insert into t1 values ("2006-01-01", "12:01:01", "2006-01-01 12:01:01");
insert into t1 values ("2006-01-02", "12:01:02", "2006-01-02 12:01:02");
select f1 from t1 where f1 between CAST("2006-1-1" as date) and CAST(20060101 as date);
select f1 from t1 where f1 between cast("2006-1-1" as date) and cast("2006.1.1" as date);
select f1 from t1 where date(f1) between cast("2006-1-1" as date) and cast("2006.1.1" as date);
select f2 from t1 where f2 between cast("12:1:2" as time) and cast("12:2:2" as time);
select f2 from t1 where time(f2) between cast("12:1:2" as time) and cast("12:2:2" as time);
select f3 from t1 where f3 between cast("2006-1-1 12:1:1" as datetime) and cast("2006-1-1 12:1:2" as datetime);
select f3 from t1 where timestamp(f3) between cast("2006-1-1 12:1:1" as datetime) and cast("2006-1-1 12:1:2" as datetime);
select f1 from t1 where cast("2006-1-1" as date) between f1 and f3;
select f1 from t1 where cast("2006-1-1" as date) between date(f1) and date(f3);
select f1 from t1 where cast("2006-1-1" as date) between f1 and cast('zzz' as date);
select f1 from t1 where makedate(2006,1) between date(f1) and date(f3);
select f1 from t1 where makedate(2006,2) between date(f1) and date(f3);
drop table t1;

#
# Bug #16546
# 

create table t1 select now() - now(), curtime() - curtime(), 
                       sec_to_time(1) + 0, from_unixtime(1) + 0;
show create table t1;
drop table t1;

#
# Bug #11655: Wrong time is returning from nested selects - maximum time exists
#
# check if SEC_TO_TIME() handles out-of-range values correctly
SELECT SEC_TO_TIME(3300000);
SELECT SEC_TO_TIME(3300000)+0;
SELECT SEC_TO_TIME(3600 * 4294967296);

# check if TIME_TO_SEC() handles out-of-range values correctly
SELECT TIME_TO_SEC('916:40:00');

# check if ADDTIME() handles out-of-range values correctly
SELECT ADDTIME('500:00:00', '416:40:00');
SELECT ADDTIME('916:40:00', '416:40:00');

# check if SUBTIME() handles out-of-range values correctly
SELECT SUBTIME('916:40:00', '416:40:00');
SELECT SUBTIME('-916:40:00', '416:40:00');

# check if MAKETIME() handles out-of-range values correctly
SELECT MAKETIME(916,0,0);
SELECT MAKETIME(4294967296, 0, 0);
SELECT MAKETIME(-4294967296, 0, 0);
SELECT MAKETIME(0, 4294967296, 0);
SELECT MAKETIME(0, 0, 4294967296);
SELECT MAKETIME(CAST(-1 AS UNSIGNED), 0, 0);

# check if EXTRACT() handles out-of-range values correctly
SELECT EXTRACT(HOUR FROM '100000:02:03');

# check if we get proper warnings if both input string truncation
# and out-of-range value occur
CREATE TABLE t1(f1 TIME);
INSERT INTO t1 VALUES('916:00:00 a');
SELECT * FROM t1;
DROP TABLE t1;

#
# Bug #20927: sec_to_time treats big unsigned as signed
#
# check if SEC_TO_TIME() handles BIGINT UNSIGNED values correctly
SELECT SEC_TO_TIME(CAST(-1 AS UNSIGNED));

#
# 21913: DATE_FORMAT() Crashes mysql server if I use it through
#        mysql-connector-j driver.
#

SET NAMES latin1;
SET character_set_results = NULL;
SHOW VARIABLES LIKE 'character_set_results';

CREATE TABLE testBug8868 (field1 DATE, field2 VARCHAR(32) CHARACTER SET BINARY);
INSERT INTO testBug8868 VALUES ('2006-09-04', 'abcd');

SELECT DATE_FORMAT(field1,'%b-%e %l:%i%p') as fmtddate, field2 FROM testBug8868;

DROP TABLE testBug8868;

SET NAMES DEFAULT;

#
# Bug #31160: MAKETIME() crashes server when returning NULL in ORDER BY using 
# filesort
#
CREATE TABLE t1 (
  a TIMESTAMP
);
INSERT INTO t1 VALUES (now()), (now());
SELECT 1 FROM t1 ORDER BY MAKETIME(1, 1, a);
DROP TABLE t1;
#
# Bug #19844 time_format in Union truncates values
#

(select time_format(timediff(now(), DATE_SUB(now(),INTERVAL 5 DAY)),'%H') As H)
union
(select time_format(timediff(now(), DATE_SUB(now(),INTERVAL 5 DAY)),'%H') As H);
(select time_format(timediff(now(), DATE_SUB(now(),INTERVAL 5 DAY)),'%k') As H)
union
(select time_format(timediff(now(), DATE_SUB(now(),INTERVAL 5 DAY)),'%k') As H);
(select time_format(timediff(now(), DATE_SUB(now(),INTERVAL 5 HOUR)),'%H') As H)
union
(select time_format(timediff(now(), DATE_SUB(now(),INTERVAL 5 HOUR)),'%H') As H);

(select time_format(timediff(now(), DATE_SUB(now(),INTERVAL 5 HOUR)),'%k') As H)
union
(select time_format(timediff(now(), DATE_SUB(now(),INTERVAL 5 HOUR)),'%k') As H);

#
# Bug #23653: crash if last_day('0000-00-00')
#

select last_day('0000-00-00');

#
# Bug 23616: datetime functions with double argumets
#

select isnull(week(now() + 0)), isnull(week(now() + 0.2)),
  week(20061108), week(20061108.01), week(20061108085411.000002);

--echo End of 4.1 tests

#
# Bug #10590: %h, %I, and %l format specifies should all return results in
# the 0-11 range
#
select time_format('100:00:00', '%H %k %h %I %l');

#
# Bug #12562: Make SYSDATE behave like it does in Oracle: always the current
#             time, regardless of magic to make NOW() always the same for the
#             entirety of a statement.
SET @old_log_bin_trust_function_creators= @@global.log_bin_trust_function_creators;
SET GLOBAL log_bin_trust_function_creators = 1;

create table t1 (a timestamp default '2005-05-05 01:01:01',
                 b timestamp default '2005-05-05 01:01:01');
delimiter //;
drop function if exists t_slow_sysdate;
create function t_slow_sysdate() returns timestamp
begin
  do sleep(2);
  return sysdate();
end;
//

insert into t1 set a = sysdate(), b = t_slow_sysdate();//

create trigger t_before before insert on t1
for each row begin
  set new.b = t_slow_sysdate();
end
//

delimiter ;//

insert into t1 set a = sysdate();

select a != b from t1;

drop trigger t_before;
drop function t_slow_sysdate;
drop table t1;

SET GLOBAL log_bin_trust_function_creators = 0;

create table t1 (a datetime, i int, b datetime);
insert into t1 select sysdate(), sleep(1), sysdate() from dual;
select a != b from t1;
drop table t1;

delimiter //;
create procedure t_sysdate()
begin
  select sysdate() into @a;
  do sleep(2);
  select sysdate() into @b;
  select @a != @b;
end;
//
delimiter ;//
call t_sysdate();
drop procedure t_sysdate;
SET @@global.log_bin_trust_function_creators= @old_log_bin_trust_function_creators;

#
# Bug #13534: timestampdiff() returned incorrect results across leap years
#
select timestampdiff(month,'2004-09-11','2004-09-11');
select timestampdiff(month,'2004-09-11','2005-09-11');
select timestampdiff(month,'2004-09-11','2006-09-11');
select timestampdiff(month,'2004-09-11','2007-09-11');
select timestampdiff(month,'2005-09-11','2004-09-11');
select timestampdiff(month,'2005-09-11','2003-09-11');

select timestampdiff(month,'2004-02-28','2005-02-28');
select timestampdiff(month,'2004-02-29','2005-02-28');
select timestampdiff(month,'2004-02-28','2005-02-28');
select timestampdiff(month,'2004-03-29','2005-03-28');
select timestampdiff(month,'2003-02-28','2004-02-29');
select timestampdiff(month,'2003-02-28','2005-02-28');

select timestampdiff(month,'1999-09-11','2001-10-10');
select timestampdiff(month,'1999-09-11','2001-9-11');

select timestampdiff(year,'1999-09-11','2001-9-11');
select timestampdiff(year,'2004-02-28','2005-02-28');
select timestampdiff(year,'2004-02-29','2005-02-28');

#
# Bug #18618: BETWEEN for dates with the second argument being a constant
#             expression and the first and the third arguments being fields 
#

CREATE TABLE t1 (id int NOT NULL PRIMARY KEY, day date);
CREATE TABLE t2 (id int NOT NULL PRIMARY KEY, day date);

INSERT INTO t1 VALUES
  (1, '2005-06-01'), (2, '2005-02-01'), (3, '2005-07-01');
INSERT INTO t2 VALUES
  (1, '2005-08-01'), (2, '2005-06-15'), (3, '2005-07-15');

SELECT * FROM t1, t2 
  WHERE t1.day BETWEEN 
               '2005.09.01' - INTERVAL 6 MONTH AND t2.day;
SELECT * FROM t1, t2 
  WHERE CAST(t1.day AS DATE) BETWEEN 
                             '2005.09.01' - INTERVAL 6 MONTH AND t2.day;
 
DROP TABLE t1,t2;


# Restore timezone to default
set time_zone= @@global.time_zone;

#
# Bug #22229: bug in DATE_ADD()
#

select str_to_date('10:00 PM', '%h:%i %p') + INTERVAL 10 MINUTE;

#
# Bug #21103: DATE column not compared as DATE
#

create table t1 (field DATE);
insert into t1 values ('2006-11-06');
select * from t1 where field < '2006-11-06 04:08:36.0'; 
select * from t1 where field = '2006-11-06 04:08:36.0'; 
select * from t1 where field = '2006-11-06'; 
select * from t1 where CAST(field as DATETIME) < '2006-11-06 04:08:36.0';
select * from t1 where CAST(field as DATE) < '2006-11-06 04:08:36.0';
drop table t1;

#
# Bug #25643: SEC_TO_TIME function problem
#
CREATE TABLE t1 (a int, t1 time, t2 time, d date, PRIMARY KEY  (a));
INSERT INTO t1 VALUES (1, '10:00:00', NULL, NULL), 
       (2, '11:00:00', '11:15:00', '1972-02-06');
SELECT t1, t2, SEC_TO_TIME( TIME_TO_SEC( t2 ) - TIME_TO_SEC( t1 ) ), QUARTER(d) 
  FROM t1;
SELECT t1, t2, SEC_TO_TIME( TIME_TO_SEC( t2 ) - TIME_TO_SEC( t1 ) ), QUARTER(d)
  FROM t1 ORDER BY a DESC;
DROP TABLE t1;

#
# Bug #20293: group by cuts off value from time_format
#
# Check if using GROUP BY with TIME_FORMAT() produces correct results

SELECT TIME_FORMAT(SEC_TO_TIME(a),"%H:%i:%s") FROM (SELECT 3020399 AS a UNION SELECT 3020398 ) x GROUP BY 1;

#
# Bug#28875 Conversion between ASCII and LATIN1 charsets does not function
#
set names latin1;
create table t1 (a varchar(15) character set ascii not null);
insert into t1 values ('070514-000000');
# Conversion of date_format() result to ASCII
# is safe with the default locale en_US
--replace_column 1 #
select concat(a,ifnull(min(date_format(now(), '%Y-%m-%d')),' ull')) from t1;
# Error for swe7: it is not ASCII compatible
set names swe7;
--error 1267
select concat(a,ifnull(min(date_format(now(), '%Y-%m-%d')),' ull')) from t1;
set names latin1;
# Conversion of date_format() result to ASCII
# is not safe with the non-default locale fr_FR
# because month and day names can have accented characters
set lc_time_names=fr_FR;
--error 1267
select concat(a,ifnull(min(date_format(now(), '%Y-%m-%d')),' ull')) from t1;
set lc_time_names=en_US;
drop table t1;

#
# Bug#32180: DATE_ADD treats datetime numeric argument as DATE
#            instead of DATETIME
#

select DATE_ADD('20071108181000', INTERVAL 1 DAY);
select DATE_ADD(20071108181000,   INTERVAL 1 DAY);
select DATE_ADD('20071108',       INTERVAL 1 DAY);
select DATE_ADD(20071108,         INTERVAL 1 DAY);

#
# Bug#32770: LAST_DAY() returns a DATE, but somehow internally keeps
#            track of the TIME.
#

select LAST_DAY('2007-12-06 08:59:19.05') - INTERVAL 1 SECOND;

# Bug#33834: FRAC_SECOND: Applicability not clear in documentation
#
# Test case removed since FRAC_SECOND was deprecated and
# removed as part of WL#5154
#

#
# Bug #36466:
#   Adding days to day_microsecond changes interpretation of microseconds
#

# show that we treat fractions of seconds correctly (zerofill from right to
# six places) even if we left out fields on the left.
select date_add('1000-01-01 00:00:00', interval '1.03:02:01.05' day_microsecond);
select date_add('1000-01-01 00:00:00', interval '1.02' day_microsecond);


--echo #
--echo # Bug #52315 part 2 : utc_date() crashes when system time > year 2037
--echo #

--disable_result_log
SET TIMESTAMP=-147490000; SELECT UTC_TIMESTAMP();
--error ER_WRONG_VALUE_FOR_VAR
SET TIMESTAMP=2147483648; SELECT UTC_TIMESTAMP();
SET TIMESTAMP=2147483646; SELECT UTC_TIMESTAMP();
SET TIMESTAMP=2147483647; SELECT UTC_TIMESTAMP();
SET TIMESTAMP=0; SELECT UTC_TIMESTAMP();
SET TIMESTAMP=-1; SELECT UTC_TIMESTAMP();
SET TIMESTAMP=1; SELECT UTC_TIMESTAMP();
--enable_result_log

#reset back the timestamp value
SET TIMESTAMP=0;


--echo End of 5.0 tests

#
# Bug #18997
#

select date_sub("0050-01-01 00:00:01",INTERVAL 2 SECOND);
select date_sub("0199-01-01 00:00:01",INTERVAL 2 SECOND);
select date_add("0199-12-31 23:59:59",INTERVAL 2 SECOND);
select date_sub("0200-01-01 00:00:01",INTERVAL 2 SECOND);
select date_sub("0200-01-01 00:00:01",INTERVAL 1 SECOND);
select date_sub("0200-01-01 00:00:01",INTERVAL 2 SECOND);
select date_add("2001-01-01 23:59:59",INTERVAL -2000 YEAR);
select date_sub("50-01-01 00:00:01",INTERVAL 2 SECOND);
select date_sub("90-01-01 00:00:01",INTERVAL 2 SECOND);
select date_sub("0069-01-01 00:00:01",INTERVAL 2 SECOND);
select date_sub("0169-01-01 00:00:01",INTERVAL 2 SECOND);


#
# Bug #55565: debug assertion when ordering by expressions with user
# variable assignments
#

CREATE TABLE t1(a DOUBLE NOT NULL);
INSERT INTO t1 VALUES (0),(9.216e-096);
--echo # should not crash
SELECT 1 FROM t1 ORDER BY @x:=makedate(a,a);
DROP TABLE t1;

--echo #
--echo # Bug #52160: crash and inconsistent results when grouping
--echo #             by a function and column
--echo #

CREATE TABLE t1(a CHAR(10) NOT NULL);
INSERT INTO t1 VALUES (''),('');
SELECT COUNT(*) FROM t1 GROUP BY TIME_TO_SEC(a);
DROP TABLE t1;

<<<<<<< HEAD
--echo End of 5.1 tests

--echo #
--echo # Bug#57039: constant subtime expression returns incorrect result.
--echo #
CREATE TABLE t1 (`date_date` datetime NOT NULL);
INSERT INTO t1 VALUES ('2008-01-03 00:00:00'), ('2008-01-03 00:00:00');
SELECT * FROM t1 WHERE date_date >= subtime(now(), "00:30:00");
SELECT * FROM t1 WHERE date_date <= addtime(date_add("2000-1-1", INTERVAL "1:1:1" HOUR_SECOND), "00:20:00");
DROP TABLE t1;

--echo #
--echo # Bug#57512 str_to_date crash...
--echo #

SELECT WEEK(STR_TO_DATE(NULL,0));
SELECT SUBDATE(STR_TO_DATE(NULL,0), INTERVAL 1 HOUR);

--echo #
--echo # BUG#59895 - setting storage engine to null segfaults mysqld
--echo #
SELECT MONTHNAME(0), MONTHNAME(0) IS NULL, MONTHNAME(0) + 1;
--error ER_WRONG_VALUE_FOR_VAR
SET storage_engine=NULL;

--echo #
--echo # Bug #59686 crash in String::copy() with time data type
--echo #

SELECT min(timestampadd(month, 1>'', from_days('%Z')));

create table t1(a time);
insert into t1 values ('00:00:00'),('00:01:00');
select 1 from t1 where 1 < some (select cast(a as datetime) from t1);
drop table t1;
=======
--echo #
--echo # Bug#11766112  59151:UNINITIALIZED VALUES IN EXTRACT_DATE_TIME WITH STR_TO_DATE(SPACE(..) ...
--echo #

SELECT STR_TO_DATE(SPACE(2),'1');

--echo End of 5.1 tests
>>>>>>> e9935c63
<|MERGE_RESOLUTION|>--- conflicted
+++ resolved
@@ -862,7 +862,12 @@
 SELECT COUNT(*) FROM t1 GROUP BY TIME_TO_SEC(a);
 DROP TABLE t1;
 
-<<<<<<< HEAD
+--echo #
+--echo # Bug#11766112  59151:UNINITIALIZED VALUES IN EXTRACT_DATE_TIME WITH STR_TO_DATE(SPACE(..) ...
+--echo #
+
+SELECT STR_TO_DATE(SPACE(2),'1');
+
 --echo End of 5.1 tests
 
 --echo #
@@ -897,13 +902,4 @@
 create table t1(a time);
 insert into t1 values ('00:00:00'),('00:01:00');
 select 1 from t1 where 1 < some (select cast(a as datetime) from t1);
-drop table t1;
-=======
---echo #
---echo # Bug#11766112  59151:UNINITIALIZED VALUES IN EXTRACT_DATE_TIME WITH STR_TO_DATE(SPACE(..) ...
---echo #
-
-SELECT STR_TO_DATE(SPACE(2),'1');
-
---echo End of 5.1 tests
->>>>>>> e9935c63
+drop table t1;