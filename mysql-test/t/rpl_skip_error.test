##########################################
# 2006-02-07 By JBM: Added order by
#########################################
# Note that errors are ignored by opt file.
source include/master-slave.inc;

create table t1 (n int not null primary key);
save_master_pos;
connection slave;
sync_with_master;
insert into t1 values (1);
connection master;
# Here we expect (ignored) error, since 1 is already in slave table 
insert into t1 values (1);

# These should work fine
insert into t1 values (2),(3);

save_master_pos;
connection slave;
sync_with_master;
select * from t1 ORDER BY n;

# Cleanup
connection master;
drop table t1;
<<<<<<< HEAD
sync_slave_with_master;

# End of 4.1 tests
=======
sync_with_master;
# End of 4.1 tests

#
# #28839 Errors in strict mode silently stop SQL thread if --slave-skip-errors exists
#
create table t1(a int primary key);
insert into t1 values (1),(2);
delete from t1 where @@server_id=1;
set sql_mode=strict_trans_tables;
select @@server_id;
insert into t1 values (1),(2),(3);
sync_slave_with_master;
connection slave;
select @@server_id;
select * from t1;
show slave status;
connection master;
drop table t1;
sync_with_master;
# End of 5.0 tests
>>>>>>> 6fdee559
<|MERGE_RESOLUTION|>--- conflicted
+++ resolved
@@ -24,12 +24,8 @@
 # Cleanup
 connection master;
 drop table t1;
-<<<<<<< HEAD
 sync_slave_with_master;
 
-# End of 4.1 tests
-=======
-sync_with_master;
 # End of 4.1 tests
 
 #
@@ -49,5 +45,4 @@
 connection master;
 drop table t1;
 sync_with_master;
-# End of 5.0 tests
->>>>>>> 6fdee559
+# End of 5.0 tests