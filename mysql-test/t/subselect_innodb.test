-- source include/have_innodb.inc

--disable_warnings
drop table if exists t1,t2,t3;
--enable_warnings

#
# key field overflow test
#
CREATE TABLE t1
(
FOLDERID VARCHAR(32)BINARY NOT NULL
, FOLDERNAME VARCHAR(255)BINARY NOT NULL
, CREATOR VARCHAR(255)BINARY
, CREATED TIMESTAMP NOT NULL
, DESCRIPTION VARCHAR(255)BINARY
, FOLDERTYPE INTEGER NOT NULL
, MODIFIED TIMESTAMP
, MODIFIER VARCHAR(255)BINARY
, FOLDERSIZE INTEGER NOT NULL
, PARENTID VARCHAR(32)BINARY
, REPID VARCHAR(32)BINARY
, ORIGINATOR INTEGER

, PRIMARY KEY ( FOLDERID )
) ENGINE=InnoDB;
CREATE INDEX FFOLDERID_IDX ON t1 (FOLDERID);
CREATE INDEX CMFLDRPARNT_IDX ON t1 (PARENTID);
INSERT INTO t1 VALUES("0c9aab05b15048c59bc35c8461507deb", "System", "System", "2003-06-05 16:30:00", "The system content repository folder.", "3", "2003-06-05 16:30:00", "System", "0", NULL, "9c9aab05b15048c59bc35c8461507deb", "1");
INSERT INTO t1 VALUES("2f6161e879db43c1a5b82c21ddc49089", "Default", "System", "2003-06-09 10:52:02", "The default content repository folder.", "3", "2003-06-05 16:30:00", "System", "0", NULL, "03eea05112b845949f3fd03278b5fe43", "1");
INSERT INTO t1 VALUES("c373e9f5ad0791724315444553544200", "AddDocumentTest", "admin", "2003-06-09 10:51:25", "Movie Reviews", "0", "2003-06-09 10:51:25", "admin", "0", "2f6161e879db43c1a5b82c21ddc49089", "03eea05112b845949f3fd03278b5fe43", NULL);
SELECT 'c373e9f5ad0791a0dab5444553544200' IN(SELECT t1.FOLDERID FROM t1 WHERE t1.PARENTID='2f6161e879db43c1a5b82c21ddc49089' AND t1.FOLDERNAME = 'Level1');
drop table t1;

#
# UNION unlocking test
#
create table t1 (a int) engine=innodb;
create table t2 (a int) engine=innodb;
create table t3 (a int) engine=innodb;
insert into t1 values (1),(2),(3),(4);
insert into t2 values (10),(20),(30),(40);
insert into t3 values (1),(2),(10),(50);
select a from t3 where t3.a in (select a from t1 where a <= 3 union select * from t2 where a <= 30);
drop table t1,t2,t3;


CREATE TABLE t1 (
   processor_id INTEGER NOT NULL,
   PRIMARY KEY (processor_id)
) ENGINE=InnoDB;
CREATE TABLE t3 (
   yod_id BIGINT UNSIGNED AUTO_INCREMENT NOT NULL,
   login_processor INTEGER UNSIGNED ,
   PRIMARY KEY (yod_id)
) ENGINE=InnoDB;
CREATE TABLE t2 (
   processor_id INTEGER NOT NULL,
   yod_id BIGINT UNSIGNED NOT NULL,
   PRIMARY KEY (processor_id, yod_id),
   INDEX (processor_id),
   INDEX (yod_id),
   FOREIGN KEY (processor_id) REFERENCES t1(processor_id),
   FOREIGN KEY (yod_id) REFERENCES t3(yod_id) 
) ENGINE=InnoDB;
INSERT INTO t1 VALUES (1),(2),(3);
INSERT INTO t3 VALUES (1,1),(2,2),(3,3);
INSERT INTO t2 VALUES (1,1),(2,2),(3,3);
SELECT distinct p1.processor_id, (SELECT y.yod_id FROM t1 p2, t2 y WHERE p2.processor_id = p1.processor_id and p2.processor_id = y.processor_id) FROM t1 p1;
drop table t2,t1,t3;

#
# innodb locking
#
CREATE TABLE t1 (
  id int(11) NOT NULL default '0',
  b int(11) default NULL,
  c char(3) default NULL,
  PRIMARY KEY  (id),
  KEY t2i1 (b)
) ENGINE=innodb DEFAULT CHARSET=latin1;
INSERT INTO t1 VALUES (0,0,'GPL'),(1,0,'GPL'),(2,1,'GPL'),(3,2,'GPL');
CREATE TABLE t2 (
  id int(11) NOT NULL default '0',
  b int(11) default NULL,
  c char(3) default NULL,
  PRIMARY KEY  (id),
  KEY t2i (b)
) ENGINE=innodb DEFAULT CHARSET=latin1;
INSERT INTO t2 VALUES (0,0,'GPL'),(1,0,'GPL'),(2,1,'GPL'),(3,2,'GPL');
select (select max(id) from t2 where b=1 group by b) as x,b from t1 where b=1;
drop table t1,t2;

#
# reiniting innodb tables
#
create table t1 (id int not null, value char(255), primary key(id)) engine=innodb;
create table t2 (id int not null, value char(255)) engine=innodb;
insert into t1 values (1,'a'),(2,'b');
insert into t2 values (1,'z'),(2,'x');
select t2.id,t2.value,(select t1.value from t1 where t1.id=t2.id) from t2;
select t2.id,t2.value,(select t1.value from t1 where t1.id=t2.id) from t2;
drop table t1,t2;

#
# unlocking tables with subqueries in HAVING
#
create table t1 (a int, b int) engine=innodb;
insert into t1 values (1,2), (1,3), (2,3), (2,4), (2,5), (3,4), (4,5), (4,100);
create table t2 (a int) engine=innodb;
insert into t2 values (1),(2),(3),(4);
select a, sum(b) as b from t1 group by a having b > (select max(a) from t2);
drop table t1, t2;

#
# bug #5220 test suite
#
CREATE TABLE `t1` ( `unit` varchar(50) NOT NULL default '', `ingredient` varchar(50) NOT NULL default '') ENGINE=InnoDB DEFAULT CHARSET=latin1;

CREATE TABLE `t2` ( `ingredient` varchar(50) NOT NULL default '', `unit` varchar(50) NOT NULL default '', PRIMARY KEY (ingredient, unit)) ENGINE=InnoDB DEFAULT CHARSET=latin1;

INSERT INTO `t1` VALUES ('xx','yy');
INSERT INTO `t2` VALUES ('yy','xx');

SELECT R.unit, R.ingredient FROM t1 R WHERE R.ingredient IN (SELECT N.ingredient FROM t2 N WHERE N.unit = R.unit);

drop table t1, t2;

#
# possible early unlock
#
CREATE TABLE t1 (
  id INT NOT NULL auto_increment,
  date1 DATE, coworkerid INT,
  description VARCHAR(255),
  sum_used DOUBLE,
  sum_remaining DOUBLE,
  comments VARCHAR(255),
  PRIMARY KEY(id)
) engine=innodb;
insert into t1 values (NULL, '1999-01-01', 1,'test', 22, 33, 'comment'), (NULL, '1999-01-01', 1,'test', 22, 33, 'comment'), (NULL, '1999-01-01', 1,'test', 22, 33, 'comment'), (NULL, '1998-01-01', 1,'test', 22, 33, 'comment'), (NULL, '1998-01-01', 1,'test', 22, 33, 'comment'), (NULL, '2004-01-01', 1,'test', 22, 33, 'comment'), (NULL, '2004-01-01', 1,'test', 22, 33, 'comment');
SELECT DISTINCT
 (SELECT sum(sum_used) FROM t1 WHERE sum_used > 0 AND year(date1) <= '2004') as somallontvangsten,
 (SELECT sum(sum_used) FROM t1 WHERE sum_used < 0 AND year(date1) <= '2004') as somalluitgaven
 FROM t1;
select * from t1;
drop table t1;

#
# cleaning up of results of subselects (BUG#8125)
#
CREATE TABLE `t1` ( `a` char(3) NOT NULL default '', `b` char(3) NOT NULL default '', `c` char(3) NOT NULL default '', PRIMARY KEY  (`a`,`b`,`c`)) ENGINE=InnoDB;
CREATE TABLE t2 LIKE t1;
INSERT INTO t1 VALUES (1,1,1);
INSERT INTO t2 VALUES (1,1,1);
PREPARE my_stmt FROM "SELECT t1.b, count(*) FROM t1 group by t1.b having
count(*) > ALL (SELECT COUNT(*) FROM t2 WHERE t2.a=1 GROUP By t2.b)";
EXECUTE my_stmt;
EXECUTE my_stmt;
deallocate prepare my_stmt;
drop table t1,t2;

#
# test of big query with a lot of IN subqueries.
#
CREATE TABLE t1
(
DOCID VARCHAR(32)BINARY NOT NULL
, UUID VARCHAR(32)BINARY NOT NULL
, MIMETYPE VARCHAR(80)BINARY
, CONTENTDATA LONGBLOB
, CONTENTSIZE INTEGER
, VERSIONID INTEGER
, REPID VARCHAR(32)BINARY
, MODIFIED TIMESTAMP
, MODIFIER VARCHAR(255)BINARY
, ORIGINATOR INTEGER

, PRIMARY KEY ( DOCID )
) ENGINE=InnoDB
;

INSERT INTO t1 (DOCID) VALUES ("1"), ("2");

CREATE TABLE t2
(
DOCID VARCHAR(32)BINARY NOT NULL
, DOCNAME VARCHAR(255)BINARY NOT NULL
, DOCTYPEID VARCHAR(32)BINARY NOT NULL
, FOLDERID VARCHAR(32)BINARY NOT NULL
, AUTHOR VARCHAR(255)BINARY
, CREATED TIMESTAMP NOT NULL
, TITLE VARCHAR(255)BINARY
, SUBTITLE VARCHAR(255)BINARY
, DOCABSTRACT LONGBLOB
, PUBLISHDATE TIMESTAMP
, EXPIRATIONDATE TIMESTAMP
, LOCKEDBY VARCHAR(80)BINARY
, STATUS VARCHAR(80)BINARY
, PARENTDOCID VARCHAR(32)BINARY
, REPID VARCHAR(32)BINARY
, MODIFIED TIMESTAMP NOT NULL
, MODIFIER VARCHAR(255)BINARY NOT NULL
, PUBLISHSTATUS INTEGER
, ORIGINATOR INTEGER

, PRIMARY KEY ( DOCID )
) ENGINE=InnoDB
;
CREATE INDEX DDOCTYPEID_IDX ON t2 (DOCTYPEID);
CREATE INDEX DFOLDERID_IDX ON t2 (FOLDERID);
CREATE TABLE t3
(
FOLDERID VARCHAR(32)BINARY NOT NULL
, FOLDERNAME VARCHAR(255)BINARY NOT NULL
, CREATOR VARCHAR(255)BINARY
, CREATED TIMESTAMP NOT NULL
, DESCRIPTION VARCHAR(255)BINARY
, FOLDERTYPE INTEGER NOT NULL
, MODIFIED TIMESTAMP
, MODIFIER VARCHAR(255)BINARY
, FOLDERSIZE INTEGER NOT NULL
, PARENTID VARCHAR(32)BINARY
, REPID VARCHAR(32)BINARY
, ORIGINATOR INTEGER

, PRIMARY KEY ( FOLDERID )
) ENGINE=InnoDB;

CREATE INDEX FFOLDERID_IDX ON t3 (FOLDERID);
CREATE INDEX CMFLDRPARNT_IDX ON t3 (PARENTID);

CREATE TABLE t4
(
DOCTYPEID VARCHAR(32)BINARY NOT NULL
, DOCTYPENAME VARCHAR(80)BINARY NOT NULL
, DESCRIPTION VARCHAR(255)BINARY
, EXTNDATA LONGBLOB
, MODIFIED TIMESTAMP
, MODIFIER VARCHAR(255)BINARY
, ORIGINATOR INTEGER

, PRIMARY KEY ( DOCTYPEID )
) ENGINE=InnoDB;

INSERT INTO t2 VALUES("c373e9f59cf15a6c3e57444553544200", "c373e9f59cf15a6c3e57444553544200", "340d243d45f111d497b00010a4ef934d", "2f6161e879db43c1a5b82c21ddc49089", NULL, "2003-06-06 07:48:42", NULL, NULL, NULL, "2003-06-06 07:48:42", "2003-06-06 07:48:42", NULL, NULL, NULL, "03eea05112b845949f3fd03278b5fe43", "2003-06-06 07:48:42", "admin", "0", NULL);

INSERT INTO t2 VALUES("c373e9f5a472f43ba45e444553544200", "c373e9f5a472f43ba45e444553544200", "340d243d45f111d497b00010a4ef934d", "2f6161e879db43c1a5b82c21ddc49089", NULL, "2003-06-07 18:50:12", NULL, NULL, NULL, "2003-06-07 18:50:12", "2003-06-07 18:50:12", NULL, NULL, NULL, "03eea05112b845949f3fd03278b5fe43", "2003-06-07 18:50:12", "admin", "0", NULL);


INSERT INTO t2 VALUES("c373e9f5a4a0f56014eb444553544200", "c373e9f5a4a0f56014eb444553544200", "340d243d45f111d497b00010a4ef934d", "2f6161e879db43c1a5b82c21ddc49089", NULL, "2003-06-07 19:39:26", NULL, NULL, NULL, "2003-06-07 19:39:26", "2003-06-07 19:39:26", NULL, NULL, NULL, "03eea05112b845949f3fd03278b5fe43", "2003-06-07 19:39:26", "admin", "0", NULL);
INSERT INTO t2 VALUES("c373e9f5a4a0f8fa4a86444553544200", "c373e9f5a4a0f8fa4a86444553544200", "340d243d45f111d497b00010a4ef934d", "2f6161e879db43c1a5b82c21ddc49089", NULL, "2003-06-07 19:43:05", NULL, NULL, NULL, "2003-06-07 19:43:05", "2003-06-07 19:43:05", NULL, NULL, NULL, "03eea05112b845949f3fd03278b5fe43", "2003-06-07 19:43:05", "admin", "0", NULL);
INSERT INTO t2 VALUES("c373e9f5ac7b537205ce444553544200", "c373e9f5ac7b537205ce444553544200", "340d243d45f111d497b00010a4ef934d", "2f6161e879db43c1a5b82c21ddc49089", NULL, "2003-06-09 08:15:24", NULL, NULL, NULL, "2003-06-09 08:15:24", "2003-06-09 08:15:24", NULL, NULL, NULL, "03eea05112b845949f3fd03278b5fe43", "2003-06-09 08:15:24", "admin", "0", NULL);
INSERT INTO t2 VALUES("c373e9f5ad0792012454444553544200", "c373e9f5ad0792012454444553544200", "340d243d45f111d497b00010a4ef934d", "2f6161e879db43c1a5b82c21ddc49089", NULL, "2003-06-09 10:51:44", NULL, NULL, NULL, "2003-06-09 10:51:44", "2003-06-09 10:51:44", NULL, NULL, NULL, "03eea05112b845949f3fd03278b5fe43", "2003-06-09 10:51:44", "admin", "0", NULL);
INSERT INTO t2 VALUES("c373e9f5ad079821ef34444553544200", "First Discussion", "c373e9f5ad079174ff17444553544200", "c373e9f5ad0796c0eca4444553544200", "Goldilocks", "2003-06-09 11:16:50", "Title: First Discussion", NULL, NULL, "2003-06-09 10:51:26", "2003-06-09 10:51:26", NULL, NULL, NULL, "03eea05112b845949f3fd03278b5fe43", "2003-06-09 11:16:50", "admin", "0", NULL);
INSERT INTO t2 VALUES("c373e9f5ad07993f3859444553544200", "Last Discussion", "c373e9f5ad079174ff17444553544200", "c373e9f5ad0796c0eca4444553544200", "Goldilocks", "2003-06-09 11:21:06", "Title: Last Discussion", NULL, "Setting new abstract and keeping doc checked out", "2003-06-09 10:51:26", "2003-06-09 10:51:26", NULL, NULL, NULL, "03eea05112b845949f3fd03278b5fe43", "2003-06-09 11:21:06", "admin", "0", NULL);
INSERT INTO t2 VALUES("c373e9f5ad079a3219c4444553544200", "testdoclayout", "340d243c45f111d497b00010a4ef934d", "c373e9f5ad0796c0eca4444553544200", "Goldilocks", "2003-06-09 11:25:31", "Title: Test doc layout", "Subtitle: test doc layout", NULL, "2003-06-09 10:51:27", "2003-06-09 10:51:27", NULL, NULL, NULL, "03eea05112b845949f3fd03278b5fe43", "2003-06-09 11:25:31", "admin", "0", NULL);



INSERT INTO t3 VALUES("0c9aab05b15048c59bc35c8461507deb", "System", "System", "2003-06-05 16:30:00", "The system content repository folder.", "3", "2003-06-05 16:30:00", "System", "0", NULL, "9c9aab05b15048c59bc35c8461507deb", "1");
INSERT INTO t3 VALUES("2f6161e879db43c1a5b82c21ddc49089", "Default", "System", "2003-06-09 10:52:02", "The default content repository folder.", "3", "2003-06-05 16:30:00", "System", "0", NULL, "03eea05112b845949f3fd03278b5fe43", "1");
INSERT INTO t3 VALUES("c373e9f5ad0791724315444553544200", "AddDocumentTest", "admin", "2003-06-09 10:51:25", "Movie Reviews", "0", "2003-06-09 10:51:25", "admin", "0", "2f6161e879db43c1a5b82c21ddc49089", "03eea05112b845949f3fd03278b5fe43", NULL);
INSERT INTO t3 VALUES("c373e9f5ad07919e1963444553544200", "NewDestDirectory", "admin", "2003-06-09 10:51:28", "Adding new directory", "128", "2003-06-09 10:51:28", "admin", "0", "2f6161e879db43c1a5b82c21ddc49089", "03eea05112b845949f3fd03278b5fe43", NULL);
INSERT INTO t3 VALUES("c373e9f5ad07919fe525444553544200", "SubDestDirectory", "admin", "2003-06-09 10:51:28", "Adding new directory", "128", "2003-06-09 10:51:28", "admin", "0", "c373e9f5ad07919e1963444553544200", "03eea05112b845949f3fd03278b5fe43", NULL);
INSERT INTO t3 VALUES("c373e9f5ad0791a0dab5444553544200", "Level1", "admin", "2003-06-09 10:51:29", NULL, "0", "2003-06-09 10:51:29", "admin", "0", "2f6161e879db43c1a5b82c21ddc49089", "03eea05112b845949f3fd03278b5fe43", NULL);
INSERT INTO t3 VALUES("c373e9f5ad0791a14669444553544200", "Level2", "admin", "2003-06-09 10:51:29", NULL, "0", "2003-06-09 10:51:29", "admin", "0", "c373e9f5ad0791a0dab5444553544200", "03eea05112b845949f3fd03278b5fe43", NULL);
INSERT INTO t3 VALUES("c373e9f5ad0791a23c0e444553544200", "Level3", "admin", "2003-06-09 10:51:29", NULL, "0", "2003-06-09 10:51:29", "admin", "0", "c373e9f5ad0791a14669444553544200", "03eea05112b845949f3fd03278b5fe43", NULL);
INSERT INTO t3 VALUES("c373e9f5ad0791a6b11f444553544200", "Dir1", "admin", "2003-06-09 10:51:30", NULL, "0", "2003-06-09 10:51:30", "admin", "0", "2f6161e879db43c1a5b82c21ddc49089", "03eea05112b845949f3fd03278b5fe43", NULL);
INSERT INTO t3 VALUES("c373e9f5ad0791a897d6444553544200", "Dir2", "admin", "2003-06-09 10:51:30", NULL, "0", "2003-06-09 10:51:30", "admin", "0", "c373e9f5ad0791a6b11f444553544200", "03eea05112b845949f3fd03278b5fe43", NULL);
INSERT INTO t3 VALUES("c373e9f5ad0791a9a063444553544200", "NewDestDirectory", "admin", "2003-06-09 10:51:31", NULL, "0", "2003-06-09 10:51:31", "admin", "0", "c373e9f5ad0791a897d6444553544200", "03eea05112b845949f3fd03278b5fe43", NULL);
INSERT INTO t3 VALUES("c373e9f5ad0791aa73e3444553544200", "LevelA", "admin", "2003-06-09 10:51:31", NULL, "0", "2003-06-09 10:51:31", "admin", "0", "c373e9f5ad0791a0dab5444553544200", "03eea05112b845949f3fd03278b5fe43", NULL);
INSERT INTO t3 VALUES("c373e9f5ad0791ab034b444553544200", "LevelB", "admin", "2003-06-09 10:51:31", NULL, "0", "2003-06-09 10:51:31", "admin", "0", "c373e9f5ad0791aa73e3444553544200", "03eea05112b845949f3fd03278b5fe43", NULL);
INSERT INTO t3 VALUES("c373e9f5ad0791ac7311444553544200", "LevelC", "admin", "2003-06-09 10:51:32", NULL, "0", "2003-06-09 10:51:32", "admin", "0", "c373e9f5ad0791ab034b444553544200", "03eea05112b845949f3fd03278b5fe43", NULL);
INSERT INTO t3 VALUES("c373e9f5ad0791ad66cf444553544200", "test2", "admin", "2003-06-09 10:51:32", NULL, "0", "2003-06-09 10:51:32", "admin", "0", "c373e9f5ad0791724315444553544200", "03eea05112b845949f3fd03278b5fe43", NULL);
INSERT INTO t3 VALUES("c373e9f5ad0791aebd87444553544200", "test3", "admin", "2003-06-09 10:51:33", NULL, "0", "2003-06-09 10:51:33", "admin", "0", "c373e9f5ad0791ad66cf444553544200", "03eea05112b845949f3fd03278b5fe43", NULL);
INSERT INTO t3 VALUES("c373e9f5ad0791dbaac4444553544200", "Special Café Folder", "admin", "2003-06-09 10:51:43", "test folder names with special chars", "0", "2003-06-09 10:51:43", "admin", "0", "2f6161e879db43c1a5b82c21ddc49089", "03eea05112b845949f3fd03278b5fe43", NULL);
INSERT INTO t3 VALUES("c373e9f5ad0796bf913f444553544200", "CopiedFolder", "admin", "2003-06-09 11:09:05", "Movie Reviews", "0", "2003-06-09 11:09:05", "admin", "0", "c373e9f5ad0791a23c0e444553544200", "03eea05112b845949f3fd03278b5fe43", NULL);
INSERT INTO t3 VALUES("c373e9f5ad0796c0eca4444553544200", "Movie Reviews", "admin", "2003-06-09 11:09:13", "Movie Reviews", "0", "2003-06-09 11:09:13", "admin", "33", "c373e9f5ad0796bf913f444553544200", "03eea05112b845949f3fd03278b5fe43", NULL);
INSERT INTO t3 VALUES("c373e9f5ad0796d9b895444553544200", "NewBookFolder", "admin", "2003-06-09 11:12:41", "NewBooks - folder", "0", "2003-06-09 11:12:41", "admin", "0", "c373e9f5ad0796c0eca4444553544200", "03eea05112b845949f3fd03278b5fe43", NULL);
INSERT INTO t3 VALUES("c373e9f5ad079b4c9355444553544200", "CopiedFolder", "admin", "2003-06-09 11:26:34", "Movie Reviews", "0", "2003-06-09 11:26:34", "admin", "0", "2f6161e879db43c1a5b82c21ddc49089", "03eea05112b845949f3fd03278b5fe43", NULL);


INSERT INTO t4 VALUES("340d243c45f111d497b00010a4ef934d", "Document Layout", "The system Document Layouts Document Type", NULL, "2003-06-05 16:30:00", "System", "1");
INSERT INTO t4 VALUES("340d243d45f111d497b00010a4ef934d", "Default", "The default system Document Type", NULL, "2003-06-05 16:30:00", "System", "1");
INSERT INTO t4 VALUES("4d09dd60850711d4998a204c4f4f5020", "__SystemResourceType", "The type for all the uploaded resources", NULL, "2003-06-05 16:30:00", "System", "1");
INSERT INTO t4 VALUES("91d4d595478211d497b40010a4ef934d", "__PmcSystemDefaultType", "The type for all the default available fields", NULL, "2003-06-05 16:30:00", "System", "1");
INSERT INTO t4 VALUES("c373e9f59cf15a59b08a444553544200", "NoFieldDocType", "plain doc type", NULL, "2003-06-06 07:48:40", "admin", NULL);
INSERT INTO t4 VALUES("c373e9f59cf15a5c6a99444553544200", "Movie Review", "This doc type is for movie reviews", "<?xml version=\"1.0\" encoding=\"UTF-8\"?>\r\n<props autocheckin=\"false\" autopublish=\"false\" binary=\"choice\" categories=\"none\" cleanup=\"false\" folder=\"none\"><![CDATA[Doc type for cm tests]]></props>\r\n", "2003-06-06 07:48:40", "admin", NULL);
INSERT INTO t4 VALUES("c373e9f59cf15a6116a5444553544200", "Special DocÃu20A4u20A4u0113ééøÉu016BType", "test special chars xxxé in doc type", NULL, "2003-06-06 07:48:41", "admin", NULL);
INSERT INTO t4 VALUES("c373e9f59cf15a695d47444553544200", "Movie", NULL, NULL, "2003-06-06 07:48:41", "admin", NULL);
INSERT INTO t4 VALUES("c373e9f5ad079174ff17444553544200", "Discussion", NULL, NULL, "2003-06-09 10:51:25", "admin", NULL);
INSERT INTO t4 VALUES("c373e9f5ad0791da7e2b444553544200", "Books", "list of recommended books", "<?xml version=\"1.0\" encoding=\"UTF-8\"?>\r\n<props autocheckin=\"false\" autopublish=\"false\" binary=\"choice\" categories=\"none\" cleanup=\"false\" folder=\"none\"><![CDATA[Doc type for cm tests]]><![CDATA[Doc type for book tests]]></props>\r\n", "2003-06-09 10:51:40", "admin", NULL);

ALTER TABLE t2 ADD  FOREIGN KEY FK_DCMNTS_DCTYPES ( DOCTYPEID)
    REFERENCES t4 (DOCTYPEID );
ALTER TABLE t2 ADD  FOREIGN KEY FK_DCMNTS_FLDRS ( FOLDERID)
    REFERENCES t3 (FOLDERID );
ALTER TABLE t3 ADD  FOREIGN KEY FK_FLDRS_PRNTID ( PARENTID)
    REFERENCES t3 (FOLDERID );

SELECT t2.*, t4.DOCTYPENAME, t1.CONTENTSIZE,t1.MIMETYPE FROM t2 INNER JOIN t4 ON t2.DOCTYPEID = t4.DOCTYPEID LEFT OUTER JOIN t1 ON t2.DOCID = t1.DOCID WHERE t2.FOLDERID IN(SELECT t3.FOLDERID FROM t3 WHERE t3.PARENTID IN(SELECT t3.FOLDERID FROM t3 WHERE t3.PARENTID IN(SELECT t3.FOLDERID FROM t3 WHERE t3.PARENTID IN(SELECT t3.FOLDERID FROM t3 WHERE t3.PARENTID IN(SELECT t3.FOLDERID FROM t3 WHERE t3.PARENTID='2f6161e879db43c1a5b82c21ddc49089' AND t3.FOLDERNAME = 'Level1') AND t3.FOLDERNAME = 'Level2') AND t3.FOLDERNAME = 'Level3') AND t3.FOLDERNAME = 'CopiedFolder') AND t3.FOLDERNAME = 'Movie Reviews') AND t2.DOCNAME = 'Last Discussion';

EXPLAIN EXTENDED SELECT t2.*, t4.DOCTYPENAME, t1.CONTENTSIZE,t1.MIMETYPE FROM t2 INNER JOIN t4 ON t2.DOCTYPEID = t4.DOCTYPEID LEFT OUTER JOIN t1 ON t2.DOCID = t1.DOCID WHERE t2.FOLDERID IN(SELECT t3.FOLDERID FROM t3 WHERE t3.PARENTID IN(SELECT t3.FOLDERID FROM t3 WHERE t3.PARENTID IN(SELECT t3.FOLDERID FROM t3 WHERE t3.PARENTID IN(SELECT t3.FOLDERID FROM t3 WHERE t3.PARENTID IN(SELECT t3.FOLDERID FROM t3 WHERE t3.PARENTID='2f6161e879db43c1a5b82c21ddc49089' AND t3.FOLDERNAME = 'Level1') AND t3.FOLDERNAME = 'Level2') AND t3.FOLDERNAME = 'Level3') AND t3.FOLDERNAME = 'CopiedFolder') AND t3.FOLDERNAME = 'Movie Reviews') AND t2.DOCNAME = 'Last Discussion';

drop table t1, t2, t3, t4;
# End of 4.1 tests

CREATE TABLE t1 (
  school_name varchar(45) NOT NULL,
  country varchar(45) NOT NULL,    
  funds_requested float NOT NULL,
  schooltype varchar(45) NOT NULL
) ENGINE=InnoDB DEFAULT CHARSET=utf8;

insert into t1 values ("the school", "USA", 1200, "Human");

select count(country) as countrycount, sum(funds_requested) as smcnt,
       country, (select sum(funds_requested) from t1) as total_funds
from t1
group by country;

select count(country) as countrycount, sum(funds_requested) as smcnt,
       country, (select sum(funds_requested) from t1) as total_funds
from t1
group by country;

drop table t1;

#
# BUG#14342: wrong placement of subquery internals in complex queries
#
CREATE TABLE `t1` (
  `t3_id` int NOT NULL,
  `t1_id` int NOT NULL,
  PRIMARY KEY  (`t1_id`)
);
CREATE TABLE `t2` (
  `t2_id` int NOT NULL,
  `t1_id` int NOT NULL,
  `b` int NOT NULL,
  PRIMARY KEY  (`t2_id`),
  UNIQUE KEY `idx_t2_t1_b` (`t1_id`,`b`)
) ENGINE=InnoDB;
CREATE TABLE `t3` (
  `t3_id` int NOT NULL
);
INSERT INTO `t3` VALUES (3);
select
  (SELECT rs.t2_id
   FROM t2 rs
   WHERE rs.t1_id=
     (SELECT lt.t1_id
      FROM t1 lt
      WHERE lt.t3_id=a.t3_id)
   ORDER BY b DESC LIMIT 1)
from t3 AS a;
# repeat above query in SP
--disable_warnings
DROP PROCEDURE IF EXISTS p1;
--enable_warnings
delimiter //;
create procedure p1()
begin
  declare done int default 3;
  repeat
    select
      (SELECT rs.t2_id
       FROM t2 rs
       WHERE rs.t1_id=
         (SELECT lt.t1_id
          FROM t1 lt
          WHERE lt.t3_id=a.t3_id)
       ORDER BY b DESC LIMIT 1) as x
    from t3 AS a;
    set done= done-1;
  until done <= 0 end repeat;
end//
delimiter ;//
call p1();
call p1();
call p1();
drop procedure p1;
drop tables t1,t2,t3;

<<<<<<< HEAD

#
# Bug #20792: Incorrect results from aggregate subquery
#
CREATE TABLE t1 (a int(10) , PRIMARY KEY (a)) Engine=InnoDB;
INSERT INTO t1 VALUES (1),(2);

CREATE TABLE t2 (a int(10), PRIMARY KEY (a)) Engine=InnoDB;
INSERT INTO t2 VALUES (1);

CREATE TABLE t3 (a int(10), b int(10), c int(10),
                PRIMARY KEY (a)) Engine=InnoDB;
INSERT INTO t3 VALUES (1,2,1);

SELECT t1.* FROM t1 WHERE (SELECT COUNT(*) FROM t3,t2 WHERE t3.c=t2.a 
                           and t2.a='1' AND t1.a=t3.b) > 0;

DROP TABLE t1,t2,t3;

--echo #
--echo # Bug #58756
--echo # Crash in heap_rrnd on query with HAVING ... IN (subquery) + LIMIT
--echo #

CREATE TABLE t1 (
  col_time_key time DEFAULT NULL,
  col_datetime_key datetime DEFAULT NULL,
  col_varchar_nokey varchar(1) DEFAULT NULL,
  KEY col_time_key (col_time_key),
  KEY col_datetime_key (col_datetime_key)
) ENGINE=InnoDB DEFAULT CHARSET=latin1;

INSERT INTO t1 VALUES ('17:53:30','2005-11-10 12:40:29','h');
INSERT INTO t1 VALUES ('11:35:49','2009-04-25 00:00:00','b');
INSERT INTO t1 VALUES (NULL,'2002-11-27 00:00:00','s');
INSERT INTO t1 VALUES ('06:01:40','2004-01-26 20:32:32','e');
INSERT INTO t1 VALUES ('05:45:11','2007-10-26 11:41:40','j');
INSERT INTO t1 VALUES ('00:00:00','2005-10-07 00:00:00','e');
INSERT INTO t1 VALUES ('00:00:00','2000-07-15 05:00:34','f');
INSERT INTO t1 VALUES ('06:11:01','2000-04-03 16:33:32','v');
INSERT INTO t1 VALUES ('13:02:46',NULL,'x');
INSERT INTO t1 VALUES ('21:44:25','2001-04-25 01:26:12','m');
INSERT INTO t1 VALUES ('22:43:58','2000-12-27 00:00:00','c');

CREATE TABLE t2 (
  col_time_key time DEFAULT NULL,
  col_datetime_key datetime DEFAULT NULL,
  col_varchar_nokey varchar(1) DEFAULT NULL,
  KEY col_time_key (col_time_key),
  KEY col_datetime_key (col_datetime_key)
) ENGINE=InnoDB DEFAULT CHARSET=latin1;

INSERT INTO t2 VALUES ('11:28:45','2004-10-11 18:13:16','w');

SELECT col_time_key, col_datetime_key
FROM 
( SELECT * FROM t1 ) AS table1 
HAVING ( 'r' , 'e' ) IN 
  ( SELECT col_varchar_nokey , col_varchar_nokey FROM t2 )
ORDER BY col_datetime_key 
LIMIT 10;

DROP TABLE t1;
DROP TABLE t2;

--echo # End of Bug #58756
=======
--echo #
--echo # Bug#60085 crash in Item::save_in_field() with time data type
--echo #

CREATE TABLE t1(a date, b int, unique(b), unique(a), key(b)) engine=innodb;
INSERT INTO t1 VALUES ('2011-05-13', 0);
SELECT * FROM t1 WHERE b < (SELECT CAST(a as date) FROM t1 GROUP BY a); 
DROP TABLE t1;
>>>>>>> 79421398
<|MERGE_RESOLUTION|>--- conflicted
+++ resolved
@@ -383,7 +383,6 @@
 drop procedure p1;
 drop tables t1,t2,t3;
 
-<<<<<<< HEAD
 
 #
 # Bug #20792: Incorrect results from aggregate subquery
@@ -450,7 +449,7 @@
 DROP TABLE t2;
 
 --echo # End of Bug #58756
-=======
+
 --echo #
 --echo # Bug#60085 crash in Item::save_in_field() with time data type
 --echo #
@@ -458,5 +457,4 @@
 CREATE TABLE t1(a date, b int, unique(b), unique(a), key(b)) engine=innodb;
 INSERT INTO t1 VALUES ('2011-05-13', 0);
 SELECT * FROM t1 WHERE b < (SELECT CAST(a as date) FROM t1 GROUP BY a); 
-DROP TABLE t1;
->>>>>>> 79421398
+DROP TABLE t1;