--- conflicted
+++ resolved
@@ -15,13 +15,8 @@
 archive-big              : Bug#11817185 2011-03-10 Anitha Disabled since this leads to timeout on Solaris Sparc
 log_tables-big           : Bug#11756699 2010-11-15 mattiasj report already exists
 ds_mrr-big @solaris      : Bug#14168107 2012-04-03 Hemant disabled new test added by Olav Sandstå,since this leads to timeout on Solaris on slow sparc servers
-<<<<<<< HEAD
 partition_locking_4      : Bug#13924750 2012-04-04 lost connection.
 mysql_embedded_client_test	: Bug#13964673 2012-04-16 amitbha since most of the test cases are failing
 user_limits              : BUG#14627287 27th Sept, 2012 Mayank
 mysql_client_test_embedded : Bug#14722862 2012-10-09 Disabled since this test is failing on all platforms
-=======
-partition_locking_4	 : Bug#13924750 2012-04-04 lost connection.
-mysql_embedded_client_test	: Bug#13964673 2012-04-16 amitbha since most of the test cases are failing
-file_contents            : Bug#12585902 2011-09-27 magnus file_contents.test fails when building from "bzr export"
->>>>>>> b7fc4388
+file_contents            : Bug#12585902 2011-09-27 magnus file_contents.test fails when building from "bzr export"