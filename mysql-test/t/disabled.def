--- conflicted
+++ resolved
@@ -9,7 +9,6 @@
 #  Do not use any TAB characters for whitespace.
 #
 ##############################################################################
-<<<<<<< HEAD
 user_limits     : Bug#23921 random failure of user_limits.test
 
 im_options                : Bug#20294 2006-07-24 stewart   Instance manager test im_options fails randomly
@@ -35,10 +34,4 @@
 #ndb_autodiscover3        : bug#21806
 
 plugin                   : Bug#25659 memory leak via "plugins" test
-rpl_ndb_dd_advance	 : Bug#25913 rpl_ndb_dd_advance fails randomly
-ndb_single_user          : Bug#27021 Error codes in mysqld in single user mode varies
-=======
-
-ndb_load        : Bug#17233
-user_limits     : Bug#23921 random failure of user_limits.test
->>>>>>> 41dfbb6f
+rpl_ndb_dd_advance	 : Bug#25913 rpl_ndb_dd_advance fails randomly