DROP TABLE IF EXISTS t1,t2,t3;
grant CREATE, SELECT, DROP on *.* to test@localhost;
set global read_only=0;
create table t1 (a int);
insert into t1 values(1);
create table t2 select * from t1;
set global read_only=1;
create table t3 (a int);
drop table t3;
select @@global.read_only;
@@global.read_only
1
create table t3 (a int);
ERROR HY000: The MySQL server is running with the --read-only option so it cannot execute this statement
insert into t1 values(1);
ERROR HY000: The MySQL server is running with the --read-only option so it cannot execute this statement
update t1 set a=1 where 1=0;
ERROR HY000: The MySQL server is running with the --read-only option so it cannot execute this statement
update t1,t2 set t1.a=t2.a+1 where t1.a=t2.a;
ERROR HY000: The MySQL server is running with the --read-only option so it cannot execute this statement
delete t1,t2 from t1,t2 where t1.a=t2.a;
ERROR HY000: The MySQL server is running with the --read-only option so it cannot execute this statement
create temporary table t3 (a int);
create temporary table t4 (a int) select * from t3;
insert into t3 values(1);
insert into t4 select * from t3;
update t1,t3 set t1.a=t3.a+1 where t1.a=t3.a;
ERROR HY000: The MySQL server is running with the --read-only option so it cannot execute this statement
update t1,t3 set t3.a=t1.a+1 where t1.a=t3.a;
update t4,t3 set t4.a=t3.a+1 where t4.a=t3.a;
delete t1 from t1,t3 where t1.a=t3.a;
ERROR HY000: The MySQL server is running with the --read-only option so it cannot execute this statement
delete t3 from t1,t3 where t1.a=t3.a;
delete t4 from t3,t4 where t4.a=t3.a;
create temporary table t1 (a int);
insert into t1 values(1);
update t1,t3 set t1.a=t3.a+1 where t1.a=t3.a;
delete t1 from t1,t3 where t1.a=t3.a;
drop table t1;
insert into t1 values(1);
ERROR HY000: The MySQL server is running with the --read-only option so it cannot execute this statement
set global read_only=0;
lock table t1 write;
lock table t2 write;
set global read_only=1;
ERROR HY000: Can't execute the given command because you have active locked tables or an active transaction
unlock tables ;
set global read_only=1;
select @@global.read_only;
@@global.read_only
0
unlock tables ;
select @@global.read_only;
@@global.read_only
1
set global read_only=0;
lock table t1 read;
lock table t2 read;
set global read_only=1;
ERROR HY000: Can't execute the given command because you have active locked tables or an active transaction
unlock tables ;
set global read_only=1;
select @@global.read_only;
@@global.read_only
0
unlock tables ;
select @@global.read_only;
@@global.read_only
1
set global read_only=0;
BEGIN;
BEGIN;
set global read_only=1;
ERROR HY000: Can't execute the given command because you have active locked tables or an active transaction
ROLLBACK;
set global read_only=1;
select @@global.read_only;
@@global.read_only
1
ROLLBACK;
set global read_only=0;
flush tables with read lock;
set global read_only=1;
unlock tables;
set global read_only=0;
flush tables with read lock;
set global read_only=1;
select @@global.read_only;
@@global.read_only
1
unlock tables;
drop temporary table ttt;
ERROR 42S02: Unknown table 'ttt'
drop temporary table if exists ttt;
Warnings:
Note	1051	Unknown table 'ttt'
set global read_only=0;
drop table t1,t2;
<<<<<<< HEAD
drop user test@localhost;
=======
drop user test@localhost;
#
# Bug #27440 read_only allows create and drop database
#
drop database if exists mysqltest_db1;
drop database if exists mysqltest_db2;
delete from mysql.user where User like 'mysqltest_%';
delete from mysql.db where User like 'mysqltest_%';
delete from mysql.tables_priv where User like 'mysqltest_%';
delete from mysql.columns_priv where User like 'mysqltest_%';
flush privileges;
grant all on mysqltest_db2.* to `mysqltest_u1`@`%`;
create database mysqltest_db1;
grant all on mysqltest_db1.* to `mysqltest_u1`@`%`;
flush privileges;
show grants for current_user();
Grants for mysqltest_u1@%
GRANT USAGE ON *.* TO 'mysqltest_u1'@'%'
GRANT ALL PRIVILEGES ON `mysqltest_db2`.* TO 'mysqltest_u1'@'%'
GRANT ALL PRIVILEGES ON `mysqltest_db1`.* TO 'mysqltest_u1'@'%'
create database mysqltest_db2;
ERROR HY000: The MySQL server is running with the --read-only option so it cannot execute this statement
show databases like '%mysqltest_db2%';
Database (%mysqltest_db2%)
drop database mysqltest_db1;
ERROR HY000: The MySQL server is running with the --read-only option so it cannot execute this statement
delete from mysql.user where User like 'mysqltest_%';
delete from mysql.db where User like 'mysqltest_%';
delete from mysql.tables_priv where User like 'mysqltest_%';
delete from mysql.columns_priv where User like 'mysqltest_%';
flush privileges;
drop database mysqltest_db1;
set global read_only=0;
>>>>>>> 392cc185
<|MERGE_RESOLUTION|>--- conflicted
+++ resolved
@@ -96,13 +96,11 @@
 Note	1051	Unknown table 'ttt'
 set global read_only=0;
 drop table t1,t2;
-<<<<<<< HEAD
-drop user test@localhost;
-=======
 drop user test@localhost;
 #
 # Bug #27440 read_only allows create and drop database
 #
+set global read_only= 1;
 drop database if exists mysqltest_db1;
 drop database if exists mysqltest_db2;
 delete from mysql.user where User like 'mysqltest_%';
@@ -131,5 +129,4 @@
 delete from mysql.columns_priv where User like 'mysqltest_%';
 flush privileges;
 drop database mysqltest_db1;
-set global read_only=0;
->>>>>>> 392cc185
+set global read_only=0;