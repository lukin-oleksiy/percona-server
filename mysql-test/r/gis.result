DROP TABLE IF EXISTS t1, gis_point, gis_line, gis_polygon, gis_multi_point, gis_multi_line, gis_multi_polygon, gis_geometrycollection, gis_geometry;
CREATE TABLE gis_point  (fid INTEGER NOT NULL PRIMARY KEY, g POINT);
CREATE TABLE gis_line  (fid INTEGER NOT NULL PRIMARY KEY, g LINESTRING);
CREATE TABLE gis_polygon   (fid INTEGER NOT NULL PRIMARY KEY, g POLYGON);
CREATE TABLE gis_multi_point (fid INTEGER NOT NULL PRIMARY KEY, g MULTIPOINT);
CREATE TABLE gis_multi_line (fid INTEGER NOT NULL PRIMARY KEY, g MULTILINESTRING);
CREATE TABLE gis_multi_polygon  (fid INTEGER NOT NULL PRIMARY KEY, g MULTIPOLYGON);
CREATE TABLE gis_geometrycollection  (fid INTEGER NOT NULL PRIMARY KEY, g GEOMETRYCOLLECTION);
CREATE TABLE gis_geometry (fid INTEGER NOT NULL PRIMARY KEY, g GEOMETRY);
SHOW FIELDS FROM gis_point;
Field	Type	Null	Key	Default	Extra
fid	int(11)	NO	PRI	NULL	
g	point	YES		NULL	
SHOW FIELDS FROM gis_line;
Field	Type	Null	Key	Default	Extra
fid	int(11)	NO	PRI	NULL	
g	linestring	YES		NULL	
SHOW FIELDS FROM gis_polygon;
Field	Type	Null	Key	Default	Extra
fid	int(11)	NO	PRI	NULL	
g	polygon	YES		NULL	
SHOW FIELDS FROM gis_multi_point;
Field	Type	Null	Key	Default	Extra
fid	int(11)	NO	PRI	NULL	
g	multipoint	YES		NULL	
SHOW FIELDS FROM gis_multi_line;
Field	Type	Null	Key	Default	Extra
fid	int(11)	NO	PRI	NULL	
g	multilinestring	YES		NULL	
SHOW FIELDS FROM gis_multi_polygon;
Field	Type	Null	Key	Default	Extra
fid	int(11)	NO	PRI	NULL	
g	multipolygon	YES		NULL	
SHOW FIELDS FROM gis_geometrycollection;
Field	Type	Null	Key	Default	Extra
fid	int(11)	NO	PRI	NULL	
g	geometrycollection	YES		NULL	
SHOW FIELDS FROM gis_geometry;
Field	Type	Null	Key	Default	Extra
fid	int(11)	NO	PRI	NULL	
g	geometry	YES		NULL	
INSERT INTO gis_point VALUES 
(101, PointFromText('POINT(10 10)')),
(102, PointFromText('POINT(20 10)')),
(103, PointFromText('POINT(20 20)')),
(104, PointFromWKB(AsWKB(PointFromText('POINT(10 20)'))));
INSERT INTO gis_line VALUES
(105, LineFromText('LINESTRING(0 0,0 10,10 0)')),
(106, LineStringFromText('LINESTRING(10 10,20 10,20 20,10 20,10 10)')),
(107, LineStringFromWKB(AsWKB(LineString(Point(10, 10), Point(40, 10)))));
INSERT INTO gis_polygon VALUES
(108, PolygonFromText('POLYGON((10 10,20 10,20 20,10 20,10 10))')),
(109, PolyFromText('POLYGON((0 0,50 0,50 50,0 50,0 0), (10 10,20 10,20 20,10 20,10 10))')),
(110, PolyFromWKB(AsWKB(Polygon(LineString(Point(0, 0), Point(30, 0), Point(30, 30), Point(0, 0))))));
INSERT INTO gis_multi_point VALUES
(111, MultiPointFromText('MULTIPOINT(0 0,10 10,10 20,20 20)')),
(112, MPointFromText('MULTIPOINT(1 1,11 11,11 21,21 21)')),
(113, MPointFromWKB(AsWKB(MultiPoint(Point(3, 6), Point(4, 10)))));
INSERT INTO gis_multi_line VALUES
(114, MultiLineStringFromText('MULTILINESTRING((10 48,10 21,10 0),(16 0,16 23,16 48))')),
(115, MLineFromText('MULTILINESTRING((10 48,10 21,10 0))')),
(116, MLineFromWKB(AsWKB(MultiLineString(LineString(Point(1, 2), Point(3, 5)), LineString(Point(2, 5), Point(5, 8), Point(21, 7))))));
INSERT INTO gis_multi_polygon VALUES
(117, MultiPolygonFromText('MULTIPOLYGON(((28 26,28 0,84 0,84 42,28 26),(52 18,66 23,73 9,48 6,52 18)),((59 18,67 18,67 13,59 13,59 18)))')),
(118, MPolyFromText('MULTIPOLYGON(((28 26,28 0,84 0,84 42,28 26),(52 18,66 23,73 9,48 6,52 18)),((59 18,67 18,67 13,59 13,59 18)))')),
(119, MPolyFromWKB(AsWKB(MultiPolygon(Polygon(LineString(Point(0, 3), Point(3, 3), Point(3, 0), Point(0, 3)))))));
INSERT INTO gis_geometrycollection VALUES
(120, GeomCollFromText('GEOMETRYCOLLECTION(POINT(0 0), LINESTRING(0 0,10 10))')),
(121, GeometryFromWKB(AsWKB(GeometryCollection(Point(44, 6), LineString(Point(3, 6), Point(7, 9))))));
INSERT into gis_geometry SELECT * FROM gis_point;
INSERT into gis_geometry SELECT * FROM gis_line;
INSERT into gis_geometry SELECT * FROM gis_polygon;
INSERT into gis_geometry SELECT * FROM gis_multi_point;
INSERT into gis_geometry SELECT * FROM gis_multi_line;
INSERT into gis_geometry SELECT * FROM gis_multi_polygon;
INSERT into gis_geometry SELECT * FROM gis_geometrycollection;
SELECT fid, AsText(g) FROM gis_point;
fid	AsText(g)
101	POINT(10 10)
102	POINT(20 10)
103	POINT(20 20)
104	POINT(10 20)
SELECT fid, AsText(g) FROM gis_line;
fid	AsText(g)
105	LINESTRING(0 0,0 10,10 0)
106	LINESTRING(10 10,20 10,20 20,10 20,10 10)
107	LINESTRING(10 10,40 10)
SELECT fid, AsText(g) FROM gis_polygon;
fid	AsText(g)
108	POLYGON((10 10,20 10,20 20,10 20,10 10))
109	POLYGON((0 0,50 0,50 50,0 50,0 0),(10 10,20 10,20 20,10 20,10 10))
110	POLYGON((0 0,30 0,30 30,0 0))
SELECT fid, AsText(g) FROM gis_multi_point;
fid	AsText(g)
111	MULTIPOINT(0 0,10 10,10 20,20 20)
112	MULTIPOINT(1 1,11 11,11 21,21 21)
113	MULTIPOINT(3 6,4 10)
SELECT fid, AsText(g) FROM gis_multi_line;
fid	AsText(g)
114	MULTILINESTRING((10 48,10 21,10 0),(16 0,16 23,16 48))
115	MULTILINESTRING((10 48,10 21,10 0))
116	MULTILINESTRING((1 2,3 5),(2 5,5 8,21 7))
SELECT fid, AsText(g) FROM gis_multi_polygon;
fid	AsText(g)
117	MULTIPOLYGON(((28 26,28 0,84 0,84 42,28 26),(52 18,66 23,73 9,48 6,52 18)),((59 18,67 18,67 13,59 13,59 18)))
118	MULTIPOLYGON(((28 26,28 0,84 0,84 42,28 26),(52 18,66 23,73 9,48 6,52 18)),((59 18,67 18,67 13,59 13,59 18)))
119	MULTIPOLYGON(((0 3,3 3,3 0,0 3)))
SELECT fid, AsText(g) FROM gis_geometrycollection;
fid	AsText(g)
120	GEOMETRYCOLLECTION(POINT(0 0),LINESTRING(0 0,10 10))
121	GEOMETRYCOLLECTION(POINT(44 6),LINESTRING(3 6,7 9))
SELECT fid, AsText(g) FROM gis_geometry;
fid	AsText(g)
101	POINT(10 10)
102	POINT(20 10)
103	POINT(20 20)
104	POINT(10 20)
105	LINESTRING(0 0,0 10,10 0)
106	LINESTRING(10 10,20 10,20 20,10 20,10 10)
107	LINESTRING(10 10,40 10)
108	POLYGON((10 10,20 10,20 20,10 20,10 10))
109	POLYGON((0 0,50 0,50 50,0 50,0 0),(10 10,20 10,20 20,10 20,10 10))
110	POLYGON((0 0,30 0,30 30,0 0))
111	MULTIPOINT(0 0,10 10,10 20,20 20)
112	MULTIPOINT(1 1,11 11,11 21,21 21)
113	MULTIPOINT(3 6,4 10)
114	MULTILINESTRING((10 48,10 21,10 0),(16 0,16 23,16 48))
115	MULTILINESTRING((10 48,10 21,10 0))
116	MULTILINESTRING((1 2,3 5),(2 5,5 8,21 7))
117	MULTIPOLYGON(((28 26,28 0,84 0,84 42,28 26),(52 18,66 23,73 9,48 6,52 18)),((59 18,67 18,67 13,59 13,59 18)))
118	MULTIPOLYGON(((28 26,28 0,84 0,84 42,28 26),(52 18,66 23,73 9,48 6,52 18)),((59 18,67 18,67 13,59 13,59 18)))
119	MULTIPOLYGON(((0 3,3 3,3 0,0 3)))
120	GEOMETRYCOLLECTION(POINT(0 0),LINESTRING(0 0,10 10))
121	GEOMETRYCOLLECTION(POINT(44 6),LINESTRING(3 6,7 9))
SELECT fid, Dimension(g) FROM gis_geometry;
fid	Dimension(g)
101	0
102	0
103	0
104	0
105	1
106	1
107	1
108	2
109	2
110	2
111	0
112	0
113	0
114	1
115	1
116	1
117	2
118	2
119	2
120	1
121	1
SELECT fid, GeometryType(g) FROM gis_geometry;
fid	GeometryType(g)
101	POINT
102	POINT
103	POINT
104	POINT
105	LINESTRING
106	LINESTRING
107	LINESTRING
108	POLYGON
109	POLYGON
110	POLYGON
111	MULTIPOINT
112	MULTIPOINT
113	MULTIPOINT
114	MULTILINESTRING
115	MULTILINESTRING
116	MULTILINESTRING
117	MULTIPOLYGON
118	MULTIPOLYGON
119	MULTIPOLYGON
120	GEOMETRYCOLLECTION
121	GEOMETRYCOLLECTION
SELECT fid, IsEmpty(g) FROM gis_geometry;
fid	IsEmpty(g)
101	0
102	0
103	0
104	0
105	0
106	0
107	0
108	0
109	0
110	0
111	0
112	0
113	0
114	0
115	0
116	0
117	0
118	0
119	0
120	0
121	0
SELECT fid, AsText(Envelope(g)) FROM gis_geometry;
fid	AsText(Envelope(g))
101	POLYGON((10 10,10 10,10 10,10 10,10 10))
102	POLYGON((20 10,20 10,20 10,20 10,20 10))
103	POLYGON((20 20,20 20,20 20,20 20,20 20))
104	POLYGON((10 20,10 20,10 20,10 20,10 20))
105	POLYGON((0 0,10 0,10 10,0 10,0 0))
106	POLYGON((10 10,20 10,20 20,10 20,10 10))
107	POLYGON((10 10,40 10,40 10,10 10,10 10))
108	POLYGON((10 10,20 10,20 20,10 20,10 10))
109	POLYGON((0 0,50 0,50 50,0 50,0 0))
110	POLYGON((0 0,30 0,30 30,0 30,0 0))
111	POLYGON((0 0,20 0,20 20,0 20,0 0))
112	POLYGON((1 1,21 1,21 21,1 21,1 1))
113	POLYGON((3 6,4 6,4 10,3 10,3 6))
114	POLYGON((10 0,16 0,16 48,10 48,10 0))
115	POLYGON((10 0,10 0,10 48,10 48,10 0))
116	POLYGON((1 2,21 2,21 8,1 8,1 2))
117	POLYGON((28 0,84 0,84 42,28 42,28 0))
118	POLYGON((28 0,84 0,84 42,28 42,28 0))
119	POLYGON((0 0,3 0,3 3,0 3,0 0))
120	POLYGON((0 0,10 0,10 10,0 10,0 0))
121	POLYGON((3 6,44 6,44 9,3 9,3 6))
explain extended select Dimension(g), GeometryType(g), IsEmpty(g), AsText(Envelope(g)) from gis_geometry;
id	select_type	table	type	possible_keys	key	key_len	ref	rows	filtered	Extra
1	SIMPLE	gis_geometry	ALL	NULL	NULL	NULL	NULL	21	100.00	
Warnings:
Note	1003	select st_dimension(`test`.`gis_geometry`.`g`) AS `Dimension(g)`,st_geometrytype(`test`.`gis_geometry`.`g`) AS `GeometryType(g)`,st_isempty(`test`.`gis_geometry`.`g`) AS `IsEmpty(g)`,st_astext(st_envelope(`test`.`gis_geometry`.`g`)) AS `AsText(Envelope(g))` from `test`.`gis_geometry`
SELECT fid, X(g) FROM gis_point;
fid	X(g)
101	10
102	20
103	20
104	10
SELECT fid, Y(g) FROM gis_point;
fid	Y(g)
101	10
102	10
103	20
104	20
explain extended select X(g),Y(g) FROM gis_point;
id	select_type	table	type	possible_keys	key	key_len	ref	rows	filtered	Extra
1	SIMPLE	gis_point	ALL	NULL	NULL	NULL	NULL	4	100.00	
Warnings:
Note	1003	select st_x(`test`.`gis_point`.`g`) AS `X(g)`,st_y(`test`.`gis_point`.`g`) AS `Y(g)` from `test`.`gis_point`
SELECT fid, AsText(StartPoint(g)) FROM gis_line;
fid	AsText(StartPoint(g))
105	POINT(0 0)
106	POINT(10 10)
107	POINT(10 10)
SELECT fid, AsText(EndPoint(g)) FROM gis_line;
fid	AsText(EndPoint(g))
105	POINT(10 0)
106	POINT(10 10)
107	POINT(40 10)
SELECT fid, GLength(g) FROM gis_line;
fid	GLength(g)
105	24.14213562373095
106	40
107	30
SELECT fid, NumPoints(g) FROM gis_line;
fid	NumPoints(g)
105	3
106	5
107	2
SELECT fid, AsText(PointN(g, 2)) FROM gis_line;
fid	AsText(PointN(g, 2))
105	POINT(0 10)
106	POINT(20 10)
107	POINT(40 10)
SELECT fid, IsClosed(g) FROM gis_line;
fid	IsClosed(g)
105	0
106	1
107	0
explain extended select AsText(StartPoint(g)),AsText(EndPoint(g)),GLength(g),NumPoints(g),AsText(PointN(g, 2)),IsClosed(g) FROM gis_line;
id	select_type	table	type	possible_keys	key	key_len	ref	rows	filtered	Extra
1	SIMPLE	gis_line	ALL	NULL	NULL	NULL	NULL	3	100.00	
Warnings:
Note	1003	select st_astext(st_startpoint(`test`.`gis_line`.`g`)) AS `AsText(StartPoint(g))`,st_astext(st_endpoint(`test`.`gis_line`.`g`)) AS `AsText(EndPoint(g))`,st_length(`test`.`gis_line`.`g`) AS `GLength(g)`,st_numpoints(`test`.`gis_line`.`g`) AS `NumPoints(g)`,st_astext(st_pointn(`test`.`gis_line`.`g`,2)) AS `AsText(PointN(g, 2))`,st_isclosed(`test`.`gis_line`.`g`) AS `IsClosed(g)` from `test`.`gis_line`
SELECT fid, AsText(Centroid(g)) FROM gis_polygon;
fid	AsText(Centroid(g))
108	POINT(15 15)
109	POINT(25.416666666666668 25.416666666666668)
110	POINT(20 10)
SELECT fid, Area(g) FROM gis_polygon;
fid	Area(g)
108	100
109	2400
110	450
SELECT fid, AsText(ExteriorRing(g)) FROM gis_polygon;
fid	AsText(ExteriorRing(g))
108	LINESTRING(10 10,20 10,20 20,10 20,10 10)
109	LINESTRING(0 0,50 0,50 50,0 50,0 0)
110	LINESTRING(0 0,30 0,30 30,0 0)
SELECT fid, NumInteriorRings(g) FROM gis_polygon;
fid	NumInteriorRings(g)
108	0
109	1
110	0
SELECT fid, AsText(InteriorRingN(g, 1)) FROM gis_polygon;
fid	AsText(InteriorRingN(g, 1))
108	NULL
109	LINESTRING(10 10,20 10,20 20,10 20,10 10)
110	NULL
explain extended select AsText(Centroid(g)),Area(g),AsText(ExteriorRing(g)),NumInteriorRings(g),AsText(InteriorRingN(g, 1)) FROM gis_polygon;
id	select_type	table	type	possible_keys	key	key_len	ref	rows	filtered	Extra
1	SIMPLE	gis_polygon	ALL	NULL	NULL	NULL	NULL	3	100.00	
Warnings:
Note	1003	select st_astext(st_centroid(`test`.`gis_polygon`.`g`)) AS `AsText(Centroid(g))`,st_area(`test`.`gis_polygon`.`g`) AS `Area(g)`,st_astext(st_exteriorring(`test`.`gis_polygon`.`g`)) AS `AsText(ExteriorRing(g))`,st_numinteriorrings(`test`.`gis_polygon`.`g`) AS `NumInteriorRings(g)`,st_astext(st_interiorringn(`test`.`gis_polygon`.`g`,1)) AS `AsText(InteriorRingN(g, 1))` from `test`.`gis_polygon`
SELECT fid, IsClosed(g) FROM gis_multi_line;
fid	IsClosed(g)
114	0
115	0
116	0
SELECT fid, AsText(Centroid(g)) FROM gis_multi_polygon;
fid	AsText(Centroid(g))
117	POINT(55.58852775304245 17.426536064113982)
118	POINT(55.58852775304245 17.426536064113982)
119	POINT(2 2)
SELECT fid, Area(g) FROM gis_multi_polygon;
fid	Area(g)
117	1684.5
118	1684.5
119	4.5
SELECT fid, NumGeometries(g) from gis_multi_point;
fid	NumGeometries(g)
111	4
112	4
113	2
SELECT fid, NumGeometries(g) from gis_multi_line;
fid	NumGeometries(g)
114	2
115	1
116	2
SELECT fid, NumGeometries(g) from gis_multi_polygon;
fid	NumGeometries(g)
117	2
118	2
119	1
SELECT fid, NumGeometries(g) from gis_geometrycollection;
fid	NumGeometries(g)
120	2
121	2
explain extended SELECT fid, NumGeometries(g) from gis_multi_point;
id	select_type	table	type	possible_keys	key	key_len	ref	rows	filtered	Extra
1	SIMPLE	gis_multi_point	ALL	NULL	NULL	NULL	NULL	3	100.00	
Warnings:
Note	1003	select `test`.`gis_multi_point`.`fid` AS `fid`,st_numgeometries(`test`.`gis_multi_point`.`g`) AS `NumGeometries(g)` from `test`.`gis_multi_point`
SELECT fid, AsText(GeometryN(g, 2)) from gis_multi_point;
fid	AsText(GeometryN(g, 2))
111	POINT(10 10)
112	POINT(11 11)
113	POINT(4 10)
SELECT fid, AsText(GeometryN(g, 2)) from gis_multi_line;
fid	AsText(GeometryN(g, 2))
114	LINESTRING(16 0,16 23,16 48)
115	NULL
116	LINESTRING(2 5,5 8,21 7)
SELECT fid, AsText(GeometryN(g, 2)) from gis_multi_polygon;
fid	AsText(GeometryN(g, 2))
117	POLYGON((59 18,67 18,67 13,59 13,59 18))
118	POLYGON((59 18,67 18,67 13,59 13,59 18))
119	NULL
SELECT fid, AsText(GeometryN(g, 2)) from gis_geometrycollection;
fid	AsText(GeometryN(g, 2))
120	LINESTRING(0 0,10 10)
121	LINESTRING(3 6,7 9)
SELECT fid, AsText(GeometryN(g, 1)) from gis_geometrycollection;
fid	AsText(GeometryN(g, 1))
120	POINT(0 0)
121	POINT(44 6)
explain extended SELECT fid, AsText(GeometryN(g, 2)) from gis_multi_point;
id	select_type	table	type	possible_keys	key	key_len	ref	rows	filtered	Extra
1	SIMPLE	gis_multi_point	ALL	NULL	NULL	NULL	NULL	3	100.00	
Warnings:
Note	1003	select `test`.`gis_multi_point`.`fid` AS `fid`,st_astext(st_geometryn(`test`.`gis_multi_point`.`g`,2)) AS `AsText(GeometryN(g, 2))` from `test`.`gis_multi_point`
SELECT g1.fid as first, g2.fid as second,
Within(g1.g, g2.g) as w, Contains(g1.g, g2.g) as c, Overlaps(g1.g, g2.g) as o,
Equals(g1.g, g2.g) as e, Disjoint(g1.g, g2.g) as d, Touches(g1.g, g2.g) as t,
Intersects(g1.g, g2.g) as i, Crosses(g1.g, g2.g) as r
FROM gis_geometrycollection g1, gis_geometrycollection g2 ORDER BY first, second;
first	second	w	c	o	e	d	t	i	r
120	120	1	1	0	1	0	1	1	0
120	121	0	0	1	0	0	0	1	0
121	120	0	0	1	0	0	0	1	0
121	121	1	1	0	1	0	1	1	0
explain extended SELECT g1.fid as first, g2.fid as second,
Within(g1.g, g2.g) as w, Contains(g1.g, g2.g) as c, Overlaps(g1.g, g2.g) as o,
Equals(g1.g, g2.g) as e, Disjoint(g1.g, g2.g) as d, Touches(g1.g, g2.g) as t,
Intersects(g1.g, g2.g) as i, Crosses(g1.g, g2.g) as r
FROM gis_geometrycollection g1, gis_geometrycollection g2 ORDER BY first, second;
id	select_type	table	type	possible_keys	key	key_len	ref	rows	filtered	Extra
1	SIMPLE	g1	ALL	NULL	NULL	NULL	NULL	2	100.00	Using temporary; Using filesort
1	SIMPLE	g2	ALL	NULL	NULL	NULL	NULL	2	100.00	Using join buffer (BNL, incremental buffers)
Warnings:
Note	1003	select `test`.`g1`.`fid` AS `first`,`test`.`g2`.`fid` AS `second`,mbrwithin(`test`.`g1`.`g`,`test`.`g2`.`g`) AS `w`,mbrcontains(`test`.`g1`.`g`,`test`.`g2`.`g`) AS `c`,mbroverlaps(`test`.`g1`.`g`,`test`.`g2`.`g`) AS `o`,mbrequals(`test`.`g1`.`g`,`test`.`g2`.`g`) AS `e`,mbrdisjoint(`test`.`g1`.`g`,`test`.`g2`.`g`) AS `d`,st_touches(`test`.`g1`.`g`,`test`.`g2`.`g`) AS `t`,mbrintersects(`test`.`g1`.`g`,`test`.`g2`.`g`) AS `i`,st_crosses(`test`.`g1`.`g`,`test`.`g2`.`g`) AS `r` from `test`.`gis_geometrycollection` `g1` join `test`.`gis_geometrycollection` `g2` order by `test`.`g1`.`fid`,`test`.`g2`.`fid`
DROP TABLE gis_point, gis_line, gis_polygon, gis_multi_point, gis_multi_line, gis_multi_polygon, gis_geometrycollection, gis_geometry;
CREATE TABLE t1 (
gp  point,
ln  linestring,
pg  polygon,
mp  multipoint,
mln multilinestring,
mpg multipolygon,
gc  geometrycollection,
gm  geometry
);
SHOW FIELDS FROM t1;
Field	Type	Null	Key	Default	Extra
gp	point	YES		NULL	
ln	linestring	YES		NULL	
pg	polygon	YES		NULL	
mp	multipoint	YES		NULL	
mln	multilinestring	YES		NULL	
mpg	multipolygon	YES		NULL	
gc	geometrycollection	YES		NULL	
gm	geometry	YES		NULL	
ALTER TABLE t1 ADD fid INT NOT NULL;
SHOW FIELDS FROM t1;
Field	Type	Null	Key	Default	Extra
gp	point	YES		NULL	
ln	linestring	YES		NULL	
pg	polygon	YES		NULL	
mp	multipoint	YES		NULL	
mln	multilinestring	YES		NULL	
mpg	multipolygon	YES		NULL	
gc	geometrycollection	YES		NULL	
gm	geometry	YES		NULL	
fid	int(11)	NO		NULL	
DROP TABLE t1;
SELECT AsText(GeometryFromWKB(AsWKB(GeometryFromText('POINT(1 4)'))));
AsText(GeometryFromWKB(AsWKB(GeometryFromText('POINT(1 4)'))))
POINT(1 4)
explain extended SELECT AsText(GeometryFromWKB(AsWKB(GeometryFromText('POINT(1 4)'))));
id	select_type	table	type	possible_keys	key	key_len	ref	rows	filtered	Extra
1	SIMPLE	NULL	NULL	NULL	NULL	NULL	NULL	NULL	NULL	No tables used
Warnings:
Note	1003	select st_astext(st_geometryfromwkb(st_aswkb(st_geometryfromtext('POINT(1 4)')))) AS `AsText(GeometryFromWKB(AsWKB(GeometryFromText('POINT(1 4)'))))`
explain extended SELECT AsText(GeometryFromWKB(AsWKB(PointFromText('POINT(1 4)'))));
id	select_type	table	type	possible_keys	key	key_len	ref	rows	filtered	Extra
1	SIMPLE	NULL	NULL	NULL	NULL	NULL	NULL	NULL	NULL	No tables used
Warnings:
Note	1003	select st_astext(st_geometryfromwkb(st_aswkb(st_geometryfromtext('POINT(1 4)')))) AS `AsText(GeometryFromWKB(AsWKB(PointFromText('POINT(1 4)'))))`
SELECT SRID(GeomFromText('LineString(1 1,2 2)',101));
SRID(GeomFromText('LineString(1 1,2 2)',101))
101
explain extended SELECT SRID(GeomFromText('LineString(1 1,2 2)',101));
id	select_type	table	type	possible_keys	key	key_len	ref	rows	filtered	Extra
1	SIMPLE	NULL	NULL	NULL	NULL	NULL	NULL	NULL	NULL	No tables used
Warnings:
Note	1003	select srid(st_geometryfromtext('LineString(1 1,2 2)',101)) AS `SRID(GeomFromText('LineString(1 1,2 2)',101))`
explain extended select issimple(MultiPoint(Point(3, 6), Point(4, 10))), issimple(Point(3, 6));
id	select_type	table	type	possible_keys	key	key_len	ref	rows	filtered	Extra
1	SIMPLE	NULL	NULL	NULL	NULL	NULL	NULL	NULL	NULL	No tables used
Warnings:
Note	1003	select st_issimple(st_multipoint(st_point(3,6),st_point(4,10))) AS `issimple(MultiPoint(Point(3, 6), Point(4, 10)))`,st_issimple(st_point(3,6)) AS `issimple(Point(3, 6))`
create table t1 (a geometry not null);
insert into t1 values (GeomFromText('Point(1 2)'));
insert into t1 values ('Garbage');
ERROR 22003: Cannot get geometry object from data you send to the GEOMETRY field
insert IGNORE into t1 values ('Garbage');
ERROR 22003: Cannot get geometry object from data you send to the GEOMETRY field
alter table t1 add spatial index(a);
drop table t1;
create table t1(a geometry not null, spatial index(a));
insert into t1 values
(GeomFromText('POINT(1 1)')), (GeomFromText('POINT(3 3)')), 
(GeomFromText('POINT(4 4)')), (GeomFromText('POINT(6 6)'));
select AsText(a) from t1 where
MBRContains(GeomFromText('Polygon((0 0, 0 2, 2 2, 2 0, 0 0))'), a)
or
MBRContains(GeomFromText('Polygon((2 2, 2 5, 5 5, 5 2, 2 2))'), a);
AsText(a)
POINT(1 1)
POINT(3 3)
POINT(4 4)
select AsText(a) from t1 where
MBRContains(GeomFromText('Polygon((0 0, 0 2, 2 2, 2 0, 0 0))'), a)
and
MBRContains(GeomFromText('Polygon((0 0, 0 7, 7 7, 7 0, 0 0))'), a);
AsText(a)
POINT(1 1)
drop table t1;
CREATE TABLE t1 (Coordinates POINT NOT NULL, SPATIAL INDEX(Coordinates));
INSERT INTO t1 VALUES(GeomFromText('POINT(383293632 1754448)'));
INSERT INTO t1 VALUES(GeomFromText('POINT(564952612 157516260)'));
INSERT INTO t1 VALUES(GeomFromText('POINT(903994614 180726515)'));
INSERT INTO t1 VALUES(GeomFromText('POINT(98128178 141127631)'));
INSERT INTO t1 VALUES(GeomFromText('POINT(862547902 799334546)'));
INSERT INTO t1 VALUES(GeomFromText('POINT(341989013 850270906)'));
INSERT INTO t1 VALUES(GeomFromText('POINT(803302376 93039099)'));
INSERT INTO t1 VALUES(GeomFromText('POINT(857439153 817431356)'));
INSERT INTO t1 VALUES(GeomFromText('POINT(319757546 343162742)'));
INSERT INTO t1 VALUES(GeomFromText('POINT(826341972 717484432)'));
INSERT INTO t1 VALUES(GeomFromText('POINT(305066789 201736238)'));
INSERT INTO t1 VALUES(GeomFromText('POINT(626068992 616241497)'));
INSERT INTO t1 VALUES(GeomFromText('POINT(55789424 755830108)'));
INSERT INTO t1 VALUES(GeomFromText('POINT(802874458 312435220)'));
INSERT INTO t1 VALUES(GeomFromText('POINT(153795660 551723671)'));
INSERT INTO t1 VALUES(GeomFromText('POINT(242207428 537089292)'));
INSERT INTO t1 VALUES(GeomFromText('POINT(553478119 807160039)'));
INSERT INTO t1 VALUES(GeomFromText('POINT(694605552 457472733)'));
INSERT INTO t1 VALUES(GeomFromText('POINT(987886554 792733729)'));
INSERT INTO t1 VALUES(GeomFromText('POINT(598600363 850434457)'));
INSERT INTO t1 VALUES(GeomFromText('POINT(592068275 940589376)'));
INSERT INTO t1 VALUES(GeomFromText('POINT(700705362 395370650)'));
INSERT INTO t1 VALUES(GeomFromText('POINT(33628474 558144514)'));
INSERT INTO t1 VALUES(GeomFromText('POINT(212802006 353386020)'));
INSERT INTO t1 VALUES(GeomFromText('POINT(901307256 39143977)'));
INSERT INTO t1 VALUES(GeomFromText('POINT(70870451 206374045)'));
INSERT INTO t1 VALUES(GeomFromText('POINT(240880214 696939443)'));
INSERT INTO t1 VALUES(GeomFromText('POINT(822615542 296669638)'));
INSERT INTO t1 VALUES(GeomFromText('POINT(452769551 625489999)'));
INSERT INTO t1 VALUES(GeomFromText('POINT(609104858 606565210)'));
INSERT INTO t1 VALUES(GeomFromText('POINT(177213669 851312285)'));
INSERT INTO t1 VALUES(GeomFromText('POINT(143654501 730691787)'));
INSERT INTO t1 VALUES(GeomFromText('POINT(658472325 838260052)'));
INSERT INTO t1 VALUES(GeomFromText('POINT(188164520 646358878)'));
INSERT INTO t1 VALUES(GeomFromText('POINT(630993781 786764883)'));
INSERT INTO t1 VALUES(GeomFromText('POINT(496793334 223062055)'));
INSERT INTO t1 VALUES(GeomFromText('POINT(727354258 197498696)'));
INSERT INTO t1 VALUES(GeomFromText('POINT(618432704 760982731)'));
INSERT INTO t1 VALUES(GeomFromText('POINT(755643210 831234710)'));
INSERT INTO t1 VALUES(GeomFromText('POINT(114368751 656950466)'));
INSERT INTO t1 VALUES(GeomFromText('POINT(870378686 185239202)'));
INSERT INTO t1 VALUES(GeomFromText('POINT(863324511 111258900)'));
INSERT INTO t1 VALUES(GeomFromText('POINT(882178645 685940052)'));
INSERT INTO t1 VALUES(GeomFromText('POINT(407928538 334948195)'));
INSERT INTO t1 VALUES(GeomFromText('POINT(311430051 17033395)'));
INSERT INTO t1 VALUES(GeomFromText('POINT(941513405 488643719)'));
INSERT INTO t1 VALUES(GeomFromText('POINT(868345680 85167906)'));
INSERT INTO t1 VALUES(GeomFromText('POINT(219335507 526818004)'));
INSERT INTO t1 VALUES(GeomFromText('POINT(923427958 407500026)'));
INSERT INTO t1 VALUES(GeomFromText('POINT(173176882 554421738)'));
INSERT INTO t1 VALUES(GeomFromText('POINT(194264908 669970217)'));
INSERT INTO t1 VALUES(GeomFromText('POINT(777483793 921619165)'));
INSERT INTO t1 VALUES(GeomFromText('POINT(867468912 395916497)'));
INSERT INTO t1 VALUES(GeomFromText('POINT(682601897 623112122)'));
INSERT INTO t1 VALUES(GeomFromText('POINT(227151206 796970647)'));
INSERT INTO t1 VALUES(GeomFromText('POINT(280062588 97529892)'));
INSERT INTO t1 VALUES(GeomFromText('POINT(982209849 143387099)'));
INSERT INTO t1 VALUES(GeomFromText('POINT(208788792 864388493)'));
INSERT INTO t1 VALUES(GeomFromText('POINT(829327151 616717329)'));
INSERT INTO t1 VALUES(GeomFromText('POINT(199336688 140757201)'));
INSERT INTO t1 VALUES(GeomFromText('POINT(633750724 140850093)'));
INSERT INTO t1 VALUES(GeomFromText('POINT(629400920 502096404)'));
INSERT INTO t1 VALUES(GeomFromText('POINT(226017998 848736426)'));
INSERT INTO t1 VALUES(GeomFromText('POINT(28914408 149445955)'));
INSERT INTO t1 VALUES(GeomFromText('POINT(256236452 202091290)'));
INSERT INTO t1 VALUES(GeomFromText('POINT(703867693 450501360)'));
INSERT INTO t1 VALUES(GeomFromText('POINT(872061506 481351486)'));
INSERT INTO t1 VALUES(GeomFromText('POINT(372120524 739530418)'));
INSERT INTO t1 VALUES(GeomFromText('POINT(877267982 54722420)'));
INSERT INTO t1 VALUES(GeomFromText('POINT(362642540 104419188)'));
INSERT INTO t1 VALUES(GeomFromText('POINT(851693067 642705127)'));
INSERT INTO t1 VALUES(GeomFromText('POINT(201949080 833902916)'));
INSERT INTO t1 VALUES(GeomFromText('POINT(786092225 410737872)'));
INSERT INTO t1 VALUES(GeomFromText('POINT(698291409 615419376)'));
INSERT INTO t1 VALUES(GeomFromText('POINT(27455201 897628096)'));
INSERT INTO t1 VALUES(GeomFromText('POINT(756176576 661205925)'));
INSERT INTO t1 VALUES(GeomFromText('POINT(38478189 385577496)'));
INSERT INTO t1 VALUES(GeomFromText('POINT(163302328 264496186)'));
INSERT INTO t1 VALUES(GeomFromText('POINT(234313922 192216735)'));
INSERT INTO t1 VALUES(GeomFromText('POINT(413942141 490550373)'));
INSERT INTO t1 VALUES(GeomFromText('POINT(394308025 117809834)'));
INSERT INTO t1 VALUES(GeomFromText('POINT(941051732 266369530)'));
INSERT INTO t1 VALUES(GeomFromText('POINT(599161319 313172256)'));
INSERT INTO t1 VALUES(GeomFromText('POINT(5899948 476429301)'));
INSERT INTO t1 VALUES(GeomFromText('POINT(367894677 368542487)'));
INSERT INTO t1 VALUES(GeomFromText('POINT(580848489 219587743)'));
INSERT INTO t1 VALUES(GeomFromText('POINT(11247614 782797569)'));
drop table t1;
create table t1 select GeomFromWKB(POINT(1,3));
show create table t1;
Table	Create Table
t1	CREATE TABLE `t1` (
  `GeomFromWKB(POINT(1,3))` geometry DEFAULT NULL
) ENGINE=MyISAM DEFAULT CHARSET=latin1
drop table t1;
CREATE TABLE `t1` (`object_id` bigint(20) unsigned NOT NULL default '0', `geo`
geometry NOT NULL default '') ENGINE=MyISAM ;
Warnings:
Warning	1101	BLOB/TEXT column 'geo' can't have a default value
insert into t1 values ('85984',GeomFromText('MULTIPOLYGON(((-115.006363
36.305435,-114.992394 36.305202,-114.991219 36.305975,-114.991163
36.306845,-114.989432 36.309452,-114.978275 36.312642,-114.977363
36.311978,-114.975327 36.312344,-114.96502 36.31597,-114.963364
36.313629,-114.961723 36.313721,-114.956398 36.316057,-114.951882
36.320979,-114.947073 36.323475,-114.945207 36.326451,-114.945207
36.326451,-114.944132 36.326061,-114.94003 36.326588,-114.924017
36.334484,-114.923281 36.334146,-114.92564 36.331504,-114.94072
36.319282,-114.945348 36.314812,-114.948091 36.314762,-114.951755
36.316211,-114.952446 36.313883,-114.952644 36.309488,-114.944725
36.313083,-114.93706 36.32043,-114.932478 36.323497,-114.924556
36.327708,-114.922608 36.329715,-114.92009 36.328695,-114.912105
36.323566,-114.901647 36.317952,-114.897436 36.313968,-114.895344
36.309573,-114.891699 36.304398,-114.890569 36.303551,-114.886356
36.302702,-114.885141 36.301351,-114.885709 36.297391,-114.892499
36.290893,-114.902142 36.288974,-114.904941 36.288838,-114.905308
36.289845,-114.906325 36.290395,-114.909916 36.289549,-114.914527
36.287535,-114.918797 36.284423,-114.922982 36.279731,-114.924113
36.277282,-114.924057 36.275817,-114.927733 36.27053,-114.929354
36.269029,-114.929354 36.269029,-114.950856 36.268715,-114.950768
36.264324,-114.960206 36.264293,-114.960301 36.268943,-115.006662
36.268929,-115.008583 36.265619,-115.00665 36.264247,-115.006659
36.246873,-115.006659 36.246873,-115.006838 36.247697,-115.010764
36.247774,-115.015609 36.25113,-115.015765 36.254505,-115.029517
36.254619,-115.038573 36.249317,-115.038573 36.249317,-115.023403
36.25841,-115.023873 36.258994,-115.031845 36.259829,-115.03183
36.261053,-115.025561 36.261095,-115.036417 36.274632,-115.033729
36.276041,-115.032217 36.274851,-115.029845 36.273959,-115.029934
36.274966,-115.025763 36.274896,-115.025406 36.281044,-115.028731
36.284471,-115.036497 36.290377,-115.042071 36.291039,-115.026759
36.298478,-115.008995 36.301966,-115.006363 36.305435),(-115.079835
36.244369,-115.079735 36.260186,-115.076435 36.262369,-115.069758
36.265,-115.070235 36.268757,-115.064542 36.268655,-115.061843
36.269857,-115.062676 36.270693,-115.06305 36.272344,-115.059051
36.281023,-115.05918 36.283008,-115.060591 36.285246,-115.061913
36.290022,-115.062499 36.306353,-115.062499 36.306353,-115.060918
36.30642,-115.06112 36.289779,-115.05713 36.2825,-115.057314
36.279446,-115.060779 36.274659,-115.061366 36.27209,-115.057858
36.26557,-115.055805 36.262883,-115.054688 36.262874,-115.047335
36.25037,-115.044234 36.24637,-115.052434 36.24047,-115.061734
36.23507,-115.061934 36.22677,-115.061934 36.22677,-115.061491
36.225267,-115.062024 36.218194,-115.060134 36.218278,-115.060133
36.210771,-115.057833 36.210771,-115.057433 36.196271,-115.062233
36.196271,-115.062233 36.190371,-115.062233 36.190371,-115.065533
36.190371,-115.071333 36.188571,-115.098331 36.188275,-115.098331
36.188275,-115.098435 36.237569,-115.097535 36.240369,-115.097535
36.240369,-115.093235 36.240369,-115.089135 36.240469,-115.083135
36.240569,-115.083135 36.240569,-115.079835
36.244369)))')),('85998',GeomFromText('MULTIPOLYGON(((-115.333107
36.264587,-115.333168 36.280638,-115.333168 36.280638,-115.32226
36.280643,-115.322538 36.274311,-115.327222 36.274258,-115.32733
36.263026,-115.330675 36.262984,-115.332132 36.264673,-115.333107
36.264587),(-115.247239 36.247066,-115.247438 36.218267,-115.247438
36.218267,-115.278525 36.219263,-115.278525 36.219263,-115.301545
36.219559,-115.332748 36.219197,-115.332757 36.220041,-115.332757
36.220041,-115.332895 36.233514,-115.349023 36.233479,-115.351489
36.234475,-115.353681 36.237021,-115.357106 36.239789,-115.36519
36.243331,-115.368156 36.243487,-115.367389 36.244902,-115.364553
36.246014,-115.359219 36.24616,-115.356186 36.248025,-115.353347
36.248004,-115.350813 36.249507,-115.339673 36.25387,-115.333069
36.255018,-115.333069 36.255018,-115.333042 36.247767,-115.279039
36.248666,-115.263639 36.247466,-115.263839 36.252766,-115.261439
36.252666,-115.261439 36.247366,-115.247239 36.247066)))'));
select object_id, geometrytype(geo), ISSIMPLE(GEO), ASTEXT(centroid(geo)) from
t1 where object_id=85998;
object_id	geometrytype(geo)	ISSIMPLE(GEO)	ASTEXT(centroid(geo))
85998	MULTIPOLYGON	1	POINT(115.31877315203187 -36.23747282102153)
select object_id, geometrytype(geo), ISSIMPLE(GEO), ASTEXT(centroid(geo)) from
t1 where object_id=85984;
object_id	geometrytype(geo)	ISSIMPLE(GEO)	ASTEXT(centroid(geo))
85984	MULTIPOLYGON	1	POINT(-114.87787186923313 36.33101763469059)
drop table t1;
create table t1 (fl geometry not null);
insert into t1 values (1);
ERROR 22003: Cannot get geometry object from data you send to the GEOMETRY field
insert into t1 values (1.11);
ERROR 22003: Cannot get geometry object from data you send to the GEOMETRY field
insert into t1 values ("qwerty");
ERROR 22003: Cannot get geometry object from data you send to the GEOMETRY field
insert into t1 values (pointfromtext('point(1,1)'));
ERROR 23000: Column 'fl' cannot be null
drop table t1;
select (asWKT(geomfromwkb((0x000000000140240000000000004024000000000000))));
(asWKT(geomfromwkb((0x000000000140240000000000004024000000000000))))
POINT(10 10)
select (asWKT(geomfromwkb((0x010100000000000000000024400000000000002440))));
(asWKT(geomfromwkb((0x010100000000000000000024400000000000002440))))
POINT(10 10)
create table t1 (g GEOMETRY);
select * from t1;
Catalog	Database	Table	Table_alias	Column	Column_alias	Type	Length	Max length	Is_null	Flags	Decimals	Charsetnr
def	test	t1	t1	g	g	255	4294967295	0	Y	144	0	63
g
select asbinary(g) from t1;
Catalog	Database	Table	Table_alias	Column	Column_alias	Type	Length	Max length	Is_null	Flags	Decimals	Charsetnr
def					asbinary(g)	252	4294967295	0	Y	128	0	63
asbinary(g)
drop table t1;
create table t1 (a TEXT, b GEOMETRY NOT NULL, SPATIAL KEY(b));
alter table t1 disable keys;
load data infile '../../std_data/bad_gis_data.dat' into table t1;
ERROR 22004: Column set to default value; NULL supplied to NOT NULL column 'b' at row 1
alter table t1 enable keys;
drop table t1;
create table t1 (a int, b blob);
insert into t1 values (1, ''), (2, NULL), (3, '1');
select * from t1;
a	b
1	
2	NULL
3	1
select
geometryfromtext(b) IS NULL, geometryfromwkb(b) IS NULL, astext(b) IS NULL, 
aswkb(b) IS NULL, geometrytype(b) IS NULL, centroid(b) IS NULL,
envelope(b) IS NULL, startpoint(b) IS NULL, endpoint(b) IS NULL,
exteriorring(b) IS NULL, pointn(b, 1) IS NULL, geometryn(b, 1) IS NULL,
interiorringn(b, 1) IS NULL, multipoint(b) IS NULL, isempty(b) IS NULL,
issimple(b) IS NULL, isclosed(b) IS NULL, dimension(b) IS NULL,
numgeometries(b) IS NULL, numinteriorrings(b) IS NULL, numpoints(b) IS NULL,
area(b) IS NULL, glength(b) IS NULL, srid(b) IS NULL, x(b) IS NULL, 
y(b) IS NULL
from t1;
ERROR 22007: Illegal non geometric '`test`.`t1`.`b`' value found during parsing
select 
within(b, b) IS NULL, contains(b, b) IS NULL, overlaps(b, b) IS NULL, 
equals(b, b) IS NULL, disjoint(b, b) IS NULL, touches(b, b) IS NULL, 
intersects(b, b) IS NULL, crosses(b, b) IS NULL
from t1;
within(b, b) IS NULL	contains(b, b) IS NULL	overlaps(b, b) IS NULL	equals(b, b) IS NULL	disjoint(b, b) IS NULL	touches(b, b) IS NULL	intersects(b, b) IS NULL	crosses(b, b) IS NULL
1	1	1	1	1	1	1	1
1	1	1	1	1	1	1	1
1	1	1	1	1	1	1	1
select 
point(b, b) IS NULL, linestring(b) IS NULL, polygon(b) IS NULL, multipoint(b) IS NULL, 
multilinestring(b) IS NULL, multipolygon(b) IS NULL, 
geometrycollection(b) IS NULL
from t1;
ERROR 22007: Illegal non geometric '`test`.`t1`.`b`' value found during parsing
drop table t1;
CREATE TABLE t1(a POINT) ENGINE=MyISAM;
INSERT INTO t1 VALUES (NULL);
SELECT * FROM t1;
a
NULL
DROP TABLE t1;
CREATE TABLE `t1` ( `col9` set('a'), `col89` date);
INSERT INTO `t1` VALUES ('','0000-00-00');
select geomfromtext(col9,col89) as a from t1;
a
NULL
DROP TABLE t1;
CREATE TABLE t1 (
geomdata polygon NOT NULL,
SPATIAL KEY index_geom (geomdata)
) ENGINE=MyISAM DEFAULT CHARSET=latin2 DELAY_KEY_WRITE=1 ROW_FORMAT=FIXED;
CREATE TABLE t2 (
geomdata polygon NOT NULL,
SPATIAL KEY index_geom (geomdata)
) ENGINE=MyISAM DEFAULT CHARSET=latin2 DELAY_KEY_WRITE=1 ROW_FORMAT=FIXED;
CREATE TABLE t3
select 
aswkb(ws.geomdata) AS geomdatawkb 
from 
t1 ws
union 
select 
aswkb(ws.geomdata) AS geomdatawkb 
from 
t2 ws;
describe t3;
Field	Type	Null	Key	Default	Extra
geomdatawkb	longblob	YES		NULL	
drop table t1;
drop table t2;
drop table t3;
create table t1(col1 geometry default null,col15 geometrycollection not
null,spatial index(col15),index(col1(15)))engine=myisam;
insert into t1 set col15 = GeomFromText('POINT(6 5)');
insert into t1 set col15 = GeomFromText('POINT(6 5)');
check table t1 extended;
Table	Op	Msg_type	Msg_text
test.t1	check	status	OK
drop table t1;
End of 4.1 tests
create table t1 (s1 geometry not null,s2 char(100));
create trigger t1_bu before update on t1 for each row set new.s1 = null;
insert into t1 values (null,null);
ERROR 23000: Column 's1' cannot be null
drop table t1;
drop procedure if exists fn3;
create function fn3 () returns point deterministic return GeomFromText("point(1 1)");
show create function fn3;
Function	sql_mode	Create Function	character_set_client	collation_connection	Database Collation
fn3		CREATE DEFINER=`root`@`localhost` FUNCTION `fn3`() RETURNS point
    DETERMINISTIC
return GeomFromText("point(1 1)")	latin1	latin1_swedish_ci	latin1_swedish_ci
select astext(fn3());
astext(fn3())
POINT(1 1)
drop function fn3;
create table t1(pt POINT);
alter table t1 add primary key pti(pt);
drop table t1;
create table t1(pt GEOMETRY);
alter table t1 add primary key pti(pt);
ERROR 42000: BLOB/TEXT column 'pt' used in key specification without a key length
alter table t1 add primary key pti(pt(20));
drop table t1;
create table t1 select GeomFromText('point(1 1)');
desc t1;
Field	Type	Null	Key	Default	Extra
GeomFromText('point(1 1)')	geometry	YES		NULL	
drop table t1;
create table t1 (g geometry not null);
insert into t1 values(default);
ERROR 22003: Cannot get geometry object from data you send to the GEOMETRY field
drop table t1;
CREATE TABLE t1 (a GEOMETRY);
CREATE VIEW v1 AS SELECT GeomFromwkb(ASBINARY(a)) FROM t1;
CREATE VIEW v2 AS SELECT a FROM t1;
DESCRIBE v1;
Field	Type	Null	Key	Default	Extra
GeomFromwkb(ASBINARY(a))	geometry	YES		NULL	
DESCRIBE v2;
Field	Type	Null	Key	Default	Extra
a	geometry	YES		NULL	
DROP VIEW v1,v2;
DROP TABLE t1;
create table t1 (name VARCHAR(100), square GEOMETRY);
INSERT INTO t1 VALUES("center", GeomFromText('POLYGON (( 0 0, 0 2, 2 2, 2 0, 0 0))'));
INSERT INTO t1 VALUES("small",  GeomFromText('POLYGON (( 0 0, 0 1, 1 1, 1 0, 0 0))'));
INSERT INTO t1 VALUES("big",    GeomFromText('POLYGON (( 0 0, 0 3, 3 3, 3 0, 0 0))'));
INSERT INTO t1 VALUES("up",     GeomFromText('POLYGON (( 0 1, 0 3, 2 3, 2 1, 0 1))'));
INSERT INTO t1 VALUES("up2",    GeomFromText('POLYGON (( 0 2, 0 4, 2 4, 2 2, 0 2))'));
INSERT INTO t1 VALUES("up3",    GeomFromText('POLYGON (( 0 3, 0 5, 2 5, 2 3, 0 3))'));
INSERT INTO t1 VALUES("down",   GeomFromText('POLYGON (( 0 -1, 0  1, 2  1, 2 -1, 0 -1))'));
INSERT INTO t1 VALUES("down2",  GeomFromText('POLYGON (( 0 -2, 0  0, 2  0, 2 -2, 0 -2))'));
INSERT INTO t1 VALUES("down3",  GeomFromText('POLYGON (( 0 -3, 0 -1, 2 -1, 2 -3, 0 -3))'));
INSERT INTO t1 VALUES("right",  GeomFromText('POLYGON (( 1 0, 1 2, 3 2, 3 0, 1 0))'));
INSERT INTO t1 VALUES("right2", GeomFromText('POLYGON (( 2 0, 2 2, 4 2, 4 0, 2 0))'));
INSERT INTO t1 VALUES("right3", GeomFromText('POLYGON (( 3 0, 3 2, 5 2, 5 0, 3 0))'));
INSERT INTO t1 VALUES("left",   GeomFromText('POLYGON (( -1 0, -1 2,  1 2,  1 0, -1 0))'));
INSERT INTO t1 VALUES("left2",  GeomFromText('POLYGON (( -2 0, -2 2,  0 2,  0 0, -2 0))'));
INSERT INTO t1 VALUES("left3",  GeomFromText('POLYGON (( -3 0, -3 2, -1 2, -1 0, -3 0))'));
SELECT GROUP_CONCAT(a2.name ORDER BY a2.name) AS mbrcontains  FROM t1 a1 JOIN t1 a2 ON MBRContains(   a1.square, a2.square) WHERE a1.name = "center" GROUP BY a1.name;
mbrcontains
center,small
SELECT GROUP_CONCAT(a2.name ORDER BY a2.name) AS mbrdisjoint  FROM t1 a1 JOIN t1 a2 ON MBRDisjoint(   a1.square, a2.square) WHERE a1.name = "center" GROUP BY a1.name;
mbrdisjoint
down3,left3,right3,up3
SELECT GROUP_CONCAT(a2.name ORDER BY a2.name) AS mbrequal     FROM t1 a1 JOIN t1 a2 ON MBREqual(      a1.square, a2.square) WHERE a1.name = "center" GROUP BY a1.name;
mbrequal
center
SELECT GROUP_CONCAT(a2.name ORDER BY a2.name) AS mbrintersect FROM t1 a1 JOIN t1 a2 ON MBRIntersects( a1.square, a2.square) WHERE a1.name = "center" GROUP BY a1.name;
mbrintersect
big,center,down,down2,left,left2,right,right2,small,up,up2
SELECT GROUP_CONCAT(a2.name ORDER BY a2.name) AS mbroverlaps  FROM t1 a1 JOIN t1 a2 ON MBROverlaps(   a1.square, a2.square) WHERE a1.name = "center" GROUP BY a1.name;
mbroverlaps
down,left,right,up
SELECT GROUP_CONCAT(a2.name ORDER BY a2.name) AS mbrtouches   FROM t1 a1 JOIN t1 a2 ON MBRTouches(    a1.square, a2.square) WHERE a1.name = "center" GROUP BY a1.name;
mbrtouches
down2,left2,right2,up2
SELECT GROUP_CONCAT(a2.name ORDER BY a2.name) AS mbrwithin    FROM t1 a1 JOIN t1 a2 ON MBRWithin(     a1.square, a2.square) WHERE a1.name = "center" GROUP BY a1.name;
mbrwithin
big,center
SELECT GROUP_CONCAT(a2.name ORDER BY a2.name) AS contains     FROM t1 a1 JOIN t1 a2 ON Contains(      a1.square, a2.square) WHERE a1.name = "center" GROUP BY a1.name;
contains
center,small
SELECT GROUP_CONCAT(a2.name ORDER BY a2.name) AS disjoint     FROM t1 a1 JOIN t1 a2 ON Disjoint(      a1.square, a2.square) WHERE a1.name = "center" GROUP BY a1.name;
disjoint
down3,left3,right3,up3
SELECT GROUP_CONCAT(a2.name ORDER BY a2.name) AS equals       FROM t1 a1 JOIN t1 a2 ON Equals(        a1.square, a2.square) WHERE a1.name = "center" GROUP BY a1.name;
equals
center
SELECT GROUP_CONCAT(a2.name ORDER BY a2.name) AS intersect    FROM t1 a1 JOIN t1 a2 ON Intersects(    a1.square, a2.square) WHERE a1.name = "center" GROUP BY a1.name;
intersect
big,center,down,down2,left,left2,right,right2,small,up,up2
SELECT GROUP_CONCAT(a2.name ORDER BY a2.name) AS overlaps     FROM t1 a1 JOIN t1 a2 ON Overlaps(      a1.square, a2.square) WHERE a1.name = "center" GROUP BY a1.name;
overlaps
down,left,right,up
SELECT GROUP_CONCAT(a2.name ORDER BY a2.name) AS touches      FROM t1 a1 JOIN t1 a2 ON Touches(       a1.square, a2.square) WHERE a1.name = "center" GROUP BY a1.name;
touches
down2,left2,right2,up2
SELECT GROUP_CONCAT(a2.name ORDER BY a2.name) AS within       FROM t1 a1 JOIN t1 a2 ON Within(        a1.square, a2.square) WHERE a1.name = "center" GROUP BY a1.name;
within
big,center
SET @vert1   = GeomFromText('POLYGON ((0 -2, 0 2, 0 -2))');
SET @horiz1  = GeomFromText('POLYGON ((-2 0, 2 0, -2 0))');
SET @horiz2 = GeomFromText('POLYGON ((-1 0, 3 0, -1 0))');
SET @horiz3 = GeomFromText('POLYGON ((2 0, 3 0, 2 0))');
SET @point1 = GeomFromText('POLYGON ((0 0))');
SET @point2 = GeomFromText('POLYGON ((-2 0))');
SELECT GROUP_CONCAT(a1.name ORDER BY a1.name) AS overlaps FROM t1 a1 WHERE Overlaps(a1.square, @vert1) GROUP BY a1.name;
overlaps
SELECT GROUP_CONCAT(a1.name ORDER BY a1.name) AS overlaps FROM t1 a1 WHERE Overlaps(a1.square, @horiz1) GROUP BY a1.name;
overlaps
SELECT Overlaps(@horiz1, @vert1) FROM DUAL;
Overlaps(@horiz1, @vert1)
0
SELECT Overlaps(@horiz1, @horiz2) FROM DUAL;
Overlaps(@horiz1, @horiz2)
1
SELECT Overlaps(@horiz1, @horiz3) FROM DUAL;
Overlaps(@horiz1, @horiz3)
0
SELECT Overlaps(@horiz1, @point1) FROM DUAL;
Overlaps(@horiz1, @point1)
0
SELECT Overlaps(@horiz1, @point2) FROM DUAL;
Overlaps(@horiz1, @point2)
0
DROP TABLE t1;
create table t1(f1 geometry, f2 point, f3 linestring);
select f1 from t1 union select f1 from t1;
f1
insert into t1 (f2,f3) values (GeomFromText('POINT(1 1)'),
GeomFromText('LINESTRING(0 0,1 1,2 2)'));
select AsText(f2),AsText(f3) from t1;
AsText(f2)	AsText(f3)
POINT(1 1)	LINESTRING(0 0,1 1,2 2)
select AsText(a) from (select f2 as a from t1 union select f3 from t1) t;
AsText(a)
POINT(1 1)
LINESTRING(0 0,1 1,2 2)
create table t2 as select f2 as a from t1 union select f3 from t1;
desc t2;
Field	Type	Null	Key	Default	Extra
a	point	YES		NULL	
select AsText(a) from t2;
AsText(a)
POINT(1 1)
LINESTRING(0 0,1 1,2 2)
drop table t1, t2;
SELECT 1;
1
1
CREATE TABLE t1 (p POINT);
CREATE TABLE t2 (p POINT, INDEX(p));
INSERT INTO t1 VALUES (POINTFROMTEXT('POINT(1 2)'));
INSERT INTO t2 VALUES (POINTFROMTEXT('POINT(1 2)'));
SELECT COUNT(*) FROM t1 WHERE p=POINTFROMTEXT('POINT(1 2)');
COUNT(*)
1
EXPLAIN 
SELECT COUNT(*) FROM t2 WHERE p=POINTFROMTEXT('POINT(1 2)');
id	select_type	table	type	possible_keys	key	key_len	ref	rows	Extra
1	SIMPLE	t2	system	p	NULL	NULL	NULL	1	
SELECT COUNT(*) FROM t2 WHERE p=POINTFROMTEXT('POINT(1 2)');
COUNT(*)
1
INSERT INTO t1 VALUES (POINTFROMTEXT('POINT(1 2)'));
INSERT INTO t2 VALUES (POINTFROMTEXT('POINT(1 2)'));
EXPLAIN 
SELECT COUNT(*) FROM t1 WHERE p=POINTFROMTEXT('POINT(1 2)');
id	select_type	table	type	possible_keys	key	key_len	ref	rows	Extra
1	SIMPLE	t1	ALL	NULL	NULL	NULL	NULL	2	Using where
SELECT COUNT(*) FROM t1 WHERE p=POINTFROMTEXT('POINT(1 2)');
COUNT(*)
2
EXPLAIN 
SELECT COUNT(*) FROM t2 WHERE p=POINTFROMTEXT('POINT(1 2)');
id	select_type	table	type	possible_keys	key	key_len	ref	rows	Extra
1	SIMPLE	t2	ref	p	p	28	const	1	Using where
SELECT COUNT(*) FROM t2 WHERE p=POINTFROMTEXT('POINT(1 2)');
COUNT(*)
2
EXPLAIN 
SELECT COUNT(*) FROM t2 IGNORE INDEX(p) WHERE p=POINTFROMTEXT('POINT(1 2)');
id	select_type	table	type	possible_keys	key	key_len	ref	rows	Extra
1	SIMPLE	t2	ALL	NULL	NULL	NULL	NULL	2	Using where
SELECT COUNT(*) FROM t2 IGNORE INDEX(p) WHERE p=POINTFROMTEXT('POINT(1 2)');
COUNT(*)
2
DROP TABLE t1, t2;
End of 5.0 tests
#
# Test for bug #58650 "Failing assertion: primary_key_no == -1 ||
#                      primary_key_no == 0".
#
drop table if exists t1;
# The minimal test case.
create table t1 (a int not null, b linestring not null, unique key b (b(12)), unique key a (a));
drop table t1;
# The original test case.
create table t1 (a int not null, b linestring not null, unique key b (b(12)));
create unique index a on t1(a);
drop table t1;
create table `t1` (`col002` point)engine=myisam;
insert into t1 values (),(),();
select min(`col002`) from t1 union select `col002` from t1;
min(`col002`)
NULL
drop table t1;
#
# Bug #47780: crash when comparing GIS items from subquery
#
CREATE TABLE t1(a INT, b MULTIPOLYGON);
INSERT INTO t1 VALUES 
(0,
GEOMFROMTEXT(
'multipolygon(((1 2,3 4,5 6,7 8,9 8),(7 6,5 4,3 2,1 2,3 4)))'));
# must not crash
SELECT 1 FROM t1 WHERE a <> (SELECT GEOMETRYCOLLECTIONFROMWKB(b) FROM t1);
1
DROP TABLE t1;
#
# Bug #49250 : spatial btree index corruption and crash
# Part one : spatial syntax check
#
CREATE TABLE t1(col1 MULTIPOLYGON NOT NULL,
SPATIAL INDEX USING BTREE (col1));
ERROR 42000: You have an error in your SQL syntax; check the manual that corresponds to your MySQL server version for the right syntax to use near 'USING BTREE (col1))' at line 2
CREATE TABLE t2(col1 MULTIPOLYGON NOT NULL);
CREATE SPATIAL INDEX USING BTREE ON t2(col);
ERROR 42000: You have an error in your SQL syntax; check the manual that corresponds to your MySQL server version for the right syntax to use near 'USING BTREE ON t2(col)' at line 1
ALTER TABLE t2 ADD SPATIAL INDEX USING BTREE (col1);
ERROR 42000: You have an error in your SQL syntax; check the manual that corresponds to your MySQL server version for the right syntax to use near 'USING BTREE (col1)' at line 1
DROP TABLE t2;
End of 5.0 tests
create table t1 (f1 tinyint(1), f2 char(1), f3 varchar(1), f4 geometry, f5 datetime);
create view v1 as select * from t1;
desc v1;
Field	Type	Null	Key	Default	Extra
f1	tinyint(1)	YES		NULL	
f2	char(1)	YES		NULL	
f3	varchar(1)	YES		NULL	
f4	geometry	YES		NULL	
f5	datetime	YES		NULL	
drop view v1;
drop table t1;
SELECT MultiPoint(12345,'');
ERROR 22007: Illegal non geometric '12345' value found during parsing
SELECT 1 FROM (SELECT GREATEST(1,GEOMETRYCOLLECTION('00000','00000')) b FROM DUAL) AS d WHERE (LINESTRING(d.b));
ERROR 22007: Illegal non geometric ''00000'' value found during parsing
#
# BUG#51875: crash when loading data into geometry function polyfromwkb
#
SET @a=0x00000000030000000100000000000000000000000000144000000000000014400000000000001840000000000000184000000000000014400000000000001440;
SET @a=POLYFROMWKB(@a);
SET @a=0x00000000030000000000000000000000000000000000144000000000000014400000000000001840000000000000184000000000000014400000000000001440;
SET @a=POLYFROMWKB(@a);
create table t1(a polygon NOT NULL)engine=myisam;
insert into t1 values (geomfromtext("point(0 1)"));
insert into t1 values (geomfromtext("point(1 0)"));
select * from (select polygon(t1.a) as p from t1 order by t1.a) d;
p
NULL
NULL
drop table t1;
#
# Test for bug #59888 "debug assertion when attempt to create spatial index
#                      on char > 31 bytes".
#
create table t1(a char(32) not null) engine=myisam;
create spatial index i on t1 (a);
ERROR 42000: A SPATIAL index may only contain a geometrical type column
drop table t1;
End of 5.1 tests
CREATE TABLE t0 (a BINARY(32) NOT NULL);
CREATE SPATIAL INDEX i on t0 (a);
ERROR 42000: A SPATIAL index may only contain a geometrical type column
INSERT INTO t0 VALUES (1);
CREATE TABLE t1(
col0 BINARY NOT NULL,
col2 TIMESTAMP,
SPATIAL INDEX i1 (col0)
) ENGINE=MyISAM;
ERROR 42000: A SPATIAL index may only contain a geometrical type column
CREATE TABLE t1 (
col0 BINARY NOT NULL,
col2 TIMESTAMP
) ENGINE=MyISAM;
CREATE SPATIAL INDEX idx0 ON t1(col0);
ERROR 42000: A SPATIAL index may only contain a geometrical type column
ALTER TABLE t1 ADD SPATIAL INDEX i1 (col0);
ERROR 42000: A SPATIAL index may only contain a geometrical type column
CREATE TABLE t2 (
col0 INTEGER NOT NULL,
col1 POINT,
col2 POINT
);
CREATE SPATIAL INDEX idx0 ON t2 (col1, col2);
ERROR HY000: Incorrect arguments to SPATIAL INDEX
CREATE TABLE t3 (
col0 INTEGER NOT NULL,
col1 POINT,
col2 LINESTRING,
SPATIAL INDEX i1 (col1, col2)
);
ERROR HY000: Incorrect arguments to SPATIAL INDEX
DROP TABLE t0, t1, t2;
<<<<<<< HEAD
DROP DATABASE IF EXISTS gis_ogs;
CREATE DATABASE gis_ogs;
USE gis_ogs;
#
# C.3.3.1 Geometry types and functions schema construction 
#
CREATE TABLE lakes ( 
fid INTEGER NOT NULL PRIMARY KEY, 
name CHARACTER VARYING(64), 
shore POLYGON);
CREATE TABLE road_segments ( 
fid INTEGER NOT NULL PRIMARY KEY, 
name CHARACTER VARYING(64), 
aliases CHARACTER VARYING(64), 
num_lanes INTEGER, 
centerline LINESTRING);
CREATE TABLE divided_routes ( 
fid INTEGER NOT NULL PRIMARY KEY, 
name CHARACTER VARYING(64), 
num_lanes INTEGER, 
centerlines MULTILINESTRING);
CREATE TABLE forests ( 
fid INTEGER NOT NULL PRIMARY KEY, 
name CHARACTER VARYING(64), 
boundary MULTIPOLYGON);
CREATE TABLE bridges ( 
fid INTEGER NOT NULL PRIMARY KEY, 
name CHARACTER VARYING(64), 
position POINT);
CREATE TABLE streams ( 
fid INTEGER NOT NULL PRIMARY KEY, 
name CHARACTER VARYING(64), 
centerline LINESTRING);
CREATE TABLE buildings ( 
fid INTEGER NOT NULL PRIMARY KEY, 
address CHARACTER VARYING(64), 
position POINT, 
footprint POLYGON);
CREATE TABLE ponds ( 
fid INTEGER NOT NULL PRIMARY KEY, 
name CHARACTER VARYING(64), 
type CHARACTER VARYING(64), 
shores MULTIPOLYGON);
CREATE TABLE named_places ( 
fid INTEGER NOT NULL PRIMARY KEY, 
name CHARACTER VARYING(64), 
boundary POLYGON);
CREATE TABLE map_neatlines ( 
fid INTEGER NOT NULL PRIMARY KEY, 
neatline POLYGON);
#
# C.3.3.2 Geometry types and functions schema data loading 
#
# Lakes
INSERT INTO lakes VALUES ( 
101, 'BLUE LAKE', 
PolyFromText( 
'POLYGON( 
(52 18,66 23,73 9,48 6,52 18), 
(59 18,67 18,67 13,59 13,59 18) 
)', 
101));
# Road Segments
INSERT INTO road_segments VALUES(102, 'Route 5', NULL, 2, 
LineFromText( 
'LINESTRING( 0 18, 10 21, 16 23, 28 26, 44 31 )' ,101));
INSERT INTO road_segments VALUES(103, 'Route 5', 'Main Street', 4, 
LineFromText( 
'LINESTRING( 44 31, 56 34, 70 38 )' ,101));
INSERT INTO road_segments VALUES(104, 'Route 5', NULL, 2, 
LineFromText( 
'LINESTRING( 70 38, 72 48 )' ,101));
INSERT INTO road_segments VALUES(105, 'Main Street', NULL, 4, 
LineFromText( 
'LINESTRING( 70 38, 84 42 )' ,101));
INSERT INTO road_segments VALUES(106, 'Dirt Road by Green Forest', NULL, 
1, 
LineFromText( 
'LINESTRING( 28 26, 28 0 )',101));
# DividedRoutes 
INSERT INTO divided_routes VALUES(119, 'Route 75', 4, 
MLineFromText( 
'MULTILINESTRING((10 48,10 21,10 0), 
(16 0,16 23,16 48))', 101));
# Forests 
INSERT INTO forests VALUES(109, 'Green Forest', 
MPolyFromText( 
'MULTIPOLYGON(((28 26,28 0,84 0,84 42,28 26), 
(52 18,66 23,73 9,48 6,52 18)),((59 18,67 18,67 13,59 13,59 18)))', 
101));
# Bridges 
INSERT INTO bridges VALUES(110, 'Cam Bridge', PointFromText( 
'POINT( 44 31 )', 101));
# Streams 
INSERT INTO streams VALUES(111, 'Cam Stream', 
LineFromText( 
'LINESTRING( 38 48, 44 41, 41 36, 44 31, 52 18 )', 101));
INSERT INTO streams VALUES(112, NULL, 
LineFromText( 
'LINESTRING( 76 0, 78 4, 73 9 )', 101));
# Buildings 
INSERT INTO buildings VALUES(113, '123 Main Street', 
PointFromText( 
'POINT( 52 30 )', 101), 
PolyFromText( 
'POLYGON( ( 50 31, 54 31, 54 29, 50 29, 50 31) )', 101));
INSERT INTO buildings VALUES(114, '215 Main Street', 
PointFromText( 
'POINT( 64 33 )', 101), 
PolyFromText( 
'POLYGON( ( 66 34, 62 34, 62 32, 66 32, 66 34) )', 101));
# Ponds 
INSERT INTO ponds VALUES(120, NULL, 'Stock Pond', 
MPolyFromText( 
'MULTIPOLYGON( ( ( 24 44, 22 42, 24 40, 24 44) ), 
( ( 26 44, 26 40, 28 42, 26 44) ) )', 101));
# Named Places 
INSERT INTO named_places VALUES(117, 'Ashton', 
PolyFromText( 
'POLYGON( ( 62 48, 84 48, 84 30, 56 30, 56 34, 62 48) )', 101));
INSERT INTO named_places VALUES(118, 'Goose Island', 
PolyFromText( 
'POLYGON( ( 67 13, 67 18, 59 18, 59 13, 67 13) )', 101));
# Map Neatlines 
INSERT INTO map_neatlines VALUES(115, 
PolyFromText( 
'POLYGON( ( 0 0, 0 48, 84 48, 84 0, 0 0 ) )', 101));
#
# C.3.3.3 Geometry types and functions schema test queries 

# Conformance Item T6 
SELECT Dimension(shore) 
FROM lakes 
WHERE name = 'Blue Lake';
Dimension(shore)
2
# Conformance Item T7 
SELECT GeometryType(centerlines) 
FROM divided_routes
WHERE name = 'Route 75';
GeometryType(centerlines)
MULTILINESTRING
# Conformance Item T8 
SELECT AsText(boundary) 
FROM named_places 
WHERE name = 'Goose Island';
AsText(boundary)
POLYGON((67 13,67 18,59 18,59 13,67 13))
# Conformance Item T9 
SELECT AsText(PolyFromWKB(AsBinary(boundary),101)) 
FROM named_places 
WHERE name = 'Goose Island';
AsText(PolyFromWKB(AsBinary(boundary),101))
POLYGON((67 13,67 18,59 18,59 13,67 13))
# Conformance Item T10 
SELECT SRID(boundary) 
FROM named_places 
WHERE name = 'Goose Island';
SRID(boundary)
101
# Conformance Item T11 
SELECT IsEmpty(centerline) 
FROM road_segments 
WHERE name = 'Route 5' 
AND aliases = 'Main Street';
IsEmpty(centerline)
0
# Conformance Item T14 
SELECT AsText(Envelope(boundary)) 
FROM named_places 
WHERE name = 'Goose Island';
AsText(Envelope(boundary))
POLYGON((59 13,67 13,67 18,59 18,59 13))
# Conformance Item T15 
SELECT X(position) 
FROM bridges 
WHERE name = 'Cam Bridge';
X(position)
44
# Conformance Item T16 
SELECT Y(position) 
FROM bridges 
WHERE name = 'Cam Bridge';
Y(position)
31
# Conformance Item T17 
SELECT AsText(StartPoint(centerline)) 
FROM road_segments 
WHERE fid = 102;
AsText(StartPoint(centerline))
POINT(0 18)
# Conformance Item T18 
SELECT AsText(EndPoint(centerline)) 
FROM road_segments 
WHERE fid = 102;
AsText(EndPoint(centerline))
POINT(44 31)
# Conformance Item T21 
SELECT GLength(centerline) 
FROM road_segments 
WHERE fid = 106;
GLength(centerline)
26
# Conformance Item T22 
SELECT NumPoints(centerline) 
FROM road_segments 
WHERE fid = 102;
NumPoints(centerline)
5
# Conformance Item T23 
SELECT AsText(PointN(centerline, 1)) 
FROM road_segments 
WHERE fid = 102;
AsText(PointN(centerline, 1))
POINT(0 18)
# Conformance Item T24 
SELECT AsText(Centroid(boundary)) 
FROM named_places 
WHERE name = 'Goose Island';
AsText(Centroid(boundary))
POINT(63 15.5)
# Conformance Item T26 
SELECT Area(boundary) 
FROM named_places 
WHERE name = 'Goose Island';
Area(boundary)
40
# Conformance Item T27 
SELECT AsText(ExteriorRing(shore)) 
FROM lakes 
WHERE name = 'Blue Lake';
AsText(ExteriorRing(shore))
LINESTRING(52 18,66 23,73 9,48 6,52 18)
# Conformance Item T28 
SELECT NumInteriorRings(shore) 
FROM lakes 
WHERE name = 'Blue Lake';
NumInteriorRings(shore)
1
# Conformance Item T29 
SELECT AsText(InteriorRingN(shore, 1)) 
FROM lakes 
WHERE name = 'Blue Lake';
AsText(InteriorRingN(shore, 1))
LINESTRING(59 18,67 18,67 13,59 13,59 18)
# Conformance Item T30 
SELECT NumGeometries(centerlines) 
FROM divided_routes 
WHERE name = 'Route 75';
NumGeometries(centerlines)
2
# Conformance Item T31 
SELECT AsText(GeometryN(centerlines, 2)) 
FROM divided_routes 
WHERE name = 'Route 75';
AsText(GeometryN(centerlines, 2))
LINESTRING(16 0,16 23,16 48)
# Conformance Item T32 
SELECT IsClosed(centerlines) 
FROM divided_routes 
WHERE name = 'Route 75';
IsClosed(centerlines)
0
# Conformance Item T33 
SELECT GLength(centerlines) 
FROM divided_routes 
WHERE name = 'Route 75';
GLength(centerlines)
96
# Conformance Item T34 
SELECT AsText(Centroid(shores)) 
FROM ponds 
WHERE fid = 120;
AsText(Centroid(shores))
POINT(25 42)
# Conformance Item T36 
SELECT Area(shores) 
FROM ponds 
WHERE fid = 120;
Area(shores)
8
# Conformance Item T37 
SELECT ST_Equals(boundary, 
PolyFromText('POLYGON( ( 67 13, 67 18, 59 18, 59 13, 67 13) )',1)) 
FROM named_places 
WHERE name = 'Goose Island';
ST_Equals(boundary, 
PolyFromText('POLYGON( ( 67 13, 67 18, 59 18, 59 13, 67 13) )',1))
1
# Conformance Item T38 
SELECT ST_Disjoint(centerlines, boundary) 
FROM divided_routes, named_places 
WHERE divided_routes.name = 'Route 75' 
AND named_places.name = 'Ashton';
ST_Disjoint(centerlines, boundary)
1
# Conformance Item T39 
SELECT ST_Touches(centerline, shore) 
FROM streams, lakes 
WHERE streams.name = 'Cam Stream' 
AND lakes.name = 'Blue Lake';
ST_Touches(centerline, shore)
1
# Conformance Item T42
SELECT Crosses(road_segments.centerline, divided_routes.centerlines)
FROM road_segments, divided_routes 
WHERE road_segments.fid = 102 
AND divided_routes.name = 'Route 75';
Crosses(road_segments.centerline, divided_routes.centerlines)
1
# Conformance Item T43 
SELECT ST_Intersects(road_segments.centerline, divided_routes.centerlines) 
FROM road_segments, divided_routes 
WHERE road_segments.fid = 102 
AND divided_routes.name = 'Route 75';
ST_Intersects(road_segments.centerline, divided_routes.centerlines)
1
# Conformance Item T44 
SELECT ST_Contains(forests.boundary, named_places.boundary) 
FROM forests, named_places 
WHERE forests.name = 'Green Forest' 
AND named_places.name = 'Ashton';
ST_Contains(forests.boundary, named_places.boundary)
0
# Conformance Item T46 
SELECT ST_Distance(position, boundary) 
FROM bridges, named_places 
WHERE bridges.name = 'Cam Bridge' 
AND named_places.name = 'Ashton';
ST_Distance(position, boundary)
12
# Conformance Item T48 
SELECT AsText(ST_Difference(named_places.boundary, forests.boundary)) 
FROM named_places, forests 
WHERE named_places.name = 'Ashton' 
AND forests.name = 'Green Forest';
AsText(ST_Difference(named_places.boundary, forests.boundary))
POLYGON((56 34,62 48,84 48,84 42,56 34))
SELECT AsText(ST_Union(shore, boundary)) 
FROM lakes, named_places 
WHERE lakes.name = 'Blue Lake' 
AND named_places.name = 'Goose Island';
AsText(ST_Union(shore, boundary))
POLYGON((48 6,52 18,66 23,73 9,48 6))
# Conformance Item T50 
SELECT AsText(ST_SymDifference(shore, boundary)) 
FROM lakes, named_places 
WHERE lakes.name = 'Blue Lake' 
AND named_places.name = 'Ashton';
AsText(ST_SymDifference(shore, boundary))
MULTIPOLYGON(((48 6,52 18,66 23,73 9,48 6),(67 13,59 13,59 18,67 18,67 13)),((56 30,56 34,62 48,84 48,84 30,56 30)))
# Conformance Item T51 
SELECT count(*) 
FROM buildings, bridges 
WHERE ST_Contains(ST_Buffer(bridges.position, 15.0), buildings.footprint) = 1;
count(*)
1
DROP DATABASE gis_ogs;
=======
End of 5.5 tests
>>>>>>> 0b914e9a
<|MERGE_RESOLUTION|>--- conflicted
+++ resolved
@@ -1076,7 +1076,7 @@
 );
 ERROR HY000: Incorrect arguments to SPATIAL INDEX
 DROP TABLE t0, t1, t2;
-<<<<<<< HEAD
+End of 5.5 tests
 DROP DATABASE IF EXISTS gis_ogs;
 CREATE DATABASE gis_ogs;
 USE gis_ogs;
@@ -1434,7 +1434,4 @@
 WHERE ST_Contains(ST_Buffer(bridges.position, 15.0), buildings.footprint) = 1;
 count(*)
 1
-DROP DATABASE gis_ogs;
-=======
-End of 5.5 tests
->>>>>>> 0b914e9a
+DROP DATABASE gis_ogs;