The following options may be given as the first argument:
--print-defaults Print the program argument list and exit.
--no-defaults Don't read default options from any option file,
 except for login file.
--defaults-file=# Only read default options from the given file #.
--defaults-extra-file=# Read this file after the global files are read.
--defaults-group-suffix=#
 Also read groups with concat(group, suffix)
--login-path=# Read this path from the login file.

 --abort-slave-event-count=# 
 Option used by mysql-test for debugging and testing of
 replication.
 --allow-suspicious-udfs 
 Allows use of UDFs consisting of only one symbol xxx()
 without corresponding xxx_init() or xxx_deinit(). That
 also means that one can load any function from any
 library, for example exit() from libc.so
 -a, --ansi          Use ANSI SQL syntax instead of MySQL syntax. This mode
 will also set transaction isolation level 'serializable'.
 --auto-increment-increment[=#] 
 Auto-increment columns are incremented by this
 --auto-increment-offset[=#] 
 Offset added to Auto-increment columns. Used when
 auto-increment-increment != 1
 --autocommit        Set default value for autocommit (0 or 1)
 (Defaults to on; use --skip-autocommit to disable.)
 --automatic-sp-privileges 
 Creating and dropping stored procedures alters ACLs
 (Defaults to on; use --skip-automatic-sp-privileges to disable.)
 --back-log=#        The number of outstanding connection requests MySQL can
 have. This comes into play when the main MySQL thread
 gets very many connection requests in a very short time
 -b, --basedir=name  Path to installation directory. All paths are usually
 resolved relative to this
 --big-tables        Allow big result sets by saving all temporary sets on
 file (Solves most 'table full' errors)
 --bind-address=name IP address to bind to.
 --binlog-cache-size=# 
 The size of the transactional cache for updates to
 transactional engines for the binary log. If you often
 use transactions containing many statements, you can
 increase this to get more performance
 --binlog-checksum=name 
 Type of BINLOG_CHECKSUM_ALG. Include checksum for log
 events in the binary log. Possible values are NONE and
 CRC32; default is CRC32.
 --binlog-direct-non-transactional-updates 
 Causes updates to non-transactional engines using
 statement format to be written directly to binary log.
 Before using this option make sure that there are no
 dependencies between transactional and non-transactional
 tables such as in the statement INSERT INTO t_myisam
 SELECT * FROM t_innodb; otherwise, slaves may diverge
 from the master.
 --binlog-do-db=name Tells the master it should log updates for the specified
 database, and exclude all others not explicitly
 mentioned.
 --binlog-error-action=name 
 When statements cannot be written to the binary log due
 to a fatal error, the server can either ignore the error
 and let the master continue, or abort.
 --binlog-format=name 
 What form of binary logging the master will use: either
 ROW for row-based binary logging, STATEMENT for
 statement-based binary logging, or MIXED. MIXED is
 statement-based binary logging except for those
 statements where only row-based is correct: those which
 involve user-defined functions (i.e. UDFs) or the UUID()
 function; for those, row-based binary logging is
 automatically used. If NDBCLUSTER is enabled and
 binlog-format is MIXED, the format switches to row-based
 and back implicitly per each query accessing an
 NDBCLUSTER table
 --binlog-gtid-simple-recovery 
 If this option is enabled, the server does not scan more
 than one binary log for every iteration when initializing
 GTID sets on server restart. Enabling this option is very
 useful when restarting a server which has already
 generated lots of binary logs without GTID events. Note:
 If this option is enabled, GLOBAL.GTID_EXECUTED and
 GLOBAL.GTID_PURGED cannot be initialized correctly if
 binary log(s) with GTID events were generated before
 binary log(s) without GTID events, for example if
 gtid_mode is disabled when the server has already
 generated binary log(s) with GTID events and not purged
 them.
 --binlog-ignore-db=name 
 Tells the master that updates to the given database
 should not be logged to the binary log.
 --binlog-max-flush-queue-time=# 
 The maximum time that the binary log group commit will
 keep reading transactions before it flush the
 transactions to the binary log (and optionally sync,
 depending on the value of sync_binlog).
 --binlog-order-commits 
 Issue internal commit calls in the same order as
 transactions are written to the binary log. Default is to
 order commits.
 (Defaults to on; use --skip-binlog-order-commits to disable.)
 --binlog-row-event-max-size=# 
 The maximum size of a row-based binary log event in
 bytes. Rows will be grouped into events smaller than this
 size if possible. The value has to be a multiple of 256.
 --binlog-row-image=name 
 Controls whether rows should be logged in 'FULL',
 'NOBLOB' or 'MINIMAL' formats. 'FULL', means that all
 columns in the before and after image are logged.
 'NOBLOB', means that mysqld avoids logging blob columns
 whenever possible (eg, blob column was not changed or is
 not part of primary key). 'MINIMAL', means that a PK
 equivalent (PK columns or full row if there is no PK in
 the table) is logged in the before image, and only
 changed columns are logged in the after image. (Default:
 FULL).
 --binlog-rows-query-log-events 
 Allow writing of Rows_query_log events into binary log.
 --binlog-stmt-cache-size=# 
 The size of the statement cache for updates to
 non-transactional engines for the binary log. If you
 often use statements updating a great number of rows, you
 can increase this to get more performance
 --binlogging-impossible-mode=name 
 On a fatal error when statements cannot be binlogged the
 behaviour can be ignore the error and let the master
 continue or abort the server. This variable is deprecated
 and will be removed in a future release. Please use
 binlog_error_action instead.
 --block-encryption-mode=name 
 mode for AES_ENCRYPT/AES_DECRYPT
 --bootstrap         Used by mysql installation scripts.
 --bulk-insert-buffer-size=# 
 Size of tree cache used in bulk insert optimisation. Note
 that this is a limit per thread!
 --character-set-client-handshake 
 Don't ignore client side character set value sent during
 handshake.
 (Defaults to on; use --skip-character-set-client-handshake to disable.)
 --character-set-filesystem=name 
 Set the filesystem character set.
 -C, --character-set-server=name 
 Set the default character set.
 --character-sets-dir=name 
 Directory where character sets are
 -r, --chroot=name   Chroot mysqld daemon during startup.
 --collation-server=name 
 Set the default collation.
 --completion-type=name 
 The transaction completion type, one of NO_CHAIN, CHAIN,
 RELEASE
 --concurrent-insert[=name] 
 Use concurrent insert with MyISAM. Possible values are
 NEVER, AUTO, ALWAYS
 --connect-timeout=# The number of seconds the mysqld server is waiting for a
 connect packet before responding with 'Bad handshake'
 --console           Write error output on screen; don't remove the console
 window on windows.
 --core-file         Write core on errors.
 --csv-mode=name     Control CSV parser mode: []: default, ietf_quotes:
 standards-compatible embedded quote and comma parsing
 -h, --datadir=name  Path to the database root directory
 --date-format=name  The DATE format (ignored)
 --datetime-format=name 
 The DATETIME format (ignored)
 --default-authentication-plugin=name 
 Defines what password- and authentication algorithm to
 use per default
 --default-storage-engine=name 
 The default storage engine for new tables
 --default-time-zone=name 
 Set the default time zone.
 --default-tmp-storage-engine=name 
 The default storage engine for new explict temporary
 tables
 --default-week-format=# 
 The default week format used by WEEK() functions
 --delay-key-write[=name] 
 Type of DELAY_KEY_WRITE
 --delayed-insert-limit=# 
 After inserting delayed_insert_limit rows, the INSERT
 DELAYED handler will check if there are any SELECT
 statements pending. If so, it allows these to execute
 before continuing. This variable is deprecated along with
 INSERT DELAYED.
 --delayed-insert-timeout=# 
 How long a INSERT DELAYED thread should wait for INSERT
 statements before terminating.This variable is deprecated
 along with INSERT DELAYED.
 --delayed-queue-size=# 
 What size queue (in rows) should be allocated for
 handling INSERT DELAYED. If the queue becomes full, any
 client that does INSERT DELAYED will wait until there is
 room in the queue again.This variable is deprecated along
 with INSERT DELAYED.
 --disconnect-on-expired-password 
 Give clients that don't signal password expiration
 support execution time error(s) instead of connection
 error
 (Defaults to on; use --skip-disconnect-on-expired-password to disable.)
 --disconnect-slave-event-count=# 
 Option used by mysql-test for debugging and testing of
 replication.
 --div-precision-increment=# 
 Precision of the result of '/' operator will be increased
 on that value
 --end-markers-in-json 
 In JSON output ("EXPLAIN FORMAT=JSON" and optimizer
 trace), if variable is set to 1, repeats the structure's
 key (if it has one) near the closing bracket
 --enforce-gtid-consistency 
 Prevents execution of statements that would be impossible
 to log in a transactionally safe manner. Currently, the
 disallowed statements include CREATE TEMPORARY TABLE
 inside transactions, all updates to non-transactional
 tables, and CREATE TABLE ... SELECT.
 --enforce-storage-engine=name 
 Force the use of a storage engine for new tables
 --eq-range-index-dive-limit=# 
 The optimizer will use existing index statistics instead
 of doing index dives for equality ranges if the number of
 equality ranges for the index is larger than or equal to
 this number. If set to 0, index dives are always used.
 --event-scheduler[=name] 
 Enable the event scheduler. Possible values are ON, OFF,
 and DISABLED (keep the event scheduler completely
 deactivated, it cannot be activated run-time)
 -T, --exit-info[=#] Used for debugging. Use at your own risk.
 --expand-fast-index-creation 
 Enable/disable improvements to the InnoDB fast index
 creation functionality. Has no effect when fast index
 creation is disabled with the fast-index-creation option
 --expire-logs-days=# 
 If non-zero, binary logs will be purged after
 expire_logs_days days; possible purges happen at startup
 and at binary log rotation
 --explicit-defaults-for-timestamp 
 This option causes CREATE TABLE to create all TIMESTAMP
 columns as NULL with DEFAULT NULL attribute, Without this
 option, TIMESTAMP columns are NOT NULL and have implicit
 DEFAULT clauses. The old behavior is deprecated.
 --external-locking  Use system (external) locking (disabled by default). 
 With this option enabled you can run myisamchk to test
 (not repair) tables while the MySQL server is running.
 Disable with --skip-external-locking.
 --extra-max-connections=# 
 The number of connections on extra-port
 --extra-port=#      Extra port number to use for tcp connections in a
 one-thread-per-connection manner. 0 means don't use
 another port
 --flush             Flush MyISAM tables to disk between SQL commands
 --flush-time=#      A dedicated thread is created to flush all tables at the
 given interval
 --ft-boolean-syntax=name 
 List of operators for MATCH ... AGAINST ( ... IN BOOLEAN
 MODE)
 --ft-max-word-len=# The maximum length of the word to be included in a
 FULLTEXT index. Note: FULLTEXT indexes must be rebuilt
 after changing this variable
 --ft-min-word-len=# The minimum length of the word to be included in a
 FULLTEXT index. Note: FULLTEXT indexes must be rebuilt
 after changing this variable
 --ft-query-expansion-limit=# 
 Number of best matches to use for query expansion
 --ft-stopword-file=name 
 Use stopwords from this file instead of built-in list
 --gdb               Set up signals usable for debugging.
 --general-log       Log connections and queries to a table or log file.
 Defaults logging to a file hostname.log or a table
 mysql.general_logif --log-output=TABLE is used
 --general-log-file=name 
 Log connections and queries to given file
 --group-concat-max-len=# 
 The maximum length of the result of function 
 GROUP_CONCAT()
 --gtid-deployment-step 
 Whether gtid_deployment_step is enabled: OFF or ON. ON
 means GTIDs are supported by the server but no GTID is
 generated. If the server is a slave and
 gtid_deployment_step is ON, the slave doesn't generate
 any GTIDs but logs any GTID received from master. OFF
 means the server supports GTID depending on the option
 gtid_mode.
 --gtid-mode=name    Whether Global Transaction Identifiers (GTIDs) are
 enabled. Can be ON or OFF.
 -?, --help          Display this help and exit.
 --host-cache-size=# How many host names should be cached to avoid resolving.
 --ignore-builtin-innodb 
 IGNORED. This option will be removed in future releases.
 Disable initialization of builtin InnoDB plugin
 --ignore-db-dir=name 
 Specifies a directory to add to the ignore list when
 collecting database names from the datadir. Put a blank
 argument to reset the list accumulated so far.
 --init-connect=name Command(s) that are executed for each new connection
 --init-file=name    Read SQL commands from this file at startup
 --init-slave=name   Command(s) that are executed by a slave server each time
 the SQL thread starts
 --interactive-timeout=# 
 The number of seconds the server waits for activity on an
 interactive connection before closing it
 --join-buffer-size=# 
 The size of the buffer that is used for full joins
 --keep-files-on-create 
 Don't overwrite stale .MYD and .MYI even if no directory
 is specified
 --key-buffer-size=# The size of the buffer used for index blocks for MyISAM
 tables. Increase this to get better index handling (for
 all reads and multiple writes) to as much as you can
 afford
 --key-cache-age-threshold=# 
 This characterizes the number of hits a hot block has to
 be untouched until it is considered aged enough to be
 downgraded to a warm block. This specifies the percentage
 ratio of that number of hits to the total number of
 blocks in key cache
 --key-cache-block-size=# 
 The default size of key cache blocks
 --key-cache-division-limit=# 
 The minimum percentage of warm blocks in key cache
 -L, --language=name Client error messages in given language. May be given as
 a full path. Deprecated. Use --lc-messages-dir instead.
 --large-pages       Enable support for large pages
 --lc-messages=name  Set the language used for the error messages.
 --lc-messages-dir=name 
 Directory where error messages are
 --lc-time-names=name 
 Set the language used for the month names and the days of
 the week.
 --local-infile      Enable LOAD DATA LOCAL INFILE
 (Defaults to on; use --skip-local-infile to disable.)
 --lock-wait-timeout=# 
 Timeout in seconds to wait for a lock before returning an
 error.
 --log-bin[=name]    Log update queries in binary format. Optional (but
 strongly recommended to avoid replication problems if
 server's hostname changes) argument should be the chosen
 location for the binary log files.
 --log-bin-index=name 
 File that holds the names for binary log files.
 --log-bin-trust-function-creators 
 If set to FALSE (the default), then when --log-bin is
 used, creation of a stored function (or trigger) is
 allowed only to users having the SUPER privilege and only
 if this stored function (trigger) may not break binary
 logging. Note that if ALL connections to this server
 ALWAYS use row-based binary logging, the security issues
 do not exist and the binary logging cannot break, so you
 can safely set this to TRUE
 --log-bin-use-v1-row-events 
 If equal to 1 then version 1 row events are written to a
 row based binary log.  If equal to 0, then the latest
 version of events are written.  This option is useful
 during some upgrades.
 --log-error[=name]  Error log file
 --log-isam[=name]   Log all MyISAM changes to file.
 --log-output=name   Syntax: log-output=value[,value...], where "value" could
 be TABLE, FILE or NONE
 --log-queries-not-using-indexes 
 Log queries that are executed without benefit of any
 index to the slow log if it is open
 --log-raw           Log to general log before any rewriting of the query. For
 use in debugging, not production as sensitive information
 may be logged.
 --log-short-format  Don't log extra information to update and slow-query
 logs.
 --log-slave-updates Tells the slave to log the updates from the slave thread
 to the binary log. You will need to turn it on if you
 plan to daisy-chain the slaves
 --log-slow-admin-statements 
 Log slow OPTIMIZE, ANALYZE, ALTER and other
 administrative statements to the slow log if it is open.
 --log-slow-filter=name 
 Log only the queries that followed certain execution
 plan. Multiple flags allowed in a comma-separated string.
 [qc_miss, full_scan, full_join, tmp_table,
 tmp_table_on_disk, filesort, filesort_on_disk]
 --log-slow-rate-limit=# 
 Rate limit statement writes to slow log to only those
 from every (1/log_slow_rate_limit) session.
 --log-slow-rate-type=name 
 Choose the log_slow_rate_limit behavior: session or
 query. When you choose 'session' - every
 %log_slow_rate_limit connection will be processed to slow
 query log. When you choose 'query' - every
 %log_slow_rate_limit query will be processed to slow
 query log. [session, query]
 --log-slow-slave-statements 
<<<<<<< HEAD
 Log slow statements executed by slave thread to the slow
 log if it is open.
 --log-slow-sp-statements 
 Log slow statements executed by stored procedure to the
 slow log if it is open.
 (Defaults to on; use --skip-log-slow-sp-statements to disable.)
=======
 Log queries replayed be the slave SQL thread
 --log-slow-sp-statements[=name] 
 Choice between logging slow CALL statements, logging
 individual slow statements inside stored procedures or
 skipping the logging of stored procedures into the slow
 log entirely. Values are OFF, ON and OFF_NO_CALLS
 respectively.
>>>>>>> 5e6d66da
 --log-slow-verbosity=name 
 Choose how verbose the messages to your slow log will be.
 Multiple flags allowed in a comma-separated string.
 [microtime, query_plan, innodb, profiling,
 profiling_use_getrusage]
 --log-tc=name       Path to transaction coordinator log (used for
 transactions that affect more than one storage engine,
 when binary log is disabled).
 --log-tc-size=#     Size of transaction coordinator log.
 --log-throttle-queries-not-using-indexes[=#] 
 Log at most this many 'not using index' warnings per
 minute to the slow log. Any further warnings will be
 condensed into a single summary line. A value of 0
 disables throttling. Option has no effect unless
 --log_queries_not_using_indexes is set.
 -W, --log-warnings[=#] 
 Log some not critical warnings to the log file
 --log-warnings-suppress=name 
 disable logging of enumerated warnings: 1592: unsafe
 statements for binary logging; possible values : [1592]
 --long-query-time=# Log all queries that have taken more than long_query_time
 seconds to execute to file. The argument will be treated
 as a decimal value with microsecond precision
 --low-priority-updates 
 INSERT/DELETE/UPDATE has lower priority than selects
 --lower-case-table-names[=#] 
 If set to 1 table names are stored in lowercase on disk
 and table names will be case-insensitive.  Should be set
 to 2 if you are using a case insensitive file system
 --master-info-file=name 
 The location and name of the file that remembers the
 master and where the I/O replication thread is in the
 master's binlogs.
 --master-info-repository=name 
 Defines the type of the repository for the master
 information.
 --master-retry-count=# 
 The number of tries the slave will make to connect to the
 master before giving up. Deprecated option, use 'CHANGE
 MASTER TO master_retry_count = <num>' instead.
 --master-verify-checksum 
 Force checksum verification of logged events in binary
 log before sending them to slaves or printing them in
 output of SHOW BINLOG EVENTS. Disabled by default.
 --max-allowed-packet=# 
 Max packet length to send to or receive from the server
 --max-binlog-cache-size=# 
 Sets the total size of the transactional cache
 --max-binlog-dump-events=# 
 Option used by mysql-test for debugging and testing of
 replication.
 --max-binlog-files=# 
 Maximum number of binlog files. Used with
 --max-binlog-size this can be used to limit the total
 amount of disk space used for the binlog. Default is 0,
 don't limit.
 --max-binlog-size=# Binary log will be rotated automatically when the size
 exceeds this value. Will also apply to relay logs if
 max_relay_log_size is 0
 --max-binlog-stmt-cache-size=# 
 Sets the total size of the statement cache
 --max-connect-errors=# 
 If there is more than this number of interrupted
 connections from a host this host will be blocked from
 further connections
 --max-connections=# The number of simultaneous clients allowed
 --max-delayed-threads=# 
 Don't start more than this number of threads to handle
 INSERT DELAYED statements. If set to zero INSERT DELAYED
 will be not used.This variable is deprecated along with
 INSERT DELAYED.
 --max-error-count=# Max number of errors/warnings to store for a statement
 --max-heap-table-size=# 
 Don't allow creation of heap tables bigger than this
 --max-join-size=#   Joins that are probably going to read more than
 max_join_size records return an error
 --max-length-for-sort-data=# 
 Max number of bytes in sorted records
 --max-prepared-stmt-count=# 
 Maximum number of prepared statements in the server
 --max-relay-log-size=# 
 If non-zero: relay log will be rotated automatically when
 the size exceeds this value; if zero: when the size
 exceeds max_binlog_size
 --max-seeks-for-key=# 
 Limit assumed max number of seeks when looking up rows
 based on a key
 --max-slowlog-files=# 
 Maximum number of slow query log files. Used with
 --max-slowlog-size this can be used to limit the total
 amount of disk space used for the slow query log. Default
 is 0, don't limit.
 --max-slowlog-size=# 
 Slow query log will be rotated automatically when the
 size exceeds this value. The default is 0, don't limit
 the size.
 --max-sort-length=# The number of bytes to use when sorting BLOB or TEXT
 values (only the first max_sort_length bytes of each
 value are used; the rest are ignored)
 --max-sp-recursion-depth[=#] 
 Maximum stored procedure recursion depth
 --max-statement-time=# 
 Kill any statement that takes over the specified number
 of milliseconds
 --max-tmp-tables=#  Maximum number of temporary tables a client can keep open
 at a time
 --max-user-connections=# 
 The maximum number of active connections for a single
 user (0 = no limit)
 --max-write-lock-count=# 
 After this many write locks, allow some read locks to run
 in between
 --memlock           Lock mysqld in memory.
 --metadata-locks-cache-size=# 
 Size of unused metadata locks cache
 --metadata-locks-hash-instances=# 
 Number of metadata locks hash instances
 --min-examined-row-limit=# 
 Don't write queries to slow log that examine fewer rows
 than that
 --multi-range-count=# 
 Number of key ranges to request at once. This variable
 has no effect, and is deprecated. It will be removed in a
 future release.
 --myisam-block-size=# 
 Block size to be used for MyISAM index pages
 --myisam-data-pointer-size=# 
 Default pointer size to be used for MyISAM tables
 --myisam-max-sort-file-size=# 
 Don't use the fast sort index method to created index if
 the temporary file would get bigger than this
 --myisam-mmap-size=# 
 Restricts the total memory used for memory mapping of
 MySQL tables
 --myisam-recover-options[=name] 
 Syntax: myisam-recover-options[=option[,option...]],
 where option can be DEFAULT, BACKUP, FORCE, QUICK, or OFF
 --myisam-repair-threads=# 
 If larger than 1, when repairing a MyISAM table all
 indexes will be created in parallel, with one thread per
 index. The value of 1 disables parallel repair
 --myisam-sort-buffer-size=# 
 The buffer that is allocated when sorting the index when
 doing a REPAIR or when creating indexes with CREATE INDEX
 or ALTER TABLE
 --myisam-stats-method=name 
 Specifies how MyISAM index statistics collection code
 should treat NULLs. Possible values of name are
 NULLS_UNEQUAL (default behavior for 4.1 and later),
 NULLS_EQUAL (emulate 4.0 behavior), and NULLS_IGNORED
 --myisam-use-mmap   Use memory mapping for reading and writing MyISAM tables
 --net-buffer-length=# 
 Buffer length for TCP/IP and socket communication
 --net-read-timeout=# 
 Number of seconds to wait for more data from a connection
 before aborting the read
 --net-retry-count=# If a read on a communication port is interrupted, retry
 this many times before giving up
 --net-write-timeout=# 
 Number of seconds to wait for a block to be written to a
 connection before aborting the write
 -n, --new           Use very new possible "unsafe" functions
 --old               Use compatible behavior
 --old-alter-table   Use old, non-optimized alter table
 --old-passwords=#   Determine which hash algorithm to use when generating
 passwords using the PASSWORD() function
 --old-style-user-limits 
 Enable old-style user limits (before 5.0.3, user
 resources were counted per each user+host vs. per
 account).
 --open-files-limit=# 
 If this is not 0, then mysqld will use this value to
 reserve file descriptors to use with setrlimit(). If this
 value is 0 then mysqld will reserve max_connections*5 or
 max_connections + table_cache*2 (whichever is larger)
 number of file descriptors
 --optimizer-prune-level=# 
 Controls the heuristic(s) applied during query
 optimization to prune less-promising partial plans from
 the optimizer search space. Meaning: 0 - do not apply any
 heuristic, thus perform exhaustive search; 1 - prune
 plans based on number of retrieved rows
 --optimizer-search-depth=# 
 Maximum depth of search performed by the query optimizer.
 Values larger than the number of relations in a query
 result in better query plans, but take longer to compile
 a query. Values smaller than the number of tables in a
 relation result in faster optimization, but may produce
 very bad query plans. If set to 0, the system will
 automatically pick a reasonable value
 --optimizer-switch=name 
 optimizer_switch=option=val[,option=val...], where option
 is one of {index_merge, index_merge_union,
 index_merge_sort_union, index_merge_intersection,
 engine_condition_pushdown, index_condition_pushdown, mrr,
 mrr_cost_based, materialization, semijoin, loosescan,
 firstmatch, subquery_materialization_cost_based,
 block_nested_loop, batched_key_access,
 use_index_extensions} and val is one of {on, off,
 default}
 --optimizer-trace=name 
 Controls tracing of the Optimizer:
 optimizer_trace=option=val[,option=val...], where option
 is one of {enabled, one_line} and val is one of {on,
 default}
 --optimizer-trace-features=name 
 Enables/disables tracing of selected features of the
 Optimizer:
 optimizer_trace_features=option=val[,option=val...],
 where option is one of {greedy_search, range_optimizer,
 dynamic_range, repeated_subselect} and val is one of {on,
 off, default}
 --optimizer-trace-limit=# 
 Maximum number of shown optimizer traces
 --optimizer-trace-max-mem-size=# 
 Maximum allowed cumulated size of stored optimizer traces
 --optimizer-trace-offset=# 
 Offset of first optimizer trace to show; see manual
 --performance-schema 
 Enable the performance schema.
 (Defaults to on; use --skip-performance-schema to disable.)
 --performance-schema-accounts-size=# 
 Maximum number of instrumented user@host accounts. Use 0
 to disable, -1 for automated sizing.
 --performance-schema-consumer-events-stages-current 
 Default startup value for the events_stages_current
 consumer.
 --performance-schema-consumer-events-stages-history 
 Default startup value for the events_stages_history
 consumer.
 --performance-schema-consumer-events-stages-history-long 
 Default startup value for the events_stages_history_long
 consumer.
 --performance-schema-consumer-events-statements-current 
 Default startup value for the events_statements_current
 consumer.
 (Defaults to on; use --skip-performance-schema-consumer-events-statements-current to disable.)
 --performance-schema-consumer-events-statements-history 
 Default startup value for the events_statements_history
 consumer.
 --performance-schema-consumer-events-statements-history-long 
 Default startup value for the
 events_statements_history_long consumer.
 --performance-schema-consumer-events-waits-current 
 Default startup value for the events_waits_current
 consumer.
 --performance-schema-consumer-events-waits-history 
 Default startup value for the events_waits_history
 consumer.
 --performance-schema-consumer-events-waits-history-long 
 Default startup value for the events_waits_history_long
 consumer.
 --performance-schema-consumer-global-instrumentation 
 Default startup value for the global_instrumentation
 consumer.
 (Defaults to on; use --skip-performance-schema-consumer-global-instrumentation to disable.)
 --performance-schema-consumer-statements-digest 
 Default startup value for the statements_digest consumer.
 (Defaults to on; use --skip-performance-schema-consumer-statements-digest to disable.)
 --performance-schema-consumer-thread-instrumentation 
 Default startup value for the thread_instrumentation
 consumer.
 (Defaults to on; use --skip-performance-schema-consumer-thread-instrumentation to disable.)
 --performance-schema-digests-size=# 
 Size of the statement digest. Use 0 to disable, -1 for
 automated sizing.
 --performance-schema-events-stages-history-long-size=# 
 Number of rows in EVENTS_STAGES_HISTORY_LONG. Use 0 to
 disable, -1 for automated sizing.
 --performance-schema-events-stages-history-size=# 
 Number of rows per thread in EVENTS_STAGES_HISTORY. Use 0
 to disable, -1 for automated sizing.
 --performance-schema-events-statements-history-long-size=# 
 Number of rows in EVENTS_STATEMENTS_HISTORY_LONG. Use 0
 to disable, -1 for automated sizing.
 --performance-schema-events-statements-history-size=# 
 Number of rows per thread in EVENTS_STATEMENTS_HISTORY.
 Use 0 to disable, -1 for automated sizing.
 --performance-schema-events-waits-history-long-size=# 
 Number of rows in EVENTS_WAITS_HISTORY_LONG. Use 0 to
 disable, -1 for automated sizing.
 --performance-schema-events-waits-history-size=# 
 Number of rows per thread in EVENTS_WAITS_HISTORY. Use 0
 to disable, -1 for automated sizing.
 --performance-schema-hosts-size=# 
 Maximum number of instrumented hosts. Use 0 to disable,
 -1 for automated sizing.
 --performance-schema-instrument[=name] 
 Default startup value for a performance schema
 instrument.
 --performance-schema-max-cond-classes=# 
 Maximum number of condition instruments.
 --performance-schema-max-cond-instances=# 
 Maximum number of instrumented condition objects. Use 0
 to disable, -1 for automated sizing.
 --performance-schema-max-file-classes=# 
 Maximum number of file instruments.
 --performance-schema-max-file-handles=# 
 Maximum number of opened instrumented files.
 --performance-schema-max-file-instances=# 
 Maximum number of instrumented files. Use 0 to disable,
 -1 for automated sizing.
 --performance-schema-max-mutex-classes=# 
 Maximum number of mutex instruments.
 --performance-schema-max-mutex-instances=# 
 Maximum number of instrumented MUTEX objects. Use 0 to
 disable, -1 for automated sizing.
 --performance-schema-max-rwlock-classes=# 
 Maximum number of rwlock instruments.
 --performance-schema-max-rwlock-instances=# 
 Maximum number of instrumented RWLOCK objects. Use 0 to
 disable, -1 for automated sizing.
 --performance-schema-max-socket-classes=# 
 Maximum number of socket instruments.
 --performance-schema-max-socket-instances=# 
 Maximum number of opened instrumented sockets. Use 0 to
 disable, -1 for automated sizing.
 --performance-schema-max-stage-classes=# 
 Maximum number of stage instruments.
 --performance-schema-max-statement-classes=# 
 Maximum number of statement instruments.
 --performance-schema-max-table-handles=# 
 Maximum number of opened instrumented tables. Use 0 to
 disable, -1 for automated sizing.
 --performance-schema-max-table-instances=# 
 Maximum number of instrumented tables. Use 0 to disable,
 -1 for automated sizing.
 --performance-schema-max-thread-classes=# 
 Maximum number of thread instruments.
 --performance-schema-max-thread-instances=# 
 Maximum number of instrumented threads. Use 0 to disable,
 -1 for automated sizing.
 --performance-schema-session-connect-attrs-size=# 
 Size of session attribute string buffer per thread. Use 0
 to disable, -1 for automated sizing.
 --performance-schema-setup-actors-size=# 
 Maximum number of rows in SETUP_ACTORS.
 --performance-schema-setup-objects-size=# 
 Maximum number of rows in SETUP_OBJECTS.
 --performance-schema-users-size=# 
 Maximum number of instrumented users. Use 0 to disable,
 -1 for automated sizing.
 --pid-file=name     Pid file used by safe_mysqld
 --plugin-dir=name   Directory for plugins
 --plugin-load=name  Optional semicolon-separated list of plugins to load,
 where each plugin is identified as name=library, where
 name is the plugin name and library is the plugin library
 in plugin_dir.
 --plugin-load-add=name 
 Optional semicolon-separated list of plugins to load,
 where each plugin is identified as name=library, where
 name is the plugin name and library is the plugin library
 in plugin_dir. This option adds to the list speficied by
 --plugin-load in an incremental way. Multiple
 --plugin-load-add are supported.
 -P, --port=#        Port number to use for connection or 0 to default to,
 my.cnf, $MYSQL_TCP_PORT, /etc/services, built-in default
 (3306), whatever comes first
 --port-open-timeout=# 
 Maximum time in seconds to wait for the port to become
 free. (Default: No wait).
 --preload-buffer-size=# 
 The size of the buffer that is allocated when preloading
 indexes
 --profiling-history-size=# 
 Limit of query profiling memory
 --query-alloc-block-size=# 
 Allocation block size for query parsing and execution
 --query-cache-limit=# 
 Don't cache results that are bigger than this
 --query-cache-min-res-unit=# 
 The minimum size for blocks allocated by the query cache
 --query-cache-size=# 
 The memory allocated to store results from old queries
 --query-cache-strip-comments 
 Enable and disable optimisation "strip comment for query
 cache" - optimisation strip all comments from query while
 search query result in query cache
 --query-cache-type=name 
 OFF = Don't cache or retrieve results. ON = Cache all
 results except SELECT SQL_NO_CACHE ... queries. DEMAND =
 Cache only SELECT SQL_CACHE ... queries
 --query-cache-wlock-invalidate 
 Invalidate queries in query cache on LOCK for write
 --query-prealloc-size=# 
 Persistent buffer for query parsing and execution
 --range-alloc-block-size=# 
 Allocation block size for storing ranges during
 optimization
 --read-buffer-size=# 
 Each thread that does a sequential scan allocates a
 buffer of this size for each table it scans. If you do
 many sequential scans, you may want to increase this
 value
 --read-only         Make all non-temporary tables read-only, with the
 exception for replication (slave) threads and users with
 the SUPER privilege
 --read-rnd-buffer-size=# 
 When reading rows in sorted order after a sort, the rows
 are read through this buffer to avoid a disk seeks
 --relay-log=name    The location and name to use for relay logs
 --relay-log-index=name 
 File that holds the names for relay log files.
 --relay-log-info-file=name 
 The location and name of the file that remembers where
 the SQL replication thread is in the relay logs
 --relay-log-info-repository=name 
 Defines the type of the repository for the relay log
 information and associated workers.
 --relay-log-purge   if disabled - do not purge relay logs. if enabled - purge
 them as soon as they are no more needed
 (Defaults to on; use --skip-relay-log-purge to disable.)
 --relay-log-recovery 
 Enables automatic relay log recovery right after the
 database startup, which means that the IO Thread starts
 re-fetching from the master right after the last
 transaction processed
 --relay-log-space-limit=# 
 Maximum space to use for all relay logs
 --replicate-do-db=name 
 Tells the slave thread to restrict replication to the
 specified database. To specify more than one database,
 use the directive multiple times, once for each database.
 Note that this will only work if you do not use
 cross-database queries such as UPDATE some_db.some_table
 SET foo='bar' while having selected a different or no
 database. If you need cross database updates to work,
 make sure you have 3.23.28 or later, and use
 replicate-wild-do-table=db_name.%.
 --replicate-do-table=name 
 Tells the slave thread to restrict replication to the
 specified table. To specify more than one table, use the
 directive multiple times, once for each table. This will
 work for cross-database updates, in contrast to
 replicate-do-db.
 --replicate-ignore-db=name 
 Tells the slave thread to not replicate to the specified
 database. To specify more than one database to ignore,
 use the directive multiple times, once for each database.
 This option will not work if you use cross database
 updates. If you need cross database updates to work, make
 sure you have 3.23.28 or later, and use
 replicate-wild-ignore-table=db_name.%. 
 --replicate-ignore-table=name 
 Tells the slave thread to not replicate to the specified
 table. To specify more than one table to ignore, use the
 directive multiple times, once for each table. This will
 work for cross-database updates, in contrast to
 replicate-ignore-db.
 --replicate-rewrite-db=name 
 Updates to a database with a different name than the
 original. Example:
 replicate-rewrite-db=master_db_name->slave_db_name.
 --replicate-same-server-id 
 In replication, if set to 1, do not skip events having
 our server id. Default value is 0 (to break infinite
 loops in circular replication). Can't be set to 1 if
 --log-slave-updates is used.
 --replicate-wild-do-table=name 
 Tells the slave thread to restrict replication to the
 tables that match the specified wildcard pattern. To
 specify more than one table, use the directive multiple
 times, once for each table. This will work for
 cross-database updates. Example:
 replicate-wild-do-table=foo%.bar% will replicate only
 updates to tables in all databases that start with foo
 and whose table names start with bar.
 --replicate-wild-ignore-table=name 
 Tells the slave thread to not replicate to the tables
 that match the given wildcard pattern. To specify more
 than one table to ignore, use the directive multiple
 times, once for each table. This will work for
 cross-database updates. Example:
 replicate-wild-ignore-table=foo%.bar% will not do updates
 to tables in databases that start with foo and whose
 table names start with bar.
 --report-host=name  Hostname or IP of the slave to be reported to the master
 during slave registration. Will appear in the output of
 SHOW SLAVE HOSTS. Leave unset if you do not want the
 slave to register itself with the master. Note that it is
 not sufficient for the master to simply read the IP of
 the slave off the socket once the slave connects. Due to
 NAT and other routing issues, that IP may not be valid
 for connecting to the slave from the master or other
 hosts
 --report-password=name 
 The account password of the slave to be reported to the
 master during slave registration
 --report-port=#     Port for connecting to slave reported to the master
 during slave registration. Set it only if the slave is
 listening on a non-default port or if you have a special
 tunnel from the master or other clients to the slave. If
 not sure, leave this option unset
 --report-user=name  The account user name of the slave to be reported to the
 master during slave registration
 --rpl-stop-slave-timeout=# 
 Timeout in seconds to wait for slave to stop before
 returning a warning.
 --safe-user-create  Don't allow new user creation by the user who has no
 write privileges to the mysql.user table.
 --secure-auth       Disallow authentication for accounts that have old
 (pre-4.1) passwords
 (Defaults to on; use --skip-secure-auth to disable.)
 --secure-file-priv[=name] 
 Limit LOAD DATA, SELECT ... OUTFILE, and LOAD_FILE() to
 files within specified directory. If no argument is
 specified disable loading files.
 --server-id=#       Uniquely identifies the server instance in the community
 of replication partners
 --server-id-bits=#  Set number of significant bits in server-id
 --show-slave-auth-info 
 Show user and password in SHOW SLAVE HOSTS on this
 master.
 --simplified-binlog-gtid-recovery 
 Alias for @@binlog_gtid_simple_recovery. Deprecated
 --skip-grant-tables Start without grant tables. This gives all users FULL
 ACCESS to all tables.
 --skip-host-cache   Don't cache host names.
 --skip-name-resolve Don't resolve hostnames. All hostnames are IP's or
 'localhost'.
 --skip-networking   Don't allow connection with TCP/IP
 --skip-new          Don't use new, possibly wrong routines.
 --skip-show-database 
 Don't allow 'SHOW DATABASE' commands
 --skip-slave-start  If set, slave is not autostarted.
 --skip-stack-trace  Don't print a stack trace on failure.
 --slave-allow-batching 
 Allow slave to batch requests
 --slave-checkpoint-group=# 
 Maximum number of processed transactions by
 Multi-threaded slave before a checkpoint operation is
 called to update progress status.
 --slave-checkpoint-period=# 
 Gather workers' activities to Update progress status of
 Multi-threaded slave and flush the relay log info to disk
 after every #th milli-seconds.
 --slave-compressed-protocol 
 Use compression on master/slave protocol
 --slave-exec-mode=name 
 Modes for how replication events should be executed.
 Legal values are STRICT (default) and IDEMPOTENT. In
 IDEMPOTENT mode, replication will not stop for operations
 that are idempotent. In STRICT mode, replication will
 stop on any unexpected difference between the master and
 the slave
 --slave-load-tmpdir=name 
 The location where the slave should put its temporary
 files when replicating a LOAD DATA INFILE command
 --slave-max-allowed-packet=# 
 The maximum packet length to sent successfully from the
 master to slave.
 --slave-net-timeout=# 
 Number of seconds to wait for more data from a
 master/slave connection before aborting the read
 --slave-parallel-workers=# 
 Number of worker threads for executing events in parallel
 --slave-pending-jobs-size-max=# 
 Max size of Slave Worker queues holding yet not applied
 events.The least possible value must be not less than the
 master side max_allowed_packet.
 --slave-rows-search-algorithms=name 
 Set of searching algorithms that the slave will use while
 searching for records from the storage engine to either
 updated or deleted them. Possible values are: INDEX_SCAN,
 TABLE_SCAN and HASH_SCAN. Any combination is allowed, and
 the slave will always pick the most suitable algorithm
 for any given scenario. (Default: INDEX_SCAN,
 TABLE_SCAN).
 --slave-skip-errors=name 
 Tells the slave thread to continue replication when a
 query event returns an error from the provided list
 --slave-sql-verify-checksum 
 Force checksum verification of replication events after
 reading them from relay log. Note: Events are always
 checksum-verified by slave on receiving them from the
 network before writing them to the relay log. Enabled by
 default.
 (Defaults to on; use --skip-slave-sql-verify-checksum to disable.)
 --slave-transaction-retries=# 
 Number of times the slave SQL thread will retry a
 transaction in case it failed with a deadlock or elapsed
 lock wait timeout, before giving up and stopping
 --slave-type-conversions=name 
 Set of slave type conversions that are enabled. Legal
 values are: ALL_LOSSY to enable lossy conversions,
 ALL_NON_LOSSY to enable non-lossy conversions,
 ALL_UNSIGNED to treat all integer column type data to be
 unsigned values, and ALL_SIGNED to treat all integer
 column type data to be signed values. Default treatment
 is ALL_SIGNED. If ALL_SIGNED and ALL_UNSIGNED both are
 specifed, ALL_SIGNED will take high priority than
 ALL_UNSIGNED. If the variable is assigned the empty set,
 no conversions are allowed and it is expected that the
 types match exactly.
 --slow-launch-time=# 
 If creating the thread takes longer than this value (in
 seconds), the Slow_launch_threads counter will be
 incremented
 --slow-query-log    Log slow queries to a table or log file. Defaults logging
 to a file hostname-slow.log or a table mysql.slow_log if
 --log-output=TABLE is used. Must be enabled to activate
 other slow log options
 --slow-query-log-always-write-time=# 
 Log queries which run longer than specified by this value
 regardless of the log_slow_rate_limit valiue.
 --slow-query-log-file=name 
 Log slow queries to given log file. Defaults logging to
 hostname-slow.log. Must be enabled to activate other slow
 log options
 --slow-query-log-timestamp-always 
 Timestamp is printed for all records of the slow log even
 if they are same time.
 --slow-query-log-timestamp-precision=name 
 Select the timestamp precision for use in the slow query
 log.  [second, microsecond]
 --slow-query-log-use-global-control=name 
 Choose flags, wich always use the global variables.
 Multiple flags allowed in a comma-separated string.
 [none, log_slow_filter, log_slow_rate_limit,
 log_slow_verbosity, long_query_time,
 min_examined_row_limit, all]
 --socket=name       Socket file to use for connection
 --sort-buffer-size=# 
 Each thread that needs to do a sort allocates a buffer of
 this size
 --sporadic-binlog-dump-fail 
 Option used by mysql-test for debugging and testing of
 replication.
 --sql-mode=name     Syntax: sql-mode=mode[,mode[,mode...]]. See the manual
 for the complete list of valid sql modes
 --stored-program-cache=# 
 The soft upper limit for number of cached stored routines
 for one connection.
 --super-read-only   Enable read_only, and also block writes by users with the
 SUPER privilege
 -s, --symbolic-links 
 Enable symbolic link support.
 --sync-binlog=#     Synchronously flush binary log to disk after every #th
 write to the file. Use 0 (default) to disable synchronous
 flushing
 --sync-frm          Sync .frm files to disk on creation
 (Defaults to on; use --skip-sync-frm to disable.)
 --sync-master-info=# 
 Synchronously flush master info to disk after every #th
 event. Use 0 to disable synchronous flushing
 --sync-relay-log=#  Synchronously flush relay log to disk after every #th
 event. Use 0 to disable synchronous flushing
 --sync-relay-log-info=# 
 Synchronously flush relay log info to disk after every
 #th transaction. Use 0 to disable synchronous flushing
 --sysdate-is-now    Non-default option to alias SYSDATE() to NOW() to make it
 safe-replicable. Since 5.0, SYSDATE() returns a `dynamic'
 value different for different invocations, even within
 the same statement.
 --table-definition-cache=# 
 The number of cached table definitions
 --table-open-cache=# 
 The number of cached open tables (total for all table
 cache instances)
 --table-open-cache-instances=# 
 The number of table cache instances
 --tc-heuristic-recover=name 
 Decision to use in heuristic recover process. Possible
 values are NONE, COMMIT, or ROLLBACK.
 --thread-cache-size=# 
 How many threads we should keep in a cache for reuse
 --thread-handling=name 
 Define threads usage for handling queries, one of
 one-thread-per-connection, no-threads, pool-of-threads
 --thread-stack=#    The stack size for each thread
 --thread-statistics Control TABLE_STATISTICS running, when userstat is
 enabled
 --time-format=name  The TIME format (ignored)
 --timed-mutexes     Specify whether to time mutexes. Deprecated, has no
 effect.
 --tmp-table-size=#  If an internal in-memory temporary table exceeds this
 size, MySQL will automatically convert it to an on-disk
 MyISAM table
 -t, --tmpdir=name   Path for temporary files. Several paths may be specified,
 separated by a colon (:), in this case they are used in a
 round-robin fashion
 --transaction-alloc-block-size=# 
 Allocation block size for transactions to be stored in
 binary log
 --transaction-isolation=name 
 Default transaction isolation level.
 --transaction-prealloc-size=# 
 Persistent buffer for transactions to be stored in binary
 log
 --transaction-read-only 
 Default transaction access mode. True if transactions are
 read-only.
 --updatable-views-with-limit=name 
 YES = Don't issue an error message (warning only) if a
 VIEW without presence of a key of the underlying table is
 used in queries with a LIMIT clause for updating. NO =
 Prohibit update of a VIEW, which does not contain a key
 of the underlying table and the query uses a LIMIT clause
 (usually get from GUI tools)
 -u, --user=name     Run mysqld daemon as user.
 --userstat          Control USER_STATISTICS, CLIENT_STATISTICS,
 THREAD_STATISTICS, INDEX_STATISTICS and TABLE_STATISTICS
 running
 --utility-user=name Specifies a MySQL user that will be added to the internal
 list of users and recognized as the utility user.
 --utility-user-password=name 
 Specifies the password required for the utility user.
 --utility-user-privileges=name 
 Specifies the privileges that the utility user will have
 in a comma delimited list. See the manual for a complete
 list of privileges.
 --utility-user-schema-access=name 
 Specifies the schemas that the utility user has access to
 in a comma delimited list.
 --validate-user-plugins 
 Turns on additional validation of authentication plugins
 assigned to user accounts. 
 (Defaults to on; use --skip-validate-user-plugins to disable.)
 -v, --verbose       Used with --help option for detailed help.
 -V, --version       Output version information and exit.
 -V, --version       Output version information and exit.
 --wait-timeout=#    The number of seconds the server waits for activity on a
 connection before closing it
 --xtradb-internal-hash-tables[=name] 
 Enable or disable XTRADB_INTERNAL_HASH_TABLES plugin.
 Possible values are ON, OFF, FORCE (don't start if the
 plugin fails to load).
 --xtradb-read-view[=name] 
 Enable or disable XTRADB_READ_VIEW plugin. Possible
 values are ON, OFF, FORCE (don't start if the plugin
 fails to load).
 --xtradb-rseg[=name] 
 Enable or disable XTRADB_RSEG plugin. Possible values are
 ON, OFF, FORCE (don't start if the plugin fails to load).

Variables (--variable-name=value)
abort-slave-event-count 0
allow-suspicious-udfs FALSE
auto-increment-increment 1
auto-increment-offset 1
autocommit TRUE
automatic-sp-privileges TRUE
back-log 80
big-tables FALSE
bind-address *
binlog-cache-size 32768
binlog-checksum CRC32
binlog-direct-non-transactional-updates FALSE
binlog-error-action IGNORE_ERROR
binlog-format STATEMENT
binlog-gtid-simple-recovery FALSE
binlog-max-flush-queue-time 0
binlog-order-commits TRUE
binlog-row-event-max-size 8192
binlog-row-image FULL
binlog-rows-query-log-events FALSE
binlog-stmt-cache-size 32768
binlogging-impossible-mode IGNORE_ERROR
block-encryption-mode aes-128-ecb
bulk-insert-buffer-size 8388608
character-set-client-handshake TRUE
character-set-filesystem binary
character-set-server latin1
character-sets-dir MYSQL_CHARSETSDIR/
chroot (No default value)
collation-server latin1_swedish_ci
completion-type NO_CHAIN
concurrent-insert AUTO
connect-timeout 10
console FALSE
csv-mode 
date-format %Y-%m-%d
datetime-format %Y-%m-%d %H:%i:%s
default-storage-engine InnoDB
default-time-zone (No default value)
default-tmp-storage-engine InnoDB
default-week-format 0
delay-key-write ON
delayed-insert-limit 100
delayed-insert-timeout 300
delayed-queue-size 1000
disconnect-on-expired-password TRUE
disconnect-slave-event-count 0
div-precision-increment 4
end-markers-in-json FALSE
enforce-gtid-consistency FALSE
enforce-storage-engine (No default value)
eq-range-index-dive-limit 10
event-scheduler OFF
expand-fast-index-creation FALSE
expire-logs-days 0
explicit-defaults-for-timestamp FALSE
external-locking FALSE
extra-max-connections 1
extra-port 0
flush FALSE
flush-time 0
ft-boolean-syntax + -><()~*:""&|
ft-max-word-len 84
ft-min-word-len 4
ft-query-expansion-limit 20
ft-stopword-file (No default value)
gdb FALSE
general-log FALSE
group-concat-max-len 1024
gtid-deployment-step FALSE
gtid-mode OFF
help TRUE
host-cache-size 279
ignore-builtin-innodb FALSE
init-connect 
init-file (No default value)
init-slave 
interactive-timeout 28800
join-buffer-size 262144
keep-files-on-create FALSE
key-buffer-size 8388608
key-cache-age-threshold 300
key-cache-block-size 1024
key-cache-division-limit 100
language MYSQL_SHAREDIR/
large-pages FALSE
lc-messages en_US
lc-messages-dir MYSQL_SHAREDIR/
lc-time-names en_US
local-infile TRUE
lock-wait-timeout 31536000
log-bin (No default value)
log-bin-index (No default value)
log-bin-trust-function-creators FALSE
log-bin-use-v1-row-events FALSE
log-error 
log-isam myisam.log
log-output FILE
log-queries-not-using-indexes FALSE
log-raw FALSE
log-short-format FALSE
log-slave-updates FALSE
log-slow-admin-statements FALSE
log-slow-filter 
log-slow-rate-limit 1
log-slow-rate-type session
log-slow-slave-statements FALSE
log-slow-sp-statements ON
log-slow-verbosity 
log-tc tc.log
log-tc-size 24576
log-throttle-queries-not-using-indexes 0
log-warnings 1
log-warnings-suppress 
long-query-time 10
low-priority-updates FALSE
lower-case-table-names 1
master-info-file master.info
master-info-repository FILE
master-retry-count 86400
master-verify-checksum FALSE
max-allowed-packet 4194304
max-binlog-cache-size 18446744073709547520
max-binlog-dump-events 0
max-binlog-files 0
max-binlog-size 1073741824
max-binlog-stmt-cache-size 18446744073709547520
max-connect-errors 100
max-connections 151
max-delayed-threads 20
max-error-count 64
max-heap-table-size 16777216
max-join-size 18446744073709551615
max-length-for-sort-data 1024
max-prepared-stmt-count 16382
max-relay-log-size 0
max-seeks-for-key 18446744073709551615
max-slowlog-files 0
max-slowlog-size 0
max-sort-length 1024
max-sp-recursion-depth 0
max-statement-time 0
max-tmp-tables 32
max-user-connections 0
max-write-lock-count 18446744073709551615
memlock FALSE
metadata-locks-cache-size 1024
metadata-locks-hash-instances 8
min-examined-row-limit 0
multi-range-count 256
myisam-block-size 1024
myisam-data-pointer-size 6
myisam-max-sort-file-size 9223372036853727232
myisam-mmap-size 18446744073709551615
myisam-recover-options OFF
myisam-repair-threads 1
myisam-sort-buffer-size 8388608
myisam-stats-method nulls_unequal
myisam-use-mmap FALSE
net-buffer-length 16384
net-read-timeout 30
net-retry-count 10
net-write-timeout 60
new FALSE
old FALSE
old-alter-table FALSE
old-passwords 0
old-style-user-limits FALSE
optimizer-prune-level 1
optimizer-search-depth 62
optimizer-switch index_merge=on,index_merge_union=on,index_merge_sort_union=on,index_merge_intersection=on,engine_condition_pushdown=on,index_condition_pushdown=on,mrr=on,mrr_cost_based=on,block_nested_loop=on,batched_key_access=off,materialization=on,semijoin=on,loosescan=on,firstmatch=on,subquery_materialization_cost_based=on,use_index_extensions=on
optimizer-trace 
optimizer-trace-features greedy_search=on,range_optimizer=on,dynamic_range=on,repeated_subselect=on
optimizer-trace-limit 1
optimizer-trace-max-mem-size 16384
optimizer-trace-offset -1
performance-schema TRUE
performance-schema-accounts-size -1
performance-schema-consumer-events-stages-current FALSE
performance-schema-consumer-events-stages-history FALSE
performance-schema-consumer-events-stages-history-long FALSE
performance-schema-consumer-events-statements-current TRUE
performance-schema-consumer-events-statements-history FALSE
performance-schema-consumer-events-statements-history-long FALSE
performance-schema-consumer-events-waits-current FALSE
performance-schema-consumer-events-waits-history FALSE
performance-schema-consumer-events-waits-history-long FALSE
performance-schema-consumer-global-instrumentation TRUE
performance-schema-consumer-statements-digest TRUE
performance-schema-consumer-thread-instrumentation TRUE
performance-schema-digests-size -1
performance-schema-events-stages-history-long-size -1
performance-schema-events-stages-history-size -1
performance-schema-events-statements-history-long-size -1
performance-schema-events-statements-history-size -1
performance-schema-events-waits-history-long-size -1
performance-schema-events-waits-history-size -1
performance-schema-hosts-size -1
performance-schema-instrument 
performance-schema-max-cond-classes 80
performance-schema-max-cond-instances -1
performance-schema-max-file-classes 50
performance-schema-max-file-handles 32768
performance-schema-max-file-instances -1
performance-schema-max-mutex-classes 200
performance-schema-max-mutex-instances -1
performance-schema-max-rwlock-classes 40
performance-schema-max-rwlock-instances -1
performance-schema-max-socket-classes 10
performance-schema-max-socket-instances -1
performance-schema-max-stage-classes 150
performance-schema-max-table-handles -1
performance-schema-max-table-instances -1
performance-schema-max-thread-classes 50
performance-schema-max-thread-instances -1
performance-schema-session-connect-attrs-size -1
performance-schema-setup-actors-size 100
performance-schema-setup-objects-size 100
performance-schema-users-size -1
port ####
port-open-timeout 0
preload-buffer-size 32768
profiling-history-size 15
query-alloc-block-size 8192
query-cache-limit 1048576
query-cache-min-res-unit 4096
query-cache-size 1048576
query-cache-strip-comments FALSE
query-cache-type OFF
query-cache-wlock-invalidate FALSE
query-prealloc-size 8192
range-alloc-block-size 4096
read-buffer-size 131072
read-only FALSE
read-rnd-buffer-size 262144
relay-log (No default value)
relay-log-index (No default value)
relay-log-info-file relay-log.info
relay-log-info-repository FILE
relay-log-purge TRUE
relay-log-recovery FALSE
relay-log-space-limit 0
replicate-same-server-id FALSE
report-host (No default value)
report-password (No default value)
report-port 0
report-user (No default value)
rpl-stop-slave-timeout 31536000
safe-user-create FALSE
secure-auth TRUE
secure-file-priv (No default value)
server-id 0
server-id-bits 32
show-slave-auth-info FALSE
simplified-binlog-gtid-recovery FALSE
skip-grant-tables TRUE
skip-name-resolve FALSE
skip-networking FALSE
skip-show-database FALSE
skip-slave-start FALSE
slave-allow-batching FALSE
slave-checkpoint-group 512
slave-checkpoint-period 300
slave-compressed-protocol FALSE
slave-exec-mode STRICT
slave-max-allowed-packet 1073741824
slave-net-timeout 3600
slave-parallel-workers 0
slave-pending-jobs-size-max 16777216
slave-rows-search-algorithms TABLE_SCAN,INDEX_SCAN
slave-skip-errors (No default value)
slave-sql-verify-checksum TRUE
slave-transaction-retries 10
slave-type-conversions 
slow-launch-time 2
slow-query-log FALSE
slow-query-log-always-write-time 10
slow-query-log-timestamp-always FALSE
slow-query-log-timestamp-precision second
slow-query-log-use-global-control 
sort-buffer-size 262144
sporadic-binlog-dump-fail FALSE
sql-mode NO_ENGINE_SUBSTITUTION
stored-program-cache 256
super-read-only FALSE
symbolic-links FALSE
sync-binlog 0
sync-frm TRUE
sync-master-info 10000
sync-relay-log 10000
sync-relay-log-info 10000
sysdate-is-now FALSE
table-open-cache-instances 1
tc-heuristic-recover NONE
thread-cache-size 9
thread-handling one-thread-per-connection
thread-stack 262144
thread-statistics FALSE
time-format %H:%i:%s
timed-mutexes FALSE
tmp-table-size 16777216
transaction-alloc-block-size 8192
transaction-isolation REPEATABLE-READ
transaction-prealloc-size 4096
transaction-read-only FALSE
updatable-views-with-limit YES
userstat FALSE
utility-user (No default value)
utility-user-password (No default value)
utility-user-privileges 
utility-user-schema-access (No default value)
validate-user-plugins TRUE
verbose TRUE
wait-timeout 28800
xtradb-internal-hash-tables ON
xtradb-read-view ON
xtradb-rseg ON

To see what values a running MySQL server is using, type
'mysqladmin variables' instead of 'mysqld --verbose --help'.<|MERGE_RESOLUTION|>--- conflicted
+++ resolved
@@ -385,22 +385,14 @@
  %log_slow_rate_limit query will be processed to slow
  query log. [session, query]
  --log-slow-slave-statements 
-<<<<<<< HEAD
  Log slow statements executed by slave thread to the slow
  log if it is open.
- --log-slow-sp-statements 
- Log slow statements executed by stored procedure to the
- slow log if it is open.
- (Defaults to on; use --skip-log-slow-sp-statements to disable.)
-=======
- Log queries replayed be the slave SQL thread
  --log-slow-sp-statements[=name] 
  Choice between logging slow CALL statements, logging
  individual slow statements inside stored procedures or
  skipping the logging of stored procedures into the slow
  log entirely. Values are OFF, ON and OFF_NO_CALLS
  respectively.
->>>>>>> 5e6d66da
  --log-slow-verbosity=name 
  Choose how verbose the messages to your slow log will be.
  Multiple flags allowed in a comma-separated string.
