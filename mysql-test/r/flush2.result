flush logs;
set global expire_logs_days = 3;
show variables like 'log_bin%';
Variable_name	Value
log_bin	OFF
log_bin_basename	
log_bin_index	
log_bin_trust_function_creators	ON
<<<<<<< HEAD
show variables like 'relay_log%';
Variable_name	Value
relay_log	
relay_log_basename	
relay_log_index	
relay_log_info_file	relay-log.info
relay_log_info_repository	FILE
relay_log_purge	ON
relay_log_recovery	OFF
relay_log_space_limit	0
=======
log_bin_use_v1_row_events	OFF
>>>>>>> 06347728
flush logs;
show variables like 'log_bin%';
Variable_name	Value
log_bin	OFF
log_bin_basename	
log_bin_index	
log_bin_trust_function_creators	ON
<<<<<<< HEAD
show variables like 'relay_log%';
Variable_name	Value
relay_log	
relay_log_basename	
relay_log_index	
relay_log_info_file	relay-log.info
relay_log_info_repository	FILE
relay_log_purge	ON
relay_log_recovery	OFF
relay_log_space_limit	0
=======
log_bin_use_v1_row_events	OFF
>>>>>>> 06347728
set global expire_logs_days = 0;<|MERGE_RESOLUTION|>--- conflicted
+++ resolved
@@ -6,7 +6,7 @@
 log_bin_basename	
 log_bin_index	
 log_bin_trust_function_creators	ON
-<<<<<<< HEAD
+log_bin_use_v1_row_events	OFF
 show variables like 'relay_log%';
 Variable_name	Value
 relay_log	
@@ -17,9 +17,6 @@
 relay_log_purge	ON
 relay_log_recovery	OFF
 relay_log_space_limit	0
-=======
-log_bin_use_v1_row_events	OFF
->>>>>>> 06347728
 flush logs;
 show variables like 'log_bin%';
 Variable_name	Value
@@ -27,7 +24,7 @@
 log_bin_basename	
 log_bin_index	
 log_bin_trust_function_creators	ON
-<<<<<<< HEAD
+log_bin_use_v1_row_events	OFF
 show variables like 'relay_log%';
 Variable_name	Value
 relay_log	
@@ -38,7 +35,4 @@
 relay_log_purge	ON
 relay_log_recovery	OFF
 relay_log_space_limit	0
-=======
-log_bin_use_v1_row_events	OFF
->>>>>>> 06347728
 set global expire_logs_days = 0;