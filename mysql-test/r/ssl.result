--- conflicted
+++ resolved
@@ -1,16 +1,12 @@
 SHOW STATUS LIKE 'Ssl_cipher';
 Variable_name	Value
-<<<<<<< HEAD
-Ssl_cipher	DHE-RSA-AES256-SHA
+Ssl_cipher	SSL_CIPHER
 SHOW STATUS LIKE 'Ssl_server_not_before';
 Variable_name	Value
 Ssl_server_not_before	Dec  5 04:48:40 2014 GMT
 SHOW STATUS LIKE 'Ssl_server_not_after';
 Variable_name	Value
 Ssl_server_not_after	Dec  1 04:48:40 2029 GMT
-=======
-Ssl_cipher	SSL_CIPHER
->>>>>>> deddfcad
 drop table if exists t1,t2,t3,t4;
 CREATE TABLE t1 (
 Period smallint(4) unsigned zerofill DEFAULT '0000' NOT NULL,
@@ -2166,8 +2162,7 @@
 drop table t1;
 SHOW STATUS LIKE 'Ssl_cipher';
 Variable_name	Value
-<<<<<<< HEAD
-Ssl_cipher	DHE-RSA-AES256-SHA
+Ssl_cipher	SSL_CIPHER
 #
 # Bug#54790: Use of non-blocking mode for sockets limits performance
 #
@@ -2177,7 +2172,4 @@
 # Check that ssl_con has been disconnected.
 # CR_SERVER_LOST, CR_SERVER_GONE_ERROR
 SELECT 1;
-Got one of the listed errors
-=======
-Ssl_cipher	SSL_CIPHER
->>>>>>> deddfcad
+Got one of the listed errors