CALL mtr.add_suppression("Plugin test_plugin_server reported: 'Wrong password supplied for plug_dest'");
SELECT PLUGIN_STATUS, PLUGIN_TYPE, PLUGIN_DESCRIPTION
FROM INFORMATION_SCHEMA.PLUGINS WHERE PLUGIN_NAME='test_plugin_server';
PLUGIN_STATUS	ACTIVE
PLUGIN_TYPE	AUTHENTICATION
PLUGIN_DESCRIPTION	plugin API test plugin
CREATE USER plug IDENTIFIED WITH 'test_plugin_server' AS 'plug_dest';
CREATE USER plug_dest IDENTIFIED BY 'plug_dest_passwd';
SELECT plugin,authentication_string FROM mysql.user WHERE User='plug';
plugin	authentication_string
test_plugin_server	plug_dest
## test plugin auth
ERROR 28000: Access denied for user 'plug'@'localhost' (using password: YES)
GRANT PROXY ON plug_dest TO plug;
test proxies_priv columns
SELECT * FROM mysql.proxies_priv;
Host	User	Proxied_host	Proxied_user	With_grant	Grantor	Timestamp
xx	root			1		xx
xx	root			1		xx
xx	plug	%	plug_dest	0	root@localhost	xx
test mysql.proxies_priv;
SHOW CREATE TABLE mysql.proxies_priv;
Table	Create Table
proxies_priv	CREATE TABLE `proxies_priv` (
  `Host` char(60) COLLATE utf8_bin NOT NULL DEFAULT '',
  `User` char(16) COLLATE utf8_bin NOT NULL DEFAULT '',
  `Proxied_host` char(60) COLLATE utf8_bin NOT NULL DEFAULT '',
  `Proxied_user` char(16) COLLATE utf8_bin NOT NULL DEFAULT '',
  `With_grant` tinyint(1) NOT NULL DEFAULT '0',
  `Grantor` char(77) COLLATE utf8_bin NOT NULL DEFAULT '',
  `Timestamp` timestamp NOT NULL DEFAULT CURRENT_TIMESTAMP ON UPDATE CURRENT_TIMESTAMP,
  PRIMARY KEY (`Host`,`User`,`Proxied_host`,`Proxied_user`),
  KEY `Grantor` (`Grantor`)
) ENGINE=MyISAM DEFAULT CHARSET=utf8 COLLATE=utf8_bin COMMENT='User proxy privileges'
select USER(),CURRENT_USER();
USER()	CURRENT_USER()
plug@localhost	plug_dest@%
## test SET PASSWORD
SET PASSWORD = PASSWORD('plug_dest');
Warnings:
Note	1699	SET PASSWORD has no significance for users authenticating via plugins
## test bad credentials
ERROR 28000: Access denied for user 'plug'@'localhost' (using password: YES)
## test bad default plugin : should get CR_AUTH_PLUGIN_CANNOT_LOAD
## test correct default plugin
select USER(),CURRENT_USER();
USER()	CURRENT_USER()
plug@localhost	plug_dest@%
## test no_auto_create_user sql mode with plugin users
SET @@sql_mode=no_auto_create_user;
GRANT INSERT ON TEST.* TO grant_user IDENTIFIED WITH 'test_plugin_server';
SET @@sql_mode=default;
DROP USER grant_user;
## test utf-8 user name
CREATE USER `Ÿ` IDENTIFIED WITH 'test_plugin_server' AS 'plug_dest';
GRANT PROXY ON plug_dest TO `Ÿ`;
select USER(),CURRENT_USER();
USER()	CURRENT_USER()
Ÿ@localhost	plug_dest@%
DROP USER `Ÿ`;
## test GRANT ... IDENTIFIED WITH/BY ...
CREATE DATABASE test_grant_db;
# create new user via GRANT WITH
GRANT ALL PRIVILEGES ON test_grant_db.* TO new_grant_user 
IDENTIFIED WITH 'test_plugin_server' AS 'plug_dest';
GRANT PROXY ON plug_dest TO new_grant_user;
select USER(),CURRENT_USER();
USER()	CURRENT_USER()
new_grant_user@localhost	plug_dest@%
USE test_grant_db;
CREATE TABLE t1 (a INT);
DROP TABLE t1;
REVOKE ALL PRIVILEGES ON test_grant_db.* FROM new_grant_user;
# try re-create existing user via GRANT IDENTIFIED BY
GRANT ALL PRIVILEGES ON test_grant_db.* TO new_grant_user
IDENTIFIED BY 'unused_password';
# make sure password doesn't take precendence
ERROR 28000: Access denied for user 'new_grant_user'@'localhost' (using password: YES)
#make sure plugin auth still available
select USER(),CURRENT_USER();
USER()	CURRENT_USER()
new_grant_user@localhost	plug_dest@%
USE test_grant_db;
CREATE TABLE t1 (a INT);
DROP TABLE t1;
DROP USER new_grant_user;
# try re-create existing user via GRANT IDENTIFIED WITH
GRANT ALL PRIVILEGES ON test_grant_db.* TO plug
IDENTIFIED WITH 'test_plugin_server' AS 'plug_dest';
ERROR HY000: GRANT with IDENTIFIED WITH is illegal because the user plug already exists
GRANT ALL PRIVILEGES ON test_grant_db.* TO plug_dest
IDENTIFIED WITH 'test_plugin_server' AS 'plug_dest';
ERROR HY000: GRANT with IDENTIFIED WITH is illegal because the user plug_dest already exists
REVOKE SELECT on test_grant_db.* FROM joro 
INDENTIFIED WITH 'test_plugin_server' AS 'plug_dest';
ERROR 42000: You have an error in your SQL syntax; check the manual that corresponds to your MySQL server version for the right syntax to use near 'INDENTIFIED WITH 'test_plugin_server' AS 'plug_dest'' at line 2
REVOKE SELECT on test_grant_db.* FROM joro 
INDENTIFIED BY 'plug_dest_passwd';
ERROR 42000: You have an error in your SQL syntax; check the manual that corresponds to your MySQL server version for the right syntax to use near 'INDENTIFIED BY 'plug_dest_passwd'' at line 2
REVOKE SELECT on test_grant_db.* FROM joro 
INDENTIFIED BY PASSWORD 'plug_dest_passwd';
ERROR 42000: You have an error in your SQL syntax; check the manual that corresponds to your MySQL server version for the right syntax to use near 'INDENTIFIED BY PASSWORD 'plug_dest_passwd'' at line 2
DROP DATABASE test_grant_db;
## GRANT PROXY tests
CREATE USER grant_plug IDENTIFIED WITH 'test_plugin_server' 
AS 'grant_plug_dest';
CREATE USER grant_plug_dest IDENTIFIED BY 'grant_plug_dest_passwd';
CREATE USER grant_plug_dest2 IDENTIFIED BY 'grant_plug_dest_passwd2';
# ALL PRIVILEGES doesn't include PROXY
GRANT ALL PRIVILEGES ON *.* TO grant_plug;
ERROR 28000: Access denied for user 'grant_plug'@'localhost' (using password: YES)
GRANT ALL PRIVILEGES,PROXY ON grant_plug_dest TO grant_plug;
ERROR 42000: You have an error in your SQL syntax; check the manual that corresponds to your MySQL server version for the right syntax to use near 'PROXY ON grant_plug_dest TO grant_plug' at line 1
this should fail : can't combine PROXY
GRANT ALL SELECT,PROXY ON grant_plug_dest TO grant_plug;
ERROR 42000: You have an error in your SQL syntax; check the manual that corresponds to your MySQL server version for the right syntax to use near 'SELECT,PROXY ON grant_plug_dest TO grant_plug' at line 1
# this should fail : no such grant
REVOKE PROXY ON grant_plug_dest FROM grant_plug;
ERROR 42000: There is no such grant defined for user 'grant_plug' on host '%'
in grant_plug_dest_con
## testing what an ordinary user can grant 
this should fail : no rights to grant all
GRANT PROXY ON ''@'' TO grant_plug;
ERROR 28000: Access denied for user 'grant_plug_dest'@'localhost'
this should fail : not the same user
GRANT PROXY ON grant_plug TO grant_plug_dest;
ERROR 28000: Access denied for user 'grant_plug_dest'@'localhost'
this should fail : same user, but on a different host
GRANT PROXY ON grant_plug_dest TO grant_plug;
ERROR 28000: Access denied for user 'grant_plug_dest'@'localhost'
this should work : same user
GRANT PROXY ON grant_plug_dest@localhost TO grant_plug_dest2;
REVOKE PROXY ON grant_plug_dest@localhost FROM grant_plug_dest2;
this should work : same user
GRANT PROXY ON grant_plug_dest@localhost TO grant_plug WITH GRANT OPTION;
REVOKE PROXY ON grant_plug_dest@localhost FROM grant_plug;
this should fail : can't create users
GRANT PROXY ON grant_plug_dest@localhost TO grant_plug@localhost;
ERROR 42000: You are not allowed to create a user with GRANT
in default connection
# test what root can grant
should work : root has PROXY to all users
GRANT PROXY ON ''@'' TO grant_plug;
REVOKE PROXY ON ''@'' FROM grant_plug;
should work : root has PROXY to all users
GRANT PROXY ON ''@'' TO proxy_admin IDENTIFIED BY 'test' 
WITH GRANT OPTION;
need USAGE : PROXY doesn't contain it.
GRANT USAGE on *.* TO proxy_admin;
in proxy_admin_con;
should work : proxy_admin has proxy to ''@''
GRANT PROXY ON future_user TO grant_plug;
in default connection
SHOW GRANTS FOR grant_plug;
Grants for grant_plug@%
GRANT ALL PRIVILEGES ON *.* TO 'grant_plug'@'%' WITH GRANT OPTION
GRANT PROXY ON 'future_user'@'%' TO 'grant_plug'@'%'
REVOKE PROXY ON future_user FROM grant_plug;
SHOW GRANTS FOR grant_plug;
Grants for grant_plug@%
GRANT ALL PRIVILEGES ON *.* TO 'grant_plug'@'%' WITH GRANT OPTION
## testing drop user
CREATE USER test_drop@localhost;
GRANT PROXY ON future_user TO test_drop@localhost;
SHOW GRANTS FOR test_drop@localhost;
Grants for test_drop@localhost
GRANT USAGE ON *.* TO 'test_drop'@'localhost'
GRANT PROXY ON 'future_user'@'%' TO 'test_drop'@'localhost'
DROP USER test_drop@localhost;
SELECT * FROM mysql.proxies_priv WHERE Host = 'test_drop' AND User = 'localhost';
Host	User	Proxied_host	Proxied_user	With_grant	Grantor	Timestamp
DROP USER proxy_admin;
DROP USER grant_plug,grant_plug_dest,grant_plug_dest2;
## END GRANT PROXY tests
## cleanup
DROP USER plug;
DROP USER plug_dest;
## @@proxy_user tests
CREATE USER plug IDENTIFIED WITH 'test_plugin_server' AS 'plug_dest';
CREATE USER plug_dest IDENTIFIED BY 'plug_dest_passwd';
GRANT PROXY ON plug_dest TO plug;
SELECT USER(),CURRENT_USER(),@@LOCAL.proxy_user;
USER()	CURRENT_USER()	@@LOCAL.proxy_user
root@localhost	root@localhost	NULL
SELECT @@GLOBAL.proxy_user;
ERROR HY000: Variable 'proxy_user' is a SESSION variable
SELECT @@LOCAL.proxy_user;
@@LOCAL.proxy_user
NULL
SET GLOBAL proxy_user = 'test';
ERROR HY000: Variable 'proxy_user' is a read only variable
SET LOCAL proxy_user = 'test';
ERROR HY000: Variable 'proxy_user' is a read only variable
SELECT @@LOCAL.proxy_user;
@@LOCAL.proxy_user
NULL
# in connection plug_con
SELECT @@LOCAL.proxy_user;
@@LOCAL.proxy_user
'plug'@'%'
# in connection default
## cleanup
DROP USER plug;
DROP USER plug_dest;
## END @@proxy_user tests
## @@external_user tests
CREATE USER plug IDENTIFIED WITH 'test_plugin_server' AS 'plug_dest';
CREATE USER plug_dest IDENTIFIED BY 'plug_dest_passwd';
GRANT PROXY ON plug_dest TO plug;
SELECT USER(),CURRENT_USER(),@@LOCAL.external_user;
USER()	CURRENT_USER()	@@LOCAL.external_user
root@localhost	root@localhost	NULL
SELECT @@GLOBAL.external_user;
ERROR HY000: Variable 'external_user' is a SESSION variable
SELECT @@LOCAL.external_user;
@@LOCAL.external_user
NULL
SET GLOBAL external_user = 'test';
ERROR HY000: Variable 'external_user' is a read only variable
SET LOCAL external_user = 'test';
ERROR HY000: Variable 'external_user' is a read only variable
SELECT @@LOCAL.external_user;
@@LOCAL.external_user
NULL
# in connection plug_con
SELECT @@LOCAL.external_user;
@@LOCAL.external_user
'plug'@'%'
# in connection default
## cleanup
DROP USER plug;
DROP USER plug_dest;
## END @@external_user tests
#
#  Bug #56798 : Wrong credentials assigned when using a proxy user.
#
GRANT ALL PRIVILEGES ON *.* TO power_user;
GRANT USAGE ON anonymous_db.* TO ''@''
  IDENTIFIED WITH 'test_plugin_server' AS 'power_user';
GRANT PROXY ON power_user TO ''@'';
CREATE DATABASE confidential_db;
SELECT user(),current_user(),@@proxy_user;
user()	current_user()	@@proxy_user
test_login_user@localhost	power_user@%	''@''
DROP USER power_user;
DROP USER ''@'';
DROP DATABASE confidential_db;
# Test case #2 (crash with double grant proxy)
CREATE USER ''@'' IDENTIFIED WITH 'test_plugin_server' AS 'standard_user';
CREATE USER standard_user;
CREATE DATABASE shared;
GRANT ALL PRIVILEGES ON shared.* TO standard_user;
GRANT PROXY ON standard_user TO ''@'';
#should not crash
GRANT PROXY ON standard_user TO ''@'';
DROP USER ''@'';
DROP USER standard_user;
DROP DATABASE shared;
#
# Bug #57551 : Live upgrade fails between 5.1.52 -> 5.5.7-rc
#
CALL mtr.add_suppression("Missing system table mysql.proxies_priv.");
DROP TABLE mysql.proxies_priv;
# Must come back with mysql.proxies_priv absent.
SELECT * FROM mysql.proxies_priv;
ERROR 42S02: Table 'mysql.proxies_priv' doesn't exist
CREATE USER u1@localhost;
GRANT ALL PRIVILEGES ON *.* TO u1@localhost;
REVOKE ALL PRIVILEGES ON *.* FROM u1@localhost;
GRANT ALL PRIVILEGES ON *.* TO u1@localhost;
CREATE USER u2@localhost;
GRANT ALL PRIVILEGES ON *.* TO u2@localhost;
# access denied because of no privileges to root
GRANT PROXY ON u2@localhost TO u1@localhost;
ERROR 28000: Access denied for user 'root'@'localhost'
# access denied because of no privileges to root
REVOKE PROXY ON u2@localhost FROM u1@localhost;
ERROR 28000: Access denied for user 'root'@'localhost'
# go try graning proxy on itself, so that it will need the table
GRANT PROXY ON u2@localhost TO u1@localhost;
ERROR 42S02: Table 'mysql.proxies_priv' doesn't exist
REVOKE PROXY ON u2@localhost FROM u1@localhost;
ERROR 42S02: Table 'mysql.proxies_priv' doesn't exist
# test if REVOKE works without the proxies_priv table
REVOKE ALL PRIVILEGES ON *.* FROM u1@localhost, u2@localhost;
# test if DROP USER work without the proxies_priv table
DROP USER u1@localhost,u2@localhost;
# test if FLUSH PRIVILEGES works without the proxies_priv table
FLUSH PRIVILEGES;
mtr.global_suppressions                            OK
mtr.test_suppressions                              OK
mysql.columns_priv                                 OK
mysql.db                                           OK
mysql.event                                        OK
mysql.func                                         OK
mysql.general_log                                  OK
mysql.help_category                                OK
mysql.help_keyword                                 OK
mysql.help_relation                                OK
mysql.help_topic                                   OK
mysql.host                                         OK
mysql.innodb_index_stats                           OK
mysql.innodb_table_stats                           OK
mysql.ndb_binlog_index                             OK
mysql.plugin                                       OK
mysql.proc                                         OK
mysql.procs_priv                                   OK
mysql.servers                                      OK
mysql.slave_master_info                            OK
mysql.slave_relay_log_info                         OK
mysql.slow_log                                     OK
mysql.tables_priv                                  OK
mysql.time_zone                                    OK
mysql.time_zone_leap_second                        OK
mysql.time_zone_name                               OK
mysql.time_zone_transition                         OK
mysql.time_zone_transition_type                    OK
mysql.user                                         OK
SELECT Host,User,Proxied_host,Proxied_user,With_grant FROM mysql.proxies_priv;
Host	localhost
User	root
Proxied_host	
Proxied_user	
With_grant	1
FLUSH PRIVILEGES;
#
# Bug#58139 : default-auth option not recognized in MySQL standard
#             command line clients
#
# Executing 'mysql'
1
1
# Executing 'mysqladmin'
mysqld is alive
# Executing 'mysqldump'
# Executing 'mysql_upgrade'
The --upgrade-system-tables option was used, databases won't be touched.
#
# Bug #59657: Move the client authentication_pam plugin into the 
#  server repository
#
CREATE USER uplain@localhost IDENTIFIED WITH 'cleartext_plugin_server'
  AS 'cleartext_test';
## test plugin auth
ERROR 28000: Access denied for user 'uplain'@'localhost' (using password: YES)
select USER(),CURRENT_USER();
USER()	CURRENT_USER()
uplain@localhost	uplain@localhost
DROP USER uplain@localhost;
#
# Bug #59038 : mysql.user.authentication_string column 
#   causes configuration wizard to fail
INSERT INTO mysql.user(
Host, 
User, 
Password,  
Select_priv, 
Insert_priv,
Update_priv, 
Delete_priv, 
Create_priv, 
Drop_priv,  
Reload_priv, 
Shutdown_priv,
Process_priv, 
File_priv, 
Grant_priv, 
References_priv,  
Index_priv, 
Alter_priv,
Show_db_priv, 
Super_priv, 
Create_tmp_table_priv, 
Lock_tables_priv,  
Execute_priv,
Repl_slave_priv, 
Repl_client_priv, 
/*!50001 
Create_view_priv, 
Show_view_priv, 
Create_routine_priv, 
Alter_routine_priv, 
Create_user_priv, 
*/ 
ssl_type, 
ssl_cipher,
x509_issuer, 
x509_subject, 
max_questions, 
max_updates, 
max_connections)
VALUES (
'localhost', 
'inserttest', '', 
'Y', 'Y', 'Y', 'Y', 'Y', 'Y', 'Y', 'Y', 'Y', 'Y', 'Y', 'Y',
'Y', 'Y',  'Y', 'Y', 'Y', 'Y', 'Y', 'Y', 'Y', 
/*!50001 'Y', 'Y', 'Y', 'Y', 'Y', */'', '', '', '', '0', '0', '0');
FLUSH PRIVILEGES;
DROP USER inserttest@localhost;
SELECT IS_NULLABLE, COLUMN_NAME FROM INFORMATION_SCHEMA.COLUMNS WHERE 
COLUMN_NAME IN ('authentication_string', 'plugin') AND 
TABLE_NAME='user' AND
TABLE_SCHEMA='mysql'
ORDER BY COLUMN_NAME;
IS_NULLABLE	COLUMN_NAME
YES	authentication_string
YES	plugin
#
# Bug #11936829: diff. between mysql.user (authentication_string) 
#   in fresh and upgraded 5.5.11
#
SELECT IS_NULLABLE, COLUMN_NAME FROM INFORMATION_SCHEMA.COLUMNS
WHERE TABLE_SCHEMA= 'mysql' AND TABLE_NAME= 'user' AND
COLUMN_NAME IN ('plugin', 'authentication_string')
ORDER BY COLUMN_NAME;
IS_NULLABLE	COLUMN_NAME
YES	authentication_string
YES	plugin
ALTER TABLE mysql.user MODIFY plugin char(64) DEFAULT '' NOT NULL;
ALTER TABLE mysql.user MODIFY authentication_string TEXT NOT NULL;
Run mysql_upgrade on a 5.5.10 external authentication column layout
mtr.global_suppressions                            OK
mtr.test_suppressions                              OK
mysql.columns_priv                                 OK
mysql.db                                           OK
mysql.event                                        OK
mysql.func                                         OK
mysql.general_log                                  OK
mysql.help_category                                OK
mysql.help_keyword                                 OK
mysql.help_relation                                OK
mysql.help_topic                                   OK
mysql.host                                         OK
mysql.innodb_index_stats                           OK
mysql.innodb_table_stats                           OK
mysql.ndb_binlog_index                             OK
mysql.plugin                                       OK
mysql.proc                                         OK
mysql.procs_priv                                   OK
mysql.proxies_priv                                 OK
mysql.servers                                      OK
mysql.slave_master_info                            OK
mysql.slave_relay_log_info                         OK
mysql.slow_log                                     OK
mysql.tables_priv                                  OK
mysql.time_zone                                    OK
mysql.time_zone_leap_second                        OK
mysql.time_zone_name                               OK
mysql.time_zone_transition                         OK
mysql.time_zone_transition_type                    OK
mysql.user                                         OK
SELECT IS_NULLABLE, COLUMN_NAME FROM INFORMATION_SCHEMA.COLUMNS
WHERE TABLE_SCHEMA= 'mysql' AND TABLE_NAME= 'user' AND
COLUMN_NAME IN ('plugin', 'authentication_string')
ORDER BY COLUMN_NAME;
IS_NULLABLE	COLUMN_NAME
YES	authentication_string
YES	plugin
#
# Bug #12610784: SET PASSWORD INCORRECTLY KEEP AN OLD EMPTY PASSWORD
#
CREATE USER bug12610784@localhost;
SET PASSWORD FOR bug12610784@localhost = PASSWORD('secret');
ERROR 28000: Access denied for user 'bug12610784'@'localhost' (using password: NO)
DROP USER bug12610784@localhost;
#
# Bug # 11766641: 59792: BIN/MYSQL -UUNKNOWN -PUNKNOWN 
#  .-> USING PASSWORD: NO 
#
# shoud contain "using password=yes"
ERROR 1045 (28000): Access denied for user 'unknown'@'localhost' (using password: YES)
# shoud contain "using password=no"
ERROR 1045 (28000): Access denied for user 'unknown'@'localhost' (using password: NO)
<<<<<<< HEAD
=======
#
# Bug #12610784: SET PASSWORD INCORRECTLY KEEP AN OLD EMPTY PASSWORD
#
CREATE USER bug12610784@localhost;
SET PASSWORD FOR bug12610784@localhost = PASSWORD('secret');
ERROR 28000: Access denied for user 'bug12610784'@'localhost' (using password: NO)
DROP USER bug12610784@localhost;
#
# Bug #12818542: PAM: ADDING PASSWORD FOR AN ACCOUNT DISABLES PAM 
#   AUTHENTICATION SETTINGS
#
CREATE USER bug12818542@localhost 
IDENTIFIED WITH 'test_plugin_server' AS 'bug12818542_dest';
CREATE USER bug12818542_dest@localhost 
IDENTIFIED BY 'bug12818542_dest_passwd';
GRANT PROXY ON bug12818542_dest@localhost TO bug12818542@localhost;
SELECT USER(),CURRENT_USER();
USER()	CURRENT_USER()
bug12818542@localhost	bug12818542_dest@localhost
SET PASSWORD = PASSWORD('bruhaha');
Warnings:
Note	1699	SET PASSWORD has no significance for users authenticating via plugins
SELECT USER(),CURRENT_USER();
USER()	CURRENT_USER()
bug12818542@localhost	bug12818542_dest@localhost
DROP USER bug12818542@localhost;
DROP USER bug12818542_dest@localhost;
>>>>>>> 04e7e8a3
End of 5.5 tests<|MERGE_RESOLUTION|>--- conflicted
+++ resolved
@@ -471,15 +471,6 @@
 ERROR 1045 (28000): Access denied for user 'unknown'@'localhost' (using password: YES)
 # shoud contain "using password=no"
 ERROR 1045 (28000): Access denied for user 'unknown'@'localhost' (using password: NO)
-<<<<<<< HEAD
-=======
-#
-# Bug #12610784: SET PASSWORD INCORRECTLY KEEP AN OLD EMPTY PASSWORD
-#
-CREATE USER bug12610784@localhost;
-SET PASSWORD FOR bug12610784@localhost = PASSWORD('secret');
-ERROR 28000: Access denied for user 'bug12610784'@'localhost' (using password: NO)
-DROP USER bug12610784@localhost;
 #
 # Bug #12818542: PAM: ADDING PASSWORD FOR AN ACCOUNT DISABLES PAM 
 #   AUTHENTICATION SETTINGS
@@ -500,5 +491,4 @@
 bug12818542@localhost	bug12818542_dest@localhost
 DROP USER bug12818542@localhost;
 DROP USER bug12818542_dest@localhost;
->>>>>>> 04e7e8a3
 End of 5.5 tests