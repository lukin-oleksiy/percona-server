set @orig_sql_mode= @@sql_mode;
set sql_mode= (select replace(@@sql_mode,'NO_AUTO_CREATE_USER',''));
Warnings:
Warning	3090	Changing sql mode 'NO_AUTO_CREATE_USER' is deprecated. It will be removed in a future release.
DROP TABLE IF EXISTS t0,t1,t2,t3,t4,t5;
DROP VIEW IF EXISTS v1;
#
# Bug#11763174 INFORMATION_SCHEMA.PARAMETERS.NUMERIC_PRECISION SHOULD BE BIGINT 
#
select table_name, data_type, column_type from information_schema.columns  where column_name = 'numeric_precision' and table_schema = 'information_schema';
table_name	data_type	column_type
COLUMNS	bigint	bigint(21) unsigned
PARAMETERS	bigint	bigint(21) unsigned
ROUTINES	bigint	bigint(21) unsigned
show variables where variable_name like "skip_show_database";
Variable_name	Value
skip_show_database	OFF
grant select, update, execute on test.* to mysqltest_2@localhost;
Warnings:
Warning	1287	Using GRANT for creating new user is deprecated and will be removed in future release. Create new user with CREATE USER statement.
grant select, update on test.* to mysqltest_1@localhost;
Warnings:
Warning	1287	Using GRANT for creating new user is deprecated and will be removed in future release. Create new user with CREATE USER statement.
create user mysqltest_3@localhost;
create user mysqltest_3;
select * from information_schema.SCHEMATA where schema_name > 'm';
CATALOG_NAME	SCHEMA_NAME	DEFAULT_CHARACTER_SET_NAME	DEFAULT_COLLATION_NAME	SQL_PATH
def	mtr	latin1	latin1_swedish_ci	NULL
def	mysql	latin1	latin1_swedish_ci	NULL
def	performance_schema	utf8	utf8_general_ci	NULL
def	sys	utf8	utf8_general_ci	NULL
def	test	latin1	latin1_swedish_ci	NULL
select schema_name from information_schema.schemata;
schema_name
information_schema
mtr
mysql
performance_schema
sys
test
show databases like 't%';
Database (t%)
test
show databases;
Database
information_schema
mtr
mysql
performance_schema
sys
test
show databases where `database` = 't%';
Database
create database mysqltest;
create table mysqltest.t1(a int, b VARCHAR(30), KEY string_data (b));
create table test.t2(a int);
create table t3(a int, KEY a_data (a));
create table mysqltest.t4(a int);
create table t5 (id int auto_increment primary key);
insert into t5 values (10);
create view v1 (c) as
SELECT table_name FROM information_schema.TABLES
WHERE table_schema IN ('mysql', 'INFORMATION_SCHEMA', 'test', 'mysqltest') AND
table_name not like 'ndb_%' AND table_name not like 'innodb_%';
select * from v1;
c
CHARACTER_SETS
CLIENT_STATISTICS
COLLATIONS
COLLATION_CHARACTER_SET_APPLICABILITY
COLUMNS
COLUMN_PRIVILEGES
INDEX_STATISTICS
ENGINES
EVENTS
FILES
GLOBAL_STATUS
GLOBAL_TEMPORARY_TABLES
GLOBAL_VARIABLES
KEY_COLUMN_USAGE
OPTIMIZER_TRACE
PARAMETERS
PARTITIONS
PLUGINS
PROCESSLIST
PROFILING
REFERENTIAL_CONSTRAINTS
ROUTINES
SCHEMATA
SCHEMA_PRIVILEGES
SESSION_STATUS
SESSION_VARIABLES
STATISTICS
TABLES
TABLESPACES
TABLE_CONSTRAINTS
TABLE_PRIVILEGES
TABLE_STATISTICS
TEMPORARY_TABLES
THREAD_STATISTICS
TRIGGERS
USER_PRIVILEGES
USER_STATISTICS
VIEWS
XTRADB_READ_VIEW
XTRADB_RSEG
XTRADB_INTERNAL_HASH_TABLES
XTRADB_ZIP_DICT
XTRADB_ZIP_DICT_COLS
columns_priv
db
engine_cost
event
func
general_log
gtid_executed
help_category
help_keyword
help_relation
help_topic
plugin
proc
procs_priv
proxies_priv
server_cost
servers
slave_master_info
slave_relay_log_info
slave_worker_info
slow_log
tables_priv
time_zone
time_zone_leap_second
time_zone_name
time_zone_transition
time_zone_transition_type
user
t1
t4
t2
t3
t5
v1
select c,table_name from v1
inner join information_schema.TABLES v2 on (v1.c=v2.table_name)
where v1.c like "t%";
c	table_name
TABLES	TABLES
TABLESPACES	TABLESPACES
TABLE_CONSTRAINTS	TABLE_CONSTRAINTS
TABLE_PRIVILEGES	TABLE_PRIVILEGES
TABLE_STATISTICS	TABLE_STATISTICS
TEMPORARY_TABLES	TEMPORARY_TABLES
THREAD_STATISTICS	THREAD_STATISTICS
TRIGGERS	TRIGGERS
tables_priv	tables_priv
time_zone	time_zone
time_zone_leap_second	time_zone_leap_second
time_zone_name	time_zone_name
time_zone_transition	time_zone_transition
time_zone_transition_type	time_zone_transition_type
t1	t1
t4	t4
t2	t2
t3	t3
t5	t5
select c,table_name from v1
left join information_schema.TABLES v2 on (v1.c=v2.table_name)
where v1.c like "t%";
c	table_name
TABLES	TABLES
TABLESPACES	TABLESPACES
TABLE_CONSTRAINTS	TABLE_CONSTRAINTS
TABLE_PRIVILEGES	TABLE_PRIVILEGES
TABLE_STATISTICS	TABLE_STATISTICS
TEMPORARY_TABLES	TEMPORARY_TABLES
THREAD_STATISTICS	THREAD_STATISTICS
TRIGGERS	TRIGGERS
tables_priv	tables_priv
time_zone	time_zone
time_zone_leap_second	time_zone_leap_second
time_zone_name	time_zone_name
time_zone_transition	time_zone_transition
time_zone_transition_type	time_zone_transition_type
t1	t1
t4	t4
t2	t2
t3	t3
t5	t5
select c, v2.table_name from v1
right join information_schema.TABLES v2 on (v1.c=v2.table_name)
where v1.c like "t%";
c	table_name
TABLES	TABLES
TABLESPACES	TABLESPACES
TABLE_CONSTRAINTS	TABLE_CONSTRAINTS
TABLE_PRIVILEGES	TABLE_PRIVILEGES
TABLE_STATISTICS	TABLE_STATISTICS
TEMPORARY_TABLES	TEMPORARY_TABLES
THREAD_STATISTICS	THREAD_STATISTICS
TRIGGERS	TRIGGERS
tables_priv	tables_priv
time_zone	time_zone
time_zone_leap_second	time_zone_leap_second
time_zone_name	time_zone_name
time_zone_transition	time_zone_transition
time_zone_transition_type	time_zone_transition_type
t1	t1
t4	t4
t2	t2
t3	t3
t5	t5
select table_name from information_schema.TABLES
where table_schema = "mysqltest" and table_name like "t%";
table_name
t1
t4
select * from information_schema.STATISTICS where TABLE_SCHEMA = "mysqltest";
TABLE_CATALOG	TABLE_SCHEMA	TABLE_NAME	NON_UNIQUE	INDEX_SCHEMA	INDEX_NAME	SEQ_IN_INDEX	COLUMN_NAME	COLLATION	CARDINALITY	SUB_PART	PACKED	NULLABLE	INDEX_TYPE	COMMENT	INDEX_COMMENT
def	mysqltest	t1	1	mysqltest	string_data	1	b	A	NULL	NULL	NULL	YES	BTREE		
show keys from t3 where Key_name = "a_data";
Table	Non_unique	Key_name	Seq_in_index	Column_name	Collation	Cardinality	Sub_part	Packed	Null	Index_type	Comment	Index_comment
t3	1	a_data	1	a	A	NULL	NULL	NULL	YES	BTREE		
show tables like 't%';
Tables_in_test (t%)
t2
t3
t5
show table status;
Name	Engine	Version	Row_format	Rows	Avg_row_length	Data_length	Max_data_length	Index_length	Data_free	Auto_increment	Create_time	Update_time	Check_time	Collation	Checksum	Create_options	Comment
t2	MyISAM	10	Fixed	0	0	0	#	1024	0	NULL	#	#	NULL	latin1_swedish_ci	NULL		
t3	MyISAM	10	Fixed	0	0	0	#	1024	0	NULL	#	#	NULL	latin1_swedish_ci	NULL		
t5	MyISAM	10	Fixed	1	7	7	#	2048	0	11	#	#	NULL	latin1_swedish_ci	NULL		
v1	NULL	NULL	NULL	NULL	NULL	NULL	#	NULL	NULL	NULL	#	#	NULL	NULL	NULL	NULL	VIEW
show full columns from t3 like "a%";
Field	Type	Collation	Null	Key	Default	Extra	Privileges	Comment
a	int(11)	NULL	YES	MUL	NULL		select,insert,update,references	
show full columns from mysql.db like "Insert%";
Field	Type	Collation	Null	Key	Default	Extra	Privileges	Comment
Insert_priv	enum('N','Y')	utf8_general_ci	NO		N		select,insert,update,references	
show full columns from v1;
Field	Type	Collation	Null	Key	Default	Extra	Privileges	Comment
c	varchar(64)	utf8_general_ci	NO				select,insert,update,references	
select * from information_schema.COLUMNS where table_name="t1"
and column_name= "a";
TABLE_CATALOG	TABLE_SCHEMA	TABLE_NAME	COLUMN_NAME	ORDINAL_POSITION	COLUMN_DEFAULT	IS_NULLABLE	DATA_TYPE	CHARACTER_MAXIMUM_LENGTH	CHARACTER_OCTET_LENGTH	NUMERIC_PRECISION	NUMERIC_SCALE	DATETIME_PRECISION	CHARACTER_SET_NAME	COLLATION_NAME	COLUMN_TYPE	COLUMN_KEY	EXTRA	PRIVILEGES	COLUMN_COMMENT	GENERATION_EXPRESSION
def	mysqltest	t1	a	1	NULL	YES	int	NULL	NULL	10	0	NULL	NULL	NULL	int(11)			select,insert,update,references		
show columns from mysqltest.t1 where field like "%a%";
Field	Type	Null	Key	Default	Extra
a	int(11)	YES		NULL	
create view mysqltest.v1 (c) as select a from mysqltest.t1;
grant select (a) on mysqltest.t1 to mysqltest_2@localhost;
grant select on mysqltest.v1 to mysqltest_3;
select table_name, column_name, privileges from information_schema.columns
where table_schema = 'mysqltest' and table_name = 't1';
table_name	column_name	privileges
t1	a	select
show columns from mysqltest.t1;
Field	Type	Null	Key	Default	Extra
a	int(11)	YES		NULL	
select table_name, column_name, privileges from information_schema.columns
where table_schema = 'mysqltest' and table_name = 'v1';
table_name	column_name	privileges
v1	c	select
explain select * from v1;
ERROR HY000: EXPLAIN/SHOW can not be issued; lacking privileges for underlying table
drop view v1, mysqltest.v1;
drop tables mysqltest.t4, mysqltest.t1, t2, t3, t5;
drop database mysqltest;
select * from information_schema.CHARACTER_SETS
where CHARACTER_SET_NAME like 'latin1%';
CHARACTER_SET_NAME	DEFAULT_COLLATE_NAME	DESCRIPTION	MAXLEN
latin1	latin1_swedish_ci	cp1252 West European	1
SHOW CHARACTER SET LIKE 'latin1%';
Charset	Description	Default collation	Maxlen
latin1	cp1252 West European	latin1_swedish_ci	1
SHOW CHARACTER SET WHERE charset like 'latin1%';
Charset	Description	Default collation	Maxlen
latin1	cp1252 West European	latin1_swedish_ci	1
select * from information_schema.COLLATIONS
where COLLATION_NAME like 'latin1%';
COLLATION_NAME	CHARACTER_SET_NAME	ID	IS_DEFAULT	IS_COMPILED	SORTLEN
latin1_german1_ci	latin1	5		#	1
latin1_swedish_ci	latin1	8	Yes	#	1
latin1_danish_ci	latin1	15		#	1
latin1_german2_ci	latin1	31		#	2
latin1_bin	latin1	47		#	1
latin1_general_ci	latin1	48		#	1
latin1_general_cs	latin1	49		#	1
latin1_spanish_ci	latin1	94		#	1
SHOW COLLATION LIKE 'latin1%';
Collation	Charset	Id	Default	Compiled	Sortlen
latin1_german1_ci	latin1	5		#	1
latin1_swedish_ci	latin1	8	Yes	#	1
latin1_danish_ci	latin1	15		#	1
latin1_german2_ci	latin1	31		#	2
latin1_bin	latin1	47		#	1
latin1_general_ci	latin1	48		#	1
latin1_general_cs	latin1	49		#	1
latin1_spanish_ci	latin1	94		#	1
SHOW COLLATION WHERE collation like 'latin1%';
Collation	Charset	Id	Default	Compiled	Sortlen
latin1_german1_ci	latin1	5		#	1
latin1_swedish_ci	latin1	8	Yes	#	1
latin1_danish_ci	latin1	15		#	1
latin1_german2_ci	latin1	31		#	2
latin1_bin	latin1	47		#	1
latin1_general_ci	latin1	48		#	1
latin1_general_cs	latin1	49		#	1
latin1_spanish_ci	latin1	94		#	1
select * from information_schema.COLLATION_CHARACTER_SET_APPLICABILITY
where COLLATION_NAME like 'latin1%';
COLLATION_NAME	CHARACTER_SET_NAME
latin1_german1_ci	latin1
latin1_swedish_ci	latin1
latin1_danish_ci	latin1
latin1_german2_ci	latin1
latin1_bin	latin1
latin1_general_ci	latin1
latin1_general_cs	latin1
latin1_spanish_ci	latin1
drop procedure if exists sel2;
drop function if exists sub1;
drop function if exists sub2;
create function sub1(i int) returns int
return i+1;
create procedure sel2()
begin
select * from t1;
select * from t2;
end|
select parameter_style, sql_data_access, dtd_identifier
from information_schema.routines where routine_schema='test';
parameter_style	sql_data_access	dtd_identifier
SQL	CONTAINS SQL	NULL
SQL	CONTAINS SQL	int(11)
show procedure status where db='test';
Db	Name	Type	Definer	Modified	Created	Security_type	Comment	character_set_client	collation_connection	Database Collation
test	sel2	PROCEDURE	root@localhost	#	#	DEFINER		latin1	latin1_swedish_ci	latin1_swedish_ci
show function status where db='test';
Db	Name	Type	Definer	Modified	Created	Security_type	Comment	character_set_client	collation_connection	Database Collation
test	sub1	FUNCTION	root@localhost	#	#	DEFINER		latin1	latin1_swedish_ci	latin1_swedish_ci
select a.ROUTINE_NAME from information_schema.ROUTINES a,
information_schema.SCHEMATA b where
a.ROUTINE_SCHEMA = b.SCHEMA_NAME AND b.SCHEMA_NAME='test';
ROUTINE_NAME
sel2
sub1
explain select a.ROUTINE_NAME from information_schema.ROUTINES a,
information_schema.SCHEMATA b where
a.ROUTINE_SCHEMA = b.SCHEMA_NAME;
id	select_type	table	partitions	type	possible_keys	key	key_len	ref	rows	filtered	Extra
1	SIMPLE	#	NULL	ALL	NULL	NULL	NULL	NULL	NULL	NULL	NULL
1	SIMPLE	#	NULL	ALL	NULL	NULL	NULL	NULL	NULL	NULL	Using where; Using join buffer (Block Nested Loop)
Warnings:
Note	1003	#
select a.ROUTINE_NAME, b.name from information_schema.ROUTINES a,
mysql.proc b where a.ROUTINE_NAME = convert(b.name using utf8) AND a.ROUTINE_SCHEMA='test' order by 1;
ROUTINE_NAME	name
sel2	sel2
sub1	sub1
select count(*) from information_schema.ROUTINES where routine_schema='test';
count(*)
2
create view v1 as select routine_schema, routine_name from information_schema.routines where routine_schema='test'
order by routine_schema, routine_name;
select * from v1;
routine_schema	routine_name
test	sel2
test	sub1
drop view v1;
select ROUTINE_NAME, ROUTINE_DEFINITION from information_schema.ROUTINES;
ROUTINE_NAME	ROUTINE_DEFINITION
show create function sub1;
ERROR 42000: FUNCTION sub1 does not exist
select ROUTINE_NAME, ROUTINE_DEFINITION from information_schema.ROUTINES;
ROUTINE_NAME	ROUTINE_DEFINITION
sel2	NULL
sub1	NULL
grant all privileges on test.* to mysqltest_1@localhost;
select ROUTINE_NAME, ROUTINE_DEFINITION from information_schema.ROUTINES;
ROUTINE_NAME	ROUTINE_DEFINITION
sel2	NULL
sub1	NULL
create function sub2(i int) returns int
return i+1;
select ROUTINE_NAME, ROUTINE_DEFINITION from information_schema.ROUTINES;
ROUTINE_NAME	ROUTINE_DEFINITION
sel2	NULL
sub1	NULL
sub2	return i+1
show create procedure sel2;
Procedure	sql_mode	Create Procedure	character_set_client	collation_connection	Database Collation
sel2	ONLY_FULL_GROUP_BY,STRICT_TRANS_TABLES,NO_ZERO_IN_DATE,NO_ZERO_DATE,ERROR_FOR_DIVISION_BY_ZERO,NO_ENGINE_SUBSTITUTION	NULL	latin1	latin1_swedish_ci	latin1_swedish_ci
show create function sub1;
Function	sql_mode	Create Function	character_set_client	collation_connection	Database Collation
sub1	ONLY_FULL_GROUP_BY,STRICT_TRANS_TABLES,NO_ZERO_IN_DATE,NO_ZERO_DATE,ERROR_FOR_DIVISION_BY_ZERO,NO_ENGINE_SUBSTITUTION	NULL	latin1	latin1_swedish_ci	latin1_swedish_ci
show create function sub2;
Function	sql_mode	Create Function	character_set_client	collation_connection	Database Collation
sub2	ONLY_FULL_GROUP_BY,STRICT_TRANS_TABLES,NO_ZERO_IN_DATE,NO_ZERO_DATE,ERROR_FOR_DIVISION_BY_ZERO,NO_AUTO_CREATE_USER,NO_ENGINE_SUBSTITUTION	CREATE DEFINER=`mysqltest_1`@`localhost` FUNCTION `sub2`(i int) RETURNS int(11)
return i+1	latin1	latin1_swedish_ci	latin1_swedish_ci
show function status like "sub2";
Db	Name	Type	Definer	Modified	Created	Security_type	Comment	character_set_client	collation_connection	Database Collation
test	sub2	FUNCTION	mysqltest_1@localhost	#	#	DEFINER		latin1	latin1_swedish_ci	latin1_swedish_ci
drop function sub2;
show create procedure sel2;
Procedure	sql_mode	Create Procedure	character_set_client	collation_connection	Database Collation
sel2	ONLY_FULL_GROUP_BY,STRICT_TRANS_TABLES,NO_ZERO_IN_DATE,NO_ZERO_DATE,ERROR_FOR_DIVISION_BY_ZERO,NO_ENGINE_SUBSTITUTION	CREATE DEFINER=`root`@`localhost` PROCEDURE `sel2`()
begin
select * from t1;
select * from t2;
end	latin1	latin1_swedish_ci	latin1_swedish_ci
create view v0 (c) as select schema_name from information_schema.schemata;
select * from v0;
c
information_schema
mtr
mysql
performance_schema
sys
test
explain select * from v0;
id	select_type	table	partitions	type	possible_keys	key	key_len	ref	rows	filtered	Extra
1	SIMPLE	#	NULL	ALL	NULL	NULL	NULL	NULL	NULL	NULL	NULL
Warnings:
Note	1003	#
create view v1 (c) as select table_name from information_schema.tables
where table_name="v1";
select * from v1;
c
v1
create view v2 (c) as select column_name from information_schema.columns
where table_name="v2";
select * from v2;
c
c
create view v3 (c) as select CHARACTER_SET_NAME from information_schema.character_sets
where CHARACTER_SET_NAME like "latin1%";
select * from v3;
c
latin1
create view v4 (c) as select COLLATION_NAME from information_schema.collations
where COLLATION_NAME like "latin1%";
select * from v4;
c
latin1_german1_ci
latin1_swedish_ci
latin1_danish_ci
latin1_german2_ci
latin1_bin
latin1_general_ci
latin1_general_cs
latin1_spanish_ci
show keys from v4;
Table	Non_unique	Key_name	Seq_in_index	Column_name	Collation	Cardinality	Sub_part	Packed	Null	Index_type	Comment	Index_comment
select * from information_schema.views where TABLE_SCHEMA != 'sys' and TABLE_NAME like "v%";
TABLE_CATALOG	TABLE_SCHEMA	TABLE_NAME	VIEW_DEFINITION	CHECK_OPTION	IS_UPDATABLE	DEFINER	SECURITY_TYPE	CHARACTER_SET_CLIENT	COLLATION_CONNECTION
def	test	v0	select `information_schema`.`schemata`.`SCHEMA_NAME` AS `c` from `information_schema`.`schemata`	NONE	NO	root@localhost	DEFINER	latin1	latin1_swedish_ci
def	test	v1	select `information_schema`.`tables`.`TABLE_NAME` AS `c` from `information_schema`.`tables` where (`information_schema`.`tables`.`TABLE_NAME` = 'v1')	NONE	NO	root@localhost	DEFINER	latin1	latin1_swedish_ci
def	test	v2	select `information_schema`.`columns`.`COLUMN_NAME` AS `c` from `information_schema`.`columns` where (`information_schema`.`columns`.`TABLE_NAME` = 'v2')	NONE	NO	root@localhost	DEFINER	latin1	latin1_swedish_ci
def	test	v3	select `information_schema`.`character_sets`.`CHARACTER_SET_NAME` AS `c` from `information_schema`.`character_sets` where (`information_schema`.`character_sets`.`CHARACTER_SET_NAME` like 'latin1%')	NONE	NO	root@localhost	DEFINER	latin1	latin1_swedish_ci
def	test	v4	select `information_schema`.`collations`.`COLLATION_NAME` AS `c` from `information_schema`.`collations` where (`information_schema`.`collations`.`COLLATION_NAME` like 'latin1%')	NONE	NO	root@localhost	DEFINER	latin1	latin1_swedish_ci
drop view v0, v1, v2, v3, v4;
create table t1 (a int);
grant select,update,insert on t1 to mysqltest_1@localhost;
grant select (a), update (a),insert(a), references(a) on t1 to mysqltest_1@localhost;
grant all on test.* to mysqltest_1@localhost with grant option;
select * from information_schema.USER_PRIVILEGES where grantee like '%mysqltest_1%';
GRANTEE	TABLE_CATALOG	PRIVILEGE_TYPE	IS_GRANTABLE
'mysqltest_1'@'localhost'	def	USAGE	NO
select * from information_schema.SCHEMA_PRIVILEGES where grantee like '%mysqltest_1%';
GRANTEE	TABLE_CATALOG	TABLE_SCHEMA	PRIVILEGE_TYPE	IS_GRANTABLE
'mysqltest_1'@'localhost'	def	test	SELECT	YES
'mysqltest_1'@'localhost'	def	test	INSERT	YES
'mysqltest_1'@'localhost'	def	test	UPDATE	YES
'mysqltest_1'@'localhost'	def	test	DELETE	YES
'mysqltest_1'@'localhost'	def	test	CREATE	YES
'mysqltest_1'@'localhost'	def	test	DROP	YES
'mysqltest_1'@'localhost'	def	test	REFERENCES	YES
'mysqltest_1'@'localhost'	def	test	INDEX	YES
'mysqltest_1'@'localhost'	def	test	ALTER	YES
'mysqltest_1'@'localhost'	def	test	CREATE TEMPORARY TABLES	YES
'mysqltest_1'@'localhost'	def	test	LOCK TABLES	YES
'mysqltest_1'@'localhost'	def	test	EXECUTE	YES
'mysqltest_1'@'localhost'	def	test	CREATE VIEW	YES
'mysqltest_1'@'localhost'	def	test	SHOW VIEW	YES
'mysqltest_1'@'localhost'	def	test	CREATE ROUTINE	YES
'mysqltest_1'@'localhost'	def	test	ALTER ROUTINE	YES
'mysqltest_1'@'localhost'	def	test	EVENT	YES
'mysqltest_1'@'localhost'	def	test	TRIGGER	YES
select * from information_schema.TABLE_PRIVILEGES where grantee like '%mysqltest_1%';
GRANTEE	TABLE_CATALOG	TABLE_SCHEMA	TABLE_NAME	PRIVILEGE_TYPE	IS_GRANTABLE
'mysqltest_1'@'localhost'	def	test	t1	SELECT	NO
'mysqltest_1'@'localhost'	def	test	t1	INSERT	NO
'mysqltest_1'@'localhost'	def	test	t1	UPDATE	NO
select * from information_schema.COLUMN_PRIVILEGES where grantee like '%mysqltest_1%';
GRANTEE	TABLE_CATALOG	TABLE_SCHEMA	TABLE_NAME	COLUMN_NAME	PRIVILEGE_TYPE	IS_GRANTABLE
'mysqltest_1'@'localhost'	def	test	t1	a	SELECT	NO
'mysqltest_1'@'localhost'	def	test	t1	a	INSERT	NO
'mysqltest_1'@'localhost'	def	test	t1	a	UPDATE	NO
'mysqltest_1'@'localhost'	def	test	t1	a	REFERENCES	NO
delete from mysql.user where user like 'mysqltest%';
delete from mysql.db where user like 'mysqltest%';
delete from mysql.tables_priv where user like 'mysqltest%';
delete from mysql.columns_priv where user like 'mysqltest%';
flush privileges;
drop table t1;
create table t1 (a int not null, primary key(a));
alter table t1 add constraint constraint_1 unique (a);
alter table t1 add constraint unique key_1(a);
Warnings:
Warning	1831	Duplicate index 'key_1' defined on the table 'test.t1'. This is deprecated and will be disallowed in a future release.
alter table t1 add constraint constraint_2 unique key_2(a);
Warnings:
Warning	1831	Duplicate index 'key_2' defined on the table 'test.t1'. This is deprecated and will be disallowed in a future release.
show create table t1;
Table	Create Table
t1	CREATE TABLE `t1` (
  `a` int(11) NOT NULL,
  PRIMARY KEY (`a`),
  UNIQUE KEY `constraint_1` (`a`),
  UNIQUE KEY `key_1` (`a`),
  UNIQUE KEY `key_2` (`a`)
) ENGINE=MyISAM DEFAULT CHARSET=latin1
select * from information_schema.TABLE_CONSTRAINTS where
TABLE_SCHEMA= "test";
CONSTRAINT_CATALOG	CONSTRAINT_SCHEMA	CONSTRAINT_NAME	TABLE_SCHEMA	TABLE_NAME	CONSTRAINT_TYPE
def	test	PRIMARY	test	t1	PRIMARY KEY
def	test	constraint_1	test	t1	UNIQUE
def	test	key_1	test	t1	UNIQUE
def	test	key_2	test	t1	UNIQUE
select * from information_schema.key_column_usage where
TABLE_SCHEMA= "test";
CONSTRAINT_CATALOG	CONSTRAINT_SCHEMA	CONSTRAINT_NAME	TABLE_CATALOG	TABLE_SCHEMA	TABLE_NAME	COLUMN_NAME	ORDINAL_POSITION	POSITION_IN_UNIQUE_CONSTRAINT	REFERENCED_TABLE_SCHEMA	REFERENCED_TABLE_NAME	REFERENCED_COLUMN_NAME
def	test	PRIMARY	def	test	t1	a	1	NULL	NULL	NULL	NULL
def	test	constraint_1	def	test	t1	a	1	NULL	NULL	NULL	NULL
def	test	key_1	def	test	t1	a	1	NULL	NULL	NULL	NULL
def	test	key_2	def	test	t1	a	1	NULL	NULL	NULL	NULL
select table_name from information_schema.TABLES where table_schema like "test%";
table_name
t1
select table_name,column_name from information_schema.COLUMNS where table_schema like "test%";
table_name	column_name
t1	a
select ROUTINE_NAME from information_schema.ROUTINES where ROUTINE_SCHEMA != 'sys';
ROUTINE_NAME
sel2
sub1
delete from mysql.user where user='mysqltest_1';
drop table t1;
drop procedure sel2;
drop function sub1;
create table t1(a int);
create view v1 (c) as select a from t1 with check option;
create view v2 (c) as select a from t1 WITH LOCAL CHECK OPTION;
create view v3 (c) as select a from t1 WITH CASCADED CHECK OPTION;
select * from information_schema.views where table_schema != 'sys';
TABLE_CATALOG	TABLE_SCHEMA	TABLE_NAME	VIEW_DEFINITION	CHECK_OPTION	IS_UPDATABLE	DEFINER	SECURITY_TYPE	CHARACTER_SET_CLIENT	COLLATION_CONNECTION
def	test	v1	select `test`.`t1`.`a` AS `c` from `test`.`t1`	CASCADED	YES	root@localhost	DEFINER	latin1	latin1_swedish_ci
def	test	v2	select `test`.`t1`.`a` AS `c` from `test`.`t1`	LOCAL	YES	root@localhost	DEFINER	latin1	latin1_swedish_ci
def	test	v3	select `test`.`t1`.`a` AS `c` from `test`.`t1`	CASCADED	YES	root@localhost	DEFINER	latin1	latin1_swedish_ci
grant select (a) on test.t1 to joe@localhost with grant option;
Warnings:
Warning	1287	Using GRANT for creating new user is deprecated and will be removed in future release. Create new user with CREATE USER statement.
select * from INFORMATION_SCHEMA.COLUMN_PRIVILEGES WHERE table_schema != 'sys';
GRANTEE	TABLE_CATALOG	TABLE_SCHEMA	TABLE_NAME	COLUMN_NAME	PRIVILEGE_TYPE	IS_GRANTABLE
'joe'@'localhost'	def	test	t1	a	SELECT	YES
select * from INFORMATION_SCHEMA.TABLE_PRIVILEGES WHERE table_schema != 'sys';
GRANTEE	TABLE_CATALOG	TABLE_SCHEMA	TABLE_NAME	PRIVILEGE_TYPE	IS_GRANTABLE
drop view v1, v2, v3;
drop table t1;
delete from mysql.user where user='joe';
delete from mysql.db where user='joe';
delete from mysql.tables_priv where user='joe';
delete from mysql.columns_priv where user='joe';
flush privileges;
create table t1 (a int not null auto_increment,b int, primary key (a));
insert into t1 values (1,1),(NULL,3),(NULL,4);
select AUTO_INCREMENT from information_schema.tables where table_name = 't1';
AUTO_INCREMENT
4
drop table t1;
create table t1 (s1 int);
insert into t1 values (0),(9),(0);
select s1 from t1 where s1 in (select version from
information_schema.tables) union select version from
information_schema.tables;
s1
10
NULL
drop table t1;
SHOW CREATE TABLE INFORMATION_SCHEMA.character_sets;
Table	Create Table
CHARACTER_SETS	CREATE TEMPORARY TABLE `CHARACTER_SETS` (
  `CHARACTER_SET_NAME` varchar(32) NOT NULL DEFAULT '',
  `DEFAULT_COLLATE_NAME` varchar(32) NOT NULL DEFAULT '',
  `DESCRIPTION` varchar(60) NOT NULL DEFAULT '',
  `MAXLEN` bigint(3) NOT NULL DEFAULT '0'
) ENGINE=MEMORY DEFAULT CHARSET=utf8
set names latin2;
SHOW CREATE TABLE INFORMATION_SCHEMA.character_sets;
Table	Create Table
CHARACTER_SETS	CREATE TEMPORARY TABLE `CHARACTER_SETS` (
  `CHARACTER_SET_NAME` varchar(32) NOT NULL DEFAULT '',
  `DEFAULT_COLLATE_NAME` varchar(32) NOT NULL DEFAULT '',
  `DESCRIPTION` varchar(60) NOT NULL DEFAULT '',
  `MAXLEN` bigint(3) NOT NULL DEFAULT '0'
) ENGINE=MEMORY DEFAULT CHARSET=utf8
set names latin1;
create table t1 select * from information_schema.CHARACTER_SETS
where CHARACTER_SET_NAME like "latin1";
select * from t1;
CHARACTER_SET_NAME	DEFAULT_COLLATE_NAME	DESCRIPTION	MAXLEN
latin1	latin1_swedish_ci	cp1252 West European	1
alter table t1 default character set utf8;
show create table t1;
Table	Create Table
t1	CREATE TABLE `t1` (
  `CHARACTER_SET_NAME` varchar(32) NOT NULL DEFAULT '',
  `DEFAULT_COLLATE_NAME` varchar(32) NOT NULL DEFAULT '',
  `DESCRIPTION` varchar(60) NOT NULL DEFAULT '',
  `MAXLEN` bigint(3) NOT NULL DEFAULT '0'
) ENGINE=MyISAM DEFAULT CHARSET=utf8
drop table t1;
create view v1 as select * from information_schema.TABLES;
drop view v1;
create table t1(a NUMERIC(5,3), b NUMERIC(5,1), c float(5,2),
d NUMERIC(6,4), e float, f DECIMAL(6,3), g int(11), h DOUBLE(10,3),
i DOUBLE);
select COLUMN_NAME,COLUMN_TYPE, CHARACTER_MAXIMUM_LENGTH,
CHARACTER_OCTET_LENGTH, NUMERIC_PRECISION, NUMERIC_SCALE
from information_schema.columns where table_name= 't1';
COLUMN_NAME	COLUMN_TYPE	CHARACTER_MAXIMUM_LENGTH	CHARACTER_OCTET_LENGTH	NUMERIC_PRECISION	NUMERIC_SCALE
a	decimal(5,3)	NULL	NULL	5	3
b	decimal(5,1)	NULL	NULL	5	1
c	float(5,2)	NULL	NULL	5	2
d	decimal(6,4)	NULL	NULL	6	4
e	float	NULL	NULL	12	NULL
f	decimal(6,3)	NULL	NULL	6	3
g	int(11)	NULL	NULL	10	0
h	double(10,3)	NULL	NULL	10	3
i	double	NULL	NULL	22	NULL
drop table t1;
create table t115 as select table_name, column_name, column_type
from information_schema.columns where table_name = 'proc';
select * from t115;
table_name	column_name	column_type
proc	db	char(64)
proc	name	char(64)
proc	type	enum('FUNCTION','PROCEDURE')
proc	specific_name	char(64)
proc	language	enum('SQL')
proc	sql_data_access	enum('CONTAINS_SQL','NO_SQL','READS_SQL_DATA','MODIFIES_SQL_DATA')
proc	is_deterministic	enum('YES','NO')
proc	security_type	enum('INVOKER','DEFINER')
proc	param_list	blob
proc	returns	longblob
proc	body	longblob
proc	definer	char(93)
proc	created	timestamp
proc	modified	timestamp
proc	sql_mode	set('REAL_AS_FLOAT','PIPES_AS_CONCAT','ANSI_QUOTES','IGNORE_SPACE','NOT_USED','ONLY_FULL_GROUP_BY','NO_UNSIGNED_SUBTRACTION','NO_DIR_IN_CREATE','POSTGRESQL','ORACLE','MSSQL','DB2','MAXDB','NO_KEY_OPTIONS','NO_TABLE_OPTIONS','NO_FIELD_OPTIONS','MYSQL323','MYSQL40','ANSI','NO_AUTO_VALUE_ON_ZERO','NO_BACKSLASH_ESCAPES','STRICT_TRANS_TABLES','STRICT_ALL_TABLES','NO_ZERO_IN_DATE','NO_ZERO_DATE','INVALID_DATES','ERROR_FOR_DIVISION_BY_ZERO','TRADITIONAL','NO_AUTO_CREATE_USER','HIGH_NOT_PRECEDENCE','NO_ENGINE_SUBSTITUTION','PAD_CHAR_TO_FULL_LENGTH')
proc	comment	text
proc	character_set_client	char(32)
proc	collation_connection	char(32)
proc	db_collation	char(32)
proc	body_utf8	longblob
drop table t115;
create procedure p108 () begin declare c cursor for select data_type
from information_schema.columns;  open c; open c; end;//
call p108()//
ERROR 24000: Cursor is already open
drop procedure p108;
create view v1 as select A1.table_name from information_schema.TABLES A1
where table_name= "user";
select * from v1;
table_name
user
drop view v1;
create view vo as select 'a' union select 'a';
show index from vo;
Table	Non_unique	Key_name	Seq_in_index	Column_name	Collation	Cardinality	Sub_part	Packed	Null	Index_type	Comment	Index_comment
select * from information_schema.TABLE_CONSTRAINTS where
TABLE_NAME= "vo";
CONSTRAINT_CATALOG	CONSTRAINT_SCHEMA	CONSTRAINT_NAME	TABLE_SCHEMA	TABLE_NAME	CONSTRAINT_TYPE
select * from information_schema.key_column_usage where
TABLE_NAME= "vo";
CONSTRAINT_CATALOG	CONSTRAINT_SCHEMA	CONSTRAINT_NAME	TABLE_CATALOG	TABLE_SCHEMA	TABLE_NAME	COLUMN_NAME	ORDINAL_POSITION	POSITION_IN_UNIQUE_CONSTRAINT	REFERENCED_TABLE_SCHEMA	REFERENCED_TABLE_NAME	REFERENCED_COLUMN_NAME
drop view vo;
select TABLE_NAME,TABLE_TYPE,ENGINE
from information_schema.tables
where table_schema='information_schema' limit 2;
TABLE_NAME	TABLE_TYPE	ENGINE
CHARACTER_SETS	SYSTEM VIEW	MEMORY
CLIENT_STATISTICS	SYSTEM VIEW	MEMORY
show tables from information_schema like "T%";
Tables_in_information_schema (T%)
TABLES
TABLESPACES
TABLE_CONSTRAINTS
TABLE_PRIVILEGES
TABLE_STATISTICS
TEMPORARY_TABLES
THREAD_STATISTICS
TRIGGERS
create database information_schema;
ERROR 42000: Access denied for user 'root'@'localhost' to database 'information_schema'
use information_schema;
show full tables like "T%";
Tables_in_information_schema (T%)	Table_type
TABLES	SYSTEM VIEW
TABLESPACES	SYSTEM VIEW
TABLE_CONSTRAINTS	SYSTEM VIEW
TABLE_PRIVILEGES	SYSTEM VIEW
TABLE_STATISTICS	SYSTEM VIEW
TEMPORARY_TABLES	SYSTEM VIEW
THREAD_STATISTICS	SYSTEM VIEW
TRIGGERS	SYSTEM VIEW
create table t1(a int);
ERROR 42000: Access denied for user 'root'@'localhost' to database 'information_schema'
use test;
show tables;
Tables_in_test
use information_schema;
show tables like "T%";
Tables_in_information_schema (T%)
TABLES
TABLESPACES
TABLE_CONSTRAINTS
TABLE_PRIVILEGES
TABLE_STATISTICS
TEMPORARY_TABLES
THREAD_STATISTICS
TRIGGERS
select table_name from tables where table_name='user';
table_name
user
select column_name, privileges from columns
where table_name='user' and column_name like '%o%';
column_name	privileges
Host	select,insert,update,references
Drop_priv	select,insert,update,references
Reload_priv	select,insert,update,references
Shutdown_priv	select,insert,update,references
Process_priv	select,insert,update,references
Show_db_priv	select,insert,update,references
Lock_tables_priv	select,insert,update,references
Show_view_priv	select,insert,update,references
Create_routine_priv	select,insert,update,references
Alter_routine_priv	select,insert,update,references
max_questions	select,insert,update,references
max_connections	select,insert,update,references
max_user_connections	select,insert,update,references
authentication_string	select,insert,update,references
password_expired	select,insert,update,references
password_last_changed	select,insert,update,references
password_lifetime	select,insert,update,references
account_locked	select,insert,update,references
use test;
create function sub1(i int) returns int
return i+1;
create table t1(f1 int);
create view v2 (c) as select f1 from t1;
create view v3 (c) as select sub1(1);
create table t4(f1 int, KEY f1_key (f1));
drop table t1;
drop function sub1;
select table_name from information_schema.views
where table_schema='test';
table_name
v2
v3
select table_name from information_schema.views
where table_schema='test';
table_name
v2
v3
select column_name from information_schema.columns
where table_schema='test';
column_name
f1
Warnings:
Warning	1356	View 'test.v2' references invalid table(s) or column(s) or function(s) or definer/invoker of view lack rights to use them
Warning	1356	View 'test.v3' references invalid table(s) or column(s) or function(s) or definer/invoker of view lack rights to use them
select index_name from information_schema.statistics where table_schema='test';
index_name
f1_key
select constraint_name from information_schema.table_constraints
where table_schema='test';
constraint_name
show create view v2;
View	Create View	character_set_client	collation_connection
v2	CREATE ALGORITHM=UNDEFINED DEFINER=`root`@`localhost` SQL SECURITY DEFINER VIEW `v2` AS select `t1`.`f1` AS `c` from `t1`	latin1	latin1_swedish_ci
Warnings:
Warning	1356	View 'test.v2' references invalid table(s) or column(s) or function(s) or definer/invoker of view lack rights to use them
show create table v3;
View	Create View	character_set_client	collation_connection
v3	CREATE ALGORITHM=UNDEFINED DEFINER=`root`@`localhost` SQL SECURITY DEFINER VIEW `v3` AS select `sub1`(1) AS `c`	latin1	latin1_swedish_ci
Warnings:
Warning	1356	View 'test.v3' references invalid table(s) or column(s) or function(s) or definer/invoker of view lack rights to use them
drop view v2;
drop view v3;
drop table t4;
select * from information_schema.table_names;
ERROR 42S02: Unknown table 'table_names' in information_schema
select column_type from information_schema.columns
where table_schema="information_schema" and table_name="COLUMNS" and
(column_name="character_set_name" or column_name="collation_name");
column_type
varchar(32)
varchar(32)
select TABLE_ROWS from information_schema.tables where
table_schema="information_schema" and table_name="COLUMNS";
TABLE_ROWS
NULL
select table_type from information_schema.tables
where table_schema="mysql" and table_name="user";
table_type
BASE TABLE
show open tables where `table` like "user";
Database	Table	In_use	Name_locked
mysql	user	0	0
show status where variable_name like "%database%";
Variable_name	Value
Com_show_databases	3
show variables where variable_name like "skip_show_databas";
Variable_name	Value
show global status like "Threads_running";
Variable_name	Value
Threads_running	#
create table t1(f1 int);
create table t2(f2 int);
create view v1 as select * from t1, t2;
set @got_val= (select count(*) from information_schema.columns);
drop view v1;
drop table t1, t2;
use test;
CREATE TABLE t_crashme ( f1 BIGINT);
CREATE VIEW a1 (t_CRASHME) AS SELECT f1 FROM t_crashme GROUP BY f1;
CREATE VIEW a2 AS SELECT t_CRASHME FROM a1;
count(*)
68
drop view a2, a1;
drop table t_crashme;
select table_schema, table_name, column_name from information_schema.columns
where table_schema not in ('performance_schema', 'sys')
and data_type = 'longtext';
table_schema	table_name	column_name
information_schema	COLUMNS	COLUMN_DEFAULT
information_schema	COLUMNS	COLUMN_TYPE
information_schema	COLUMNS	GENERATION_EXPRESSION
information_schema	EVENTS	EVENT_DEFINITION
information_schema	OPTIMIZER_TRACE	QUERY
information_schema	OPTIMIZER_TRACE	TRACE
information_schema	PARAMETERS	DTD_IDENTIFIER
information_schema	PARTITIONS	PARTITION_EXPRESSION
information_schema	PARTITIONS	SUBPARTITION_EXPRESSION
information_schema	PARTITIONS	PARTITION_DESCRIPTION
information_schema	PLUGINS	PLUGIN_DESCRIPTION
information_schema	PROCESSLIST	INFO
information_schema	ROUTINES	DTD_IDENTIFIER
information_schema	ROUTINES	ROUTINE_DEFINITION
information_schema	ROUTINES	ROUTINE_COMMENT
information_schema	TRIGGERS	ACTION_CONDITION
information_schema	TRIGGERS	ACTION_STATEMENT
information_schema	VIEWS	VIEW_DEFINITION
select table_name, column_name, data_type from information_schema.columns
where table_schema not in ('performance_schema', 'sys')
and data_type = 'datetime'
  and table_name not like 'innodb_%';
table_name	column_name	data_type
EVENTS	EXECUTE_AT	datetime
EVENTS	STARTS	datetime
EVENTS	ENDS	datetime
EVENTS	CREATED	datetime
EVENTS	LAST_ALTERED	datetime
EVENTS	LAST_EXECUTED	datetime
FILES	CREATION_TIME	datetime
FILES	LAST_UPDATE_TIME	datetime
FILES	LAST_ACCESS_TIME	datetime
FILES	CREATE_TIME	datetime
FILES	UPDATE_TIME	datetime
FILES	CHECK_TIME	datetime
GLOBAL_TEMPORARY_TABLES	CREATE_TIME	datetime
GLOBAL_TEMPORARY_TABLES	UPDATE_TIME	datetime
PARTITIONS	CREATE_TIME	datetime
PARTITIONS	UPDATE_TIME	datetime
PARTITIONS	CHECK_TIME	datetime
ROUTINES	CREATED	datetime
ROUTINES	LAST_ALTERED	datetime
TABLES	CREATE_TIME	datetime
TABLES	UPDATE_TIME	datetime
TABLES	CHECK_TIME	datetime
TEMPORARY_TABLES	CREATE_TIME	datetime
TEMPORARY_TABLES	UPDATE_TIME	datetime
TRIGGERS	CREATED	datetime
event	execute_at	datetime
event	last_executed	datetime
event	starts	datetime
event	ends	datetime
SELECT COUNT(*) FROM INFORMATION_SCHEMA.TABLES A
WHERE NOT EXISTS
(SELECT * FROM INFORMATION_SCHEMA.COLUMNS B
WHERE A.TABLE_SCHEMA = B.TABLE_SCHEMA
AND A.TABLE_NAME = B.TABLE_NAME);
COUNT(*)
0
create table t1
( x_bigint BIGINT,
x_integer INTEGER,
x_smallint SMALLINT,
x_decimal DECIMAL(5,3),
x_numeric NUMERIC(5,3),
x_real REAL,
x_float FLOAT,
x_double_precision DOUBLE PRECISION );
SELECT COLUMN_NAME, CHARACTER_MAXIMUM_LENGTH, CHARACTER_OCTET_LENGTH
FROM INFORMATION_SCHEMA.COLUMNS
WHERE TABLE_NAME= 't1';
COLUMN_NAME	CHARACTER_MAXIMUM_LENGTH	CHARACTER_OCTET_LENGTH
x_bigint	NULL	NULL
x_integer	NULL	NULL
x_smallint	NULL	NULL
x_decimal	NULL	NULL
x_numeric	NULL	NULL
x_real	NULL	NULL
x_float	NULL	NULL
x_double_precision	NULL	NULL
drop table t1;
grant select on test.* to mysqltest_4@localhost;
Warnings:
Warning	1287	Using GRANT for creating new user is deprecated and will be removed in future release. Create new user with CREATE USER statement.
SELECT TABLE_NAME, COLUMN_NAME, PRIVILEGES FROM INFORMATION_SCHEMA.COLUMNS
where COLUMN_NAME='TABLE_NAME' ORDER BY TABLE_NAME;
TABLE_NAME	COLUMN_NAME	PRIVILEGES
COLUMNS	TABLE_NAME	select
COLUMN_PRIVILEGES	TABLE_NAME	select
FILES	TABLE_NAME	select
GLOBAL_TEMPORARY_TABLES	TABLE_NAME	select
INDEX_STATISTICS	TABLE_NAME	select
INNODB_BUFFER_PAGE	TABLE_NAME	select
INNODB_BUFFER_PAGE_LRU	TABLE_NAME	select
INNODB_CMP_PER_INDEX	table_name	select
INNODB_CMP_PER_INDEX_RESET	table_name	select
KEY_COLUMN_USAGE	TABLE_NAME	select
PARTITIONS	TABLE_NAME	select
REFERENTIAL_CONSTRAINTS	TABLE_NAME	select
STATISTICS	TABLE_NAME	select
TABLES	TABLE_NAME	select
TABLE_CONSTRAINTS	TABLE_NAME	select
TABLE_PRIVILEGES	TABLE_NAME	select
TABLE_STATISTICS	TABLE_NAME	select
TEMPORARY_TABLES	TABLE_NAME	select
VIEWS	TABLE_NAME	select
delete from mysql.user where user='mysqltest_4';
delete from mysql.db where user='mysqltest_4';
flush privileges;
SELECT table_schema, count(*) FROM information_schema.TABLES WHERE
table_schema IN ('mysql', 'INFORMATION_SCHEMA', 'test', 'mysqltest')
AND table_name not like 'ndb%' AND table_name not like 'innodb_%'
GROUP BY TABLE_SCHEMA;
table_schema	count(*)
<<<<<<< HEAD
information_schema	41
mysql	28
=======
information_schema	43
mysql	25
>>>>>>> 35d5d3fa
create table t1 (i int, j int);
create trigger trg1 before insert on t1 for each row
begin
if new.j > 10 then
set new.j := 10;
end if;
end|
create trigger trg2 before update on t1 for each row
begin
if old.i % 2 = 0 then
set new.j := -1;
end if;
end|
create trigger trg3 after update on t1 for each row
begin
if new.j = -1 then
set @fired:= "Yes";
end if;
end|
show triggers;
Trigger	Event	Table	Statement	Timing	Created	sql_mode	Definer	character_set_client	collation_connection	Database Collation
trg1	INSERT	t1	begin
if new.j > 10 then
set new.j := 10;
end if;
end	BEFORE	#	ONLY_FULL_GROUP_BY,STRICT_TRANS_TABLES,NO_ZERO_IN_DATE,NO_ZERO_DATE,ERROR_FOR_DIVISION_BY_ZERO,NO_ENGINE_SUBSTITUTION	root@localhost	latin1	latin1_swedish_ci	latin1_swedish_ci
trg2	UPDATE	t1	begin
if old.i % 2 = 0 then
set new.j := -1;
end if;
end	BEFORE	#	ONLY_FULL_GROUP_BY,STRICT_TRANS_TABLES,NO_ZERO_IN_DATE,NO_ZERO_DATE,ERROR_FOR_DIVISION_BY_ZERO,NO_ENGINE_SUBSTITUTION	root@localhost	latin1	latin1_swedish_ci	latin1_swedish_ci
trg3	UPDATE	t1	begin
if new.j = -1 then
set @fired:= "Yes";
end if;
end	AFTER	#	ONLY_FULL_GROUP_BY,STRICT_TRANS_TABLES,NO_ZERO_IN_DATE,NO_ZERO_DATE,ERROR_FOR_DIVISION_BY_ZERO,NO_ENGINE_SUBSTITUTION	root@localhost	latin1	latin1_swedish_ci	latin1_swedish_ci
select * from information_schema.triggers where trigger_schema in ('mysql', 'information_schema', 'test', 'mysqltest');
TRIGGER_CATALOG	TRIGGER_SCHEMA	TRIGGER_NAME	EVENT_MANIPULATION	EVENT_OBJECT_CATALOG	EVENT_OBJECT_SCHEMA	EVENT_OBJECT_TABLE	ACTION_ORDER	ACTION_CONDITION	ACTION_STATEMENT	ACTION_ORIENTATION	ACTION_TIMING	ACTION_REFERENCE_OLD_TABLE	ACTION_REFERENCE_NEW_TABLE	ACTION_REFERENCE_OLD_ROW	ACTION_REFERENCE_NEW_ROW	CREATED	SQL_MODE	DEFINER	CHARACTER_SET_CLIENT	COLLATION_CONNECTION	DATABASE_COLLATION
def	test	trg1	INSERT	def	test	t1	1	NULL	begin
if new.j > 10 then
set new.j := 10;
end if;
end	ROW	BEFORE	NULL	NULL	OLD	NEW	#	ONLY_FULL_GROUP_BY,STRICT_TRANS_TABLES,NO_ZERO_IN_DATE,NO_ZERO_DATE,ERROR_FOR_DIVISION_BY_ZERO,NO_ENGINE_SUBSTITUTION	root@localhost	latin1	latin1_swedish_ci	latin1_swedish_ci
def	test	trg2	UPDATE	def	test	t1	1	NULL	begin
if old.i % 2 = 0 then
set new.j := -1;
end if;
end	ROW	BEFORE	NULL	NULL	OLD	NEW	#	ONLY_FULL_GROUP_BY,STRICT_TRANS_TABLES,NO_ZERO_IN_DATE,NO_ZERO_DATE,ERROR_FOR_DIVISION_BY_ZERO,NO_ENGINE_SUBSTITUTION	root@localhost	latin1	latin1_swedish_ci	latin1_swedish_ci
def	test	trg3	UPDATE	def	test	t1	1	NULL	begin
if new.j = -1 then
set @fired:= "Yes";
end if;
end	ROW	AFTER	NULL	NULL	OLD	NEW	#	ONLY_FULL_GROUP_BY,STRICT_TRANS_TABLES,NO_ZERO_IN_DATE,NO_ZERO_DATE,ERROR_FOR_DIVISION_BY_ZERO,NO_ENGINE_SUBSTITUTION	root@localhost	latin1	latin1_swedish_ci	latin1_swedish_ci
drop trigger trg1;
drop trigger trg2;
drop trigger trg3;
drop table t1;
create database mysqltest;
create table mysqltest.t1 (f1 int, f2 int);
create table mysqltest.t2 (f1 int);
grant select (f1) on mysqltest.t1 to user1@localhost;
Warnings:
Warning	1287	Using GRANT for creating new user is deprecated and will be removed in future release. Create new user with CREATE USER statement.
grant select on mysqltest.t2 to user2@localhost;
Warnings:
Warning	1287	Using GRANT for creating new user is deprecated and will be removed in future release. Create new user with CREATE USER statement.
grant select on mysqltest.* to user3@localhost;
Warnings:
Warning	1287	Using GRANT for creating new user is deprecated and will be removed in future release. Create new user with CREATE USER statement.
grant select on *.* to user4@localhost;
Warnings:
Warning	1287	Using GRANT for creating new user is deprecated and will be removed in future release. Create new user with CREATE USER statement.
select * from information_schema.column_privileges order by grantee;
GRANTEE	TABLE_CATALOG	TABLE_SCHEMA	TABLE_NAME	COLUMN_NAME	PRIVILEGE_TYPE	IS_GRANTABLE
'user1'@'localhost'	def	mysqltest	t1	f1	SELECT	NO
select * from information_schema.table_privileges order by grantee;
GRANTEE	TABLE_CATALOG	TABLE_SCHEMA	TABLE_NAME	PRIVILEGE_TYPE	IS_GRANTABLE
select * from information_schema.schema_privileges order by grantee;
GRANTEE	TABLE_CATALOG	TABLE_SCHEMA	PRIVILEGE_TYPE	IS_GRANTABLE
select * from information_schema.user_privileges order by grantee;
GRANTEE	TABLE_CATALOG	PRIVILEGE_TYPE	IS_GRANTABLE
'user1'@'localhost'	def	USAGE	NO
show grants;
Grants for user1@localhost
GRANT USAGE ON *.* TO 'user1'@'localhost'
GRANT SELECT (f1) ON `mysqltest`.`t1` TO 'user1'@'localhost'
select * from information_schema.column_privileges order by grantee;
GRANTEE	TABLE_CATALOG	TABLE_SCHEMA	TABLE_NAME	COLUMN_NAME	PRIVILEGE_TYPE	IS_GRANTABLE
select * from information_schema.table_privileges order by grantee;
GRANTEE	TABLE_CATALOG	TABLE_SCHEMA	TABLE_NAME	PRIVILEGE_TYPE	IS_GRANTABLE
'user2'@'localhost'	def	mysqltest	t2	SELECT	NO
select * from information_schema.schema_privileges order by grantee;
GRANTEE	TABLE_CATALOG	TABLE_SCHEMA	PRIVILEGE_TYPE	IS_GRANTABLE
select * from information_schema.user_privileges order by grantee;
GRANTEE	TABLE_CATALOG	PRIVILEGE_TYPE	IS_GRANTABLE
'user2'@'localhost'	def	USAGE	NO
show grants;
Grants for user2@localhost
GRANT USAGE ON *.* TO 'user2'@'localhost'
GRANT SELECT ON `mysqltest`.`t2` TO 'user2'@'localhost'
select * from information_schema.column_privileges order by grantee;
GRANTEE	TABLE_CATALOG	TABLE_SCHEMA	TABLE_NAME	COLUMN_NAME	PRIVILEGE_TYPE	IS_GRANTABLE
select * from information_schema.table_privileges order by grantee;
GRANTEE	TABLE_CATALOG	TABLE_SCHEMA	TABLE_NAME	PRIVILEGE_TYPE	IS_GRANTABLE
select * from information_schema.schema_privileges order by grantee;
GRANTEE	TABLE_CATALOG	TABLE_SCHEMA	PRIVILEGE_TYPE	IS_GRANTABLE
'user3'@'localhost'	def	mysqltest	SELECT	NO
select * from information_schema.user_privileges order by grantee;
GRANTEE	TABLE_CATALOG	PRIVILEGE_TYPE	IS_GRANTABLE
'user3'@'localhost'	def	USAGE	NO
show grants;
Grants for user3@localhost
GRANT USAGE ON *.* TO 'user3'@'localhost'
GRANT SELECT ON `mysqltest`.* TO 'user3'@'localhost'
select * from information_schema.column_privileges where grantee like '%user%'
order by grantee;
GRANTEE	TABLE_CATALOG	TABLE_SCHEMA	TABLE_NAME	COLUMN_NAME	PRIVILEGE_TYPE	IS_GRANTABLE
'user1'@'localhost'	def	mysqltest	t1	f1	SELECT	NO
select * from information_schema.table_privileges where grantee like '%user%'
order by grantee;
GRANTEE	TABLE_CATALOG	TABLE_SCHEMA	TABLE_NAME	PRIVILEGE_TYPE	IS_GRANTABLE
'user2'@'localhost'	def	mysqltest	t2	SELECT	NO
select * from information_schema.schema_privileges where grantee like '%user%'
order by grantee;
GRANTEE	TABLE_CATALOG	TABLE_SCHEMA	PRIVILEGE_TYPE	IS_GRANTABLE
'user3'@'localhost'	def	mysqltest	SELECT	NO
select * from information_schema.user_privileges where grantee like '%user%'
order by grantee;
GRANTEE	TABLE_CATALOG	PRIVILEGE_TYPE	IS_GRANTABLE
'user1'@'localhost'	def	USAGE	NO
'user2'@'localhost'	def	USAGE	NO
'user3'@'localhost'	def	USAGE	NO
'user4'@'localhost'	def	SELECT	NO
show grants;
Grants for user4@localhost
GRANT SELECT ON *.* TO 'user4'@'localhost'
drop user user1@localhost, user2@localhost, user3@localhost, user4@localhost;
use test;
drop database mysqltest;
drop procedure if exists p1;
drop procedure if exists p2;
create procedure p1 () modifies sql data set @a = 5;
create procedure p2 () set @a = 5;
select sql_data_access from information_schema.routines
where specific_name like 'p%' and ROUTINE_SCHEMA != 'sys';
sql_data_access
MODIFIES SQL DATA
CONTAINS SQL
drop procedure p1;
drop procedure p2;
show create database information_schema;
Database	Create Database
information_schema	CREATE DATABASE `information_schema` /*!40100 DEFAULT CHARACTER SET utf8 */
create table t1(f1 LONGBLOB, f2 LONGTEXT);
select column_name,data_type,CHARACTER_OCTET_LENGTH,
CHARACTER_MAXIMUM_LENGTH
from information_schema.columns
where table_name='t1';
column_name	data_type	CHARACTER_OCTET_LENGTH	CHARACTER_MAXIMUM_LENGTH
f1	longblob	4294967295	4294967295
f2	longtext	4294967295	4294967295
drop table t1;
create table t1(f1 tinyint, f2 SMALLINT, f3 mediumint, f4 int,
f5 BIGINT, f6 BIT, f7 bit(64));
select column_name, NUMERIC_PRECISION, NUMERIC_SCALE
from information_schema.columns
where table_name='t1';
column_name	NUMERIC_PRECISION	NUMERIC_SCALE
f1	3	0
f2	5	0
f3	7	0
f4	10	0
f5	19	0
f6	1	NULL
f7	64	NULL
drop table t1;
create table t1 (f1 integer);
create trigger tr1 after insert on t1 for each row set @test_var=42;
use information_schema;
select trigger_schema, trigger_name from triggers where
trigger_name='tr1';
trigger_schema	trigger_name
test	tr1
use test;
drop table t1;
create table t1 (a int not null, b int);
use information_schema;
select column_name, column_default from columns
where table_schema='test' and table_name='t1';
column_name	column_default
a	NULL
b	NULL
use test;
show columns from t1;
Field	Type	Null	Key	Default	Extra
a	int(11)	NO		NULL	
b	int(11)	YES		NULL	
drop table t1;
CREATE TABLE t1 (a int);
CREATE TABLE t2 (b int);
SHOW TABLE STATUS FROM test
WHERE name IN ( SELECT TABLE_NAME FROM INFORMATION_SCHEMA.TABLES
WHERE TABLE_SCHEMA='test' AND TABLE_TYPE='BASE TABLE');
Name	Engine	Version	Row_format	Rows	Avg_row_length	Data_length	Max_data_length	Index_length	Data_free	Auto_increment	Create_time	Update_time	Check_time	Collation	Checksum	Create_options	Comment
t1	MyISAM	10	Fixed	0	0	0	#	1024	0	NULL	#	#	NULL	latin1_swedish_ci	NULL		
t2	MyISAM	10	Fixed	0	0	0	#	1024	0	NULL	#	#	NULL	latin1_swedish_ci	NULL		
DROP TABLE t1,t2;
create table t1(f1 int);
create view v1 (c) as select f1 from t1;
select database();
database()
NULL
show fields from test.v1;
Field	Type	Null	Key	Default	Extra
c	int(11)	YES		NULL	
drop view v1;
drop table t1;
alter database information_schema;
ERROR 42000: You have an error in your SQL syntax; check the manual that corresponds to your MySQL server version for the right syntax to use near '' at line 1
drop database information_schema;
ERROR 42000: Access denied for user 'root'@'localhost' to database 'information_schema'
drop table information_schema.tables;
ERROR 42000: Access denied for user 'root'@'localhost' to database 'information_schema'
alter table information_schema.tables;
ERROR 42000: Access denied for user 'root'@'localhost' to database 'information_schema'
use information_schema;
create temporary table schemata(f1 char(10));
ERROR 42000: Access denied for user 'root'@'localhost' to database 'information_schema'
CREATE PROCEDURE p1 ()
BEGIN
SELECT 'foo' FROM DUAL;
END |
ERROR 42000: Access denied for user 'root'@'localhost' to database 'information_schema'
select ROUTINE_NAME from routines where ROUTINE_SCHEMA='information_schema';
ROUTINE_NAME
grant all on information_schema.* to 'user1'@'localhost';
ERROR 42000: Access denied for user 'root'@'localhost' to database 'information_schema'
grant select on information_schema.* to 'user1'@'localhost';
ERROR 42000: Access denied for user 'root'@'localhost' to database 'information_schema'
use test;
create table t1(id int);
insert into t1(id) values (1);
select 1 from (select 1 from test.t1) a;
1
1
use information_schema;
select 1 from (select 1 from test.t1) a;
1
1
use test;
drop table t1;
create table t1 (f1 int(11));
create view v1 as select * from t1;
drop table t1;
select table_type from information_schema.tables
where table_name="v1";
table_type
VIEW
drop view v1;
create temporary table t1(f1 int, index(f1));
show columns from t1;
Field	Type	Null	Key	Default	Extra
f1	int(11)	YES	MUL	NULL	
describe t1;
Field	Type	Null	Key	Default	Extra
f1	int(11)	YES	MUL	NULL	
show indexes from t1;
Table	Non_unique	Key_name	Seq_in_index	Column_name	Collation	Cardinality	Sub_part	Packed	Null	Index_type	Comment	Index_comment
t1	1	f1	1	f1	A	NULL	NULL	NULL	YES	BTREE		
drop table t1;
create table t1(f1 binary(32), f2 varbinary(64));
select character_maximum_length, character_octet_length
from information_schema.columns where table_name='t1';
character_maximum_length	character_octet_length
32	32
64	64
drop table t1;
CREATE TABLE t1 (f1 BIGINT, f2 VARCHAR(20), f3 BIGINT);
INSERT INTO t1 SET f1 = 1, f2 = 'Schoenenbourg', f3 = 1;
CREATE FUNCTION func2() RETURNS BIGINT RETURN 1;
CREATE FUNCTION func1() RETURNS BIGINT
BEGIN
RETURN ( SELECT COUNT(*) FROM INFORMATION_SCHEMA.VIEWS WHERE TABLE_SCHEMA != 'sys');
END//
CREATE VIEW v1 AS SELECT 1 FROM t1
WHERE f3 = (SELECT func2 ());
SELECT func1();
func1()
1
DROP TABLE t1;
DROP VIEW v1;
DROP FUNCTION func1;
DROP FUNCTION func2;
SELECT column_type, GROUP_CONCAT(table_schema, '.', table_name), COUNT(*) AS num
FROM information_schema.columns WHERE
table_schema='information_schema' AND
(column_type = 'varchar(7)' OR column_type = 'varchar(20)'
 OR column_type = 'varchar(30)')
GROUP BY column_type ORDER BY num;
column_type	GROUP_CONCAT(table_schema, '.', table_name)	num
varchar(7)	information_schema.ROUTINES,information_schema.VIEWS	2
varchar(30)	information_schema.COLUMNS,information_schema.PROFILING,information_schema.PROFILING	3
varchar(20)	information_schema.FILES,information_schema.FILES,information_schema.FILES,information_schema.PLUGINS,information_schema.PLUGINS,information_schema.PLUGINS,information_schema.PROFILING,information_schema.TABLES	8
create table t1(f1 char(1) not null, f2 char(9) not null)
default character set utf8;
select CHARACTER_MAXIMUM_LENGTH, CHARACTER_OCTET_LENGTH from
information_schema.columns where table_schema='test' and table_name = 't1';
CHARACTER_MAXIMUM_LENGTH	CHARACTER_OCTET_LENGTH
1	3
9	27
drop table t1;
use mysql;
INSERT INTO `proc` VALUES ('test','','PROCEDURE','','SQL','CONTAINS_SQL',
'NO','DEFINER','','','BEGIN\r\n  \r\nEND','root@%','2006-03-02 18:40:03',
'2006-03-02 18:40:03','','','utf8','utf8_general_ci','utf8_general_ci','n/a');
select routine_name from information_schema.routines where ROUTINE_SCHEMA='test';
routine_name

delete from proc where name='';
use test;
grant select on test.* to mysqltest_1@localhost;
Warnings:
Warning	1287	Using GRANT for creating new user is deprecated and will be removed in future release. Create new user with CREATE USER statement.
create table t1 (id int);
create view v1 as select * from t1;
create definer = mysqltest_1@localhost
sql security definer view v2 as select 1;
select * from information_schema.views
where table_name='v1' or table_name='v2';
TABLE_CATALOG	TABLE_SCHEMA	TABLE_NAME	VIEW_DEFINITION	CHECK_OPTION	IS_UPDATABLE	DEFINER	SECURITY_TYPE	CHARACTER_SET_CLIENT	COLLATION_CONNECTION
def	test	v1		NONE	YES	root@localhost	DEFINER	latin1	latin1_swedish_ci
def	test	v2	select 1 AS `1`	NONE	NO	mysqltest_1@localhost	DEFINER	latin1	latin1_swedish_ci
drop view v1, v2;
drop table t1;
drop user mysqltest_1@localhost;
set @a:= '.';
create table t1(f1 char(5));
create table t2(f1 char(5));
select concat(@a, table_name), @a, table_name
from information_schema.tables where table_schema = 'test';
concat(@a, table_name)	@a	table_name
.t1	.	t1
.t2	.	t2
drop table t1,t2;
DROP PROCEDURE IF EXISTS p1;
DROP FUNCTION IF EXISTS f1;
CREATE PROCEDURE p1() SET @a= 1;
CREATE FUNCTION f1() RETURNS INT RETURN @a + 1;
CREATE USER mysql_bug20230@localhost;
GRANT EXECUTE ON PROCEDURE p1 TO mysql_bug20230@localhost;
GRANT EXECUTE ON FUNCTION f1 TO mysql_bug20230@localhost;
SELECT ROUTINE_NAME, ROUTINE_DEFINITION FROM INFORMATION_SCHEMA.ROUTINES WHERE ROUTINE_SCHEMA='test';
ROUTINE_NAME	ROUTINE_DEFINITION
f1	RETURN @a + 1
p1	SET @a= 1
SHOW CREATE PROCEDURE p1;
Procedure	sql_mode	Create Procedure	character_set_client	collation_connection	Database Collation
p1	ONLY_FULL_GROUP_BY,STRICT_TRANS_TABLES,NO_ZERO_IN_DATE,NO_ZERO_DATE,ERROR_FOR_DIVISION_BY_ZERO,NO_ENGINE_SUBSTITUTION	CREATE DEFINER=`root`@`localhost` PROCEDURE `p1`()
SET @a= 1	latin1	latin1_swedish_ci	latin1_swedish_ci
SHOW CREATE FUNCTION f1;
Function	sql_mode	Create Function	character_set_client	collation_connection	Database Collation
f1	ONLY_FULL_GROUP_BY,STRICT_TRANS_TABLES,NO_ZERO_IN_DATE,NO_ZERO_DATE,ERROR_FOR_DIVISION_BY_ZERO,NO_ENGINE_SUBSTITUTION	CREATE DEFINER=`root`@`localhost` FUNCTION `f1`() RETURNS int(11)
RETURN @a + 1	latin1	latin1_swedish_ci	latin1_swedish_ci
SELECT ROUTINE_NAME, ROUTINE_DEFINITION FROM INFORMATION_SCHEMA.ROUTINES WHERE ROUTINE_SCHEMA='test';
ROUTINE_NAME	ROUTINE_DEFINITION
f1	NULL
p1	NULL
SHOW CREATE PROCEDURE p1;
Procedure	sql_mode	Create Procedure	character_set_client	collation_connection	Database Collation
p1	ONLY_FULL_GROUP_BY,STRICT_TRANS_TABLES,NO_ZERO_IN_DATE,NO_ZERO_DATE,ERROR_FOR_DIVISION_BY_ZERO,NO_ENGINE_SUBSTITUTION	NULL	latin1	latin1_swedish_ci	latin1_swedish_ci
SHOW CREATE FUNCTION f1;
Function	sql_mode	Create Function	character_set_client	collation_connection	Database Collation
f1	ONLY_FULL_GROUP_BY,STRICT_TRANS_TABLES,NO_ZERO_IN_DATE,NO_ZERO_DATE,ERROR_FOR_DIVISION_BY_ZERO,NO_ENGINE_SUBSTITUTION	NULL	latin1	latin1_swedish_ci	latin1_swedish_ci
CALL p1();
SELECT f1();
f1()
2
DROP FUNCTION f1;
DROP PROCEDURE p1;
DROP USER mysql_bug20230@localhost;
SELECT MAX(table_name) FROM information_schema.tables WHERE table_schema IN ('mysql', 'INFORMATION_SCHEMA', 'test');
MAX(table_name)
XTRADB_ZIP_DICT_COLS
SELECT table_name from information_schema.tables
WHERE table_name=(SELECT MAX(table_name)
FROM information_schema.tables WHERE table_schema IN ('mysql', 'INFORMATION_SCHEMA', 'test'));
table_name
XTRADB_ZIP_DICT_COLS
DROP TABLE IF EXISTS bug23037;
DROP FUNCTION IF EXISTS get_value;
SELECT COLUMN_NAME, MD5(COLUMN_DEFAULT), LENGTH(COLUMN_DEFAULT) FROM INFORMATION_SCHEMA.COLUMNS WHERE TABLE_NAME='bug23037';
COLUMN_NAME	MD5(COLUMN_DEFAULT)	LENGTH(COLUMN_DEFAULT)
fld1	7cf7a6782be951a1f2464a350da926a5	65532
SELECT MD5(get_value());
MD5(get_value())
7cf7a6782be951a1f2464a350da926a5
SELECT COLUMN_NAME, MD5(COLUMN_DEFAULT), LENGTH(COLUMN_DEFAULT), COLUMN_DEFAULT=get_value() FROM INFORMATION_SCHEMA.COLUMNS WHERE TABLE_NAME='bug23037';
COLUMN_NAME	MD5(COLUMN_DEFAULT)	LENGTH(COLUMN_DEFAULT)	COLUMN_DEFAULT=get_value()
fld1	7cf7a6782be951a1f2464a350da926a5	65532	1
DROP TABLE bug23037;
DROP FUNCTION get_value;
create view v1 as
select table_schema as object_schema,
table_name   as object_name,
table_type   as object_type
from information_schema.tables
order by object_schema;
explain select * from v1;
id	select_type	table	partitions	type	possible_keys	key	key_len	ref	rows	filtered	Extra
1	SIMPLE	tables	NULL	ALL	NULL	NULL	NULL	NULL	NULL	NULL	Open_frm_only; Scanned all databases; Using filesort
Warnings:
Note	1003	/* select#1 */ select `information_schema`.`tables`.`TABLE_SCHEMA` AS `object_schema`,`information_schema`.`tables`.`TABLE_NAME` AS `object_name`,`information_schema`.`tables`.`TABLE_TYPE` AS `object_type` from `information_schema`.`tables` order by `information_schema`.`tables`.`TABLE_SCHEMA`
explain select * from (select table_name from information_schema.tables) as a;
id	select_type	table	partitions	type	possible_keys	key	key_len	ref	rows	filtered	Extra
1	SIMPLE	tables	NULL	ALL	NULL	NULL	NULL	NULL	NULL	NULL	Skip_open_table; Scanned all databases
Warnings:
Note	1003	/* select#1 */ select `information_schema`.`tables`.`TABLE_NAME` AS `table_name` from `information_schema`.`tables`
drop view v1;
create table t1 (f1 int(11));
create table t2 (f1 int(11), f2 int(11));
select table_name from information_schema.tables
where table_schema = 'test' and table_name not in
(select table_name from information_schema.columns
where table_schema = 'test' and column_name = 'f3');
table_name
t1
t2
drop table t1,t2;
select 1 as f1 from information_schema.tables  where "CHARACTER_SETS"=
(select cast(table_name as char)  from information_schema.tables
where table_schema != 'performance_schema'
 order by table_name limit 1) limit 1;
f1
1
select t.table_name, group_concat(t.table_schema, '.', t.table_name),
count(*) as num1
from information_schema.tables t
inner join information_schema.columns c1
on t.table_schema = c1.table_schema AND t.table_name = c1.table_name
where t.table_name not like 'ndb%' and
t.table_schema = 'information_schema' and
c1.ordinal_position =
(select isnull(c2.column_type) -
isnull(group_concat(c2.table_schema, '.', c2.table_name)) +
count(*) as num
from information_schema.columns c2 where
c2.table_schema='information_schema' and
(c2.column_type = 'varchar(7)' or c2.column_type = 'varchar(20)')
group by c2.column_type order by num limit 1)
and t.table_name not like 'innodb_%'
group by t.table_name order by num1, t.table_name;
table_name	group_concat(t.table_schema, '.', t.table_name)	num1
CHARACTER_SETS	information_schema.CHARACTER_SETS	1
CLIENT_STATISTICS	information_schema.CLIENT_STATISTICS	1
COLLATIONS	information_schema.COLLATIONS	1
COLLATION_CHARACTER_SET_APPLICABILITY	information_schema.COLLATION_CHARACTER_SET_APPLICABILITY	1
COLUMNS	information_schema.COLUMNS	1
COLUMN_PRIVILEGES	information_schema.COLUMN_PRIVILEGES	1
ENGINES	information_schema.ENGINES	1
EVENTS	information_schema.EVENTS	1
FILES	information_schema.FILES	1
GLOBAL_STATUS	information_schema.GLOBAL_STATUS	1
GLOBAL_TEMPORARY_TABLES	information_schema.GLOBAL_TEMPORARY_TABLES	1
GLOBAL_VARIABLES	information_schema.GLOBAL_VARIABLES	1
INDEX_STATISTICS	information_schema.INDEX_STATISTICS	1
KEY_COLUMN_USAGE	information_schema.KEY_COLUMN_USAGE	1
OPTIMIZER_TRACE	information_schema.OPTIMIZER_TRACE	1
PARAMETERS	information_schema.PARAMETERS	1
PARTITIONS	information_schema.PARTITIONS	1
PLUGINS	information_schema.PLUGINS	1
PROCESSLIST	information_schema.PROCESSLIST	1
PROFILING	information_schema.PROFILING	1
REFERENTIAL_CONSTRAINTS	information_schema.REFERENTIAL_CONSTRAINTS	1
ROUTINES	information_schema.ROUTINES	1
SCHEMATA	information_schema.SCHEMATA	1
SCHEMA_PRIVILEGES	information_schema.SCHEMA_PRIVILEGES	1
SESSION_STATUS	information_schema.SESSION_STATUS	1
SESSION_VARIABLES	information_schema.SESSION_VARIABLES	1
STATISTICS	information_schema.STATISTICS	1
TABLES	information_schema.TABLES	1
TABLESPACES	information_schema.TABLESPACES	1
TABLE_CONSTRAINTS	information_schema.TABLE_CONSTRAINTS	1
TABLE_PRIVILEGES	information_schema.TABLE_PRIVILEGES	1
TABLE_STATISTICS	information_schema.TABLE_STATISTICS	1
TEMPORARY_TABLES	information_schema.TEMPORARY_TABLES	1
THREAD_STATISTICS	information_schema.THREAD_STATISTICS	1
TRIGGERS	information_schema.TRIGGERS	1
USER_PRIVILEGES	information_schema.USER_PRIVILEGES	1
USER_STATISTICS	information_schema.USER_STATISTICS	1
VIEWS	information_schema.VIEWS	1
XTRADB_INTERNAL_HASH_TABLES	information_schema.XTRADB_INTERNAL_HASH_TABLES	1
XTRADB_READ_VIEW	information_schema.XTRADB_READ_VIEW	1
XTRADB_RSEG	information_schema.XTRADB_RSEG	1
XTRADB_ZIP_DICT	information_schema.XTRADB_ZIP_DICT	1
XTRADB_ZIP_DICT_COLS	information_schema.XTRADB_ZIP_DICT_COLS	1
create table t1(f1 int);
create view v1 as select f1+1 as a from t1;
create table t2 (f1 int, f2 int);
create view v2 as select f1+1 as a, f2 as b from t2;
select table_name, is_updatable from information_schema.views where table_schema != 'sys';
table_name	is_updatable
v1	NO
v2	YES
delete from v1;
drop view v1,v2;
drop table t1,t2;
alter database;
ERROR 42000: You have an error in your SQL syntax; check the manual that corresponds to your MySQL server version for the right syntax to use near '' at line 1
alter database test;
ERROR 42000: You have an error in your SQL syntax; check the manual that corresponds to your MySQL server version for the right syntax to use near '' at line 1
create database mysqltest;
create table mysqltest.t1(a int, b int, c int);
create trigger mysqltest.t1_ai after insert on mysqltest.t1
for each row set @a = new.a + new.b + new.c;
grant select(b) on mysqltest.t1 to mysqltest_1@localhost;
Warnings:
Warning	1287	Using GRANT for creating new user is deprecated and will be removed in future release. Create new user with CREATE USER statement.
select trigger_name from information_schema.triggers
where event_object_table='t1';
trigger_name
t1_ai
show triggers from mysqltest;
Trigger	Event	Table	Statement	Timing	Created	sql_mode	Definer	character_set_client	collation_connection	Database Collation
t1_ai	INSERT	t1	set @a = new.a + new.b + new.c	AFTER	#	ONLY_FULL_GROUP_BY,STRICT_TRANS_TABLES,NO_ZERO_IN_DATE,NO_ZERO_DATE,ERROR_FOR_DIVISION_BY_ZERO,NO_ENGINE_SUBSTITUTION	root@localhost	latin1	latin1_swedish_ci	latin1_swedish_ci
show columns from t1;
Field	Type	Null	Key	Default	Extra
b	int(11)	YES		NULL	
select column_name from information_schema.columns where table_name='t1';
column_name
b
show triggers;
Trigger	Event	Table	Statement	Timing	Created	sql_mode	Definer	character_set_client	collation_connection	Database Collation
select trigger_name from information_schema.triggers
where event_object_table='t1';
trigger_name
drop user mysqltest_1@localhost;
drop database mysqltest;
create table t1 (
f1 varchar(50),
f2 varchar(50) not null,
f3 varchar(50) default '',
f4 varchar(50) default NULL,
f5 bigint not null,
f6 bigint not null default 10,
f7 datetime not null,
f8 datetime default '2006-01-01'
);
select column_default from information_schema.columns where table_name= 't1';
column_default
NULL
NULL

NULL
NULL
10
NULL
2006-01-01 00:00:00
show columns from t1;
Field	Type	Null	Key	Default	Extra
f1	varchar(50)	YES		NULL	
f2	varchar(50)	NO		NULL	
f3	varchar(50)	YES			
f4	varchar(50)	YES		NULL	
f5	bigint(20)	NO		NULL	
f6	bigint(20)	NO		10	
f7	datetime	NO		NULL	
f8	datetime	YES		2006-01-01 00:00:00	
drop table t1;
show fields from information_schema.table_names;
ERROR 42S02: Unknown table 'table_names' in information_schema
show keys from information_schema.table_names;
ERROR 42S02: Unknown table 'table_names' in information_schema
USE information_schema;
SET max_heap_table_size = 16384;
CREATE TABLE test.t1( a INT );
SELECT *
FROM tables ta
JOIN collations co ON ( co.collation_name = ta.table_catalog )
JOIN character_sets cs ON ( cs.character_set_name = ta.table_catalog );
TABLE_CATALOG	TABLE_SCHEMA	TABLE_NAME	TABLE_TYPE	ENGINE	VERSION	ROW_FORMAT	TABLE_ROWS	AVG_ROW_LENGTH	DATA_LENGTH	MAX_DATA_LENGTH	INDEX_LENGTH	DATA_FREE	AUTO_INCREMENT	CREATE_TIME	UPDATE_TIME	CHECK_TIME	TABLE_COLLATION	CHECKSUM	CREATE_OPTIONS	TABLE_COMMENT	COLLATION_NAME	CHARACTER_SET_NAME	ID	IS_DEFAULT	IS_COMPILED	SORTLEN	CHARACTER_SET_NAME	DEFAULT_COLLATE_NAME	DESCRIPTION	MAXLEN
DROP TABLE test.t1;
SET max_heap_table_size = DEFAULT;
USE test;
End of 5.0 tests.
select * from information_schema.engines WHERE ENGINE="MyISAM";
ENGINE	SUPPORT	COMMENT	TRANSACTIONS	XA	SAVEPOINTS
MyISAM	DEFAULT	MyISAM storage engine	NO	NO	NO
grant select on *.* to user3148@localhost;
Warnings:
Warning	1287	Using GRANT for creating new user is deprecated and will be removed in future release. Create new user with CREATE USER statement.
select user,db from information_schema.processlist;
user	db
user3148	test
drop user user3148@localhost;
DROP TABLE IF EXISTS server_status;
DROP EVENT IF EXISTS event_status;
SET GLOBAL event_scheduler=1;
CREATE EVENT event_status
ON SCHEDULE AT NOW()
ON COMPLETION NOT PRESERVE
DO
BEGIN
CREATE TABLE server_status
SELECT variable_name
FROM information_schema.global_status
WHERE variable_name LIKE 'ABORTED_CONNECTS' OR
variable_name LIKE 'BINLOG_CACHE_DISK_USE';
END$$
SELECT variable_name FROM server_status;
variable_name
ABORTED_CONNECTS
BINLOG_CACHE_DISK_USE
DROP TABLE server_status;
SET GLOBAL event_scheduler=0;
explain select table_name from information_schema.views where
table_schema='test' and table_name='v1';
id	select_type	table	partitions	type	possible_keys	key	key_len	ref	rows	filtered	Extra
1	SIMPLE	views	NULL	ALL	NULL	TABLE_SCHEMA,TABLE_NAME	NULL	NULL	NULL	NULL	Using where; Open_frm_only; Scanned 0 databases
Warnings:
Note	1003	/* select#1 */ select `information_schema`.`views`.`TABLE_NAME` AS `table_name` from `information_schema`.`views` where ((`information_schema`.`views`.`TABLE_SCHEMA` = 'test') and (`information_schema`.`views`.`TABLE_NAME` = 'v1'))
explain select * from information_schema.tables;
id	select_type	table	partitions	type	possible_keys	key	key_len	ref	rows	filtered	Extra
1	SIMPLE	tables	NULL	ALL	NULL	NULL	NULL	NULL	NULL	NULL	Open_full_table; Scanned all databases
Warnings:
Note	1003	/* select#1 */ select `information_schema`.`tables`.`TABLE_CATALOG` AS `TABLE_CATALOG`,`information_schema`.`tables`.`TABLE_SCHEMA` AS `TABLE_SCHEMA`,`information_schema`.`tables`.`TABLE_NAME` AS `TABLE_NAME`,`information_schema`.`tables`.`TABLE_TYPE` AS `TABLE_TYPE`,`information_schema`.`tables`.`ENGINE` AS `ENGINE`,`information_schema`.`tables`.`VERSION` AS `VERSION`,`information_schema`.`tables`.`ROW_FORMAT` AS `ROW_FORMAT`,`information_schema`.`tables`.`TABLE_ROWS` AS `TABLE_ROWS`,`information_schema`.`tables`.`AVG_ROW_LENGTH` AS `AVG_ROW_LENGTH`,`information_schema`.`tables`.`DATA_LENGTH` AS `DATA_LENGTH`,`information_schema`.`tables`.`MAX_DATA_LENGTH` AS `MAX_DATA_LENGTH`,`information_schema`.`tables`.`INDEX_LENGTH` AS `INDEX_LENGTH`,`information_schema`.`tables`.`DATA_FREE` AS `DATA_FREE`,`information_schema`.`tables`.`AUTO_INCREMENT` AS `AUTO_INCREMENT`,`information_schema`.`tables`.`CREATE_TIME` AS `CREATE_TIME`,`information_schema`.`tables`.`UPDATE_TIME` AS `UPDATE_TIME`,`information_schema`.`tables`.`CHECK_TIME` AS `CHECK_TIME`,`information_schema`.`tables`.`TABLE_COLLATION` AS `TABLE_COLLATION`,`information_schema`.`tables`.`CHECKSUM` AS `CHECKSUM`,`information_schema`.`tables`.`CREATE_OPTIONS` AS `CREATE_OPTIONS`,`information_schema`.`tables`.`TABLE_COMMENT` AS `TABLE_COMMENT` from `information_schema`.`tables`
explain select * from information_schema.collations;
id	select_type	table	partitions	type	possible_keys	key	key_len	ref	rows	filtered	Extra
1	SIMPLE	collations	NULL	ALL	NULL	NULL	NULL	NULL	NULL	NULL	NULL
Warnings:
Note	1003	/* select#1 */ select `information_schema`.`collations`.`COLLATION_NAME` AS `COLLATION_NAME`,`information_schema`.`collations`.`CHARACTER_SET_NAME` AS `CHARACTER_SET_NAME`,`information_schema`.`collations`.`ID` AS `ID`,`information_schema`.`collations`.`IS_DEFAULT` AS `IS_DEFAULT`,`information_schema`.`collations`.`IS_COMPILED` AS `IS_COMPILED`,`information_schema`.`collations`.`SORTLEN` AS `SORTLEN` from `information_schema`.`collations`
explain select * from information_schema.tables where
table_schema='test' and table_name= 't1';
id	select_type	table	partitions	type	possible_keys	key	key_len	ref	rows	filtered	Extra
1	SIMPLE	tables	NULL	ALL	NULL	TABLE_SCHEMA,TABLE_NAME	NULL	NULL	NULL	NULL	Using where; Open_full_table; Scanned 0 databases
Warnings:
Note	1003	/* select#1 */ select `information_schema`.`tables`.`TABLE_CATALOG` AS `TABLE_CATALOG`,`information_schema`.`tables`.`TABLE_SCHEMA` AS `TABLE_SCHEMA`,`information_schema`.`tables`.`TABLE_NAME` AS `TABLE_NAME`,`information_schema`.`tables`.`TABLE_TYPE` AS `TABLE_TYPE`,`information_schema`.`tables`.`ENGINE` AS `ENGINE`,`information_schema`.`tables`.`VERSION` AS `VERSION`,`information_schema`.`tables`.`ROW_FORMAT` AS `ROW_FORMAT`,`information_schema`.`tables`.`TABLE_ROWS` AS `TABLE_ROWS`,`information_schema`.`tables`.`AVG_ROW_LENGTH` AS `AVG_ROW_LENGTH`,`information_schema`.`tables`.`DATA_LENGTH` AS `DATA_LENGTH`,`information_schema`.`tables`.`MAX_DATA_LENGTH` AS `MAX_DATA_LENGTH`,`information_schema`.`tables`.`INDEX_LENGTH` AS `INDEX_LENGTH`,`information_schema`.`tables`.`DATA_FREE` AS `DATA_FREE`,`information_schema`.`tables`.`AUTO_INCREMENT` AS `AUTO_INCREMENT`,`information_schema`.`tables`.`CREATE_TIME` AS `CREATE_TIME`,`information_schema`.`tables`.`UPDATE_TIME` AS `UPDATE_TIME`,`information_schema`.`tables`.`CHECK_TIME` AS `CHECK_TIME`,`information_schema`.`tables`.`TABLE_COLLATION` AS `TABLE_COLLATION`,`information_schema`.`tables`.`CHECKSUM` AS `CHECKSUM`,`information_schema`.`tables`.`CREATE_OPTIONS` AS `CREATE_OPTIONS`,`information_schema`.`tables`.`TABLE_COMMENT` AS `TABLE_COMMENT` from `information_schema`.`tables` where ((`information_schema`.`tables`.`TABLE_SCHEMA` = 'test') and (`information_schema`.`tables`.`TABLE_NAME` = 't1'))
explain select table_name, table_type from information_schema.tables
where table_schema='test';
id	select_type	table	partitions	type	possible_keys	key	key_len	ref	rows	filtered	Extra
1	SIMPLE	tables	NULL	ALL	NULL	TABLE_SCHEMA	NULL	NULL	NULL	NULL	Using where; Open_frm_only; Scanned 1 database
Warnings:
Note	1003	/* select#1 */ select `information_schema`.`tables`.`TABLE_NAME` AS `table_name`,`information_schema`.`tables`.`TABLE_TYPE` AS `table_type` from `information_schema`.`tables` where (`information_schema`.`tables`.`TABLE_SCHEMA` = 'test')
explain select b.table_name
from information_schema.tables a, information_schema.columns b
where a.table_name='t1' and a.table_schema='test' and b.table_name=a.table_name;
id	select_type	table	partitions	type	possible_keys	key	key_len	ref	rows	filtered	Extra
1	SIMPLE	a	NULL	ALL	NULL	TABLE_SCHEMA,TABLE_NAME	NULL	NULL	NULL	NULL	Using where; Skip_open_table; Scanned 0 databases
1	SIMPLE	b	NULL	ALL	NULL	NULL	NULL	NULL	NULL	NULL	Using where; Open_frm_only; Scanned all databases; Using join buffer (Block Nested Loop)
Warnings:
Note	1003	/* select#1 */ select `b`.`TABLE_NAME` AS `table_name` from `information_schema`.`tables` `a` join `information_schema`.`columns` `b` where ((`b`.`TABLE_NAME` = `a`.`TABLE_NAME`) and (`a`.`TABLE_NAME` = 't1') and (`a`.`TABLE_SCHEMA` = 'test'))
SELECT * FROM INFORMATION_SCHEMA.SCHEMATA
WHERE SCHEMA_NAME = 'mysqltest';
CATALOG_NAME	SCHEMA_NAME	DEFAULT_CHARACTER_SET_NAME	DEFAULT_COLLATION_NAME	SQL_PATH
SELECT * FROM INFORMATION_SCHEMA.SCHEMATA
WHERE SCHEMA_NAME = '';
CATALOG_NAME	SCHEMA_NAME	DEFAULT_CHARACTER_SET_NAME	DEFAULT_COLLATION_NAME	SQL_PATH
SELECT * FROM INFORMATION_SCHEMA.SCHEMATA
WHERE SCHEMA_NAME = 'test';
CATALOG_NAME	SCHEMA_NAME	DEFAULT_CHARACTER_SET_NAME	DEFAULT_COLLATION_NAME	SQL_PATH
def	test	latin1	latin1_swedish_ci	NULL
select count(*) from INFORMATION_SCHEMA.TABLES where TABLE_SCHEMA='mysql' AND TABLE_NAME='nonexisting';
count(*)
0
select count(*) from INFORMATION_SCHEMA.TABLES where TABLE_SCHEMA='mysql' AND TABLE_NAME='';
count(*)
0
select count(*) from INFORMATION_SCHEMA.TABLES where TABLE_SCHEMA='' AND TABLE_NAME='';
count(*)
0
select count(*) from INFORMATION_SCHEMA.TABLES where TABLE_SCHEMA='' AND TABLE_NAME='nonexisting';
count(*)
0
CREATE VIEW v1
AS SELECT *
FROM information_schema.tables;
SELECT VIEW_DEFINITION FROM INFORMATION_SCHEMA.VIEWS where TABLE_NAME = 'v1';
VIEW_DEFINITION
select `information_schema`.`tables`.`TABLE_CATALOG` AS `TABLE_CATALOG`,`information_schema`.`tables`.`TABLE_SCHEMA` AS `TABLE_SCHEMA`,`information_schema`.`tables`.`TABLE_NAME` AS `TABLE_NAME`,`information_schema`.`tables`.`TABLE_TYPE` AS `TABLE_TYPE`,`information_schema`.`tables`.`ENGINE` AS `ENGINE`,`information_schema`.`tables`.`VERSION` AS `VERSION`,`information_schema`.`tables`.`ROW_FORMAT` AS `ROW_FORMAT`,`information_schema`.`tables`.`TABLE_ROWS` AS `TABLE_ROWS`,`information_schema`.`tables`.`AVG_ROW_LENGTH` AS `AVG_ROW_LENGTH`,`information_schema`.`tables`.`DATA_LENGTH` AS `DATA_LENGTH`,`information_schema`.`tables`.`MAX_DATA_LENGTH` AS `MAX_DATA_LENGTH`,`information_schema`.`tables`.`INDEX_LENGTH` AS `INDEX_LENGTH`,`information_schema`.`tables`.`DATA_FREE` AS `DATA_FREE`,`information_schema`.`tables`.`AUTO_INCREMENT` AS `AUTO_INCREMENT`,`information_schema`.`tables`.`CREATE_TIME` AS `CREATE_TIME`,`information_schema`.`tables`.`UPDATE_TIME` AS `UPDATE_TIME`,`information_schema`.`tables`.`CHECK_TIME` AS `CHECK_TIME`,`information_schema`.`tables`.`TABLE_COLLATION` AS `TABLE_COLLATION`,`information_schema`.`tables`.`CHECKSUM` AS `CHECKSUM`,`information_schema`.`tables`.`CREATE_OPTIONS` AS `CREATE_OPTIONS`,`information_schema`.`tables`.`TABLE_COMMENT` AS `TABLE_COMMENT` from `information_schema`.`tables`
DROP VIEW v1;
SELECT SCHEMA_NAME FROM INFORMATION_SCHEMA.SCHEMATA
WHERE SCHEMA_NAME ='information_schema';
SCHEMA_NAME
information_schema
SELECT TABLE_COLLATION FROM INFORMATION_SCHEMA.TABLES
WHERE TABLE_SCHEMA='mysql' and TABLE_NAME= 'db';
TABLE_COLLATION
utf8_bin
select * from information_schema.columns where table_schema = NULL;
TABLE_CATALOG	TABLE_SCHEMA	TABLE_NAME	COLUMN_NAME	ORDINAL_POSITION	COLUMN_DEFAULT	IS_NULLABLE	DATA_TYPE	CHARACTER_MAXIMUM_LENGTH	CHARACTER_OCTET_LENGTH	NUMERIC_PRECISION	NUMERIC_SCALE	DATETIME_PRECISION	CHARACTER_SET_NAME	COLLATION_NAME	COLUMN_TYPE	COLUMN_KEY	EXTRA	PRIVILEGES	COLUMN_COMMENT	GENERATION_EXPRESSION
select * from `information_schema`.`COLUMNS` where `TABLE_NAME` = NULL;
TABLE_CATALOG	TABLE_SCHEMA	TABLE_NAME	COLUMN_NAME	ORDINAL_POSITION	COLUMN_DEFAULT	IS_NULLABLE	DATA_TYPE	CHARACTER_MAXIMUM_LENGTH	CHARACTER_OCTET_LENGTH	NUMERIC_PRECISION	NUMERIC_SCALE	DATETIME_PRECISION	CHARACTER_SET_NAME	COLLATION_NAME	COLUMN_TYPE	COLUMN_KEY	EXTRA	PRIVILEGES	COLUMN_COMMENT	GENERATION_EXPRESSION
select * from `information_schema`.`key_column_usage` where `TABLE_SCHEMA` = NULL;
CONSTRAINT_CATALOG	CONSTRAINT_SCHEMA	CONSTRAINT_NAME	TABLE_CATALOG	TABLE_SCHEMA	TABLE_NAME	COLUMN_NAME	ORDINAL_POSITION	POSITION_IN_UNIQUE_CONSTRAINT	REFERENCED_TABLE_SCHEMA	REFERENCED_TABLE_NAME	REFERENCED_COLUMN_NAME
select * from `information_schema`.`key_column_usage` where `TABLE_NAME` = NULL;
CONSTRAINT_CATALOG	CONSTRAINT_SCHEMA	CONSTRAINT_NAME	TABLE_CATALOG	TABLE_SCHEMA	TABLE_NAME	COLUMN_NAME	ORDINAL_POSITION	POSITION_IN_UNIQUE_CONSTRAINT	REFERENCED_TABLE_SCHEMA	REFERENCED_TABLE_NAME	REFERENCED_COLUMN_NAME
select * from `information_schema`.`PARTITIONS` where `TABLE_SCHEMA` = NULL;
TABLE_CATALOG	TABLE_SCHEMA	TABLE_NAME	PARTITION_NAME	SUBPARTITION_NAME	PARTITION_ORDINAL_POSITION	SUBPARTITION_ORDINAL_POSITION	PARTITION_METHOD	SUBPARTITION_METHOD	PARTITION_EXPRESSION	SUBPARTITION_EXPRESSION	PARTITION_DESCRIPTION	TABLE_ROWS	AVG_ROW_LENGTH	DATA_LENGTH	MAX_DATA_LENGTH	INDEX_LENGTH	DATA_FREE	CREATE_TIME	UPDATE_TIME	CHECK_TIME	CHECKSUM	PARTITION_COMMENT	NODEGROUP	TABLESPACE_NAME
select * from `information_schema`.`PARTITIONS` where `TABLE_NAME` = NULL;
TABLE_CATALOG	TABLE_SCHEMA	TABLE_NAME	PARTITION_NAME	SUBPARTITION_NAME	PARTITION_ORDINAL_POSITION	SUBPARTITION_ORDINAL_POSITION	PARTITION_METHOD	SUBPARTITION_METHOD	PARTITION_EXPRESSION	SUBPARTITION_EXPRESSION	PARTITION_DESCRIPTION	TABLE_ROWS	AVG_ROW_LENGTH	DATA_LENGTH	MAX_DATA_LENGTH	INDEX_LENGTH	DATA_FREE	CREATE_TIME	UPDATE_TIME	CHECK_TIME	CHECKSUM	PARTITION_COMMENT	NODEGROUP	TABLESPACE_NAME
select * from `information_schema`.`REFERENTIAL_CONSTRAINTS` where `CONSTRAINT_SCHEMA` = NULL;
CONSTRAINT_CATALOG	CONSTRAINT_SCHEMA	CONSTRAINT_NAME	UNIQUE_CONSTRAINT_CATALOG	UNIQUE_CONSTRAINT_SCHEMA	UNIQUE_CONSTRAINT_NAME	MATCH_OPTION	UPDATE_RULE	DELETE_RULE	TABLE_NAME	REFERENCED_TABLE_NAME
select * from `information_schema`.`REFERENTIAL_CONSTRAINTS` where `TABLE_NAME` = NULL;
CONSTRAINT_CATALOG	CONSTRAINT_SCHEMA	CONSTRAINT_NAME	UNIQUE_CONSTRAINT_CATALOG	UNIQUE_CONSTRAINT_SCHEMA	UNIQUE_CONSTRAINT_NAME	MATCH_OPTION	UPDATE_RULE	DELETE_RULE	TABLE_NAME	REFERENCED_TABLE_NAME
select * from information_schema.schemata where schema_name = NULL;
CATALOG_NAME	SCHEMA_NAME	DEFAULT_CHARACTER_SET_NAME	DEFAULT_COLLATION_NAME	SQL_PATH
select * from `information_schema`.`STATISTICS` where `TABLE_SCHEMA` = NULL;
TABLE_CATALOG	TABLE_SCHEMA	TABLE_NAME	NON_UNIQUE	INDEX_SCHEMA	INDEX_NAME	SEQ_IN_INDEX	COLUMN_NAME	COLLATION	CARDINALITY	SUB_PART	PACKED	NULLABLE	INDEX_TYPE	COMMENT	INDEX_COMMENT
select * from `information_schema`.`STATISTICS` where `TABLE_NAME` = NULL;
TABLE_CATALOG	TABLE_SCHEMA	TABLE_NAME	NON_UNIQUE	INDEX_SCHEMA	INDEX_NAME	SEQ_IN_INDEX	COLUMN_NAME	COLLATION	CARDINALITY	SUB_PART	PACKED	NULLABLE	INDEX_TYPE	COMMENT	INDEX_COMMENT
select * from information_schema.tables where table_schema = NULL;
TABLE_CATALOG	TABLE_SCHEMA	TABLE_NAME	TABLE_TYPE	ENGINE	VERSION	ROW_FORMAT	TABLE_ROWS	AVG_ROW_LENGTH	DATA_LENGTH	MAX_DATA_LENGTH	INDEX_LENGTH	DATA_FREE	AUTO_INCREMENT	CREATE_TIME	UPDATE_TIME	CHECK_TIME	TABLE_COLLATION	CHECKSUM	CREATE_OPTIONS	TABLE_COMMENT
select * from information_schema.tables where table_catalog = NULL;
TABLE_CATALOG	TABLE_SCHEMA	TABLE_NAME	TABLE_TYPE	ENGINE	VERSION	ROW_FORMAT	TABLE_ROWS	AVG_ROW_LENGTH	DATA_LENGTH	MAX_DATA_LENGTH	INDEX_LENGTH	DATA_FREE	AUTO_INCREMENT	CREATE_TIME	UPDATE_TIME	CHECK_TIME	TABLE_COLLATION	CHECKSUM	CREATE_OPTIONS	TABLE_COMMENT
select * from information_schema.tables where table_name = NULL;
TABLE_CATALOG	TABLE_SCHEMA	TABLE_NAME	TABLE_TYPE	ENGINE	VERSION	ROW_FORMAT	TABLE_ROWS	AVG_ROW_LENGTH	DATA_LENGTH	MAX_DATA_LENGTH	INDEX_LENGTH	DATA_FREE	AUTO_INCREMENT	CREATE_TIME	UPDATE_TIME	CHECK_TIME	TABLE_COLLATION	CHECKSUM	CREATE_OPTIONS	TABLE_COMMENT
select * from `information_schema`.`TABLE_CONSTRAINTS` where `TABLE_SCHEMA` = NULL;
CONSTRAINT_CATALOG	CONSTRAINT_SCHEMA	CONSTRAINT_NAME	TABLE_SCHEMA	TABLE_NAME	CONSTRAINT_TYPE
select * from `information_schema`.`TABLE_CONSTRAINTS` where `TABLE_NAME` = NULL;
CONSTRAINT_CATALOG	CONSTRAINT_SCHEMA	CONSTRAINT_NAME	TABLE_SCHEMA	TABLE_NAME	CONSTRAINT_TYPE
select * from `information_schema`.`TRIGGERS` where `EVENT_OBJECT_SCHEMA` = NULL;
TRIGGER_CATALOG	TRIGGER_SCHEMA	TRIGGER_NAME	EVENT_MANIPULATION	EVENT_OBJECT_CATALOG	EVENT_OBJECT_SCHEMA	EVENT_OBJECT_TABLE	ACTION_ORDER	ACTION_CONDITION	ACTION_STATEMENT	ACTION_ORIENTATION	ACTION_TIMING	ACTION_REFERENCE_OLD_TABLE	ACTION_REFERENCE_NEW_TABLE	ACTION_REFERENCE_OLD_ROW	ACTION_REFERENCE_NEW_ROW	CREATED	SQL_MODE	DEFINER	CHARACTER_SET_CLIENT	COLLATION_CONNECTION	DATABASE_COLLATION
select * from `information_schema`.`TRIGGERS` where `EVENT_OBJECT_TABLE` = NULL;
TRIGGER_CATALOG	TRIGGER_SCHEMA	TRIGGER_NAME	EVENT_MANIPULATION	EVENT_OBJECT_CATALOG	EVENT_OBJECT_SCHEMA	EVENT_OBJECT_TABLE	ACTION_ORDER	ACTION_CONDITION	ACTION_STATEMENT	ACTION_ORIENTATION	ACTION_TIMING	ACTION_REFERENCE_OLD_TABLE	ACTION_REFERENCE_NEW_TABLE	ACTION_REFERENCE_OLD_ROW	ACTION_REFERENCE_NEW_ROW	CREATED	SQL_MODE	DEFINER	CHARACTER_SET_CLIENT	COLLATION_CONNECTION	DATABASE_COLLATION
select * from `information_schema`.`VIEWS` where `TABLE_SCHEMA` = NULL;
TABLE_CATALOG	TABLE_SCHEMA	TABLE_NAME	VIEW_DEFINITION	CHECK_OPTION	IS_UPDATABLE	DEFINER	SECURITY_TYPE	CHARACTER_SET_CLIENT	COLLATION_CONNECTION
select * from `information_schema`.`VIEWS` where `TABLE_NAME` = NULL;
TABLE_CATALOG	TABLE_SCHEMA	TABLE_NAME	VIEW_DEFINITION	CHECK_OPTION	IS_UPDATABLE	DEFINER	SECURITY_TYPE	CHARACTER_SET_CLIENT	COLLATION_CONNECTION
explain extended select 1 from information_schema.tables;
id	select_type	table	partitions	type	possible_keys	key	key_len	ref	rows	filtered	Extra
1	SIMPLE	tables	NULL	ALL	NULL	NULL	NULL	NULL	NULL	NULL	Skip_open_table; Scanned all databases
Warnings:
Warning	1681	'EXTENDED' is deprecated and will be removed in a future release.
Note	1003	/* select#1 */ select 1 AS `1` from `information_schema`.`tables`
use information_schema;
show events;
Db	Name	Definer	Time zone	Type	Execute at	Interval value	Interval field	Starts	Ends	Status	Originator	character_set_client	collation_connection	Database Collation
show events from information_schema;
Db	Name	Definer	Time zone	Type	Execute at	Interval value	Interval field	Starts	Ends	Status	Originator	character_set_client	collation_connection	Database Collation
show events where Db= 'information_schema';
Db	Name	Definer	Time zone	Type	Execute at	Interval value	Interval field	Starts	Ends	Status	Originator	character_set_client	collation_connection	Database Collation
use test;
#
# Bug#34166 Server crash in SHOW OPEN TABLES and prelocking
#
drop table if exists t1;
drop function if exists f1;
create table t1 (a int);
create function f1() returns int
begin
insert into t1 (a) values (1);
return 0;
end|
show open tables where f1()=0;
show open tables where f1()=0;
drop table t1;
drop function f1;
select * from information_schema.tables where 1=sleep(100000);
select * from information_schema.columns where 1=sleep(100000);
explain select count(*) from information_schema.tables;
id	select_type	table	partitions	type	possible_keys	key	key_len	ref	rows	filtered	Extra
1	SIMPLE	tables	NULL	ALL	NULL	NULL	NULL	NULL	NULL	NULL	Skip_open_table; Scanned all databases
Warnings:
Note	1003	/* select#1 */ select count(0) AS `count(*)` from `information_schema`.`tables`
explain select count(*) from information_schema.columns;
id	select_type	table	partitions	type	possible_keys	key	key_len	ref	rows	filtered	Extra
1	SIMPLE	columns	NULL	ALL	NULL	NULL	NULL	NULL	NULL	NULL	Open_frm_only; Scanned all databases
Warnings:
Note	1003	/* select#1 */ select count(0) AS `count(*)` from `information_schema`.`columns`
explain select count(*) from information_schema.views;
id	select_type	table	partitions	type	possible_keys	key	key_len	ref	rows	filtered	Extra
1	SIMPLE	views	NULL	ALL	NULL	NULL	NULL	NULL	NULL	NULL	Open_frm_only; Scanned all databases
Warnings:
Note	1003	/* select#1 */ select count(0) AS `count(*)` from `information_schema`.`views`
set global init_connect="drop table if exists t1;drop table if exists t1;\
drop table if exists t1;drop table if exists t1;\
drop table if exists t1;drop table if exists t1;\
drop table if exists t1;drop table if exists t1;\
drop table if exists t1;drop table if exists t1;\
drop table if exists t1;drop table if exists t1;\
drop table if exists t1;drop table if exists t1;\
drop table if exists t1;drop table if exists t1;\
drop table if exists t1;drop table if exists t1;\
drop table if exists t1;drop table if exists t1;\
drop table if exists t1;drop table if exists t1;\
drop table if exists t1;drop table if exists t1;\
drop table if exists t1;drop table if exists t1;\
drop table if exists t1;drop table if exists t1;\
drop table if exists t1;drop table if exists t1;\
drop table if exists t1;drop table if exists t1;\
drop table if exists t1;drop table if exists t1;\
drop table if exists t1;drop table if exists t1;\
drop table if exists t1;drop table if exists t1;\
drop table if exists t1;drop table if exists t1;\
drop table if exists t1;drop table if exists t1;";
select * from information_schema.global_variables where variable_name='init_connect';
VARIABLE_NAME	VARIABLE_VALUE
INIT_CONNECT	drop table if exists t1;drop table if exists t1;
drop table if exists t1;drop table if exists t1;
drop table if exists t1;drop table if exists t1;
drop table if exists t1;drop table if exists t1;
drop table if exists t1;drop table if exists t1;
drop table if exists t1;drop table if exists t1;
drop table if exists t1;drop table if exists t1;
drop table if exists t1;drop table if exists t1;
drop table if exists t1;drop table if exists t1;
drop table if exists t1;drop table if exists t1;
drop table if exists t1;drop table if exists t1;
drop table if exists t1;drop table if exists t1;
drop table if exists t1;drop table if exists t1;
drop table if exists t1;drop table if exists t1;
drop table if exists t1;drop table if exists t1;
drop table if exists t1;drop table if exists t1;
drop table if exists t1;drop table if exists t1;
drop table if exists t1;drop table if exists t1;
drop table if exists t1;drop table if exists t1;
drop table if exists t1;drop table if exists t1;
drop table if exists t1;drop table if exists
Warnings:
Warning	1287	'INFORMATION_SCHEMA.GLOBAL_VARIABLES' is deprecated and will be removed in a future release. Please use performance_schema.global_variables instead
Warning	1406	Data too long for column 'VARIABLE_VALUE' at row 1
set global init_connect="";
create table t0 select * from information_schema.global_status where VARIABLE_NAME='COM_SELECT';
SELECT 1;
1
1
select a.VARIABLE_VALUE - b.VARIABLE_VALUE from t0 b, information_schema.global_status a
where a.VARIABLE_NAME = b.VARIABLE_NAME;
a.VARIABLE_VALUE - b.VARIABLE_VALUE
2
drop table t0;
CREATE TABLE t1(a INT) KEY_BLOCK_SIZE=1;
SELECT CREATE_OPTIONS FROM INFORMATION_SCHEMA.TABLES WHERE TABLE_NAME='t1';
CREATE_OPTIONS
KEY_BLOCK_SIZE=1
DROP TABLE t1;
SET TIMESTAMP=@@TIMESTAMP + 10000000;
SELECT 'OK' AS TEST_RESULT FROM INFORMATION_SCHEMA.PROCESSLIST WHERE time < 0;
TEST_RESULT
OK
SET TIMESTAMP=DEFAULT;
#
# Bug #50276: Security flaw in INFORMATION_SCHEMA.TABLES
#
CREATE DATABASE db1;
USE db1;
CREATE TABLE t1 (id INT);
CREATE USER nonpriv;
USE test;
# connected as nonpriv
# Should return 0
SELECT COUNT(*) FROM INFORMATION_SCHEMA.TABLES WHERE TABLE_NAME='t1';
COUNT(*)
0
USE INFORMATION_SCHEMA;
# Should return 0
SELECT COUNT(*) FROM TABLES WHERE TABLE_NAME='t1';
COUNT(*)
0
# connected as root
DROP USER nonpriv;
DROP TABLE db1.t1;
DROP DATABASE db1;

Bug#54422 query with = 'variables'

CREATE TABLE variables(f1 INT);
SELECT COLUMN_DEFAULT, TABLE_NAME
FROM INFORMATION_SCHEMA.COLUMNS
WHERE INFORMATION_SCHEMA.COLUMNS.TABLE_NAME = 'variables';
COLUMN_DEFAULT	TABLE_NAME
NULL	variables
DROP TABLE variables;
#
# Bug #53814: NUMERIC_PRECISION for unsigned bigint field is 19, 
# should be 20
#
CREATE TABLE ubig (a BIGINT, b BIGINT UNSIGNED);
SELECT TABLE_NAME, COLUMN_NAME, NUMERIC_PRECISION 
FROM INFORMATION_SCHEMA.COLUMNS WHERE TABLE_NAME='ubig';
TABLE_NAME	COLUMN_NAME	NUMERIC_PRECISION
ubig	a	19
ubig	b	20
INSERT IGNORE INTO ubig VALUES (0xFFFFFFFFFFFFFFFF,0xFFFFFFFFFFFFFFFF);
Warnings:
Warning	1264	Out of range value for column 'a' at row 1
SELECT length(CAST(b AS CHAR)) FROM ubig;
length(CAST(b AS CHAR))
20
DROP TABLE ubig;
grant usage on *.* to mysqltest_1@localhost;
Warnings:
Warning	1287	Using GRANT for creating new user is deprecated and will be removed in future release. Create new user with CREATE USER statement.
select 1 from information_schema.tables where table_schema=repeat('a', 2000);
1
drop user mysqltest_1@localhost;
End of 5.1 tests.
create function f1 (p1 int, p2 datetime, p3 decimal(10,2))
returns char(10) return null;
create procedure p1 (p1 float(8,5), p2 char(32), p3 varchar(10)) begin end;
create procedure p2 (p1 enum('c', 's'), p2 blob, p3 text) begin end;
select * from information_schema.parameters where specific_schema='test';
SPECIFIC_CATALOG	SPECIFIC_SCHEMA	SPECIFIC_NAME	ORDINAL_POSITION	PARAMETER_MODE	PARAMETER_NAME	DATA_TYPE	CHARACTER_MAXIMUM_LENGTH	CHARACTER_OCTET_LENGTH	NUMERIC_PRECISION	NUMERIC_SCALE	DATETIME_PRECISION	CHARACTER_SET_NAME	COLLATION_NAME	DTD_IDENTIFIER	ROUTINE_TYPE
def	test	f1	0	NULL	NULL	char	10	10	NULL	NULL	NULL	latin1	latin1_swedish_ci	char(10)	FUNCTION
def	test	f1	1	IN	p1	int	NULL	NULL	10	0	NULL	NULL	NULL	int(11)	FUNCTION
def	test	f1	2	IN	p2	datetime	NULL	NULL	NULL	NULL	0	NULL	NULL	datetime	FUNCTION
def	test	f1	3	IN	p3	decimal	NULL	NULL	10	2	NULL	NULL	NULL	decimal(10,2)	FUNCTION
def	test	p1	1	IN	p1	float	NULL	NULL	8	5	NULL	NULL	NULL	float(8,5)	PROCEDURE
def	test	p1	2	IN	p2	char	32	32	NULL	NULL	NULL	latin1	latin1_swedish_ci	char(32)	PROCEDURE
def	test	p1	3	IN	p3	varchar	10	10	NULL	NULL	NULL	latin1	latin1_swedish_ci	varchar(10)	PROCEDURE
def	test	p2	1	IN	p1	enum	1	1	NULL	NULL	NULL	latin1	latin1_swedish_ci	enum('c','s')	PROCEDURE
def	test	p2	2	IN	p2	blob	65535	65535	NULL	NULL	NULL	NULL	NULL	blob	PROCEDURE
def	test	p2	3	IN	p3	text	65535	65535	NULL	NULL	NULL	latin1	latin1_swedish_ci	text	PROCEDURE
select data_type, character_maximum_length,
character_octet_length, numeric_precision,
numeric_scale, character_set_name,
collation_name, dtd_identifier
from information_schema.routines where routine_schema='test';
data_type	character_maximum_length	character_octet_length	numeric_precision	numeric_scale	character_set_name	collation_name	dtd_identifier
char	10	10	NULL	NULL	latin1	latin1_swedish_ci	char(10)
	NULL	NULL	NULL	NULL	NULL	NULL	NULL
	NULL	NULL	NULL	NULL	NULL	NULL	NULL
drop procedure p1;
drop procedure p2;
drop function f1;
#
# Additional test for WL#3726 "DDL locking for all metadata objects"
# To avoid possible deadlocks process of filling of I_S tables should
# use high-priority metadata lock requests when opening tables.
# Below we just test that we really use high-priority lock request
# since reproducing a deadlock will require much more complex test.
#
drop tables if exists t1, t2, t3;
create table t1 (i int);
create table t2 (j int primary key auto_increment);
# Switching to connection 'con3726_1'
lock table t2 read;
# Switching to connection 'con3726_2'
# RENAME below will be blocked by 'lock table t2 read' above but
# will add two pending requests for exclusive metadata locks.
rename table t2 to t3;
# Switching to connection 'default'
# These statements should not be blocked by pending lock requests
select table_name, column_name, data_type from information_schema.columns
where table_schema = 'test' and table_name in ('t1', 't2');
table_name	column_name	data_type
t1	i	int
t2	j	int
select table_name, auto_increment from information_schema.tables
where table_schema = 'test' and table_name in ('t1', 't2');
table_name	auto_increment
t1	NULL
t2	1
# Switching to connection 'con3726_1'
unlock tables;
# Switching to connection 'con3726_2'
# Switching to connection 'default'
drop tables t1, t3;
EXPLAIN SELECT * FROM information_schema.key_column_usage;
id	select_type	table	partitions	type	possible_keys	key	key_len	ref	rows	filtered	Extra
1	SIMPLE	key_column_usage	NULL	ALL	NULL	NULL	NULL	NULL	NULL	NULL	Open_full_table; Scanned all databases
Warnings:
Note	1003	/* select#1 */ select `information_schema`.`key_column_usage`.`CONSTRAINT_CATALOG` AS `CONSTRAINT_CATALOG`,`information_schema`.`key_column_usage`.`CONSTRAINT_SCHEMA` AS `CONSTRAINT_SCHEMA`,`information_schema`.`key_column_usage`.`CONSTRAINT_NAME` AS `CONSTRAINT_NAME`,`information_schema`.`key_column_usage`.`TABLE_CATALOG` AS `TABLE_CATALOG`,`information_schema`.`key_column_usage`.`TABLE_SCHEMA` AS `TABLE_SCHEMA`,`information_schema`.`key_column_usage`.`TABLE_NAME` AS `TABLE_NAME`,`information_schema`.`key_column_usage`.`COLUMN_NAME` AS `COLUMN_NAME`,`information_schema`.`key_column_usage`.`ORDINAL_POSITION` AS `ORDINAL_POSITION`,`information_schema`.`key_column_usage`.`POSITION_IN_UNIQUE_CONSTRAINT` AS `POSITION_IN_UNIQUE_CONSTRAINT`,`information_schema`.`key_column_usage`.`REFERENCED_TABLE_SCHEMA` AS `REFERENCED_TABLE_SCHEMA`,`information_schema`.`key_column_usage`.`REFERENCED_TABLE_NAME` AS `REFERENCED_TABLE_NAME`,`information_schema`.`key_column_usage`.`REFERENCED_COLUMN_NAME` AS `REFERENCED_COLUMN_NAME` from `information_schema`.`key_column_usage`
EXPLAIN SELECT * FROM information_schema.partitions WHERE TABLE_NAME='t1';
id	select_type	table	partitions	type	possible_keys	key	key_len	ref	rows	filtered	Extra
1	SIMPLE	partitions	NULL	ALL	NULL	TABLE_NAME	NULL	NULL	NULL	NULL	Using where; Open_full_table; Scanned 1 database
Warnings:
Note	1003	/* select#1 */ select `information_schema`.`partitions`.`TABLE_CATALOG` AS `TABLE_CATALOG`,`information_schema`.`partitions`.`TABLE_SCHEMA` AS `TABLE_SCHEMA`,`information_schema`.`partitions`.`TABLE_NAME` AS `TABLE_NAME`,`information_schema`.`partitions`.`PARTITION_NAME` AS `PARTITION_NAME`,`information_schema`.`partitions`.`SUBPARTITION_NAME` AS `SUBPARTITION_NAME`,`information_schema`.`partitions`.`PARTITION_ORDINAL_POSITION` AS `PARTITION_ORDINAL_POSITION`,`information_schema`.`partitions`.`SUBPARTITION_ORDINAL_POSITION` AS `SUBPARTITION_ORDINAL_POSITION`,`information_schema`.`partitions`.`PARTITION_METHOD` AS `PARTITION_METHOD`,`information_schema`.`partitions`.`SUBPARTITION_METHOD` AS `SUBPARTITION_METHOD`,`information_schema`.`partitions`.`PARTITION_EXPRESSION` AS `PARTITION_EXPRESSION`,`information_schema`.`partitions`.`SUBPARTITION_EXPRESSION` AS `SUBPARTITION_EXPRESSION`,`information_schema`.`partitions`.`PARTITION_DESCRIPTION` AS `PARTITION_DESCRIPTION`,`information_schema`.`partitions`.`TABLE_ROWS` AS `TABLE_ROWS`,`information_schema`.`partitions`.`AVG_ROW_LENGTH` AS `AVG_ROW_LENGTH`,`information_schema`.`partitions`.`DATA_LENGTH` AS `DATA_LENGTH`,`information_schema`.`partitions`.`MAX_DATA_LENGTH` AS `MAX_DATA_LENGTH`,`information_schema`.`partitions`.`INDEX_LENGTH` AS `INDEX_LENGTH`,`information_schema`.`partitions`.`DATA_FREE` AS `DATA_FREE`,`information_schema`.`partitions`.`CREATE_TIME` AS `CREATE_TIME`,`information_schema`.`partitions`.`UPDATE_TIME` AS `UPDATE_TIME`,`information_schema`.`partitions`.`CHECK_TIME` AS `CHECK_TIME`,`information_schema`.`partitions`.`CHECKSUM` AS `CHECKSUM`,`information_schema`.`partitions`.`PARTITION_COMMENT` AS `PARTITION_COMMENT`,`information_schema`.`partitions`.`NODEGROUP` AS `NODEGROUP`,`information_schema`.`partitions`.`TABLESPACE_NAME` AS `TABLESPACE_NAME` from `information_schema`.`partitions` where (`information_schema`.`partitions`.`TABLE_NAME` = 't1')
EXPLAIN SELECT * FROM information_schema.referential_constraints
WHERE CONSTRAINT_SCHEMA='test';
id	select_type	table	partitions	type	possible_keys	key	key_len	ref	rows	filtered	Extra
1	SIMPLE	referential_constraints	NULL	ALL	NULL	CONSTRAINT_SCHEMA	NULL	NULL	NULL	NULL	Using where; Open_full_table; Scanned 1 database
Warnings:
Note	1003	/* select#1 */ select `information_schema`.`referential_constraints`.`CONSTRAINT_CATALOG` AS `CONSTRAINT_CATALOG`,`information_schema`.`referential_constraints`.`CONSTRAINT_SCHEMA` AS `CONSTRAINT_SCHEMA`,`information_schema`.`referential_constraints`.`CONSTRAINT_NAME` AS `CONSTRAINT_NAME`,`information_schema`.`referential_constraints`.`UNIQUE_CONSTRAINT_CATALOG` AS `UNIQUE_CONSTRAINT_CATALOG`,`information_schema`.`referential_constraints`.`UNIQUE_CONSTRAINT_SCHEMA` AS `UNIQUE_CONSTRAINT_SCHEMA`,`information_schema`.`referential_constraints`.`UNIQUE_CONSTRAINT_NAME` AS `UNIQUE_CONSTRAINT_NAME`,`information_schema`.`referential_constraints`.`MATCH_OPTION` AS `MATCH_OPTION`,`information_schema`.`referential_constraints`.`UPDATE_RULE` AS `UPDATE_RULE`,`information_schema`.`referential_constraints`.`DELETE_RULE` AS `DELETE_RULE`,`information_schema`.`referential_constraints`.`TABLE_NAME` AS `TABLE_NAME`,`information_schema`.`referential_constraints`.`REFERENCED_TABLE_NAME` AS `REFERENCED_TABLE_NAME` from `information_schema`.`referential_constraints` where (`information_schema`.`referential_constraints`.`CONSTRAINT_SCHEMA` = 'test')
EXPLAIN SELECT * FROM information_schema.table_constraints
WHERE TABLE_NAME='t1' and TABLE_SCHEMA='test';
id	select_type	table	partitions	type	possible_keys	key	key_len	ref	rows	filtered	Extra
1	SIMPLE	table_constraints	NULL	ALL	NULL	TABLE_SCHEMA,TABLE_NAME	NULL	NULL	NULL	NULL	Using where; Open_full_table; Scanned 0 databases
Warnings:
Note	1003	/* select#1 */ select `information_schema`.`table_constraints`.`CONSTRAINT_CATALOG` AS `CONSTRAINT_CATALOG`,`information_schema`.`table_constraints`.`CONSTRAINT_SCHEMA` AS `CONSTRAINT_SCHEMA`,`information_schema`.`table_constraints`.`CONSTRAINT_NAME` AS `CONSTRAINT_NAME`,`information_schema`.`table_constraints`.`TABLE_SCHEMA` AS `TABLE_SCHEMA`,`information_schema`.`table_constraints`.`TABLE_NAME` AS `TABLE_NAME`,`information_schema`.`table_constraints`.`CONSTRAINT_TYPE` AS `CONSTRAINT_TYPE` from `information_schema`.`table_constraints` where ((`information_schema`.`table_constraints`.`TABLE_NAME` = 't1') and (`information_schema`.`table_constraints`.`TABLE_SCHEMA` = 'test'))
EXPLAIN SELECT * FROM information_schema.triggers
WHERE EVENT_OBJECT_SCHEMA='test';
id	select_type	table	partitions	type	possible_keys	key	key_len	ref	rows	filtered	Extra
1	SIMPLE	triggers	NULL	ALL	NULL	EVENT_OBJECT_SCHEMA	NULL	NULL	NULL	NULL	Using where; Open_frm_only; Scanned 1 database
Warnings:
Note	1003	/* select#1 */ select `information_schema`.`triggers`.`TRIGGER_CATALOG` AS `TRIGGER_CATALOG`,`information_schema`.`triggers`.`TRIGGER_SCHEMA` AS `TRIGGER_SCHEMA`,`information_schema`.`triggers`.`TRIGGER_NAME` AS `TRIGGER_NAME`,`information_schema`.`triggers`.`EVENT_MANIPULATION` AS `EVENT_MANIPULATION`,`information_schema`.`triggers`.`EVENT_OBJECT_CATALOG` AS `EVENT_OBJECT_CATALOG`,`information_schema`.`triggers`.`EVENT_OBJECT_SCHEMA` AS `EVENT_OBJECT_SCHEMA`,`information_schema`.`triggers`.`EVENT_OBJECT_TABLE` AS `EVENT_OBJECT_TABLE`,`information_schema`.`triggers`.`ACTION_ORDER` AS `ACTION_ORDER`,`information_schema`.`triggers`.`ACTION_CONDITION` AS `ACTION_CONDITION`,`information_schema`.`triggers`.`ACTION_STATEMENT` AS `ACTION_STATEMENT`,`information_schema`.`triggers`.`ACTION_ORIENTATION` AS `ACTION_ORIENTATION`,`information_schema`.`triggers`.`ACTION_TIMING` AS `ACTION_TIMING`,`information_schema`.`triggers`.`ACTION_REFERENCE_OLD_TABLE` AS `ACTION_REFERENCE_OLD_TABLE`,`information_schema`.`triggers`.`ACTION_REFERENCE_NEW_TABLE` AS `ACTION_REFERENCE_NEW_TABLE`,`information_schema`.`triggers`.`ACTION_REFERENCE_OLD_ROW` AS `ACTION_REFERENCE_OLD_ROW`,`information_schema`.`triggers`.`ACTION_REFERENCE_NEW_ROW` AS `ACTION_REFERENCE_NEW_ROW`,`information_schema`.`triggers`.`CREATED` AS `CREATED`,`information_schema`.`triggers`.`SQL_MODE` AS `SQL_MODE`,`information_schema`.`triggers`.`DEFINER` AS `DEFINER`,`information_schema`.`triggers`.`CHARACTER_SET_CLIENT` AS `CHARACTER_SET_CLIENT`,`information_schema`.`triggers`.`COLLATION_CONNECTION` AS `COLLATION_CONNECTION`,`information_schema`.`triggers`.`DATABASE_COLLATION` AS `DATABASE_COLLATION` from `information_schema`.`triggers` where (`information_schema`.`triggers`.`EVENT_OBJECT_SCHEMA` = 'test')
create table information_schema.t1 (f1 INT);
ERROR 42000: Access denied for user 'root'@'localhost' to database 'information_schema'
drop table information_schema.t1;
ERROR 42000: Access denied for user 'root'@'localhost' to database 'information_schema'
drop temporary table if exists information_schema.t1;
ERROR 42000: Access denied for user 'root'@'localhost' to database 'information_schema'
create temporary table information_schema.t1 (f1 INT);
ERROR 42000: Access denied for user 'root'@'localhost' to database 'information_schema'
drop view information_schema.v1;
ERROR 42000: Access denied for user 'root'@'localhost' to database 'information_schema'
create view information_schema.v1;
ERROR 42000: Access denied for user 'root'@'localhost' to database 'information_schema'
create trigger mysql.trg1 after insert on information_schema.t1 for each row set @a=1;
ERROR 42000: Access denied for user 'root'@'localhost' to database 'information_schema'
create table t1 select * from information_schema.t1;
ERROR 42S02: Unknown table 't1' in information_schema
CREATE TABLE t1(f1 char(100));
REPAIR TABLE t1, information_schema.tables;
ERROR 42000: Access denied for user 'root'@'localhost' to database 'information_schema'
CHECKSUM TABLE t1, information_schema.tables;
Table	Checksum
test.t1	0
information_schema.tables	0
ANALYZE TABLE t1, information_schema.tables;
ERROR 42000: Access denied for user 'root'@'localhost' to database 'information_schema'
CHECK TABLE t1, information_schema.tables;
Table	Op	Msg_type	Msg_text
test.t1	check	status	OK
information_schema.tables	check	note	The storage engine for the table doesn't support check
OPTIMIZE TABLE t1, information_schema.tables;
ERROR 42000: Access denied for user 'root'@'localhost' to database 'information_schema'
RENAME TABLE v1 to v2, information_schema.tables to t2;
ERROR 42000: Access denied for user 'root'@'localhost' to database 'information_schema'
DROP TABLE t1, information_schema.tables;
ERROR 42000: Access denied for user 'root'@'localhost' to database 'information_schema'
LOCK TABLES t1 READ, information_schema.tables READ;
ERROR 42000: Access denied for user 'root'@'localhost' to database 'information_schema'
DROP TABLE t1;
create function f1() returns int return 1;
select routine_name, routine_type from information_schema.routines
where routine_schema = 'test';
routine_name	routine_type
f1	FUNCTION
drop function f1;
SELECT *
FROM INFORMATION_SCHEMA.key_column_usage
LEFT JOIN INFORMATION_SCHEMA.COLUMNS
USING (TABLE_SCHEMA, TABLE_NAME, COLUMN_NAME)
WHERE COLUMNS.TABLE_SCHEMA = 'test'
AND COLUMNS.TABLE_NAME = 't1';
TABLE_SCHEMA	TABLE_NAME	COLUMN_NAME	CONSTRAINT_CATALOG	CONSTRAINT_SCHEMA	CONSTRAINT_NAME	TABLE_CATALOG	ORDINAL_POSITION	POSITION_IN_UNIQUE_CONSTRAINT	REFERENCED_TABLE_SCHEMA	REFERENCED_TABLE_NAME	REFERENCED_COLUMN_NAME	TABLE_CATALOG	ORDINAL_POSITION	COLUMN_DEFAULT	IS_NULLABLE	DATA_TYPE	CHARACTER_MAXIMUM_LENGTH	CHARACTER_OCTET_LENGTH	NUMERIC_PRECISION	NUMERIC_SCALE	DATETIME_PRECISION	CHARACTER_SET_NAME	COLLATION_NAME	COLUMN_TYPE	COLUMN_KEY	EXTRA	PRIVILEGES	COLUMN_COMMENT	GENERATION_EXPRESSION
#
# A test case for Bug#56540 "Exception (crash) in sql_show.cc
# during rqg_info_schema test on Windows"
# Ensure that we never access memory of a closed table,
# in particular, never access table->field[] array.
# Before the fix, the below test case, produced
# valgrind errors.
#
drop table if exists t1;
drop view if exists v1;
create table t1 (a int, b int);
create view v1 as select t1.a, t1.b from t1;
alter table t1 change b c int;
lock table t1 read;
# --> connection con1
flush tables;
# --> connection default
select * from information_schema.views where table_schema != 'sys';
TABLE_CATALOG	def
TABLE_SCHEMA	test
TABLE_NAME	v1
VIEW_DEFINITION	select `test`.`t1`.`a` AS `a`,`test`.`t1`.`b` AS `b` from `test`.`t1`
CHECK_OPTION	NONE
IS_UPDATABLE	
DEFINER	root@localhost
SECURITY_TYPE	DEFINER
CHARACTER_SET_CLIENT	latin1
COLLATION_CONNECTION	latin1_swedish_ci
Warnings:
Level	Warning
Code	1356
Message	View 'test.v1' references invalid table(s) or column(s) or function(s) or definer/invoker of view lack rights to use them
unlock tables;
#
# Cleanup.
#
# --> connection con1
# Reaping 'flush tables'
# --> connection default
drop table t1;
drop view v1;
#
# Test for bug #12828477 - "MDL SUBSYSTEM CREATES BIG OVERHEAD FOR
#                           CERTAIN QUERIES TO INFORMATION_SCHEMA".
#
# Check that metadata locks which are acquired during the process
# of opening tables/.FRMs/.TRG files while filling I_S table are
# not kept to the end of statement. Keeping the locks has caused
# performance problems in cases when big number of tables (.FRMs
# or .TRG files) were scanned as cost of new lock acquisition has
# increased linearly.
drop database if exists mysqltest;
create database mysqltest;
use mysqltest;
create table t0 (i int);
create table t1 (j int);
create table t2 (k int);
#
# Test that we don't keep locks in case when we to fill
# I_S table we perform full-blown table open.
#
# Acquire lock on 't2' so upcoming RENAME is
# blocked.
lock tables t2 read;
#
# Switching to connection 'con12828477_1'. 
#
# The below RENAME should wait on 't2' while
# keeping X lock on 't1'.
rename table t1 to t3, t2 to t1, t3 to t2;
#
# Switching to connection 'con12828477_2'. 
#
# Wait while the above RENAME is blocked.
# Issue query to I_S which will open 't0' and get
# blocked on 't1' because of RENAME.
select table_name, auto_increment from information_schema.tables where table_schema='mysqltest';
#
# Switching to connection 'con12828477_3'. 
#
# Wait while the above SELECT is blocked.
#
# Check that it holds no lock on 't0' so it can be renamed.
rename table t0 to t4;
#
# Switching to connection 'default'.
#
#
# Unblock the first RENAME.
unlock tables;
#
# Switching to connection 'con12828477_1'. 
#
# Reap the first RENAME
#
# Switching to connection 'con12828477_2'. 
#
# Reap SELECT to I_S.
table_name	auto_increment
t0	NULL
t1	NULL
t2	NULL
#
# Switching to connection 'default'.
#
#
# Now test that we don't keep locks in case when we to fill
# I_S table we read .FRM or .TRG file only (this was the case
# for which problem existed).
#
rename table t4 to t0;
# Acquire lock on 't2' so upcoming RENAME is
# blocked.
lock tables t2 read;
#
# Switching to connection 'con12828477_1'. 
#
# The below RENAME should wait on 't2' while
# keeping X lock on 't1'.
rename table t1 to t3, t2 to t1, t3 to t2;
#
# Switching to connection 'con12828477_2'. 
#
# Wait while the above RENAME is blocked.
# Issue query to I_S which will open 't0' and get
# blocked on 't1' because of RENAME.
select event_object_table, trigger_name from information_schema.triggers where event_object_schema='mysqltest';
#
# Switching to connection 'con12828477_3'. 
#
# Wait while the above SELECT is blocked.
#
# Check that it holds no lock on 't0' so it can be renamed.
rename table t0 to t4;
#
# Switching to connection 'default'.
#
#
# Unblock the first RENAME.
unlock tables;
#
# Switching to connection 'con12828477_1'. 
#
# Reap the first RENAME
#
# Switching to connection 'con12828477_2'. 
#
# Reap SELECT to I_S.
event_object_table	trigger_name
#
# Switching to connection 'default'.
#
#
# Test case to test DATETIME_PRECISION of information_schema.columns table
# 
drop database if exists mysqltest;
create database mysqltest;
use mysqltest;
create table mysqltest.t(a int, b date, c time, d datetime, e timestamp);
create table mysqltest.t0(a int, b date, c time(0), d datetime(0), e timestamp(0));
create table mysqltest.t1(a int, b date, c time(1), d datetime(1), e timestamp(1));
create table mysqltest.t2(a int, b date, c time(2), d datetime(2), e timestamp(2));
create table mysqltest.t3(a int, b date, c time(3), d datetime(3), e timestamp(3));
create table mysqltest.t4(a int, b date, c time(4), d datetime(4), e timestamp(4));
create table mysqltest.t5(a int, b date, c time(5), d datetime(5), e timestamp(5));
create table mysqltest.t6(a int, b date, c time(6), d datetime(6), e timestamp(6));
select TABLE_NAME,COLUMN_NAME,DATA_TYPE,DATETIME_PRECISION from information_schema.columns where TABLE_SCHEMA='mysqltest';
TABLE_NAME	COLUMN_NAME	DATA_TYPE	DATETIME_PRECISION
t	a	int	NULL
t	b	date	NULL
t	c	time	0
t	d	datetime	0
t	e	timestamp	0
t0	a	int	NULL
t0	b	date	NULL
t0	c	time	0
t0	d	datetime	0
t0	e	timestamp	0
t1	a	int	NULL
t1	b	date	NULL
t1	c	time	1
t1	d	datetime	1
t1	e	timestamp	1
t2	a	int	NULL
t2	b	date	NULL
t2	c	time	2
t2	d	datetime	2
t2	e	timestamp	2
t3	a	int	NULL
t3	b	date	NULL
t3	c	time	3
t3	d	datetime	3
t3	e	timestamp	3
t4	a	int	NULL
t4	b	date	NULL
t4	c	time	4
t4	d	datetime	4
t4	e	timestamp	4
t5	a	int	NULL
t5	b	date	NULL
t5	c	time	5
t5	d	datetime	5
t5	e	timestamp	5
t6	a	int	NULL
t6	b	date	NULL
t6	c	time	6
t6	d	datetime	6
t6	e	timestamp	6
#
# Clean-up.
drop database mysqltest;
use test;
#
# Test for bug #16869534 - "QUERYING SUBSET OF COLUMNS DOESN'T USE TABLE
#                           CACHE; OPENED_TABLES INCREASES"
#
SELECT * FROM INFORMATION_SCHEMA.TABLES;
SELECT VARIABLE_VALUE INTO @val1 FROM INFORMATION_SCHEMA.GLOBAL_STATUS WHERE
VARIABLE_NAME LIKE 'Opened_tables';
SELECT ENGINE FROM INFORMATION_SCHEMA.TABLES;
# The below SELECT query should give same output as above SELECT query.
SELECT VARIABLE_VALUE INTO @val2 FROM INFORMATION_SCHEMA.GLOBAL_STATUS WHERE
VARIABLE_NAME LIKE 'Opened_tables';
# The below select should return '1'
SELECT @val1 = @val2;
@val1 = @val2
1
#
# End of 5.5 tests
#
#
# Bug #13966514 : CRASH IN GET_SCHEMA_TABLES_RESULT WITH MIN/MAX, 
#   LEFT/RIGHT JOIN ON I_S TABLE
#
CREATE TABLE t1(a INT PRIMARY KEY);
INSERT INTO t1 VALUES (1);
# must not crash
SELECT MAX(a) FROM information_schema.engines RIGHT JOIN t1 ON 1;
MAX(a)
1
DROP TABLE t1;
#
# BUG#13463397 - 63562: UNKNOWN DATABASE INFORMATION_SCHEMA 
#
CREATE PROCEDURE information_schema.is() BEGIN END;
ERROR 42000: Access denied for user 'root'@'localhost' to database 'information_schema'
#
# End of 5.6 tests
#
#
# Bug#19307777 ASSERTION `QEP_TAB->CONDITION() == QEP_TAB->CONDITION_OPTIM()' FAILED
#
EXPLAIN select * from
information_schema . innodb_cmp as table1
left outer join mysql . procs_priv as table2
on ( table2 . routine_name = table1 . compress_time )
where not table1 . compress_time <> '2006-09-03 10:11:37.046313'
having  table2 . grantor <> '2008-02-28 22:17:05.025739' limit 9;
id	select_type	table	partitions	type	possible_keys	key	key_len	ref	rows	filtered	Extra
1	SIMPLE	NULL	NULL	NULL	NULL	NULL	NULL	NULL	NULL	NULL	Impossible HAVING noticed after reading const tables
Warnings:
Note	1003	/* select#1 */ select `table1`.`page_size` AS `page_size`,`table1`.`compress_ops` AS `compress_ops`,`table1`.`compress_ops_ok` AS `compress_ops_ok`,`table1`.`compress_time` AS `compress_time`,`table1`.`uncompress_ops` AS `uncompress_ops`,`table1`.`uncompress_time` AS `uncompress_time`,NULL AS `Host`,NULL AS `Db`,NULL AS `User`,NULL AS `Routine_name`,NULL AS `Routine_type`,NULL AS `Grantor`,NULL AS `Proc_priv`,NULL AS `Timestamp` from `information_schema`.`innodb_cmp` `table1` where (`table1`.`compress_time` = '2006-09-03 10:11:37.046313') having 0 limit 9
select * from
information_schema . innodb_cmp as table1
left outer join mysql . procs_priv as table2
on ( table2 . routine_name = table1 . compress_time )
where not table1 . compress_time <> '2006-09-03 10:11:37.046313'
having  table2 . grantor <> '2008-02-28 22:17:05.025739' limit 9;
page_size	compress_ops	compress_ops_ok	compress_time	uncompress_ops	uncompress_time	Host	Db	User	Routine_name	Routine_type	Grantor	Proc_priv	Timestamp
#
# Bug#20665051 SQL_SHOW.CC:7764: ASSERTION `QEP_TAB->CONDITION() == QEP_TAB->CONDITION_OPTIM()
#
EXPLAIN SELECT 1
FROM DUAL
WHERE (SELECT 1 FROM information_schema.tables
WHERE table_schema
ORDER BY table_name
LIMIT 1);
id	select_type	table	partitions	type	possible_keys	key	key_len	ref	rows	filtered	Extra
1	PRIMARY	NULL	NULL	NULL	NULL	NULL	NULL	NULL	NULL	NULL	Impossible WHERE
2	SUBQUERY	tables	NULL	ALL	NULL	NULL	NULL	NULL	NULL	NULL	Using where; Skip_open_table; Scanned all databases; Using filesort
Warnings:
Note	1003	/* select#1 */ select 1 AS `1` from DUAL  where 0
SELECT 1
FROM DUAL
WHERE (SELECT 1 FROM information_schema.tables
WHERE table_schema
ORDER BY table_name
LIMIT 1);
1
EXPLAIN SELECT 1 AS F1 FROM information_schema.tables
WHERE "CHARACTER_SETS"=
(SELECT CAST(TABLE_NAME AS CHAR)
FROM information_schema.tables
WHERE table_schema != 'PERFORMANCE_SCHEMA'
      ORDER BY table_name
LIMIT 1)
LIMIT 1;
id	select_type	table	partitions	type	possible_keys	key	key_len	ref	rows	filtered	Extra
1	PRIMARY	NULL	NULL	NULL	NULL	NULL	NULL	NULL	NULL	NULL	Impossible WHERE
2	SUBQUERY	tables	NULL	ALL	NULL	NULL	NULL	NULL	NULL	NULL	Using where; Skip_open_table; Scanned all databases; Using filesort
Warnings:
Note	1003	/* select#1 */ select 1 AS `F1` from `information_schema`.`tables` where 0 limit 1
SELECT 1 AS F1 FROM information_schema.tables
WHERE "CHARACTER_SETS"=
(SELECT CAST(TABLE_NAME AS CHAR)
FROM information_schema.tables
WHERE table_schema != 'PERFORMANCE_SCHEMA'
      ORDER BY table_name
LIMIT 1)
LIMIT 1;
F1
1
#
# WL#2284: Increase the length of a user name
#
set names utf8;
CREATE USER user_name_len_22_01234@localhost;
GRANT SELECT ON *.* TO user_name_len_22_01234@localhost;
SELECT user,db FROM information_schema.processlist;
user	db
user_name_len_22_01234	test
CREATE USER очень_очень_очень_длинный_юзер__@localhost;
GRANT SELECT ON *.* TO очень_очень_очень_длинный_юзер__@localhost;
SELECT user,db FROM information_schema.processlist;
user	db
очень_очень_очень_длинный_юзер__	test
DROP USER user_name_len_22_01234@localhost;
DROP USER очень_очень_очень_длинный_юзер__@localhost;
set names default;
set sql_mode= @orig_sql_mode;
Warnings:
Warning	3090	Changing sql mode 'NO_AUTO_CREATE_USER' is deprecated. It will be removed in a future release.<|MERGE_RESOLUTION|>--- conflicted
+++ resolved
@@ -960,13 +960,8 @@
 AND table_name not like 'ndb%' AND table_name not like 'innodb_%'
 GROUP BY TABLE_SCHEMA;
 table_schema	count(*)
-<<<<<<< HEAD
-information_schema	41
+information_schema	43
 mysql	28
-=======
-information_schema	43
-mysql	25
->>>>>>> 35d5d3fa
 create table t1 (i int, j int);
 create trigger trg1 before insert on t1 for each row
 begin
