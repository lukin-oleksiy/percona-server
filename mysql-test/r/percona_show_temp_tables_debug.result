--- conflicted
+++ resolved
@@ -16,7 +16,6 @@
 # connection default
 TABLE_SCHEMA	TABLE_NAME	ENGINE	TABLE_ROWS
 test	t1	MyISAM	0
-<<<<<<< HEAD
 #
 # Bug 1614849 (INFORMATION_SCHEMA.TABLES (or other schema info table) and GLOBAL_TEMPORARY_TABLES queries running in parallel may crash or hang)
 #
@@ -36,6 +35,4 @@
 # connection con2
 SESSION_ID	TABLE_SCHEMA	TABLE_NAME	ENGINE	NAME	TABLE_ROWS	AVG_ROW_LENGTH	DATA_LENGTH	INDEX_LENGTH	CREATE_TIME	UPDATE_TIME
 # connection default
-=======
-SET DEBUG_SYNC="reset";
->>>>>>> 7fa73975
+SET DEBUG_SYNC="reset";