drop table if exists t1,t2,t3;
create table t1 (a int);
select count(a) as b from t1 where a=0 having b > 0;
b
insert into t1 values (null);
select count(a) as b from t1 where a=0 having b > 0;
b
select count(a) as b from t1 where a=0 having b >=0;
b
0
explain extended select count(a) as b from t1 where a=0 having b >=0;
id	select_type	table	type	possible_keys	key	key_len	ref	rows	filtered	Extra
1	SIMPLE	NULL	NULL	NULL	NULL	NULL	NULL	NULL	NULL	Impossible WHERE noticed after reading const tables
Warnings:
Note	1003	select count(NULL) AS `b` from dual where 0 having (`b` >= 0)
drop table t1;
CREATE TABLE t1 (
raw_id int(10) NOT NULL default '0',
chr_start int(10) NOT NULL default '0',
chr_end int(10) NOT NULL default '0',
raw_start int(10) NOT NULL default '0',
raw_end int(10) NOT NULL default '0',
raw_ori int(2) NOT NULL default '0'
);
INSERT INTO t1 VALUES (469713,1,164123,1,164123,1),(317330,164124,317193,101,153170,1),(469434,317194,375620,101,58527,1),(591816,375621,484273,1,108653,1),(591807,484274,534671,91,50488,1),(318885,534672,649362,101,114791,1),(318728,649363,775520,102,126259,1),(336829,775521,813997,101,38577,1),(317740,813998,953227,101,139330,1),(1,813998,953227,101,139330,1);
CREATE TABLE t2 (
id int(10) unsigned NOT NULL default '0',
contig_id int(10) unsigned NOT NULL default '0',
seq_start int(10) NOT NULL default '0',
seq_end int(10) NOT NULL default '0',
strand tinyint(2) NOT NULL default '0',
KEY id (id)
);
INSERT INTO t2 VALUES (133195,469713,61327,61384,1),(133196,469713,64113,64387,1),(133197,1,1,1,0),(133197,1,1,1,-2);
SELECT e.id,
MIN( IF(sgp.raw_ori=1,
(e.seq_start+sgp.chr_start-sgp.raw_start),  
(sgp.chr_start+sgp.raw_end-e.seq_end))) as start, 
MAX( IF(sgp.raw_ori=1,
(e.seq_end+sgp.chr_start-sgp.raw_start),  
(sgp.chr_start+sgp.raw_end-e.seq_start))) as end, 
AVG(IF (sgp.raw_ori=1,e.strand,(-e.strand))) as chr_strand 
FROM  t1 sgp,
t2 e  
WHERE sgp.raw_id=e.contig_id 
GROUP BY e.id 
HAVING chr_strand= -1 and end >= 0 
AND start <= 999660;
id	start	end	chr_strand
133197	813898	813898	-1.0000
drop table t1,t2;
CREATE TABLE t1 (Fld1 int(11) default NULL,Fld2 int(11) default NULL);
INSERT INTO t1 VALUES (1,10),(1,20),(2,NULL),(2,NULL),(3,50);
select Fld1, max(Fld2) as q from t1 group by Fld1 having q is not null;
Fld1	q
1	20
3	50
select Fld1, max(Fld2) from t1 group by Fld1 having max(Fld2) is not null;
Fld1	max(Fld2)
1	20
3	50
select Fld1, max(Fld2) from t1 group by Fld1 having avg(Fld2) is not null;
Fld1	max(Fld2)
1	20
3	50
select Fld1, max(Fld2) from t1 group by Fld1 having std(Fld2) is not null;
Fld1	max(Fld2)
1	20
3	50
select Fld1, max(Fld2) from t1 group by Fld1 having variance(Fld2) is not null;
Fld1	max(Fld2)
1	20
3	50
drop table t1;
create table t1 (id int not null, qty int not null);
insert into t1 values (1,2),(1,3),(2,4),(2,5);
select id, sum(qty) as sqty from t1 group by id having sqty>2;
id	sqty
1	5
2	9
select sum(qty) as sqty from t1 group by id having count(id) > 0;
sqty
5
9
select sum(qty) as sqty from t1 group by id having count(distinct id) > 0;
sqty
5
9
drop table t1;
CREATE TABLE t1 (
`id` bigint(20) NOT NULL default '0',
`description` text
) ENGINE=MyISAM;
CREATE TABLE t2 (
`id` bigint(20) NOT NULL default '0',
`description` varchar(20)
) ENGINE=MyISAM;
INSERT INTO t1  VALUES (1, 'test');
INSERT INTO t2 VALUES (1, 'test');
CREATE TABLE t3 (
`id`       bigint(20) NOT NULL default '0',
`order_id` bigint(20) NOT NULL default '0'
) ENGINE=MyISAM;
select
a.id, a.description,
count(b.id) as c 
from t1 a left join t3 b on a.id=b.order_id 
group by a.id, a.description 
having (a.description is not null) and (c=0);
id	description	c
1	test	0
select
a.*, 
count(b.id) as c 
from t2 a left join t3 b on a.id=b.order_id 
group by a.id, a.description
having (a.description is not null) and (c=0);
id	description	c
1	test	0
INSERT INTO t1  VALUES (2, 'test2');
select
a.id, a.description,
count(b.id) as c 
from t1 a left join t3 b on a.id=b.order_id 
group by a.id, a.description 
having (a.description is not null) and (c=0);
id	description	c
1	test	0
2	test2	0
drop table t1,t2,t3;
CREATE TABLE t1 (a int);
INSERT INTO t1 VALUES (3), (4), (1), (3), (1);
SELECT SUM(a) FROM t1 GROUP BY a HAVING SUM(a)>0;
SUM(a)
2
6
4
SELECT SUM(a) FROM t1 GROUP BY a HAVING SUM(a);
SUM(a)
2
6
4
DROP TABLE t1;
CREATE TABLE t1 (a int);
INSERT INTO t1 VALUES (1), (2), (1), (3), (2), (1);
SELECT a FROM t1 GROUP BY a HAVING a > 1;
a
2
3
SELECT a FROM t1 GROUP BY a HAVING 1 != 1 AND a > 1;
a
SELECT 0 AS x, a FROM t1 GROUP BY x,a HAVING x=1 AND a > 1;
x	a
EXPLAIN SELECT a FROM t1 GROUP BY a HAVING 1 != 1 AND a > 1;
id	select_type	table	type	possible_keys	key	key_len	ref	rows	Extra
1	SIMPLE	NULL	NULL	NULL	NULL	NULL	NULL	NULL	Impossible HAVING
EXPLAIN SELECT 0 AS x, a FROM t1 GROUP BY x,a HAVING x=1 AND a > 1;
id	select_type	table	type	possible_keys	key	key_len	ref	rows	Extra
1	SIMPLE	NULL	NULL	NULL	NULL	NULL	NULL	NULL	Impossible HAVING
DROP table t1;
CREATE TABLE t1 (a int PRIMARY KEY);
CREATE TABLE t2 (b int PRIMARY KEY, a int);
CREATE TABLE t3 (b int, flag int);
INSERT INTO t1 VALUES (1);
INSERT INTO t2 VALUES (1,1), (2,1), (3,1);
INSERT INTO t3(b,flag) VALUES (2, 1);
SELECT t1.a
FROM t1 INNER JOIN t2 ON t1.a=t2.a LEFT JOIN t3 ON t2.b=t3.b
GROUP BY t1.a, t2.b HAVING MAX(t3.flag)=0;
a
SELECT DISTINCT t1.a, MAX(t3.flag)
FROM t1 INNER JOIN t2 ON t1.a=t2.a LEFT JOIN t3 ON t2.b=t3.b
GROUP BY t1.a, t2.b HAVING MAX(t3.flag)=0;
a	MAX(t3.flag)
SELECT DISTINCT t1.a
FROM t1 INNER JOIN t2 ON t1.a=t2.a LEFT JOIN t3 ON t2.b=t3.b
GROUP BY t1.a, t2.b HAVING MAX(t3.flag)=0;
a
DROP TABLE t1,t2,t3;
create table t1 (col1 int, col2 varchar(5), col_t1 int);
create table t2 (col1 int, col2 varchar(5), col_t2 int);
create table t3 (col1 int, col2 varchar(5), col_t3 int);
insert into t1 values(10,'hello',10);
insert into t1 values(20,'hello',20);
insert into t1 values(30,'hello',30);
insert into t1 values(10,'bye',10);
insert into t1 values(10,'sam',10);
insert into t1 values(10,'bob',10);
insert into t2 select * from t1;
insert into t3 select * from t1;
select count(*) from t1 group by col1 having col1 = 10;
count(*)
4
select count(*) as count_col1 from t1 group by col1 having col1 = 10;
count_col1
4
select count(*) as count_col1 from t1 as tmp1 group by col1 having col1 = 10;
count_col1
4
select count(*) from t1 group by col2 having col2 = 'hello';
count(*)
3
select count(*) from t1 group by col2 having col1 = 10;
ERROR 42S22: Unknown column 'col1' in 'having clause'
select col1 as count_col1 from t1 as tmp1 group by col1 having col1 = 10;
count_col1
10
select col1 as count_col1 from t1 as tmp1 group by col1 having count_col1 = 10;
count_col1
10
select col1 as count_col1 from t1 as tmp1 group by count_col1 having col1 = 10;
count_col1
10
select col1 as count_col1 from t1 as tmp1 group by count_col1 having count_col1 = 10;
count_col1
10
select col1 as count_col1,col2 from t1 as tmp1 group by col1,col2 having col1 = 10;
count_col1	col2
10	bob
10	bye
10	hello
10	sam
select col1 as count_col1,col2 from t1 as tmp1 group by col1,col2 having count_col1 = 10;
count_col1	col2
10	bob
10	bye
10	hello
10	sam
select col1 as count_col1,col2 from t1 as tmp1 group by col1,col2 having col2 = 'hello';
count_col1	col2
10	hello
20	hello
30	hello
select col1 as count_col1,col2 as group_col2 from t1 as tmp1 group by col1,col2 having group_col2 = 'hello';
count_col1	group_col2
10	hello
20	hello
30	hello
select sum(col1) as co12 from t1 group by col2 having col2 10;
ERROR 42000: You have an error in your SQL syntax; check the manual that corresponds to your MySQL server version for the right syntax to use near '10' at line 1
select sum(col1) as co2, count(col2) as cc from t1 group by col1 having col1 =10;
co2	cc
40	4
select t2.col2 from t2 group by t2.col1, t2.col2 having t1.col1 <= 10;
ERROR 42S22: Unknown column 't1.col1' in 'having clause'
select t1.col1 from t1
where t1.col2 in 
(select t2.col2 from t2 
group by t2.col1, t2.col2 having t2.col1 <= 10);
col1
10
20
30
10
10
10
select t1.col1 from t1
where t1.col2 in 
(select t2.col2 from t2
group by t2.col1, t2.col2
having t2.col1 <=
(select min(t3.col1) from t3));
col1
10
20
30
10
10
10
select t1.col1 from t1
where t1.col2 in
(select t2.col2 from t2 
group by t2.col1, t2.col2 having t1.col1 <= 10);
col1
10
10
10
10
select t1.col1 as tmp_col from t1
where t1.col2 in 
(select t2.col2 from t2 
group by t2.col1, t2.col2 having tmp_col <= 10);
tmp_col
10
10
10
10
select t1.col1 from t1
where t1.col2 in 
(select t2.col2 from t2 
group by t2.col1, t2.col2 having col_t1 <= 10);
col1
10
10
10
10
select sum(col1) from t1
group by col_t1
having (select col_t1 from t2 where col_t1 = col_t2 order by col_t2 limit 1);
sum(col1)
40
20
30
select t1.col1 from t1
where t1.col2 in 
(select t2.col2 from t2 
group by t2.col1, t2.col2 having col_t1 <= 10)
having col_t1 <= 20;
ERROR 42S22: Unknown column 'col_t1' in 'having clause'
select t1.col1 from t1
where t1.col2 in 
(select t2.col2 from t2 
group by t2.col1, t2.col2 having col_t1 <= 10)
group by col_t1
having col_t1 <= 20;
col1
10
select col_t1, sum(col1) from t1
group by col_t1
having col_t1 > 10 and
exists (select sum(t2.col1) from t2
group by t2.col2 having t2.col2 > 'b');
col_t1	sum(col1)
20	20
30	30
select sum(col1) from t1
group by col_t1
having col_t1 in (select sum(t2.col1) from t2
group by t2.col2, t2.col1 having t2.col1 = t1.col1);
ERROR 42S22: Unknown column 't1.col1' in 'having clause'
select sum(col1) from t1
group by col_t1
having col_t1 in (select sum(t2.col1) from t2
group by t2.col2, t2.col1 having t2.col1 = col_t1);
sum(col1)
40
20
30
select t1.col1, t2.col1 from t1, t2 where t1.col1 = t2.col1
group by t1.col1, t2.col1 having col1 = 2;
ERROR 23000: Column 'col1' in having clause is ambiguous
select t1.col1*10+t2.col1 from t1,t2 where t1.col1=t2.col1
group by t1.col1, t2.col1 having col1 = 2;
ERROR 23000: Column 'col1' in having clause is ambiguous
drop table t1, t2, t3;
create table t1 (s1 int);
insert into t1 values (1),(2),(3);
select count(*) from t1 group by s1 having s1 is null;
count(*)
select s1*0 as s1 from t1 group by s1 having s1 <> 0;
s1
0
0
0
Warnings:
Warning	1052	Column 's1' in group statement is ambiguous
Warning	1052	Column 's1' in having clause is ambiguous
select s1*0 from t1 group by s1 having s1 = 0;
s1*0
select s1 from t1 group by 1 having 1 = 0;
s1
select count(s1) from t1 group by s1 having count(1+1)=2;
count(s1)
select count(s1) from t1 group by s1 having s1*0=0;
count(s1)
1
1
1
select * from t1 a, t1 b group by a.s1 having s1 is null;
ERROR 23000: Column 's1' in having clause is ambiguous
drop table t1;
create table t1 (s1 char character set latin1 collate latin1_german1_ci);
insert into t1 values ('ü'),('y');
Warnings:
Warning	1265	Data truncated for column 's1' at row 1
select s1,count(s1) from t1
group by s1 collate latin1_swedish_ci having s1 = 'y';
s1	count(s1)
y	1
drop table t1;
DROP SCHEMA IF EXISTS HU;
CREATE SCHEMA HU ;
USE HU ;
CREATE TABLE STAFF
(EMPNUM   CHAR(3) NOT NULL UNIQUE,
EMPNAME  CHAR(20),
GRADE    DECIMAL(4),
CITY     CHAR(15));
CREATE TABLE PROJ
(PNUM     CHAR(3) NOT NULL UNIQUE,
PNAME    CHAR(20),
PTYPE    CHAR(6),
BUDGET   DECIMAL(9),
CITY     CHAR(15));
INSERT INTO STAFF VALUES ('E1','Alice',12,'Deale');
INSERT INTO STAFF VALUES ('E2','Betty',10,'Vienna');
INSERT INTO STAFF VALUES ('E3','Carmen',13,'Vienna');
INSERT INTO STAFF VALUES ('E4','Don',12,'Deale');
INSERT INTO STAFF VALUES ('E5','Ed',13,'Akron');
INSERT INTO PROJ VALUES  ('P1','MXSS','Design',10000,'Deale');
INSERT INTO PROJ VALUES  ('P2','CALM','Code',30000,'Vienna');
INSERT INTO PROJ VALUES  ('P3','SDP','Test',30000,'Tampa');
INSERT INTO PROJ VALUES  ('P4','SDP','Design',20000,'Deale');
INSERT INTO PROJ VALUES  ('P5','IRM','Test',10000,'Vienna');
INSERT INTO PROJ VALUES  ('P6','PAYR','Design',50000,'Deale');
SELECT EMPNUM, GRADE*1000
FROM HU.STAFF WHERE GRADE * 1000 > 
ANY (SELECT SUM(BUDGET) FROM HU.PROJ
GROUP BY CITY, PTYPE
HAVING HU.PROJ.CITY = HU.STAFF.CITY);
EMPNUM	GRADE*1000
E3	13000
DROP SCHEMA HU;
USE test;
create table t1(f1 int);
select f1 from t1 having max(f1)=f1;
f1
select f1 from t1 group by f1 having max(f1)=f1;
f1
set session sql_mode='ONLY_FULL_GROUP_BY';
select f1 from t1 having max(f1)=f1;
ERROR 42000: non-grouping field 'f1' is used in HAVING clause
select f1 from t1 group by f1 having max(f1)=f1;
f1
set session sql_mode='';
drop table t1;
CREATE TABLE t1 ( a INT, b INT);
INSERT INTO t1 VALUES (1, 1), (2,2), (3, NULL);
SELECT b, COUNT(DISTINCT a) FROM t1 GROUP BY b HAVING b is NULL;
b	COUNT(DISTINCT a)
NULL	1
DROP TABLE t1;
#
# Bug#50995 Having clause on subquery result produces incorrect results.
#
CREATE TABLE t1
(
id1 INT,
id2 INT NOT NULL,
INDEX id1(id2)
);
INSERT INTO t1 SET id1=1, id2=1;
INSERT INTO t1 SET id1=2, id2=1;
INSERT INTO t1 SET id1=3, id2=1;
SELECT t1.id1,
(SELECT 0 FROM DUAL
WHERE t1.id1=t1.id1) AS amount FROM t1
WHERE t1.id2 = 1
HAVING amount > 0
ORDER BY t1.id1;
id1	amount
DROP TABLE t1;
#
# Bug#48916 Server incorrectly processing HAVING clauses with an ORDER BY clause
#
CREATE TABLE t1 (f1 INT PRIMARY KEY, f2 INT, f3 INT);
INSERT INTO t1 VALUES (2,7,9), (4,7,9), (6,2,9), (17,0,9);
SELECT table1.f1, table2.f2
FROM t1 AS table1
JOIN t1 AS table2 ON table1.f3 = table2.f3
WHERE table2.f1 = 2
GROUP BY table1.f1, table2.f2
HAVING (table2.f2 = 8 AND table1.f1 >= 6);
f1	f2
EXPLAIN EXTENDED
SELECT table1.f1, table2.f2
FROM t1 AS table1
JOIN t1 AS table2 ON table1.f3 = table2.f3
WHERE table2.f1 = 2
GROUP BY table1.f1, table2.f2
HAVING (table2.f2 = 8 AND table1.f1 >= 6);
id	select_type	table	type	possible_keys	key	key_len	ref	rows	filtered	Extra
1	SIMPLE	NULL	NULL	NULL	NULL	NULL	NULL	NULL	NULL	Impossible HAVING noticed after reading const tables
Warnings:
Note	1003	select `test`.`table1`.`f1` AS `f1`,'7' AS `f2` from `test`.`t1` `table1` join `test`.`t1` `table2` where ((`test`.`table1`.`f3` = '9')) group by `test`.`table1`.`f1`,'7' having 0
EXPLAIN EXTENDED
SELECT table1.f1, table2.f2
FROM t1 AS table1
JOIN t1 AS table2 ON table1.f3 = table2.f3
WHERE table2.f1 = 2
GROUP BY table1.f1, table2.f2
HAVING (table2.f2 = 8);
id	select_type	table	type	possible_keys	key	key_len	ref	rows	filtered	Extra
1	SIMPLE	NULL	NULL	NULL	NULL	NULL	NULL	NULL	NULL	Impossible HAVING noticed after reading const tables
Warnings:
Note	1003	select `test`.`table1`.`f1` AS `f1`,'7' AS `f2` from `test`.`t1` `table1` join `test`.`t1` `table2` where ((`test`.`table1`.`f3` = '9')) group by `test`.`table1`.`f1`,'7' having 0
DROP TABLE t1;
#
# Bug#52336 Segfault / crash in 5.1 copy_fields (param=0x9872980) at sql_select.cc:15355
#
CREATE TABLE t1(f1 INT, f2 INT);
INSERT INTO t1 VALUES (10,8);
CREATE TABLE t2 (f1 INT);
INSERT INTO t2 VALUES (5);
SELECT  COUNT(f1) FROM t2
HAVING (7, 9)  IN (SELECT f1, MIN(f2) FROM t1);
COUNT(f1)
DROP TABLE t1, t2;
CREATE TABLE t1 (f1 INT, f2 VARCHAR(1));
INSERT INTO t1 VALUES (16,'f');
INSERT INTO t1 VALUES (16,'f');
CREATE TABLE t2 (f1 INT, f2 VARCHAR(1));
INSERT INTO t2 VALUES (13,'f');
INSERT INTO t2 VALUES (20,'f');
CREATE TABLE t3 (f1 INT, f2 VARCHAR(1));
INSERT INTO t3 VALUES (7,'f');
SELECT t1.f2 FROM t1
STRAIGHT_JOIN (t2 JOIN t3 ON t3.f2  = t2.f2  ) ON t3 .f2  = t2 .f2
HAVING ('v', 'i') NOT IN (SELECT f2, MIN(f2) FROM t1)
ORDER BY f2;
f2
f
f
f
f
DROP TABLES t1,t2,t3;
#
# Bug#52340 Segfault: read_cached_record (tab=0x94a2634) at sql_select.cc:14411
#
CREATE TABLE t1 (f1 INT, f2 VARCHAR(1));
INSERT INTO t1 VALUES (16,'d');
CREATE TABLE t2 (f1 INT, f2 VARCHAR(1));
INSERT INTO t2 VALUES (13,'e');
INSERT INTO t2 VALUES (20,'d');
SELECT MAX(t2.f2) FROM t2 JOIN t1 ON t1.f2
HAVING ('e' , 'd') IN
(SELECT ts1.f2, ts2.f2 FROM t2 ts1 JOIN t2 ts2 ON ts1.f1)
ORDER BY t1.f2;
MAX(t2.f2)
NULL
Warnings:
Warning	1292	Truncated incorrect INTEGER value: 'd'
DROP TABLE t1,t2;
End of 5.0 tests
#
# Bug#54416 MAX from JOIN with HAVING returning NULL with 5.1 and Empty set
#
CREATE TABLE t1 (f1 INT(11), f2 VARCHAR(1), PRIMARY KEY (f1));
INSERT INTO t1 VALUES (1,'f');
CREATE TABLE t2 (f1 INT(11), f2 VARCHAR(1));
INSERT INTO t2 VALUES (2,'m');
INSERT INTO t2 VALUES (3,'m');
INSERT INTO t2 VALUES (11,NULL);
INSERT INTO t2 VALUES (12,'k');
SELECT MAX(t1.f1) field1
FROM t1 JOIN t2 ON t2.f2 LIKE 'x'
HAVING field1 < 7;
field1
DROP TABLE t1,t2;
<<<<<<< HEAD
End of 5.1 tests
#
# BUG#46077 "wrong result: HAVING + ORDER BY + MyISAM + ICP
# returns extra rows"
#
CREATE TABLE `t1` (
`pk` int(11) NOT NULL AUTO_INCREMENT,
`int_key` int(11) NOT NULL,
PRIMARY KEY (`pk`),
KEY `int_key` (`int_key`)
) AUTO_INCREMENT=3 DEFAULT CHARSET=latin1;
INSERT INTO `t1` VALUES (1,7),(2,9);
SELECT `pk`, `int_key` field1
FROM t1 WHERE  `pk`  <  3
HAVING  field1  <  8
ORDER  BY field1;
pk	field1
1	7
drop table `t1`;
End of 5.5 tests
=======
#
# Bug#48916 Server incorrectly processing HAVING clauses with an ORDER BY clause
#
CREATE TABLE t1 (f1 INT, f2 INT);
INSERT INTO t1 VALUES (1, 0), (2, 1), (3, 2);
CREATE TABLE t2 (f1 INT, f2 INT);
SELECT t1.f1
FROM t1
HAVING (3, 2) IN (SELECT f1, f2 FROM t2) AND t1.f1  >= 0
ORDER BY t1.f1;
f1
SELECT t1.f1
FROM t1
HAVING (3, 2) IN (SELECT 4, 2) AND t1.f1  >= 0
ORDER BY t1.f1;
f1
SELECT t1.f1
FROM t1
HAVING 2 IN (SELECT f2 FROM t2) AND t1.f1  >= 0
ORDER BY t1.f1;
f1
DROP TABLE t1,t2;
End of 5.1 tests
>>>>>>> e3932bfb
<|MERGE_RESOLUTION|>--- conflicted
+++ resolved
@@ -547,28 +547,6 @@
 HAVING field1 < 7;
 field1
 DROP TABLE t1,t2;
-<<<<<<< HEAD
-End of 5.1 tests
-#
-# BUG#46077 "wrong result: HAVING + ORDER BY + MyISAM + ICP
-# returns extra rows"
-#
-CREATE TABLE `t1` (
-`pk` int(11) NOT NULL AUTO_INCREMENT,
-`int_key` int(11) NOT NULL,
-PRIMARY KEY (`pk`),
-KEY `int_key` (`int_key`)
-) AUTO_INCREMENT=3 DEFAULT CHARSET=latin1;
-INSERT INTO `t1` VALUES (1,7),(2,9);
-SELECT `pk`, `int_key` field1
-FROM t1 WHERE  `pk`  <  3
-HAVING  field1  <  8
-ORDER  BY field1;
-pk	field1
-1	7
-drop table `t1`;
-End of 5.5 tests
-=======
 #
 # Bug#48916 Server incorrectly processing HAVING clauses with an ORDER BY clause
 #
@@ -592,4 +570,22 @@
 f1
 DROP TABLE t1,t2;
 End of 5.1 tests
->>>>>>> e3932bfb
+#
+# BUG#46077 "wrong result: HAVING + ORDER BY + MyISAM + ICP
+# returns extra rows"
+#
+CREATE TABLE `t1` (
+`pk` int(11) NOT NULL AUTO_INCREMENT,
+`int_key` int(11) NOT NULL,
+PRIMARY KEY (`pk`),
+KEY `int_key` (`int_key`)
+) AUTO_INCREMENT=3 DEFAULT CHARSET=latin1;
+INSERT INTO `t1` VALUES (1,7),(2,9);
+SELECT `pk`, `int_key` field1
+FROM t1 WHERE  `pk`  <  3
+HAVING  field1  <  8
+ORDER  BY field1;
+pk	field1
+1	7
+drop table `t1`;
+End of 5.5 tests