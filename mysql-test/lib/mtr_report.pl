--- conflicted
+++ resolved
@@ -403,10 +403,9 @@
                 # Test case for Bug#31590 produces the following error:
                 /Out of sort memory; increase server sort buffer size/ or
 
-<<<<<<< HEAD
                 # Bug#35161, test of auto repair --myisam-recover
-                /able.*_will_crash/
-=======
+                /able.*_will_crash/ or
+
                 # lowercase_table3 using case sensitive option on
                 # case insensitive filesystem (InnoDB error).
                 /Cannot find or open table test\/BUG29839 from/ or
@@ -414,7 +413,6 @@
                 # When trying to set lower_case_table_names = 2
                 # on a case sensitive file system. Bug#37402.
                 /lower_case_table_names was set to 2, even though your the file system '.*' is case sensitive.  Now setting lower_case_table_names to 0 to avoid future problems./
->>>>>>> 98ec49e3
 		)
             {
               next;                       # Skip these lines
