--- conflicted
+++ resolved
@@ -1,14 +1,8 @@
 #!/usr/bin/perl
 # -*- cperl -*-
 
-<<<<<<< HEAD
-# Copyright (c) 2007, 2020, Oracle and/or its affiliates. All rights reserved.
+# Copyright (c) 2007, 2021, Oracle and/or its affiliates.
 #
-=======
-# Copyright (c) 2007, 2021, Oracle and/or its affiliates.
-# Use is subject to license terms.
-# 
->>>>>>> a2036369
 # This program is free software; you can redistribute it and/or modify
 # it under the terms of the GNU General Public License, version 2.0,
 # as published by the Free Software Foundation.
