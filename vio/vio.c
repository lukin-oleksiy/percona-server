<<<<<<< HEAD
/* Copyright (C) 2000 MySQL AB
=======
/* Copyright (c) 2000, 2011, Oracle and/or its affiliates. All rights reserved.
>>>>>>> dc6b39e1

   This program is free software; you can redistribute it and/or modify
   it under the terms of the GNU General Public License as published by
   the Free Software Foundation; version 2 of the License.

   This program is distributed in the hope that it will be useful,
   but WITHOUT ANY WARRANTY; without even the implied warranty of
   MERCHANTABILITY or FITNESS FOR A PARTICULAR PURPOSE.  See the
   GNU General Public License for more details.

   You should have received a copy of the GNU General Public License
   along with this program; if not, write to the Free Software
   Foundation, Inc., 59 Temple Place, Suite 330, Boston, MA  02111-1307  USA */

/*
  Note that we can't have assertion on file descriptors;  The reason for
  this is that during mysql shutdown, another thread can close a file
  we are working on.  In this case we should just return read errors from
  the file descriptior.
*/

#include "vio_priv.h"

<<<<<<< HEAD
#if defined(__WIN__) || defined(HAVE_SMEM)

/**
  Stub poll_read method that defaults to indicate that there
  is data to read.
=======
#ifdef _WIN32

/**
  Stub io_wait method that defaults to indicate that
  requested I/O event is ready.
>>>>>>> dc6b39e1

  Used for named pipe and shared memory VIO types.

  @param vio      Unused.
<<<<<<< HEAD
  @param timeout  Unused.

  @retval FALSE   There is data to read.
*/

static my_bool no_poll_read(Vio *vio __attribute__((unused)),
                            uint timeout __attribute__((unused)))
{
  return FALSE;
=======
  @param event    Unused.
  @param timeout  Unused.

  @retval 1       The requested I/O event has occurred.
*/

static int no_io_wait(Vio *vio __attribute__((unused)),
                      enum enum_vio_io_event event __attribute__((unused)),
                      int timeout __attribute__((unused)))
{
  return 1;
>>>>>>> dc6b39e1
}

#endif

static my_bool has_no_data(Vio *vio __attribute__((unused)))
{
  return FALSE;
}

/*
 * Helper to fill most of the Vio* with defaults.
 */

static void vio_init(Vio *vio, enum enum_vio_type type,
                     my_socket sd, uint flags)
{
  DBUG_ENTER("vio_init");
  DBUG_PRINT("enter", ("type: %d  sd: %d  flags: %d", type, sd, flags));

#ifndef HAVE_VIO_READ_BUFF
  flags&= ~VIO_BUFFERED_READ;
#endif
  memset(vio, 0, sizeof(*vio));
  vio->type= type;
  vio->mysql_socket= MYSQL_INVALID_SOCKET;
  mysql_socket_setfd(&vio->mysql_socket, sd);
  vio->localhost= flags & VIO_LOCALHOST;
  vio->read_timeout= vio->write_timeout= -1;
  if ((flags & VIO_BUFFERED_READ) &&
      !(vio->read_buffer= (char*)my_malloc(VIO_READ_BUFFER_SIZE, MYF(MY_WME))))
    flags&= ~VIO_BUFFERED_READ;
#ifdef _WIN32
  if (type == VIO_TYPE_NAMEDPIPE)
  {
    vio->viodelete	=vio_delete;
    vio->vioerrno	=vio_errno;
    vio->read           =vio_read_pipe;
    vio->write          =vio_write_pipe;
    vio->fastsend	=vio_fastsend;
    vio->viokeepalive	=vio_keepalive;
    vio->should_retry	=vio_should_retry;
    vio->was_timeout    =vio_was_timeout;
    vio->vioclose	=vio_close_pipe;
    vio->peer_addr	=vio_peer_addr;
<<<<<<< HEAD
    vio->vioblocking	=vio_blocking;
    vio->is_blocking	=vio_is_blocking;

    vio->poll_read      =no_poll_read;
    vio->is_connected   =vio_is_connected_pipe;
    vio->has_data       =has_no_data;

    vio->timeout=vio_win32_timeout;
    /* Set default timeout */
    vio->read_timeout_ms= INFINITE;
    vio->write_timeout_ms= INFINITE;
    vio->pipe_overlapped.hEvent= CreateEvent(NULL, TRUE, FALSE, NULL);
=======
    vio->io_wait        =no_io_wait;
    vio->is_connected   =vio_is_connected_pipe;
    vio->has_data       =has_no_data;
>>>>>>> dc6b39e1
    DBUG_VOID_RETURN;
  }
#endif
#ifdef HAVE_SMEM
  if (type == VIO_TYPE_SHARED_MEMORY)
  {
    vio->viodelete	=vio_delete;
    vio->vioerrno	=vio_errno;
    vio->read           =vio_read_shared_memory;
    vio->write          =vio_write_shared_memory;
    vio->fastsend	=vio_fastsend;
    vio->viokeepalive	=vio_keepalive;
    vio->should_retry	=vio_should_retry;
    vio->was_timeout    =vio_was_timeout;
    vio->vioclose	=vio_close_shared_memory;
    vio->peer_addr	=vio_peer_addr;
<<<<<<< HEAD
    vio->vioblocking	=vio_blocking;
    vio->is_blocking	=vio_is_blocking;

    vio->poll_read      =no_poll_read;
    vio->is_connected   =vio_is_connected_shared_memory;
    vio->has_data       =has_no_data;

    /* Currently, shared memory is on Windows only, hence the below is ok*/
    vio->timeout= vio_win32_timeout; 
    /* Set default timeout */
    vio->read_timeout_ms= INFINITE;
    vio->write_timeout_ms= INFINITE;
=======
    vio->io_wait        =no_io_wait;
    vio->is_connected   =vio_is_connected_shared_memory;
    vio->has_data       =has_no_data;
>>>>>>> dc6b39e1
    DBUG_VOID_RETURN;
  }
#endif
#ifdef HAVE_OPENSSL
  if (type == VIO_TYPE_SSL)
  {
    vio->viodelete	=vio_ssl_delete;
    vio->vioerrno	=vio_errno;
    vio->read		=vio_ssl_read;
    vio->write		=vio_ssl_write;
    vio->fastsend	=vio_fastsend;
    vio->viokeepalive	=vio_keepalive;
    vio->should_retry	=vio_should_retry;
    vio->was_timeout    =vio_was_timeout;
    vio->vioclose	=vio_ssl_close;
    vio->peer_addr	=vio_peer_addr;
<<<<<<< HEAD
    vio->vioblocking	=vio_ssl_blocking;
    vio->is_blocking	=vio_is_blocking;
    vio->timeout	=vio_timeout;
    vio->poll_read      =vio_poll_read;
    vio->is_connected   =vio_is_connected;
    vio->has_data       =vio_ssl_has_data;
=======
    vio->io_wait        =vio_io_wait;
    vio->is_connected   =vio_is_connected;
    vio->has_data       =vio_ssl_has_data;
    vio->timeout        =vio_socket_timeout;
>>>>>>> dc6b39e1
    DBUG_VOID_RETURN;
  }
#endif /* HAVE_OPENSSL */
  vio->viodelete        =vio_delete;
  vio->vioerrno         =vio_errno;
  vio->read=            (flags & VIO_BUFFERED_READ) ? vio_read_buff : vio_read;
  vio->write            =vio_write;
  vio->fastsend         =vio_fastsend;
  vio->viokeepalive     =vio_keepalive;
  vio->should_retry     =vio_should_retry;
<<<<<<< HEAD
  vio->was_interrupted  =vio_was_interrupted;
  vio->vioclose         =vio_close;
  vio->peer_addr        =vio_peer_addr;
  vio->vioblocking      =vio_blocking;
  vio->is_blocking      =vio_is_blocking;
  vio->timeout          =vio_timeout;
  vio->poll_read        =vio_poll_read;
  vio->is_connected     =vio_is_connected;
=======
  vio->was_timeout      =vio_was_timeout;
  vio->vioclose         =vio_close;
  vio->peer_addr        =vio_peer_addr;
  vio->io_wait          =vio_io_wait;
  vio->is_connected     =vio_is_connected;
  vio->timeout          =vio_socket_timeout;
>>>>>>> dc6b39e1
  vio->has_data=        (flags & VIO_BUFFERED_READ) ?
                            vio_buff_has_data : has_no_data;
  DBUG_VOID_RETURN;
}


/**
  Reinitialize an existing Vio object.

  @remark Used to rebind an initialized socket-based Vio object
          to another socket-based transport type. For example,
          rebind a TCP/IP transport to SSL.

  @param vio    A VIO object.
  @param type   A socket-based transport type.
  @param sd     The socket.
  @param ssl    An optional SSL structure.
  @param flags  Flags passed to vio_init.

  @return Return value is zero on success.
*/

my_bool vio_reset(Vio* vio, enum enum_vio_type type,
                  my_socket sd, void *ssl __attribute__((unused)), uint flags)
{
<<<<<<< HEAD
  my_free(vio->read_buffer);
  vio_init(vio, type, sd, hPipe, flags);
=======
  int ret= FALSE;
  Vio old_vio= *vio;
  DBUG_ENTER("vio_reset");

  /* The only supported rebind is from a socket-based transport type. */
  DBUG_ASSERT(vio->type == VIO_TYPE_TCPIP || vio->type == VIO_TYPE_SOCKET);

  /*
    Will be reinitialized depending on the flags.
    Nonetheless, already buffered inside the SSL layer.
  */
  my_free(vio->read_buffer);

  vio_init(vio, type, sd, flags);

  /* Preserve perfschema info for this connection */
  vio->mysql_socket.m_psi= old_vio.mysql_socket.m_psi;

#ifdef HAVE_OPENSSL
  vio->ssl_arg= ssl;
#endif

  /*
    Propagate the timeout values. Necessary to also propagate
    the underlying proprieties associated with the timeout,
    such as the socket blocking mode.
  */
  if (old_vio.read_timeout >= 0)
    ret|= vio_timeout(vio, 0, old_vio.read_timeout);

  if (old_vio.write_timeout >= 0)
    ret|= vio_timeout(vio, 1, old_vio.write_timeout);

  DBUG_RETURN(test(ret));
>>>>>>> dc6b39e1
}


/* Create a new VIO for socket or TCP/IP connection. */

Vio *mysql_socket_vio_new(MYSQL_SOCKET mysql_socket, enum enum_vio_type type, uint flags)
{
  Vio *vio;
  my_socket sd= mysql_socket_getfd(mysql_socket);
  DBUG_ENTER("mysql_socket_vio_new");
  DBUG_PRINT("enter", ("sd: %d", sd));
  if ((vio = (Vio*) my_malloc(sizeof(*vio),MYF(MY_WME))))
  {
    vio_init(vio, type, sd, flags);
    sprintf(vio->desc,
	    (vio->type == VIO_TYPE_SOCKET ? "socket (%d)" : "TCP/IP (%d)"), sd);
    vio->mysql_socket= mysql_socket;
  }
  DBUG_RETURN(vio);
}

/* Open the socket or TCP/IP connection and read the fnctl() status */

Vio *vio_new(my_socket sd, enum enum_vio_type type, uint flags)
{
  Vio *vio;
  MYSQL_SOCKET mysql_socket= MYSQL_INVALID_SOCKET;
  DBUG_ENTER("vio_new");
  DBUG_PRINT("enter", ("sd: %d", sd));

  mysql_socket_setfd(&mysql_socket, sd);
  vio = mysql_socket_vio_new(mysql_socket, type, flags);

  DBUG_RETURN(vio);
}

#ifdef _WIN32

Vio *vio_new_win32pipe(HANDLE hPipe)
{
  Vio *vio;
  DBUG_ENTER("vio_new_handle");
  if ((vio = (Vio*) my_malloc(sizeof(Vio),MYF(MY_WME))))
  {
    vio_init(vio, VIO_TYPE_NAMEDPIPE, 0, VIO_LOCALHOST);
    /* Create an object for event notification. */
    vio->overlapped.hEvent= CreateEvent(NULL, FALSE, FALSE, NULL);
    if (vio->overlapped.hEvent == NULL)
    {
      my_free(vio);
      DBUG_RETURN(NULL);
    }
    vio->hPipe= hPipe;
    strmov(vio->desc, "named pipe");
  }
  DBUG_RETURN(vio);
}

#ifdef HAVE_SMEM
Vio *vio_new_win32shared_memory(HANDLE handle_file_map, HANDLE handle_map,
                                HANDLE event_server_wrote, HANDLE event_server_read,
                                HANDLE event_client_wrote, HANDLE event_client_read,
                                HANDLE event_conn_closed)
{
  Vio *vio;
  DBUG_ENTER("vio_new_win32shared_memory");
  if ((vio = (Vio*) my_malloc(sizeof(Vio),MYF(MY_WME))))
  {
    vio_init(vio, VIO_TYPE_SHARED_MEMORY, 0, VIO_LOCALHOST);
    vio->handle_file_map= handle_file_map;
    vio->handle_map= handle_map;
    vio->event_server_wrote= event_server_wrote;
    vio->event_server_read= event_server_read;
    vio->event_client_wrote= event_client_wrote;
    vio->event_client_read= event_client_read;
    vio->event_conn_closed= event_conn_closed;
    vio->shared_memory_remain= 0;
    vio->shared_memory_pos= handle_map;
    strmov(vio->desc, "shared memory");
  }
  DBUG_RETURN(vio);
}
#endif
#endif


/**
  Set timeout for a network send or receive operation.

  @remark A non-infinite timeout causes the socket to be
          set to non-blocking mode. On infinite timeouts,
          the socket is set to blocking mode.

  @remark A negative timeout means an infinite timeout.

  @param vio      A VIO object.
  @param which    Whether timeout is for send (1) or receive (0).
  @param timeout  Timeout interval in seconds.

  @return FALSE on success, TRUE otherwise.
*/

int vio_timeout(Vio *vio, uint which, int timeout_sec)
{
  int timeout_ms;
  my_bool old_mode;

  /*
    Vio timeouts are measured in milliseconds. Check for a possible
    overflow. In case of overflow, set to infinite.
  */
  if (timeout_sec > INT_MAX/1000)
    timeout_ms= -1;
  else
    timeout_ms= (int) (timeout_sec * 1000);

  /* Deduce the current timeout status mode. */
  old_mode= vio->write_timeout < 0 && vio->read_timeout < 0;

  if (which)
    vio->write_timeout= timeout_ms;
  else
    vio->read_timeout= timeout_ms;

  /* VIO-specific timeout handling. Might change the blocking mode. */
  return vio->timeout ? vio->timeout(vio, which, old_mode) : 0;
}


void vio_delete(Vio* vio)
{
  if (!vio)
    return; /* It must be safe to delete null pointers. */

  if (vio->type != VIO_CLOSED)
    vio->vioclose(vio);
  my_free(vio->read_buffer);
  my_free(vio);
}


/*
  Cleanup memory allocated by vio or the
  components below it when application finish

*/
void vio_end(void)
{
#ifdef HAVE_YASSL
  yaSSL_CleanUp();
#endif
}<|MERGE_RESOLUTION|>--- conflicted
+++ resolved
@@ -1,8 +1,4 @@
-<<<<<<< HEAD
-/* Copyright (C) 2000 MySQL AB
-=======
 /* Copyright (c) 2000, 2011, Oracle and/or its affiliates. All rights reserved.
->>>>>>> dc6b39e1
 
    This program is free software; you can redistribute it and/or modify
    it under the terms of the GNU General Public License as published by
@@ -15,7 +11,7 @@
 
    You should have received a copy of the GNU General Public License
    along with this program; if not, write to the Free Software
-   Foundation, Inc., 59 Temple Place, Suite 330, Boston, MA  02111-1307  USA */
+   Foundation, Inc., 51 Franklin St, Fifth Floor, Boston, MA 02110-1301  USA */
 
 /*
   Note that we can't have assertion on file descriptors;  The reason for
@@ -26,34 +22,15 @@
 
 #include "vio_priv.h"
 
-<<<<<<< HEAD
-#if defined(__WIN__) || defined(HAVE_SMEM)
-
-/**
-  Stub poll_read method that defaults to indicate that there
-  is data to read.
-=======
 #ifdef _WIN32
 
 /**
   Stub io_wait method that defaults to indicate that
   requested I/O event is ready.
->>>>>>> dc6b39e1
 
   Used for named pipe and shared memory VIO types.
 
   @param vio      Unused.
-<<<<<<< HEAD
-  @param timeout  Unused.
-
-  @retval FALSE   There is data to read.
-*/
-
-static my_bool no_poll_read(Vio *vio __attribute__((unused)),
-                            uint timeout __attribute__((unused)))
-{
-  return FALSE;
-=======
   @param event    Unused.
   @param timeout  Unused.
 
@@ -65,7 +42,6 @@
                       int timeout __attribute__((unused)))
 {
   return 1;
->>>>>>> dc6b39e1
 }
 
 #endif
@@ -110,24 +86,9 @@
     vio->was_timeout    =vio_was_timeout;
     vio->vioclose	=vio_close_pipe;
     vio->peer_addr	=vio_peer_addr;
-<<<<<<< HEAD
-    vio->vioblocking	=vio_blocking;
-    vio->is_blocking	=vio_is_blocking;
-
-    vio->poll_read      =no_poll_read;
-    vio->is_connected   =vio_is_connected_pipe;
-    vio->has_data       =has_no_data;
-
-    vio->timeout=vio_win32_timeout;
-    /* Set default timeout */
-    vio->read_timeout_ms= INFINITE;
-    vio->write_timeout_ms= INFINITE;
-    vio->pipe_overlapped.hEvent= CreateEvent(NULL, TRUE, FALSE, NULL);
-=======
     vio->io_wait        =no_io_wait;
     vio->is_connected   =vio_is_connected_pipe;
     vio->has_data       =has_no_data;
->>>>>>> dc6b39e1
     DBUG_VOID_RETURN;
   }
 #endif
@@ -144,24 +105,9 @@
     vio->was_timeout    =vio_was_timeout;
     vio->vioclose	=vio_close_shared_memory;
     vio->peer_addr	=vio_peer_addr;
-<<<<<<< HEAD
-    vio->vioblocking	=vio_blocking;
-    vio->is_blocking	=vio_is_blocking;
-
-    vio->poll_read      =no_poll_read;
-    vio->is_connected   =vio_is_connected_shared_memory;
-    vio->has_data       =has_no_data;
-
-    /* Currently, shared memory is on Windows only, hence the below is ok*/
-    vio->timeout= vio_win32_timeout; 
-    /* Set default timeout */
-    vio->read_timeout_ms= INFINITE;
-    vio->write_timeout_ms= INFINITE;
-=======
     vio->io_wait        =no_io_wait;
     vio->is_connected   =vio_is_connected_shared_memory;
     vio->has_data       =has_no_data;
->>>>>>> dc6b39e1
     DBUG_VOID_RETURN;
   }
 #endif
@@ -178,19 +124,10 @@
     vio->was_timeout    =vio_was_timeout;
     vio->vioclose	=vio_ssl_close;
     vio->peer_addr	=vio_peer_addr;
-<<<<<<< HEAD
-    vio->vioblocking	=vio_ssl_blocking;
-    vio->is_blocking	=vio_is_blocking;
-    vio->timeout	=vio_timeout;
-    vio->poll_read      =vio_poll_read;
-    vio->is_connected   =vio_is_connected;
-    vio->has_data       =vio_ssl_has_data;
-=======
     vio->io_wait        =vio_io_wait;
     vio->is_connected   =vio_is_connected;
     vio->has_data       =vio_ssl_has_data;
     vio->timeout        =vio_socket_timeout;
->>>>>>> dc6b39e1
     DBUG_VOID_RETURN;
   }
 #endif /* HAVE_OPENSSL */
@@ -201,23 +138,12 @@
   vio->fastsend         =vio_fastsend;
   vio->viokeepalive     =vio_keepalive;
   vio->should_retry     =vio_should_retry;
-<<<<<<< HEAD
-  vio->was_interrupted  =vio_was_interrupted;
-  vio->vioclose         =vio_close;
-  vio->peer_addr        =vio_peer_addr;
-  vio->vioblocking      =vio_blocking;
-  vio->is_blocking      =vio_is_blocking;
-  vio->timeout          =vio_timeout;
-  vio->poll_read        =vio_poll_read;
-  vio->is_connected     =vio_is_connected;
-=======
   vio->was_timeout      =vio_was_timeout;
   vio->vioclose         =vio_close;
   vio->peer_addr        =vio_peer_addr;
   vio->io_wait          =vio_io_wait;
   vio->is_connected     =vio_is_connected;
   vio->timeout          =vio_socket_timeout;
->>>>>>> dc6b39e1
   vio->has_data=        (flags & VIO_BUFFERED_READ) ?
                             vio_buff_has_data : has_no_data;
   DBUG_VOID_RETURN;
@@ -243,10 +169,6 @@
 my_bool vio_reset(Vio* vio, enum enum_vio_type type,
                   my_socket sd, void *ssl __attribute__((unused)), uint flags)
 {
-<<<<<<< HEAD
-  my_free(vio->read_buffer);
-  vio_init(vio, type, sd, hPipe, flags);
-=======
   int ret= FALSE;
   Vio old_vio= *vio;
   DBUG_ENTER("vio_reset");
@@ -281,7 +203,6 @@
     ret|= vio_timeout(vio, 1, old_vio.write_timeout);
 
   DBUG_RETURN(test(ret));
->>>>>>> dc6b39e1
 }
 
 
