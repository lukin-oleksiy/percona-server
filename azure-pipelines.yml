--- conflicted
+++ resolved
@@ -80,16 +80,10 @@
           Compiler: clang
           BuildType: Debug
 
-<<<<<<< HEAD
       # clang-6 and newer compilers
-      clang-14 Release [Ubuntu 20.04 Focal]:
-        imageName: 'ubuntu-20.04'
-=======
-      # clang-5 and newer compilers
       clang-15 Release [Ubuntu 22.04 Jammy]:
         imageName: 'ubuntu-22.04'
         UBUNTU_CODE_NAME: jammy
->>>>>>> 4189b8ec
         Compiler: clang
         CompilerVer: 15
         BuildType: RelWithDebInfo
@@ -322,37 +316,6 @@
         CompilerVer: 7
         BuildType: Debug
 
-<<<<<<< HEAD
-=======
-      ${{ if or(ne(variables['Build.Reason'], 'IndividualCI'), contains(variables['Build.SourceBranchName'], 'fullci')) }}:
-        gcc-6 Release [Ubuntu 18.04 Bionic]:
-          imageName: 'ubuntu-18.04'
-          Compiler: gcc
-          CompilerVer: 6
-          BuildType: RelWithDebInfo
-
-      ${{ if or(ne(variables['Build.Reason'], 'IndividualCI'), contains(variables['Build.SourceBranchName'], 'fullci')) }}:
-        gcc-6 Debug [Ubuntu 18.04 Bionic]:
-          imageName: 'ubuntu-18.04'
-          Compiler: gcc
-          CompilerVer: 6
-          BuildType: Debug
-
-      ${{ if or(ne(variables['Build.Reason'], 'IndividualCI'), contains(variables['Build.SourceBranchName'], 'fullci')) }}:
-        gcc-5 Release [Ubuntu 18.04 Bionic]:
-          imageName: 'ubuntu-18.04'
-          Compiler: gcc
-          CompilerVer: 5
-          BuildType: RelWithDebInfo
-
-      gcc-5 Debug [Ubuntu 18.04 Bionic]:
-        imageName: 'ubuntu-18.04'
-        Compiler: gcc
-        CompilerVer: 5
-        BuildType: Debug
-
-
->>>>>>> 4189b8ec
   steps:
   - script: |
       uname -r
@@ -392,12 +355,6 @@
         sudo -E apt-get -yq --no-install-suggests --no-install-recommends --allow-unauthenticated install $PACKAGES cmake cmake-curses-gui ccache bison libudev-dev libaio-dev libmecab-dev libnuma-dev liblzma-dev libssl-dev libreadline-dev libpam-dev libcurl4-openssl-dev libldap2-dev libkrb5-dev libsasl2-dev libsasl2-modules-gssapi-mit || exit 1;
         if [[ "$(INVERTED)" != "ON" ]]; then
           sudo -E apt-get -yq --no-install-suggests --no-install-recommends --allow-unauthenticated install libevent-dev libreadline-dev liblz4-dev protobuf-compiler libprotobuf-dev libprotoc-dev libicu-dev || exit 1;
-        fi
-
-        if [[ "$(Compiler)" == "clang" ]]; then
-          REAL_COMPILER_VER=`$SELECTED_CC --version | grep -o "clang version.*" | awk '{print $3}'`
-        else
-          REAL_COMPILER_VER=`$SELECTED_CC --version | head -1 | awk '{print $4}'`
         fi
 
         if [[ "$(Compiler)" == "clang" ]]; then
