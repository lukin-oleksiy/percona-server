# Copyright (c) 2009, 2019, Oracle and/or its affiliates. All rights reserved.
#
# This program is free software; you can redistribute it and/or modify
# it under the terms of the GNU General Public License, version 2.0,
# as published by the Free Software Foundation.
#
# This program is also distributed with certain software (including
# but not limited to OpenSSL) that is licensed under separate terms,
# as designated in a particular file or component or in included license
# documentation.  The authors of MySQL hereby grant you an additional
# permission to link the program and your derivative works with the
# separately licensed software that they have included with MySQL.
#
# This program is distributed in the hope that it will be useful,
# but WITHOUT ANY WARRANTY; without even the implied warranty of
# MERCHANTABILITY or FITNESS FOR A PARTICULAR PURPOSE.  See the
# GNU General Public License, version 2.0, for more details.
#
# You should have received a copy of the GNU General Public License
# along with this program; if not, write to the Free Software
# Foundation, Inc., 51 Franklin St, Fifth Floor, Boston, MA 02110-1301  USA

# We support different versions of SSL:
# - "system"  (typically) uses headers/libraries in /usr/lib and /usr/lib64
# - a custom installation of openssl can be used like this
#     - cmake -DCMAKE_PREFIX_PATH=</path/to/custom/openssl> -DWITH_SSL="system"
#   or
#     - cmake -DWITH_SSL=</path/to/custom/openssl>
#
# The default value for WITH_SSL is "system"
# set in cmake/build_configurations/feature_set.cmake
#
# WITH_SSL="system" means: use the SSL library that comes with the operating
# system. This typically means you have to do 'yum install openssl-devel'
# or something similar.
#
<<<<<<< HEAD
# For Windows or OsX, WITH_SSL="system" is handled a bit differently:
# We assume you have installed
#     https://slproweb.com/products/Win32OpenSSL.html
#     find_package(OpenSSL) will locate it
# or
#     http://brewformulas.org/Openssl
#     we give a hint /usr/local/opt/openssl to find_package(OpenSSL)
=======
# For Windows or macOS, WITH_SSL="system" is handled a bit differently:
# We assume you have installed
#     https://slproweb.com/products/Win32OpenSSL.html
#     We look for "C:/OpenSSL-Win64/"
#     The .dll files must be in your PATH.
# or
#     http://brewformulas.org/Openssl
#     We look for "/usr/local/opt/openssl"
#     We look for the static libraries, rather than the .dylib ones.
>>>>>>> b90d9b13
# When the package has been located, we treat it as if cmake had been
# invoked with  -DWITH_SSL=</path/to/custom/openssl>


SET(WITH_SSL_DOC "\nsystem (use the OS openssl library)")
SET(WITH_SSL_DOC
  "${WITH_SSL_DOC}, \nyes (synonym for system)")
SET(WITH_SSL_DOC
  "${WITH_SSL_DOC}, \n</path/to/custom/openssl/installation>")

STRING(REPLACE "\n" "| " WITH_SSL_DOC_STRING "${WITH_SSL_DOC}")
MACRO (CHANGE_SSL_SETTINGS string)
  SET(WITH_SSL ${string} CACHE STRING ${WITH_SSL_DOC_STRING} FORCE)
ENDMACRO()

MACRO(FATAL_SSL_NOT_FOUND_ERROR string)
  MESSAGE(STATUS "\n${string}"
    "\nMake sure you have specified a supported SSL version. "
    "\nValid options are : ${WITH_SSL_DOC}\n"
    )
  IF(UNIX)
    MESSAGE(FATAL_ERROR
      "Please install the appropriate openssl developer package.\n")
<<<<<<< HEAD
  ENDIF()
  IF(WIN32)
    MESSAGE(FATAL_ERROR
      "Please see https://wiki.openssl.org/index.php/Binaries\n")
  ENDIF()
  IF(APPLE)
    MESSAGE(FATAL_ERROR
      "Please see http://brewformulas.org/Openssl\n")
  ENDIF()
=======
  ENDIF()
  IF(WIN32)
    MESSAGE(FATAL_ERROR
      "Please see https://wiki.openssl.org/index.php/Binaries\n")
  ENDIF()
  IF(APPLE)
    MESSAGE(FATAL_ERROR
      "Please see http://brewformulas.org/Openssl\n")
  ENDIF()
>>>>>>> b90d9b13
ENDMACRO()

MACRO(RESET_SSL_VARIABLES)
  UNSET(WITH_SSL_PATH)
  UNSET(WITH_SSL_PATH CACHE)
  UNSET(OPENSSL_ROOT_DIR)
  UNSET(OPENSSL_ROOT_DIR CACHE)
  UNSET(OPENSSL_INCLUDE_DIR)
  UNSET(OPENSSL_INCLUDE_DIR CACHE)
  UNSET(OPENSSL_APPLINK_C)
  UNSET(OPENSSL_APPLINK_C CACHE)
  UNSET(OPENSSL_LIBRARY)
  UNSET(OPENSSL_LIBRARY CACHE)
  UNSET(CRYPTO_LIBRARY)
  UNSET(CRYPTO_LIBRARY CACHE)
  UNSET(HAVE_SHA512_DIGEST_LENGTH)
  UNSET(HAVE_SHA512_DIGEST_LENGTH CACHE)
ENDMACRO()

# MYSQL_CHECK_SSL
#
# Provides the following configure options:
# WITH_SSL=[yes|system|<path/to/custom/installation>]
MACRO (MYSQL_CHECK_SSL)

  IF(NOT WITH_SSL)
    CHANGE_SSL_SETTINGS("system")
  ENDIF()

  # See if WITH_SSL is of the form </path/to/custom/installation>
  FILE(GLOB WITH_SSL_HEADER ${WITH_SSL}/include/openssl/ssl.h)
  IF (WITH_SSL_HEADER)
    FILE(TO_CMAKE_PATH "${WITH_SSL}" WITH_SSL)
    SET(WITH_SSL_PATH ${WITH_SSL} CACHE PATH "path to custom SSL installation")
    SET(WITH_SSL_PATH ${WITH_SSL})
  ENDIF()

  IF(WITH_SSL STREQUAL "system" OR
      WITH_SSL STREQUAL "yes" OR
      WITH_SSL_PATH
      )
    # Treat "system" the same way as -DWITH_SSL=</path/to/custom/openssl>
<<<<<<< HEAD
    IF((APPLE OR WIN32) AND WITH_SSL STREQUAL "system")
      # FindOpenSSL.cmake knows about
      # http://www.slproweb.com/products/Win32OpenSSL.html
      # and will look for "C:/OpenSSL-Win64/" (and others)
      # For APPLE we set the hint /usr/local/opt/openssl
      IF(LINK_STATIC_RUNTIME_LIBRARIES)
        SET(OPENSSL_MSVC_STATIC_RT ON)
      ENDIF()
      IF(APPLE AND NOT OPENSSL_ROOT_DIR)
        SET(OPENSSL_ROOT_DIR "/usr/local/opt/openssl")
      ENDIF()
      IF(WIN32 AND NOT OPENSSL_ROOT_DIR)
        # We want to be able to support 32bit client-only builds
        # FindOpenSSL.cmake will look for 32bit before 64bit ...
        FILE(TO_CMAKE_PATH "$ENV{PROGRAMFILES}" _programfiles)
        IF(SIZEOF_VOIDP EQUAL 8)
          FIND_PATH(OPENSSL_WIN32
            NAMES "include/openssl/ssl.h"
            PATHS "${_programfiles}/OpenSSL-Win32" "C:/OpenSSL-Win32/")
          FIND_PATH(OPENSSL_WIN64
            NAMES  "include/openssl/ssl.h"
            PATHS "${_programfiles}/OpenSSL-Win64" "C:/OpenSSL-Win64/")
          MESSAGE(STATUS "OPENSSL_WIN32 ${OPENSSL_WIN32}")
          MESSAGE(STATUS "OPENSSL_WIN64 ${OPENSSL_WIN64}")
          IF(OPENSSL_WIN32 AND OPENSSL_WIN64)
            MESSAGE(STATUS "Found both 32bit and 64bit")
            SET(OPENSSL_ROOT_DIR ${OPENSSL_WIN64})
            MESSAGE(STATUS "OPENSSL_ROOT_DIR ${OPENSSL_ROOT_DIR}")
          ENDIF()
        ENDIF()
      ENDIF()
      FIND_PACKAGE(OpenSSL)
      IF(OPENSSL_FOUND)
        GET_FILENAME_COMPONENT(OPENSSL_ROOT_DIR ${OPENSSL_INCLUDE_DIR} PATH)
        MESSAGE(STATUS "system OpenSSL has root ${OPENSSL_ROOT_DIR}")
        SET(WITH_SSL_PATH "${OPENSSL_ROOT_DIR}" CACHE PATH "Path to system SSL")
      ELSE()
        RESET_SSL_VARIABLES()
        FATAL_SSL_NOT_FOUND_ERROR("Could not find system OpenSSL")
=======
    # Note: we cannot use FIND_PACKAGE(OpenSSL), as older cmake versions
    # have buggy implementations.
    IF((APPLE OR WIN32) AND NOT WITH_SSL_PATH AND WITH_SSL STREQUAL "system")
      IF(APPLE)
        SET(WITH_SSL_PATH "/usr/local/opt/openssl")
      ELSE()
        SET(WITH_SSL_PATH "C:/OpenSSL-Win64/")
        # OpenSSL-1.1 requires backport of the patch for
        # Bug #28179051: ADD SUPPORT FOR OPENSSL 1.1 ON WINDOWS
        # SET(WITH_SSL_PATH "C:/OpenSSL-1.1-Win64/")
>>>>>>> b90d9b13
      ENDIF()
    ENDIF()

    # First search in WITH_SSL_PATH.
    FIND_PATH(OPENSSL_ROOT_DIR
      NAMES include/openssl/ssl.h
      NO_CMAKE_PATH
      NO_CMAKE_ENVIRONMENT_PATH
      HINTS ${WITH_SSL_PATH}
    )
    # Then search in standard places (if not found above).
    FIND_PATH(OPENSSL_ROOT_DIR
      NAMES include/openssl/ssl.h
    )

    FIND_PATH(OPENSSL_INCLUDE_DIR
      NAMES openssl/ssl.h
      HINTS ${OPENSSL_ROOT_DIR}/include
    )

    IF (WIN32)
      FIND_FILE(OPENSSL_APPLINK_C
        NAMES openssl/applink.c
        HINTS ${OPENSSL_ROOT_DIR}/include
      )
      MESSAGE(STATUS "OPENSSL_APPLINK_C ${OPENSSL_APPLINK_C}")
    ENDIF()

    IF(LINUX AND INSTALL_LAYOUT MATCHES "STANDALONE")
      SET(LINUX_STANDALONE 1)
    ENDIF()

    FIND_LIBRARY(OPENSSL_LIBRARY
                 NAMES ssl libssl ssleay32 ssleay32MD
                 HINTS ${OPENSSL_ROOT_DIR}/lib)
    FIND_LIBRARY(CRYPTO_LIBRARY
                 NAMES crypto libcrypto libeay32
                 HINTS ${OPENSSL_ROOT_DIR}/lib)
<<<<<<< HEAD
=======
    IF (WITH_SSL_PATH)
      LIST(REVERSE CMAKE_FIND_LIBRARY_SUFFIXES)
    ENDIF()
>>>>>>> b90d9b13

    IF(OPENSSL_INCLUDE_DIR)
      # Verify version number. Version information looks like:
      #   #define OPENSSL_VERSION_NUMBER 0x1000103fL
      # Encoded as MNNFFPPS: major minor fix patch status
      FILE(STRINGS "${OPENSSL_INCLUDE_DIR}/openssl/opensslv.h"
        OPENSSL_VERSION_NUMBER
        REGEX "^#[ ]*define[\t ]+OPENSSL_VERSION_NUMBER[\t ]+0x[0-9].*"
        )
      STRING(REGEX REPLACE
        "^.*OPENSSL_VERSION_NUMBER[\t ]+0x([0-9]).*$" "\\1"
        OPENSSL_MAJOR_VERSION "${OPENSSL_VERSION_NUMBER}"
        )
      STRING(REGEX REPLACE
        "^.*OPENSSL_VERSION_NUMBER[\t ]+0x[0-9]([0-9][0-9]).*$" "\\1"
        OPENSSL_MINOR_VERSION "${OPENSSL_VERSION_NUMBER}"
        )
      STRING(REGEX REPLACE
        "^.*OPENSSL_VERSION_NUMBER[\t ]+0x[0-9][0-9][0-9]([0-9][0-9]).*$" "\\1"
        OPENSSL_FIX_VERSION "${OPENSSL_VERSION_NUMBER}"
        )
    ENDIF()
    IF("${OPENSSL_MAJOR_VERSION}.${OPENSSL_MINOR_VERSION}.${OPENSSL_FIX_VERSION}" VERSION_GREATER "1.1.0")
       ADD_DEFINITIONS(-DHAVE_TLSv13)
    ENDIF()
    IF(OPENSSL_INCLUDE_DIR AND
       OPENSSL_LIBRARY   AND
       CRYPTO_LIBRARY      AND
       OPENSSL_MAJOR_VERSION STREQUAL "1"
      )
      SET(OPENSSL_FOUND TRUE)
      FIND_PROGRAM(OPENSSL_EXECUTABLE openssl
        DOC "path to the openssl executable")
      IF(OPENSSL_EXECUTABLE)
        SET(OPENSSL_EXECUTABLE_HAS_ZLIB 0)
        EXECUTE_PROCESS(
          COMMAND ${OPENSSL_EXECUTABLE} "list-cipher-commands"
          OUTPUT_VARIABLE stdout
          ERROR_VARIABLE  stderr
          RESULT_VARIABLE result
          OUTPUT_STRIP_TRAILING_WHITESPACE
          )
#       If previous command failed, try alternative command line (debian)
        IF(NOT result EQUAL 0)
          EXECUTE_PROCESS(
            COMMAND ${OPENSSL_EXECUTABLE} "list" "-cipher-commands"
            OUTPUT_VARIABLE stdout
            ERROR_VARIABLE  stderr
            RESULT_VARIABLE result
            OUTPUT_STRIP_TRAILING_WHITESPACE
            )
        ENDIF()
        IF(result EQUAL 0)
          STRING(REGEX REPLACE "[ \n]+" ";" CIPHER_COMMAND_LIST ${stdout})
          FOREACH(cipher_command ${CIPHER_COMMAND_LIST})
            IF(${cipher_command} STREQUAL "zlib")
              SET(OPENSSL_EXECUTABLE_HAS_ZLIB 1)
            ENDIF()
          ENDFOREACH()
          IF(OPENSSL_EXECUTABLE_HAS_ZLIB)
            MESSAGE(STATUS "The openssl command does support zlib")
          ELSE()
            MESSAGE(STATUS "The openssl command does not support zlib")
          ENDIF()
        ENDIF()
      ENDIF()
    ELSE()
      SET(OPENSSL_FOUND FALSE)
    ENDIF()

    SET(MY_CRYPTO_LIBRARY "${CRYPTO_LIBRARY}")
    SET(MY_OPENSSL_LIBRARY "${OPENSSL_LIBRARY}")
<<<<<<< HEAD
=======
    IF (WITH_SSL_PATH)
      GET_FILENAME_COMPONENT(CRYPTO_EXT "${CRYPTO_LIBRARY}" EXT)
      GET_FILENAME_COMPONENT(OPENSSL_EXT "${OPENSSL_LIBRARY}" EXT)
      IF (CRYPTO_EXT STREQUAL ".a" OR CRYPTO_EXT STREQUAL ".lib")
        SET(MY_CRYPTO_LIBRARY imported_crypto)
        ADD_IMPORTED_LIBRARY(imported_crypto "${CRYPTO_LIBRARY}")
      ENDIF()
      IF (OPENSSL_EXT STREQUAL ".a" OR OPENSSL_EXT STREQUAL ".lib")
        SET(MY_OPENSSL_LIBRARY imported_openssl)
        ADD_IMPORTED_LIBRARY(imported_openssl "${OPENSSL_LIBRARY}")
      ENDIF()
    ENDIF()
>>>>>>> b90d9b13

    MESSAGE(STATUS "OPENSSL_INCLUDE_DIR = ${OPENSSL_INCLUDE_DIR}")
    MESSAGE(STATUS "OPENSSL_LIBRARY = ${OPENSSL_LIBRARY}")
    MESSAGE(STATUS "CRYPTO_LIBRARY = ${CRYPTO_LIBRARY}")
    MESSAGE(STATUS "OPENSSL_MAJOR_VERSION = ${OPENSSL_MAJOR_VERSION}")
    MESSAGE(STATUS "OPENSSL_MINOR_VERSION = ${OPENSSL_MINOR_VERSION}")
    MESSAGE(STATUS "OPENSSL_FIX_VERSION = ${OPENSSL_FIX_VERSION}")

    INCLUDE(CheckSymbolExists)
    SET(CMAKE_REQUIRED_INCLUDES ${OPENSSL_INCLUDE_DIR})
    CHECK_SYMBOL_EXISTS(SHA512_DIGEST_LENGTH "openssl/sha.h"
                        HAVE_SHA512_DIGEST_LENGTH)
    IF(OPENSSL_FOUND AND HAVE_SHA512_DIGEST_LENGTH)
      SET(SSL_SOURCES "")
      SET(SSL_LIBRARIES ${MY_OPENSSL_LIBRARY} ${MY_CRYPTO_LIBRARY})
      IF(SOLARIS)
        SET(SSL_LIBRARIES ${SSL_LIBRARIES} ${LIBSOCKET})
      ENDIF()
      IF(LINUX)
        SET(SSL_LIBRARIES ${SSL_LIBRARIES} ${LIBDL})
      ENDIF()
      MESSAGE(STATUS "SSL_LIBRARIES = ${SSL_LIBRARIES}")
<<<<<<< HEAD
      INCLUDE_DIRECTORIES(SYSTEM ${OPENSSL_INCLUDE_DIR})
=======
      IF(WIN32 AND WITH_SSL STREQUAL "system")
        MESSAGE(STATUS "Please do\nPATH=${WITH_SSL_PATH}:$PATH")
      ENDIF()
      SET(SSL_INCLUDE_DIRS ${OPENSSL_INCLUDE_DIR})
>>>>>>> b90d9b13
      SET(SSL_INTERNAL_INCLUDE_DIRS "")
      INCLUDE(CMakePushCheckState)
      cmake_push_check_state()
      SET(CMAKE_REQUIRED_INCLUDES ${OPENSSL_INCLUDE_DIR})
      SET(CMAKE_REQUIRED_LIBRARIES ${MY_OPENSSL_LIBRARY} ${MY_CRYPTO_LIBRARY})
      CHECK_SYMBOL_EXISTS(X509_check_host "openssl/x509v3.h" HAVE_X509_CHECK_HOST)
      CHECK_SYMBOL_EXISTS(X509_check_ip "openssl/x509v3.h" HAVE_X509_CHECK_IP)
      cmake_pop_check_state()
    ELSE()
      RESET_SSL_VARIABLES()
      FATAL_SSL_NOT_FOUND_ERROR(
        "Cannot find appropriate system libraries for WITH_SSL=${WITH_SSL}.")
    ENDIF()
  ELSE()
    RESET_SSL_VARIABLES()
    FATAL_SSL_NOT_FOUND_ERROR(
      "Wrong option or path for WITH_SSL=${WITH_SSL}.")
<<<<<<< HEAD
  ENDIF()
ENDMACRO()

# If cmake is invoked with -DWITH_SSL=</path/to/custom/openssl>
# and we discover that the installation has dynamic libraries,
# then copy the dlls to runtime_output_directory, and add INSTALL them.
# Currently only relevant for Windows, Mac and Linux.
MACRO(MYSQL_CHECK_SSL_DLLS)
  IF (WITH_SSL_PATH AND (APPLE OR WIN32 OR LINUX_STANDALONE))
    MESSAGE(STATUS "WITH_SSL_PATH ${WITH_SSL_PATH}")
    IF(LINUX_STANDALONE)
      GET_FILENAME_COMPONENT(CRYPTO_EXT "${CRYPTO_LIBRARY}" EXT)
      GET_FILENAME_COMPONENT(OPENSSL_EXT "${OPENSSL_LIBRARY}" EXT)
      MESSAGE(STATUS "CRYPTO_EXT ${CRYPTO_EXT}")
      IF(CRYPTO_EXT STREQUAL ".so" AND OPENSSL_EXT STREQUAL ".so")
        MESSAGE(STATUS "set HAVE_CRYPTO_SO HAVE_OPENSSL_SO")
        SET(HAVE_CRYPTO_SO 1)
        SET(HAVE_OPENSSL_SO 1)
      ENDIF()
    ENDIF()
    IF(LINUX_STANDALONE AND HAVE_CRYPTO_SO AND HAVE_OPENSSL_SO)
      EXECUTE_PROCESS(
        COMMAND readlink "${CRYPTO_LIBRARY}" OUTPUT_VARIABLE CRYPTO_VERSION
        OUTPUT_STRIP_TRAILING_WHITESPACE)
      EXECUTE_PROCESS(
        COMMAND readlink "${OPENSSL_LIBRARY}" OUTPUT_VARIABLE OPENSSL_VERSION
        OUTPUT_STRIP_TRAILING_WHITESPACE)
      MESSAGE(STATUS "CRYPTO_VERSION ${CRYPTO_VERSION}")
      MESSAGE(STATUS "OPENSSL_VERSION ${OPENSSL_VERSION}")

      SET(LINUX_INSTALL_RPATH_ORIGIN 1)

      GET_FILENAME_COMPONENT(CRYPTO_DIRECTORY "${CRYPTO_LIBRARY}" DIRECTORY)
      GET_FILENAME_COMPONENT(OPENSSL_DIRECTORY "${OPENSSL_LIBRARY}" DIRECTORY)
      GET_FILENAME_COMPONENT(CRYPTO_NAME "${CRYPTO_LIBRARY}" NAME)
      GET_FILENAME_COMPONENT(OPENSSL_NAME "${OPENSSL_LIBRARY}" NAME)

      SET(CRYPTO_FULL_NAME "${CRYPTO_DIRECTORY}/${CRYPTO_VERSION}")
      SET(OPENSSL_FULL_NAME "${OPENSSL_DIRECTORY}/${OPENSSL_VERSION}")

      ADD_CUSTOM_TARGET(copy_openssl_dlls ALL
        COMMAND ${CMAKE_COMMAND} -E copy_if_different
        "${CRYPTO_FULL_NAME}" "./${CRYPTO_VERSION}"
        COMMAND ${CMAKE_COMMAND} -E copy_if_different
        "${OPENSSL_FULL_NAME}" "./${OPENSSL_VERSION}"
        COMMAND ${CMAKE_COMMAND} -E create_symlink
          "${CRYPTO_VERSION}" "${CRYPTO_NAME}"
        COMMAND ${CMAKE_COMMAND} -E create_symlink
          "${OPENSSL_VERSION}" "${OPENSSL_NAME}"

        WORKING_DIRECTORY
        "${CMAKE_BINARY_DIR}/library_output_directory"
        )

      # Create symlinks for executables
      ADD_CUSTOM_TARGET(link_openssl_dlls_exe ALL
        COMMAND ${CMAKE_COMMAND} -E create_symlink
        "../lib/${CRYPTO_VERSION}" "${CRYPTO_VERSION}"
        COMMAND ${CMAKE_COMMAND} -E create_symlink
        "../lib/${OPENSSL_VERSION}" "${OPENSSL_VERSION}"
        WORKING_DIRECTORY "${CMAKE_BINARY_DIR}/runtime_output_directory"
      )

      # Create symlinks for plugins
      ADD_CUSTOM_TARGET(link_openssl_dlls ALL
        COMMAND ${CMAKE_COMMAND} -E create_symlink
          "../lib/${CRYPTO_VERSION}" "${CRYPTO_VERSION}"
        COMMAND ${CMAKE_COMMAND} -E create_symlink
          "../lib/${OPENSSL_VERSION}" "${OPENSSL_VERSION}"
#         COMMAND ${CMAKE_COMMAND} -E create_symlink
#           "../lib/${CRYPTO_NAME}" "${CRYPTO_NAME}"
#         COMMAND ${CMAKE_COMMAND} -E create_symlink
#           "../lib/${OPENSSL_NAME}" "${OPENSSL_NAME}"
        WORKING_DIRECTORY "${CMAKE_BINARY_DIR}/plugin_output_directory"
        )

      # Directory layout after 'make install' is different.
      # Create some symlinks from lib/plugin/*.so to ../../lib/*.so
      FILE(MAKE_DIRECTORY "${CMAKE_BINARY_DIR}/plugin_output_directory/plugin")
      ADD_CUSTOM_TARGET(link_openssl_dlls_for_install ALL
        COMMAND ${CMAKE_COMMAND} -E create_symlink
          "../../lib/${CRYPTO_VERSION}" "${CRYPTO_VERSION}"
        COMMAND ${CMAKE_COMMAND} -E create_symlink
          "../../lib/${OPENSSL_VERSION}" "${OPENSSL_VERSION}"
        WORKING_DIRECTORY "${CMAKE_BINARY_DIR}/plugin_output_directory/plugin"
        )

      # See INSTALL_DEBUG_TARGET used for installing debug versions of plugins.
      IF(EXISTS ${DEBUGBUILDDIR})
        FILE(MAKE_DIRECTORY "${CMAKE_BINARY_DIR}/plugin_output_directory/plugin/Debug")
        ADD_CUSTOM_TARGET(link_openssl_dlls_for_install_debug ALL
          COMMAND ${CMAKE_COMMAND} -E create_symlink
            "../../../lib/${CRYPTO_VERSION}" "${CRYPTO_VERSION}"
          COMMAND ${CMAKE_COMMAND} -E create_symlink
            "../../../lib/${OPENSSL_VERSION}" "${OPENSSL_VERSION}"
          WORKING_DIRECTORY "${CMAKE_BINARY_DIR}/plugin_output_directory/plugin/Debug"
        )
      ENDIF()

      MESSAGE(STATUS "INSTALL ${CRYPTO_NAME} to ${INSTALL_LIBDIR}")
      MESSAGE(STATUS "INSTALL ${OPENSSL_NAME} to ${INSTALL_LIBDIR}")

      INSTALL(FILES
        ${CMAKE_BINARY_DIR}/runtime_output_directory/${CRYPTO_VERSION}
        ${CMAKE_BINARY_DIR}/runtime_output_directory/${OPENSSL_VERSION}
        DESTINATION "${INSTALL_BINDIR}" COMPONENT SharedLibraries
        )
      INSTALL(FILES
        ${CMAKE_BINARY_DIR}/library_output_directory/${CRYPTO_NAME}
        ${CMAKE_BINARY_DIR}/library_output_directory/${OPENSSL_NAME}
        ${CMAKE_BINARY_DIR}/library_output_directory/${CRYPTO_VERSION}
        ${CMAKE_BINARY_DIR}/library_output_directory/${OPENSSL_VERSION}
        DESTINATION "${INSTALL_LIBDIR}" COMPONENT SharedLibraries
        )
      INSTALL(FILES
        ${CMAKE_BINARY_DIR}/plugin_output_directory/plugin/${CRYPTO_VERSION}
        ${CMAKE_BINARY_DIR}/plugin_output_directory/plugin/${OPENSSL_VERSION}
        DESTINATION "${INSTALL_PLUGINDIR}" COMPONENT SharedLibraries
        )

      # See INSTALL_DEBUG_TARGET used for installing debug versions of plugins.
      IF(EXISTS ${DEBUGBUILDDIR})
        INSTALL(FILES
          ${CMAKE_BINARY_DIR}/plugin_output_directory/plugin/Debug/${CRYPTO_VERSION}
          ${CMAKE_BINARY_DIR}/plugin_output_directory/plugin/Debug/${OPENSSL_VERSION}
          DESTINATION ${INSTALL_PLUGINDIR}/debug COMPONENT SharedLibraries
          )
      ENDIF()

      IF(BUILD_IS_SINGLE_CONFIG AND CMAKE_BUILD_TYPE_UPPER MATCHES "DEBUG")
        FOREACH(LINK_FLAG
            CMAKE_EXE_LINKER_FLAGS
            CMAKE_MODULE_LINKER_FLAGS
            CMAKE_SHARED_LINKER_FLAGS
            )
          STRING_APPEND(${LINK_FLAG} " -Wl,-rpath,'\$ORIGIN/'")
          MESSAGE(STATUS "${LINK_FLAG} ${${LINK_FLAG}}")
        ENDFOREACH()
      ENDIF()
    ENDIF()

    IF(APPLE)
      GET_FILENAME_COMPONENT(CRYPTO_EXT "${CRYPTO_LIBRARY}" EXT)
      GET_FILENAME_COMPONENT(OPENSSL_EXT "${OPENSSL_LIBRARY}" EXT)
      MESSAGE(STATUS "CRYPTO_EXT ${CRYPTO_EXT}")
      IF(CRYPTO_EXT STREQUAL ".dylib" AND OPENSSL_EXT STREQUAL ".dylib")
        MESSAGE(STATUS "set HAVE_CRYPTO_DYLIB HAVE_OPENSSL_DYLIB")
        SET(HAVE_CRYPTO_DYLIB 1)
        SET(HAVE_OPENSSL_DYLIB 1)
      ENDIF()
    ENDIF()
    IF(APPLE AND HAVE_CRYPTO_DYLIB AND HAVE_OPENSSL_DYLIB)
      # CRYPTO_LIBRARY is .../lib/libcrypto.dylib
      # CRYPTO_VERSION is .../lib/libcrypto.1.0.0.dylib
      EXECUTE_PROCESS(
        COMMAND readlink "${CRYPTO_LIBRARY}" OUTPUT_VARIABLE CRYPTO_VERSION
        OUTPUT_STRIP_TRAILING_WHITESPACE)
      EXECUTE_PROCESS(
        COMMAND readlink "${OPENSSL_LIBRARY}" OUTPUT_VARIABLE OPENSSL_VERSION
        OUTPUT_STRIP_TRAILING_WHITESPACE)

      # Replace dependency "/Volumes/.../lib/libcrypto.1.0.0.dylib
      EXECUTE_PROCESS(
        COMMAND otool -L "${OPENSSL_LIBRARY}"
        OUTPUT_VARIABLE OTOOL_OPENSSL_DEPS)
      STRING(REPLACE "\n" ";" DEPS_LIST ${OTOOL_OPENSSL_DEPS})
      FOREACH(LINE ${DEPS_LIST})
        STRING(REGEX MATCH "(/.*/lib/${CRYPTO_VERSION})" XXXXX ${LINE})
        IF(CMAKE_MATCH_1)
          SET(OPENSSL_DEPS "${CMAKE_MATCH_1}")
        ENDIF()
      ENDFOREACH()

      GET_FILENAME_COMPONENT(CRYPTO_DIRECTORY "${CRYPTO_LIBRARY}" DIRECTORY)
      GET_FILENAME_COMPONENT(OPENSSL_DIRECTORY "${OPENSSL_LIBRARY}" DIRECTORY)
      GET_FILENAME_COMPONENT(CRYPTO_NAME "${CRYPTO_LIBRARY}" NAME)
      GET_FILENAME_COMPONENT(OPENSSL_NAME "${OPENSSL_LIBRARY}" NAME)

      SET(CRYPTO_FULL_NAME "${CRYPTO_DIRECTORY}/${CRYPTO_VERSION}")
      SET(OPENSSL_FULL_NAME "${OPENSSL_DIRECTORY}/${OPENSSL_VERSION}")

      # Link with the copied libraries, rather than the original ones.
      SET(SSL_LIBRARIES
        ${CMAKE_BINARY_DIR}/library_output_directory/${CMAKE_CFG_INTDIR}/${OPENSSL_NAME}
        ${CMAKE_BINARY_DIR}/library_output_directory/${CMAKE_CFG_INTDIR}/${CRYPTO_NAME}
        )
      MESSAGE(STATUS "SSL_LIBRARIES = ${SSL_LIBRARIES}")

      # Do copying and dependency patching in a sub-process, so that we can
      # skip it if already done.  The BYPRODUCTS argument appears to be
      # necessary to allow Ninja (on MacOS) to resolve dependencies on the dll
      # files directly, even if there is an explicit dependency on this target.
      # The BYPRODUCTS option is ignored on non-Ninja generators except to mark
      # byproducts GENERATED.
      ADD_CUSTOM_TARGET(copy_openssl_dlls ALL
        COMMAND ${CMAKE_COMMAND}
        -DCRYPTO_FULL_NAME="${CRYPTO_FULL_NAME}"
        -DCRYPTO_NAME="${CRYPTO_NAME}"
        -DCRYPTO_VERSION="${CRYPTO_VERSION}"
        -DOPENSSL_DEPS="${OPENSSL_DEPS}"
        -DOPENSSL_FULL_NAME="${OPENSSL_FULL_NAME}"
        -DOPENSSL_NAME="${OPENSSL_NAME}"
        -DOPENSSL_VERSION="${OPENSSL_VERSION}"
        -P ${CMAKE_SOURCE_DIR}/cmake/install_name_tool.cmake

        BYPRODUCTS
        "${CMAKE_BINARY_DIR}/library_output_directory/${CRYPTO_NAME}"
        "${CMAKE_BINARY_DIR}/library_output_directory/${OPENSSL_NAME}"

        WORKING_DIRECTORY
        "${CMAKE_BINARY_DIR}/library_output_directory/${CMAKE_CFG_INTDIR}"
        )

      # Create symlinks for plugins, see MYSQL_ADD_PLUGIN/install_name_tool
      ADD_CUSTOM_TARGET(link_openssl_dlls ALL
        COMMAND ${CMAKE_COMMAND} -E create_symlink
          "../lib/${CRYPTO_VERSION}" "${CRYPTO_VERSION}"
        COMMAND ${CMAKE_COMMAND} -E create_symlink
          "../lib/${OPENSSL_VERSION}" "${OPENSSL_VERSION}"
        WORKING_DIRECTORY "${CMAKE_BINARY_DIR}/plugin_output_directory"
        )
      # Create symlinks for plugins built with Xcode
      IF(NOT BUILD_IS_SINGLE_CONFIG)
        ADD_CUSTOM_TARGET(link_openssl_dlls_cmake_cfg_intdir ALL
          COMMAND ${CMAKE_COMMAND} -E create_symlink
          "../../lib/${CMAKE_CFG_INTDIR}/${CRYPTO_VERSION}" "${CRYPTO_VERSION}"
          COMMAND ${CMAKE_COMMAND} -E create_symlink
          "../../lib/${CMAKE_CFG_INTDIR}/${OPENSSL_VERSION}" "${OPENSSL_VERSION}"
          WORKING_DIRECTORY
          "${CMAKE_BINARY_DIR}/plugin_output_directory/${CMAKE_CFG_INTDIR}"
        )
      ENDIF()

      # Directory layout after 'make install' is different.
      # Create some symlinks from lib/plugin/*.dylib to ../../lib/*.dylib
      FILE(MAKE_DIRECTORY "${CMAKE_BINARY_DIR}/plugin_output_directory/plugin")
      ADD_CUSTOM_TARGET(link_openssl_dlls_for_install ALL
        COMMAND ${CMAKE_COMMAND} -E create_symlink
          "../../lib/${CRYPTO_VERSION}" "${CRYPTO_VERSION}"
        COMMAND ${CMAKE_COMMAND} -E create_symlink
          "../../lib/${OPENSSL_VERSION}" "${OPENSSL_VERSION}"
        WORKING_DIRECTORY "${CMAKE_BINARY_DIR}/plugin_output_directory/plugin"
        )
      # See INSTALL_DEBUG_TARGET used for installing debug versions of plugins.
      IF(EXISTS ${DEBUGBUILDDIR})
        FILE(MAKE_DIRECTORY "${CMAKE_BINARY_DIR}/plugin_output_directory/plugin/debug")
        ADD_CUSTOM_TARGET(link_openssl_dlls_for_install_debug ALL
          COMMAND ${CMAKE_COMMAND} -E create_symlink
            "../../../lib/${CRYPTO_VERSION}" "${CRYPTO_VERSION}"
          COMMAND ${CMAKE_COMMAND} -E create_symlink
            "../../../lib/${OPENSSL_VERSION}" "${OPENSSL_VERSION}"
          WORKING_DIRECTORY "${CMAKE_BINARY_DIR}/plugin_output_directory/plugin/debug"
        )
      ENDIF()

      MESSAGE(STATUS "INSTALL ${CRYPTO_NAME} to ${INSTALL_LIBDIR}")
      MESSAGE(STATUS "INSTALL ${OPENSSL_NAME} to ${INSTALL_LIBDIR}")

      # ${CMAKE_CFG_INTDIR} does not work with Xcode INSTALL ??
      SET(SUBDIRECTORY "")
      IF(CMAKE_BUILD_TYPE AND NOT BUILD_IS_SINGLE_CONFIG AND CMAKE_BUILD_TYPE STREQUAL "Debug")
        SET(SUBDIRECTORY "Debug")
      ELSEIF(CMAKE_BUILD_TYPE AND NOT BUILD_IS_SINGLE_CONFIG AND CMAKE_BUILD_TYPE STREQUAL "RelWithDebInfo")
        SET(SUBDIRECTORY "RelWithDebInfo")
      ENDIF()
      INSTALL(FILES
        ${CMAKE_BINARY_DIR}/library_output_directory/${SUBDIRECTORY}/${CRYPTO_NAME}
        ${CMAKE_BINARY_DIR}/library_output_directory/${SUBDIRECTORY}/${OPENSSL_NAME}
        ${CMAKE_BINARY_DIR}/library_output_directory/${SUBDIRECTORY}/${CRYPTO_VERSION}
        ${CMAKE_BINARY_DIR}/library_output_directory/${SUBDIRECTORY}/${OPENSSL_VERSION}
        DESTINATION "${INSTALL_LIBDIR}" COMPONENT SharedLibraries
        )
      INSTALL(FILES
        ${CMAKE_BINARY_DIR}/plugin_output_directory/plugin/${CRYPTO_VERSION}
        ${CMAKE_BINARY_DIR}/plugin_output_directory/plugin/${OPENSSL_VERSION}
        DESTINATION ${INSTALL_PLUGINDIR} COMPONENT SharedLibraries
        )
      # See INSTALL_DEBUG_TARGET used for installing debug versions of plugins.
      IF(EXISTS ${DEBUGBUILDDIR})
        INSTALL(FILES
          ${CMAKE_BINARY_DIR}/plugin_output_directory/plugin/debug/${CRYPTO_VERSION}
          ${CMAKE_BINARY_DIR}/plugin_output_directory/plugin/debug/${OPENSSL_VERSION}
          DESTINATION ${INSTALL_PLUGINDIR}/debug COMPONENT SharedLibraries
          )
      ENDIF()
    ENDIF()

    IF(WIN32)
      GET_FILENAME_COMPONENT(CRYPTO_NAME "${CRYPTO_LIBRARY}" NAME_WE)
      GET_FILENAME_COMPONENT(OPENSSL_NAME "${OPENSSL_LIBRARY}" NAME_WE)

      # Different naming scheme for the matching .dll as of SSL 1.1
      SET(SSL_MSVC_VERSION_SUFFIX)
      SET(SSL_MSVC_ARCH_SUFFIX)
      IF(OPENSSL_MINOR_VERSION VERSION_EQUAL 1)
        SET(SSL_MSVC_VERSION_SUFFIX "-1_1")
        SET(SSL_MSVC_ARCH_SUFFIX "-x64")
      ENDIF()

      # OpenSSL 1.1 Look for libcrypto-1_1-x64.dll or libcrypto-1_1.dll
      # OpenSSL 1.0 Look for libeay32.dll
      FIND_FILE(HAVE_CRYPTO_DLL
        NAMES
        "${CRYPTO_NAME}${SSL_MSVC_VERSION_SUFFIX}${SSL_MSVC_ARCH_SUFFIX}.dll"
        "${CRYPTO_NAME}${SSL_MSVC_VERSION_SUFFIX}.dll"
        PATHS "${WITH_SSL_PATH}/bin"
        NO_DEFAULT_PATH
        )
      FIND_FILE(HAVE_OPENSSL_DLL
        NAMES
        "${OPENSSL_NAME}${SSL_MSVC_VERSION_SUFFIX}${SSL_MSVC_ARCH_SUFFIX}.dll"
        "${OPENSSL_NAME}${SSL_MSVC_VERSION_SUFFIX}.dll"
        PATHS "${WITH_SSL_PATH}/bin"
        NO_DEFAULT_PATH
        )

      MESSAGE(STATUS "HAVE_CRYPTO_DLL ${HAVE_CRYPTO_DLL}")
      MESSAGE(STATUS "HAVE_OPENSSL_DLL ${HAVE_OPENSSL_DLL}")
      IF(HAVE_CRYPTO_DLL AND HAVE_OPENSSL_DLL)
        GET_FILENAME_COMPONENT(CRYPTO_DLL_NAME "${HAVE_CRYPTO_DLL}" NAME)
        GET_FILENAME_COMPONENT(OPENSSL_DLL_NAME "${HAVE_OPENSSL_DLL}" NAME)
        ADD_CUSTOM_TARGET(copy_openssl_dlls ALL
          COMMAND ${CMAKE_COMMAND} -E copy_if_different
          "${HAVE_CRYPTO_DLL}"
          "${CMAKE_BINARY_DIR}/runtime_output_directory/${CMAKE_CFG_INTDIR}/${CRYPTO_DLL_NAME}"
          COMMAND ${CMAKE_COMMAND} -E copy_if_different
          "${HAVE_OPENSSL_DLL}"
          "${CMAKE_BINARY_DIR}/runtime_output_directory/${CMAKE_CFG_INTDIR}/${OPENSSL_DLL_NAME}"
          )
        MESSAGE(STATUS "INSTALL ${HAVE_CRYPTO_DLL} to ${INSTALL_BINDIR}")
        MESSAGE(STATUS "INSTALL ${HAVE_OPENSSL_DLL} to ${INSTALL_BINDIR}")
        INSTALL(FILES
          "${HAVE_CRYPTO_DLL}"
          "${HAVE_OPENSSL_DLL}"
          DESTINATION "${INSTALL_BINDIR}" COMPONENT SharedLibraries)
      ELSE()
        MESSAGE(STATUS "Cannot find SSL dynamic libraries")
        IF(OPENSSL_MINOR_VERSION VERSION_EQUAL 1)
          SET(SSL_LIBRARIES ${SSL_LIBRARIES} crypt32.lib)
          MESSAGE(STATUS "SSL_LIBRARIES ${SSL_LIBRARIES}")
        ENDIF()
      ENDIF()
    ENDIF()
=======
>>>>>>> b90d9b13
  ENDIF()
ENDMACRO()<|MERGE_RESOLUTION|>--- conflicted
+++ resolved
@@ -34,7 +34,6 @@
 # system. This typically means you have to do 'yum install openssl-devel'
 # or something similar.
 #
-<<<<<<< HEAD
 # For Windows or OsX, WITH_SSL="system" is handled a bit differently:
 # We assume you have installed
 #     https://slproweb.com/products/Win32OpenSSL.html
@@ -42,17 +41,6 @@
 # or
 #     http://brewformulas.org/Openssl
 #     we give a hint /usr/local/opt/openssl to find_package(OpenSSL)
-=======
-# For Windows or macOS, WITH_SSL="system" is handled a bit differently:
-# We assume you have installed
-#     https://slproweb.com/products/Win32OpenSSL.html
-#     We look for "C:/OpenSSL-Win64/"
-#     The .dll files must be in your PATH.
-# or
-#     http://brewformulas.org/Openssl
-#     We look for "/usr/local/opt/openssl"
-#     We look for the static libraries, rather than the .dylib ones.
->>>>>>> b90d9b13
 # When the package has been located, we treat it as if cmake had been
 # invoked with  -DWITH_SSL=</path/to/custom/openssl>
 
@@ -76,7 +64,6 @@
   IF(UNIX)
     MESSAGE(FATAL_ERROR
       "Please install the appropriate openssl developer package.\n")
-<<<<<<< HEAD
   ENDIF()
   IF(WIN32)
     MESSAGE(FATAL_ERROR
@@ -86,17 +73,6 @@
     MESSAGE(FATAL_ERROR
       "Please see http://brewformulas.org/Openssl\n")
   ENDIF()
-=======
-  ENDIF()
-  IF(WIN32)
-    MESSAGE(FATAL_ERROR
-      "Please see https://wiki.openssl.org/index.php/Binaries\n")
-  ENDIF()
-  IF(APPLE)
-    MESSAGE(FATAL_ERROR
-      "Please see http://brewformulas.org/Openssl\n")
-  ENDIF()
->>>>>>> b90d9b13
 ENDMACRO()
 
 MACRO(RESET_SSL_VARIABLES)
@@ -139,7 +115,6 @@
       WITH_SSL_PATH
       )
     # Treat "system" the same way as -DWITH_SSL=</path/to/custom/openssl>
-<<<<<<< HEAD
     IF((APPLE OR WIN32) AND WITH_SSL STREQUAL "system")
       # FindOpenSSL.cmake knows about
       # http://www.slproweb.com/products/Win32OpenSSL.html
@@ -179,18 +154,6 @@
       ELSE()
         RESET_SSL_VARIABLES()
         FATAL_SSL_NOT_FOUND_ERROR("Could not find system OpenSSL")
-=======
-    # Note: we cannot use FIND_PACKAGE(OpenSSL), as older cmake versions
-    # have buggy implementations.
-    IF((APPLE OR WIN32) AND NOT WITH_SSL_PATH AND WITH_SSL STREQUAL "system")
-      IF(APPLE)
-        SET(WITH_SSL_PATH "/usr/local/opt/openssl")
-      ELSE()
-        SET(WITH_SSL_PATH "C:/OpenSSL-Win64/")
-        # OpenSSL-1.1 requires backport of the patch for
-        # Bug #28179051: ADD SUPPORT FOR OPENSSL 1.1 ON WINDOWS
-        # SET(WITH_SSL_PATH "C:/OpenSSL-1.1-Win64/")
->>>>>>> b90d9b13
       ENDIF()
     ENDIF()
 
@@ -229,12 +192,6 @@
     FIND_LIBRARY(CRYPTO_LIBRARY
                  NAMES crypto libcrypto libeay32
                  HINTS ${OPENSSL_ROOT_DIR}/lib)
-<<<<<<< HEAD
-=======
-    IF (WITH_SSL_PATH)
-      LIST(REVERSE CMAKE_FIND_LIBRARY_SUFFIXES)
-    ENDIF()
->>>>>>> b90d9b13
 
     IF(OPENSSL_INCLUDE_DIR)
       # Verify version number. Version information looks like:
@@ -307,21 +264,6 @@
 
     SET(MY_CRYPTO_LIBRARY "${CRYPTO_LIBRARY}")
     SET(MY_OPENSSL_LIBRARY "${OPENSSL_LIBRARY}")
-<<<<<<< HEAD
-=======
-    IF (WITH_SSL_PATH)
-      GET_FILENAME_COMPONENT(CRYPTO_EXT "${CRYPTO_LIBRARY}" EXT)
-      GET_FILENAME_COMPONENT(OPENSSL_EXT "${OPENSSL_LIBRARY}" EXT)
-      IF (CRYPTO_EXT STREQUAL ".a" OR CRYPTO_EXT STREQUAL ".lib")
-        SET(MY_CRYPTO_LIBRARY imported_crypto)
-        ADD_IMPORTED_LIBRARY(imported_crypto "${CRYPTO_LIBRARY}")
-      ENDIF()
-      IF (OPENSSL_EXT STREQUAL ".a" OR OPENSSL_EXT STREQUAL ".lib")
-        SET(MY_OPENSSL_LIBRARY imported_openssl)
-        ADD_IMPORTED_LIBRARY(imported_openssl "${OPENSSL_LIBRARY}")
-      ENDIF()
-    ENDIF()
->>>>>>> b90d9b13
 
     MESSAGE(STATUS "OPENSSL_INCLUDE_DIR = ${OPENSSL_INCLUDE_DIR}")
     MESSAGE(STATUS "OPENSSL_LIBRARY = ${OPENSSL_LIBRARY}")
@@ -344,14 +286,7 @@
         SET(SSL_LIBRARIES ${SSL_LIBRARIES} ${LIBDL})
       ENDIF()
       MESSAGE(STATUS "SSL_LIBRARIES = ${SSL_LIBRARIES}")
-<<<<<<< HEAD
       INCLUDE_DIRECTORIES(SYSTEM ${OPENSSL_INCLUDE_DIR})
-=======
-      IF(WIN32 AND WITH_SSL STREQUAL "system")
-        MESSAGE(STATUS "Please do\nPATH=${WITH_SSL_PATH}:$PATH")
-      ENDIF()
-      SET(SSL_INCLUDE_DIRS ${OPENSSL_INCLUDE_DIR})
->>>>>>> b90d9b13
       SET(SSL_INTERNAL_INCLUDE_DIRS "")
       INCLUDE(CMakePushCheckState)
       cmake_push_check_state()
@@ -369,7 +304,6 @@
     RESET_SSL_VARIABLES()
     FATAL_SSL_NOT_FOUND_ERROR(
       "Wrong option or path for WITH_SSL=${WITH_SSL}.")
-<<<<<<< HEAD
   ENDIF()
 ENDMACRO()
 
@@ -713,7 +647,5 @@
         ENDIF()
       ENDIF()
     ENDIF()
-=======
->>>>>>> b90d9b13
   ENDIF()
 ENDMACRO()