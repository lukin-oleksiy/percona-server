--- conflicted
+++ resolved
@@ -108,18 +108,6 @@
     MESSAGE(STATUS "CURL_LIBRARY = ${CURL_LIBRARY}")
     MESSAGE(STATUS "CURL_INCLUDE_DIR = ${CURL_INCLUDE_DIR}")
   ENDIF()
-<<<<<<< HEAD
-ENDMACRO()
-
-MACRO (CHECK_IF_CURL_DEPENDS_ON_RTMP project_name)
-  EXECUTE_PROCESS(COMMAND ldd ${CURL_LIBRARY}
-                  COMMAND grep rtmp
-                  OUTPUT_VARIABLE CURL_DEPENDS_ON_RTMP)
-  IF (NOT CURL_DEPENDS_ON_RTMP STREQUAL "")
-    message(WARNING "Not building ${project_name}. The supplied CURL library depends on rtmp library.
-Please provide CURL library that does not depend on rtmp library to build keyring_vault unittests.")
-    RETURN()
-  ENDIF()
 ENDMACRO()
 
 MACRO(MYSQL_CHECK_CURL_DLLS)
@@ -194,6 +182,4 @@
     ENDIF()
 
   ENDIF()
-=======
->>>>>>> 2106ecd5
 ENDMACRO()