--- conflicted
+++ resolved
@@ -1,8 +1,4 @@
-<<<<<<< HEAD
-# Copyright (c) 2010, 2018, Oracle and/or its affiliates. All rights reserved.
-=======
 # Copyright (c) 2010, 2019, Oracle and/or its affiliates. All rights reserved.
->>>>>>> 4869291f
 #
 # This program is free software; you can redistribute it and/or modify
 # it under the terms of the GNU General Public License, version 2.0,
@@ -145,7 +141,6 @@
 ENDIF()
 
 IF(NOT CPACK_SOURCE_PACKAGE_FILE_NAME)
-<<<<<<< HEAD
   SET(CPACK_SOURCE_PACKAGE_FILE_NAME "percona-server-${VERSION}")
   IF(WITH_NDBCLUSTER)
     SET(CPACK_SOURCE_PACKAGE_FILE_NAME "percona-server-mysql-cluster-gpl-${MYSQL_CLUSTER_VERSION}")
@@ -155,26 +150,11 @@
 ENDIF()
 SET(CPACK_PACKAGE_CONTACT "Percona Engineering <mysql-dev@percona.com>")
 SET(CPACK_PACKAGE_VENDOR "Percon`")
-=======
-  SET(CPACK_SOURCE_PACKAGE_FILE_NAME "mysql-${VERSION}")
-  IF(WITH_NDBCLUSTER)
-    SET(CPACK_SOURCE_PACKAGE_FILE_NAME "mysql-cluster-gpl-${MYSQL_CLUSTER_VERSION}")
-    MESSAGE(STATUS "MySQL Cluster package name: ${CPACK_SOURCE_PACKAGE_FILE_NAME}")
-  ELSE()
-  ENDIF()
-ENDIF()
-SET(CPACK_PACKAGE_CONTACT "MySQL Release Engineering <mysql-build@oss.oracle.com>")
-SET(CPACK_PACKAGE_VENDOR "Oracle Corporation")
->>>>>>> 4869291f
 SET(CPACK_SOURCE_GENERATOR "TGZ")
 INCLUDE(cpack_source_ignore_files)
 
 # Defintions for windows version resources
-<<<<<<< HEAD
 SET(PRODUCTNAME "Percona Server")
-=======
-SET(PRODUCTNAME "MySQL Server")
->>>>>>> 4869291f
 SET(COMPANYNAME ${CPACK_PACKAGE_VENDOR})
 
 STRING(TIMESTAMP MYSQL_COPYRIGHT_YEAR "%Y")
