# Copyright (c) 2019, 2023, Oracle and/or its affiliates.
#
# This program is free software; you can redistribute it and/or modify
# it under the terms of the GNU General Public License, version 2.0,
# as published by the Free Software Foundation.
#
# This program is also distributed with certain software (including
# but not limited to OpenSSL) that is licensed under separate terms,
# as designated in a particular file or component or in included license
# documentation.  The authors of MySQL hereby grant you an additional
# permission to link the program and your derivative works with the
# separately licensed software that they have included with MySQL.
#
# This program is distributed in the hope that it will be useful,
# but WITHOUT ANY WARRANTY; without even the implied warranty of
# MERCHANTABILITY or FITNESS FOR A PARTICULAR PURPOSE.  See the
# GNU General Public License, version 2.0, for more details.
#
# You should have received a copy of the GNU General Public License
# along with this program; if not, write to the Free Software
# Foundation, Inc., 51 Franklin St, Fifth Floor, Boston, MA 02110-1301  USA

# Options for doing PGO (profile guided optimization) with gcc/clang.
#
# HowTo for gcc9 and above:
# Assuming we have two build directories
#   <some path>/build
#   <some path>/build-profile-data
#
# in build
#   cmake <path to source> -DFPROFILE_GENERATE=1
#   make
#   run whatever test suite is an appropriate training set
# now rename the build directory to something else, or simply 'rm -rf' it.
# 'mkdir build' note: same name
# in the new build
#   cmake <path to source> -DFPROFILE_USE=1
#   make
#
# HowTo for clang:
# Assuming we have three build directories
#   <some path>/build-gen
#   <some path>/build-use
#   <some path>/profile-data
#
# in build-gen
#   cmake <path to source> -DFPROFILE_GENERATE=1
#   make
#   run whatever test suite is an appropriate training set
# in profile-data
#   llvm-profdata merge -output=default.profdata .
# in build-use
#   cmake <path to source> -DFPROFILE_USE=1
#   make
#
#
# Your executables should hopefully be faster than a default build.
# In order to share the profile data, we turn on REPRODUCIBLE_BUILD.
# We also switch off USE_LD_LLD since it resulted in some linking problems.
#
# HowTo for MSVC:
# Prerequisites: The pgort140.dll file must be in the path. An easy way
# to ensure this is to use the Developer Command Prompt for VS 2019/2022.
#
# Assuming we have two directories
#  <some path>/build-normal
#  <some path>/build-pgo
#
# in build-normal, build everything as normal:
#  cmake <path to source>
#  cmake --build . --config RelWithDebInfo -- /m
#
# The "normal" build is required to create the mysqld.def file, as the
# PGO compilation options prevent its generation.
#
# In build-pgo
#  cmake <path to source> -DFPROFILE_GENERATE=1 -DMYSQLD_DEF_FILE=<some path>/build-normal/sql/relwithdebinfo/mysqld.default
#  cmake --build . --target mysqld --config RelWithDebInfo -- /m
#  copy build-pgo/runtime_output_directory/RelWithDebInfo/mysqld.exe build-normal/runtime_output_directory/RelWithDebInfo
#
# in build-normal (which now has copy of the instrumented mysqld.exe),
# run whatever test suite is an appropriate training set. Note the
# --mysqld=--no-monitor and --parallel=1 options must be used with
# the mysql-test-run.pl script to ensure only one mysqld.exe instance is
# active, otherwise the profile data will not be captured in mysqld*.pgc
# files.
#
# Having run sufficient training, the profile data in the mysqld*.pgc
# files must be merged into the mysqld.pgd file.
#
# In build-normal/runtime_output_directory/RelWithDebInfo
#  pgomgr -merge mysqld.pgd
#  copy build-normal/runtime_output_directory/RelWithDebInfo/mysqld.pgd  build-pgo/runtime_output_directory/RelWithDebInfo
#
# In build-pgo
#  del CMakeCache.txt
#  cmake <path to source> -DFPROFILE_USE=1 -DMYSQLD_DEF_FILE=<some path>/build-normal/sql/relwithdebinfo/mysqld.default
#  cmake --build . --target mysqld --config RelWithDebInfo -- /m
#  copy build-pgo/runtime_output_directory/RelWithDebInfo/mysqld.exe build-normal/runtime_output_directory/RelWithDebInfo
#  copy build-pgo/runtime_output_directory/RelWithDebInfo/mysqld.pdb build-normal/runtime_output_directory/RelWithDebInfo
#
# The mysqld.exe in build-normal is now the optimized build.
#

IF(MY_COMPILER_IS_GNU)
  SET(FPROFILE_DIR_DEFAULT "${CMAKE_BINARY_DIR}-profile-data")
ELSE()
  SET(FPROFILE_DIR_DEFAULT "${CMAKE_BINARY_DIR}/../profile-data")
ENDIF()

IF(NOT DEFINED FPROFILE_DIR)
  SET(FPROFILE_DIR "${FPROFILE_DIR_DEFAULT}")
ENDIF()

OPTION(FPROFILE_GENERATE "Add -fprofile-generate" OFF)
IF(FPROFILE_GENERATE)
  IF(MSVC)
    STRING_APPEND(CMAKE_C_FLAGS " /GL")
    STRING_APPEND(CMAKE_CXX_FLAGS " /GL")
    FOREACH(type EXE SHARED MODULE)
      FOREACH(config RELWITHDEBINFO RELEASE )
        SET(flag "CMAKE_${type}_LINKER_FLAGS_${config}")
        STRING_APPEND("${flag}" " /LTCG /GENPROFILE")
      ENDFOREACH()
    ENDFOREACH()
  ELSE()
    STRING_APPEND(CMAKE_C_FLAGS " -fprofile-generate=${FPROFILE_DIR}")
    STRING_APPEND(CMAKE_CXX_FLAGS " -fprofile-generate=${FPROFILE_DIR}")

    IF(MY_COMPILER_IS_GNU)
      STRING_APPEND(CMAKE_C_FLAGS " -fprofile-update=prefer-atomic")
      STRING_APPEND(CMAKE_CXX_FLAGS " -fprofile-update=prefer-atomic")
    ENDIF()
  ENDIF()
ENDIF()

OPTION(FPROFILE_USE "Add -fprofile-use" OFF)
IF(FPROFILE_USE)
  IF(MSVC)
    STRING_APPEND(CMAKE_C_FLAGS " /GL")
    STRING_APPEND(CMAKE_CXX_FLAGS " /GL")
    FOREACH(type EXE SHARED MODULE)
      FOREACH(config RELWITHDEBINFO RELEASE )
        SET(flag "CMAKE_${type}_LINKER_FLAGS_${config}")
        STRING_APPEND("${flag}" " /LTCG /USEPROFILE")
      ENDFOREACH()
    ENDFOREACH()
  ELSE()
    STRING_APPEND(CMAKE_C_FLAGS " -fprofile-use=${FPROFILE_DIR}")
    STRING_APPEND(CMAKE_CXX_FLAGS " -fprofile-use=${FPROFILE_DIR}")
    # Collection of profile data is not thread safe,
    # use -fprofile-correction for GCC
    IF(MY_COMPILER_IS_GNU)
      STRING_APPEND(CMAKE_C_FLAGS " -fprofile-correction")
      STRING_APPEND(CMAKE_CXX_FLAGS " -fprofile-correction")

<<<<<<< HEAD
    # With -fprofile-use all portions of programs not executed during
    # train run are optimized agressively for size rather than speed.
    # gcc10 has -fprofile-partial-training, which will ignore profile
    # feedback for functions not executed during the train run, leading them
    # to be optimized as if they were compiled without profile feedback.
    # This leads to better performance when train run is not representative
    # but also leads to significantly bigger code.
    STRING_APPEND(CMAKE_C_FLAGS " -fprofile-partial-training")
    STRING_APPEND(CMAKE_CXX_FLAGS " -fprofile-partial-training")
=======
      # With -fprofile-use all portions of programs not executed during
      # train run are optimized agressively for size rather than speed.
      # gcc10 has -fprofile-partial-training, which will ignore profile
      # feedback for functions not executed during the train run, leading them
      # to be optimized as if they were compiled without profile feedback.
      # This leads to better performance when train run is not representative
      # but also leads to significantly bigger code.
      STRING_APPEND(CMAKE_C_FLAGS " -fprofile-partial-training")
      STRING_APPEND(CMAKE_CXX_FLAGS " -fprofile-partial-training")
>>>>>>> 824e2b40

    ENDIF()
  ENDIF()
ENDIF()

IF(FPROFILE_GENERATE AND FPROFILE_USE)
  MESSAGE(FATAL_ERROR "Cannot combine -fprofile-generate and -fprofile-use")
ENDIF()

IF((FPROFILE_GENERATE OR FPROFILE_USE) AND NOT MSVC)
  SET(REPRODUCIBLE_BUILD ON CACHE INTERNAL "")
ENDIF()

IF(FPROFILE_USE AND NOT MSVC)
  # LTO combined with PGO boosts performance even more.
  SET(WITH_LTO_DEFAULT ON CACHE INTERNAL "")
ENDIF()<|MERGE_RESOLUTION|>--- conflicted
+++ resolved
@@ -154,17 +154,6 @@
       STRING_APPEND(CMAKE_C_FLAGS " -fprofile-correction")
       STRING_APPEND(CMAKE_CXX_FLAGS " -fprofile-correction")
 
-<<<<<<< HEAD
-    # With -fprofile-use all portions of programs not executed during
-    # train run are optimized agressively for size rather than speed.
-    # gcc10 has -fprofile-partial-training, which will ignore profile
-    # feedback for functions not executed during the train run, leading them
-    # to be optimized as if they were compiled without profile feedback.
-    # This leads to better performance when train run is not representative
-    # but also leads to significantly bigger code.
-    STRING_APPEND(CMAKE_C_FLAGS " -fprofile-partial-training")
-    STRING_APPEND(CMAKE_CXX_FLAGS " -fprofile-partial-training")
-=======
       # With -fprofile-use all portions of programs not executed during
       # train run are optimized agressively for size rather than speed.
       # gcc10 has -fprofile-partial-training, which will ignore profile
@@ -174,7 +163,6 @@
       # but also leads to significantly bigger code.
       STRING_APPEND(CMAKE_C_FLAGS " -fprofile-partial-training")
       STRING_APPEND(CMAKE_CXX_FLAGS " -fprofile-partial-training")
->>>>>>> 824e2b40
 
     ENDIF()
   ENDIF()
