/* Copyright (c) 2017, 2018, Oracle and/or its affiliates. All rights reserved.

This program is free software; you can redistribute it and/or modify
it under the terms of the GNU General Public License, version 2.0,
as published by the Free Software Foundation.

This program is also distributed with certain software (including
but not limited to OpenSSL) that is licensed under separate terms,
as designated in a particular file or component or in included license
documentation.  The authors of MySQL hereby grant you an additional
permission to link the program and your derivative works with the
separately licensed software that they have included with MySQL.

This program is distributed in the hope that it will be useful,
but WITHOUT ANY WARRANTY; without even the implied warranty of
MERCHANTABILITY or FITNESS FOR A PARTICULAR PURPOSE.  See the
GNU General Public License, version 2.0, for more details.

You should have received a copy of the GNU General Public License
along with this program; if not, write to the Free Software
Foundation, Inc., 51 Franklin St, Fifth Floor, Boston, MA 02110-1301  USA */

/*
  NB  This module has an unusual amount of failsafes, OOM checks, and
      so on as it implements a public API. This makes a fair number
      of minor code paths cases of "we should never get here (unless
      someone's going out of their way to break to API)". :)
*/

#define LOG_SUBSYSTEM_TAG "Server"

#include "log_builtins_filter_imp.h"
#include "log_builtins_imp.h"  // internal structs
                               // connection_events_loop_aborted()

#include "my_dir.h"
#include "mysys_err.h"

#include <mysql/components/services/log_service.h>
#include <mysql/components/services/log_shared.h>  // data types

#include "registry.h"  // mysql_registry_imp
#include "server_component.h"
#include "sql/current_thd.h"  // current_thd
#include "sql/log.h"          // make_iso8601_timestamp, log_write_errstream,
                              // log_get_thread_id, mysql_errno_to_symbol,
                              // mysql_symbol_to_errno, log_vmessage,
                              // error_message_for_error_log
#include "sql/mysqld.h"       // opt_log_(timestamps|error_services),
#include "sql/sql_class.h"    // THD

// Must come after sql/log.h.
#include "mysql/components/services/log_builtins.h"

#ifndef _WIN32
#include <syslog.h>
#else
#include <stdio.h>

#include "my_sys.h"

extern CHARSET_INFO my_charset_utf16le_bin;  // used in Windows EventLog
static HANDLE hEventLog = NULL;              // global
#define MSG_DEFAULT 0xC0000064L
#endif

extern log_filter_ruleset *log_filter_builtin_rules;  // what it says on the tin

PSI_memory_key key_memory_log_error_loaded_services;
PSI_memory_key key_memory_log_error_stack;

using std::string;
using std::unique_ptr;

struct log_service_cache_entry;

struct log_service_cache_entry_free {
  /**
    Release an entry in the hash of log services.

    @param       sce     the entry to free
  */
  void operator()(log_service_cache_entry *sce) const;
};

/**
  We're caching handles to the services used in error logging
  as looking them up is costly.
*/
using cache_entry_with_deleter =
    unique_ptr<log_service_cache_entry, log_service_cache_entry_free>;
static collation_unordered_map<string, cache_entry_with_deleter>
    *log_service_cache;

/**
  Lock for the log "stack" (i.e. the list of active log-services).
  X-locked while stack is changed/configured.
  S-locked while stack is used.
*/
static mysql_rwlock_t THR_LOCK_log_stack;

/**
  Make sure only one instance of syslog/Eventlog code runs at a time.
*/
static mysql_mutex_t THR_LOCK_log_syseventlog;

/**
  Subsystem initialized and ready to use?
*/
static int log_builtins_inited = 0;

/**
  Name of the interface that log-services implements.
*/
#define LOG_SERVICES_PREFIX "log_service"

/**
  Name of internal filtering engine (so we may recognize it when the
  user refers to it by name in log_error_services).
*/
#define LOG_BUILTINS_FILTER "log_filter_internal"

/**
  Name of internal log writer (so we may recognize it when the user
  refers to it by name in log_error_services).
*/
#define LOG_BUILTINS_SINK "log_sink_internal"

/**
  Finding and acquiring a service in the component framework is
  expensive, and we may use services a log (depending on how many
  events are logged per second), so we cache the relevant data.
  This struct describes a given service.
*/
struct log_service_cache_entry {
  char *name;            ///< name of this service
  size_t name_len;       ///< service-name's length
  my_h_service service;  ///< handle (service framework)
  int opened;            ///< currently open instances
  int requested;         ///< requested instances
  int chistics;          ///< multi-open supported, etc.
};

/**
  State of a given instance of a service. A service may support being
  opened several times.
*/
typedef struct _log_service_instance {
  log_service_cache_entry *sce;        ///< the service in question
  void *instance;                      ///< instance handle (multi-open)
  struct _log_service_instance *next;  ///< next instance (any service)
} log_service_instance;

static log_service_instance *log_service_instances = nullptr;  ///< anchor

/**
  An error-stream.
  Rather than implement its own file operations, a log-service may use
  convenience functions defined in this file. These functions use the
  log_errstream struct to describe their log-files. These structs are
  opaque to the log-services.
*/
struct log_errstream {
  FILE *file{nullptr};           ///< file to log to
  mysql_mutex_t LOCK_errstream;  ///< lock for logging
};

/**
  Test whether a given log-service name refers to a built-in
  service (built-in filter or built-in sink at this point).

  @param  name   the name -- either just the component's, or
                 a fully qualified service.component
  @param  len    the length of the aforementioned name
  @retval        if built-in filter: flags for built-in|singleton|filter
  @retval        if built-in sink:   flags for built-in|singleton|sink
  @retval        otherwise:          LOG_SERVICE_UNSPECIFIED
*/
static int log_service_check_if_builtin(const char *name, size_t len) {
  const size_t builtin_len = sizeof(LOG_SERVICES_PREFIX) - 1;

  if ((len > (builtin_len + 1)) && (name[builtin_len] == '.') &&
      (0 == strncmp(name, LOG_SERVICES_PREFIX, builtin_len))) {
    name += builtin_len;
    len -= builtin_len;
  }

  if ((len == sizeof(LOG_BUILTINS_FILTER) - 1) &&
      (0 == strncmp(name, LOG_BUILTINS_FILTER, len)))
    return LOG_SERVICE_BUILTIN | LOG_SERVICE_FILTER | LOG_SERVICE_SINGLETON;

  if ((len == sizeof(LOG_BUILTINS_SINK) - 1) &&
      (0 == strncmp(name, LOG_BUILTINS_SINK, len)))
    return LOG_SERVICE_BUILTIN | LOG_SERVICE_SINK | LOG_SERVICE_SINGLETON;

  return LOG_SERVICE_UNSPECIFIED;
}

/**
  Test whether given service has *all* of the given characteristics.
  (See log_service_chistics for a list!)

  @param  sce              service cache entry for the service in question
  @param  required_flags   flags we're interested in (bitwise or'd)

  @retval                  true if all given flags are present, false otherwise
*/
static inline bool log_service_has_characteristics(log_service_cache_entry *sce,
                                                   int required_flags) {
  return ((sce->chistics & required_flags) == required_flags);
}

/**
  Pre-defined "well-known" keys, as opposed to ad hoc ones,
  for key/value pairs in logging.
*/
typedef struct _log_item_wellknown_key {
  const char *name;           ///< key name
  size_t name_len;            ///< length of key's name
  log_item_class item_class;  ///< item class (float/int/string)
  log_item_type item_type;    ///< exact type, 1:1 relationship with name
} log_item_wellknown_key;

/**
  We support a number of predefined keys, such as "error-code" or
  "message".  These are defined here.  We also support user-defined
  "ad hoc" (or "generic") keys that let users of the error stack
  add values with arbitrary keys (as long as those keys don't coincide
  with the wellknown ones, anyway).

  The idea here is that we want the flexibility of arbitrary keys,
  while being able to do certain optimizations for the common case.
  This also allows us to relatively cheaply add some convenience
  features, e.g. we know that error symbol ("ER_STARTUP") and
  error code (1451) are related, and can supply one as the other
  is submitted.  Likewise of course, we can use the error code to
  fetch the associated registered error message string for that
  error code.  Et cetera!
*/
static const log_item_wellknown_key log_item_wellknown_keys[] = {
    {C_STRING_WITH_LEN("--ERROR--"), LOG_UNTYPED, LOG_ITEM_END},
    {C_STRING_WITH_LEN("log_type"), LOG_INTEGER, LOG_ITEM_LOG_TYPE},
    {C_STRING_WITH_LEN("err_code"), LOG_INTEGER, LOG_ITEM_SQL_ERRCODE},
    {C_STRING_WITH_LEN("err_symbol"), LOG_CSTRING, LOG_ITEM_SQL_ERRSYMBOL},
    {C_STRING_WITH_LEN("SQL_state"), LOG_CSTRING, LOG_ITEM_SQL_STATE},
    {C_STRING_WITH_LEN("OS_errno"), LOG_INTEGER, LOG_ITEM_SYS_ERRNO},
    {C_STRING_WITH_LEN("OS_errmsg"), LOG_CSTRING, LOG_ITEM_SYS_STRERROR},
    {C_STRING_WITH_LEN("source_file"), LOG_CSTRING, LOG_ITEM_SRC_FILE},
    {C_STRING_WITH_LEN("source_line"), LOG_INTEGER, LOG_ITEM_SRC_LINE},
    {C_STRING_WITH_LEN("function"), LOG_CSTRING, LOG_ITEM_SRC_FUNC},
    {C_STRING_WITH_LEN("subsystem"), LOG_CSTRING, LOG_ITEM_SRV_SUBSYS},
    {C_STRING_WITH_LEN("component"), LOG_CSTRING, LOG_ITEM_SRV_COMPONENT},
    {C_STRING_WITH_LEN("user"), LOG_LEX_STRING, LOG_ITEM_MSC_USER},
    {C_STRING_WITH_LEN("host"), LOG_LEX_STRING, LOG_ITEM_MSC_HOST},
    {C_STRING_WITH_LEN("thread"), LOG_INTEGER, LOG_ITEM_SRV_THREAD},
    {C_STRING_WITH_LEN("query_id"), LOG_INTEGER, LOG_ITEM_SQL_QUERY_ID},
    {C_STRING_WITH_LEN("table"), LOG_CSTRING, LOG_ITEM_SQL_TABLE_NAME},
    {C_STRING_WITH_LEN("prio"), LOG_INTEGER, LOG_ITEM_LOG_PRIO},
    {C_STRING_WITH_LEN("label"), LOG_CSTRING, LOG_ITEM_LOG_LABEL},
    {C_STRING_WITH_LEN("verbatim"), LOG_CSTRING, LOG_ITEM_LOG_VERBATIM},
    {C_STRING_WITH_LEN("msg"), LOG_CSTRING, LOG_ITEM_LOG_MESSAGE},
    {C_STRING_WITH_LEN("msg_id"), LOG_INTEGER, LOG_ITEM_LOG_LOOKUP},
    {C_STRING_WITH_LEN("time"), LOG_CSTRING, LOG_ITEM_LOG_TIMESTAMP},
    {C_STRING_WITH_LEN("and_n_more"), LOG_INTEGER, LOG_ITEM_LOG_SUPPRESSED},
    /*
      We should never see the following key names in normal operations
      (but see the user-specified key instead).  These have entries all
      the same, covering the entirety of log_item_type, so we can use the
      usual mechanisms for type-to-class mapping etc.
      We could set the names to nullptr, but they're not much overhead, add
      readability, and allow for easily creating debug info of the form,
      "%s:%s=\"%s\"", wellknown_name, item->key, item->value
    */
    {C_STRING_WITH_LEN("misc_float"), LOG_FLOAT, LOG_ITEM_GEN_FLOAT},
    {C_STRING_WITH_LEN("misc_integer"), LOG_INTEGER, LOG_ITEM_GEN_INTEGER},
    {C_STRING_WITH_LEN("misc_string"), LOG_LEX_STRING, LOG_ITEM_GEN_LEX_STRING},
    {C_STRING_WITH_LEN("misc_cstring"), LOG_CSTRING, LOG_ITEM_GEN_CSTRING}};

static uint log_item_wellknown_keys_count =
    (sizeof(log_item_wellknown_keys) / sizeof(log_item_wellknown_key));

/*
  string helpers
*/

/**
  Compare two NUL-terminated byte strings

  Note that when comparing without length limit, the long string
  is greater if they're equal up to the length of the shorter
  string, but the shorter string will be considered greater if
  its "value" up to that point is greater:

  compare 'abc','abcd':      -100  (longer wins if otherwise same)
  compare 'abca','abcd':       -3  (higher value wins)
  compare 'abcaaaaa','abcd':   -3  (higher value wins)

  @param  a                 the first string
  @param  b                 the second string
  @param  len               compare at most this many characters --
                            0 for no limit
  @param  case_insensitive  ignore upper/lower case in comparison

  @retval -1                a < b
  @retval  0                a == b
  @retval  1                a > b
*/
int log_string_compare(const char *a, const char *b, size_t len,
                       bool case_insensitive) {
  if (a == nullptr) /* purecov: begin inspected */
    return (b == nullptr) ? 0 : -1;
  else if (b == nullptr)
    return 1;        /* purecov: end */
  else if (len < 1)  // no length limit for comparison
  {
    return case_insensitive ? native_strcasecmp(a, b) : strcmp(a, b);
  }

  return case_insensitive ? native_strncasecmp(a, b, len) : strncmp(a, b, len);
}

/*
  log item helpers
*/

/**
  Predicate used to determine whether a type is generic
  (generic string, generic float, generic integer) rather
  than a well-known type.

  @param t          log item type to examine

  @retval  true     if generic type
  @retval  false    if wellknown type
*/
bool log_item_generic_type(log_item_type t) {
  return (t & (LOG_ITEM_GEN_CSTRING | LOG_ITEM_GEN_LEX_STRING |
               LOG_ITEM_GEN_INTEGER | LOG_ITEM_GEN_FLOAT));
}

/**
  Predicate used to determine whether a class is a string
  class (C-string or Lex-string).

  @param c          log item class to examine

  @retval   true    if of a string class
  @retval   false   if not of a string class
*/
bool log_item_string_class(log_item_class c) {
  return ((c == LOG_CSTRING) || (c == LOG_LEX_STRING));
}

/**
  Predicate used to determine whether a class is a numeric
  class (integer or float).

  @param c         log item class to examine

  @retval   true   if of a numeric class
  @retval   false  if not of a numeric class
*/
bool log_item_numeric_class(log_item_class c) {
  return ((c == LOG_INTEGER) || (c == LOG_FLOAT));
}

/**
  Get an integer value from a log-item of float or integer type.

  @param      li   log item to get the value from
  @param[out] i    longlong to store  the value in
*/
void log_item_get_int(log_item *li, longlong *i) /* purecov: begin inspected */
{
  if (li->item_class == LOG_FLOAT)
    *i = (longlong)li->data.data_float;
  else
    *i = (longlong)li->data.data_integer;
} /* purecov: end */

/**
  Get a float value from a log-item of float or integer type.

  @param       li      log item to get the value from
  @param[out]  f       float to store  the value in
*/
void log_item_get_float(log_item *li, double *f) {
  if (li->item_class == LOG_FLOAT)
    *f = (float)li->data.data_float;
  else
    *f = (float)li->data.data_integer;
}

/**
  Get a string value from a log-item of C-string or Lex string type.

  @param li            log item to get the value from
  @param[out]  str     char-pointer   to store the pointer to the value in
  @param[out]  len     size_t pointer to store the length of  the value in
*/
void log_item_get_string(log_item *li, char **str, size_t *len) {
  if ((*str = (char *)li->data.data_string.str) == nullptr)
    *len = 0;
  else if (li->item_class & LOG_CSTRING)
    *len = strlen(li->data.data_string.str);
  else
    *len = li->data.data_string.length;
}

/**
  See whether a string is a wellknown field name.

  @param key     potential key starts here
  @param len     length of the string to examine

  @retval        LOG_ITEM_TYPE_RESERVED:  reserved, but not "wellknown" key
  @retval        LOG_ITEM_TYPE_NOT_FOUND: key not found
  @retval        >0:                      index in array of wellknowns
*/
int log_item_wellknown_by_name(const char *key, size_t len) {
  uint c;
  // optimize and safeify lookup
  for (c = 0; (c < log_item_wellknown_keys_count); c++) {
    if ((log_item_wellknown_keys[c].name_len == len) &&
        (0 == native_strncasecmp(log_item_wellknown_keys[c].name, key, len))) {
      if (log_item_generic_type(log_item_wellknown_keys[c].item_type) ||
          (log_item_wellknown_keys[c].item_type == LOG_ITEM_END))
        return LOG_ITEM_TYPE_RESERVED;
      return c;
    }
  }
  return LOG_ITEM_TYPE_NOT_FOUND;
}

/**
  See whether a type is wellknown.

  @param t       log item type to examine

  @retval        LOG_ITEM_TYPE_NOT_FOUND: key not found
  @retval        >0:                      index in array of wellknowns
*/
int log_item_wellknown_by_type(log_item_type t) {
  uint c;
  // optimize and safeify lookup
  for (c = 0; (c < log_item_wellknown_keys_count); c++) {
    if (log_item_wellknown_keys[c].item_type == t) return c;
  }
  DBUG_PRINT("warning", ("wellknown_by_type: type %d is not well-known."
                         " Or, you know, known.",
                         t));
  return LOG_ITEM_TYPE_NOT_FOUND;
}

/**
  Accessor: from a record describing a wellknown key, get its name

  @param   idx  index in array of wellknowns, see log_item_wellknown_by_...()

  @retval       name (NTBS)
*/
const char *log_item_wellknown_get_name(uint idx) {
  return log_item_wellknown_keys[idx].name;
}

/**
  Accessor: from a record describing a wellknown key, get its type

  @param   idx  index in array of wellknowns, see log_item_wellknown_by_...()

  @retval       the log item type for the wellknown key
*/
log_item_type log_item_wellknown_get_type(uint idx) {
  return log_item_wellknown_keys[idx].item_type;
}

/**
  Accessor: from a record describing a wellknown key, get its class

  @param   idx  index in array of wellknowns, see log_item_wellknown_by_...()

  @retval       the log item class for the wellknown key
*/
log_item_class log_item_wellknown_get_class(uint idx) {
  return log_item_wellknown_keys[idx].item_class;
}

/**
  Sanity check an item.
  Certain log sinks have very low requirements with regard to the data
  they receive; they write keys as strings, and then data according to
  the item's class (string, integer, or float), formatted to the sink's
  standards (e.g. JSON, XML, ...).
  Code that has higher requirements can use this check to see whether
  the given item is of a known type (whether generic or wellknown),
  whether the given type and class agree, and whether in case of a
  well-known type, the given key is correct for that type.
  If your code generates items that don't pass this check, you should
  probably go meditate on it.

  @param  li  the log_item to check

  @retval LOG_ITEM_OK              no problems
  @retval LOG_ITEM_TYPE_NOT_FOUND  unknown item type
  @retval LOG_ITEM_CLASS_MISMATCH  item_class derived from type isn't
                                   what's set on the item
  @retval LOG_ITEM_KEY_MISMATCH    class not generic, so key should
                                   match wellknown
  @retval LOG_ITEM_STRING_NULL     class is string, pointer is nullptr
  @retval LOG_ITEM_KEY_NULL        no key set (this is legal e.g. on aux
                                   items of filter rules, but should not
                                   occur in a log_line, i.e., log_sinks are
                                   within their rights to discard such items)
*/
int log_item_inconsistent(log_item *li) {
  int w, c;

  // invalid type
  if ((w = log_item_wellknown_by_type(li->type)) == LOG_ITEM_TYPE_NOT_FOUND)
    return LOG_ITEM_TYPE_NOT_FOUND;

  // fetch expected storage class for this type
  if ((c = log_item_wellknown_keys[w].item_class) == LOG_CSTRING)
    c = LOG_LEX_STRING;

  // class and type don't match
  if (c != li->item_class) return LOG_ITEM_CLASS_MISMATCH;

  // no key set
  if (li->key == nullptr) return LOG_ITEM_KEY_NULL;

  // it's not a generic, and key and type don't match
  if (!log_item_generic_type(li->type) &&
      (0 != strcmp(li->key, log_item_wellknown_keys[w].name)))
    return LOG_ITEM_KEY_MISMATCH;

  // strings should have non-nullptr
  if ((c == LOG_LEX_STRING) && (li->data.data_string.str == nullptr))
    return LOG_ITEM_STRING_NULL;

  return LOG_ITEM_OK;
}

/**
  Release any of key and value on a log-item that were dynamically allocated.

  @param  li  log-item to release the payload of
*/
void log_item_free(log_item *li) {
  if (li->alloc & LOG_ITEM_FREE_KEY) my_free((void *)li->key);

  if (li->alloc & LOG_ITEM_FREE_VALUE) {
    if (li->item_class == LOG_LEX_STRING)
      my_free((void *)li->data.data_string.str);
    else
      DBUG_ASSERT(false);
  }

  li->alloc = LOG_ITEM_FREE_NONE;
}

/**
  Dynamically allocate and initialize a log_line.

  @retval nullptr  could not set up buffer (too small?)
  @retval other    address of the newly initialized log_line
*/
log_line *log_line_init() {
  log_line *ll;
  if ((ll = (log_line *)my_malloc(key_memory_log_error_stack, sizeof(log_line),
                                  MYF(0))) != nullptr)
    memset(ll, 0, sizeof(log_line));
  return ll;
}

/**
  Release a log_line allocated with line_init()

  @param  ll       a log_line previously allocated with line_init()
*/
void log_line_exit(log_line *ll) {
  if (ll != nullptr) my_free(ll);
}

/**
  Predicate indicating whether a log line is "willing" to accept any more
  key/value pairs.

  @param   ll     the log-line to examine

  @retval  false  if not full / if able to accept another log_item
  @retval  true   if full
*/
bool log_line_full(log_line *ll) {
  return ((ll == nullptr) || (ll->count >= LOG_ITEM_MAX));
}

/**
  How many items are currently set on the given log_line?

  @param   ll     the log-line to examine

  @retval         the number of items set
*/
int log_line_item_count(log_line *ll) { return ll->count; }

/**
  Test whether a given type is presumed present on the log line.

  @param  ll  the log_line to examine
  @param  m   the log_type to test for

  @retval  0  not present
  @retval !=0 present
*/
log_item_type_mask log_line_item_types_seen(log_line *ll,
                                            log_item_type_mask m) {
  return (ll != nullptr) ? (ll->seen & m) : 0;
}

/**
  Release log line item (key/value pair) with the index elem in log line ll.
  This frees whichever of key and value were dynamically allocated.
  This leaves a "gap" in the bag that may immediately be overwritten
  with an updated element.  If the intention is to remove the item without
  replacing it, use log_line_item_remove() instead!

  @param         ll    log_line
  @param         elem  index of the key/value pair to release
*/
void log_line_item_free(log_line *ll, size_t elem) {
  DBUG_ASSERT(ll->count > 0);
  log_item_free(&(ll->item[elem]));
}

/**
  Release all log line items (key/value pairs) in log line ll.
  This frees whichever keys and values were dynamically allocated.

  @param         ll    log_line
*/
void log_line_item_free_all(log_line *ll) {
  while (ll->count > 0) log_item_free(&(ll->item[--ll->count]));
  ll->seen = LOG_ITEM_END;
}

/**
  Release log line item (key/value pair) with the index elem in log line ll.
  This frees whichever of key and value were dynamically allocated.
  This moves any trailing items to fill the "gap" and decreases the counter
  of elements in the log line.  If the intention is to leave a "gap" in the
  bag that may immediately be overwritten with an updated element, use
  log_line_item_free() instead!

  @param         ll    log_line
  @param         elem  index of the key/value pair to release
*/
void log_line_item_remove(log_line *ll, int elem) {
  DBUG_ASSERT(ll->count > 0);

  log_line_item_free(ll, elem);

  if ((ll->count > 1) && (elem < (ll->count - 1)))
    ll->item[elem] = ll->item[ll->count - 1];

  ll->count--;
}

/**
  Find the (index of the) last key/value pair of the given name
  in the log line.

  @param         ll   log line
  @param         key  the key to look for

  @retval        -1:  none found
  @retval        -2:  invalid search-key given
  @retval        -3:  no log_line given
  @retval        >=0: index of the key/value pair in the log line
*/
int log_line_index_by_name(log_line *ll, const char *key) {
  uint32 count = ll->count;

  if (ll == nullptr) /* purecov: begin inspected */
    return -3;
  else if ((key == nullptr) || (key[0] == '\0'))
    return -2; /* purecov: end */

  /*
    As later items overwrite earlier ones, return the rightmost match!
  */
  while (count > 0) {
    if (0 == strcmp(ll->item[--count].key, key)) return count;
  }

  return -1;
}

/**
  Find the last item matching the given key in the log line.

  @param         ll   log line
  @param         key  the key to look for

  @retval        nullptr    item not found
  @retval        otherwise  pointer to the item (not a copy thereof!)
*/
log_item *log_line_item_by_name(log_line *ll, const char *key) {
  int i = log_line_index_by_name(ll, key);
  return (i < 0) ? nullptr : &ll->item[i];
}

/**
  Find the (index of the) last key/value pair of the given type
  in the log line.

  @param         ll   log line
  @param         t    the log item type to look for

  @retval        <0:  none found
  @retval        >=0: index of the key/value pair in the log line
*/
int log_line_index_by_type(log_line *ll, log_item_type t) {
  uint32 count = ll->count;

  /*
    As later items overwrite earlier ones, return the rightmost match!
  */
  while (count > 0) {
    if (ll->item[--count].type == t) return count;
  }

  return -1;
}

/**
  Find the (index of the) last key/value pair of the given type
  in the log line. This variant accepts a reference item and looks
  for an item that is of the same type (for wellknown types), or
  one that is of a generic type, and with the same key name (for
  generic types).  For example, a reference item containing a
  generic string with key "foo" will a generic string, integer, or
  float with the key "foo".

  @param         ll   log line
  @param         ref  a reference item of the log item type to look for

  @retval        <0:  none found
  @retval        >=0: index of the key/value pair in the log line
*/
int log_line_index_by_item(log_line *ll, log_item *ref) {
  uint32 count = ll->count;

  if (log_item_generic_type(ref->type)) {
    while (count > 0) {
      count--;

      if (log_item_generic_type(ll->item[count].type) &&
          (native_strcasecmp(ref->key, ll->item[count].key) == 0))
        return count;
    }
  } else {
    while (count > 0) {
      if (ll->item[--count].type == ref->type) return count;
    }
  }

  return -1;
}

/**
  Initializes a log entry for use. This simply puts it in a defined
  state; if you wish to reset an existing item, see log_item_free().

  @param  li  the log-item to initialize
*/
void log_item_init(log_item *li) { memset(li, 0, sizeof(log_item)); }

/**
  Initializes an entry in a log line for use. This simply puts it in
  a defined state; if you wish to reset an existing item, see
  log_item_free().
  This resets the element beyond the last. The element count is not
  adjusted; this is for the caller to do once it sets up a valid
  element to suit its needs in the cleared slot. Finally, it is up
  to the caller to make sure that an element can be allocated.

  @param  ll  the log-line to initialize a log_item in

  @retval     the address of the cleared log_item
*/
log_item *log_line_item_init(log_line *ll) {
  log_item_init(&ll->item[ll->count]);
  return &ll->item[ll->count];
}

/**
  Create new log item with key name "key", and allocation flags of
  "alloc" (see enum_log_item_free).
  Will return a pointer to the item's log_item_data struct for
  convenience.
  This is mostly interesting for filters and other services that create
  items that are not part of a log_line; sources etc. that intend to
  create an item for a log_line (the more common case) should usually
  use the below line_item_set_with_key() which creates an item (like
  this function does), but also correctly inserts it into a log_line.

  @param  li     the log_item to work on
  @param  t      the item-type
  @param  key    the key to set on the item.
                 ignored for non-generic types (may pass nullptr for those)
                 see alloc
  @param  alloc  LOG_ITEM_FREE_KEY  if key was allocated by caller
                 LOG_ITEM_FREE_NONE if key was not allocated
                 Allocated keys will automatically free()d when the
                 log_item is.
                 The log_item's alloc flags will be set to the
                 submitted value; specifically, any pre-existing
                 value will be clobbered.  It is therefore WRONG
                 a) to use this on a log_item that already has a key;
                    it should only be used on freshly init'd log_items;
                 b) to use this on a log_item that already has a
                    value (specifically, an allocated one); the correct
                    order is to init a log_item, then set up type and
                    key, and finally to set the value. If said value is
                    an allocated string, the log_item's alloc should be
                    bitwise or'd with LOG_ITEM_FREE_VALUE.

  @retval        a pointer to the log_item's log_data, for easy chaining:
                 log_item_set_with_key(...)->data_integer= 1;
*/
log_item_data *log_item_set_with_key(log_item *li, log_item_type t,
                                     const char *key, uint32 alloc) {
  int c = log_item_wellknown_by_type(t);

  li->alloc = alloc;
  if (log_item_generic_type(t)) {
    li->key = key;
  } else {
    li->key = log_item_wellknown_keys[c].name;
    DBUG_ASSERT((alloc & LOG_ITEM_FREE_KEY) == 0);
  }

  // If we accept a C-string as input, it'll become a Lex string internally
  if ((li->item_class = log_item_wellknown_keys[c].item_class) == LOG_CSTRING)
    li->item_class = LOG_LEX_STRING;

  li->type = t;

  DBUG_ASSERT(((alloc & LOG_ITEM_FREE_VALUE) == 0) ||
              (li->item_class == LOG_CSTRING) ||
              (li->item_class == LOG_LEX_STRING));

  return &li->data;
}

/**
  Create new log item in log line "ll", with key name "key", and
  allocation flags of "alloc" (see enum_log_item_free).
  On success, the number of registered items on the log line is increased,
  the item's type is added to the log_line's "seen" property,
  and a pointer to the item's log_item_data struct is returned for
  convenience.

  @param  ll        the log_line to work on
  @param  t         the item-type
  @param  key       the key to set on the item.
                    ignored for non-generic types (may pass nullptr for those)
                    see alloc
  @param  alloc     LOG_ITEM_FREE_KEY  if key was allocated by caller
                    LOG_ITEM_FREE_NONE if key was not allocated
                    Allocated keys will automatically free()d when the
                    log_item is.
                    The log_item's alloc flags will be set to the
                    submitted value; specifically, any pre-existing
                    value will be clobbered.  It is therefore WRONG
                    a) to use this on a log_item that already has a key;
                       it should only be used on freshly init'd log_items;
                    b) to use this on a log_item that already has a
                       value (specifically, an allocated one); the correct
                       order is to init a log_item, then set up type and
                       key, and finally to set the value. If said value is
                       an allocated string, the log_item's alloc should be
                       bitwise or'd with LOG_ITEM_FREE_VALUE.

  @retval !nullptr  a pointer to the log_item's log_data, for easy chaining:
                    log_line_item_set_with_key(...)->data_integer= 1;
  @retval  nullptr  could not create a log_item in given log_line
*/
log_item_data *log_line_item_set_with_key(log_line *ll, log_item_type t,
                                          const char *key, uint32 alloc) {
  log_item *li;

  if (log_line_full(ll)) return nullptr;

  li = &(ll->item[ll->count]);

  log_item_set_with_key(li, t, key, alloc);
  ll->seen |= t;
  ll->count++;

  return &li->data;
}

/**
  As log_item_set_with_key(), except that the key is automatically
  derived from the wellknown log_item_type t.

  Create new log item with type "t".
  Will return a pointer to the item's log_item_data struct for
  convenience.
  This is mostly interesting for filters and other services that create
  items that are not part of a log_line; sources etc. that intend to
  create an item for a log_line (the more common case) should usually
  use the below line_item_set_with_key() which creates an item (like
  this function does), but also correctly inserts it into a log_line.

  The allocation of this item will be LOG_ITEM_FREE_NONE;
  specifically, any pre-existing value will be clobbered.
  It is therefore WRONG
  a) to use this on a log_item that already has a key;
     it should only be used on freshly init'd log_items;
  b) to use this on a log_item that already has a
     value (specifically, an allocated one); the correct
     order is to init a log_item, then set up type and
     key, and finally to set the value. If said value is
     an allocated string, the log_item's alloc should be
     bitwise or'd with LOG_ITEM_FREE_VALUE.

  @param  li     the log_item to work on
  @param  t      the item-type

  @retval        a pointer to the log_item's log_data, for easy chaining:
                 log_item_set_with_key(...)->data_integer= 1;
*/
log_item_data *log_item_set(log_item *li, log_item_type t) {
  return log_item_set_with_key(li, t, nullptr, LOG_ITEM_FREE_NONE);
}

/**
  Create a new log item of well-known type "t" in log line "ll".
  On success, the number of registered items on the log line is increased,
  the item's type is added to the log_line's "seen" property,
  and a pointer to the item's log_item_data struct is returned for
  convenience.

  The allocation of this item will be LOG_ITEM_FREE_NONE;
  specifically, any pre-existing value will be clobbered.
  It is therefore WRONG
  a) to use this on a log_item that already has a key;
     it should only be used on freshly init'd log_items;
  b) to use this on a log_item that already has a
     value (specifically, an allocated one); the correct
     order is to init a log_item, then set up type and
     key, and finally to set the value. If said value is
     an allocated string, the log_item's alloc should be
     bitwise or'd with LOG_ITEM_FREE_VALUE.

  @param  ll        the log_line to work on
  @param  t         the item-type

  @retval !nullptr  a pointer to the log_item's log_data, for easy chaining:
                    log_line_item_set(...)->data_integer= 1;
  @retval  nullptr  could not create a log_item in given log_line
*/
log_item_data *log_line_item_set(log_line *ll, log_item_type t) {
  return log_line_item_set_with_key(ll, t, nullptr, LOG_ITEM_FREE_NONE);
}

/**
  Set an integer value on a log_item.
  Fails gracefully if not log_item_data is supplied, so it can safely
  wrap log_line_item_set[_with_key]().

  @param  lid    log_item_data struct to set the value on
  @param  i      integer to set

  @retval true   lid was nullptr (possibly: OOM, could not set up log_item)
  @retval false  all's well
*/
bool log_item_set_int(log_item_data *lid, longlong i) {
  if (lid != nullptr) {
    lid->data_integer = i;
    return false;
  }
  return true;
}

/**
  Set a floating point value on a log_item.
  Fails gracefully if not log_item_data is supplied, so it can safely
  wrap log_line_item_set[_with_key]().

  @param  lid    log_item_data struct to set the value on
  @param  f      float to set

  @retval true   lid was nullptr (possibly: OOM, could not set up log_item)
  @retval false  all's well
*/
bool log_item_set_float(log_item_data *lid, double f) {
  if (lid != nullptr) {
    lid->data_float = f;
    return false;
  }
  return true;
}

/**
  Set a string value on a log_item.
  Fails gracefully if not log_item_data is supplied, so it can safely
  wrap log_line_item_set[_with_key]().

  @param  lid    log_item_data struct to set the value on
  @param  s      pointer to string
  @param  s_len  length of string

  @retval true   lid was nullptr (possibly: OOM, could not set up log_item)
  @retval false  all's well
*/
bool log_item_set_lexstring(log_item_data *lid, const char *s, size_t s_len) {
  if (lid != nullptr) {
    lid->data_string.str = (s == nullptr) ? "" : s;
    lid->data_string.length = s_len;
    return false;
  }
  return true;
}

/**
  Set a string value on a log_item.
  Fails gracefully if not log_item_data is supplied, so it can safely
  wrap log_line_item_set[_with_key]().

  @param  lid    log_item_data struct to set the value on
  @param  s      pointer to NTBS

  @retval true   lid was nullptr (possibly: OOM, could not set up log_item)
  @retval false  all's well
*/
bool log_item_set_cstring(log_item_data *lid, const char *s) {
  if (lid != nullptr) {
    lid->data_string.str = (s == nullptr) ? "" : s;
    lid->data_string.length = strlen(lid->data_string.str);
    return false;
  }
  return true;
}

/**
  Convenience function: Derive a log label ("error", "warning",
  "information") from a severity.

  @param   prio       the severity/prio in question

  @return             a label corresponding to that priority.
  @retval  "System"   for prio of SYSTEM_LEVEL
  @retval  "Error"    for prio of ERROR_LEVEL
  @retval  "Warning"  for prio of WARNING_LEVEL
  @retval  "Note"     for prio of INFORMATION_LEVEL
*/
const char *log_label_from_prio(int prio) {
  switch (prio) {
    case SYSTEM_LEVEL:
      return "System";
    case ERROR_LEVEL:
      return "Error";
    case WARNING_LEVEL:
      return "Warning";
    case INFORMATION_LEVEL:
      return "Note";
    default:
      DBUG_ASSERT(false);
      return "";
  }
}

/**
  services: log sinks: basic logging ("classic error-log")
  Will write timestamp, label, thread-ID, and message to stderr/file.
  If you should not be able to specify a label, one will be generated
  for you from the line's priority field.

  @param           instance             instance handle
  @param           ll                   the log line to write

  @retval          int                  number of added fields, if any
*/
static int log_sink_trad(void *instance MY_ATTRIBUTE((unused)), log_line *ll) {
  const char *label = "", *msg = "";
  int c, out_fields = 0;
  size_t msg_len = 0, ts_len = 0, label_len = 0, subsys_len = 0;
  enum loglevel prio = ERROR_LEVEL;
  unsigned int errcode = 0;
  log_item_type item_type = LOG_ITEM_END;
  log_item_type_mask out_types = 0;
  const char *iso_timestamp = "", *subsys = "";
  ;
  my_thread_id thread_id = 0;

  if (ll->count > 0) {
    for (c = 0; c < ll->count; c++) {
      item_type = ll->item[c].type;

      if (log_item_inconsistent(&ll->item[c])) continue;

      out_fields++;

      switch (item_type) {
        case LOG_ITEM_SQL_ERRCODE:
          errcode = (unsigned int)ll->item[c].data.data_integer;
          break;
        case LOG_ITEM_LOG_PRIO:
          prio = (enum loglevel)ll->item[c].data.data_integer;
          break;
        case LOG_ITEM_LOG_MESSAGE:
          msg = ll->item[c].data.data_string.str;
          msg_len = ll->item[c].data.data_string.length;
          break;
        case LOG_ITEM_LOG_LABEL:
          label = ll->item[c].data.data_string.str;
          label_len = ll->item[c].data.data_string.length;
          break;
        case LOG_ITEM_SRV_SUBSYS:
          subsys = ll->item[c].data.data_string.str;
          if ((subsys_len = ll->item[c].data.data_string.length) > 12)
            subsys_len = 12;
          break;
        case LOG_ITEM_LOG_TIMESTAMP:
          iso_timestamp = ll->item[c].data.data_string.str;
          ts_len = ll->item[c].data.data_string.length;
          break;
        case LOG_ITEM_SRV_THREAD:
          thread_id = (my_thread_id)ll->item[c].data.data_integer;
          break;
        default:
          out_fields--;
      }
      out_types |= item_type;
    }

    if (!(out_types & LOG_ITEM_LOG_MESSAGE)) {
      msg =
          "No error message, or error message of non-string type. "
          "This is almost certainly a bug!";
      msg_len = strlen(msg);

      prio = ERROR_LEVEL;                  // force severity
      out_types &= ~(LOG_ITEM_LOG_LABEL);  // regenerate label
      out_types |= LOG_ITEM_LOG_MESSAGE;   // we added a message
    }

    {
      char buff_line[LOG_BUFF_MAX];
      size_t len;

      if (!(out_types & LOG_ITEM_LOG_LABEL)) {
        label = (prio == ERROR_LEVEL) ? "ERROR" : log_label_from_prio(prio);
        label_len = strlen(label);
      }

      if (!(out_types & LOG_ITEM_LOG_TIMESTAMP)) {
        char buff_local_time[iso8601_size];

        make_iso8601_timestamp(buff_local_time, my_micro_time(),
                               opt_log_timestamps);
        iso_timestamp = buff_local_time;
        ts_len = strlen(buff_local_time);
      }

      /*
        WL#11009 adds "error identifier" as a field in square brackets
        that directly precedes the error message. As a result, new
        tools can check for the presence of this field by testing
        whether the first character of the presumed message field is '['.
        Older tools will just consider this identifier part of the
        message; this should therefore not affect log aggregation.
        Tools reacting to the contents of the message may wish to
        use the new field instead as it's simpler to parse.
        The rules are like so:

          '[' [ <namespace> ':' ] <identifier> ']'

        That is, an error identifier may be namespaced by a
        subsystem/component name and a ':'; the identifier
        itself should be considered opaque; in particular, it
        may be non-numerical: [ <alpha> | <digit> | '_' | '.' | '-' ]
      */
      len = snprintf(buff_line, sizeof(buff_line),
                     "%.*s %u [%.*s] [MY-%06u] [%.*s] %.*s", (int)ts_len,
                     iso_timestamp, thread_id, (int)label_len, label, errcode,
                     (int)subsys_len, subsys, (int)msg_len, msg);

      log_write_errstream(buff_line, len);

      return out_fields;  // returning number of processed items
    }
  }
  return 0;
}

/**
  Complete, filter, and write submitted log items.

  This expects a log_line collection of log-related key/value pairs,
  e.g. from log_message().

  Where missing, timestamp, priority, thread-ID (if any) and so forth
  are added.

  Log item source services, log item filters, and log item sinks are
  then called.

  @param           ll                   key/value pairs describing info to log

  @retval          int                  number of fields in created log line
*/
int log_line_submit(log_line *ll) {
  log_item_iter iter_save;

  DBUG_ENTER("log_line_submit");

  /*
    The log-services we'll call below are likely to change the default
    iter. Since log-services are allowed to call the logger, we'll save
    the iter on entry and restore it on exit to be properly re-entrant in
    that regard.
  */
  iter_save = ll->iter;
  ll->iter.ll = nullptr;

  /*
    If anything of what was submitted survived, proceed ...
  */
  if (ll->count > 0) {
    THD *thd = nullptr;

    // avoid some allocs/frees.
    char local_time_buff[iso8601_size];
    char strerr_buf[MYSYS_STRERROR_SIZE];

    /* auto-add a prio item */
    if (!(ll->seen & LOG_ITEM_LOG_PRIO) && !log_line_full(ll)) {
      log_line_item_set(ll, LOG_ITEM_LOG_PRIO)->data_integer = ERROR_LEVEL;
    }

    /* auto-add a timestamp item if needed */
    if (!(ll->seen & LOG_ITEM_LOG_TIMESTAMP) && !log_line_full(ll)) {
      log_item_data *d;
      ulonglong now = my_micro_time();

      DBUG_EXECUTE_IF("log_error_normalize", { now = 0; });

      make_iso8601_timestamp(local_time_buff, now, opt_log_timestamps);

      d = log_line_item_set(ll, LOG_ITEM_LOG_TIMESTAMP);
      d->data_string.str = local_time_buff;
      d->data_string.length = strlen(d->data_string.str);
    }

    /* auto-add a strerror item if relevant and available */
    if (!(ll->seen & LOG_ITEM_SYS_STRERROR) && !log_line_full(ll) &&
        (ll->seen & LOG_ITEM_SYS_ERRNO)) {
      int en;  // operating system errno
      int n = log_line_index_by_type(ll, LOG_ITEM_SYS_ERRNO);
      log_item_data *d = log_line_item_set(ll, LOG_ITEM_SYS_STRERROR);

      DBUG_ASSERT(n >= 0);

      en = (int)ll->item[n].data.data_integer;
      my_strerror(strerr_buf, sizeof(strerr_buf), en);
      d->data_string.str = strerr_buf;
      d->data_string.length = strlen(d->data_string.str);
    }

    /* add thread-related info, if available */
    if ((thd = current_thd) != nullptr) {
      /* auto-add a thread item if needed */
      if (!(ll->seen & LOG_ITEM_SRV_THREAD) && !log_line_full(ll)) {
        my_thread_id tid = log_get_thread_id(thd);

        DBUG_EXECUTE_IF("log_error_normalize", { tid = 0; });

        log_line_item_set(ll, LOG_ITEM_SRV_THREAD)->data_integer = tid;
      }
    }

    /* auto-add a symbolic MySQL error code item item if needed */
    if (!(ll->seen & LOG_ITEM_SQL_ERRSYMBOL) && !log_line_full(ll) &&
        (ll->seen & LOG_ITEM_SQL_ERRCODE)) {
      int ec;  // MySQL error code
      int n = log_line_index_by_type(ll, LOG_ITEM_SQL_ERRCODE);
      const char *es;

      DBUG_ASSERT(n >= 0);

      ec = (int)ll->item[n].data.data_integer;
      if ((ec != 0) && ((es = mysql_errno_to_symbol(ec)) != nullptr)) {
        log_item_data *d = log_line_item_set(ll, LOG_ITEM_SQL_ERRSYMBOL);
        d->data_string.str = es;
        d->data_string.length = strlen(d->data_string.str);
      }
    }
    /* auto-add a numeric MySQL error code item item if needed */
    else if (!(ll->seen & LOG_ITEM_SQL_ERRCODE) && !log_line_full(ll) &&
             (ll->seen & LOG_ITEM_SQL_ERRSYMBOL)) {
      const char *es;  // MySQL error symbol
      int n = log_line_index_by_type(ll, LOG_ITEM_SQL_ERRSYMBOL);
      int ec;

      DBUG_ASSERT(n >= 0);

      es = ll->item[n].data.data_string.str;

      DBUG_ASSERT(es != nullptr);

      if ((ec = mysql_symbol_to_errno(es)) > 0) {
        log_item_data *d = log_line_item_set(ll, LOG_ITEM_SQL_ERRCODE);
        d->data_integer = ec;
      }
    }

    /* auto-add a SQL state item item if needed */
    if (!(ll->seen & LOG_ITEM_SQL_STATE) && !log_line_full(ll) &&
        (ll->seen & LOG_ITEM_SQL_ERRCODE)) {
      int ec;  // MySQL error code
      int n = log_line_index_by_type(ll, LOG_ITEM_SQL_ERRCODE);
      const char *es;

      if (n < 0) {
        n = log_line_index_by_type(ll, LOG_ITEM_SQL_ERRSYMBOL);
        DBUG_ASSERT(n >= 0);

        es = ll->item[n].data.data_string.str;
        DBUG_ASSERT(es != nullptr);

        ec = mysql_symbol_to_errno(es);
      } else
        ec = (int)ll->item[n].data.data_integer;

      if ((ec > 0) && ((es = mysql_errno_to_sqlstate((uint)ec)) != nullptr)) {
        log_item_data *d = log_line_item_set(ll, LOG_ITEM_SQL_STATE);
        d->data_string.str = es;
        d->data_string.length = strlen(d->data_string.str);
      }
    }

    /* add the default sub-system if none is set */
    if (!(ll->seen & LOG_ITEM_SRV_SUBSYS) && !log_line_full(ll)) {
      log_item_data *d = log_line_item_set(ll, LOG_ITEM_SRV_SUBSYS);
      d->data_string.str = LOG_SUBSYSTEM_TAG;
      d->data_string.length = strlen(d->data_string.str);
    }

    /* normalize source line if needed */
    DBUG_EXECUTE_IF("log_error_normalize", {
      if (ll->seen & LOG_ITEM_SRC_LINE) {
        int n = log_line_index_by_type(ll, LOG_ITEM_SRC_LINE);

        if (n >= 0) {
          ll->item[n] = ll->item[ll->count - 1];
          ll->count--;
          ll->seen &= ~LOG_ITEM_SRC_LINE;
        }
      }
    });

    mysql_rwlock_rdlock(&THR_LOCK_log_stack);

    /*
      sources:
      Add info from other log item sources,
      e.g. that supplied by the client on connect using mysql_options4();

      filters:
      Remove or modify entries

      sinks:
      Write logs
    */

    {
      log_service_cache_entry *sce;
      log_service_instance *lsi = log_service_instances;

      while ((lsi != nullptr) && ((sce = lsi->sce) != nullptr)) {
        if (!(sce->chistics & LOG_SERVICE_BUILTIN)) {
          SERVICE_TYPE(log_service) * ls;

          ls = reinterpret_cast<SERVICE_TYPE(log_service) *>(sce->service);

          if (ls != nullptr) ls->run(lsi->instance, ll);
        } else if (log_service_has_characteristics(
                       sce, (LOG_SERVICE_BUILTIN | LOG_SERVICE_FILTER)))
          log_builtins_filter_run(log_filter_builtin_rules, ll);
        else if (log_service_has_characteristics(
                     sce, (LOG_SERVICE_BUILTIN | LOG_SERVICE_SINK)))
          log_sink_trad(lsi->instance, ll);

        lsi = lsi->next;
      }
    }

    // release any memory that might need it

    mysql_rwlock_unlock(&THR_LOCK_log_stack);

#if !defined(DBUG_OFF)
    /*
      Assert that we're not given anything but server error-log codes
      or global error codes (shared between MySQL server and clients).
      If your code bombs out here, check whether you're trying to log
      using an error-code in the range intended for messages that are
      sent to the client, not the error-log, (< ER_SERVER_RANGE_START).
    */
    if (ll->seen & LOG_ITEM_SQL_ERRCODE) {
      int n = log_line_index_by_type(ll, LOG_ITEM_SQL_ERRCODE);
      if (n >= 0) {
        int ec = (int)ll->item[n].data.data_integer;
<<<<<<< HEAD
        DBUG_ASSERT((ec < 1) || (ec == ER_AUDIT_API_ABORT) ||
=======
        DBUG_ASSERT((ec < 1) || (ec >= EE_ERROR_FIRST && ec <= EE_ERROR_LAST) ||
>>>>>>> e4924f36
                    (ec >= ER_SERVER_RANGE_START));
      }
    }
#endif

    log_line_item_free_all(ll);
  }

  ll->iter = iter_save;

  DBUG_RETURN(ll->count);
}

/**
  Make and return an ISO 8601 / RFC 3339 compliant timestamp.
  Heeds log_timestamps.

  @param buf       A buffer of at least 26 bytes to store the timestamp in
                   (19 + tzinfo tail + \0)
  @param utime     Microseconds since the epoch
  @param mode      if 0, use UTC; if 1, use local time

  @retval          length of timestamp (excluding \0)
*/
int make_iso8601_timestamp(char *buf, ulonglong utime, int mode) {
  struct tm my_tm;
  char tzinfo[8] = "Z";  // max 6 chars plus \0
  size_t len;
  time_t seconds;

  seconds = utime / 1000000;
  utime = utime % 1000000;

  if (mode == 0)
    gmtime_r(&seconds, &my_tm);
  else if (mode == 1) {
    localtime_r(&seconds, &my_tm);

#ifdef __FreeBSD__
    /*
      The field tm_gmtoff is the offset (in seconds) of the time represented
      from UTC, with positive values indicating east of the Prime Meridian.
    */
    long tim = -my_tm.tm_gmtoff;
#elif defined(_WIN32)
    long tim = _timezone;
#else
    long tim = timezone;  // seconds West of UTC.
#endif
    char dir = '-';

    if (tim < 0) {
      dir = '+';
      tim = -tim;
    }
    snprintf(tzinfo, sizeof(tzinfo), "%c%02d:%02d", dir, (int)(tim / (60 * 60)),
             (int)((tim / 60) % 60));
  } else {
    DBUG_ASSERT(false);
  }

  len = snprintf(buf, iso8601_size, "%04d-%02d-%02dT%02d:%02d:%02d.%06lu%s",
                 my_tm.tm_year + 1900, my_tm.tm_mon + 1, my_tm.tm_mday,
                 my_tm.tm_hour, my_tm.tm_min, my_tm.tm_sec,
                 (unsigned long)utime, tzinfo);

  return std::min<int>((int)len, iso8601_size - 1);
}

/**
  Helper: get token from error stack configuration string

  @param[in,out]  s   start of the token (may be positioned on whitespace
                      on call; this will be adjusted to the first non-white
                      character)
  @param[out]     e   end of the token
  @param[in,out]  d   delimiter (in: last used, \0 if none; out: detected here)

  @retval         <0  an error occur
  @retval            the length in bytes of the token
*/
static size_t log_builtins_stack_get_service_from_var(const char **s,
                                                      const char **e, char *d) {
  DBUG_ASSERT(s != nullptr);
  DBUG_ASSERT(e != nullptr);

  // proceed to next service (skip whitespace, and the delimiter once defined)
  while (isspace(**s) || ((*d != '\0') && (**s == *d))) (*s)++;

  *e = *s;

  // find end of service
  while ((**e != '\0') && !isspace(**e)) {
    if ((**e == ';') || (**e == ',')) {
      if (*d == '\0')  // no delimiter determined yet
      {
        if (*e == *s)  // token may not start with a delimiter
          return -1;
        *d = **e;            // save the delimiter we found
      } else if (**e != *d)  // different delimiter than last time: error
        return -2;
    }
    if (**e == *d)  // found a valid delimiter; end scan
      goto done;
    (*e)++;  // valid part of token found, go on!
  }

done:
  return (size_t)(*e - *s);
}

/**
  Look up a log service by name (in the service registry).

  @param        name    name of the component
  @param        len     length of that name

  @retval               a handle to that service.
*/
static my_h_service log_service_get_by_name(const char *name, size_t len) {
  char buf[128];
  my_h_service service = nullptr;
  size_t needed;

  needed =
      snprintf(buf, sizeof(buf), LOG_SERVICES_PREFIX ".%.*s", (int)len, name);

  if (needed > sizeof(buf)) return service;

  if ((!imp_mysql_server_registry.acquire(buf, &service)) &&
      (service != nullptr)) {
    SERVICE_TYPE(log_service) * ls;

    if ((ls = reinterpret_cast<SERVICE_TYPE(log_service) *>(service)) ==
        nullptr) {
      imp_mysql_server_registry.release(service);
      service = nullptr;
    }
  } else
    service = nullptr;

  return service;
}

void log_service_cache_entry_free::operator()(
    log_service_cache_entry *sce) const {
  if (sce == nullptr) return;

  if (sce->name != nullptr) my_free(sce->name);

  assert(sce->opened == 0);

  if (sce->service != nullptr) imp_mysql_server_registry.release(sce->service);

  memset(sce, 0, sizeof(log_service_cache_entry));

  my_free(sce);
}

/**
  Create a new entry in the cache of log services.

  @param  name      Name of component that provides the service
  @param  name_len  Length of that name
  @param  srv       The handle of the log_service

  @retval           A new log_service_cache_entry on success
  @retval           nullptr on failure
*/
static log_service_cache_entry *log_service_cache_entry_new(const char *name,
                                                            size_t name_len,
                                                            my_h_service srv) {
  char *n = my_strndup(key_memory_log_error_stack, name, name_len, MYF(0));
  log_service_cache_entry *sce = nullptr;

  if (n != nullptr) {
    // make new service cache entry
    if ((sce = (log_service_cache_entry *)my_malloc(
             key_memory_log_error_stack, sizeof(log_service_cache_entry),
             MYF(0))) == nullptr)
      my_free(n);
    else {
      memset(sce, 0, sizeof(log_service_cache_entry));
      sce->name = n;
      sce->name_len = name_len;
      sce->service = srv;
      sce->chistics = LOG_SERVICE_UNSPECIFIED;
      sce->requested = 0;
      sce->opened = 0;
    }
  }

  return sce;
}

/**
  Find out characteristics of a service (e.g. whether it is a singleton)
  by asking it.

  (See log_service_chistics for a list of possible characteristics!)

  @param  service  what service to examine

  @retval a set of log_service_chistics flags
*/
static int log_service_get_characteristics(my_h_service service) {
  SERVICE_TYPE(log_service) * ls;

  DBUG_ASSERT(service != nullptr);

  ls = reinterpret_cast<SERVICE_TYPE(log_service) *>(service);

  // no information available, default to restrictive
  if (ls->characteristics == nullptr)
    return LOG_SERVICE_UNSPECIFIED |
           LOG_SERVICE_SINGLETON; /* purecov: inspected */

  return ls->characteristics();
}

/**
  Allocate and open a new instance of a given service.

  @param  sce  the cache-entry for the service
  @param  ll   a log_line containing optional parameters, or nullptr

  @return      a pointer to an instance record or success, nullptr otherwise
*/
log_service_instance *log_service_instance_new(log_service_cache_entry *sce,
                                               log_line *ll) {
  log_service_instance *lsi;

  // make new service instance entry
  if ((lsi = (log_service_instance *)my_malloc(
           key_memory_log_error_stack, sizeof(log_service_instance), MYF(0))) !=
      nullptr) {
    memset(lsi, 0, sizeof(log_service_instance));
    lsi->sce = sce;

    DBUG_ASSERT(sce != nullptr);

    if (lsi->sce->service != nullptr) {
      SERVICE_TYPE(log_service) *ls = nullptr;

      ls = reinterpret_cast<SERVICE_TYPE(log_service) *>(lsi->sce->service);

      if ((ls == nullptr) ||
          ((ls->open != nullptr) && (ls->open(ll, &lsi->instance) < 0)))
        goto fail;
    }

    lsi->sce->opened++;
  }

  return lsi;

fail:
  my_free(lsi);
  return nullptr;
}

/**
  Close and release all instances of all log services.
*/
static void log_service_instance_release_all() {
  log_service_instance *lsi, *lsi_next;

  lsi = log_service_instances;
  log_service_instances = nullptr;

  // release all instances!
  while (lsi != nullptr) {
    SERVICE_TYPE(log_service) * ls;

    ls = reinterpret_cast<SERVICE_TYPE(log_service) *>(lsi->sce->service);

    if (ls != nullptr) {
      if (ls->close != nullptr) ls->close(&lsi->instance);
    }

    lsi->sce->opened--;
    lsi_next = lsi->next;
    my_free(lsi);
    lsi = lsi_next;
  }
}

/**
  Call flush() on all log_services.
  flush() function must not try to log anything, as we hold an
  exclusive lock on the stack.

  @retval   0   no problems
  @retval  -1   error
*/
int log_builtins_error_stack_flush() {
  int rr = 0;
  log_service_cache_entry *sce;
  log_service_instance *lsi;

  mysql_rwlock_wrlock(&THR_LOCK_log_stack);

  lsi = log_service_instances;

  while ((lsi != nullptr) && ((sce = lsi->sce) != nullptr)) {
    if (!(sce->chistics & LOG_SERVICE_BUILTIN)) {
      SERVICE_TYPE(log_service) *ls = nullptr;
      ls = reinterpret_cast<SERVICE_TYPE(log_service) *>(sce->service);

      if (ls != nullptr) {
        if ((ls->flush != nullptr) && (ls->flush(&lsi->instance) < 0)) rr--;
      } else
        rr--;
    }
    lsi = lsi->next;
  }

  mysql_rwlock_unlock(&THR_LOCK_log_stack);

  return rr;
}

/**
  Set up custom error logging stack.

  @param        conf        The configuration string
  @param        check_only  If true, report on whether configuration is valid
                            (i.e. whether all requested services are available),
                            but do not apply the new configuration.
                            if false, set the configuration (acquire the
                            necessary services, update the hash by
                            adding/deleting entries as necessary)
  @param[out]   pos         If an error occurs and this pointer is non-null,
                            the position in the configuration string where
                            the error occurred will be written to the
                            pointed-to size_t.

  @retval              0    success
  @retval             -1    expected delimiter not found
  @retval             -2    one or more services not found
  @retval             -3    failed to create service cache entry
  @retval             -4    tried to open multiple instances of a singleton
  @retval             -5    failed to create service instance entry
  @retval             -6    last element in pipeline should be a sink
  @retval             -101  service name may not start with a delimiter
  @retval             -102  delimiters ',' and ';' may not be mixed
*/
int log_builtins_error_stack(const char *conf, bool check_only, size_t *pos) {
  const char *start = conf, *end;
  char delim = '\0';
  long len;
  my_h_service service;
  int rr = 0;
  int count = 0;
  log_service_cache_entry *sce = nullptr;
  log_service_instance *lsi;
  int chistics = LOG_SERVICE_UNSPECIFIED;

  mysql_rwlock_wrlock(&THR_LOCK_log_stack);

  // if we're actually setting this configuration, release the previous one!
  if (!check_only) log_service_instance_release_all();

  // clear keep flag on all service cache entries
  for (auto &key_and_value : *log_service_cache) {
    sce = key_and_value.second.get();
    sce->requested = 0;

    assert(check_only || (sce->opened == 0));
  }

  sce = nullptr;

  lsi = nullptr;
  while ((len = log_builtins_stack_get_service_from_var(&start, &end, &delim)) >
         0) {
    chistics = LOG_SERVICE_UNSPECIFIED;

    // more than one services listed, but no delimiter used (only space)
    if ((++count > 1) && (delim == '\0')) {
      rr = -1;  // at least one service not found => fail
      goto done;
    }

    // find current service name in service-cache
    auto it = log_service_cache->find(string(start, len));

    // not found in cache; is it a built-in default?
    if (it == log_service_cache->end()) {
      chistics = log_service_check_if_builtin(start, len);

      // not a built-in; ask component framework
      if (!(chistics & LOG_SERVICE_BUILTIN)) {
        service = log_service_get_by_name(start, len);

        // not found in framework, signal failure
        if (service == nullptr) {
          rr = -2;  // at least one service not found => fail
          goto done;
        }
      } else
        service = nullptr;

      // make a cache-entry for this service
      if ((sce = log_service_cache_entry_new(start, len, service)) == nullptr) {
        // failed to make cache-entry. if we hold a service handle, release it!
        /* purecov: begin inspected */
        if (service != nullptr) imp_mysql_server_registry.release(service);
        rr = -3;
        goto done; /* purecov: end */
      }

      // service is not built-in, so we know nothing about it. Ask it!
      if ((sce->chistics = chistics) == LOG_SERVICE_UNSPECIFIED)
        sce->chistics =
            log_service_get_characteristics(service) &
            ~LOG_SERVICE_BUILTIN;  // loaded service can not be built-in

      log_service_cache->emplace(string(sce->name, sce->name_len),
                                 cache_entry_with_deleter(sce));
    } else
      sce = it->second.get();

    // at this point, it's in cache, one way or another
    sce->requested++;

    if (check_only) {
      // tried to multi-open a service that doesn't support it => fail
      if ((sce->requested > 1) && (sce->chistics & LOG_SERVICE_SINGLETON)) {
        rr = -4;
        goto done;
      }
    } else if ((sce->requested == 1) ||
               !(sce->chistics & LOG_SERVICE_SINGLETON)) {
      log_service_instance *lsi_new = nullptr;

      // actually setting this config, so open this instance!
      lsi_new = log_service_instance_new(sce, nullptr);

      if (lsi_new != nullptr)  // add to chain of instances
      {
        if (log_service_instances == nullptr)
          log_service_instances = lsi_new;
        else {
          assert(lsi != nullptr);
          lsi->next = lsi_new;
        }

        lsi = lsi_new;
      } else  // could not make new instance entry; fail
      {
        rr = -5;   /* purecov: inspected */
        goto done; /* purecov: inspected */
      }
    }

    /*
      If neither branch was true, we're in set mode, but the set-up
      is invalid (i.e. we're trying to multi-open a singleton). As
      this should have been caught in the check phase, we don't
      specfically handle it here; the invalid element is skipped and
      not added to the instance list; that way, we'll get as close
      to a working configuration as possible in our attempt to fail
      somewhat gracefully.
    */

    start = end;
  }

  if (len < 0)
    rr = len - 100;
  else if ((sce != nullptr) && !(sce->chistics & LOG_SERVICE_SINK))
    rr = -6;
  else
    rr = 0;

done:
  // remove stale entries from cache
  for (auto it = log_service_cache->begin(); it != log_service_cache->end();) {
    sce = it->second.get();

    if (sce->opened <= 0)
      it = log_service_cache->erase(it);
    else
      ++it;
  }

  mysql_rwlock_unlock(&THR_LOCK_log_stack);

  if (pos != nullptr) *pos = (size_t)(start - conf);

  return rr;
}

/**
  De-initialize the structured logging subsystem.

  @retval  0  no errors
*/
int log_builtins_exit() {
  DBUG_ASSERT(log_builtins_inited > 0);

  mysql_mutex_lock(&THR_LOCK_log_syseventlog);
  mysql_rwlock_wrlock(&THR_LOCK_log_stack);

  log_builtins_filter_exit();
  log_service_instance_release_all();
  delete log_service_cache;

  log_builtins_inited = 0;

  mysql_rwlock_unlock(&THR_LOCK_log_stack);
  mysql_rwlock_destroy(&THR_LOCK_log_stack);

  mysql_mutex_unlock(&THR_LOCK_log_syseventlog);
  mysql_mutex_destroy(&THR_LOCK_log_syseventlog);

  return 0;
}

/**
  Initialize the structured logging subsystem.

  @retval  0  no errors
  @retval -1  couldn't initialize stack lock
  @retval -2  couldn't initialize built-in default filter
  @retval -3  couldn't set up service hash
  @retval -4  couldn't initialize syseventlog lock
*/
int log_builtins_init() {
  int rr = 0;

  DBUG_ASSERT(log_builtins_inited <= 0);

  if (mysql_rwlock_init(0, &THR_LOCK_log_stack)) return -1;

  if (mysql_mutex_init(0, &THR_LOCK_log_syseventlog, MY_MUTEX_INIT_FAST)) {
    mysql_rwlock_destroy(&THR_LOCK_log_stack);
    return -4;
  }

  mysql_rwlock_wrlock(&THR_LOCK_log_stack);

  if (log_builtins_filter_init())
    rr = -2;
  else {
    log_service_cache =
        new collation_unordered_map<string, cache_entry_with_deleter>(
            system_charset_info, 0);
  }

  log_service_instances = nullptr;

  mysql_rwlock_unlock(&THR_LOCK_log_stack);

  if (rr < 0)
    mysql_rwlock_destroy(&THR_LOCK_log_stack);
  else {
    log_builtins_inited++;

    if (log_builtins_error_stack(opt_log_error_services, false, nullptr) >= 0)
      log_builtins_inited++;
  }

  return rr;
}

/*
  Service: helpers for logging. Mostly accessors for log events.
  See include/mysql/components/services/log_builtins.h for more information.
*/

/**
  See whether a type is wellknown.

  @param t       log item type to examine

  @retval        LOG_ITEM_TYPE_NOT_FOUND: key not found
  @retval        >0:                      index in array of wellknowns
*/
DEFINE_METHOD(int, log_builtins_imp::wellknown_by_type, (log_item_type t)) {
  return log_item_wellknown_by_type(t);
}

/**
  See whether a string is a wellknown field name.

  @param key     potential key starts here
  @param length  length of the string to examine

  @retval        LOG_ITEM_TYPE_RESERVED:  reserved, but not "wellknown" key
  @retval        LOG_ITEM_TYPE_NOT_FOUND: key not found
  @retval        >0:                      index in array of wellknowns
*/
DEFINE_METHOD(int, log_builtins_imp::wellknown_by_name,
              (const char *key, size_t length)) {
  return log_item_wellknown_by_name(key, length);
}

/**
  Accessor: from a record describing a wellknown key, get its type

  @param i       index in array of wellknowns, see log_item_wellknown_by_...()

  @retval        the log item type for the wellknown key
*/
DEFINE_METHOD(log_item_type, log_builtins_imp::wellknown_get_type, (uint i)) {
  return log_item_wellknown_get_type(i);
}

/**
  Accessor: from a record describing a wellknown key, get its name

  @param   i    index in array of wellknowns, see log_item_wellknown_by_...()

  @retval       name (NTBS)
*/
DEFINE_METHOD(const char *, log_builtins_imp::wellknown_get_name, (uint i)) {
  return log_item_wellknown_get_name(i);
}

/**
  Sanity check an item.
  Certain log sinks have very low requirements with regard to the data
  they receive; they write keys as strings, and then data according to
  the item's class (string, integer, or float), formatted to the sink's
  standards (e.g. JSON, XML, ...).
  Code that has higher requirements can use this check to see whether
  the given item is of a known type (whether generic or wellknown),
  whether the given type and class agree, and whether in case of a
  well-known type, the given key is correct for that type.
  If your code generates items that don't pass this check, you should
  probably go meditate on it.

  @param  li  the log_item to check

  @retval  0  no problems
  @retval -2  unknown item type
  @retval -3  item_class derived from type isn't what's set on the item
  @retval -4  class not generic, so key should match wellknown
*/
DEFINE_METHOD(int, log_builtins_imp::item_inconsistent, (log_item * li)) {
  return log_item_inconsistent(li);
}

/**
  Predicate used to determine whether a type is generic
  (generic string, generic float, generic integer) rather
  than a well-known type.

  @param t          log item type to examine

  @retval  true     if generic type
  @retval  false    if wellknown type
*/
DEFINE_METHOD(bool, log_builtins_imp::item_generic_type, (log_item_type t)) {
  return log_item_generic_type(t);
}

/**
  Predicate used to determine whether a class is a string
  class (C-string or Lex-string).

  @param c          log item class to examine

  @retval   true    if of a string class
  @retval   false   if not of a string class
*/
DEFINE_METHOD(bool, log_builtins_imp::item_string_class, (log_item_class c)) {
  return log_item_string_class(c);
}

/**
  Predicate used to determine whether a class is a numeric
  class (integer or float).

  @param c         log item class to examine

  @retval   true   if of a numeric class
  @retval   false  if not of a numeric class
*/
DEFINE_METHOD(bool, log_builtins_imp::item_numeric_class, (log_item_class c)) {
  return log_item_numeric_class(c);
}

/**
  Set an integer value on a log_item.
  Fails gracefully if not log_item_data is supplied, so it can safely
  wrap log_line_item_set[_with_key]().

  @param  lid    log_item_data struct to set the value on
  @param  i      integer to set

  @retval true   lid was nullptr (possibly: OOM, could not set up log_item)
  @retval false  all's well
*/
DEFINE_METHOD(bool, log_builtins_imp::item_set_int,
              (log_item_data * lid, longlong i)) {
  return log_item_set_int(lid, i);
}

/**
  Set a floating point value on a log_item.
  Fails gracefully if not log_item_data is supplied, so it can safely
  wrap log_line_item_set[_with_key]().

  @param  lid    log_item_data struct to set the value on
  @param  f      float to set

  @retval true   lid was nullptr (possibly: OOM, could not set up log_item)
  @retval false  all's well
*/
DEFINE_METHOD(bool, log_builtins_imp::item_set_float,
              (log_item_data * lid, double f)) {
  return log_item_set_float(lid, f);
}

/**
  Set a string value on a log_item.
  Fails gracefully if not log_item_data is supplied, so it can safely
  wrap log_line_item_set[_with_key]().

  @param  lid    log_item_data struct to set the value on
  @param  s      pointer to string
  @param  s_len  length of string

  @retval true   lid was nullptr (possibly: OOM, could not set up log_item)
  @retval false  all's well
*/
DEFINE_METHOD(bool, log_builtins_imp::item_set_lexstring,
              (log_item_data * lid, const char *s, size_t s_len)) {
  return log_item_set_lexstring(lid, s, s_len);
}

/**
  Set a string value on a log_item.
  Fails gracefully if not log_item_data is supplied, so it can safely
  wrap log_line_item_set[_with_key]().

  @param  lid    log_item_data struct to set the value on
  @param  s      pointer to NTBS

  @retval true   lid was nullptr (possibly: OOM, could not set up log_item)
  @retval false  all's well
*/
DEFINE_METHOD(bool, log_builtins_imp::item_set_cstring,
              (log_item_data * lid, const char *s)) {
  return log_item_set_cstring(lid, s);
}

/**
  Create new log item with key name "key", and allocation flags of
  "alloc" (see enum_log_item_free).
  Will return a pointer to the item's log_item_data struct for
  convenience.
  This is mostly interesting for filters and other services that create
  items that are not part of a log_line; sources etc. that intend to
  create an item for a log_line (the more common case) should usually
  use the below line_item_set_with_key() which creates an item (like
  this function does), but also correctly inserts it into a log_line.

  @param  li     the log_item to work on
  @param  t      the item-type
  @param  key    the key to set on the item.
                 ignored for non-generic types (may pass nullptr for those)
                 see alloc
  @param  alloc  LOG_ITEM_FREE_KEY  if key was allocated by caller
                 LOG_ITEM_FREE_NONE if key was not allocated
                 Allocated keys will automatically free()d when the
                 log_item is.
                 The log_item's alloc flags will be set to the
                 submitted value; specifically, any pre-existing
                 value will be clobbered.  It is therefore WRONG
                 a) to use this on a log_item that already has a key;
                    it should only be used on freshly init'd log_items;
                 b) to use this on a log_item that already has a
                    value (specifically, an allocated one); the correct
                    order is to init a log_item, then set up type and
                    key, and finally to set the value. If said value is
                    an allocated string, the log_item's alloc should be
                    bitwise or'd with LOG_ITEM_FREE_VALUE.

  @retval        a pointer to the log_item's log_data, for easy chaining:
                 log_item_set_with_key(...)->data_integer= 1;
*/
DEFINE_METHOD(log_item_data *, log_builtins_imp::item_set_with_key,
              (log_item * li, log_item_type t, const char *key, uint32 alloc)) {
  return log_item_set_with_key(li, t, key, alloc);
}

/**
  As log_item_set_with_key(), except that the key is automatically
  derived from the wellknown log_item_type t.

  Create new log item with type "t".
  Will return a pointer to the item's log_item_data struct for
  convenience.
  This is mostly interesting for filters and other services that create
  items that are not part of a log_line; sources etc. that intend to
  create an item for a log_line (the more common case) should usually
  use the below line_item_set_with_key() which creates an item (like
  this function does), but also correctly inserts it into a log_line.

  The allocation of this item will be LOG_ITEM_FREE_NONE;
  specifically, any pre-existing value will be clobbered.
  It is therefore WRONG
  a) to use this on a log_item that already has a key;
     it should only be used on freshly init'd log_items;
  b) to use this on a log_item that already has a
     value (specifically, an allocated one); the correct
     order is to init a log_item, then set up type and
     key, and finally to set the value. If said value is
     an allocated string, the log_item's alloc should be
     bitwise or'd with LOG_ITEM_FREE_VALUE.

  @param  li     the log_item to work on
  @param  t      the item-type

  @retval        a pointer to the log_item's log_data, for easy chaining:
                 log_item_set_with_key(...)->data_integer= 1;
*/
DEFINE_METHOD(log_item_data *, log_builtins_imp::item_set,
              (log_item * li, log_item_type t)) {
  return log_item_set(li, t);
}

/**
  Create new log item in log line "ll", with key name "key", and
  allocation flags of "alloc" (see enum_log_item_free).
  On success, the number of registered items on the log line is increased,
  the item's type is added to the log_line's "seen" property,
  and a pointer to the item's log_item_data struct is returned for
  convenience.

  @param  ll        the log_line to work on
  @param  t         the item-type
  @param  key       the key to set on the item.
                    ignored for non-generic types (may pass nullptr for those)
                    see alloc
  @param  alloc     LOG_ITEM_FREE_KEY  if key was allocated by caller
                    LOG_ITEM_FREE_NONE if key was not allocated
                    Allocated keys will automatically free()d when the
                    log_item is.
                    The log_item's alloc flags will be set to the
                    submitted value; specifically, any pre-existing
                    value will be clobbered.  It is therefore WRONG
                    a) to use this on a log_item that already has a key;
                       it should only be used on freshly init'd log_items;
                    b) to use this on a log_item that already has a
                       value (specifically, an allocated one); the correct
                       order is to init a log_item, then set up type and
                       key, and finally to set the value. If said value is
                       an allocated string, the log_item's alloc should be
                       bitwise or'd with LOG_ITEM_FREE_VALUE.


  @retval !nullptr  a pointer to the log_item's log_data, for easy chaining:
                    line_item_set_with_key(...)->data_integer= 1;
  @retval  nullptr  could not create a log_item in given log_line
*/
DEFINE_METHOD(log_item_data *, log_builtins_imp::line_item_set_with_key,
              (log_line * ll, log_item_type t, const char *key, uint32 alloc)) {
  return log_line_item_set_with_key(ll, t, key, alloc);
}

/**
  Create a new log item of well-known type "t" in log line "ll".
  On success, the number of registered items on the log line is increased,
  the item's type is added to the log_line's "seen" property,
  and a pointer to the item's log_item_data struct is returned for
  convenience.

  The allocation of this item will be LOG_ITEM_FREE_NONE;
  specifically, any pre-existing value will be clobbered.
  It is therefore WRONG
  a) to use this on a log_item that already has a key;
     it should only be used on freshly init'd log_items;
  b) to use this on a log_item that already has a
     value (specifically, an allocated one); the correct
     order is to init a log_item, then set up type and
     key, and finally to set the value. If said value is
     an allocated string, the log_item's alloc should be
     bitwise or'd with LOG_ITEM_FREE_VALUE.

  @param  ll        the log_line to work on
  @param  t         the item-type

  @retval !nullptr  a pointer to the log_item's log_data, for easy chaining:
                    line_item_set(...)->data_integer= 1;
  @retval  nullptr  could not create a log_item in given log_line
*/
DEFINE_METHOD(log_item_data *, log_builtins_imp::line_item_set,
              (log_line * ll, log_item_type t)) {
  return log_line_item_set_with_key(ll, t, nullptr, LOG_ITEM_FREE_NONE);
}

/**
  Dynamically allocate and initialize a log_line.

  @retval nullptr  could not set up buffer (too small?)
  @retval other    address of the newly initialized log_line
*/
DEFINE_METHOD(log_line *, log_builtins_imp::line_init, ()) {
  return log_line_init();
}

/**
  Release a log_line allocated with line_init()

  @param  ll       a log_line previously allocated with line_init()
*/
DEFINE_METHOD(void, log_builtins_imp::line_exit, (log_line * ll)) {
  log_line_exit(ll);
}

/**
  How many items are currently set on the given log_line?

  @param   ll     the log-line to examine

  @retval         the number of items set
*/
DEFINE_METHOD(int, log_builtins_imp::line_item_count, (log_line * ll)) {
  return log_line_item_count(ll);
}

/**
  Test whether a given type is presumed present on the log line.

  @param  ll  the log_line to examine
  @param  m   the log_type to test for

  @retval  0  not present
  @retval !=0 present
*/
DEFINE_METHOD(log_item_type_mask, log_builtins_imp::line_item_types_seen,
              (log_line * ll, log_item_type_mask m)) {
  return log_line_item_types_seen(ll, m);
}

/**
  Get an iterator for the items in a log_line.
  For now, only one iterator may exist per log_line.

  @param  ll  the log_line to examine

  @retval     a log_iterm_iter, or nullptr on failure
*/
DEFINE_METHOD(log_item_iter *, log_builtins_imp::line_item_iter_acquire,
              (log_line * ll)) {
  if (ll == nullptr) return nullptr;

  // If the default iter has already been claimed, refuse to overwrite it.
  if (ll->iter.ll != nullptr) return nullptr;

  ll->iter.ll = ll;
  ll->iter.index = -1;

  return &ll->iter;
}

/**
  Release an iterator for the items in a log_line.

  @param  it  the iterator to release
*/
DEFINE_METHOD(void, log_builtins_imp::line_item_iter_release,
              (log_item_iter * it)) {
  DBUG_ASSERT(it != nullptr);
  DBUG_ASSERT(it->ll != nullptr);

  it->ll = nullptr;
}

/**
  Use the log_line iterator to get the first item from the set.

  @param  it  the iterator to use

  @retval  pointer to the first log_item in the collection, or nullptr
*/
DEFINE_METHOD(log_item *, log_builtins_imp::line_item_iter_first,
              (log_item_iter * it)) {
  DBUG_ASSERT(it != nullptr);
  DBUG_ASSERT(it->ll != nullptr);

  if (it->ll->count < 1) return nullptr;

  it->index = 0;
  return &it->ll->item[it->index];
}

/**
  Use the log_line iterator to get the next item from the set.

  @param  it  the iterator to use

  @retval  pointer to the next log_item in the collection, or nullptr
*/
DEFINE_METHOD(log_item *, log_builtins_imp::line_item_iter_next,
              (log_item_iter * it)) {
  DBUG_ASSERT(it != nullptr);
  DBUG_ASSERT(it->ll != nullptr);
  DBUG_ASSERT(it->index >= 0);

  it->index++;

  if (it->index >= it->ll->count) return nullptr;

  return &it->ll->item[it->index];
}

/**
  Use the log_line iterator to get the current item from the set.

  @param  it  the iterator to use

  @retval  pointer to the current log_item in the collection, or nullptr
*/
DEFINE_METHOD(log_item *, log_builtins_imp::line_item_iter_current,
              (log_item_iter * it)) {
  DBUG_ASSERT(it != nullptr);
  DBUG_ASSERT(it->ll != nullptr);
  DBUG_ASSERT(it->index >= 0);

  if (it->index >= it->ll->count) return nullptr;

  return &it->ll->item[it->index];
}

/**
  Complete, filter, and write submitted log items.

  This expects a log_line collection of log-related key/value pairs,
  e.g. from log_message().

  Where missing, timestamp, priority, thread-ID (if any) and so forth
  are added.

  Log item source services, log item filters, and log item sinks are
  then called; then all applicable resources are freed.

  This interface is intended to facilitate the building of submission
  interfaces other than the variadic message() one below.  See the
  example fluent C++ LogEvent() wrapper for an example of how to leverage
  it.

  @param           ll                   key/value pairs describing info to log

  @retval          int                  number of fields in created log line
*/
DEFINE_METHOD(int, log_builtins_imp::line_submit, (log_line * ll)) {
  return log_line_submit(ll);
}

/**
  Submit a log-message for log "log_type".
  Variadic convenience function for logging.

  This fills in the array that is used by the filter and log-writer
  services. Where missing, timestamp, priority, and thread-ID (if any)
  are added. Log item source services, log item filters, and log item
  writers are called.

  The variadic list accepts a list of "assignments" of the form
  - log_item_type, value,         for well-known types, and
  - log_item_type, key, value,    for ad-hoc types (LOG_ITEM_GEN_*)

  As its last item, the list should have
  - an element of type LOG_ITEM_LOG_MESSAGE, containing a printf-style
    format string, followed by all variables necessary to satisfy the
    substitutions in that string

    OR

  - an element of type LOG_ITEM_LOG_LOOKUP, containing a MySQL error code,
    which will be looked up in the list or regular error messages, followed
    by all variables necessary to satisfy the substitutions in that string

    OR

  - an element of type LOG_ITEM_LOG_VERBATIM, containing a string that will
    be used directly, with no % substitutions

  see log_vmessage() for more information.

  @param           log_type             what log should this go to?
  @param           ...                  fields: LOG_ITEM_* tag, [[key], value]
  @retval          int                  return value of log_vmessage()
*/
DEFINE_METHOD(int, log_builtins_imp::message, (int log_type, ...)) {
  va_list lili;
  int ret;

  va_start(lili, log_type);
  ret = log_vmessage(log_type, lili);
  va_end(lili);

  return ret;
}

/*
  Escape \0 bytes, add \0 terminator. For log-sinks that terminate in
  an API using C-strings.

  @param  li  list_item to process

  @retval  -1 out of memory
  @retval  0  success
*/
DEFINE_METHOD(int, log_builtins_imp::sanitize, (log_item * li)) {
  size_t in_len = li->data.data_string.length, out_len, len;
  const char *in_start = li->data.data_string.str, *in_read;
  char *out_start = nullptr, *out_write;
  int nuls_found = 0;

  DBUG_ASSERT((li != nullptr) && (li->item_class == LOG_LEX_STRING));

  // find out how many \0 to escape
  for (in_read = in_start, len = in_len;
       ((in_read = (const char *)memchr(in_read, '\0', len)) != nullptr);) {
    nuls_found++;
    in_read++;  // skip over \0
    len = in_len - (in_read - in_start);
  }

  /*
    Current length + 3 extra for each NUL so we can escape it + terminating NUL
  */
  out_len = in_len + (nuls_found * 3) + 1;

  if ((out_start = (char *)my_malloc(key_memory_log_error_loaded_services,
                                     out_len, MYF(0))) == nullptr)
    return -1;

  /*
    copy over
  */
  in_read = in_start;
  out_write = out_start;

  while (nuls_found--) {
    // copy part before NUL
    len = strlen(in_read);
    strcpy(out_write, in_read);
    out_write += len;

    // add escaped NUL
    strcpy(out_write, "\\000");
    out_write += 4;
    in_read += (len + 1);
  }

  // calculate tail (with no further NUL bytes) length
  len = (in_read > in_start) ? (in_read - in_start) : in_len;

  // copy tail
  strncpy(out_write, in_read, len);

  /*
    NUL terminate. (the formula above always gives a minimum out-size of 1.)
  */
  out_start[out_len - 1] = '\0';

  if (li->alloc & LOG_ITEM_FREE_VALUE) {
    my_free((void *)in_start);
  }

  li->data.data_string.str = out_start;
  li->alloc |= LOG_ITEM_FREE_VALUE;

  return 0;
}

/**
  Return MySQL error message for a given error code.

  @param  mysql_errcode  the error code the message for which to look up

  @retval                the message (a printf-style format string)
*/
DEFINE_METHOD(const char *, log_builtins_imp::errmsg_by_errcode,
              (int mysql_errcode)) {
  return error_message_for_error_log(mysql_errcode);
}

/**
  Return MySQL error code for a given error symbol.

  @param  sym  the symbol to look up

  @retval  -1  failure
  @retval >=0  the MySQL error code
*/
DEFINE_METHOD(longlong, log_builtins_imp::errcode_by_errsymbol,
              (const char *sym)) {
  return mysql_symbol_to_errno(sym);
}

/**
  Convenience function: Derive a log label ("error", "warning",
  "information") from a severity.

  @param   prio       the severity/prio in question

  @return             a label corresponding to that priority.
  @retval  "Error"    for prio of ERROR_LEVEL or higher
  @retval  "Warning"  for prio of WARNING_LEVEL
  @retval  "Note"     otherwise
*/
DEFINE_METHOD(const char *, log_builtins_imp::label_from_prio, (int prio)) {
  return log_label_from_prio(prio);
}

/**
  open an error log file

  @param       file          if beginning with '.':
                               @@global.log_error, except with this extension
                             otherwise:
                               use this as file name in the same location as
                               @@global.log_error

                             Value not contain folder separators!

  @param[out]  my_errstream  an error log handle, or nullptr on failure

  @retval      0             success
  @retval     -1             EINVAL: my_errlog
  @retval     -2             EINVAL: invalid file name / extension
  @retval     -3             OOM: could not allocate file handle
  @retval     -4             couldn't lock lock
  @retval     -5             couldn't write to given location
*/
DEFINE_METHOD(int, log_builtins_imp::open_errstream,
              (const char *file, void **my_errstream)) {
  log_errstream *les;
  int rr;

  if (my_errstream == nullptr) return -1;

  *my_errstream = nullptr;

  les = (log_errstream *)my_malloc(key_memory_log_error_loaded_services,
                                   sizeof(log_errstream), MYF(0));

  if (les == nullptr) return -3;

  new (les) log_errstream();

  if (mysql_mutex_init(0, &les->LOCK_errstream, MY_MUTEX_INIT_FAST)) {
    my_free(les);
    return -4;
  }

  if ((file == nullptr) || (log_error_dest == nullptr) ||
      (!strcmp(log_error_dest, "stderr"))) {
    // using default stream, no file struct needed
    les->file = nullptr;
  } else if ((file[0] == '\0') || (strchr(file, FN_LIBCHAR) != nullptr)) {
    rr = -2;
    goto fail_with_free;
  } else {
    char errorlog_filename_buff[FN_REFLEN];
    char path[FN_REFLEN];
    size_t path_length;
    MY_STAT f_stat;

    dirname_part(path, log_error_dest, &path_length);

    rr = -5;

    if (file[0] == '.') {
      fn_format(errorlog_filename_buff, log_error_dest, path, file,
                MY_APPEND_EXT | MY_REPLACE_DIR);

    } else {
      fn_format(errorlog_filename_buff, file, path, ".les", MY_REPLACE_DIR);
    }

    if (my_stat(errorlog_filename_buff, &f_stat, MYF(0)) != nullptr) {
      if (!(f_stat.st_mode & MY_S_IWRITE)) goto fail_with_free;
    } else {
      if (path_length && my_access(path, (F_OK | W_OK))) goto fail_with_free;
    }

    les->file = my_fopen(errorlog_filename_buff,
                         O_APPEND | O_WRONLY | MY_FOPEN_BINARY, MYF(0));

    if (les->file == nullptr) goto fail_with_free;
  }

  *my_errstream = les;

  return 0;

fail_with_free:
  my_free(les);

  return rr;
}

/**
  write to an error log file previously opened with open_errstream()

  @param       my_errstream  a handle describing the log file
  @param       buffer        pointer to the string to write
  @param       length        length of the string to write

  @retval  0                 success
  @retval !0                 failure
*/
DEFINE_METHOD(int, log_builtins_imp::write_errstream,
              (void *my_errstream, const char *buffer, size_t length)) {
  log_errstream *les = (log_errstream *)my_errstream;

  if ((les == nullptr) || (les->file == nullptr))
    log_write_errstream(buffer, length);
  else {
    mysql_mutex_lock(&les->LOCK_errstream);
    fprintf(les->file, "%.*s\n", (int)length, buffer);
    fflush(les->file);
    mysql_mutex_unlock(&les->LOCK_errstream);
  }

  return 0;
}

/**
  are we writing to a dedicated errstream, or are we sharing it?

  @param       my_errstream  a handle describing the log file

  @retval <0                 error
  @retval  0                 not dedicated (multiplexed, stderr, ...)
  @retval  1                 dedicated
*/
DEFINE_METHOD(int, log_builtins_imp::dedicated_errstream,
              (void *my_errstream)) {
  log_errstream *les = (log_errstream *)my_errstream;

  if (les == nullptr) return -1;

  return (les->file != nullptr) ? 1 : 0;
}

/**
  close an error log file previously opened with open_errstream()

  @param       my_errstream  a handle describing the log file

  @retval      0          success
  @retval     !0          failure
*/
DEFINE_METHOD(int, log_builtins_imp::close_errstream, (void **my_errstream)) {
  int rr;

  if (my_errstream == nullptr) return -1;

  log_errstream *les = (log_errstream *)(*my_errstream);

  if (les == nullptr) return -2;

  *my_errstream = nullptr;

  if (les->file != nullptr) {
    my_fclose(les->file, MYF(0));
    // Continue to log after closing, you'll log to stderr. That'll learn ya.
    les->file = nullptr;
  }

  rr = mysql_mutex_destroy(&les->LOCK_errstream);

  my_free(les);

  return rr;
}

/*
  Service: some stand-ins for string functions we need until they are
  implemented in a more comprehensive service.
  3rd party services should not rely on these being here forever.
*/

/**
  Wrapper for my_malloc()

  Alloc (len+1) bytes.

  @param len  length of string to copy
*/
DEFINE_METHOD(void *, log_builtins_string_imp::malloc, (size_t len)) {
  return my_malloc(key_memory_log_error_loaded_services, len, MYF(0));
}

/**
  Wrapper for my_strndup()

  Alloc (len+1) bytes, then copy len bytes from fm, and \0 terminate.
  Like my_strndup(), and unlike strndup(), \0 in input won't end copying.

  @param fm   string to copy
  @param len  length of string to copy
*/
DEFINE_METHOD(char *, log_builtins_string_imp::strndup,
              (const char *fm, size_t len)) {
  return my_strndup(key_memory_log_error_loaded_services, fm, len, MYF(0));
}

/**
  Wrapper for my_free() - free allocated memory
*/
DEFINE_METHOD(void, log_builtins_string_imp::free, (void *ptr)) {
  return my_free(ptr);
}

/**
  Wrapper for strlen() - length of a nul-terminated byte string
*/
DEFINE_METHOD(size_t, log_builtins_string_imp::length, (const char *s)) {
  return strlen(s);
}

/**
  Wrapper for strchr() - find character in string, from the left
*/
DEFINE_METHOD(char *, log_builtins_string_imp::find_first,
              (const char *s, int c)) {
  return strchr((char *)s, c);
}

/**
  Wrapper for strrchr() - find character in string, from the right
*/
DEFINE_METHOD(char *, log_builtins_string_imp::find_last,
              (const char *s, int c)) {
  return strrchr((char *)s, c);
}

/**
  Compare two NUL-terminated byte strings

  Note that when comparing without length limit, the long string
  is greater if they're equal up to the length of the shorter
  string, but the shorter string will be considered greater if
  its "value" up to that point is greater:

  compare 'abc','abcd':      -100  (longer wins if otherwise same)
  compare 'abca','abcd':       -3  (higher value wins)
  compare 'abcaaaaa','abcd':   -3  (higher value wins)

  @param  a                 the first string
  @param  b                 the second string
  @param  len               compare at most this many characters --
                            0 for no limit
  @param  case_insensitive  ignore upper/lower case in comparison

  @retval -1                a < b
  @retval  0                a == b
  @retval  1                a > b
*/
DEFINE_METHOD(int, log_builtins_string_imp::compare,
              (const char *a, const char *b, size_t len,
               bool case_insensitive)) {
  return log_string_compare(a, b, len, case_insensitive);
}

/**
  Wrapper for vsnprintf()
  Replace all % in format string with variables from list

  @param  to    buffer to write the result to
  @param  n     size of that buffer
  @param  fmt   format string
  @param  ap    va_list with valuables for all substitutions in format string

  @retval       return value of vsnprintf
*/
DEFINE_METHOD(size_t, log_builtins_string_imp::substitutev,
              (char *to, size_t n, const char *fmt, va_list ap)) {
  return vsnprintf(to, n, fmt, ap);
}

/**
  Wrapper for vsnprintf()
  Replace all % in format string with variables from list
*/
DEFINE_METHOD(size_t, log_builtins_string_imp::substitute,
              (char *to, size_t n, const char *fmt, ...)) {
  size_t ret;
  va_list ap;

  va_start(ap, fmt);
  ret = vsnprintf(to, n, fmt, ap);
  va_end(ap);
  return ret;
}

/*
  Service: some stand-ins we need until certain other WLs are implemented.
  3rd party services should not rely on these being here for long.
*/

DEFINE_METHOD(size_t, log_builtins_tmp_imp::notify_client,
              (void *thd, uint severity, uint code, char *to, size_t n,
               const char *format, ...)) {
  size_t ret = 0;

  if ((to != nullptr) && (n > 0)) {
    va_list ap;

    va_start(ap, format);
    ret = vsnprintf(to, n, format, ap);
    va_end(ap);

    push_warning((THD *)thd, (Sql_condition::enum_severity_level)severity, code,
                 to);
  }

  return ret;
}

/*
  Service: expose syslog/eventlog to other components.
  3rd party services should not rely on these being here for long,
  as this may be merged into a possibly mysys API later.
*/

/**
  Wrapper for mysys' my_openlog.
  Opens/Registers a new handle for system logging.
  Note: It's a thread-unsafe function. It should either
  be invoked from the main thread or some extra thread
  safety measures need to be taken.

  @param name     Name of the event source / syslog ident.
  @param option   MY_SYSLOG_PIDS to log PID with each message.
  @param facility Type of program. Passed to openlog().

  @retval   0 Success
  @retval  -1 Error, log not opened
  @retval  -2 Error, not updated, using previous values
*/
DEFINE_METHOD(int, log_builtins_syseventlog_imp::open,
              (const char *name, int option, int facility)) {
  int ret;

  mysql_mutex_lock(&THR_LOCK_log_syseventlog);
  ret = my_openlog(name, option, facility);
  mysql_mutex_unlock(&THR_LOCK_log_syseventlog);

  return ret;
}

/**
  Wrapper for mysys' my_syslog.
  Sends message to the system logger. On Windows, the specified message is
  internally converted to UCS-2 encoding, while on other platforms, no
  conversion takes place and the string is passed to the syslog API as it is.

  @param level                Log level
  @param msg                  Message to be logged

  @retval   0  Success
  @retval <>0  Error
*/
DEFINE_METHOD(int, log_builtins_syseventlog_imp::write,
              (enum loglevel level, const char *msg)) {
  int ret;

  mysql_mutex_lock(&THR_LOCK_log_syseventlog);
  ret = my_syslog(&my_charset_utf8_bin, level, msg);
  mysql_mutex_unlock(&THR_LOCK_log_syseventlog);

  return ret;
}

/**
  Wrapper for mysys' my_closelog.
  Closes/de-registers the system logging handle.

  @retval   0 Success
  @retval <>0 Error
*/
DEFINE_METHOD(int, log_builtins_syseventlog_imp::close, (void)) {
  int ret = 0;

  mysql_mutex_lock(&THR_LOCK_log_syseventlog);
  ret = my_closelog();
  mysql_mutex_unlock(&THR_LOCK_log_syseventlog);

  return ret;
}<|MERGE_RESOLUTION|>--- conflicted
+++ resolved
@@ -1416,11 +1416,8 @@
       int n = log_line_index_by_type(ll, LOG_ITEM_SQL_ERRCODE);
       if (n >= 0) {
         int ec = (int)ll->item[n].data.data_integer;
-<<<<<<< HEAD
         DBUG_ASSERT((ec < 1) || (ec == ER_AUDIT_API_ABORT) ||
-=======
-        DBUG_ASSERT((ec < 1) || (ec >= EE_ERROR_FIRST && ec <= EE_ERROR_LAST) ||
->>>>>>> e4924f36
+                    (ec >= EE_ERROR_FIRST && ec <= EE_ERROR_LAST) ||
                     (ec >= ER_SERVER_RANGE_START));
       }
     }
