--- conflicted
+++ resolved
@@ -475,12 +475,7 @@
    @return false on success, true on error
 */
 bool parse_path(size_t path_length, const char *path_expression,
-<<<<<<< HEAD
-                Json_path *path, size_t *bad_index,
-                const JsonErrorHandler &depth_handler);
-=======
                 Json_path *path, size_t *bad_index);
->>>>>>> 824e2b40
 
 /**
   A helper function that uses the above one as workhorse. Entry point for
