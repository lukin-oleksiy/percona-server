/*
<<<<<<< HEAD
   Copyright (C) 2002-2006 MySQL AB
    All rights reserved. Use is subject to license terms.

   This program is free software; you can redistribute it and/or modify
   it under the terms of the GNU General Public License as published by
   the Free Software Foundation; version 2 of the License.

   This program is distributed in the hope that it will be useful,
=======
   Copyright (c) 2002, 2010, Oracle and/or its affiliates. All rights reserved.
   
   This library is free software; you can redistribute it and/or
   modify it under the terms of the GNU Library General Public
   License as published by the Free Software Foundation; version 2
   of the License.
   
   This library is distributed in the hope that it will be useful,
>>>>>>> e832b05f
   but WITHOUT ANY WARRANTY; without even the implied warranty of
   MERCHANTABILITY or FITNESS FOR A PARTICULAR PURPOSE.  See the
   GNU General Public License for more details.

<<<<<<< HEAD
   You should have received a copy of the GNU General Public License
   along with this program; if not, write to the Free Software
   Foundation, Inc., 51 Franklin St, Fifth Floor, Boston, MA 02110-1301  USA
=======
   You should have received a copy of the GNU Library General Public
   License along with this library; if not, write to the Free
   Software Foundation, Inc., 51 Franklin St, Fifth Floor, Boston,
   MA 02110-1301, USA
>>>>>>> e832b05f
*/

#include <my_global.h>
#include <m_ctype.h>
#include <my_base.h>
#include <my_handler.h>
#include <my_sys.h>

#include "my_handler_errors.h"

int ha_compare_text(CHARSET_INFO *charset_info, uchar *a, uint a_length,
		    uchar *b, uint b_length, my_bool part_key,
		    my_bool skip_end_space)
{
  if (!part_key)
    return charset_info->coll->strnncollsp(charset_info, a, a_length,
                                           b, b_length, (my_bool)!skip_end_space);
  return charset_info->coll->strnncoll(charset_info, a, a_length,
                                       b, b_length, part_key);
}


static int compare_bin(uchar *a, uint a_length, uchar *b, uint b_length,
                       my_bool part_key, my_bool skip_end_space)
{
  uint length= min(a_length,b_length);
  uchar *end= a+ length;
  int flag;

  while (a < end)
    if ((flag= (int) *a++ - (int) *b++))
      return flag;
  if (part_key && b_length < a_length)
    return 0;
  if (skip_end_space && a_length != b_length)
  {
    int swap= 1;
    /*
      We are using space compression. We have to check if longer key
      has next character < ' ', in which case it's less than the shorter
      key that has an implicite space afterwards.

      This code is identical to the one in
      strings/ctype-simple.c:my_strnncollsp_simple
    */
    if (a_length < b_length)
    {
      /* put shorter key in a */
      a_length= b_length;
      a= b;
      swap= -1;					/* swap sign of result */
    }
    for (end= a + a_length-length; a < end ; a++)
    {
      if (*a != ' ')
	return (*a < ' ') ? -swap : swap;
    }
    return 0;
  }
  return (int) (a_length-b_length);
}


/*
  Compare two keys

  SYNOPSIS
    ha_key_cmp()
    keyseg	Array of key segments of key to compare
    a		First key to compare, in format from _mi_pack_key()
		This is normally key specified by user
    b		Second key to compare.  This is always from a row
    key_length	Length of key to compare.  This can be shorter than
		a to just compare sub keys
    next_flag	How keys should be compared
		If bit SEARCH_FIND is not set the keys includes the row
		position and this should also be compared
    diff_pos    OUT Number of first keypart where values differ, counting 
                from one.
    diff_pos[1] OUT  (b + diff_pos[1]) points to first value in tuple b
                      that is different from corresponding value in tuple a.
  
  EXAMPLES 
   Example1: if the function is called for tuples
     ('aaa','bbb') and ('eee','fff'), then
     diff_pos[0] = 1 (as 'aaa' != 'eee')
     diff_pos[1] = 0 (offset from beggining of tuple b to 'eee' keypart).

   Example2: if the index function is called for tuples
     ('aaa','bbb') and ('aaa','fff'),
     diff_pos[0] = 2 (as 'aaa' != 'eee')
     diff_pos[1] = 3 (offset from beggining of tuple b to 'fff' keypart,
                      here we assume that first key part is CHAR(3) NOT NULL)

  NOTES
    Number-keys can't be splited

  RETURN VALUES
    <0	If a < b
    0	If a == b
    >0	If a > b
*/

#define FCMP(A,B) ((int) (A) - (int) (B))

int ha_key_cmp(register HA_KEYSEG *keyseg, register uchar *a,
	       register uchar *b, uint key_length, uint nextflag,
	       uint *diff_pos)
{
  int flag;
  int16 s_1,s_2;
  int32 l_1,l_2;
  uint32 u_1,u_2;
  float f_1,f_2;
  double d_1,d_2;
  uint next_key_length;
  uchar *orig_b= b;

  *diff_pos=0;
  for ( ; (int) key_length >0 ; key_length=next_key_length, keyseg++)
  {
    uchar *end;
    uint piks=! (keyseg->flag & HA_NO_SORT);
    (*diff_pos)++;
    diff_pos[1]= (uint)(b - orig_b);

    /* Handle NULL part */
    if (keyseg->null_bit)
    {
      key_length--;
      if (*a != *b && piks)
      {
        flag = (int) *a - (int) *b;
        return ((keyseg->flag & HA_REVERSE_SORT) ? -flag : flag);
      }
      b++;
      if (!*a++)                                /* If key was NULL */
      {
        if (nextflag == (SEARCH_FIND | SEARCH_UPDATE))
          nextflag=SEARCH_SAME;                 /* Allow duplicate keys */
  	else if (nextflag & SEARCH_NULL_ARE_NOT_EQUAL)
	{
	  /*
	    This is only used from mi_check() to calculate cardinality.
	    It can't be used when searching for a key as this would cause
	    compare of (a,b) and (b,a) to return the same value.
	  */
	  return -1;
	}
        next_key_length=key_length;
        continue;                               /* To next key part */
      }
    }
    end= a+ min(keyseg->length,key_length);
    next_key_length=key_length-keyseg->length;

    switch ((enum ha_base_keytype) keyseg->type) {
    case HA_KEYTYPE_TEXT:                       /* Ascii; Key is converted */
      if (keyseg->flag & HA_SPACE_PACK)
      {
        int a_length,b_length,pack_length;
        get_key_length(a_length,a);
        get_key_pack_length(b_length,pack_length,b);
        next_key_length=key_length-b_length-pack_length;

        if (piks &&
            (flag=ha_compare_text(keyseg->charset,a,a_length,b,b_length,
				  (my_bool) ((nextflag & SEARCH_PREFIX) &&
					     next_key_length <= 0),
				  (my_bool)!(nextflag & SEARCH_PREFIX))))
          return ((keyseg->flag & HA_REVERSE_SORT) ? -flag : flag);
        a+=a_length;
        b+=b_length;
        break;
      }
      else
      {
	uint length=(uint) (end-a), a_length=length, b_length=length;
        if (piks &&
            (flag= ha_compare_text(keyseg->charset, a, a_length, b, b_length,
				   (my_bool) ((nextflag & SEARCH_PREFIX) &&
					      next_key_length <= 0),
				   (my_bool)!(nextflag & SEARCH_PREFIX))))
          return ((keyseg->flag & HA_REVERSE_SORT) ? -flag : flag);
        a=end;
        b+=length;
      }
      break;
    case HA_KEYTYPE_BINARY:
    case HA_KEYTYPE_BIT:
      if (keyseg->flag & HA_SPACE_PACK)
      {
        int a_length,b_length,pack_length;
        get_key_length(a_length,a);
        get_key_pack_length(b_length,pack_length,b);
        next_key_length=key_length-b_length-pack_length;

        if (piks &&
	    (flag=compare_bin(a,a_length,b,b_length,
                              (my_bool) ((nextflag & SEARCH_PREFIX) &&
                                         next_key_length <= 0),1)))
          return ((keyseg->flag & HA_REVERSE_SORT) ? -flag : flag);
        a+=a_length;
        b+=b_length;
        break;
      }
      else
      {
        uint length=keyseg->length;
        if (piks &&
	    (flag=compare_bin(a,length,b,length,
                              (my_bool) ((nextflag & SEARCH_PREFIX) &&
                                         next_key_length <= 0),0)))
          return ((keyseg->flag & HA_REVERSE_SORT) ? -flag : flag);
        a+=length;
        b+=length;
      }
      break;
    case HA_KEYTYPE_VARTEXT1:
    case HA_KEYTYPE_VARTEXT2:
      {
        int a_length,b_length,pack_length;
        get_key_length(a_length,a);
        get_key_pack_length(b_length,pack_length,b);
        next_key_length=key_length-b_length-pack_length;

        if (piks &&
	    (flag= ha_compare_text(keyseg->charset,a,a_length,b,b_length,
                                   (my_bool) ((nextflag & SEARCH_PREFIX) &&
                                              next_key_length <= 0),
				   (my_bool) ((nextflag & (SEARCH_FIND |
							   SEARCH_UPDATE)) ==
					      SEARCH_FIND &&
                                              ! (keyseg->flag &
                                                 HA_END_SPACE_ARE_EQUAL)))))
          return ((keyseg->flag & HA_REVERSE_SORT) ? -flag : flag);
        a+= a_length;
        b+= b_length;
        break;
      }
      break;
    case HA_KEYTYPE_VARBINARY1:
    case HA_KEYTYPE_VARBINARY2:
      {
        int a_length,b_length,pack_length;
        get_key_length(a_length,a);
        get_key_pack_length(b_length,pack_length,b);
        next_key_length=key_length-b_length-pack_length;

        if (piks &&
	    (flag=compare_bin(a,a_length,b,b_length,
                              (my_bool) ((nextflag & SEARCH_PREFIX) &&
                                         next_key_length <= 0), 0)))
          return ((keyseg->flag & HA_REVERSE_SORT) ? -flag : flag);
        a+=a_length;
        b+=b_length;
      }
      break;
    case HA_KEYTYPE_INT8:
    {
      int i_1= (int) *((signed char*) a);
      int i_2= (int) *((signed char*) b);
      if (piks && (flag = CMP_NUM(i_1,i_2)))
        return ((keyseg->flag & HA_REVERSE_SORT) ? -flag : flag);
      a= end;
      b++;
      break;
    }
    case HA_KEYTYPE_SHORT_INT:
      s_1= mi_sint2korr(a);
      s_2= mi_sint2korr(b);
      if (piks && (flag = CMP_NUM(s_1,s_2)))
        return ((keyseg->flag & HA_REVERSE_SORT) ? -flag : flag);
      a=  end;
      b+= 2; /* sizeof(short int); */
      break;
    case HA_KEYTYPE_USHORT_INT:
      {
        uint16 us_1,us_2;
        us_1= mi_sint2korr(a);
        us_2= mi_sint2korr(b);
        if (piks && (flag = CMP_NUM(us_1,us_2)))
          return ((keyseg->flag & HA_REVERSE_SORT) ? -flag : flag);
        a=  end;
        b+=2; /* sizeof(short int); */
        break;
      }
    case HA_KEYTYPE_LONG_INT:
      l_1= mi_sint4korr(a);
      l_2= mi_sint4korr(b);
      if (piks && (flag = CMP_NUM(l_1,l_2)))
        return ((keyseg->flag & HA_REVERSE_SORT) ? -flag : flag);
      a=  end;
      b+= 4; /* sizeof(long int); */
      break;
    case HA_KEYTYPE_ULONG_INT:
      u_1= mi_sint4korr(a);
      u_2= mi_sint4korr(b);
      if (piks && (flag = CMP_NUM(u_1,u_2)))
        return ((keyseg->flag & HA_REVERSE_SORT) ? -flag : flag);
      a=  end;
      b+= 4; /* sizeof(long int); */
      break;
    case HA_KEYTYPE_INT24:
      l_1=mi_sint3korr(a);
      l_2=mi_sint3korr(b);
      if (piks && (flag = CMP_NUM(l_1,l_2)))
        return ((keyseg->flag & HA_REVERSE_SORT) ? -flag : flag);
      a=  end;
      b+= 3;
      break;
    case HA_KEYTYPE_UINT24:
      l_1=mi_uint3korr(a);
      l_2=mi_uint3korr(b);
      if (piks && (flag = CMP_NUM(l_1,l_2)))
        return ((keyseg->flag & HA_REVERSE_SORT) ? -flag : flag);
      a=  end;
      b+= 3;
      break;
    case HA_KEYTYPE_FLOAT:
      mi_float4get(f_1,a);
      mi_float4get(f_2,b);
      /*
        The following may give a compiler warning about floating point
        comparison not being safe, but this is ok in this context as
        we are bascily doing sorting
      */
      if (piks && (flag = CMP_NUM(f_1,f_2)))
        return ((keyseg->flag & HA_REVERSE_SORT) ? -flag : flag);
      a=  end;
      b+= 4; /* sizeof(float); */
      break;
    case HA_KEYTYPE_DOUBLE:
      mi_float8get(d_1,a);
      mi_float8get(d_2,b);
      /*
        The following may give a compiler warning about floating point
        comparison not being safe, but this is ok in this context as
        we are bascily doing sorting
      */
      if (piks && (flag = CMP_NUM(d_1,d_2)))
        return ((keyseg->flag & HA_REVERSE_SORT) ? -flag : flag);
      a=  end;
      b+= 8;  /* sizeof(double); */
      break;
    case HA_KEYTYPE_NUM:                                /* Numeric key */
    {
      int swap_flag= 0;
      int alength,blength;

      if (keyseg->flag & HA_REVERSE_SORT)
      {
        swap_variables(uchar*, a, b);
        swap_flag=1;                            /* Remember swap of a & b */
        end= a+ (int) (end-b);
      }
      if (keyseg->flag & HA_SPACE_PACK)
      {
        alength= *a++; blength= *b++;
        end=a+alength;
        next_key_length=key_length-blength-1;
      }
      else
      {
        alength= (int) (end-a);
        blength=keyseg->length;
        /* remove pre space from keys */
        for ( ; alength && *a == ' ' ; a++, alength--) ;
        for ( ; blength && *b == ' ' ; b++, blength--) ;
      }
      if (piks)
      {
	if (*a == '-')
	{
	  if (*b != '-')
	    return -1;
	  a++; b++;
	  swap_variables(uchar*, a, b);
	  swap_variables(int, alength, blength);
	  swap_flag=1-swap_flag;
	  alength--; blength--;
	  end=a+alength;
	}
	else if (*b == '-')
	  return 1;
	while (alength && (*a == '+' || *a == '0'))
	{
	  a++; alength--;
	}
	while (blength && (*b == '+' || *b == '0'))
	{
	  b++; blength--;
	}
	if (alength != blength)
	  return (alength < blength) ? -1 : 1;
	while (a < end)
	  if (*a++ !=  *b++)
	    return ((int) a[-1] - (int) b[-1]);
      }
      else
      {
        b+=(end-a);
        a=end;
      }

      if (swap_flag)                            /* Restore pointers */
        swap_variables(uchar*, a, b);
      break;
    }
#ifdef HAVE_LONG_LONG
    case HA_KEYTYPE_LONGLONG:
    {
      longlong ll_a,ll_b;
      ll_a= mi_sint8korr(a);
      ll_b= mi_sint8korr(b);
      if (piks && (flag = CMP_NUM(ll_a,ll_b)))
        return ((keyseg->flag & HA_REVERSE_SORT) ? -flag : flag);
      a=  end;
      b+= 8;
      break;
    }
    case HA_KEYTYPE_ULONGLONG:
    {
      ulonglong ll_a,ll_b;
      ll_a= mi_uint8korr(a);
      ll_b= mi_uint8korr(b);
      if (piks && (flag = CMP_NUM(ll_a,ll_b)))
        return ((keyseg->flag & HA_REVERSE_SORT) ? -flag : flag);
      a=  end;
      b+= 8;
      break;
    }
#endif
    case HA_KEYTYPE_END:                        /* Ready */
      goto end;                                 /* diff_pos is incremented */
    }
  }
  (*diff_pos)++;
end:
  if (!(nextflag & SEARCH_FIND))
  {
    uint i;
    if (nextflag & (SEARCH_NO_FIND | SEARCH_LAST)) /* Find record after key */
      return (nextflag & (SEARCH_BIGGER | SEARCH_LAST)) ? -1 : 1;
    flag=0;
    for (i=keyseg->length ; i-- > 0 ; )
    {
      if (*a++ != *b++)
      {
        flag= FCMP(a[-1],b[-1]);
        break;
      }
    }
    if (nextflag & SEARCH_SAME)
      return (flag);                            /* read same */
    if (nextflag & SEARCH_BIGGER)
      return (flag <= 0 ? -1 : 1);              /* read next */
    return (flag < 0 ? -1 : 1);                 /* read previous */
  }
  return 0;
} /* ha_key_cmp */


/*
  Find the first NULL value in index-suffix values tuple

  SYNOPSIS
    ha_find_null()
      keyseg     Array of keyparts for key suffix
      a          Key suffix value tuple

  DESCRIPTION
    Find the first NULL value in index-suffix values tuple.

  TODO
    Consider optimizing this function or its use so we don't search for
    NULL values in completely NOT NULL index suffixes.

  RETURN
    First key part that has NULL as value in values tuple, or the last key
    part (with keyseg->type==HA_TYPE_END) if values tuple doesn't contain
    NULLs.
*/

HA_KEYSEG *ha_find_null(HA_KEYSEG *keyseg, uchar *a)
{
  for (; (enum ha_base_keytype) keyseg->type != HA_KEYTYPE_END; keyseg++)
  {
    uchar *end;
    if (keyseg->null_bit)
    {
      if (!*a++)
        return keyseg;
    }
    end= a+ keyseg->length;

    switch ((enum ha_base_keytype) keyseg->type) {
    case HA_KEYTYPE_TEXT:
    case HA_KEYTYPE_BINARY:
    case HA_KEYTYPE_BIT:
      if (keyseg->flag & HA_SPACE_PACK)
      {
        int a_length;
        get_key_length(a_length, a);
        a += a_length;
        break;
      }
      else
        a= end;
      break;
    case HA_KEYTYPE_VARTEXT1:
    case HA_KEYTYPE_VARTEXT2:
    case HA_KEYTYPE_VARBINARY1:
    case HA_KEYTYPE_VARBINARY2:
      {
        int a_length;
        get_key_length(a_length, a);
        a+= a_length;
        break;
      }
    case HA_KEYTYPE_NUM:
      if (keyseg->flag & HA_SPACE_PACK)
      {
        int alength= *a++;
        end= a+alength;
      }
      a= end;
      break;
    case HA_KEYTYPE_INT8:
    case HA_KEYTYPE_SHORT_INT:
    case HA_KEYTYPE_USHORT_INT:
    case HA_KEYTYPE_LONG_INT:
    case HA_KEYTYPE_ULONG_INT:
    case HA_KEYTYPE_INT24:
    case HA_KEYTYPE_UINT24:
#ifdef HAVE_LONG_LONG
    case HA_KEYTYPE_LONGLONG:
    case HA_KEYTYPE_ULONGLONG:
#endif
    case HA_KEYTYPE_FLOAT:
    case HA_KEYTYPE_DOUBLE:
      a= end;
      break;
    case HA_KEYTYPE_END:                        /* purecov: inspected */
      /* keep compiler happy */
      DBUG_ASSERT(0);
      break;
    }
  }
  return keyseg;
}



/*
  Register handler error messages for usage with my_error()

  NOTES
    This is safe to call multiple times as my_error_register()
    will ignore calls to register already registered error numbers.
*/


void my_handler_error_register(void)
{
  /*
    If you got compilation error here about compile_time_assert array, check
    that every HA_ERR_xxx constant has a corresponding error message in
    handler_error_messages[] list (check mysys/ma_handler_errors.h and
    include/my_base.h).
  */
  compile_time_assert(HA_ERR_FIRST + array_elements(handler_error_messages) ==
                      HA_ERR_LAST + 1);
  my_error_register(handler_error_messages, HA_ERR_FIRST,
                    HA_ERR_FIRST+ array_elements(handler_error_messages)-1);
}


void my_handler_error_unregister(void)
{
  my_error_unregister(HA_ERR_FIRST,
                      HA_ERR_FIRST+ array_elements(handler_error_messages)-1);
}<|MERGE_RESOLUTION|>--- conflicted
+++ resolved
@@ -1,37 +1,18 @@
 /*
-<<<<<<< HEAD
-   Copyright (C) 2002-2006 MySQL AB
-    All rights reserved. Use is subject to license terms.
+   Copyright (c) 2002, 2010, Oracle and/or its affiliates. All rights reserved.
 
    This program is free software; you can redistribute it and/or modify
    it under the terms of the GNU General Public License as published by
    the Free Software Foundation; version 2 of the License.
 
    This program is distributed in the hope that it will be useful,
-=======
-   Copyright (c) 2002, 2010, Oracle and/or its affiliates. All rights reserved.
-   
-   This library is free software; you can redistribute it and/or
-   modify it under the terms of the GNU Library General Public
-   License as published by the Free Software Foundation; version 2
-   of the License.
-   
-   This library is distributed in the hope that it will be useful,
->>>>>>> e832b05f
    but WITHOUT ANY WARRANTY; without even the implied warranty of
    MERCHANTABILITY or FITNESS FOR A PARTICULAR PURPOSE.  See the
    GNU General Public License for more details.
 
-<<<<<<< HEAD
    You should have received a copy of the GNU General Public License
    along with this program; if not, write to the Free Software
    Foundation, Inc., 51 Franklin St, Fifth Floor, Boston, MA 02110-1301  USA
-=======
-   You should have received a copy of the GNU Library General Public
-   License along with this library; if not, write to the Free
-   Software Foundation, Inc., 51 Franklin St, Fifth Floor, Boston,
-   MA 02110-1301, USA
->>>>>>> e832b05f
 */
 
 #include <my_global.h>
