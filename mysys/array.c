/* Copyright (C) 2000 MySQL AB

   This program is free software; you can redistribute it and/or modify
   it under the terms of the GNU General Public License as published by
   the Free Software Foundation; version 2 of the License.

   This program is distributed in the hope that it will be useful,
   but WITHOUT ANY WARRANTY; without even the implied warranty of
   MERCHANTABILITY or FITNESS FOR A PARTICULAR PURPOSE.  See the
   GNU General Public License for more details.

   You should have received a copy of the GNU General Public License
   along with this program; if not, write to the Free Software
   Foundation, Inc., 59 Temple Place, Suite 330, Boston, MA  02111-1307  USA */

/* Handling of arrays that can grow dynamicly. */

#include "mysys_priv.h"
#include "m_string.h"

/*
  Initiate dynamic array

  SYNOPSIS
    init_dynamic_array2()
      array		Pointer to an array
      element_size	Size of element
      init_buffer       Initial buffer pointer
      init_alloc	Number of initial elements
      alloc_increment	Increment for adding new elements

  DESCRIPTION
    init_dynamic_array() initiates array and allocate space for 
    init_alloc eilements. 
<<<<<<< HEAD
    Array is usable even if space allocation failed.
    Static buffers must begin immediately after the array structure.
=======
    Array is usable even if space allocation failed, hence, the
    function never returns TRUE.
>>>>>>> b228fee2

  RETURN VALUE
    FALSE	Ok
*/

my_bool init_dynamic_array2(DYNAMIC_ARRAY *array, uint element_size,
                            void *init_buffer, uint init_alloc, 
                            uint alloc_increment CALLER_INFO_PROTO)
{
  DBUG_ENTER("init_dynamic_array");
  if (!alloc_increment)
  {
    alloc_increment=max((8192-MALLOC_OVERHEAD)/element_size,16);
    if (init_alloc > 8 && alloc_increment > init_alloc * 2)
      alloc_increment=init_alloc*2;
  }

  if (!init_alloc)
  {
    init_alloc=alloc_increment;
    init_buffer= 0;
  }
  array->elements=0;
  array->max_element=init_alloc;
  array->alloc_increment=alloc_increment;
  array->size_of_element=element_size;
<<<<<<< HEAD
  if ((array->buffer= init_buffer))
    DBUG_RETURN(FALSE);
  if (!(array->buffer=(uchar*) my_malloc_ci(element_size*init_alloc,
                                            MYF(MY_WME))))
  {
=======
  /* 
    Since the dynamic array is usable even if allocation fails here malloc
    should not throw an error
  */
  if (!(array->buffer= (char*) my_malloc_ci(element_size*init_alloc, MYF(0))))
>>>>>>> b228fee2
    array->max_element=0;
  DBUG_RETURN(FALSE);
} 

my_bool init_dynamic_array(DYNAMIC_ARRAY *array, uint element_size,
                           uint init_alloc, 
                           uint alloc_increment CALLER_INFO_PROTO)
{
  /* placeholder to preserve ABI */
  return my_init_dynamic_array_ci(array, element_size, init_alloc, 
                                  alloc_increment);
}
/*
  Insert element at the end of array. Allocate memory if needed.

  SYNOPSIS
    insert_dynamic()
      array
      element

  RETURN VALUE
    TRUE	Insert failed
    FALSE	Ok
*/

my_bool insert_dynamic(DYNAMIC_ARRAY *array, uchar* element)
{
  uchar* buffer;
  if (array->elements == array->max_element)
  {						/* Call only when nessesary */
    if (!(buffer=alloc_dynamic(array)))
      return TRUE;
  }
  else
  {
    buffer=array->buffer+(array->elements * array->size_of_element);
    array->elements++;
  }
  memcpy(buffer,element,(size_t) array->size_of_element);
  return FALSE;
}


/*
  Alloc space for next element(s) 

  SYNOPSIS
    alloc_dynamic()
      array

  DESCRIPTION
    alloc_dynamic() checks if there is empty space for at least
    one element if not tries to allocate space for alloc_increment
    elements at the end of array.

  RETURN VALUE
    pointer	Pointer to empty space for element
    0		Error
*/

uchar *alloc_dynamic(DYNAMIC_ARRAY *array)
{
  if (array->elements == array->max_element)
  {
    char *new_ptr;
    if (array->buffer == (uchar *)(array + 1))
    {
      /*
        In this senerio, the buffer is statically preallocated,
        so we have to create an all-new malloc since we overflowed
      */
      if (!(new_ptr= (char *) my_malloc((array->max_element+
                                         array->alloc_increment) *
                                        array->size_of_element,
                                        MYF(MY_WME))))
        return 0;
      memcpy(new_ptr, array->buffer, 
             array->elements * array->size_of_element);
    }
    else
    if (!(new_ptr=(char*) my_realloc(array->buffer,(array->max_element+
                                     array->alloc_increment)*
                                     array->size_of_element,
                                     MYF(MY_WME | MY_ALLOW_ZERO_PTR))))
      return 0;
    array->buffer= (uchar*) new_ptr;
    array->max_element+=array->alloc_increment;
  }
  return array->buffer+(array->elements++ * array->size_of_element);
}


/*
  Pop last element from array.

  SYNOPSIS
    pop_dynamic()
      array
  
  RETURN VALUE    
    pointer	Ok
    0		Array is empty
*/

uchar *pop_dynamic(DYNAMIC_ARRAY *array)
{
  if (array->elements)
    return array->buffer+(--array->elements * array->size_of_element);
  return 0;
}

/*
  Replace element in array with given element and index

  SYNOPSIS
    set_dynamic()
      array
      element	Element to be inserted
      idx	Index where element is to be inserted

  DESCRIPTION
    set_dynamic() replaces element in array. 
    If idx > max_element insert new element. Allocate memory if needed. 
 
  RETURN VALUE
    TRUE	Idx was out of range and allocation of new memory failed
    FALSE	Ok
*/

my_bool set_dynamic(DYNAMIC_ARRAY *array, uchar* element, uint idx)
{
  if (idx >= array->elements)
  {
    if (idx >= array->max_element && allocate_dynamic(array, idx))
      return TRUE;
    bzero((uchar*) (array->buffer+array->elements*array->size_of_element),
	  (idx - array->elements)*array->size_of_element);
    array->elements=idx+1;
  }
  memcpy(array->buffer+(idx * array->size_of_element),element,
	 (size_t) array->size_of_element);
  return FALSE;
}


/*
  Ensure that dynamic array has enough elements

  SYNOPSIS
    allocate_dynamic()
    array
    max_elements        Numbers of elements that is needed

  NOTES
   Any new allocated element are NOT initialized

  RETURN VALUE
    FALSE	Ok
    TRUE	Allocation of new memory failed
*/

my_bool allocate_dynamic(DYNAMIC_ARRAY *array, uint max_elements)
{
  if (max_elements >= array->max_element)
  {
    uint size;
    uchar *new_ptr;
    size= (max_elements + array->alloc_increment)/array->alloc_increment;
    size*= array->alloc_increment;
    if (array->buffer == (uchar *)(array + 1))
    {
       /*
         In this senerio, the buffer is statically preallocated,
         so we have to create an all-new malloc since we overflowed
       */
       if (!(new_ptr= (uchar *) my_malloc(size *
                                         array->size_of_element,
                                         MYF(MY_WME))))
         return 0;
       memcpy(new_ptr, array->buffer, 
              array->elements * array->size_of_element);
     }
     else


    if (!(new_ptr= (uchar*) my_realloc(array->buffer,size*
                                       array->size_of_element,
                                       MYF(MY_WME | MY_ALLOW_ZERO_PTR))))
      return TRUE;
    array->buffer= new_ptr;
    array->max_element= size;
  }
  return FALSE;
}


/*
  Get an element from array by given index

  SYNOPSIS
    get_dynamic()
      array	
      uchar*	Element to be returned. If idx > elements contain zeroes.
      idx	Index of element wanted. 
*/

void get_dynamic(DYNAMIC_ARRAY *array, uchar* element, uint idx)
{
  if (idx >= array->elements)
  {
    DBUG_PRINT("warning",("To big array idx: %d, array size is %d",
                          idx,array->elements));
    bzero(element,array->size_of_element);
    return;
  }
  memcpy(element,array->buffer+idx*array->size_of_element,
         (size_t) array->size_of_element);
}


/*
  Empty array by freeing all memory

  SYNOPSIS
    delete_dynamic()
      array	Array to be deleted
*/

void delete_dynamic(DYNAMIC_ARRAY *array)
{
  /*
    Just mark as empty if we are using a static buffer
  */
  if (array->buffer == (uchar *)(array + 1))
    array->elements= 0;
  else
  if (array->buffer)
  {
    my_free(array->buffer,MYF(MY_WME));
    array->buffer=0;
    array->elements=array->max_element=0;
  }
}

/*
  Delete element by given index

  SYNOPSIS
    delete_dynamic_element()
      array
      idx        Index of element to be deleted
*/

void delete_dynamic_element(DYNAMIC_ARRAY *array, uint idx)
{
  char *ptr= (char*) array->buffer+array->size_of_element*idx;
  array->elements--;
  memmove(ptr,ptr+array->size_of_element,
          (array->elements-idx)*array->size_of_element);
}


/*
  Free unused memory

  SYNOPSIS
    freeze_size()
      array	Array to be freed

*/

void freeze_size(DYNAMIC_ARRAY *array)
{
  uint elements=max(array->elements,1);

  /*
    Do nothing if we are using a static buffer
  */
  if (array->buffer == (uchar *)(array + 1))
    return;
    
  if (array->buffer && array->max_element != elements)
  {
    array->buffer=(uchar*) my_realloc(array->buffer,
                                     elements*array->size_of_element,
                                     MYF(MY_WME));
    array->max_element=elements;
  }
}


/*
  Get the index of a dynamic element

  SYNOPSIS
    get_index_dynamic()
     array	Array
     element Whose element index 

*/

int get_index_dynamic(DYNAMIC_ARRAY *array, uchar* element)
{
  size_t ret;
  if (array->buffer > element)
    return -1;

  ret= (element - array->buffer) /  array->size_of_element;
  if (ret > array->elements)
    return -1;

  return ret;

}<|MERGE_RESOLUTION|>--- conflicted
+++ resolved
@@ -32,13 +32,9 @@
   DESCRIPTION
     init_dynamic_array() initiates array and allocate space for 
     init_alloc eilements. 
-<<<<<<< HEAD
-    Array is usable even if space allocation failed.
-    Static buffers must begin immediately after the array structure.
-=======
     Array is usable even if space allocation failed, hence, the
     function never returns TRUE.
->>>>>>> b228fee2
+    Static buffers must begin immediately after the array structure.
 
   RETURN VALUE
     FALSE	Ok
@@ -65,19 +61,13 @@
   array->max_element=init_alloc;
   array->alloc_increment=alloc_increment;
   array->size_of_element=element_size;
-<<<<<<< HEAD
   if ((array->buffer= init_buffer))
     DBUG_RETURN(FALSE);
-  if (!(array->buffer=(uchar*) my_malloc_ci(element_size*init_alloc,
-                                            MYF(MY_WME))))
-  {
-=======
   /* 
     Since the dynamic array is usable even if allocation fails here malloc
     should not throw an error
   */
   if (!(array->buffer= (char*) my_malloc_ci(element_size*init_alloc, MYF(0))))
->>>>>>> b228fee2
     array->max_element=0;
   DBUG_RETURN(FALSE);
 } 
