# name       : innodb_lru_dump_restore.patch
# introduced : 11 or before
# maintainer : Yasufumi
#
#!!! notice !!!
# Any small change to this file in the main branch
# should be done or reviewed by the maintainer!
diff -ruN a/storage/innodb_plugin/buf/buf0lru.c b/storage/innodb_plugin/buf/buf0lru.c
--- a/storage/innodb_plugin/buf/buf0lru.c	2010-08-27 16:13:11.070058073 +0900
+++ b/storage/innodb_plugin/buf/buf0lru.c	2010-08-27 16:34:33.860400549 +0900
@@ -2122,6 +2122,278 @@
 	memset(&buf_LRU_stat_cur, 0, sizeof buf_LRU_stat_cur);
 }
 
+/********************************************************************//**
+Dump the LRU page list to the specific file. */
+#define LRU_DUMP_FILE "ib_lru_dump"
+
+UNIV_INTERN
+ibool
+buf_LRU_file_dump(void)
+/*===================*/
+{
+	os_file_t	dump_file = -1;
+	ibool		success;
+	byte*		buffer_base = NULL;
+	byte*		buffer = NULL;
+	buf_page_t*	bpage;
+	ulint		buffers;
+	ulint		offset;
+	ibool		ret = FALSE;
+	ulint		i;
+
+	for (i = 0; i < srv_n_data_files; i++) {
+		if (strstr(srv_data_file_names[i], LRU_DUMP_FILE) != NULL) {
+			fprintf(stderr,
+				" InnoDB: The name '%s' seems to be used for"
+				" innodb_data_file_path. Dumping LRU list is not"
+				" done for safeness.\n", LRU_DUMP_FILE);
+			goto end;
+		}
+	}
+
+	buffer_base = ut_malloc(2 * UNIV_PAGE_SIZE);
+	buffer = ut_align(buffer_base, UNIV_PAGE_SIZE);
+	if (!buffer) {
+		fprintf(stderr,
+			" InnoDB: cannot allocate buffer.\n");
+		goto end;
+	}
+
+	dump_file = os_file_create(LRU_DUMP_FILE, OS_FILE_OVERWRITE,
+				OS_FILE_NORMAL, OS_DATA_FILE, &success);
+	if (!success) {
+		os_file_get_last_error(TRUE);
+		fprintf(stderr,
+			" InnoDB: cannot open %s\n", LRU_DUMP_FILE);
+		goto end;
+	}
+
+	mutex_enter(&LRU_list_mutex);
+	bpage = UT_LIST_GET_LAST(buf_pool->LRU);
+
+	buffers = offset = 0;
+	while (bpage != NULL) {
+		if (offset == 0) {
+			memset(buffer, 0, UNIV_PAGE_SIZE);
+		}
+
+		mach_write_to_4(buffer + offset * 4, bpage->space);
+		offset++;
+		mach_write_to_4(buffer + offset * 4, bpage->offset);
+		offset++;
+
+		if (offset == UNIV_PAGE_SIZE/4) {
+			success = os_file_write(LRU_DUMP_FILE, dump_file, buffer,
+					(buffers << UNIV_PAGE_SIZE_SHIFT) & 0xFFFFFFFFUL,
+					(buffers >> (32 - UNIV_PAGE_SIZE_SHIFT)),
+					UNIV_PAGE_SIZE);
+			if (!success) {
+				mutex_exit(&LRU_list_mutex);
+				fprintf(stderr,
+					" InnoDB: cannot write page %lu of %s\n",
+					buffers, LRU_DUMP_FILE);
+				goto end;
+			}
+			buffers++;
+			offset = 0;
+		}
+
+		bpage = UT_LIST_GET_PREV(LRU, bpage);
+	}
+	mutex_exit(&LRU_list_mutex);
+
+	if (offset == 0) {
+		memset(buffer, 0, UNIV_PAGE_SIZE);
+	}
+
+	mach_write_to_4(buffer + offset * 4, 0xFFFFFFFFUL);
+	offset++;
+	mach_write_to_4(buffer + offset * 4, 0xFFFFFFFFUL);
+	offset++;
+
+	success = os_file_write(LRU_DUMP_FILE, dump_file, buffer,
+			(buffers << UNIV_PAGE_SIZE_SHIFT) & 0xFFFFFFFFUL,
+			(buffers >> (32 - UNIV_PAGE_SIZE_SHIFT)),
+			UNIV_PAGE_SIZE);
+	if (!success) {
+		goto end;
+	}
+
+	ret = TRUE;
+end:
+	if (dump_file != -1)
+		os_file_close(dump_file);
+	if (buffer_base)
+		ut_free(buffer_base);
+
+	return(ret);
+}
+
+typedef struct {
+	ib_uint32_t space_id;
+	ib_uint32_t page_no;
+} dump_record_t;
+
+static int dump_record_cmp(const void *a, const void *b)
+{
+	const dump_record_t *rec1 = (dump_record_t *) a;
+	const dump_record_t *rec2 = (dump_record_t *) b;
+
+	if (rec1->space_id < rec2->space_id)
+		return -1;
+	if (rec1->space_id > rec2->space_id)
+		return 1;
+	if (rec1->page_no < rec2->page_no)
+		return -1;
+	return rec1->page_no > rec2->page_no;
+}
+
+/********************************************************************//**
+Read the pages based on the specific file.*/
+UNIV_INTERN
+ibool
+buf_LRU_file_restore(void)
+/*======================*/
+{
+	os_file_t	dump_file = -1;
+	ibool		success;
+	byte*		buffer_base = NULL;
+	byte*		buffer = NULL;
+	ulint		buffers;
+	ulint		offset;
+	ulint		reads = 0;
+	ulint		req = 0;
+	ibool		terminated = FALSE;
+	ibool		ret = FALSE;
+	dump_record_t*	records;
+	ulint		size;
+	ulint		size_high;
+	ulint		length;
+
+	dump_file = os_file_create_simple_no_error_handling(
+		LRU_DUMP_FILE, OS_FILE_OPEN, OS_FILE_READ_ONLY, &success);
+	if (!success || !os_file_get_size(dump_file, &size, &size_high)) {
+		os_file_get_last_error(TRUE);
+		fprintf(stderr,
+			" InnoDB: cannot open %s\n", LRU_DUMP_FILE);
+		goto end;
+	}
+	if (size == 0 || size_high > 0 || size % 8) {
+		fprintf(stderr, " InnoDB: broken LRU dump file\n");
+		goto end;
+	}
+	buffer_base = ut_malloc(2 * UNIV_PAGE_SIZE);
+	buffer = ut_align(buffer_base, UNIV_PAGE_SIZE);
+	records = ut_malloc(size);
+	if (!buffer || !records) {
+		fprintf(stderr,
+			" InnoDB: cannot allocate buffer.\n");
+		goto end;
+	}
+
+	buffers = 0;
+	length = 0;
+	while (!terminated) {
+		success = os_file_read(dump_file, buffer,
+				(buffers << UNIV_PAGE_SIZE_SHIFT) & 0xFFFFFFFFUL,
+				(buffers >> (32 - UNIV_PAGE_SIZE_SHIFT)),
+				UNIV_PAGE_SIZE);
+		if (!success) {
+			fprintf(stderr,
+				" InnoDB: cannot read page %lu of %s,"
+				" or meet unexpected terminal.\n",
+				buffers, LRU_DUMP_FILE);
+			goto end;
+		}
+
+		for (offset = 0; offset < UNIV_PAGE_SIZE/4; offset += 2) {
+			ulint	space_id;
+			ulint	page_no;
+
+			space_id = mach_read_from_4(buffer + offset * 4);
+			page_no = mach_read_from_4(buffer + (offset + 1) * 4);
+			if (space_id == 0xFFFFFFFFUL
+			    || page_no == 0xFFFFFFFFUL) {
+				terminated = TRUE;
+				break;
+			}
+
+			records[length].space_id = space_id;
+			records[length].page_no = page_no;
+			length++;
+			if (length * 8 >= size) {
+				fprintf(stderr,
+					" InnoDB: could not find the "
+					"end-of-file marker after reading "
+					"the expected %lu bytes from the "
+					"LRU dump file.\n"
+					" InnoDB: this could be caused by a "
+					"broken or incomplete file.\n"
+					" InnoDB: trying to process what has "
+					"been read so far.\n",
+					size);
+				terminated= TRUE;
+				break;
+			}
+		}
+		buffers++;
+	}
+
+	qsort(records, length, sizeof(dump_record_t), dump_record_cmp);
+
+	for (offset = 0; offset < length; offset++) {
+		ulint		space_id;
+		ulint		page_no;
+		ulint		zip_size;
+		ulint		err;
+		ib_int64_t	tablespace_version;
+
+		space_id = records[offset].space_id;
+		page_no = records[offset].page_no;
+
+		if (offset % 16 == 15) {
+			os_aio_simulated_wake_handler_threads();
+			buf_flush_free_margin(FALSE);
+		}
+
+		zip_size = fil_space_get_zip_size(space_id);
+		if (UNIV_UNLIKELY(zip_size == ULINT_UNDEFINED)) {
+			continue;
+		}
+
+		if (fil_area_is_exist(space_id, zip_size, page_no, 0,
+				      zip_size ? zip_size : UNIV_PAGE_SIZE)) {
+
+			tablespace_version = fil_space_get_version(space_id);
+
+			req++;
+			reads += buf_read_page_low(&err, FALSE, BUF_READ_ANY_PAGE
+						   | OS_AIO_SIMULATED_WAKE_LATER,
+						   space_id, zip_size, TRUE,
+						   tablespace_version, page_no, NULL);
+			buf_LRU_stat_inc_io();
+		}
+	}
+
+	os_aio_simulated_wake_handler_threads();
+	buf_flush_free_margin(FALSE);
+
+	ut_print_timestamp(stderr);
+	fprintf(stderr,
+		" InnoDB: reading pages based on the dumped LRU list was done."
+		" (requested: %lu, read: %lu)\n", req, reads);
+	ret = TRUE;
+end:
+	if (dump_file != -1)
+		os_file_close(dump_file);
+	if (buffer_base)
+		ut_free(buffer_base);
+	if (records)
+		ut_free(records);
+
+	return(ret);
+}
+
 #if defined UNIV_DEBUG || defined UNIV_BUF_DEBUG
 /**********************************************************************//**
 Validates the LRU list.
diff -ruN a/storage/innodb_plugin/buf/buf0rea.c b/storage/innodb_plugin/buf/buf0rea.c
--- a/storage/innodb_plugin/buf/buf0rea.c	2010-08-27 16:32:40.293411717 +0900
+++ b/storage/innodb_plugin/buf/buf0rea.c	2010-08-27 16:34:33.863409016 +0900
@@ -56,7 +56,7 @@
 which case it is never read into the pool, or if the tablespace does
 not exist or is being dropped 
 @return 1 if read request is issued. 0 if it is not */
-static
+UNIV_INTERN
 ulint
 buf_read_page_low(
 /*==============*/
diff -ruN a/storage/innodb_plugin/fil/fil0fil.c b/storage/innodb_plugin/fil/fil0fil.c
--- a/storage/innodb_plugin/fil/fil0fil.c	2010-08-27 16:32:40.298411400 +0900
+++ b/storage/innodb_plugin/fil/fil0fil.c	2010-08-27 16:34:33.868058362 +0900
@@ -4869,6 +4869,78 @@
 	return(DB_SUCCESS);
 }
 
+/********************************************************************//**
+Confirm whether the parameters are valid or not */
+UNIV_INTERN
+ibool
+fil_area_is_exist(
+/*==============*/
+	ulint	space_id,	/*!< in: space id */
+	ulint	zip_size,	/*!< in: compressed page size in bytes;
+				0 for uncompressed pages */
+	ulint	block_offset,	/*!< in: offset in number of blocks */
+	ulint	byte_offset,	/*!< in: remainder of offset in bytes; in
+				aio this must be divisible by the OS block
+				size */
+	ulint	len)		/*!< in: how many bytes to read or write; this
+				must not cross a file boundary; in aio this
+				must be a block size multiple */
+{
+	fil_space_t*	space;
+	fil_node_t*	node;
+
+	/* Reserve the fil_system mutex and make sure that we can open at
+	least one file while holding it, if the file is not already open */
+
+	fil_mutex_enter_and_prepare_for_io(space_id);
+
+	space = fil_space_get_by_id(space_id);
+
+	if (!space) {
+		mutex_exit(&fil_system->mutex);
+		return(FALSE);
+	}
+
+	node = UT_LIST_GET_FIRST(space->chain);
+
+	for (;;) {
+		if (UNIV_UNLIKELY(node == NULL)) {
+			mutex_exit(&fil_system->mutex);
+			return(FALSE);
+		}
+
+		if (space->id != 0 && node->size == 0) {
+			/* We do not know the size of a single-table tablespace
+			before we open the file */
+
+			break;
+		}
+
+		if (node->size > block_offset) {
+			/* Found! */
+			break;
+		} else {
+			block_offset -= node->size;
+			node = UT_LIST_GET_NEXT(chain, node);
+		}
+	}
+
+	/* Open file if closed */
+	fil_node_prepare_for_io(node, fil_system, space);
+	fil_node_complete_io(node, fil_system, OS_FILE_READ);
+
+	/* Check that at least the start offset is within the bounds of a
+	single-table tablespace */
+	if (UNIV_UNLIKELY(node->size <= block_offset)
+	    && space->id != 0 && space->purpose == FIL_TABLESPACE) {
+		mutex_exit(&fil_system->mutex);
+		return(FALSE);
+	}
+
+	mutex_exit(&fil_system->mutex);
+	return(TRUE);
+}
+
 #ifndef UNIV_HOTBACKUP
 /**********************************************************************//**
 Waits for an aio operation to complete. This function is used to write the
diff -ruN a/storage/innodb_plugin/handler/ha_innodb.cc b/storage/innodb_plugin/handler/ha_innodb.cc
--- a/storage/innodb_plugin/handler/ha_innodb.cc	2010-10-01 09:57:56.486228425 +0900
+++ b/storage/innodb_plugin/handler/ha_innodb.cc	2010-10-01 10:00:13.292228546 +0900
<<<<<<< HEAD
@@ -11479,6 +11479,12 @@
=======
@@ -11473,6 +11473,12 @@
>>>>>>> edf1bf22
   "Limit the allocated memory for dictionary cache. (0: unlimited)",
   NULL, NULL, 0, 0, LONG_MAX, 0);
 
+static MYSQL_SYSVAR_UINT(auto_lru_dump, srv_auto_lru_dump,
+  PLUGIN_VAR_RQCMDARG,
+  "Time in seconds between automatic buffer pool dumps. "
+  "0 (the default) disables automatic dumps.",
+  NULL, NULL, 0, 0, UINT_MAX32, 0);
+
 static struct st_mysql_sys_var* innobase_system_variables[]= {
   MYSQL_SYSVAR(additional_mem_pool_size),
   MYSQL_SYSVAR(autoextend_increment),
<<<<<<< HEAD
@@ -11561,6 +11567,7 @@
=======
@@ -11555,6 +11561,7 @@
>>>>>>> edf1bf22
 #endif /* UNIV_DEBUG || UNIV_IBUF_DEBUG */
   MYSQL_SYSVAR(read_ahead_threshold),
   MYSQL_SYSVAR(io_capacity),
+  MYSQL_SYSVAR(auto_lru_dump),
   MYSQL_SYSVAR(use_purge_thread),
   NULL
 };
diff -ruN a/storage/innodb_plugin/handler/i_s.cc b/storage/innodb_plugin/handler/i_s.cc
--- a/storage/innodb_plugin/handler/i_s.cc	2010-08-27 16:29:12.540979608 +0900
+++ b/storage/innodb_plugin/handler/i_s.cc	2010-08-27 16:34:33.873058189 +0900
@@ -46,6 +46,7 @@
 #include "trx0rseg.h" /* for trx_rseg_struct */
 #include "trx0sys.h" /* for trx_sys */
 #include "dict0dict.h" /* for dict_sys */
+#include "buf0lru.h" /* for XTRA_LRU_[DUMP/RESTORE] */
 }
 
 static const char plugin_author[] = "Innobase Oy";
@@ -3041,6 +3042,36 @@
 			"Hello!");
 		goto end_func;
 	}
+	else if (!strncasecmp("XTRA_LRU_DUMP", ptr, 13)) {
+		ut_print_timestamp(stderr);
+		fprintf(stderr, " InnoDB: administration command 'XTRA_LRU_DUMP'"
+				" was detected.\n");
+
+		if (buf_LRU_file_dump()) {
+			field_store_string(i_s_table->field[0],
+				"XTRA_LRU_DUMP was succeeded.");
+		} else {
+			field_store_string(i_s_table->field[0],
+				"XTRA_LRU_DUMP was failed.");
+		}
+
+		goto end_func;
+	}
+	else if (!strncasecmp("XTRA_LRU_RESTORE", ptr, 16)) {
+		ut_print_timestamp(stderr);
+		fprintf(stderr, " InnoDB: administration command 'XTRA_LRU_RESTORE'"
+				" was detected.\n");
+
+		if (buf_LRU_file_restore()) {
+			field_store_string(i_s_table->field[0],
+				"XTRA_LRU_RESTORE was succeeded.");
+		} else {
+			field_store_string(i_s_table->field[0],
+				"XTRA_LRU_RESTORE was failed.");
+		}
+
+		goto end_func;
+	}
 
 	field_store_string(i_s_table->field[0],
 		"Undefined XTRA_* command.");
diff -ruN a/storage/innodb_plugin/handler/innodb_patch_info.h b/storage/innodb_plugin/handler/innodb_patch_info.h
--- a/storage/innodb_plugin/handler/innodb_patch_info.h	2010-08-27 16:32:40.313021803 +0900
+++ b/storage/innodb_plugin/handler/innodb_patch_info.h	2010-08-27 16:34:33.871059345 +0900
@@ -41,5 +41,6 @@
 {"innodb_admin_command_base","XtraDB specific command interface through i_s","","http://www.percona.com/docs/wiki/percona-xtradb"},
 {"innodb_show_lock_name","Show mutex/lock name instead of crated file/line","","http://www.percona.com/docs/wiki/percona-xtradb"},
 {"innodb_extend_slow","Extended statistics in slow.log","It is InnoDB-part only. It needs to patch also to mysqld.","http://www.percona.com/docs/wiki/percona-xtradb"},
+{"innodb_lru_dump_restore","Dump and restore command for content of buffer pool","","http://www.percona.com/docs/wiki/percona-xtradb"},
 {NULL, NULL, NULL, NULL}
 };
diff -ruN a/storage/innodb_plugin/include/buf0lru.h b/storage/innodb_plugin/include/buf0lru.h
--- a/storage/innodb_plugin/include/buf0lru.h	2010-08-27 16:13:11.085978393 +0900
+++ b/storage/innodb_plugin/include/buf0lru.h	2010-08-27 16:34:33.875100517 +0900
@@ -213,6 +213,18 @@
 void
 buf_LRU_stat_update(void);
 /*=====================*/
+/********************************************************************//**
+Dump the LRU page list to the specific file. */
+UNIV_INTERN
+ibool
+buf_LRU_file_dump(void);
+/*===================*/
+/********************************************************************//**
+Read the pages based on the specific file.*/
+UNIV_INTERN
+ibool
+buf_LRU_file_restore(void);
+/*======================*/
 
 #if defined UNIV_DEBUG || defined UNIV_BUF_DEBUG
 /**********************************************************************//**
diff -ruN a/storage/innodb_plugin/include/buf0rea.h b/storage/innodb_plugin/include/buf0rea.h
--- a/storage/innodb_plugin/include/buf0rea.h	2010-08-27 16:32:40.314021595 +0900
+++ b/storage/innodb_plugin/include/buf0rea.h	2010-08-27 16:34:33.877059445 +0900
@@ -31,6 +31,37 @@
 #include "buf0types.h"
 
 /********************************************************************//**
+Low-level function which reads a page asynchronously from a file to the
+buffer buf_pool if it is not already there, in which case does nothing.
+Sets the io_fix flag and sets an exclusive lock on the buffer frame. The
+flag is cleared and the x-lock released by an i/o-handler thread.
+@return 1 if a read request was queued, 0 if the page already resided
+in buf_pool, or if the page is in the doublewrite buffer blocks in
+which case it is never read into the pool, or if the tablespace does
+not exist or is being dropped 
+@return 1 if read request is issued. 0 if it is not */
+UNIV_INTERN
+ulint
+buf_read_page_low(
+/*==============*/
+	ulint*	err,	/*!< out: DB_SUCCESS or DB_TABLESPACE_DELETED if we are
+			trying to read from a non-existent tablespace, or a
+			tablespace which is just now being dropped */
+	ibool	sync,	/*!< in: TRUE if synchronous aio is desired */
+	ulint	mode,	/*!< in: BUF_READ_IBUF_PAGES_ONLY, ...,
+			ORed to OS_AIO_SIMULATED_WAKE_LATER (see below
+			at read-ahead functions) */
+	ulint	space,	/*!< in: space id */
+	ulint	zip_size,/*!< in: compressed page size, or 0 */
+	ibool	unzip,	/*!< in: TRUE=request uncompressed page */
+	ib_int64_t tablespace_version, /*!< in: if the space memory object has
+			this timestamp different from what we are giving here,
+			treat the tablespace as dropped; this is a timestamp we
+			use to stop dangling page reads from a tablespace
+			which we have DISCARDed + IMPORTed back */
+	ulint	offset,	/*!< in: page number */
+	trx_t*	trx);
+/********************************************************************//**
 High-level function which reads a page asynchronously from a file to the
 buffer buf_pool if it is not already there. Sets the io_fix flag and sets
 an exclusive lock on the buffer frame. The flag is cleared and the x-lock
diff -ruN a/storage/innodb_plugin/include/fil0fil.h b/storage/innodb_plugin/include/fil0fil.h
--- a/storage/innodb_plugin/include/fil0fil.h	2010-08-27 16:32:40.315012507 +0900
+++ b/storage/innodb_plugin/include/fil0fil.h	2010-08-27 16:34:33.878063455 +0900
@@ -643,6 +643,22 @@
 	void*	message,	/*!< in: message for aio handler if non-sync
 				aio used, else ignored */
 	trx_t*	trx);
+/********************************************************************//**
+Confirm whether the parameters are valid or not */
+UNIV_INTERN
+ibool
+fil_area_is_exist(
+/*==============*/
+	ulint	space_id,	/*!< in: space id */
+	ulint	zip_size,	/*!< in: compressed page size in bytes;
+				0 for uncompressed pages */
+	ulint	block_offset,	/*!< in: offset in number of blocks */
+	ulint	byte_offset,	/*!< in: remainder of offset in bytes; in
+				aio this must be divisible by the OS block
+				size */
+	ulint	len);		/*!< in: how many bytes to read or write; this
+				must not cross a file boundary; in aio this
+				must be a block size multiple */
 /**********************************************************************//**
 Waits for an aio operation to complete. This function is used to write the
 handler for completed requests. The aio array of pending requests is divided
diff -ruN a/storage/innodb_plugin/include/srv0srv.h b/storage/innodb_plugin/include/srv0srv.h
--- a/storage/innodb_plugin/include/srv0srv.h	2010-10-01 09:57:56.500228711 +0900
+++ b/storage/innodb_plugin/include/srv0srv.h	2010-10-01 10:00:13.302223409 +0900
@@ -334,6 +334,9 @@
 reading of a disk page */
 extern ulint srv_buf_pool_reads;
 
+/** Time in seconds between automatic buffer pool dumps */
+extern uint srv_auto_lru_dump;
+
 /** Status variables to be passed to MySQL */
 typedef struct export_var_struct export_struc;
 
@@ -602,6 +605,16 @@
 /*=====================*/
 	void*	arg);	/*!< in: a dummy parameter required by
 			os_thread_create */
+/*********************************************************************//**
+A thread which restores the buffer pool from a dump file on startup and does
+periodic buffer pool dumps.
+@return	a dummy parameter */
+UNIV_INTERN
+os_thread_ret_t
+srv_LRU_dump_restore_thread(
+/*====================*/
+	void*	arg);	/*!< in: a dummy parameter required by
+			os_thread_create */
 /******************************************************************//**
 Outputs to a file the output of the InnoDB Monitor.
 @return FALSE if not all information printed
diff -ruN a/storage/innodb_plugin/srv/srv0srv.c b/storage/innodb_plugin/srv/srv0srv.c
--- a/storage/innodb_plugin/srv/srv0srv.c	2010-10-01 09:57:56.516255101 +0900
+++ b/storage/innodb_plugin/srv/srv0srv.c	2010-10-01 10:00:13.304230973 +0900
@@ -298,6 +298,9 @@
 reading of a disk page */
 UNIV_INTERN ulint srv_buf_pool_reads = 0;
 
+/** Time in seconds between automatic buffer pool dumps */
+UNIV_INTERN uint srv_auto_lru_dump = 0;
+
 /* structure to pass status variables to MySQL */
 UNIV_INTERN export_struc export_vars;
 
@@ -2537,6 +2540,56 @@
 	/* We count the number of threads in os_thread_exit(). A created
 	thread should always use that to exit and not use return() to exit. */
 
+	os_thread_exit(NULL);
+
+	OS_THREAD_DUMMY_RETURN;
+}
+
+/*********************************************************************//**
+A thread which restores the buffer pool from a dump file on startup and does
+periodic buffer pool dumps.
+@return	a dummy parameter */
+UNIV_INTERN
+os_thread_ret_t
+srv_LRU_dump_restore_thread(
+/*====================*/
+	void*	arg __attribute__((unused)))
+			/*!< in: a dummy parameter required by
+			os_thread_create */
+{
+	uint	auto_lru_dump;
+	time_t	last_dump_time;
+	time_t	time_elapsed;
+
+#ifdef UNIV_DEBUG_THREAD_CREATION
+	fprintf(stderr, "LRU dump/restore thread starts, id %lu\n",
+		os_thread_pf(os_thread_get_curr_id()));
+#endif
+
+	if (srv_auto_lru_dump)
+		buf_LRU_file_restore();
+
+	last_dump_time = time(NULL);
+
+loop:
+	os_thread_sleep(5000000);
+
+	if (srv_shutdown_state >= SRV_SHUTDOWN_CLEANUP) {
+		goto exit_func;
+	}
+
+	time_elapsed = time(NULL) - last_dump_time;
+	auto_lru_dump = srv_auto_lru_dump;
+	if (auto_lru_dump > 0 && (time_t) auto_lru_dump < time_elapsed) {
+		last_dump_time = time(NULL);
+		buf_LRU_file_dump();
+	}
+
+	goto loop;
+exit_func:
+	/* We count the number of threads in os_thread_exit(). A created
+	thread should always use that to exit and not use return() to exit. */
+
 	os_thread_exit(NULL);
 
 	OS_THREAD_DUMMY_RETURN;
diff -ruN a/storage/innodb_plugin/srv/srv0start.c b/storage/innodb_plugin/srv/srv0start.c
--- a/storage/innodb_plugin/srv/srv0start.c	2010-10-01 09:57:56.420229366 +0900
+++ b/storage/innodb_plugin/srv/srv0start.c	2010-10-01 10:00:13.309260428 +0900
@@ -126,9 +126,9 @@
 static ulint		ios;
 
 /** io_handler_thread parameters for thread identification */
-static ulint		n[SRV_MAX_N_IO_THREADS + 6 + 64];
+static ulint		n[SRV_MAX_N_IO_THREADS + 7 + 64];
 /** io_handler_thread identifiers */
-static os_thread_id_t	thread_ids[SRV_MAX_N_IO_THREADS + 6 + 64];
+static os_thread_id_t	thread_ids[SRV_MAX_N_IO_THREADS + 7 + 64];
 
 /** We use this mutex to test the return value of pthread_mutex_trylock
    on successful locking. HP-UX does NOT return 0, though Linux et al do. */
@@ -1680,6 +1680,10 @@
 	os_thread_create(&srv_monitor_thread, NULL,
 			 thread_ids + 4 + SRV_MAX_N_IO_THREADS);
 
+	/* Create the thread which automaticaly dumps/restore buffer pool */
+	os_thread_create(&srv_LRU_dump_restore_thread, NULL,
+			 thread_ids + 5 + SRV_MAX_N_IO_THREADS);
+
 	srv_is_being_started = FALSE;
 
 	if (trx_doublewrite == NULL) {
@@ -1704,13 +1708,13 @@
 		ulint i;
 
 		os_thread_create(&srv_purge_thread, NULL, thread_ids
-				 + (5 + SRV_MAX_N_IO_THREADS));
+				 + (6 + SRV_MAX_N_IO_THREADS));
 
 		for (i = 0; i < srv_use_purge_thread - 1; i++) {
-			n[6 + i + SRV_MAX_N_IO_THREADS] = i; /* using as index for arrays in purge_sys */
+			n[7 + i + SRV_MAX_N_IO_THREADS] = i; /* using as index for arrays in purge_sys */
 			os_thread_create(&srv_purge_worker_thread,
-					 n + (6 + i + SRV_MAX_N_IO_THREADS),
-					 thread_ids + (6 + i + SRV_MAX_N_IO_THREADS));
+					 n + (7 + i + SRV_MAX_N_IO_THREADS),
+					 thread_ids + (7 + i + SRV_MAX_N_IO_THREADS));
 		}
 	}
 #ifdef UNIV_DEBUG<|MERGE_RESOLUTION|>--- conflicted
+++ resolved
@@ -384,11 +384,7 @@
 diff -ruN a/storage/innodb_plugin/handler/ha_innodb.cc b/storage/innodb_plugin/handler/ha_innodb.cc
 --- a/storage/innodb_plugin/handler/ha_innodb.cc	2010-10-01 09:57:56.486228425 +0900
 +++ b/storage/innodb_plugin/handler/ha_innodb.cc	2010-10-01 10:00:13.292228546 +0900
-<<<<<<< HEAD
-@@ -11479,6 +11479,12 @@
-=======
-@@ -11473,6 +11473,12 @@
->>>>>>> edf1bf22
+@@ -11481,6 +11481,12 @@
    "Limit the allocated memory for dictionary cache. (0: unlimited)",
    NULL, NULL, 0, 0, LONG_MAX, 0);
  
@@ -401,11 +397,7 @@
  static struct st_mysql_sys_var* innobase_system_variables[]= {
    MYSQL_SYSVAR(additional_mem_pool_size),
    MYSQL_SYSVAR(autoextend_increment),
-<<<<<<< HEAD
-@@ -11561,6 +11567,7 @@
-=======
-@@ -11555,6 +11561,7 @@
->>>>>>> edf1bf22
+@@ -11563,6 +11569,7 @@
  #endif /* UNIV_DEBUG || UNIV_IBUF_DEBUG */
    MYSQL_SYSVAR(read_ahead_threshold),
    MYSQL_SYSVAR(io_capacity),
