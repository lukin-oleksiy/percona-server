--- conflicted
+++ resolved
@@ -838,17 +838,10 @@
       exit 1
     fi
   fi
-<<<<<<< HEAD
   if [ ! -h "$pid_file" ]; then
       rm -f "$pid_file"
   fi
-=======
-
-  if [ ! -h "$pid_file" ]; then
-    rm -f "$pid_file"
-  fi
-
->>>>>>> 1f84ccd5
+  
   if test -f "$pid_file"
   then
     log_error "Fatal error: Can't remove the pid file:
@@ -992,14 +985,9 @@
     rm -f "$pid_file"
   fi
   if [ ! -h "$pid_file.shutdown" ]; then
-<<<<<<< HEAD
      rm -f  "$pid_file.shutdown"
   fi
 
-=======
-    rm -f "$pid_file.shutdown"
-  fi
->>>>>>> 1f84ccd5
   start_time=`date +%M%S`
 
   eval_log_error "$cmd"
