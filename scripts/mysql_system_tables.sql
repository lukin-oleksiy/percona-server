--- conflicted
+++ resolved
@@ -100,11 +100,6 @@
 
 CREATE TABLE IF NOT EXISTS ndb_binlog_index (Position BIGINT UNSIGNED NOT NULL, File VARCHAR(255) NOT NULL, epoch BIGINT UNSIGNED NOT NULL, inserts BIGINT UNSIGNED NOT NULL, updates BIGINT UNSIGNED NOT NULL, deletes BIGINT UNSIGNED NOT NULL, schemaops BIGINT UNSIGNED NOT NULL, PRIMARY KEY(epoch)) ENGINE=MYISAM;
 
-<<<<<<< HEAD
-CREATE TABLE IF NOT EXISTS slave_relay_log_info (Master_id INTEGER UNSIGNED NOT NULL, Number_of_lines INTEGER UNSIGNED NOT NULL COMMENT 'Number of lines in the file or rows in the table. Used to version table definitions.', Relay_log_name TEXT CHARACTER SET utf8 COLLATE utf8_bin NOT NULL COMMENT 'The name of the current relay log file.', Relay_log_pos BIGINT UNSIGNED NOT NULL COMMENT 'The relay log position of the last executed event.', Master_log_name TEXT CHARACTER SET utf8 COLLATE utf8_bin NOT NULL COMMENT 'The name of the master binary log file from which the events in the relay log file were read.', Master_log_pos BIGINT UNSIGNED NOT NULL COMMENT 'The master log position of the last executed event.', Sql_delay INTEGER NOT NULL COMMENT 'The number of seconds that the slave must lag behind the master.', PRIMARY KEY(Master_id)) ENGINE=MYISAM DEFAULT CHARSET=utf8 COMMENT 'Relay Log Information';
-
-CREATE TABLE IF NOT EXISTS slave_master_info (Master_id INTEGER UNSIGNED NOT NULL, Number_of_lines INTEGER UNSIGNED NOT NULL COMMENT 'Number of lines in the file.', Master_log_name TEXT CHARACTER SET utf8 COLLATE utf8_bin NOT NULL COMMENT 'The name of the master binary log currently being read from the master.', Master_log_pos BIGINT UNSIGNED NOT NULL COMMENT 'The master log position of the last read event.', Host TEXT CHARACTER SET utf8 COLLATE utf8_bin COMMENT 'The host name of the master.', User_name TEXT CHARACTER SET utf8 COLLATE utf8_bin COMMENT 'The user name used to connect to the master.', User_password TEXT CHARACTER SET utf8 COLLATE utf8_bin COMMENT 'The password used to connect to the master.', Port INTEGER UNSIGNED NOT NULL COMMENT 'The network port used to connect to the master.', Connect_retry INTEGER UNSIGNED NOT NULL COMMENT 'The period (in seconds) that the slave will wait before trying to reconnect to the master.', Enabled_ssl BOOLEAN NOT NULL COMMENT 'Indicates whether the server supports SSL connections.', Ssl_ca TEXT CHARACTER SET utf8 COLLATE utf8_bin COMMENT 'The file used for the Certificate Authority (CA) certificate.', Ssl_capath TEXT CHARACTER SET utf8 COLLATE utf8_bin COMMENT 'The path to the Certificate Authority (CA) certificates.', Ssl_cert TEXT CHARACTER SET utf8 COLLATE utf8_bin COMMENT 'The name of the SSL certificate file.', Ssl_cipher TEXT CHARACTER SET utf8 COLLATE utf8_bin COMMENT 'The name of the cipher in use for the SSL connection.', Ssl_key TEXT CHARACTER SET utf8 COLLATE utf8_bin COMMENT 'The name of the SSL key file.', Ssl_verify_server_cert BOOLEAN NOT NULL COMMENT 'Whether to verify the server certificate.', Heartbeat FLOAT NOT NULL COMMENT '', Bind TEXT CHARACTER SET utf8 COLLATE utf8_bin COMMENT 'Displays which interface is employed when connecting to the MySQL server', Ignored_server_ids TEXT CHARACTER SET utf8 COLLATE utf8_bin COMMENT 'The number of server IDs to be ignored, followed by the actual server IDs', Uuid TEXT CHARACTER SET utf8 COLLATE utf8_bin COMMENT 'The master server uuid.', Retry_count BIGINT UNSIGNED NOT NULL COMMENT 'Number of reconnect attempts, to the master, before giving up.', PRIMARY KEY(Master_id)) ENGINE=MYISAM DEFAULT CHARSET=utf8 COMMENT 'Master Information';
-=======
 CREATE TABLE IF NOT EXISTS slave_relay_log_info (Master_id INTEGER UNSIGNED NOT NULL, Number_of_lines INTEGER UNSIGNED NOT NULL COMMENT 'Number of lines in the file or rows in the table. Used to version table definitions.', Relay_log_name TEXT CHARACTER SET utf8 COLLATE utf8_bin NOT NULL COMMENT 'The name of the current relay log file.', Relay_log_pos BIGINT UNSIGNED NOT NULL COMMENT 'The relay log position of the last executed event.', Master_log_name TEXT CHARACTER SET utf8 COLLATE utf8_bin NOT NULL COMMENT 'The name of the master binary log file from which the events in the relay log file were read.', Master_log_pos BIGINT UNSIGNED NOT NULL COMMENT 'The master log position of the last executed event.', Sql_delay INTEGER NOT NULL COMMENT 'The number of seconds that the slave must lag behind the master.', Number_of_workers INTEGER UNSIGNED NOT NULL, PRIMARY KEY(Master_id)) ENGINE=MYISAM DEFAULT CHARSET=utf8 COMMENT 'Relay Log Information';
 
 CREATE TABLE IF NOT EXISTS slave_master_info (Master_id INTEGER UNSIGNED NOT NULL, Number_of_lines INTEGER UNSIGNED NOT NULL COMMENT 'Number of lines in the file.', Master_log_name TEXT CHARACTER SET utf8 COLLATE utf8_bin NOT NULL COMMENT 'The name of the master binary log currently being read from the master.', Master_log_pos BIGINT UNSIGNED NOT NULL COMMENT 'The master log position of the last read event.', Host TEXT CHARACTER SET utf8 COLLATE utf8_bin COMMENT 'The host name of the master.', User_name TEXT CHARACTER SET utf8 COLLATE utf8_bin COMMENT 'The user name used to connect to the master.', User_password TEXT CHARACTER SET utf8 COLLATE utf8_bin COMMENT 'The password used to connect to the master.', Port INTEGER UNSIGNED NOT NULL COMMENT 'The network port used to connect to the master.', Connect_retry INTEGER UNSIGNED NOT NULL COMMENT 'The period (in seconds) that the slave will wait before trying to reconnect to the master.', Enabled_ssl BOOLEAN NOT NULL COMMENT 'Indicates whether the server supports SSL connections.', Ssl_ca TEXT CHARACTER SET utf8 COLLATE utf8_bin COMMENT 'The file used for the Certificate Authority (CA) certificate.', Ssl_capath TEXT CHARACTER SET utf8 COLLATE utf8_bin COMMENT 'The path to the Certificate Authority (CA) certificates.', Ssl_cert TEXT CHARACTER SET utf8 COLLATE utf8_bin COMMENT 'The name of the SSL certificate file.', Ssl_cipher TEXT CHARACTER SET utf8 COLLATE utf8_bin COMMENT 'The name of the cipher in use for the SSL connection.', Ssl_key TEXT CHARACTER SET utf8 COLLATE utf8_bin COMMENT 'The name of the SSL key file.', Ssl_verify_server_cert BOOLEAN NOT NULL COMMENT 'Whether to verify the server certificate.', Heartbeat FLOAT NOT NULL COMMENT '', Bind TEXT CHARACTER SET utf8 COLLATE utf8_bin COMMENT 'Displays which interface is employed when connecting to the MySQL server', Ignored_server_ids TEXT CHARACTER SET utf8 COLLATE utf8_bin COMMENT 'The number of server IDs to be ignored, followed by the actual server IDs', Uuid TEXT CHARACTER SET utf8 COLLATE utf8_bin COMMENT 'The master server uuid.', Retry_count BIGINT UNSIGNED NOT NULL COMMENT 'Number of reconnect attempts, to the master, before giving up.', Ssl_crl TEXT CHARACTER SET utf8 COLLATE utf8_bin COMMENT 'The file used for the Certificate Revocation List (CRL)', Ssl_crlpath TEXT CHARACTER SET utf8 COLLATE utf8_bin COMMENT 'The path used for Certificate Revocation List (CRL) files', PRIMARY KEY(Master_id)) ENGINE=MYISAM DEFAULT CHARSET=utf8 COMMENT 'Master Information';
@@ -113,7 +108,6 @@
 
 SET @sql_mode_orig=@@SESSION.sql_mode;
 SET SESSION sql_mode='NO_ENGINE_SUBSTITUTION';
->>>>>>> 4e345334
 
 CREATE TABLE IF NOT EXISTS innodb_table_stats (
 	database_name			VARCHAR(64) NOT NULL,
@@ -143,11 +137,8 @@
 	  REFERENCES innodb_table_stats (database_name, table_name)
 ) ENGINE=INNODB DEFAULT CHARSET=utf8;
 
-<<<<<<< HEAD
-=======
 SET SESSION sql_mode=@sql_mode_orig;
 
->>>>>>> 4e345334
 --
 -- PERFORMANCE SCHEMA INSTALLATION
 -- Note that this script is also reused by mysql_upgrade,
@@ -330,8 +321,6 @@
   "AVG_TIMER_WAIT BIGINT unsigned not null,"
   "MAX_TIMER_WAIT BIGINT unsigned not null"
   ")ENGINE=PERFORMANCE_SCHEMA;";
-<<<<<<< HEAD
-=======
 
 SET @str = IF(@have_pfs = 1, @cmd, 'SET @dummy = 0');
 PREPARE stmt FROM @str;
@@ -351,7 +340,6 @@
   "AVG_TIMER_WAIT BIGINT unsigned not null,"
   "MAX_TIMER_WAIT BIGINT unsigned not null"
   ")ENGINE=PERFORMANCE_SCHEMA;";
->>>>>>> 4e345334
 
 SET @str = IF(@have_pfs = 1, @cmd, 'SET @dummy = 0');
 PREPARE stmt FROM @str;
@@ -397,13 +385,10 @@
 EXECUTE stmt;
 DROP PREPARE stmt;
 
-<<<<<<< HEAD
-=======
 --
 -- TABLE EVENTS_WAITS_SUMMARY_BY_THREAD_BY_EVENT_NAME
 --
 
->>>>>>> 4e345334
 SET @cmd="CREATE TABLE performance_schema.events_waits_summary_by_thread_by_event_name("
   "THREAD_ID INTEGER not null,"
   "EVENT_NAME VARCHAR(128) not null,"
@@ -481,8 +466,6 @@
   "SUM_NUMBER_OF_BYTES_READ BIGINT not null,"
   "SUM_NUMBER_OF_BYTES_WRITE BIGINT not null"
   ")ENGINE=PERFORMANCE_SCHEMA;";
-<<<<<<< HEAD
-=======
 
 SET @str = IF(@have_pfs = 1, @cmd, 'SET @dummy = 0');
 PREPARE stmt FROM @str;
@@ -573,7 +556,6 @@
   "AVG_TIMER_MISC BIGINT unsigned not null,"
   "MAX_TIMER_MISC BIGINT unsigned not null"
   ")ENGINE=PERFORMANCE_SCHEMA;";
->>>>>>> 4e345334
 
 SET @str = IF(@have_pfs = 1, @cmd, 'SET @dummy = 0');
 PREPARE stmt FROM @str;
@@ -594,19 +576,11 @@
 PREPARE stmt FROM @str;
 EXECUTE stmt;
 DROP PREPARE stmt;
-<<<<<<< HEAD
 
 --
 -- TABLE OBJECTS_SUMMARY_GLOBAL_BY_TYPE
 --
 
-=======
-
---
--- TABLE OBJECTS_SUMMARY_GLOBAL_BY_TYPE
---
-
->>>>>>> 4e345334
 SET @cmd="CREATE TABLE performance_schema.objects_summary_global_by_type("
   "OBJECT_TYPE VARCHAR(64),"
   "OBJECT_SCHEMA VARCHAR(64),"
@@ -649,7 +623,6 @@
   "WRITE_LOCKED_BY_THREAD_ID INTEGER,"
   "READ_LOCKED_BY_COUNT INTEGER unsigned not null"
   ")ENGINE=PERFORMANCE_SCHEMA;";
-<<<<<<< HEAD
 
 SET @str = IF(@have_pfs = 1, @cmd, 'SET @dummy = 0');
 PREPARE stmt FROM @str;
@@ -660,18 +633,6 @@
 -- TABLE SETUP_ACTORS
 --
 
-=======
-
-SET @str = IF(@have_pfs = 1, @cmd, 'SET @dummy = 0');
-PREPARE stmt FROM @str;
-EXECUTE stmt;
-DROP PREPARE stmt;
-
---
--- TABLE SETUP_ACTORS
---
-
->>>>>>> 4e345334
 SET @cmd="CREATE TABLE performance_schema.setup_actors("
   "HOST CHAR(60) collate utf8_bin default '%' not null,"
   "USER CHAR(16) collate utf8_bin default '%' not null,"
@@ -706,21 +667,12 @@
   "ENABLED ENUM ('YES', 'NO') not null,"
   "TIMED ENUM ('YES', 'NO') not null"
   ")ENGINE=PERFORMANCE_SCHEMA;";
-<<<<<<< HEAD
-
-SET @str = IF(@have_pfs = 1, @cmd, 'SET @dummy = 0');
-PREPARE stmt FROM @str;
-EXECUTE stmt;
-DROP PREPARE stmt;
-
-=======
-
-SET @str = IF(@have_pfs = 1, @cmd, 'SET @dummy = 0');
-PREPARE stmt FROM @str;
-EXECUTE stmt;
-DROP PREPARE stmt;
-
->>>>>>> 4e345334
+
+SET @str = IF(@have_pfs = 1, @cmd, 'SET @dummy = 0');
+PREPARE stmt FROM @str;
+EXECUTE stmt;
+DROP PREPARE stmt;
+
 --
 -- TABLE SETUP_OBJECTS
 --
@@ -746,7 +698,6 @@
   "NAME VARCHAR(64) not null,"
   "TIMER_NAME ENUM ('CYCLE', 'NANOSECOND', 'MICROSECOND', 'MILLISECOND', 'TICK') not null"
   ")ENGINE=PERFORMANCE_SCHEMA;";
-<<<<<<< HEAD
 
 SET @str = IF(@have_pfs = 1, @cmd, 'SET @dummy = 0');
 PREPARE stmt FROM @str;
@@ -808,69 +759,6 @@
 -- TABLE TABLE_IO_WAITS_SUMMARY_BY_TABLE
 --
 
-=======
-
-SET @str = IF(@have_pfs = 1, @cmd, 'SET @dummy = 0');
-PREPARE stmt FROM @str;
-EXECUTE stmt;
-DROP PREPARE stmt;
-
---
--- TABLE TABLE_IO_WAITS_SUMMARY_BY_INDEX_USAGE
---
-
-SET @cmd="CREATE TABLE performance_schema.table_io_waits_summary_by_index_usage("
-  "OBJECT_TYPE VARCHAR(64),"
-  "OBJECT_SCHEMA VARCHAR(64),"
-  "OBJECT_NAME VARCHAR(64),"
-  "INDEX_NAME VARCHAR(64),"
-  "COUNT_STAR BIGINT unsigned not null,"
-  "SUM_TIMER_WAIT BIGINT unsigned not null,"
-  "MIN_TIMER_WAIT BIGINT unsigned not null,"
-  "AVG_TIMER_WAIT BIGINT unsigned not null,"
-  "MAX_TIMER_WAIT BIGINT unsigned not null,"
-  "COUNT_READ BIGINT unsigned not null,"
-  "SUM_TIMER_READ BIGINT unsigned not null,"
-  "MIN_TIMER_READ BIGINT unsigned not null,"
-  "AVG_TIMER_READ BIGINT unsigned not null,"
-  "MAX_TIMER_READ BIGINT unsigned not null,"
-  "COUNT_WRITE BIGINT unsigned not null,"
-  "SUM_TIMER_WRITE BIGINT unsigned not null,"
-  "MIN_TIMER_WRITE BIGINT unsigned not null,"
-  "AVG_TIMER_WRITE BIGINT unsigned not null,"
-  "MAX_TIMER_WRITE BIGINT unsigned not null,"
-  "COUNT_FETCH BIGINT unsigned not null,"
-  "SUM_TIMER_FETCH BIGINT unsigned not null,"
-  "MIN_TIMER_FETCH BIGINT unsigned not null,"
-  "AVG_TIMER_FETCH BIGINT unsigned not null,"
-  "MAX_TIMER_FETCH BIGINT unsigned not null,"
-  "COUNT_INSERT BIGINT unsigned not null,"
-  "SUM_TIMER_INSERT BIGINT unsigned not null,"
-  "MIN_TIMER_INSERT BIGINT unsigned not null,"
-  "AVG_TIMER_INSERT BIGINT unsigned not null,"
-  "MAX_TIMER_INSERT BIGINT unsigned not null,"
-  "COUNT_UPDATE BIGINT unsigned not null,"
-  "SUM_TIMER_UPDATE BIGINT unsigned not null,"
-  "MIN_TIMER_UPDATE BIGINT unsigned not null,"
-  "AVG_TIMER_UPDATE BIGINT unsigned not null,"
-  "MAX_TIMER_UPDATE BIGINT unsigned not null,"
-  "COUNT_DELETE BIGINT unsigned not null,"
-  "SUM_TIMER_DELETE BIGINT unsigned not null,"
-  "MIN_TIMER_DELETE BIGINT unsigned not null,"
-  "AVG_TIMER_DELETE BIGINT unsigned not null,"
-  "MAX_TIMER_DELETE BIGINT unsigned not null"
-  ")ENGINE=PERFORMANCE_SCHEMA;";
-
-SET @str = IF(@have_pfs = 1, @cmd, 'SET @dummy = 0');
-PREPARE stmt FROM @str;
-EXECUTE stmt;
-DROP PREPARE stmt;
-
---
--- TABLE TABLE_IO_WAITS_SUMMARY_BY_TABLE
---
-
->>>>>>> 4e345334
 SET @cmd="CREATE TABLE performance_schema.table_io_waits_summary_by_table("
   "OBJECT_TYPE VARCHAR(64),"
   "OBJECT_SCHEMA VARCHAR(64),"
@@ -1031,7 +919,6 @@
 --
 -- TABLE EVENTS_STAGES_CURRENT
 --
-<<<<<<< HEAD
 
 SET @cmd="CREATE TABLE performance_schema.events_stages_current("
   "THREAD_ID INTEGER not null,"
@@ -1076,10 +963,6 @@
 --
 
 SET @cmd="CREATE TABLE performance_schema.events_stages_history_long("
-=======
-
-SET @cmd="CREATE TABLE performance_schema.events_stages_current("
->>>>>>> 4e345334
   "THREAD_ID INTEGER not null,"
   "EVENT_ID BIGINT unsigned not null,"
   "EVENT_NAME VARCHAR(128) not null,"
@@ -1097,51 +980,6 @@
 DROP PREPARE stmt;
 
 --
-<<<<<<< HEAD
-=======
--- TABLE EVENTS_STAGES_HISTORY
---
-
-SET @cmd="CREATE TABLE performance_schema.events_stages_history("
-  "THREAD_ID INTEGER not null,"
-  "EVENT_ID BIGINT unsigned not null,"
-  "EVENT_NAME VARCHAR(128) not null,"
-  "SOURCE VARCHAR(64),"
-  "TIMER_START BIGINT unsigned,"
-  "TIMER_END BIGINT unsigned,"
-  "TIMER_WAIT BIGINT unsigned,"
-  "NESTING_EVENT_ID BIGINT unsigned,"
-  "NESTING_EVENT_TYPE ENUM('STATEMENT', 'STAGE', 'WAIT')"
-  ")ENGINE=PERFORMANCE_SCHEMA;";
-
-SET @str = IF(@have_pfs = 1, @cmd, 'SET @dummy = 0');
-PREPARE stmt FROM @str;
-EXECUTE stmt;
-DROP PREPARE stmt;
-
---
--- TABLE EVENTS_STAGES_HISTORY_LONG
---
-
-SET @cmd="CREATE TABLE performance_schema.events_stages_history_long("
-  "THREAD_ID INTEGER not null,"
-  "EVENT_ID BIGINT unsigned not null,"
-  "EVENT_NAME VARCHAR(128) not null,"
-  "SOURCE VARCHAR(64),"
-  "TIMER_START BIGINT unsigned,"
-  "TIMER_END BIGINT unsigned,"
-  "TIMER_WAIT BIGINT unsigned,"
-  "NESTING_EVENT_ID BIGINT unsigned,"
-  "NESTING_EVENT_TYPE ENUM('STATEMENT', 'STAGE', 'WAIT')"
-  ")ENGINE=PERFORMANCE_SCHEMA;";
-
-SET @str = IF(@have_pfs = 1, @cmd, 'SET @dummy = 0');
-PREPARE stmt FROM @str;
-EXECUTE stmt;
-DROP PREPARE stmt;
-
---
->>>>>>> 4e345334
 -- TABLE EVENTS_STAGES_SUMMARY_BY_THREAD_BY_EVENT_NAME
 --
 
@@ -1161,8 +999,6 @@
 DROP PREPARE stmt;
 
 --
-<<<<<<< HEAD
-=======
 -- TABLE EVENTS_STAGES_SUMMARY_BY_HOST_BY_EVENT_NAME
 --
 
@@ -1221,7 +1057,6 @@
 DROP PREPARE stmt;
 
 --
->>>>>>> 4e345334
 -- TABLE EVENTS_STAGES_SUMMARY_GLOBAL_BY_EVENT_NAME
 --
 
@@ -1425,8 +1260,6 @@
 DROP PREPARE stmt;
 
 --
-<<<<<<< HEAD
-=======
 -- TABLE EVENTS_STATEMENTS_SUMMARY_BY_HOST_BY_EVENT_NAME
 --
 
@@ -1542,7 +1375,6 @@
 DROP PREPARE stmt;
 
 --
->>>>>>> 4e345334
 -- TABLE EVENTS_STATEMENTS_SUMMARY_GLOBAL_BY_EVENT_NAME
 --
 
@@ -1579,8 +1411,6 @@
 EXECUTE stmt;
 DROP PREPARE stmt;
 
-<<<<<<< HEAD
-=======
 --
 -- TABLE HOSTS
 --
@@ -1627,7 +1457,6 @@
 EXECUTE stmt;
 DROP PREPARE stmt;
 
->>>>>>> 4e345334
 
 CREATE TABLE IF NOT EXISTS proxies_priv (Host char(60) binary DEFAULT '' NOT NULL, User char(16) binary DEFAULT '' NOT NULL, Proxied_host char(60) binary DEFAULT '' NOT NULL, Proxied_user char(16) binary DEFAULT '' NOT NULL, With_grant BOOL DEFAULT 0 NOT NULL, Grantor char(77) DEFAULT '' NOT NULL, Timestamp timestamp, PRIMARY KEY Host (Host,User,Proxied_host,Proxied_user), KEY Grantor (Grantor) ) engine=MyISAM CHARACTER SET utf8 COLLATE utf8_bin comment='User proxy privileges';
 
