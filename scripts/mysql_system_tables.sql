-- Copyright (c) 2007, 2011, Oracle and/or its affiliates. All rights reserved.
--
-- This program is free software; you can redistribute it and/or modify
-- it under the terms of the GNU General Public License as published by
-- the Free Software Foundation; version 2 of the License.
--
-- This program is distributed in the hope that it will be useful,
-- but WITHOUT ANY WARRANTY; without even the implied warranty of
-- MERCHANTABILITY or FITNESS FOR A PARTICULAR PURPOSE.  See the
-- GNU General Public License for more details.
--
-- You should have received a copy of the GNU General Public License
-- along with this program; if not, write to the Free Software
-- Foundation, Inc., 51 Franklin St, Fifth Floor, Boston, MA 02110-1301  USA

--
-- The system tables of MySQL Server
--

set sql_mode='';
set storage_engine=myisam;

CREATE TABLE IF NOT EXISTS db (   Host char(60) binary DEFAULT '' NOT NULL, Db char(64) binary DEFAULT '' NOT NULL, User char(16) binary DEFAULT '' NOT NULL, Select_priv enum('N','Y') COLLATE utf8_general_ci DEFAULT 'N' NOT NULL, Insert_priv enum('N','Y') COLLATE utf8_general_ci DEFAULT 'N' NOT NULL, Update_priv enum('N','Y') COLLATE utf8_general_ci DEFAULT 'N' NOT NULL, Delete_priv enum('N','Y') COLLATE utf8_general_ci DEFAULT 'N' NOT NULL, Create_priv enum('N','Y') COLLATE utf8_general_ci DEFAULT 'N' NOT NULL, Drop_priv enum('N','Y') COLLATE utf8_general_ci DEFAULT 'N' NOT NULL, Grant_priv enum('N','Y') COLLATE utf8_general_ci DEFAULT 'N' NOT NULL, References_priv enum('N','Y') COLLATE utf8_general_ci DEFAULT 'N' NOT NULL, Index_priv enum('N','Y') COLLATE utf8_general_ci DEFAULT 'N' NOT NULL, Alter_priv enum('N','Y') COLLATE utf8_general_ci DEFAULT 'N' NOT NULL, Create_tmp_table_priv enum('N','Y') COLLATE utf8_general_ci DEFAULT 'N' NOT NULL, Lock_tables_priv enum('N','Y') COLLATE utf8_general_ci DEFAULT 'N' NOT NULL, Create_view_priv enum('N','Y') COLLATE utf8_general_ci DEFAULT 'N' NOT NULL, Show_view_priv enum('N','Y') COLLATE utf8_general_ci DEFAULT 'N' NOT NULL, Create_routine_priv enum('N','Y') COLLATE utf8_general_ci DEFAULT 'N' NOT NULL, Alter_routine_priv enum('N','Y') COLLATE utf8_general_ci DEFAULT 'N' NOT NULL, Execute_priv enum('N','Y') COLLATE utf8_general_ci DEFAULT 'N' NOT NULL, Event_priv enum('N','Y') COLLATE utf8_general_ci DEFAULT 'N' NOT NULL, Trigger_priv enum('N','Y') COLLATE utf8_general_ci DEFAULT 'N' NOT NULL, PRIMARY KEY Host (Host,Db,User), KEY User (User) ) engine=MyISAM CHARACTER SET utf8 COLLATE utf8_bin comment='Database privileges';

-- Remember for later if db table already existed
set @had_db_table= @@warning_count != 0;

CREATE TABLE IF NOT EXISTS host (  Host char(60) binary DEFAULT '' NOT NULL, Db char(64) binary DEFAULT '' NOT NULL, Select_priv enum('N','Y') COLLATE utf8_general_ci DEFAULT 'N' NOT NULL, Insert_priv enum('N','Y') COLLATE utf8_general_ci DEFAULT 'N' NOT NULL, Update_priv enum('N','Y') COLLATE utf8_general_ci DEFAULT 'N' NOT NULL, Delete_priv enum('N','Y') COLLATE utf8_general_ci DEFAULT 'N' NOT NULL, Create_priv enum('N','Y') COLLATE utf8_general_ci DEFAULT 'N' NOT NULL, Drop_priv enum('N','Y') COLLATE utf8_general_ci DEFAULT 'N' NOT NULL, Grant_priv enum('N','Y') COLLATE utf8_general_ci DEFAULT 'N' NOT NULL, References_priv enum('N','Y') COLLATE utf8_general_ci DEFAULT 'N' NOT NULL, Index_priv enum('N','Y') COLLATE utf8_general_ci DEFAULT 'N' NOT NULL, Alter_priv enum('N','Y') COLLATE utf8_general_ci DEFAULT 'N' NOT NULL, Create_tmp_table_priv enum('N','Y') COLLATE utf8_general_ci DEFAULT 'N' NOT NULL, Lock_tables_priv enum('N','Y') COLLATE utf8_general_ci DEFAULT 'N' NOT NULL, Create_view_priv enum('N','Y') COLLATE utf8_general_ci DEFAULT 'N' NOT NULL, Show_view_priv enum('N','Y') COLLATE utf8_general_ci DEFAULT 'N' NOT NULL, Create_routine_priv enum('N','Y') COLLATE utf8_general_ci DEFAULT 'N' NOT NULL, Alter_routine_priv enum('N','Y') COLLATE utf8_general_ci DEFAULT 'N' NOT NULL, Execute_priv enum('N','Y') COLLATE utf8_general_ci DEFAULT 'N' NOT NULL, Trigger_priv enum('N','Y') COLLATE utf8_general_ci DEFAULT 'N' NOT NULL, PRIMARY KEY Host (Host,Db) ) engine=MyISAM CHARACTER SET utf8 COLLATE utf8_bin comment='Host privileges;  Merged with database privileges';


CREATE TABLE IF NOT EXISTS user (   Host char(60) binary DEFAULT '' NOT NULL, User char(16) binary DEFAULT '' NOT NULL, Password char(41) character set latin1 collate latin1_bin DEFAULT '' NOT NULL, Select_priv enum('N','Y') COLLATE utf8_general_ci DEFAULT 'N' NOT NULL, Insert_priv enum('N','Y') COLLATE utf8_general_ci DEFAULT 'N' NOT NULL, Update_priv enum('N','Y') COLLATE utf8_general_ci DEFAULT 'N' NOT NULL, Delete_priv enum('N','Y') COLLATE utf8_general_ci DEFAULT 'N' NOT NULL, Create_priv enum('N','Y') COLLATE utf8_general_ci DEFAULT 'N' NOT NULL, Drop_priv enum('N','Y') COLLATE utf8_general_ci DEFAULT 'N' NOT NULL, Reload_priv enum('N','Y') COLLATE utf8_general_ci DEFAULT 'N' NOT NULL, Shutdown_priv enum('N','Y') COLLATE utf8_general_ci DEFAULT 'N' NOT NULL, Process_priv enum('N','Y') COLLATE utf8_general_ci DEFAULT 'N' NOT NULL, File_priv enum('N','Y') COLLATE utf8_general_ci DEFAULT 'N' NOT NULL, Grant_priv enum('N','Y') COLLATE utf8_general_ci DEFAULT 'N' NOT NULL, References_priv enum('N','Y') COLLATE utf8_general_ci DEFAULT 'N' NOT NULL, Index_priv enum('N','Y') COLLATE utf8_general_ci DEFAULT 'N' NOT NULL, Alter_priv enum('N','Y') COLLATE utf8_general_ci DEFAULT 'N' NOT NULL, Show_db_priv enum('N','Y') COLLATE utf8_general_ci DEFAULT 'N' NOT NULL, Super_priv enum('N','Y') COLLATE utf8_general_ci DEFAULT 'N' NOT NULL, Create_tmp_table_priv enum('N','Y') COLLATE utf8_general_ci DEFAULT 'N' NOT NULL, Lock_tables_priv enum('N','Y') COLLATE utf8_general_ci DEFAULT 'N' NOT NULL, Execute_priv enum('N','Y') COLLATE utf8_general_ci DEFAULT 'N' NOT NULL, Repl_slave_priv enum('N','Y') COLLATE utf8_general_ci DEFAULT 'N' NOT NULL, Repl_client_priv enum('N','Y') COLLATE utf8_general_ci DEFAULT 'N' NOT NULL, Create_view_priv enum('N','Y') COLLATE utf8_general_ci DEFAULT 'N' NOT NULL, Show_view_priv enum('N','Y') COLLATE utf8_general_ci DEFAULT 'N' NOT NULL, Create_routine_priv enum('N','Y') COLLATE utf8_general_ci DEFAULT 'N' NOT NULL, Alter_routine_priv enum('N','Y') COLLATE utf8_general_ci DEFAULT 'N' NOT NULL, Create_user_priv enum('N','Y') COLLATE utf8_general_ci DEFAULT 'N' NOT NULL, Event_priv enum('N','Y') COLLATE utf8_general_ci DEFAULT 'N' NOT NULL, Trigger_priv enum('N','Y') COLLATE utf8_general_ci DEFAULT 'N' NOT NULL, Create_tablespace_priv enum('N','Y') COLLATE utf8_general_ci DEFAULT 'N' NOT NULL, ssl_type enum('','ANY','X509', 'SPECIFIED') COLLATE utf8_general_ci DEFAULT '' NOT NULL, ssl_cipher BLOB NOT NULL, x509_issuer BLOB NOT NULL, x509_subject BLOB NOT NULL, max_questions int(11) unsigned DEFAULT 0  NOT NULL, max_updates int(11) unsigned DEFAULT 0  NOT NULL, max_connections int(11) unsigned DEFAULT 0  NOT NULL, max_user_connections int(11) unsigned DEFAULT 0  NOT NULL, plugin char(64) DEFAULT '', authentication_string TEXT, PRIMARY KEY Host (Host,User) ) engine=MyISAM CHARACTER SET utf8 COLLATE utf8_bin comment='Users and global privileges';

-- Remember for later if user table already existed
set @had_user_table= @@warning_count != 0;


CREATE TABLE IF NOT EXISTS func (  name char(64) binary DEFAULT '' NOT NULL, ret tinyint(1) DEFAULT '0' NOT NULL, dl char(128) DEFAULT '' NOT NULL, type enum ('function','aggregate') COLLATE utf8_general_ci NOT NULL, PRIMARY KEY (name) ) engine=MyISAM CHARACTER SET utf8 COLLATE utf8_bin   comment='User defined functions';


CREATE TABLE IF NOT EXISTS plugin ( name varchar(64) DEFAULT '' NOT NULL, dl varchar(128) DEFAULT '' NOT NULL, PRIMARY KEY (name) ) engine=MyISAM CHARACTER SET utf8 COLLATE utf8_general_ci comment='MySQL plugins';


CREATE TABLE IF NOT EXISTS servers ( Server_name char(64) NOT NULL DEFAULT '', Host char(64) NOT NULL DEFAULT '', Db char(64) NOT NULL DEFAULT '', Username char(64) NOT NULL DEFAULT '', Password char(64) NOT NULL DEFAULT '', Port INT(4) NOT NULL DEFAULT '0', Socket char(64) NOT NULL DEFAULT '', Wrapper char(64) NOT NULL DEFAULT '', Owner char(64) NOT NULL DEFAULT '', PRIMARY KEY (Server_name)) CHARACTER SET utf8 comment='MySQL Foreign Servers table';


CREATE TABLE IF NOT EXISTS tables_priv ( Host char(60) binary DEFAULT '' NOT NULL, Db char(64) binary DEFAULT '' NOT NULL, User char(16) binary DEFAULT '' NOT NULL, Table_name char(64) binary DEFAULT '' NOT NULL, Grantor char(77) DEFAULT '' NOT NULL, Timestamp timestamp, Table_priv set('Select','Insert','Update','Delete','Create','Drop','Grant','References','Index','Alter','Create View','Show view','Trigger') COLLATE utf8_general_ci DEFAULT '' NOT NULL, Column_priv set('Select','Insert','Update','References') COLLATE utf8_general_ci DEFAULT '' NOT NULL, PRIMARY KEY (Host,Db,User,Table_name), KEY Grantor (Grantor) ) engine=MyISAM CHARACTER SET utf8 COLLATE utf8_bin   comment='Table privileges';

CREATE TABLE IF NOT EXISTS columns_priv ( Host char(60) binary DEFAULT '' NOT NULL, Db char(64) binary DEFAULT '' NOT NULL, User char(16) binary DEFAULT '' NOT NULL, Table_name char(64) binary DEFAULT '' NOT NULL, Column_name char(64) binary DEFAULT '' NOT NULL, Timestamp timestamp, Column_priv set('Select','Insert','Update','References') COLLATE utf8_general_ci DEFAULT '' NOT NULL, PRIMARY KEY (Host,Db,User,Table_name,Column_name) ) engine=MyISAM CHARACTER SET utf8 COLLATE utf8_bin   comment='Column privileges';


CREATE TABLE IF NOT EXISTS help_topic ( help_topic_id int unsigned not null, name char(64) not null, help_category_id smallint unsigned not null, description text not null, example  text not null, url char(128) not null, primary key (help_topic_id), unique index (name) ) engine=MyISAM CHARACTER SET utf8   comment='help topics';


CREATE TABLE IF NOT EXISTS help_category ( help_category_id smallint unsigned not null, name  char(64) not null, parent_category_id smallint unsigned null, url char(128) not null, primary key (help_category_id), unique index (name) ) engine=MyISAM CHARACTER SET utf8   comment='help categories';


CREATE TABLE IF NOT EXISTS help_relation ( help_topic_id int unsigned not null references help_topic, help_keyword_id  int unsigned not null references help_keyword, primary key (help_keyword_id, help_topic_id) ) engine=MyISAM CHARACTER SET utf8 comment='keyword-topic relation';


CREATE TABLE IF NOT EXISTS help_keyword (   help_keyword_id  int unsigned not null, name char(64) not null, primary key (help_keyword_id), unique index (name) ) engine=MyISAM CHARACTER SET utf8 comment='help keywords';


CREATE TABLE IF NOT EXISTS time_zone_name (   Name char(64) NOT NULL, Time_zone_id int unsigned NOT NULL, PRIMARY KEY Name (Name) ) engine=MyISAM CHARACTER SET utf8   comment='Time zone names';


CREATE TABLE IF NOT EXISTS time_zone (   Time_zone_id int unsigned NOT NULL auto_increment, Use_leap_seconds enum('Y','N') COLLATE utf8_general_ci DEFAULT 'N' NOT NULL, PRIMARY KEY TzId (Time_zone_id) ) engine=MyISAM CHARACTER SET utf8   comment='Time zones';


CREATE TABLE IF NOT EXISTS time_zone_transition (   Time_zone_id int unsigned NOT NULL, Transition_time bigint signed NOT NULL, Transition_type_id int unsigned NOT NULL, PRIMARY KEY TzIdTranTime (Time_zone_id, Transition_time) ) engine=MyISAM CHARACTER SET utf8   comment='Time zone transitions';


CREATE TABLE IF NOT EXISTS time_zone_transition_type (   Time_zone_id int unsigned NOT NULL, Transition_type_id int unsigned NOT NULL, Offset int signed DEFAULT 0 NOT NULL, Is_DST tinyint unsigned DEFAULT 0 NOT NULL, Abbreviation char(8) DEFAULT '' NOT NULL, PRIMARY KEY TzIdTrTId (Time_zone_id, Transition_type_id) ) engine=MyISAM CHARACTER SET utf8   comment='Time zone transition types';


CREATE TABLE IF NOT EXISTS time_zone_leap_second (   Transition_time bigint signed NOT NULL, Correction int signed NOT NULL, PRIMARY KEY TranTime (Transition_time) ) engine=MyISAM CHARACTER SET utf8   comment='Leap seconds information for time zones';


CREATE TABLE IF NOT EXISTS proc (db char(64) collate utf8_bin DEFAULT '' NOT NULL, name char(64) DEFAULT '' NOT NULL, type enum('FUNCTION','PROCEDURE') NOT NULL, specific_name char(64) DEFAULT '' NOT NULL, language enum('SQL') DEFAULT 'SQL' NOT NULL, sql_data_access enum( 'CONTAINS_SQL', 'NO_SQL', 'READS_SQL_DATA', 'MODIFIES_SQL_DATA') DEFAULT 'CONTAINS_SQL' NOT NULL, is_deterministic enum('YES','NO') DEFAULT 'NO' NOT NULL, security_type enum('INVOKER','DEFINER') DEFAULT 'DEFINER' NOT NULL, param_list blob NOT NULL, returns longblob DEFAULT '' NOT NULL, body longblob NOT NULL, definer char(77) collate utf8_bin DEFAULT '' NOT NULL, created timestamp, modified timestamp, sql_mode set( 'REAL_AS_FLOAT', 'PIPES_AS_CONCAT', 'ANSI_QUOTES', 'IGNORE_SPACE', 'NOT_USED', 'ONLY_FULL_GROUP_BY', 'NO_UNSIGNED_SUBTRACTION', 'NO_DIR_IN_CREATE', 'POSTGRESQL', 'ORACLE', 'MSSQL', 'DB2', 'MAXDB', 'NO_KEY_OPTIONS', 'NO_TABLE_OPTIONS', 'NO_FIELD_OPTIONS', 'MYSQL323', 'MYSQL40', 'ANSI', 'NO_AUTO_VALUE_ON_ZERO', 'NO_BACKSLASH_ESCAPES', 'STRICT_TRANS_TABLES', 'STRICT_ALL_TABLES', 'NO_ZERO_IN_DATE', 'NO_ZERO_DATE', 'INVALID_DATES', 'ERROR_FOR_DIVISION_BY_ZERO', 'TRADITIONAL', 'NO_AUTO_CREATE_USER', 'HIGH_NOT_PRECEDENCE', 'NO_ENGINE_SUBSTITUTION', 'PAD_CHAR_TO_FULL_LENGTH') DEFAULT '' NOT NULL, comment text collate utf8_bin NOT NULL, character_set_client char(32) collate utf8_bin, collation_connection char(32) collate utf8_bin, db_collation char(32) collate utf8_bin, body_utf8 longblob, PRIMARY KEY (db,name,type)) engine=MyISAM character set utf8 comment='Stored Procedures';

CREATE TABLE IF NOT EXISTS procs_priv ( Host char(60) binary DEFAULT '' NOT NULL, Db char(64) binary DEFAULT '' NOT NULL, User char(16) binary DEFAULT '' NOT NULL, Routine_name char(64) COLLATE utf8_general_ci DEFAULT '' NOT NULL, Routine_type enum('FUNCTION','PROCEDURE') NOT NULL, Grantor char(77) DEFAULT '' NOT NULL, Proc_priv set('Execute','Alter Routine','Grant') COLLATE utf8_general_ci DEFAULT '' NOT NULL, Timestamp timestamp, PRIMARY KEY (Host,Db,User,Routine_name,Routine_type), KEY Grantor (Grantor) ) engine=MyISAM CHARACTER SET utf8 COLLATE utf8_bin   comment='Procedure privileges';

-- Create general_log if CSV is enabled.

SET @str = IF (@@have_csv = 'YES', 'CREATE TABLE IF NOT EXISTS general_log (event_time TIMESTAMP NOT NULL, user_host MEDIUMTEXT NOT NULL, thread_id INTEGER NOT NULL, server_id INTEGER UNSIGNED NOT NULL, command_type VARCHAR(64) NOT NULL, argument MEDIUMTEXT NOT NULL) engine=CSV CHARACTER SET utf8 comment="General log"', 'SET @dummy = 0');

PREPARE stmt FROM @str;
EXECUTE stmt;
DROP PREPARE stmt;

-- Create slow_log if CSV is enabled.

SET @str = IF (@@have_csv = 'YES', 'CREATE TABLE IF NOT EXISTS slow_log (start_time TIMESTAMP NOT NULL, user_host MEDIUMTEXT NOT NULL, query_time TIME NOT NULL, lock_time TIME NOT NULL, rows_sent INTEGER NOT NULL, rows_examined INTEGER NOT NULL, db VARCHAR(512) NOT NULL, last_insert_id INTEGER NOT NULL, insert_id INTEGER NOT NULL, server_id INTEGER UNSIGNED NOT NULL, sql_text MEDIUMTEXT NOT NULL) engine=CSV CHARACTER SET utf8 comment="Slow log"', 'SET @dummy = 0');

PREPARE stmt FROM @str;
EXECUTE stmt;
DROP PREPARE stmt;

CREATE TABLE IF NOT EXISTS event ( db char(64) CHARACTER SET utf8 COLLATE utf8_bin NOT NULL default '', name char(64) CHARACTER SET utf8 NOT NULL default '', body longblob NOT NULL, definer char(77) CHARACTER SET utf8 COLLATE utf8_bin NOT NULL default '', execute_at DATETIME default NULL, interval_value int(11) default NULL, interval_field ENUM('YEAR','QUARTER','MONTH','DAY','HOUR','MINUTE','WEEK','SECOND','MICROSECOND','YEAR_MONTH','DAY_HOUR','DAY_MINUTE','DAY_SECOND','HOUR_MINUTE','HOUR_SECOND','MINUTE_SECOND','DAY_MICROSECOND','HOUR_MICROSECOND','MINUTE_MICROSECOND','SECOND_MICROSECOND') default NULL, created TIMESTAMP NOT NULL, modified TIMESTAMP NOT NULL, last_executed DATETIME default NULL, starts DATETIME default NULL, ends DATETIME default NULL, status ENUM('ENABLED','DISABLED','SLAVESIDE_DISABLED') NOT NULL default 'ENABLED', on_completion ENUM('DROP','PRESERVE') NOT NULL default 'DROP', sql_mode  set('REAL_AS_FLOAT','PIPES_AS_CONCAT','ANSI_QUOTES','IGNORE_SPACE','NOT_USED','ONLY_FULL_GROUP_BY','NO_UNSIGNED_SUBTRACTION','NO_DIR_IN_CREATE','POSTGRESQL','ORACLE','MSSQL','DB2','MAXDB','NO_KEY_OPTIONS','NO_TABLE_OPTIONS','NO_FIELD_OPTIONS','MYSQL323','MYSQL40','ANSI','NO_AUTO_VALUE_ON_ZERO','NO_BACKSLASH_ESCAPES','STRICT_TRANS_TABLES','STRICT_ALL_TABLES','NO_ZERO_IN_DATE','NO_ZERO_DATE','INVALID_DATES','ERROR_FOR_DIVISION_BY_ZERO','TRADITIONAL','NO_AUTO_CREATE_USER','HIGH_NOT_PRECEDENCE','NO_ENGINE_SUBSTITUTION','PAD_CHAR_TO_FULL_LENGTH') DEFAULT '' NOT NULL, comment char(64) CHARACTER SET utf8 COLLATE utf8_bin NOT NULL default '', originator INTEGER UNSIGNED NOT NULL, time_zone char(64) CHARACTER SET latin1 NOT NULL DEFAULT 'SYSTEM', character_set_client char(32) collate utf8_bin, collation_connection char(32) collate utf8_bin, db_collation char(32) collate utf8_bin, body_utf8 longblob, PRIMARY KEY (db, name) ) ENGINE=MyISAM DEFAULT CHARSET=utf8 COMMENT 'Events';


<<<<<<< HEAD
CREATE TABLE IF NOT EXISTS ndb_binlog_index (Position BIGINT UNSIGNED NOT NULL, File VARCHAR(255) NOT NULL, epoch BIGINT UNSIGNED NOT NULL, inserts INT UNSIGNED NOT NULL, updates INT UNSIGNED NOT NULL, deletes INT UNSIGNED NOT NULL, schemaops INT UNSIGNED NOT NULL, orig_server_id INT UNSIGNED NOT NULL, orig_epoch BIGINT UNSIGNED NOT NULL, gci INT UNSIGNED NOT NULL, next_position BIGINT UNSIGNED NOT NULL, next_file VARCHAR(255) NOT NULL, PRIMARY KEY(epoch, orig_server_id, orig_epoch)) ENGINE=MYISAM;
=======
CREATE TABLE IF NOT EXISTS ndb_binlog_index (Position BIGINT UNSIGNED NOT NULL, File VARCHAR(255) NOT NULL, epoch BIGINT UNSIGNED NOT NULL, inserts BIGINT UNSIGNED NOT NULL, updates BIGINT UNSIGNED NOT NULL, deletes BIGINT UNSIGNED NOT NULL, schemaops BIGINT UNSIGNED NOT NULL, PRIMARY KEY(epoch)) ENGINE=MYISAM;
>>>>>>> 020dcec4

--
-- PERFORMANCE SCHEMA INSTALLATION
-- Note that this script is also reused by mysql_upgrade,
-- so we have to be very careful here to not destroy any
-- existing database named 'performance_schema' if it
-- can contain user data.
-- In case of downgrade, it's ok to drop unknown tables
-- from a future version, as long as they belong to the
-- performance schema engine.
--

set @have_old_pfs= (select count(*) from information_schema.schemata where schema_name='performance_schema');

SET @l1="SET @broken_tables = (select count(*) from information_schema.tables";
SET @l2=" where engine != \'PERFORMANCE_SCHEMA\' and table_schema=\'performance_schema\')";
SET @cmd=concat(@l1,@l2);

-- Work around for bug#49542
SET @str = IF(@have_old_pfs = 1, @cmd, 'SET @broken_tables = 0');
PREPARE stmt FROM @str;
EXECUTE stmt;
DROP PREPARE stmt;

SET @l1="SET @broken_views = (select count(*) from information_schema.views";
SET @l2=" where table_schema='performance_schema')";
SET @cmd=concat(@l1,@l2);

-- Work around for bug#49542
SET @str = IF(@have_old_pfs = 1, @cmd, 'SET @broken_views = 0');
PREPARE stmt FROM @str;
EXECUTE stmt;
DROP PREPARE stmt;

SET @broken_routines = (select count(*) from mysql.proc where db='performance_schema');

SET @broken_events = (select count(*) from mysql.event where db='performance_schema');

SET @broken_pfs= (select @broken_tables + @broken_views + @broken_routines + @broken_events);

--
-- The performance schema database.
-- Only drop and create the database if this is safe (no broken_pfs).
-- This database is created, even in --without-perfschema builds,
-- so that the database name is always reserved by the MySQL implementation.
--

SET @cmd= "DROP DATABASE IF EXISTS performance_schema";

SET @str = IF(@broken_pfs = 0, @cmd, 'SET @dummy = 0');
PREPARE stmt FROM @str;
EXECUTE stmt;
DROP PREPARE stmt;

SET @cmd= "CREATE DATABASE performance_schema character set utf8";

SET @str = IF(@broken_pfs = 0, @cmd, 'SET @dummy = 0');
PREPARE stmt FROM @str;
EXECUTE stmt;
DROP PREPARE stmt;

--
-- From this point, only create the performance schema tables
-- if the server is build with performance schema
--

set @have_pfs= (select count(engine) from information_schema.engines where engine='PERFORMANCE_SCHEMA' and support != 'NO');

--
-- TABLE COND_INSTANCES
--

SET @l1="CREATE TABLE performance_schema.cond_instances(";
SET @l2="NAME VARCHAR(128) not null,";
SET @l3="OBJECT_INSTANCE_BEGIN BIGINT not null";
SET @l4=")ENGINE=PERFORMANCE_SCHEMA;";

SET @cmd=concat(@l1,@l2,@l3,@l4);

SET @str = IF(@have_pfs = 1, @cmd, 'SET @dummy = 0');
PREPARE stmt FROM @str;
EXECUTE stmt;
DROP PREPARE stmt;

--
-- TABLE EVENTS_WAITS_CURRENT
--

SET @l1="CREATE TABLE performance_schema.events_waits_current(";
SET @l2="THREAD_ID INTEGER not null,";
SET @l3="EVENT_ID BIGINT unsigned not null,";
SET @l4="EVENT_NAME VARCHAR(128) not null,";
SET @l5="SOURCE VARCHAR(64),";
SET @l6="TIMER_START BIGINT unsigned,";
SET @l7="TIMER_END BIGINT unsigned,";
SET @l8="TIMER_WAIT BIGINT unsigned,";
SET @l9="SPINS INTEGER unsigned,";
SET @l10="OBJECT_SCHEMA VARCHAR(64),";
SET @l11="OBJECT_NAME VARCHAR(512),";
SET @l12="OBJECT_TYPE VARCHAR(64),";
SET @l13="OBJECT_INSTANCE_BEGIN BIGINT not null,";
SET @l14="NESTING_EVENT_ID BIGINT unsigned,";
SET @l15="OPERATION VARCHAR(16) not null,";
SET @l16="NUMBER_OF_BYTES BIGINT unsigned,";
SET @l17="FLAGS INTEGER unsigned";
SET @l18=")ENGINE=PERFORMANCE_SCHEMA;";

SET @cmd=concat(@l1,@l2,@l3,@l4,@l5,@l6,@l7,@l8,@l9,@l10,@l11,@l12,@l13,@l14,@l15,@l16,@l17,@l18);

SET @str = IF(@have_pfs = 1, @cmd, 'SET @dummy = 0');
PREPARE stmt FROM @str;
EXECUTE stmt;
DROP PREPARE stmt;

--
-- TABLE EVENTS_WAITS_HISTORY
--

SET @l1="CREATE TABLE performance_schema.events_waits_history(";
-- lines 2 to 18 are unchanged from EVENTS_WAITS_CURRENT

SET @cmd=concat(@l1,@l2,@l3,@l4,@l5,@l6,@l7,@l8,@l9,@l10,@l11,@l12,@l13,@l14,@l15,@l16,@l17,@l18);

SET @str = IF(@have_pfs = 1, @cmd, 'SET @dummy = 0');
PREPARE stmt FROM @str;
EXECUTE stmt;
DROP PREPARE stmt;

--
-- TABLE EVENTS_WAITS_HISTORY_LONG
--

SET @l1="CREATE TABLE performance_schema.events_waits_history_long(";
-- lines 2 to 18 are unchanged from EVENTS_WAITS_CURRENT

SET @cmd=concat(@l1,@l2,@l3,@l4,@l5,@l6,@l7,@l8,@l9,@l10,@l11,@l12,@l13,@l14,@l15,@l16,@l17,@l18);

SET @str = IF(@have_pfs = 1, @cmd, 'SET @dummy = 0');
PREPARE stmt FROM @str;
EXECUTE stmt;
DROP PREPARE stmt;

--
-- TABLE EVENTS_WAITS_SUMMARY_BY_INSTANCE
--

SET @l1="CREATE TABLE performance_schema.events_waits_summary_by_instance(";
SET @l2="EVENT_NAME VARCHAR(128) not null,";
SET @l3="OBJECT_INSTANCE_BEGIN BIGINT not null,";
SET @l4="COUNT_STAR BIGINT unsigned not null,";
SET @l5="SUM_TIMER_WAIT BIGINT unsigned not null,";
SET @l6="MIN_TIMER_WAIT BIGINT unsigned not null,";
SET @l7="AVG_TIMER_WAIT BIGINT unsigned not null,";
SET @l8="MAX_TIMER_WAIT BIGINT unsigned not null";
SET @l9=")ENGINE=PERFORMANCE_SCHEMA;";

SET @cmd=concat(@l1,@l2,@l3,@l4,@l5,@l6,@l7,@l8,@l9);

SET @str = IF(@have_pfs = 1, @cmd, 'SET @dummy = 0');
PREPARE stmt FROM @str;
EXECUTE stmt;
DROP PREPARE stmt;

--
-- TABLE EVENTS_WAITS_SUMMARY_BY_THREAD_BY_EVENT_NAME
--

SET @l1="CREATE TABLE performance_schema.events_waits_summary_by_thread_by_event_name(";
SET @l2="THREAD_ID INTEGER not null,";
SET @l3="EVENT_NAME VARCHAR(128) not null,";
SET @l4="COUNT_STAR BIGINT unsigned not null,";
SET @l5="SUM_TIMER_WAIT BIGINT unsigned not null,";
SET @l6="MIN_TIMER_WAIT BIGINT unsigned not null,";
SET @l7="AVG_TIMER_WAIT BIGINT unsigned not null,";
SET @l8="MAX_TIMER_WAIT BIGINT unsigned not null";
SET @l9=")ENGINE=PERFORMANCE_SCHEMA;";

SET @cmd=concat(@l1,@l2,@l3,@l4,@l5,@l6,@l7,@l8,@l9);

SET @str = IF(@have_pfs = 1, @cmd, 'SET @dummy = 0');
PREPARE stmt FROM @str;
EXECUTE stmt;
DROP PREPARE stmt;

--
-- TABLE EVENTS_WAITS_SUMMARY_GLOBAL_BY_EVENT_NAME
--

SET @l1="CREATE TABLE performance_schema.events_waits_summary_global_by_event_name(";
SET @l2="EVENT_NAME VARCHAR(128) not null,";
SET @l3="COUNT_STAR BIGINT unsigned not null,";
SET @l4="SUM_TIMER_WAIT BIGINT unsigned not null,";
SET @l5="MIN_TIMER_WAIT BIGINT unsigned not null,";
SET @l6="AVG_TIMER_WAIT BIGINT unsigned not null,";
SET @l7="MAX_TIMER_WAIT BIGINT unsigned not null";
SET @l8=")ENGINE=PERFORMANCE_SCHEMA;";

SET @cmd=concat(@l1,@l2,@l3,@l4,@l5,@l6,@l7,@l8);

SET @str = IF(@have_pfs = 1, @cmd, 'SET @dummy = 0');
PREPARE stmt FROM @str;
EXECUTE stmt;
DROP PREPARE stmt;

--
-- TABLE FILE_INSTANCES
--

SET @l1="CREATE TABLE performance_schema.file_instances(";
SET @l2="FILE_NAME VARCHAR(512) not null,";
SET @l3="EVENT_NAME VARCHAR(128) not null,";
SET @l4="OPEN_COUNT INTEGER unsigned not null";
SET @l5=")ENGINE=PERFORMANCE_SCHEMA;";

SET @cmd=concat(@l1,@l2,@l3,@l4,@l5);

SET @str = IF(@have_pfs = 1, @cmd, 'SET @dummy = 0');
PREPARE stmt FROM @str;
EXECUTE stmt;
DROP PREPARE stmt;

--
-- TABLE FILE_SUMMARY_BY_EVENT_NAME
--

SET @l1="CREATE TABLE performance_schema.file_summary_by_event_name(";
SET @l2="EVENT_NAME VARCHAR(128) not null,";
SET @l3="COUNT_READ BIGINT unsigned not null,";
SET @l4="COUNT_WRITE BIGINT unsigned not null,";
SET @l5="SUM_NUMBER_OF_BYTES_READ BIGINT unsigned not null,";
SET @l6="SUM_NUMBER_OF_BYTES_WRITE BIGINT unsigned not null";
SET @l7=")ENGINE=PERFORMANCE_SCHEMA;";

SET @cmd=concat(@l1,@l2,@l3,@l4,@l5,@l6,@l7);

SET @str = IF(@have_pfs = 1, @cmd, 'SET @dummy = 0');
PREPARE stmt FROM @str;
EXECUTE stmt;
DROP PREPARE stmt;

--
-- TABLE FILE_SUMMARY_BY_INSTANCE
--

SET @l1="CREATE TABLE performance_schema.file_summary_by_instance(";
SET @l2="FILE_NAME VARCHAR(512) not null,";
SET @l3="EVENT_NAME VARCHAR(128) not null,";
SET @l4="COUNT_READ BIGINT unsigned not null,";
SET @l5="COUNT_WRITE BIGINT unsigned not null,";
SET @l6="SUM_NUMBER_OF_BYTES_READ BIGINT unsigned not null,";
SET @l7="SUM_NUMBER_OF_BYTES_WRITE BIGINT unsigned not null";
SET @l8=")ENGINE=PERFORMANCE_SCHEMA;";

SET @cmd=concat(@l1,@l2,@l3,@l4,@l5,@l6,@l7,@l8);

SET @str = IF(@have_pfs = 1, @cmd, 'SET @dummy = 0');
PREPARE stmt FROM @str;
EXECUTE stmt;
DROP PREPARE stmt;

--
-- TABLE MUTEX_INSTANCES
--

SET @l1="CREATE TABLE performance_schema.mutex_instances(";
SET @l2="NAME VARCHAR(128) not null,";
SET @l3="OBJECT_INSTANCE_BEGIN BIGINT not null,";
SET @l4="LOCKED_BY_THREAD_ID INTEGER";
SET @l5=")ENGINE=PERFORMANCE_SCHEMA;";

SET @cmd=concat(@l1,@l2,@l3,@l4,@l5);

SET @str = IF(@have_pfs = 1, @cmd, 'SET @dummy = 0');
PREPARE stmt FROM @str;
EXECUTE stmt;
DROP PREPARE stmt;

--
-- TABLE PERFORMANCE_TIMERS
--

SET @l1="CREATE TABLE performance_schema.performance_timers(";
SET @l2="TIMER_NAME ENUM ('CYCLE', 'NANOSECOND', 'MICROSECOND', 'MILLISECOND', 'TICK') not null,";
SET @l3="TIMER_FREQUENCY BIGINT,";
SET @l4="TIMER_RESOLUTION BIGINT,";
SET @l5="TIMER_OVERHEAD BIGINT";
SET @l6=") ENGINE=PERFORMANCE_SCHEMA;";

SET @cmd=concat(@l1,@l2,@l3,@l4,@l5,@l6);

SET @str = IF(@have_pfs = 1, @cmd, 'SET @dummy = 0');
PREPARE stmt FROM @str;
EXECUTE stmt;
DROP PREPARE stmt;

--
-- TABLE RWLOCK_INSTANCES
--

SET @l1="CREATE TABLE performance_schema.rwlock_instances(";
SET @l2="NAME VARCHAR(128) not null,";
SET @l3="OBJECT_INSTANCE_BEGIN BIGINT not null,";
SET @l4="WRITE_LOCKED_BY_THREAD_ID INTEGER,";
SET @l5="READ_LOCKED_BY_COUNT INTEGER unsigned not null";
SET @l6=")ENGINE=PERFORMANCE_SCHEMA;";

SET @cmd=concat(@l1,@l2,@l3,@l4,@l5,@l6);

SET @str = IF(@have_pfs = 1, @cmd, 'SET @dummy = 0');
PREPARE stmt FROM @str;
EXECUTE stmt;
DROP PREPARE stmt;

--
-- TABLE SETUP_CONSUMERS
--

SET @l1="CREATE TABLE performance_schema.setup_consumers(";
SET @l2="NAME VARCHAR(64) not null,";
SET @l3="ENABLED ENUM ('YES', 'NO') not null";
SET @l4=")ENGINE=PERFORMANCE_SCHEMA;";

SET @cmd=concat(@l1,@l2,@l3,@l4);

SET @str = IF(@have_pfs = 1, @cmd, 'SET @dummy = 0');
PREPARE stmt FROM @str;
EXECUTE stmt;
DROP PREPARE stmt;

--
-- TABLE SETUP_INSTRUMENTS
--

SET @l1="CREATE TABLE performance_schema.setup_instruments(";
SET @l2="NAME VARCHAR(128) not null,";
SET @l3="ENABLED ENUM ('YES', 'NO') not null,";
SET @l4="TIMED ENUM ('YES', 'NO') not null";
SET @l5=")ENGINE=PERFORMANCE_SCHEMA;";

SET @cmd=concat(@l1,@l2,@l3,@l4,@l5);

SET @str = IF(@have_pfs = 1, @cmd, 'SET @dummy = 0');
PREPARE stmt FROM @str;
EXECUTE stmt;
DROP PREPARE stmt;

--
-- TABLE SETUP_TIMERS
--

SET @l1="CREATE TABLE performance_schema.setup_timers(";
SET @l2="NAME VARCHAR(64) not null,";
SET @l3="TIMER_NAME ENUM ('CYCLE', 'NANOSECOND', 'MICROSECOND', 'MILLISECOND', 'TICK') not null";
SET @l4=")ENGINE=PERFORMANCE_SCHEMA;";

SET @cmd=concat(@l1,@l2,@l3,@l4);

SET @str = IF(@have_pfs = 1, @cmd, 'SET @dummy = 0');
PREPARE stmt FROM @str;
EXECUTE stmt;
DROP PREPARE stmt;

--
-- TABLE THREADS
--

SET @l1="CREATE TABLE performance_schema.threads(";
SET @l2="THREAD_ID INTEGER not null,";
SET @l3="PROCESSLIST_ID INTEGER,";
SET @l4="NAME VARCHAR(128) not null";
SET @l5=")ENGINE=PERFORMANCE_SCHEMA;";

SET @cmd=concat(@l1,@l2,@l3,@l4,@l5);

SET @str = IF(@have_pfs = 1, @cmd, 'SET @dummy = 0');
PREPARE stmt FROM @str;
EXECUTE stmt;
DROP PREPARE stmt;

CREATE TABLE IF NOT EXISTS proxies_priv (Host char(60) binary DEFAULT '' NOT NULL, User char(16) binary DEFAULT '' NOT NULL, Proxied_host char(60) binary DEFAULT '' NOT NULL, Proxied_user char(16) binary DEFAULT '' NOT NULL, With_grant BOOL DEFAULT 0 NOT NULL, Grantor char(77) DEFAULT '' NOT NULL, Timestamp timestamp, PRIMARY KEY Host (Host,User,Proxied_host,Proxied_user), KEY Grantor (Grantor) ) engine=MyISAM CHARACTER SET utf8 COLLATE utf8_bin comment='User proxy privileges';

-- Remember for later if proxies_priv table already existed
<<<<<<< HEAD
set @had_proxies_priv_table= @@warning_count != 0;



#
# SQL commands for creating the tables in MySQL Server which
# are used by the NDBINFO storage engine to access system
# information and statistics from MySQL Cluster
#
# Only create objects if NDBINFO is supported
SELECT @have_ndbinfo:= COUNT(*) FROM information_schema.engines WHERE engine='NDBINFO' AND support IN ('YES', 'DEFAULT');

# Only create objects if version >= 7.1
SET @str=IF(@have_ndbinfo,'SELECT @have_ndbinfo:= (@@ndbinfo_version >= (7 << 16) | (1 << 8)) || @ndbinfo_skip_version_check','SET @dummy = 0');
PREPARE stmt FROM @str;
EXECUTE stmt;
DROP PREPARE stmt;

# Only create objects if ndbinfo namespace is free
SET @str=IF(@have_ndbinfo,'SET @@ndbinfo_show_hidden=TRUE','SET @dummy = 0');
PREPARE stmt FROM @str;
EXECUTE stmt;
DROP PREPARE stmt;

SET @str=IF(@have_ndbinfo,'SELECT @have_ndbinfo:= COUNT(*) = 0 FROM information_schema.tables WHERE table_schema = @@ndbinfo_database AND LEFT(table_name, LENGTH(@@ndbinfo_table_prefix)) = @@ndbinfo_table_prefix AND engine != "ndbinfo"','SET @dummy = 0');
PREPARE stmt FROM @str;
EXECUTE stmt;
DROP PREPARE stmt;

SET @str=IF(@have_ndbinfo,'SET @@ndbinfo_show_hidden=default','SET @dummy = 0');
PREPARE stmt FROM @str;
EXECUTE stmt;
DROP PREPARE stmt;

SET @str=IF(@have_ndbinfo,'CREATE DATABASE IF NOT EXISTS `ndbinfo`','SET @dummy = 0');
PREPARE stmt FROM @str;
EXECUTE stmt;
DROP PREPARE stmt;

# Set NDBINFO in offline mode during (re)create of tables
# and views to avoid errors caused by no such table or
# different table definition in NDB
SET @str=IF(@have_ndbinfo,'SET @@global.ndbinfo_offline=TRUE','SET @dummy = 0');
PREPARE stmt FROM @str;
EXECUTE stmt;
DROP PREPARE stmt;

# Drop any old views in ndbinfo
SET @str=IF(@have_ndbinfo,'DROP VIEW IF EXISTS `ndbinfo`.`transporters`','SET @dummy = 0');
PREPARE stmt FROM @str;
EXECUTE stmt;
DROP PREPARE stmt;

SET @str=IF(@have_ndbinfo,'DROP VIEW IF EXISTS `ndbinfo`.`logspaces`','SET @dummy = 0');
PREPARE stmt FROM @str;
EXECUTE stmt;
DROP PREPARE stmt;

SET @str=IF(@have_ndbinfo,'DROP VIEW IF EXISTS `ndbinfo`.`logbuffers`','SET @dummy = 0');
PREPARE stmt FROM @str;
EXECUTE stmt;
DROP PREPARE stmt;

SET @str=IF(@have_ndbinfo,'DROP VIEW IF EXISTS `ndbinfo`.`resources`','SET @dummy = 0');
PREPARE stmt FROM @str;
EXECUTE stmt;
DROP PREPARE stmt;

SET @str=IF(@have_ndbinfo,'DROP VIEW IF EXISTS `ndbinfo`.`counters`','SET @dummy = 0');
PREPARE stmt FROM @str;
EXECUTE stmt;
DROP PREPARE stmt;

SET @str=IF(@have_ndbinfo,'DROP VIEW IF EXISTS `ndbinfo`.`nodes`','SET @dummy = 0');
PREPARE stmt FROM @str;
EXECUTE stmt;
DROP PREPARE stmt;

SET @str=IF(@have_ndbinfo,'DROP VIEW IF EXISTS `ndbinfo`.`memoryusage`','SET @dummy = 0');
PREPARE stmt FROM @str;
EXECUTE stmt;
DROP PREPARE stmt;

SET @str=IF(@have_ndbinfo,'DROP VIEW IF EXISTS `ndbinfo`.`diskpagebuffer`','SET @dummy = 0');
PREPARE stmt FROM @str;
EXECUTE stmt;
DROP PREPARE stmt;

SET @str=IF(@have_ndbinfo,'DROP VIEW IF EXISTS `ndbinfo`.`diskpagebuffer`','SET @dummy = 0');
PREPARE stmt FROM @str;
EXECUTE stmt;
DROP PREPARE stmt;

SET @str=IF(@have_ndbinfo,'DROP VIEW IF EXISTS `ndbinfo`.`threadblocks`','SET @dummy = 0');
PREPARE stmt FROM @str;
EXECUTE stmt;
DROP PREPARE stmt;

SET @str=IF(@have_ndbinfo,'DROP VIEW IF EXISTS `ndbinfo`.`threadstat`','SET @dummy = 0');
PREPARE stmt FROM @str;
EXECUTE stmt;
DROP PREPARE stmt;

SET @str=IF(@have_ndbinfo,'DROP VIEW IF EXISTS `ndbinfo`.`cluster_transactions`','SET @dummy = 0');
PREPARE stmt FROM @str;
EXECUTE stmt;
DROP PREPARE stmt;

SET @str=IF(@have_ndbinfo,'DROP VIEW IF EXISTS `ndbinfo`.`server_transactions`','SET @dummy = 0');
PREPARE stmt FROM @str;
EXECUTE stmt;
DROP PREPARE stmt;

SET @str=IF(@have_ndbinfo,'DROP VIEW IF EXISTS `ndbinfo`.`cluster_operations`','SET @dummy = 0');
PREPARE stmt FROM @str;
EXECUTE stmt;
DROP PREPARE stmt;

SET @str=IF(@have_ndbinfo,'DROP VIEW IF EXISTS `ndbinfo`.`server_operations`','SET @dummy = 0');
PREPARE stmt FROM @str;
EXECUTE stmt;
DROP PREPARE stmt;

SET @str=IF(@have_ndbinfo,'DROP VIEW IF EXISTS `ndbinfo`.`membership`','SET @dummy = 0');
PREPARE stmt FROM @str;
EXECUTE stmt;
DROP PREPARE stmt;

SET @str=IF(@have_ndbinfo,'DROP VIEW IF EXISTS `ndbinfo`.`arbitrator_validity_detail`','SET @dummy = 0');
PREPARE stmt FROM @str;
EXECUTE stmt;
DROP PREPARE stmt;

SET @str=IF(@have_ndbinfo,'DROP VIEW IF EXISTS `ndbinfo`.`arbitrator_validity_summary`','SET @dummy = 0');
PREPARE stmt FROM @str;
EXECUTE stmt;
DROP PREPARE stmt;

# Drop any old lookup tables in ndbinfo
SET @str=IF(@have_ndbinfo,'DROP TABLE IF EXISTS `ndbinfo`.`blocks`','SET @dummy = 0');
PREPARE stmt FROM @str;
EXECUTE stmt;
DROP PREPARE stmt;

SET @str=IF(@have_ndbinfo,'DROP TABLE IF EXISTS `ndbinfo`.`config_params`','SET @dummy = 0');
PREPARE stmt FROM @str;
EXECUTE stmt;
DROP PREPARE stmt;

SET @str=IF(@have_ndbinfo,'DROP TABLE IF EXISTS `ndbinfo`.`ndb$dbtc_apiconnect_state`','SET @dummy = 0');
PREPARE stmt FROM @str;
EXECUTE stmt;
DROP PREPARE stmt;

SET @str=IF(@have_ndbinfo,'DROP TABLE IF EXISTS `ndbinfo`.`ndb$dblqh_tcconnect_state`','SET @dummy = 0');
PREPARE stmt FROM @str;
EXECUTE stmt;
DROP PREPARE stmt;

# ndbinfo.ndb$tables
SET @str=IF(@have_ndbinfo,'DROP TABLE IF EXISTS `ndbinfo`.`ndb$tables`','SET @dummy = 0');
PREPARE stmt FROM @str;
EXECUTE stmt;
DROP PREPARE stmt;

SET @str=IF(@have_ndbinfo,'CREATE TABLE `ndbinfo`.`ndb$tables` (`table_id` INT UNSIGNED,`table_name` VARCHAR(512),`comment` VARCHAR(512)) COMMENT="metadata for tables available through ndbinfo" ENGINE=NDBINFO','SET @dummy = 0');
PREPARE stmt FROM @str;
EXECUTE stmt;
DROP PREPARE stmt;

# ndbinfo.ndb$columns
SET @str=IF(@have_ndbinfo,'DROP TABLE IF EXISTS `ndbinfo`.`ndb$columns`','SET @dummy = 0');
PREPARE stmt FROM @str;
EXECUTE stmt;
DROP PREPARE stmt;

SET @str=IF(@have_ndbinfo,'CREATE TABLE `ndbinfo`.`ndb$columns` (`table_id` INT UNSIGNED,`column_id` INT UNSIGNED,`column_name` VARCHAR(512),`column_type` INT UNSIGNED,`comment` VARCHAR(512)) COMMENT="metadata for columns available through ndbinfo " ENGINE=NDBINFO','SET @dummy = 0');
PREPARE stmt FROM @str;
EXECUTE stmt;
DROP PREPARE stmt;

# ndbinfo.ndb$test
SET @str=IF(@have_ndbinfo,'DROP TABLE IF EXISTS `ndbinfo`.`ndb$test`','SET @dummy = 0');
PREPARE stmt FROM @str;
EXECUTE stmt;
DROP PREPARE stmt;

SET @str=IF(@have_ndbinfo,'CREATE TABLE `ndbinfo`.`ndb$test` (`node_id` INT UNSIGNED,`block_number` INT UNSIGNED,`block_instance` INT UNSIGNED,`counter` INT UNSIGNED,`counter2` BIGINT UNSIGNED) COMMENT="for testing" ENGINE=NDBINFO','SET @dummy = 0');
PREPARE stmt FROM @str;
EXECUTE stmt;
DROP PREPARE stmt;

# ndbinfo.ndb$pools
SET @str=IF(@have_ndbinfo,'DROP TABLE IF EXISTS `ndbinfo`.`ndb$pools`','SET @dummy = 0');
PREPARE stmt FROM @str;
EXECUTE stmt;
DROP PREPARE stmt;

SET @str=IF(@have_ndbinfo,'CREATE TABLE `ndbinfo`.`ndb$pools` (`node_id` INT UNSIGNED,`block_number` INT UNSIGNED,`block_instance` INT UNSIGNED,`pool_name` VARCHAR(512),`used` BIGINT UNSIGNED COMMENT "currently in use",`total` BIGINT UNSIGNED COMMENT "total allocated",`high` BIGINT UNSIGNED COMMENT "in use high water mark",`entry_size` BIGINT UNSIGNED COMMENT "size in bytes of each object",`config_param1` INT UNSIGNED COMMENT "config param 1 affecting pool",`config_param2` INT UNSIGNED COMMENT "config param 2 affecting pool",`config_param3` INT UNSIGNED COMMENT "config param 3 affecting pool",`config_param4` INT UNSIGNED COMMENT "config param 4 affecting pool") COMMENT="pool usage" ENGINE=NDBINFO','SET @dummy = 0');
PREPARE stmt FROM @str;
EXECUTE stmt;
DROP PREPARE stmt;

# ndbinfo.ndb$transporters
SET @str=IF(@have_ndbinfo,'DROP TABLE IF EXISTS `ndbinfo`.`ndb$transporters`','SET @dummy = 0');
PREPARE stmt FROM @str;
EXECUTE stmt;
DROP PREPARE stmt;

SET @str=IF(@have_ndbinfo,'CREATE TABLE `ndbinfo`.`ndb$transporters` (`node_id` INT UNSIGNED COMMENT "Node id reporting",`remote_node_id` INT UNSIGNED COMMENT "Node id at other end of link",`connection_status` INT UNSIGNED COMMENT "State of inter-node link",`remote_address` VARCHAR(512) COMMENT "Address of remote node",`bytes_sent` BIGINT UNSIGNED COMMENT "Bytes sent to remote node",`bytes_received` BIGINT UNSIGNED COMMENT "Bytes received from remote node",`connect_count` INT UNSIGNED COMMENT "Number of times connected",`overloaded` INT UNSIGNED COMMENT "Is link reporting overload",`overload_count` INT UNSIGNED COMMENT "Number of overload onsets since connect",`slowdown` INT UNSIGNED COMMENT "Is link requesting slowdown",`slowdown_count` INT UNSIGNED COMMENT "Number of slowdown onsets since connect") COMMENT="transporter status" ENGINE=NDBINFO','SET @dummy = 0');
PREPARE stmt FROM @str;
EXECUTE stmt;
DROP PREPARE stmt;

# ndbinfo.ndb$logspaces
SET @str=IF(@have_ndbinfo,'DROP TABLE IF EXISTS `ndbinfo`.`ndb$logspaces`','SET @dummy = 0');
PREPARE stmt FROM @str;
EXECUTE stmt;
DROP PREPARE stmt;

SET @str=IF(@have_ndbinfo,'CREATE TABLE `ndbinfo`.`ndb$logspaces` (`node_id` INT UNSIGNED,`log_type` INT UNSIGNED COMMENT "0 = REDO, 1 = DD-UNDO",`log_id` INT UNSIGNED,`log_part` INT UNSIGNED,`total` BIGINT UNSIGNED COMMENT "total allocated",`used` BIGINT UNSIGNED COMMENT "currently in use",`high` BIGINT UNSIGNED COMMENT "in use high water mark") COMMENT="logspace usage" ENGINE=NDBINFO','SET @dummy = 0');
PREPARE stmt FROM @str;
EXECUTE stmt;
DROP PREPARE stmt;

# ndbinfo.ndb$logbuffers
SET @str=IF(@have_ndbinfo,'DROP TABLE IF EXISTS `ndbinfo`.`ndb$logbuffers`','SET @dummy = 0');
PREPARE stmt FROM @str;
EXECUTE stmt;
DROP PREPARE stmt;

SET @str=IF(@have_ndbinfo,'CREATE TABLE `ndbinfo`.`ndb$logbuffers` (`node_id` INT UNSIGNED,`log_type` INT UNSIGNED COMMENT "0 = REDO, 1 = DD-UNDO",`log_id` INT UNSIGNED,`log_part` INT UNSIGNED,`total` BIGINT UNSIGNED COMMENT "total allocated",`used` BIGINT UNSIGNED COMMENT "currently in use",`high` BIGINT UNSIGNED COMMENT "in use high water mark") COMMENT="logbuffer usage" ENGINE=NDBINFO','SET @dummy = 0');
PREPARE stmt FROM @str;
EXECUTE stmt;
DROP PREPARE stmt;

# ndbinfo.ndb$resources
SET @str=IF(@have_ndbinfo,'DROP TABLE IF EXISTS `ndbinfo`.`ndb$resources`','SET @dummy = 0');
PREPARE stmt FROM @str;
EXECUTE stmt;
DROP PREPARE stmt;

SET @str=IF(@have_ndbinfo,'CREATE TABLE `ndbinfo`.`ndb$resources` (`node_id` INT UNSIGNED,`resource_id` INT UNSIGNED,`reserved` INT UNSIGNED COMMENT "reserved for this resource",`used` INT UNSIGNED COMMENT "currently in use",`max` INT UNSIGNED COMMENT "max available",`high` INT UNSIGNED COMMENT "in use high water mark") COMMENT="resources usage (a.k.a superpool)" ENGINE=NDBINFO','SET @dummy = 0');
PREPARE stmt FROM @str;
EXECUTE stmt;
DROP PREPARE stmt;

# ndbinfo.ndb$counters
SET @str=IF(@have_ndbinfo,'DROP TABLE IF EXISTS `ndbinfo`.`ndb$counters`','SET @dummy = 0');
PREPARE stmt FROM @str;
EXECUTE stmt;
DROP PREPARE stmt;

SET @str=IF(@have_ndbinfo,'CREATE TABLE `ndbinfo`.`ndb$counters` (`node_id` INT UNSIGNED,`block_number` INT UNSIGNED,`block_instance` INT UNSIGNED,`counter_id` INT UNSIGNED,`val` BIGINT UNSIGNED COMMENT "monotonically increasing since process start") COMMENT="monotonic counters" ENGINE=NDBINFO','SET @dummy = 0');
PREPARE stmt FROM @str;
EXECUTE stmt;
DROP PREPARE stmt;

# ndbinfo.ndb$nodes
SET @str=IF(@have_ndbinfo,'DROP TABLE IF EXISTS `ndbinfo`.`ndb$nodes`','SET @dummy = 0');
PREPARE stmt FROM @str;
EXECUTE stmt;
DROP PREPARE stmt;

SET @str=IF(@have_ndbinfo,'CREATE TABLE `ndbinfo`.`ndb$nodes` (`node_id` INT UNSIGNED,`uptime` BIGINT UNSIGNED COMMENT "time in seconds that node has been running",`status` INT UNSIGNED COMMENT "starting/started/stopped etc.",`start_phase` INT UNSIGNED COMMENT "start phase if node is starting",`config_generation` INT UNSIGNED COMMENT "configuration generation number") COMMENT="node status" ENGINE=NDBINFO','SET @dummy = 0');
PREPARE stmt FROM @str;
EXECUTE stmt;
DROP PREPARE stmt;

# ndbinfo.ndb$diskpagebuffer
SET @str=IF(@have_ndbinfo,'DROP TABLE IF EXISTS `ndbinfo`.`ndb$diskpagebuffer`','SET @dummy = 0');
PREPARE stmt FROM @str;
EXECUTE stmt;
DROP PREPARE stmt;

SET @str=IF(@have_ndbinfo,'CREATE TABLE `ndbinfo`.`ndb$diskpagebuffer` (`node_id` INT UNSIGNED,`block_instance` INT UNSIGNED,`pages_written` BIGINT UNSIGNED COMMENT "Pages written to disk",`pages_written_lcp` BIGINT UNSIGNED COMMENT "Pages written by local checkpoint",`pages_read` BIGINT UNSIGNED COMMENT "Pages read from disk",`log_waits` BIGINT UNSIGNED COMMENT "Page writes waiting for log to be written to disk",`page_requests_direct_return` BIGINT UNSIGNED COMMENT "Page in buffer and no requests waiting for it",`page_requests_wait_queue` BIGINT UNSIGNED COMMENT "Page in buffer, but some requests are already waiting for it",`page_requests_wait_io` BIGINT UNSIGNED COMMENT "Page not in buffer, waiting to be read from disk") COMMENT="disk page buffer info" ENGINE=NDBINFO','SET @dummy = 0');
PREPARE stmt FROM @str;
EXECUTE stmt;
DROP PREPARE stmt;

# ndbinfo.ndb$threadblocks
SET @str=IF(@have_ndbinfo,'DROP TABLE IF EXISTS `ndbinfo`.`ndb$threadblocks`','SET @dummy = 0');
PREPARE stmt FROM @str;
EXECUTE stmt;
DROP PREPARE stmt;

SET @str=IF(@have_ndbinfo,'CREATE TABLE `ndbinfo`.`ndb$threadblocks` (`node_id` INT UNSIGNED COMMENT "node id",`thr_no` INT UNSIGNED COMMENT "thread number",`block_number` INT UNSIGNED COMMENT "block number",`block_instance` INT UNSIGNED COMMENT "block instance") COMMENT="which blocks are run in which threads" ENGINE=NDBINFO','SET @dummy = 0');
PREPARE stmt FROM @str;
EXECUTE stmt;
DROP PREPARE stmt;

# ndbinfo.ndb$threadstat
SET @str=IF(@have_ndbinfo,'DROP TABLE IF EXISTS `ndbinfo`.`ndb$threadstat`','SET @dummy = 0');
PREPARE stmt FROM @str;
EXECUTE stmt;
DROP PREPARE stmt;

SET @str=IF(@have_ndbinfo,'CREATE TABLE `ndbinfo`.`ndb$threadstat` (`node_id` INT UNSIGNED COMMENT "node id",`thr_no` INT UNSIGNED COMMENT "thread number",`thr_nm` VARCHAR(512) COMMENT "thread name",`c_loop` BIGINT UNSIGNED COMMENT "No of loops in main loop",`c_exec` BIGINT UNSIGNED COMMENT "No of signals executed",`c_wait` BIGINT UNSIGNED COMMENT "No of times waited for more input",`c_l_sent_prioa` BIGINT UNSIGNED COMMENT "No of prio A signals sent to own node",`c_l_sent_priob` BIGINT UNSIGNED COMMENT "No of prio B signals sent to own node",`c_r_sent_prioa` BIGINT UNSIGNED COMMENT "No of prio A signals sent to remote node",`c_r_sent_priob` BIGINT UNSIGNED COMMENT "No of prio B signals sent to remote node",`os_tid` BIGINT UNSIGNED COMMENT "OS thread id",`os_now` BIGINT UNSIGNED COMMENT "OS gettimeofday (millis)",`os_ru_utime` BIGINT UNSIGNED COMMENT "OS user CPU time (micros)",`os_ru_stime` BIGINT UNSIGNED COMMENT "OS system CPU time (micros)",`os_ru_minflt` BIGINT UNSIGNED COMMENT "OS page reclaims (soft page faults",`os_ru_majflt` BIGINT UNSIGNED COMMENT "OS page faults (hard page faults)",`os_ru_nvcsw` BIGINT UNSIGNED COMMENT "OS voluntary context switches",`os_ru_nivcsw` BIGINT UNSIGNED COMMENT "OS involuntary context switches") COMMENT="Statistics on execution threads" ENGINE=NDBINFO','SET @dummy = 0');
PREPARE stmt FROM @str;
EXECUTE stmt;
DROP PREPARE stmt;

# ndbinfo.ndb$transactions
SET @str=IF(@have_ndbinfo,'DROP TABLE IF EXISTS `ndbinfo`.`ndb$transactions`','SET @dummy = 0');
PREPARE stmt FROM @str;
EXECUTE stmt;
DROP PREPARE stmt;

SET @str=IF(@have_ndbinfo,'CREATE TABLE `ndbinfo`.`ndb$transactions` (`node_id` INT UNSIGNED COMMENT "node id",`block_instance` INT UNSIGNED COMMENT "TC instance no",`objid` INT UNSIGNED COMMENT "Object id of transaction object",`apiref` INT UNSIGNED COMMENT "API reference",`transid0` INT UNSIGNED COMMENT "Transaction id",`transid1` INT UNSIGNED COMMENT "Transaction id",`state` INT UNSIGNED COMMENT "Transaction state",`flags` INT UNSIGNED COMMENT "Transaction flags",`c_ops` INT UNSIGNED COMMENT "No of operations in transaction",`outstanding` INT UNSIGNED COMMENT "Currently outstanding request",`timer` INT UNSIGNED COMMENT "Timer (seconds)") COMMENT="transactions" ENGINE=NDBINFO','SET @dummy = 0');
PREPARE stmt FROM @str;
EXECUTE stmt;
DROP PREPARE stmt;

# ndbinfo.ndb$operations
SET @str=IF(@have_ndbinfo,'DROP TABLE IF EXISTS `ndbinfo`.`ndb$operations`','SET @dummy = 0');
PREPARE stmt FROM @str;
EXECUTE stmt;
DROP PREPARE stmt;

SET @str=IF(@have_ndbinfo,'CREATE TABLE `ndbinfo`.`ndb$operations` (`node_id` INT UNSIGNED COMMENT "node id",`block_instance` INT UNSIGNED COMMENT "LQH instance no",`objid` INT UNSIGNED COMMENT "Object id of operation object",`tcref` INT UNSIGNED COMMENT "TC reference",`apiref` INT UNSIGNED COMMENT "API reference",`transid0` INT UNSIGNED COMMENT "Transaction id",`transid1` INT UNSIGNED COMMENT "Transaction id",`tableid` INT UNSIGNED COMMENT "Table id",`fragmentid` INT UNSIGNED COMMENT "Fragment id",`op` INT UNSIGNED COMMENT "Operation type",`state` INT UNSIGNED COMMENT "Operation state",`flags` INT UNSIGNED COMMENT "Operation flags") COMMENT="operations" ENGINE=NDBINFO','SET @dummy = 0');
PREPARE stmt FROM @str;
EXECUTE stmt;
DROP PREPARE stmt;

# ndbinfo.ndb$membership
SET @str=IF(@have_ndbinfo,'DROP TABLE IF EXISTS `ndbinfo`.`ndb$membership`','SET @dummy = 0');
PREPARE stmt FROM @str;
EXECUTE stmt;
DROP PREPARE stmt;

SET @str=IF(@have_ndbinfo,'CREATE TABLE `ndbinfo`.`ndb$membership` (`node_id` INT UNSIGNED COMMENT "node id",`group_id` INT UNSIGNED COMMENT "node group id",`left_node` INT UNSIGNED COMMENT "Left node in heart beat chain",`right_node` INT UNSIGNED COMMENT "Right node in heart beat chain",`president` INT UNSIGNED COMMENT "President nodeid",`successor` INT UNSIGNED COMMENT "President successor",`dynamic_id` INT UNSIGNED COMMENT "President, Configured_heartbeat order",`arbitrator` INT UNSIGNED COMMENT "Arbitrator nodeid",`arb_ticket` VARCHAR(512) COMMENT "Arbitrator ticket",`arb_state` INT UNSIGNED COMMENT "Arbitrator state",`arb_connected` INT UNSIGNED COMMENT "Arbitrator connected",`conn_rank1_arbs` VARCHAR(512) COMMENT "Connected rank 1 arbitrators",`conn_rank2_arbs` VARCHAR(512) COMMENT "Connected rank 2 arbitrators") COMMENT="membership" ENGINE=NDBINFO','SET @dummy = 0');
PREPARE stmt FROM @str;
EXECUTE stmt;
DROP PREPARE stmt;

# ndbinfo.blocks
SET @str=IF(@have_ndbinfo,'CREATE TABLE `ndbinfo`.`blocks` (block_number INT UNSIGNED PRIMARY KEY, block_name VARCHAR(512))','SET @dummy = 0');
PREPARE stmt FROM @str;
EXECUTE stmt;
DROP PREPARE stmt;

SET @str=IF(@have_ndbinfo,'INSERT INTO `ndbinfo`.`blocks` VALUES (254, "CMVMI"), (248, "DBACC"), (250, "DBDICT"), (246, "DBDIH"), (247, "DBLQH"), (245, "DBTC"), (249, "DBTUP"), (253, "NDBFS"), (251, "NDBCNTR"), (252, "QMGR"), (255, "TRIX"), (244, "BACKUP"), (256, "DBUTIL"), (257, "SUMA"), (258, "DBTUX"), (259, "TSMAN"), (260, "LGMAN"), (261, "PGMAN"), (262, "RESTORE"), (263, "DBINFO"), (264, "DBSPJ"), (265, "THRMAN"), (266, "TRPMAN")','SET @dummy = 0');
PREPARE stmt FROM @str;
EXECUTE stmt;
DROP PREPARE stmt;

# ndbinfo.config_params
SET @str=IF(@have_ndbinfo,'CREATE TABLE `ndbinfo`.`config_params` (param_number INT UNSIGNED PRIMARY KEY, param_name VARCHAR(512))','SET @dummy = 0');
PREPARE stmt FROM @str;
EXECUTE stmt;
DROP PREPARE stmt;

SET @str=IF(@have_ndbinfo,'INSERT INTO `ndbinfo`.`config_params` VALUES (179, "MaxNoOfSubscriptions"), (180, "MaxNoOfSubscribers"), (181, "MaxNoOfConcurrentSubOperations"), (5, "HostName"), (3, "NodeId"), (101, "NoOfReplicas"), (103, "MaxNoOfAttributes"), (102, "MaxNoOfTables"), (149, "MaxNoOfOrderedIndexes"), (150, "MaxNoOfUniqueHashIndexes"), (110, "MaxNoOfConcurrentIndexOperations"), (105, "MaxNoOfTriggers"), (109, "MaxNoOfFiredTriggers"), (100, "MaxNoOfSavedMessages"), (177, "LockExecuteThreadToCPU"), (178, "LockMaintThreadsToCPU"), (176, "RealtimeScheduler"), (114, "LockPagesInMainMemory"), (123, "TimeBetweenWatchDogCheck"), (174, "SchedulerExecutionTimer"), (175, "SchedulerSpinTimer"), (141, "TimeBetweenWatchDogCheckInitial"), (124, "StopOnError"), (107, "MaxNoOfConcurrentOperations"), (627, "MaxDMLOperationsPerTransaction"), (151, "MaxNoOfLocalOperations"), (152, "MaxNoOfLocalScans"), (153, "BatchSizePerLocalScan"), (106, "MaxNoOfConcurrentTransactions"), (108, "MaxNoOfConcurrentScans"), (111, "TransactionBufferMemory"), (113, "IndexMemory"), (112, "DataMemory"), (154, "UndoIndexBuffer"), (155, "UndoDataBuffer"), (156, "RedoBuffer"), (157, "LongMessageBuffer"), (160, "DiskPageBufferMemory"), (198, "SharedGlobalMemory"), (115, "StartPartialTimeout"), (116, "StartPartitionedTimeout"), (117, "StartFailureTimeout"), (619, "StartNoNodegroupTimeout"), (118, "HeartbeatIntervalDbDb"), (618, "ConnectCheckIntervalDelay"), (119, "HeartbeatIntervalDbApi"), (120, "TimeBetweenLocalCheckpoints"), (121, "TimeBetweenGlobalCheckpoints"), (170, "TimeBetweenEpochs"), (171, "TimeBetweenEpochsTimeout"), (182, "MaxBufferedEpochs"), (632, "NoOfFragmentLogParts"), (126, "NoOfFragmentLogFiles"), (140, "FragmentLogFileSize"), (189, "InitFragmentLogFiles"), (190, "DiskIOThreadPool"), (159, "MaxNoOfOpenFiles"), (162, "InitialNoOfOpenFiles"), (129, "TimeBetweenInactiveTransactionAbortCheck"), (130, "TransactionInactiveTimeout"), (131, "TransactionDeadlockDetectionTimeout"), (148, "Diskless"), (122, "ArbitrationTimeout"), (142, "Arbitration"), (7, "DataDir"), (125, "FileSystemPath"), (250, "LogLevelStartup"), (251, "LogLevelShutdown"), (252, "LogLevelStatistic"), (253, "LogLevelCheckpoint"), (254, "LogLevelNodeRestart"), (255, "LogLevelConnection"), (259, "LogLevelCongestion"), (258, "LogLevelError"), (256, "LogLevelInfo"), (158, "BackupDataDir"), (163, "DiskSyncSize"), (164, "DiskCheckpointSpeed"), (165, "DiskCheckpointSpeedInRestart"), (133, "BackupMemory"), (134, "BackupDataBufferSize"), (135, "BackupLogBufferSize"), (136, "BackupWriteSize"), (139, "BackupMaxWriteSize"), (161, "StringMemory"), (169, "MaxAllocate"), (166, "MemReportFrequency"), (167, "BackupReportFrequency"), (184, "StartupStatusReportFrequency"), (168, "ODirect"), (172, "CompressedBackup"), (173, "CompressedLCP"), (203, "ExtraSendBufferMemory"), (9, "TotalSendBufferMemory"), (185, "Nodegroup"), (186, "MaxNoOfExecutionThreads"), (188, "__ndbmt_lqh_workers"), (187, "__ndbmt_lqh_threads"), (191, "__ndbmt_classic"), (628, "ThreadConfig"), (193, "FileSystemPathDD"), (194, "FileSystemPathDataFiles"), (195, "FileSystemPathUndoFiles"), (196, "InitialLogfileGroup"), (197, "InitialTablespace"), (605, "MaxLCPStartDelay"), (606, "BuildIndexThreads"), (607, "HeartbeatOrder"), (608, "DictTrace"), (609, "MaxStartFailRetries"), (610, "StartFailRetryDelay"), (613, "EventLogBufferSize"), (614, "Numa"), (611, "RedoOverCommitLimit"), (612, "RedoOverCommitCounter"), (615, "LateAlloc"), (616, "TwoPassInitialNodeRestartCopy"), (617, "MaxParallelScansPerFragment"), (620, "IndexStatAutoCreate"), (621, "IndexStatAutoUpdate"), (622, "IndexStatSaveSize"), (623, "IndexStatSaveScale"), (624, "IndexStatTriggerPct"), (625, "IndexStatTriggerScale"), (626, "IndexStatUpdateDelay"), (629, "CrashOnCorruptedTuple"), (630, "MinFreePct")','SET @dummy = 0');
PREPARE stmt FROM @str;
EXECUTE stmt;
DROP PREPARE stmt;

# ndbinfo.ndb$dbtc_apiconnect_state
SET @str=IF(@have_ndbinfo,'CREATE TABLE `ndbinfo`.`ndb$dbtc_apiconnect_state` (state_int_value  INT UNSIGNED PRIMARY KEY, state_name VARCHAR(256), state_friendly_name VARCHAR(256), state_description VARCHAR(256))','SET @dummy = 0');
PREPARE stmt FROM @str;
EXECUTE stmt;
DROP PREPARE stmt;

SET @str=IF(@have_ndbinfo,'INSERT INTO `ndbinfo`.`ndb$dbtc_apiconnect_state` VALUES (0, "CS_CONNECTED", "Connected", "An allocated idle transaction object"), (1, "CS_DISCONNECTED", "Disconnected", "An unallocated connection object"), (2, "CS_STARTED", "Started", "A started transaction"), (3, "CS_RECEIVING", "Receiving", "A transaction receiving operations"), (7, "CS_RESTART", "", ""), (8, "CS_ABORTING", "Aborting", "A transaction aborting"), (9, "CS_COMPLETING", "Completing", "A transaction completing"), (10, "CS_COMPLETE_SENT", "Completing", "A transaction completing"), (11, "CS_PREPARE_TO_COMMIT", "", ""), (12, "CS_COMMIT_SENT", "Committing", "A transaction committing"), (13, "CS_START_COMMITTING", "", ""), (14, "CS_COMMITTING", "Committing", "A transaction committing"), (15, "CS_REC_COMMITTING", "", ""), (16, "CS_WAIT_ABORT_CONF", "Aborting", ""), (17, "CS_WAIT_COMPLETE_CONF", "Completing", ""), (18, "CS_WAIT_COMMIT_CONF", "Committing", ""), (19, "CS_FAIL_ABORTING", "TakeOverAborting", ""), (20, "CS_FAIL_ABORTED", "TakeOverAborting", ""), (21, "CS_FAIL_PREPARED", "", ""), (22, "CS_FAIL_COMMITTING", "TakeOverCommitting", ""), (23, "CS_FAIL_COMMITTED", "TakeOverCommitting", ""), (24, "CS_FAIL_COMPLETED", "TakeOverCompleting", ""), (25, "CS_START_SCAN", "Scanning", ""), (26, "CS_SEND_FIRE_TRIG_REQ", "Precomitting", ""), (27, "CS_WAIT_FIRE_TRIG_REQ", "Precomitting", "")','SET @dummy = 0');
PREPARE stmt FROM @str;
EXECUTE stmt;
DROP PREPARE stmt;

# ndbinfo.ndb$dblqh_tcconnect_state
SET @str=IF(@have_ndbinfo,'CREATE TABLE `ndbinfo`.`ndb$dblqh_tcconnect_state` (state_int_value  INT UNSIGNED PRIMARY KEY, state_name VARCHAR(256), state_friendly_name VARCHAR(256), state_description VARCHAR(256))','SET @dummy = 0');
PREPARE stmt FROM @str;
EXECUTE stmt;
DROP PREPARE stmt;

SET @str=IF(@have_ndbinfo,'INSERT INTO `ndbinfo`.`ndb$dblqh_tcconnect_state` VALUES (0, "IDLE", "Idle", ""), (1, "WAIT_ACC", "WaitLock", ""), (2, "WAIT_TUPKEYINFO", "", ""), (3, "WAIT_ATTR", "WaitData", ""), (4, "WAIT_TUP", "WaitTup", ""), (5, "STOPPED", "Stopped", ""), (6, "LOG_QUEUED", "LogPrepare", ""), (7, "PREPARED", "Prepared", ""), (8, "LOG_COMMIT_WRITTEN_WAIT_SIGNAL", "", ""), (9, "LOG_COMMIT_QUEUED_WAIT_SIGNAL", "", ""), (10, "COMMIT_STOPPED", "CommittingStopped", ""), (11, "LOG_COMMIT_QUEUED", "Committing", ""), (12, "COMMIT_QUEUED", "Committing", ""), (13, "COMMITTED", "Committed", ""), (35, "WAIT_TUP_COMMIT", "Committing", ""), (14, "WAIT_ACC_ABORT", "Aborting", ""), (15, "ABORT_QUEUED", "Aborting", ""), (16, "ABORT_STOPPED", "AbortingStopped", ""), (17, "WAIT_AI_AFTER_ABORT", "Aborting", ""), (18, "LOG_ABORT_QUEUED", "Aborting", ""), (19, "WAIT_TUP_TO_ABORT", "Aborting", ""), (20, "WAIT_SCAN_AI", "Scanning", ""), (21, "SCAN_STATE_USED", "Scanning", ""), (22, "SCAN_FIRST_STOPPED", "Scanning", ""), (23, "SCAN_CHECK_STOPPED", "Scanning", ""), (24, "SCAN_STOPPED", "ScanningStopped", ""), (25, "SCAN_RELEASE_STOPPED", "ScanningStopped", ""), (26, "SCAN_CLOSE_STOPPED", "ScanningStopped", ""), (27, "COPY_CLOSE_STOPPED", "ScanningStopped", ""), (28, "COPY_FIRST_STOPPED", "ScanningStopped", ""), (29, "COPY_STOPPED", "ScanningStopped", ""), (30, "SCAN_TUPKEY", "Scanning", ""), (31, "COPY_TUPKEY", "NodeRecoveryScanning", ""), (32, "TC_NOT_CONNECTED", "Idle", ""), (33, "PREPARED_RECEIVED_COMMIT", "Committing", ""), (34, "LOG_COMMIT_WRITTEN", "Committing", "")','SET @dummy = 0');
PREPARE stmt FROM @str;
EXECUTE stmt;
DROP PREPARE stmt;

# ndbinfo.transporters
SET @str=IF(@have_ndbinfo,'CREATE OR REPLACE DEFINER=`root@localhost` SQL SECURITY INVOKER VIEW `ndbinfo`.`transporters` AS SELECT node_id, remote_node_id,  CASE connection_status  WHEN 0 THEN "CONNECTED"  WHEN 1 THEN "CONNECTING"  WHEN 2 THEN "DISCONNECTED"  WHEN 3 THEN "DISCONNECTING"  ELSE NULL  END AS status,  remote_address, bytes_sent, bytes_received,  connect_count,  overloaded, overload_count, slowdown, slowdown_count FROM `ndbinfo`.`ndb$transporters`','SET @dummy = 0');
PREPARE stmt FROM @str;
EXECUTE stmt;
DROP PREPARE stmt;

# ndbinfo.logspaces
SET @str=IF(@have_ndbinfo,'CREATE OR REPLACE DEFINER=`root@localhost` SQL SECURITY INVOKER VIEW `ndbinfo`.`logspaces` AS SELECT node_id,  CASE log_type  WHEN 0 THEN "REDO"  WHEN 1 THEN "DD-UNDO"  ELSE NULL  END AS log_type, log_id, log_part, total, used FROM `ndbinfo`.`ndb$logspaces`','SET @dummy = 0');
PREPARE stmt FROM @str;
EXECUTE stmt;
DROP PREPARE stmt;

# ndbinfo.logbuffers
SET @str=IF(@have_ndbinfo,'CREATE OR REPLACE DEFINER=`root@localhost` SQL SECURITY INVOKER VIEW `ndbinfo`.`logbuffers` AS SELECT node_id,  CASE log_type  WHEN 0 THEN "REDO"  WHEN 1 THEN "DD-UNDO"  ELSE "<unknown>"  END AS log_type, log_id, log_part, total, used FROM `ndbinfo`.`ndb$logbuffers`','SET @dummy = 0');
PREPARE stmt FROM @str;
EXECUTE stmt;
DROP PREPARE stmt;

# ndbinfo.resources
SET @str=IF(@have_ndbinfo,'CREATE OR REPLACE DEFINER=`root@localhost` SQL SECURITY INVOKER VIEW `ndbinfo`.`resources` AS SELECT node_id,  CASE resource_id  WHEN 0 THEN "RESERVED"  WHEN 1 THEN "DISK_OPERATIONS"  WHEN 2 THEN "DISK_RECORDS"  WHEN 3 THEN "DATA_MEMORY"  WHEN 4 THEN "JOBBUFFER"  WHEN 5 THEN "FILE_BUFFERS"  WHEN 6 THEN "TRANSPORTER_BUFFERS"  WHEN 7 THEN "DISK_PAGE_BUFFER"  WHEN 8 THEN "QUERY_MEMORY"  WHEN 9 THEN "SCHEMA_TRANS_MEMORY"  ELSE "<unknown>"  END AS resource_name, reserved, used, max FROM `ndbinfo`.`ndb$resources`','SET @dummy = 0');
PREPARE stmt FROM @str;
EXECUTE stmt;
DROP PREPARE stmt;

# ndbinfo.counters
SET @str=IF(@have_ndbinfo,'CREATE OR REPLACE DEFINER=`root@localhost` SQL SECURITY INVOKER VIEW `ndbinfo`.`counters` AS SELECT node_id, b.block_name, block_instance, counter_id, CASE counter_id  WHEN 1 THEN "ATTRINFO"  WHEN 2 THEN "TRANSACTIONS"  WHEN 3 THEN "COMMITS"  WHEN 4 THEN "READS"  WHEN 5 THEN "SIMPLE_READS"  WHEN 6 THEN "WRITES"  WHEN 7 THEN "ABORTS"  WHEN 8 THEN "TABLE_SCANS"  WHEN 9 THEN "RANGE_SCANS"  WHEN 10 THEN "OPERATIONS"  WHEN 11 THEN "READS_RECEIVED"  WHEN 12 THEN "LOCAL_READS_SENT"  WHEN 13 THEN "REMOTE_READS_SENT"  WHEN 14 THEN "READS_NOT_FOUND"  WHEN 15 THEN "TABLE_SCANS_RECEIVED"  WHEN 16 THEN "LOCAL_TABLE_SCANS_SENT"  WHEN 17 THEN "RANGE_SCANS_RECEIVED"  WHEN 18 THEN "LOCAL_RANGE_SCANS_SENT"  WHEN 19 THEN "REMOTE_RANGE_SCANS_SENT"  WHEN 20 THEN "SCAN_BATCHES_RETURNED"  WHEN 21 THEN "SCAN_ROWS_RETURNED"  WHEN 22 THEN "PRUNED_RANGE_SCANS_RECEIVED"  WHEN 23 THEN "CONST_PRUNED_RANGE_SCANS_RECEIVED"  WHEN 24 THEN "LOCAL_READS"  WHEN 25 THEN "LOCAL_WRITES"  WHEN 26 THEN "LQHKEY_OVERLOAD"  WHEN 27 THEN "LQHKEY_OVERLOAD_TC"  WHEN 28 THEN "LQHKEY_OVERLOAD_READER"  WHEN 29 THEN "LQHKEY_OVERLOAD_NODE_PEER"  WHEN 30 THEN "LQHKEY_OVERLOAD_SUBSCRIBER"  WHEN 31 THEN "LQHSCAN_SLOWDOWNS"  ELSE "<unknown>"  END AS counter_name, val FROM `ndbinfo`.`ndb$counters` c LEFT JOIN `ndbinfo`.blocks b ON c.block_number = b.block_number','SET @dummy = 0');
PREPARE stmt FROM @str;
EXECUTE stmt;
DROP PREPARE stmt;

# ndbinfo.nodes
SET @str=IF(@have_ndbinfo,'CREATE OR REPLACE DEFINER=`root@localhost` SQL SECURITY INVOKER VIEW `ndbinfo`.`nodes` AS SELECT node_id, uptime, CASE status  WHEN 0 THEN "NOTHING"  WHEN 1 THEN "CMVMI"  WHEN 2 THEN "STARTING"  WHEN 3 THEN "STARTED"  WHEN 4 THEN "SINGLEUSER"  WHEN 5 THEN "STOPPING_1"  WHEN 6 THEN "STOPPING_2"  WHEN 7 THEN "STOPPING_3"  WHEN 8 THEN "STOPPING_4"  ELSE "<unknown>"  END AS status, start_phase, config_generation FROM `ndbinfo`.`ndb$nodes`','SET @dummy = 0');
PREPARE stmt FROM @str;
EXECUTE stmt;
DROP PREPARE stmt;

# ndbinfo.memoryusage
SET @str=IF(@have_ndbinfo,'CREATE OR REPLACE DEFINER=`root@localhost` SQL SECURITY INVOKER VIEW `ndbinfo`.`memoryusage` AS SELECT node_id,  pool_name AS memory_type,  SUM(used*entry_size) AS used,  SUM(used) AS used_pages,  SUM(total*entry_size) AS total,  SUM(total) AS total_pages FROM `ndbinfo`.`ndb$pools` WHERE block_number IN (248, 254) AND   (pool_name = "Index memory" OR pool_name = "Data memory") GROUP BY node_id, memory_type','SET @dummy = 0');
PREPARE stmt FROM @str;
EXECUTE stmt;
DROP PREPARE stmt;

# ndbinfo.diskpagebuffer
SET @str=IF(@have_ndbinfo,'CREATE OR REPLACE DEFINER=`root@localhost` SQL SECURITY INVOKER VIEW `ndbinfo`.`diskpagebuffer` AS SELECT node_id, block_instance, pages_written, pages_written_lcp, pages_read, log_waits, page_requests_direct_return, page_requests_wait_queue, page_requests_wait_io FROM `ndbinfo`.`ndb$diskpagebuffer`','SET @dummy = 0');
PREPARE stmt FROM @str;
EXECUTE stmt;
DROP PREPARE stmt;

# ndbinfo.diskpagebuffer
SET @str=IF(@have_ndbinfo,'CREATE OR REPLACE DEFINER=`root@localhost` SQL SECURITY INVOKER VIEW `ndbinfo`.`diskpagebuffer` AS SELECT node_id, block_instance, pages_written, pages_written_lcp, pages_read, log_waits, page_requests_direct_return, page_requests_wait_queue, page_requests_wait_io FROM `ndbinfo`.`ndb$diskpagebuffer`','SET @dummy = 0');
PREPARE stmt FROM @str;
EXECUTE stmt;
DROP PREPARE stmt;

# ndbinfo.threadblocks
SET @str=IF(@have_ndbinfo,'CREATE OR REPLACE DEFINER=`root@localhost` SQL SECURITY INVOKER VIEW `ndbinfo`.`threadblocks` AS SELECT t.node_id, t.thr_no, b.block_name, t.block_instance FROM `ndbinfo`.`ndb$threadblocks` t LEFT JOIN `ndbinfo`.blocks b ON t.block_number = b.block_number','SET @dummy = 0');
PREPARE stmt FROM @str;
EXECUTE stmt;
DROP PREPARE stmt;

# ndbinfo.threadstat
SET @str=IF(@have_ndbinfo,'CREATE OR REPLACE DEFINER=`root@localhost` SQL SECURITY INVOKER VIEW `ndbinfo`.`threadstat` AS SELECT * from `ndbinfo`.`ndb$threadstat`','SET @dummy = 0');
PREPARE stmt FROM @str;
EXECUTE stmt;
DROP PREPARE stmt;

# ndbinfo.cluster_transactions
SET @str=IF(@have_ndbinfo,'CREATE OR REPLACE DEFINER=`root@localhost` SQL SECURITY INVOKER VIEW `ndbinfo`.`cluster_transactions` AS SELECT t.node_id, t.block_instance, t.transid0 + (t.transid1 << 32) as transid, s.state_friendly_name as state,  t.c_ops as count_operations,  t.outstanding as outstanding_operations,  t.timer as inactive_seconds,  (t.apiref & 65535) as client_node_id,  (t.apiref >> 16) as client_block_ref FROM `ndbinfo`.`ndb$transactions` t LEFT JOIN `ndbinfo`.`ndb$dbtc_apiconnect_state` s        ON s.state_int_value = t.state','SET @dummy = 0');
PREPARE stmt FROM @str;
EXECUTE stmt;
DROP PREPARE stmt;

# ndbinfo.server_transactions
SET @str=IF(@have_ndbinfo,'CREATE OR REPLACE DEFINER=`root@localhost` SQL SECURITY INVOKER VIEW `ndbinfo`.`server_transactions` AS SELECT map.mysql_connection_id, t.*FROM information_schema.ndb_transid_mysql_connection_map map JOIN `ndbinfo`.cluster_transactions t   ON (map.ndb_transid >> 32) = (t.transid >> 32)','SET @dummy = 0');
PREPARE stmt FROM @str;
EXECUTE stmt;
DROP PREPARE stmt;

# ndbinfo.cluster_operations
SET @str=IF(@have_ndbinfo,'CREATE OR REPLACE DEFINER=`root@localhost` SQL SECURITY INVOKER VIEW `ndbinfo`.`cluster_operations` AS SELECT o.node_id, o.block_instance, o.transid0 + (o.transid1 << 32) as transid, case o.op  when 1 then "READ" when 2 then "READ-SH" when 3 then "READ-EX" when 4 then "INSERT" when 5 then "UPDATE" when 6 then "DELETE" when 7 then "WRITE" when 8 then "UNLOCK" when 9 then "REFRESH" when 257 then "SCAN" when 258 then "SCAN-SH" when 259 then "SCAN-EX" ELSE "<unknown>" END as operation_type,  s.state_friendly_name as state,  o.tableid,  o.fragmentid,  (o.apiref & 65535) as client_node_id,  (o.apiref >> 16) as client_block_ref,  (o.tcref & 65535) as tc_node_id,  ((o.tcref >> 16) & 511) as tc_block_no,  ((o.tcref >> (16 + 9)) & 127) as tc_block_instance FROM `ndbinfo`.`ndb$operations` o LEFT JOIN `ndbinfo`.`ndb$dblqh_tcconnect_state` s        ON s.state_int_value = o.state','SET @dummy = 0');
PREPARE stmt FROM @str;
EXECUTE stmt;
DROP PREPARE stmt;

# ndbinfo.server_operations
SET @str=IF(@have_ndbinfo,'CREATE OR REPLACE DEFINER=`root@localhost` SQL SECURITY INVOKER VIEW `ndbinfo`.`server_operations` AS SELECT map.mysql_connection_id, o.* FROM `ndbinfo`.cluster_operations o JOIN information_schema.ndb_transid_mysql_connection_map map  ON (map.ndb_transid >> 32) = (o.transid >> 32)','SET @dummy = 0');
PREPARE stmt FROM @str;
EXECUTE stmt;
DROP PREPARE stmt;

# ndbinfo.membership
SET @str=IF(@have_ndbinfo,'CREATE OR REPLACE DEFINER=`root@localhost` SQL SECURITY INVOKER VIEW `ndbinfo`.`membership` AS SELECT node_id, group_id, left_node, right_node, president, successor, dynamic_id & 0xFFFF AS succession_order, dynamic_id >> 16 AS Conf_HB_order, arbitrator, arb_ticket, CASE arb_state  WHEN 0 THEN "ARBIT_NULL"  WHEN 1 THEN "ARBIT_INIT"  WHEN 2 THEN "ARBIT_FIND"  WHEN 3 THEN "ARBIT_PREP1"  WHEN 4 THEN "ARBIT_PREP2"  WHEN 5 THEN "ARBIT_START"  WHEN 6 THEN "ARBIT_RUN"  WHEN 7 THEN "ARBIT_CHOOSE"  WHEN 8 THEN "ARBIT_CRASH"  ELSE "UNKNOWN" END AS arb_state, CASE arb_connected  WHEN 1 THEN "Yes"  ELSE "No" END AS arb_connected, conn_rank1_arbs AS connected_rank1_arbs, conn_rank2_arbs AS connected_rank2_arbs FROM `ndbinfo`.`ndb$membership`','SET @dummy = 0');
PREPARE stmt FROM @str;
EXECUTE stmt;
DROP PREPARE stmt;

# ndbinfo.arbitrator_validity_detail
SET @str=IF(@have_ndbinfo,'CREATE OR REPLACE DEFINER=`root@localhost` SQL SECURITY INVOKER VIEW `ndbinfo`.`arbitrator_validity_detail` AS SELECT node_id, arbitrator, arb_ticket, CASE arb_connected  WHEN 1 THEN "Yes"  ELSE "No" END AS arb_connected, CASE arb_state  WHEN 0 THEN "ARBIT_NULL"  WHEN 1 THEN "ARBIT_INIT"  WHEN 2 THEN "ARBIT_FIND"  WHEN 3 THEN "ARBIT_PREP1"  WHEN 4 THEN "ARBIT_PREP2"  WHEN 5 THEN "ARBIT_START"  WHEN 6 THEN "ARBIT_RUN"  WHEN 7 THEN "ARBIT_CHOOSE"  WHEN 8 THEN "ARBIT_CRASH"  ELSE "UNKNOWN" END AS arb_state FROM `ndbinfo`.`ndb$membership` ORDER BY arbitrator, arb_connected DESC','SET @dummy = 0');
PREPARE stmt FROM @str;
EXECUTE stmt;
DROP PREPARE stmt;

# ndbinfo.arbitrator_validity_summary
SET @str=IF(@have_ndbinfo,'CREATE OR REPLACE DEFINER=`root@localhost` SQL SECURITY INVOKER VIEW `ndbinfo`.`arbitrator_validity_summary` AS SELECT arbitrator, arb_ticket, CASE arb_connected  WHEN 1 THEN "Yes"  ELSE "No" END AS arb_connected, count(*) as consensus_count FROM `ndbinfo`.`ndb$membership` GROUP BY arbitrator, arb_ticket, arb_connected','SET @dummy = 0');
PREPARE stmt FROM @str;
EXECUTE stmt;
DROP PREPARE stmt;

# Finally turn off offline mode
SET @str=IF(@have_ndbinfo,'SET @@global.ndbinfo_offline=FALSE','SET @dummy = 0');
PREPARE stmt FROM @str;
EXECUTE stmt;
DROP PREPARE stmt;
=======
set @had_proxies_priv_table= @@warning_count != 0;
>>>>>>> 020dcec4
<|MERGE_RESOLUTION|>--- conflicted
+++ resolved
@@ -48,10 +48,10 @@
 CREATE TABLE IF NOT EXISTS columns_priv ( Host char(60) binary DEFAULT '' NOT NULL, Db char(64) binary DEFAULT '' NOT NULL, User char(16) binary DEFAULT '' NOT NULL, Table_name char(64) binary DEFAULT '' NOT NULL, Column_name char(64) binary DEFAULT '' NOT NULL, Timestamp timestamp, Column_priv set('Select','Insert','Update','References') COLLATE utf8_general_ci DEFAULT '' NOT NULL, PRIMARY KEY (Host,Db,User,Table_name,Column_name) ) engine=MyISAM CHARACTER SET utf8 COLLATE utf8_bin   comment='Column privileges';
 
 
-CREATE TABLE IF NOT EXISTS help_topic ( help_topic_id int unsigned not null, name char(64) not null, help_category_id smallint unsigned not null, description text not null, example  text not null, url char(128) not null, primary key (help_topic_id), unique index (name) ) engine=MyISAM CHARACTER SET utf8   comment='help topics';
-
-
-CREATE TABLE IF NOT EXISTS help_category ( help_category_id smallint unsigned not null, name  char(64) not null, parent_category_id smallint unsigned null, url char(128) not null, primary key (help_category_id), unique index (name) ) engine=MyISAM CHARACTER SET utf8   comment='help categories';
+CREATE TABLE IF NOT EXISTS help_topic ( help_topic_id int unsigned not null, name char(64) not null, help_category_id smallint unsigned not null, description text not null, example text not null, url text not null, primary key (help_topic_id), unique index (name) ) engine=MyISAM CHARACTER SET utf8 comment='help topics';
+
+
+CREATE TABLE IF NOT EXISTS help_category ( help_category_id smallint unsigned not null, name  char(64) not null, parent_category_id smallint unsigned null, url text not null, primary key (help_category_id), unique index (name) ) engine=MyISAM CHARACTER SET utf8 comment='help categories';
 
 
 CREATE TABLE IF NOT EXISTS help_relation ( help_topic_id int unsigned not null references help_topic, help_keyword_id  int unsigned not null references help_keyword, primary key (help_keyword_id, help_topic_id) ) engine=MyISAM CHARACTER SET utf8 comment='keyword-topic relation';
@@ -98,11 +98,7 @@
 CREATE TABLE IF NOT EXISTS event ( db char(64) CHARACTER SET utf8 COLLATE utf8_bin NOT NULL default '', name char(64) CHARACTER SET utf8 NOT NULL default '', body longblob NOT NULL, definer char(77) CHARACTER SET utf8 COLLATE utf8_bin NOT NULL default '', execute_at DATETIME default NULL, interval_value int(11) default NULL, interval_field ENUM('YEAR','QUARTER','MONTH','DAY','HOUR','MINUTE','WEEK','SECOND','MICROSECOND','YEAR_MONTH','DAY_HOUR','DAY_MINUTE','DAY_SECOND','HOUR_MINUTE','HOUR_SECOND','MINUTE_SECOND','DAY_MICROSECOND','HOUR_MICROSECOND','MINUTE_MICROSECOND','SECOND_MICROSECOND') default NULL, created TIMESTAMP NOT NULL, modified TIMESTAMP NOT NULL, last_executed DATETIME default NULL, starts DATETIME default NULL, ends DATETIME default NULL, status ENUM('ENABLED','DISABLED','SLAVESIDE_DISABLED') NOT NULL default 'ENABLED', on_completion ENUM('DROP','PRESERVE') NOT NULL default 'DROP', sql_mode  set('REAL_AS_FLOAT','PIPES_AS_CONCAT','ANSI_QUOTES','IGNORE_SPACE','NOT_USED','ONLY_FULL_GROUP_BY','NO_UNSIGNED_SUBTRACTION','NO_DIR_IN_CREATE','POSTGRESQL','ORACLE','MSSQL','DB2','MAXDB','NO_KEY_OPTIONS','NO_TABLE_OPTIONS','NO_FIELD_OPTIONS','MYSQL323','MYSQL40','ANSI','NO_AUTO_VALUE_ON_ZERO','NO_BACKSLASH_ESCAPES','STRICT_TRANS_TABLES','STRICT_ALL_TABLES','NO_ZERO_IN_DATE','NO_ZERO_DATE','INVALID_DATES','ERROR_FOR_DIVISION_BY_ZERO','TRADITIONAL','NO_AUTO_CREATE_USER','HIGH_NOT_PRECEDENCE','NO_ENGINE_SUBSTITUTION','PAD_CHAR_TO_FULL_LENGTH') DEFAULT '' NOT NULL, comment char(64) CHARACTER SET utf8 COLLATE utf8_bin NOT NULL default '', originator INTEGER UNSIGNED NOT NULL, time_zone char(64) CHARACTER SET latin1 NOT NULL DEFAULT 'SYSTEM', character_set_client char(32) collate utf8_bin, collation_connection char(32) collate utf8_bin, db_collation char(32) collate utf8_bin, body_utf8 longblob, PRIMARY KEY (db, name) ) ENGINE=MyISAM DEFAULT CHARSET=utf8 COMMENT 'Events';
 
 
-<<<<<<< HEAD
 CREATE TABLE IF NOT EXISTS ndb_binlog_index (Position BIGINT UNSIGNED NOT NULL, File VARCHAR(255) NOT NULL, epoch BIGINT UNSIGNED NOT NULL, inserts INT UNSIGNED NOT NULL, updates INT UNSIGNED NOT NULL, deletes INT UNSIGNED NOT NULL, schemaops INT UNSIGNED NOT NULL, orig_server_id INT UNSIGNED NOT NULL, orig_epoch BIGINT UNSIGNED NOT NULL, gci INT UNSIGNED NOT NULL, next_position BIGINT UNSIGNED NOT NULL, next_file VARCHAR(255) NOT NULL, PRIMARY KEY(epoch, orig_server_id, orig_epoch)) ENGINE=MYISAM;
-=======
-CREATE TABLE IF NOT EXISTS ndb_binlog_index (Position BIGINT UNSIGNED NOT NULL, File VARCHAR(255) NOT NULL, epoch BIGINT UNSIGNED NOT NULL, inserts BIGINT UNSIGNED NOT NULL, updates BIGINT UNSIGNED NOT NULL, deletes BIGINT UNSIGNED NOT NULL, schemaops BIGINT UNSIGNED NOT NULL, PRIMARY KEY(epoch)) ENGINE=MYISAM;
->>>>>>> 020dcec4
 
 --
 -- PERFORMANCE SCHEMA INSTALLATION
@@ -485,7 +481,6 @@
 CREATE TABLE IF NOT EXISTS proxies_priv (Host char(60) binary DEFAULT '' NOT NULL, User char(16) binary DEFAULT '' NOT NULL, Proxied_host char(60) binary DEFAULT '' NOT NULL, Proxied_user char(16) binary DEFAULT '' NOT NULL, With_grant BOOL DEFAULT 0 NOT NULL, Grantor char(77) DEFAULT '' NOT NULL, Timestamp timestamp, PRIMARY KEY Host (Host,User,Proxied_host,Proxied_user), KEY Grantor (Grantor) ) engine=MyISAM CHARACTER SET utf8 COLLATE utf8_bin comment='User proxy privileges';
 
 -- Remember for later if proxies_priv table already existed
-<<<<<<< HEAD
 set @had_proxies_priv_table= @@warning_count != 0;
 
 
@@ -977,7 +972,4 @@
 SET @str=IF(@have_ndbinfo,'SET @@global.ndbinfo_offline=FALSE','SET @dummy = 0');
 PREPARE stmt FROM @str;
 EXECUTE stmt;
-DROP PREPARE stmt;
-=======
-set @had_proxies_priv_table= @@warning_count != 0;
->>>>>>> 020dcec4
+DROP PREPARE stmt;