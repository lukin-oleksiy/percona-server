-- Copyright (c) 2003, 2019, Oracle and/or its affiliates. All rights reserved.
--
-- This program is free software; you can redistribute it and/or modify
-- it under the terms of the GNU General Public License, version 2.0,
-- as published by the Free Software Foundation.
--
-- This program is also distributed with certain software (including
-- but not limited to OpenSSL) that is licensed under separate terms,
-- as designated in a particular file or component or in included license
-- documentation.  The authors of MySQL hereby grant you an additional
-- permission to link the program and your derivative works with the
-- separately licensed software that they have included with MySQL.
--
-- This program is distributed in the hope that it will be useful,
-- but WITHOUT ANY WARRANTY; without even the implied warranty of
-- MERCHANTABILITY or FITNESS FOR A PARTICULAR PURPOSE.  See the
-- GNU General Public License, version 2.0, for more details.
--
-- You should have received a copy of the GNU General Public License
-- along with this program; if not, write to the Free Software
-- Foundation, Inc., 51 Franklin St, Fifth Floor, Boston, MA 02110-1301  USA

# This part converts any old privilege tables to privilege tables suitable
# for current version of MySQL

# You can safely ignore all 'Duplicate column' and 'Unknown column' errors
# because these just mean that your tables are already up to date.
# This script is safe to run even if your tables are already up to date!

# Warning message(s) produced for a statement can be printed by explicitly
# adding a 'SHOW WARNINGS' after the statement.

set default_storage_engine=InnoDB;
<<<<<<< HEAD

# We meed to turn off the default strict mode in case legacy data contains e.g.
# zero dates ('0000-00-00-00:00:00'), otherwise, we risk to end up with
# e.g. failing ALTER TABLE statements and incorrect table definitions.

SET @old_sql_mode = @@session.sql_mode, @@session.sql_mode = '';

# Create a user mysql.infoschema@localhost as the owner of views in information_schema.
# That user should be created at the beginning of the script, because a query against a
# view from information_schema leads to check for presence of a user specified in view's DEFINER clause.
# If the user mysql.infoschema@localhost hadn't been created at the beginning of the script,
# the query from information_schema.tables below would have failed with the error
# ERROR 1449 (HY000): The user specified as a definer ('mysql.infoschema'@'localhost') does not exist.

=======

# We meed to turn off the default strict mode in case legacy data contains e.g.
# zero dates ('0000-00-00-00:00:00'), otherwise, we risk to end up with
# e.g. failing ALTER TABLE statements and incorrect table definitions.

SET @old_sql_mode = @@session.sql_mode, @@session.sql_mode = '';

# Create a user mysql.infoschema@localhost as the owner of views in information_schema.
# That user should be created at the beginning of the script, because a query against a
# view from information_schema leads to check for presence of a user specified in view's DEFINER clause.
# If the user mysql.infoschema@localhost hadn't been created at the beginning of the script,
# the query from information_schema.tables below would have failed with the error
# ERROR 1449 (HY000): The user specified as a definer ('mysql.infoschema'@'localhost') does not exist.

>>>>>>> 4869291f
INSERT IGNORE INTO mysql.user
(host, user, select_priv, plugin, authentication_string, ssl_cipher, x509_issuer, x509_subject)
VALUES ('localhost','mysql.infoschema','Y','caching_sha2_password','$A$005$THISISACOMBINATIONOFINVALIDSALTANDPASSWORDTHATMUSTNEVERBRBEUSED','','','');

ALTER TABLE user add File_priv enum('N','Y') COLLATE utf8_general_ci NOT NULL;

# Detect whether or not we had the Grant_priv column
SET @hadGrantPriv:=0;
SELECT @hadGrantPriv:=1 FROM user WHERE Grant_priv LIKE '%';

ALTER TABLE user add Grant_priv enum('N','Y') COLLATE utf8_general_ci NOT NULL,add References_priv enum('N','Y') COLLATE utf8_general_ci NOT NULL,add Index_priv enum('N','Y') COLLATE utf8_general_ci NOT NULL,add Alter_priv enum('N','Y') COLLATE utf8_general_ci NOT NULL;
ALTER TABLE db add Grant_priv enum('N','Y') COLLATE utf8_general_ci NOT NULL,add References_priv enum('N','Y') COLLATE utf8_general_ci NOT NULL,add Index_priv enum('N','Y') COLLATE utf8_general_ci NOT NULL,add Alter_priv enum('N','Y') COLLATE utf8_general_ci NOT NULL;

# Fix privileges for old tables
UPDATE user SET Grant_priv=File_priv,References_priv=Create_priv,Index_priv=Create_priv,Alter_priv=Create_priv WHERE @hadGrantPriv = 0;
UPDATE db SET References_priv=Create_priv,Index_priv=Create_priv,Alter_priv=Create_priv WHERE @hadGrantPriv = 0;

#
# The second alter changes ssl_type to new 4.0.2 format
# Adding columns needed by GRANT .. REQUIRE (openssl)

ALTER TABLE user
ADD ssl_type enum('','ANY','X509', 'SPECIFIED') COLLATE utf8_general_ci NOT NULL,
ADD ssl_cipher BLOB NOT NULL,
ADD x509_issuer BLOB NOT NULL,
ADD x509_subject BLOB NOT NULL;
ALTER TABLE user MODIFY ssl_type enum('','ANY','X509', 'SPECIFIED') NOT NULL;

#
# tables_priv
#
ALTER TABLE tables_priv
  ADD KEY Grantor (Grantor);

ALTER TABLE tables_priv
  MODIFY Db char(64) NOT NULL default '',
  MODIFY User char(32) NOT NULL default '',
  MODIFY Table_name char(64) NOT NULL default '',
<<<<<<< HEAD
  MODIFY Grantor char(93) NOT NULL default '',
=======
>>>>>>> 4869291f
  CONVERT TO CHARACTER SET utf8 COLLATE utf8_bin;

ALTER TABLE tables_priv
  MODIFY Column_priv set('Select','Insert','Update','References')
    COLLATE utf8_general_ci DEFAULT '' NOT NULL,
  MODIFY Table_priv set('Select','Insert','Update','Delete','Create',
                        'Drop','Grant','References','Index','Alter',
                        'Create View','Show view','Trigger')
    COLLATE utf8_general_ci DEFAULT '' NOT NULL,
  COMMENT='Table privileges';

#
# columns_priv
#
#
# Name change of Type -> Column_priv from MySQL 3.22.12
#
ALTER TABLE columns_priv
  CHANGE Type Column_priv set('Select','Insert','Update','References')
    COLLATE utf8_general_ci DEFAULT '' NOT NULL;

ALTER TABLE columns_priv
  MODIFY Db char(64) NOT NULL default '',
  MODIFY User char(32) NOT NULL default '',
  MODIFY Table_name char(64) NOT NULL default '',
  MODIFY Column_name char(64) NOT NULL default '',
  CONVERT TO CHARACTER SET utf8 COLLATE utf8_bin,
  COMMENT='Column privileges';

ALTER TABLE columns_priv
  MODIFY Column_priv set('Select','Insert','Update','References')
    COLLATE utf8_general_ci DEFAULT '' NOT NULL;

#
#  Add the new 'type' column to the func table.
#

ALTER TABLE func add type enum ('function','aggregate') COLLATE utf8_general_ci NOT NULL;

#
#  Change the user and db tables to current format
#

# Detect whether we had Show_db_priv
SET @hadShowDbPriv:=0;
SELECT @hadShowDbPriv:=1 FROM user WHERE Show_db_priv LIKE '%';

ALTER TABLE user
ADD Show_db_priv enum('N','Y') COLLATE utf8_general_ci DEFAULT 'N' NOT NULL AFTER Alter_priv,
ADD Super_priv enum('N','Y') COLLATE utf8_general_ci DEFAULT 'N' NOT NULL AFTER Show_db_priv,
ADD Create_tmp_table_priv enum('N','Y') COLLATE utf8_general_ci DEFAULT 'N' NOT NULL AFTER Super_priv,
ADD Lock_tables_priv enum('N','Y') COLLATE utf8_general_ci DEFAULT 'N' NOT NULL AFTER Create_tmp_table_priv,
ADD Execute_priv enum('N','Y') COLLATE utf8_general_ci DEFAULT 'N' NOT NULL AFTER Lock_tables_priv,
ADD Repl_slave_priv enum('N','Y') COLLATE utf8_general_ci DEFAULT 'N' NOT NULL AFTER Execute_priv,
ADD Repl_client_priv enum('N','Y') COLLATE utf8_general_ci DEFAULT 'N' NOT NULL AFTER Repl_slave_priv;

# Convert privileges so that users have similar privileges as before

UPDATE user SET Show_db_priv= Select_priv, Super_priv=Process_priv, Execute_priv=Process_priv, Create_tmp_table_priv='Y', Lock_tables_priv='Y', Repl_slave_priv=file_priv, Repl_client_priv=File_priv where user<>"" AND @hadShowDbPriv = 0;


#  Add fields that can be used to limit number of questions and connections
#  for some users.

ALTER TABLE user
ADD max_questions int(11) NOT NULL DEFAULT 0 AFTER x509_subject,
ADD max_updates   int(11) unsigned NOT NULL DEFAULT 0 AFTER max_questions,
ADD max_connections int(11) unsigned NOT NULL DEFAULT 0 AFTER max_updates;

#
# Update proxies_priv definition.
#
ALTER TABLE proxies_priv MODIFY User char(32) binary DEFAULT '' NOT NULL;
ALTER TABLE proxies_priv MODIFY Proxied_user char(32) binary DEFAULT '' NOT NULL;
ALTER TABLE proxies_priv MODIFY Host char(255) CHARACTER SET ASCII DEFAULT '' NOT NULL, ENGINE=InnoDB;
ALTER TABLE proxies_priv MODIFY Proxied_host char(255) CHARACTER SET ASCII DEFAULT '' NOT NULL;
ALTER TABLE proxies_priv MODIFY Grantor varchar(288) binary DEFAULT '' NOT NULL;

#
#  Add Create_tmp_table_priv and Lock_tables_priv to db
#

ALTER TABLE db
ADD Create_tmp_table_priv enum('N','Y') COLLATE utf8_general_ci DEFAULT 'N' NOT NULL,
ADD Lock_tables_priv enum('N','Y') COLLATE utf8_general_ci DEFAULT 'N' NOT NULL;

alter table user change max_questions max_questions int(11) unsigned DEFAULT 0  NOT NULL;


alter table db comment='Database privileges';
alter table user comment='Users and global privileges';
alter table func comment='User defined functions';

# Convert all tables to UTF-8 with binary collation
# and reset all char columns to correct width
ALTER TABLE user
  MODIFY User char(32) NOT NULL default '',
  CONVERT TO CHARACTER SET utf8 COLLATE utf8_bin;
ALTER TABLE user
  MODIFY Select_priv enum('N','Y') COLLATE utf8_general_ci DEFAULT 'N' NOT NULL,
  MODIFY Insert_priv enum('N','Y') COLLATE utf8_general_ci DEFAULT 'N' NOT NULL,
  MODIFY Update_priv enum('N','Y') COLLATE utf8_general_ci DEFAULT 'N' NOT NULL,
  MODIFY Delete_priv enum('N','Y') COLLATE utf8_general_ci DEFAULT 'N' NOT NULL,
  MODIFY Create_priv enum('N','Y') COLLATE utf8_general_ci DEFAULT 'N' NOT NULL,
  MODIFY Drop_priv enum('N','Y') COLLATE utf8_general_ci DEFAULT 'N' NOT NULL,
  MODIFY Reload_priv enum('N','Y') COLLATE utf8_general_ci DEFAULT 'N' NOT NULL,
  MODIFY Shutdown_priv enum('N','Y') COLLATE utf8_general_ci DEFAULT 'N' NOT NULL,
  MODIFY Process_priv enum('N','Y') COLLATE utf8_general_ci DEFAULT 'N' NOT NULL,
  MODIFY File_priv enum('N','Y') COLLATE utf8_general_ci DEFAULT 'N' NOT NULL,
  MODIFY Grant_priv enum('N','Y') COLLATE utf8_general_ci DEFAULT 'N' NOT NULL,
  MODIFY References_priv enum('N','Y') COLLATE utf8_general_ci DEFAULT 'N' NOT NULL,
  MODIFY Index_priv enum('N','Y') COLLATE utf8_general_ci DEFAULT 'N' NOT NULL,
  MODIFY Alter_priv enum('N','Y') COLLATE utf8_general_ci DEFAULT 'N' NOT NULL,
  MODIFY Show_db_priv enum('N','Y') COLLATE utf8_general_ci DEFAULT 'N' NOT NULL,
  MODIFY Super_priv enum('N','Y') COLLATE utf8_general_ci DEFAULT 'N' NOT NULL,
  MODIFY Create_tmp_table_priv enum('N','Y') COLLATE utf8_general_ci DEFAULT 'N' NOT NULL,
  MODIFY Lock_tables_priv enum('N','Y') COLLATE utf8_general_ci DEFAULT 'N' NOT NULL,
  MODIFY Execute_priv enum('N','Y') COLLATE utf8_general_ci DEFAULT 'N' NOT NULL,
  MODIFY Repl_slave_priv enum('N','Y') COLLATE utf8_general_ci DEFAULT 'N' NOT NULL,
  MODIFY Repl_client_priv enum('N','Y') COLLATE utf8_general_ci DEFAULT 'N' NOT NULL,
  MODIFY ssl_type enum('','ANY','X509', 'SPECIFIED') COLLATE utf8_general_ci DEFAULT '' NOT NULL;

ALTER TABLE db
  MODIFY Db char(64) NOT NULL default '',
  MODIFY User char(32) NOT NULL default '',
  CONVERT TO CHARACTER SET utf8 COLLATE utf8_bin;
ALTER TABLE db
  MODIFY  Select_priv enum('N','Y') COLLATE utf8_general_ci DEFAULT 'N' NOT NULL,
  MODIFY  Insert_priv enum('N','Y') COLLATE utf8_general_ci DEFAULT 'N' NOT NULL,
  MODIFY  Update_priv enum('N','Y') COLLATE utf8_general_ci DEFAULT 'N' NOT NULL,
  MODIFY  Delete_priv enum('N','Y') COLLATE utf8_general_ci DEFAULT 'N' NOT NULL,
  MODIFY  Create_priv enum('N','Y') COLLATE utf8_general_ci DEFAULT 'N' NOT NULL,
  MODIFY  Drop_priv enum('N','Y') COLLATE utf8_general_ci DEFAULT 'N' NOT NULL,
  MODIFY  Grant_priv enum('N','Y') COLLATE utf8_general_ci DEFAULT 'N' NOT NULL,
  MODIFY  References_priv enum('N','Y') COLLATE utf8_general_ci DEFAULT 'N' NOT NULL,
  MODIFY  Index_priv enum('N','Y') COLLATE utf8_general_ci DEFAULT 'N' NOT NULL,
  MODIFY  Alter_priv enum('N','Y') COLLATE utf8_general_ci DEFAULT 'N' NOT NULL,
  MODIFY  Create_tmp_table_priv enum('N','Y') COLLATE utf8_general_ci DEFAULT 'N' NOT NULL,
  MODIFY  Lock_tables_priv enum('N','Y') COLLATE utf8_general_ci DEFAULT 'N' NOT NULL;

ALTER TABLE func CONVERT TO CHARACTER SET utf8 COLLATE utf8_bin;
ALTER TABLE func
  MODIFY type enum ('function','aggregate') COLLATE utf8_general_ci NOT NULL;

#
# Modify log tables.
#

SET @old_log_state = @@global.general_log;
SET GLOBAL general_log = 'OFF';
SET @old_sql_require_primary_key = @@session.sql_require_primary_key;
SET @@session.sql_require_primary_key = 0;
ALTER TABLE general_log
  MODIFY event_time TIMESTAMP(6) NOT NULL DEFAULT CURRENT_TIMESTAMP(6) ON UPDATE CURRENT_TIMESTAMP(6),
  MODIFY user_host MEDIUMTEXT NOT NULL,
  MODIFY thread_id INTEGER NOT NULL,
  MODIFY server_id INTEGER UNSIGNED NOT NULL,
  MODIFY command_type VARCHAR(64) NOT NULL,
  MODIFY argument MEDIUMBLOB NOT NULL;
ALTER TABLE general_log
  MODIFY thread_id BIGINT(21) UNSIGNED NOT NULL;
SET GLOBAL general_log = @old_log_state;

SET @old_log_state = @@global.slow_query_log;
SET GLOBAL slow_query_log = 'OFF';
ALTER TABLE slow_log
  MODIFY start_time TIMESTAMP(6) NOT NULL DEFAULT CURRENT_TIMESTAMP(6) ON UPDATE CURRENT_TIMESTAMP(6),
  MODIFY user_host MEDIUMTEXT NOT NULL,
  MODIFY query_time TIME(6) NOT NULL,
  MODIFY lock_time TIME(6) NOT NULL,
  MODIFY rows_sent INTEGER NOT NULL,
  MODIFY rows_examined INTEGER NOT NULL,
  MODIFY db VARCHAR(512) NOT NULL,
  MODIFY last_insert_id INTEGER NOT NULL,
  MODIFY insert_id INTEGER NOT NULL,
  MODIFY server_id INTEGER UNSIGNED NOT NULL,
  MODIFY sql_text MEDIUMBLOB NOT NULL;
ALTER TABLE slow_log
  ADD COLUMN thread_id INTEGER NOT NULL AFTER sql_text;
ALTER TABLE slow_log
  MODIFY thread_id BIGINT(21) UNSIGNED NOT NULL;
SET GLOBAL slow_query_log = @old_log_state;

SET @@session.sql_require_primary_key = @old_sql_require_primary_key;
ALTER TABLE plugin
  MODIFY name varchar(64) COLLATE utf8_general_ci NOT NULL DEFAULT '',
  MODIFY dl varchar(128) COLLATE utf8_general_ci NOT NULL DEFAULT '',
  CONVERT TO CHARACTER SET utf8 COLLATE utf8_general_ci;

#
# Detect whether we had Create_view_priv
#
SET @hadCreateViewPriv:=0;
SELECT @hadCreateViewPriv:=1 FROM user WHERE Create_view_priv LIKE '%';

#
# Create VIEWs privileges (v5.0)
#
ALTER TABLE db ADD Create_view_priv enum('N','Y') COLLATE utf8_general_ci DEFAULT 'N' NOT NULL AFTER Lock_tables_priv;
ALTER TABLE db MODIFY Create_view_priv enum('N','Y') COLLATE utf8_general_ci DEFAULT 'N' NOT NULL AFTER Lock_tables_priv;

ALTER TABLE user ADD Create_view_priv enum('N','Y') COLLATE utf8_general_ci DEFAULT 'N' NOT NULL AFTER Repl_client_priv;
ALTER TABLE user MODIFY Create_view_priv enum('N','Y') COLLATE utf8_general_ci DEFAULT 'N' NOT NULL AFTER Repl_client_priv;

#
# Show VIEWs privileges (v5.0)
#
ALTER TABLE db ADD Show_view_priv enum('N','Y') COLLATE utf8_general_ci DEFAULT 'N' NOT NULL AFTER Create_view_priv;
ALTER TABLE db MODIFY Show_view_priv enum('N','Y') COLLATE utf8_general_ci DEFAULT 'N' NOT NULL AFTER Create_view_priv;

ALTER TABLE user ADD Show_view_priv enum('N','Y') COLLATE utf8_general_ci DEFAULT 'N' NOT NULL AFTER Create_view_priv;
ALTER TABLE user MODIFY Show_view_priv enum('N','Y') COLLATE utf8_general_ci DEFAULT 'N' NOT NULL AFTER Create_view_priv;

#
# Assign create/show view privileges to people who have create provileges
#
UPDATE user SET Create_view_priv=Create_priv, Show_view_priv=Create_priv where user<>"" AND @hadCreateViewPriv = 0;

#
#
#
SET @hadCreateRoutinePriv:=0;
SELECT @hadCreateRoutinePriv:=1 FROM user WHERE Create_routine_priv LIKE '%';

#
# Create PROCEDUREs privileges (v5.0)
#
ALTER TABLE db ADD Create_routine_priv enum('N','Y') COLLATE utf8_general_ci DEFAULT 'N' NOT NULL AFTER Show_view_priv;
ALTER TABLE db MODIFY Create_routine_priv enum('N','Y') COLLATE utf8_general_ci DEFAULT 'N' NOT NULL AFTER Show_view_priv;

ALTER TABLE user ADD Create_routine_priv enum('N','Y') COLLATE utf8_general_ci DEFAULT 'N' NOT NULL AFTER Show_view_priv;
ALTER TABLE user MODIFY Create_routine_priv enum('N','Y') COLLATE utf8_general_ci DEFAULT 'N' NOT NULL AFTER Show_view_priv;

#
# Alter PROCEDUREs privileges (v5.0)
#
ALTER TABLE db ADD Alter_routine_priv enum('N','Y') COLLATE utf8_general_ci DEFAULT 'N' NOT NULL AFTER Create_routine_priv;
ALTER TABLE db MODIFY Alter_routine_priv enum('N','Y') COLLATE utf8_general_ci DEFAULT 'N' NOT NULL AFTER Create_routine_priv;

ALTER TABLE user ADD Alter_routine_priv enum('N','Y') COLLATE utf8_general_ci DEFAULT 'N' NOT NULL AFTER Create_routine_priv;
ALTER TABLE user MODIFY Alter_routine_priv enum('N','Y') COLLATE utf8_general_ci DEFAULT 'N' NOT NULL AFTER Create_routine_priv;

ALTER TABLE db ADD Execute_priv enum('N','Y') COLLATE utf8_general_ci DEFAULT 'N' NOT NULL AFTER Alter_routine_priv;
ALTER TABLE db MODIFY Execute_priv enum('N','Y') COLLATE utf8_general_ci DEFAULT 'N' NOT NULL AFTER Alter_routine_priv;

#
# Assign create/alter routine privileges to people who have create privileges
#
UPDATE user SET Create_routine_priv=Create_priv, Alter_routine_priv=Alter_priv where user<>"" AND @hadCreateRoutinePriv = 0;
UPDATE db SET Create_routine_priv=Create_priv, Alter_routine_priv=Alter_priv, Execute_priv=Select_priv where user<>"" AND @hadCreateRoutinePriv = 0;

#
# Add max_user_connections resource limit
#
ALTER TABLE user ADD max_user_connections int(11) unsigned DEFAULT '0' NOT NULL AFTER max_connections;

#
# user.Create_user_priv
#

SET @hadCreateUserPriv:=0;
SELECT @hadCreateUserPriv:=1 FROM user WHERE Create_user_priv LIKE '%';

ALTER TABLE user ADD Create_user_priv enum('N','Y') COLLATE utf8_general_ci DEFAULT 'N' NOT NULL AFTER Alter_routine_priv;
ALTER TABLE user MODIFY Create_user_priv enum('N','Y') COLLATE utf8_general_ci DEFAULT 'N' NOT NULL AFTER Alter_routine_priv;
UPDATE user LEFT JOIN db USING (Host,User) SET Create_user_priv='Y'
  WHERE @hadCreateUserPriv = 0 AND
        (user.Grant_priv = 'Y' OR db.Grant_priv = 'Y');

#
# procs_priv
#

ALTER TABLE procs_priv
  MODIFY User char(32) NOT NULL default '',
  CONVERT TO CHARACTER SET utf8 COLLATE utf8_bin;

ALTER TABLE procs_priv
  MODIFY Proc_priv set('Execute','Alter Routine','Grant')
    COLLATE utf8_general_ci DEFAULT '' NOT NULL;

ALTER TABLE procs_priv
  MODIFY Routine_name char(64)
    COLLATE utf8_general_ci DEFAULT '' NOT NULL;

ALTER TABLE procs_priv
  ADD Routine_type enum('FUNCTION','PROCEDURE')
    COLLATE utf8_general_ci NOT NULL AFTER Routine_name;

ALTER TABLE procs_priv
  MODIFY Timestamp timestamp NOT NULL DEFAULT CURRENT_TIMESTAMP ON UPDATE CURRENT_TIMESTAMP AFTER Proc_priv;


<<<<<<< HEAD
ALTER TABLE procs_priv
  MODIFY Grantor char(93) DEFAULT '' NOT NULL;
=======
>>>>>>> 4869291f
#
# EVENT privilege
#
SET @hadEventPriv := 0;
SELECT @hadEventPriv :=1 FROM user WHERE Event_priv LIKE '%';

ALTER TABLE user add Event_priv enum('N','Y') character set utf8 DEFAULT 'N' NOT NULL AFTER Create_user_priv;
ALTER TABLE user MODIFY Event_priv enum('N','Y') character set utf8 DEFAULT 'N' NOT NULL AFTER Create_user_priv;

UPDATE user SET Event_priv=Super_priv WHERE @hadEventPriv = 0;

ALTER TABLE db add Event_priv enum('N','Y') character set utf8 DEFAULT 'N' NOT NULL;
ALTER TABLE db MODIFY Event_priv enum('N','Y') character set utf8 DEFAULT 'N' NOT NULL;

#
# TRIGGER privilege
#

SET @hadTriggerPriv := 0;
SELECT @hadTriggerPriv :=1 FROM user WHERE Trigger_priv LIKE '%';

ALTER TABLE user ADD Trigger_priv enum('N','Y') COLLATE utf8_general_ci DEFAULT 'N' NOT NULL AFTER Event_priv;
ALTER TABLE user MODIFY Trigger_priv enum('N','Y') COLLATE utf8_general_ci DEFAULT 'N' NOT NULL AFTER Event_priv;

ALTER TABLE db ADD Trigger_priv enum('N','Y') COLLATE utf8_general_ci DEFAULT 'N' NOT NULL;
ALTER TABLE db MODIFY Trigger_priv enum('N','Y') COLLATE utf8_general_ci DEFAULT 'N' NOT NULL;

UPDATE user SET Trigger_priv=Super_priv WHERE @hadTriggerPriv = 0;

#
# user.Create_tablespace_priv
#

SET @hadCreateTablespacePriv := 0;
SELECT @hadCreateTablespacePriv :=1 FROM user WHERE Create_tablespace_priv LIKE '%';

ALTER TABLE user ADD Create_tablespace_priv enum('N','Y') COLLATE utf8_general_ci DEFAULT 'N' NOT NULL AFTER Trigger_priv;
ALTER TABLE user MODIFY Create_tablespace_priv enum('N','Y') COLLATE utf8_general_ci DEFAULT 'N' NOT NULL AFTER Trigger_priv;

UPDATE user SET Create_tablespace_priv = Super_priv WHERE @hadCreateTablespacePriv = 0;

--
-- Unlike 'performance_schema', the 'mysql' database is reserved already,
-- so no user procedure is supposed to be there.
--
-- NOTE: until upgrade is finished, stored routines are not available, because
-- system tables might be not usable.
--
SET @global_automatic_sp_privileges = @@GLOBAL.automatic_sp_privileges;
SET GLOBAL automatic_sp_privileges = FALSE;

drop procedure if exists mysql.die;
create procedure mysql.die() signal sqlstate 'HY000' set message_text='Unexpected content found in the performance_schema database.';

--
-- For broken upgrades, SIGNAL the error
--

SET @cmd="call mysql.die()";

SET @str = IF(@broken_pfs > 0, @cmd, 'SET @dummy = 0');
PREPARE stmt FROM @str;
EXECUTE stmt;
DROP PREPARE stmt;

drop procedure mysql.die;
SET GLOBAL automatic_sp_privileges = @global_automatic_sp_privileges;

ALTER TABLE user ADD plugin char(64) DEFAULT 'caching_sha2_password' NOT NULL,  ADD authentication_string TEXT;
ALTER TABLE user MODIFY plugin char(64) DEFAULT 'caching_sha2_password' NOT NULL;
UPDATE user SET plugin=IF((length(password) = 41), 'mysql_native_password', '') WHERE plugin = '';
UPDATE user SET plugin=IF((length(password) = 0), 'caching_sha2_password', '') WHERE plugin = '';
ALTER TABLE user MODIFY authentication_string TEXT;

-- establish if the field is already there.
SET @hadPasswordExpired:=0;
SELECT @hadPasswordExpired:=1 FROM user WHERE password_expired LIKE '%';

ALTER TABLE user ADD password_expired ENUM('N', 'Y') COLLATE utf8_general_ci DEFAULT 'N' NOT NULL;
UPDATE user SET password_expired = 'N' WHERE @hadPasswordExpired=0;

-- need to compensate for the ALTER TABLE user .. CONVERT TO CHARACTER SET above
ALTER TABLE user MODIFY password_expired ENUM('N', 'Y') COLLATE utf8_general_ci DEFAULT 'N' NOT NULL;

-- Need to pre-fill mysql.proxies_priv with access for root even when upgrading from
-- older versions
SET @cmd="INSERT INTO proxies_priv VALUES ('localhost', 'root', '', '', TRUE, '', now())";
SET @str = IF(@had_proxies_priv_table = 0, @cmd, "SET @dummy = 0");
PREPARE stmt FROM @str;
EXECUTE stmt;
DROP PREPARE stmt;

-- Checking for any duplicate hostname and username combination are exists.
-- If exits we will throw error.

-- We also need to avoid accessing privilege tables.
SET @global_automatic_sp_privileges = @@GLOBAL.automatic_sp_privileges;
SET GLOBAL automatic_sp_privileges = FALSE;

DROP PROCEDURE IF EXISTS mysql.warn_duplicate_host_names;
CREATE PROCEDURE mysql.warn_duplicate_host_names() SIGNAL SQLSTATE '45000'  SET MESSAGE_TEXT = 'Multiple accounts exist for @user_name, @host_name that differ only in Host lettercase; remove all except one of them';
SET @cmd='call mysql.warn_duplicate_host_names()';
SET @duplicate_hosts=(SELECT count(*) FROM mysql.user GROUP BY user, lower(host) HAVING count(*) > 1 LIMIT 1);
SET @str=IF(@duplicate_hosts > 1, @cmd, 'SET @dummy=0');

PREPARE stmt FROM @str;
EXECUTE stmt;
-- Get warnings (if any)
SHOW WARNINGS;
DROP PREPARE stmt;
DROP PROCEDURE mysql.warn_duplicate_host_names;

SET GLOBAL automatic_sp_privileges = @global_automatic_sp_privileges;

# Convering the host name to lower case for existing users
UPDATE user SET host=LOWER( host ) WHERE LOWER( host ) <> host;

#
<<<<<<< HEAD
=======
# Alter mysql.component only if it exists already.
#

SET @have_component= (select count(*) from information_schema.tables where table_schema='mysql' and table_name='component');

# Change row format to DYNAMIC
SET @cmd="ALTER TABLE component ROW_FORMAT=DYNAMIC";

SET @str = IF(@have_component = 1, @cmd, 'SET @dummy = 0');
PREPARE stmt FROM @str;
EXECUTE stmt;
DROP PREPARE stmt;

#
>>>>>>> 4869291f
# Alter mysql.ndb_binlog_index only if it exists already.
#

SET @have_ndb_binlog_index= (select count(*) from information_schema.tables where table_schema='mysql' and table_name='ndb_binlog_index');

<<<<<<< HEAD
# Change type from BIGINT to INT
=======
# Change type from BIGINT to INT and row format to DYNAMIC
>>>>>>> 4869291f
SET @cmd="ALTER TABLE ndb_binlog_index
  MODIFY inserts INT UNSIGNED NOT NULL,
  MODIFY updates INT UNSIGNED NOT NULL,
  MODIFY deletes INT UNSIGNED NOT NULL,
<<<<<<< HEAD
  MODIFY schemaops INT UNSIGNED NOT NULL";
=======
  MODIFY schemaops INT UNSIGNED NOT NULL, ROW_FORMAT=DYNAMIC";
>>>>>>> 4869291f

SET @str = IF(@have_ndb_binlog_index = 1, @cmd, 'SET @dummy = 0');
PREPARE stmt FROM @str;
EXECUTE stmt;
DROP PREPARE stmt;

# Add new columns
SET @cmd="ALTER TABLE ndb_binlog_index
  ADD orig_server_id INT UNSIGNED NOT NULL,
  ADD orig_epoch BIGINT UNSIGNED NOT NULL,
  ADD gci INT UNSIGNED NOT NULL";

SET @str = IF(@have_ndb_binlog_index = 1, @cmd, 'SET @dummy = 0');
PREPARE stmt FROM @str;
EXECUTE stmt;
DROP PREPARE stmt;

# New primary key
SET @cmd="ALTER TABLE ndb_binlog_index
  DROP PRIMARY KEY,
  ADD PRIMARY KEY(epoch, orig_server_id, orig_epoch)";

SET @str = IF(@have_ndb_binlog_index = 1, @cmd, 'SET @dummy = 0');
PREPARE stmt FROM @str;
EXECUTE stmt;
DROP PREPARE stmt;

--
-- Check for accounts with old pre-4.1 passwords and issue a warning
--

-- SCRAMBLED_PASSWORD_CHAR_LENGTH_323 = 16
SET @deprecated_pwds=(SELECT COUNT(*) FROM mysql.user WHERE LENGTH(password) = 16);

-- signal the deprecation error

SET @global_automatic_sp_privileges = @@GLOBAL.automatic_sp_privileges;
SET GLOBAL automatic_sp_privileges = FALSE;

DROP PROCEDURE IF EXISTS mysql.warn_pre41_pwd;
CREATE PROCEDURE mysql.warn_pre41_pwd() SIGNAL SQLSTATE '01000' SET MESSAGE_TEXT='Pre-4.1 password hash found. It is deprecated and will be removed in a future release. Please upgrade it to a new format.';
SET @cmd='call mysql.warn_pre41_pwd()';
SET @str=IF(@deprecated_pwds > 0, @cmd, 'SET @dummy=0');
PREPARE stmt FROM @str;
EXECUTE stmt;
-- Get warnings (if any)
SHOW WARNINGS;
DROP PREPARE stmt;
DROP PROCEDURE mysql.warn_pre41_pwd;

SET GLOBAL automatic_sp_privileges = @global_automatic_sp_privileges;
--
-- Add timestamp and expiry columns
--

ALTER TABLE user ADD password_last_changed timestamp NULL;
UPDATE user SET password_last_changed = CURRENT_TIMESTAMP WHERE plugin in ('caching_sha2_password','mysql_native_password','sha256_password') and password_last_changed is NULL;

ALTER TABLE user ADD password_lifetime smallint unsigned NULL;

--
-- Add account_locked column
--
SET @hadAccountLocked:=0;
SELECT @hadAccountLocked:=1 FROM user WHERE account_locked LIKE '%';

ALTER TABLE user ADD account_locked ENUM('N', 'Y') COLLATE utf8_general_ci DEFAULT 'N' NOT NULL;
UPDATE user SET account_locked = 'N' WHERE @hadAccountLocked=0;

-- need to compensate for the ALTER TABLE user .. CONVERT TO CHARACTER SET above
ALTER TABLE user MODIFY account_locked ENUM('N', 'Y') COLLATE utf8_general_ci DEFAULT 'N' NOT NULL;

UPDATE user SET account_locked ='Y' WHERE host = 'localhost' AND user = 'mysql.infoschema';

--
-- Drop password column
--

SET @have_password= (SELECT COUNT(*) FROM INFORMATION_SCHEMA.COLUMNS WHERE TABLE_SCHEMA = 'mysql'
                    AND TABLE_NAME='user'
                    AND column_name='password');
SET @str=IF(@have_password <> 0, "UPDATE user SET authentication_string = password where LENGTH(password) > 0 and plugin = 'mysql_native_password'", "SET @dummy = 0");
# We have already put mysql_native_password as plugin value in cases where length(PASSWORD) is either 0 or 41.
PREPARE stmt FROM @str;
EXECUTE stmt;
DROP PREPARE stmt;
SET @str=IF(@have_password <> 0, "ALTER TABLE user DROP password", "SET @dummy = 0");
PREPARE stmt FROM @str;
EXECUTE stmt;
DROP PREPARE stmt;

-- Add the privilege XA_RECOVER_ADMIN for every user who has the privilege SUPER
-- provided that there isn't a user who already has the privilige XA_RECOVER_ADMIN.
SET @hadXARecoverAdminPriv = (SELECT COUNT(*) FROM global_grants WHERE priv = 'XA_RECOVER_ADMIN');
INSERT INTO global_grants SELECT user, host, 'XA_RECOVER_ADMIN', IF(grant_priv = 'Y', 'Y', 'N')
FROM mysql.user WHERE super_priv = 'Y' AND @hadXARecoverAdminPriv = 0;
COMMIT;

<<<<<<< HEAD
=======
-- Add the privilege CLONE_ADMIN for every user who has the privilege SUPER
-- provided that there isn't a user who already has the privilige CLONE_ADMIN.
SET @hadCloneAdminPriv = (SELECT COUNT(*) FROM global_grants WHERE priv = 'CLONE_ADMIN');
INSERT INTO global_grants SELECT user, host, 'CLONE_ADMIN', IF(grant_priv = 'Y', 'Y', 'N')
FROM mysql.user WHERE super_priv = 'Y' AND @hadCloneAdminPriv = 0;
COMMIT;

>>>>>>> 4869291f
-- Add the privilege BACKUP_ADMIN for every user who has the privilege RELOAD
-- provided that there isn't a user who already has the privilege BACKUP_ADMIN.
SET @hadBackupAdminPriv = (SELECT COUNT(*) FROM global_grants WHERE priv = 'BACKUP_ADMIN');
INSERT INTO global_grants SELECT user, host, 'BACKUP_ADMIN', IF(grant_priv = 'Y', 'Y', 'N')
FROM mysql.user WHERE Reload_priv = 'Y' AND @hadBackupAdminPriv = 0;
COMMIT;

<<<<<<< HEAD
=======
-- Add the privilege INNODB_REDO_LOG_ARCHIVE for every user who has the privilege BACKUP_ADMIN
-- provided that there isn't a user who already has the privilege INNODB_REDO_LOG_ARCHIVE.
SET @hadInnodbRedoLogArchivePriv = (SELECT COUNT(*) FROM global_grants WHERE priv = 'INNODB_REDO_LOG_ARCHIVE');
INSERT INTO global_grants SELECT user, host, 'INNODB_REDO_LOG_ARCHIVE', IF(grant_priv = 'Y', 'Y', 'N')
FROM mysql.user WHERE Reload_priv = 'Y' AND @hadInnodbRedoLogArchivePriv = 0;
COMMIT;

>>>>>>> 4869291f
-- Add the privilege RESOURCE_GROUP_ADMIN for every user who has the privilege SUPER
-- provided that there isn't a user who already has the privilege RESOURCE_GROUP_ADMIN.
SET @hadResourceGroupAdminPriv = (SELECT COUNT(*) FROM global_grants WHERE priv = 'RESOURCE_GROUP_ADMIN');
INSERT INTO global_grants SELECT user, host, 'RESOURCE_GROUP_ADMIN',
IF(grant_priv = 'Y', 'Y', 'N') FROM mysql.user WHERE super_priv = 'Y' AND @hadResourceGroupAdminPriv = 0;
COMMIT;

-- Add the privilege SERVICE_CONNECTION_ADMIN for every user who has the privilege SUPER
-- provided that there isn't a user who already has the privilege SERVICE_CONNECTION_ADMIN.
SET @hadServiceConnectionAdminPriv = (SELECT COUNT(*) FROM global_grants WHERE priv = 'SERVICE_CONNECTION_ADMIN');
INSERT INTO global_grants SELECT user, host, 'SERVICE_CONNECTION_ADMIN', IF(grant_priv = 'Y', 'Y', 'N')
FROM mysql.user WHERE super_priv = 'Y' AND @hadServiceConnectionAdminPriv = 0;

-- Add the privilege APPLICATION_PASSWORD_ADMIN for every user who has the
-- privilege CREATE USER provided that there isn't a user who already has
-- privilege APPLICATION_PASSWORD_ADMIN
SET @hadApplicationPasswordAdminPriv = (SELECT COUNT(*) FROM global_grants WHERE priv = 'APPLICATION_PASSWORD_ADMIN');
INSERT INTO global_grants SELECT user, host, 'APPLICATION_PASSWORD_ADMIN', IF(grant_priv = 'Y', 'Y', 'N')
FROM mysql.user WHERE Create_user_priv = 'Y' AND @hadApplicationPasswordAdminPriv = 0;
COMMIT;

<<<<<<< HEAD
=======
-- Add the privilege AUDIT_ADMIN for every user who has the privilege SUPER
-- provided that there isn't a user who already has the privilige AUDIT_ADMIN.
SET @hadAuditAdminPriv = (SELECT COUNT(*) FROM global_grants WHERE priv = 'AUDIT_ADMIN');
INSERT INTO global_grants SELECT user, host, 'AUDIT_ADMIN', IF(grant_priv = 'Y', 'Y', 'N')
FROM mysql.user WHERE super_priv = 'Y' AND @hadAuditAdminPriv = 0;
COMMIT;

-- Add the privilege BINLOG_ADMIN for every user who has the privilege SUPER
-- provided that there isn't a user who already has the privilige BINLOG_ADMIN.
SET @hadBinLogAdminPriv = (SELECT COUNT(*) FROM global_grants WHERE priv = 'BINLOG_ADMIN');
INSERT INTO global_grants SELECT user, host, 'BINLOG_ADMIN', IF(grant_priv = 'Y', 'Y', 'N')
FROM mysql.user WHERE super_priv = 'Y' AND @hadBinLogAdminPriv = 0;
COMMIT;

-- Add the privilege BINLOG_ENCRYPTION_ADMIN for every user who has the privilege SUPER
-- provided that there isn't a user who already has the privilige BINLOG_ENCRYPTION_ADMIN.
SET @hadBinLogEncryptionAdminPriv = (SELECT COUNT(*) FROM global_grants WHERE priv = 'BINLOG_ENCRYPTION_ADMIN');
INSERT INTO global_grants SELECT user, host, 'BINLOG_ENCRYPTION_ADMIN', IF(grant_priv = 'Y', 'Y', 'N')
FROM mysql.user WHERE super_priv = 'Y' AND @hadBinLogEncryptionAdminPriv = 0;
COMMIT;

-- Add the privilege CONNECTION_ADMIN for every user who has the privilege SUPER
-- provided that there isn't a user who already has the privilige CONNECTION_ADMIN.
SET @hadConnectionAdminPriv = (SELECT COUNT(*) FROM global_grants WHERE priv = 'CONNECTION_ADMIN');
INSERT INTO global_grants SELECT user, host, 'CONNECTION_ADMIN', IF(grant_priv = 'Y', 'Y', 'N')
FROM mysql.user WHERE super_priv = 'Y' AND @hadConnectionAdminPriv = 0;
COMMIT;

-- Add the privilege ENCRYPTION_KEY_ADMIN for every user who has the privilege SUPER
-- provided that there isn't a user who already has the privilige ENCRYPTION_KEY_ADMIN.
SET @hadEncryptionKeyAdminPriv = (SELECT COUNT(*) FROM global_grants WHERE priv = 'ENCRYPTION_KEY_ADMIN');
INSERT INTO global_grants SELECT user, host, 'ENCRYPTION_KEY_ADMIN', IF(grant_priv = 'Y', 'Y', 'N')
FROM mysql.user WHERE super_priv = 'Y' AND @hadEncryptionKeyAdminPriv = 0;
COMMIT;

-- Add the privilege GROUP_REPLICATION_ADMIN for every user who has the privilege SUPER
-- provided that there isn't a user who already has the privilige GROUP_REPLICATION_ADMIN.
SET @hadGroupReplicationAdminPriv = (SELECT COUNT(*) FROM global_grants WHERE priv = 'GROUP_REPLICATION_ADMIN');
INSERT INTO global_grants SELECT user, host, 'GROUP_REPLICATION_ADMIN', IF(grant_priv = 'Y', 'Y', 'N')
FROM mysql.user WHERE super_priv = 'Y' AND @hadGroupReplicationAdminPriv = 0;
COMMIT;

-- Add the privilege PERSIST_RO_VARIABLES_ADMIN for every user who has the privilege SUPER
-- provided that there isn't a user who already has the privilige PERSIST_RO_VARIABLES_ADMIN.
SET @hadPersistRoVariablesAdminPriv = (SELECT COUNT(*) FROM global_grants WHERE priv = 'PERSIST_RO_VARIABLES_ADMIN');
INSERT INTO global_grants SELECT user, host, 'PERSIST_RO_VARIABLES_ADMIN', IF(grant_priv = 'Y', 'Y', 'N')
FROM mysql.user WHERE super_priv = 'Y' AND @hadPersistRoVariablesAdminPriv = 0;
COMMIT;

-- Add the privilege REPLICATION_SLAVE_ADMIN for every user who has the privilege SUPER
-- provided that there isn't a user who already has the privilige REPLICATION_SLAVE_ADMIN.
SET @hadReplicationSlaveAdminPriv = (SELECT COUNT(*) FROM global_grants WHERE priv = 'REPLICATION_SLAVE_ADMIN');
INSERT INTO global_grants SELECT user, host, 'REPLICATION_SLAVE_ADMIN', IF(grant_priv = 'Y', 'Y', 'N')
FROM mysql.user WHERE super_priv = 'Y' AND @hadReplicationSlaveAdminPriv = 0;
COMMIT;

-- Add the privilege RESOURCE_GROUP_USER for every user who has the privilege SUPER
-- provided that there isn't a user who already has the privilige RESOURCE_GROUP_USER.
SET @hadResourceGroupUserPriv = (SELECT COUNT(*) FROM global_grants WHERE priv = 'RESOURCE_GROUP_USER');
INSERT INTO global_grants SELECT user, host, 'RESOURCE_GROUP_USER', IF(grant_priv = 'Y', 'Y', 'N')
FROM mysql.user WHERE super_priv = 'Y' AND @hadResourceGroupUserPriv = 0;
COMMIT;

-- Add the privilege ROLE_ADMIN for every user who has the privilege SUPER
-- provided that there isn't a user who already has the privilige ROLE_ADMIN.
SET @hadRoleAdminPriv = (SELECT COUNT(*) FROM global_grants WHERE priv = 'ROLE_ADMIN');
INSERT INTO global_grants SELECT user, host, 'ROLE_ADMIN', IF(grant_priv = 'Y', 'Y', 'N')
FROM mysql.user WHERE super_priv = 'Y' AND @hadRoleAdminPriv = 0;
COMMIT;

-- Add the privilege SESSION_VARIABLES_ADMIN for every user who has the privilege SUPER
-- provided that there isn't a user who already has the privilige SESSION_VARIABLES_ADMIN.
SET @hadSessionVariablesAdminPriv = (SELECT COUNT(*) FROM global_grants WHERE priv = 'SESSION_VARIABLES_ADMIN');
INSERT INTO global_grants SELECT user, host, 'SESSION_VARIABLES_ADMIN', IF(grant_priv = 'Y', 'Y', 'N')
FROM mysql.user WHERE super_priv = 'Y' AND @hadSessionVariablesAdminPriv = 0;
COMMIT;

-- Add the privilege SET_USER_ID for every user who has the privilege SUPER
-- provided that there isn't a user who already has the privilige SET_USER_ID.
SET @hadSetUserIdPriv = (SELECT COUNT(*) FROM global_grants WHERE priv = 'SET_USER_ID');
INSERT INTO global_grants SELECT user, host, 'SET_USER_ID', IF(grant_priv = 'Y', 'Y', 'N')
FROM mysql.user WHERE super_priv = 'Y' AND @hadSetUserIdPriv = 0;
COMMIT;

-- Add the privilege SYSTEM_VARIABLES_ADMIN for every user who has the privilege SUPER
-- provided that there isn't a user who already has the privilige SYSTEM_VARIABLES_ADMIN.
SET @hadSystemVariablesAdminPriv = (SELECT COUNT(*) FROM global_grants WHERE priv = 'SYSTEM_VARIABLES_ADMIN');
INSERT INTO global_grants SELECT user, host, 'SYSTEM_VARIABLES_ADMIN', IF(grant_priv = 'Y', 'Y', 'N')
FROM mysql.user WHERE super_priv = 'Y' AND @hadSystemVariablesAdminPriv = 0;
COMMIT;

>>>>>>> 4869291f
-- Add the privilege SYSTEM_USER for every user who has privilege SET_USER_ID privilege
SET @hadSystemUserPriv = (SELECT COUNT(*) FROM global_grants WHERE priv = 'SYSTEM_USER');
INSERT INTO global_grants SELECT user, host, 'SYSTEM_USER',
IF (WITH_GRANT_OPTION = 'Y', 'Y', 'N') FROM global_grants WHERE priv = 'SET_USER_ID' AND @hadSystemUserPriv = 0;
COMMIT;

-- Add the privilege SYSTEM_USER for every user who has the privilege SUPER
-- provided that there isn't a user who already has the privilege SYSTEM_USER
SET @hadSystemUserPriv = (SELECT COUNT(*) FROM global_grants WHERE priv = 'SYSTEM_USER');
INSERT INTO global_grants SELECT user, host, 'SYSTEM_USER', IF(grant_priv = 'Y', 'Y', 'N')
FROM mysql.user WHERE super_priv = 'Y' AND @hadSystemUserPriv = 0;
COMMIT;

-- Add the privilege TABLE_ENCRYPTION_ADMIN for every user who has the privilege SUPER
-- provided that there isn't a user who already has the privilige TABLE_ENCRYPTION_ADMIN.
SET @hadTableEncryptionAdminPriv = (SELECT COUNT(*) FROM global_grants WHERE priv = 'TABLE_ENCRYPTION_ADMIN');
INSERT INTO global_grants SELECT user, host, 'TABLE_ENCRYPTION_ADMIN', IF(grant_priv = 'Y', 'Y', 'N')
FROM mysql.user WHERE super_priv = 'Y' AND @hadTableEncryptionAdminPriv = 0;
COMMIT;

# Activate the new, possible modified privilege tables
# This should not be needed, but gives us some extra testing that the above
# changes was correct

ALTER TABLE slave_master_info ADD Ssl_crl TEXT CHARACTER SET utf8 COLLATE utf8_bin COMMENT 'The file used for the Certificate Revocation List (CRL)';
ALTER TABLE slave_master_info ADD Ssl_crlpath TEXT CHARACTER SET utf8 COLLATE utf8_bin COMMENT 'The path used for Certificate Revocation List (CRL) files';
ALTER TABLE slave_master_info STATS_PERSISTENT=0;
ALTER TABLE slave_worker_info STATS_PERSISTENT=0;
ALTER TABLE slave_relay_log_info STATS_PERSISTENT=0;
ALTER TABLE gtid_executed STATS_PERSISTENT=0;

#
# From 5.7 onwards, all slave info tables have Channel_Name as a column.
# This column is needed  for multi-source replication
#
ALTER TABLE slave_master_info
  ADD Channel_name CHAR(64) CHARACTER SET utf8 COLLATE utf8_general_ci NOT NULL DEFAULT '' COMMENT 'The channel on which the slave is connected to a source. Used in Multisource Replication',
  DROP PRIMARY KEY,
  ADD PRIMARY KEY(Channel_name);

ALTER TABLE slave_relay_log_info
  ADD Channel_name CHAR(64) CHARACTER SET utf8 COLLATE utf8_general_ci NOT NULL DEFAULT '' COMMENT 'The channel on which the slave is connected to a source. Used in Multisource Replication',
  DROP PRIMARY KEY,
  ADD PRIMARY KEY(Channel_name);

ALTER TABLE slave_worker_info
  ADD Channel_name CHAR(64) CHARACTER SET utf8 COLLATE utf8_general_ci NOT NULL DEFAULT '' COMMENT 'The channel on which the slave is connected to a source. Used in Multisource Replication',
  DROP PRIMARY KEY,
  ADD PRIMARY KEY(Channel_name, Id);

# The Tls_version field at slave_master_info should be added after the Channel_name field
ALTER TABLE slave_master_info ADD Tls_version TEXT CHARACTER SET utf8 COLLATE utf8_bin COMMENT 'Tls version';

# If the order of columns Channel_name and Tls_version is wrong, this will correct the order
# in slave_master_info table.
ALTER TABLE slave_master_info
  MODIFY COLUMN Tls_version TEXT CHARACTER SET utf8 COLLATE utf8_bin COMMENT 'Tls version'
  AFTER Channel_name;

# The Public_key_path field at slave_master_info should be added after the Tls_version field
ALTER TABLE slave_master_info ADD Public_key_path TEXT CHARACTER SET utf8 COLLATE utf8_bin COMMENT 'The file containing public key of master server.';

# The Get_public_key field at slave_master_info should be added after the slave_master_info field
ALTER TABLE slave_master_info ADD Get_public_key BOOLEAN NOT NULL COMMENT 'Preference to get public key from master.';

ALTER TABLE slave_master_info ADD Network_namespace TEXT CHARACTER SET utf8 COLLATE utf8_bin COMMENT 'Network namespace used for communication with the master server.';

# If the order of column Public_key_path, Get_public_key is wrong, this will correct the order in
# slave_master_info table.
ALTER TABLE slave_master_info
  MODIFY COLUMN Public_key_path TEXT CHARACTER SET utf8 COLLATE utf8_bin COMMENT 'The file containing public key of master server.'
  AFTER Tls_version;
ALTER TABLE slave_master_info
  MODIFY COLUMN Get_public_key BOOLEAN NOT NULL COMMENT 'Preference to get public key from master.'
  AFTER Public_key_path;

ALTER TABLE slave_master_info
  MODIFY COLUMN Network_namespace TEXT CHARACTER SET utf8 COLLATE utf8_bin
  COMMENT 'Network namespace used for communication with the master server.'
  AFTER Get_public_key;

#
# Drop legacy NDB distributed privileges function & procedures
#
DROP function  IF EXISTS mysql.mysql_cluster_privileges_are_distributed;
DROP procedure IF EXISTS mysql.mysql_cluster_backup_privileges;
DROP procedure IF EXISTS mysql.mysql_cluster_move_grant_tables;
DROP procedure IF EXISTS mysql.mysql_cluster_restore_local_privileges;
DROP procedure IF EXISTS mysql.mysql_cluster_restore_privileges;
DROP procedure IF EXISTS mysql.mysql_cluster_restore_privileges_from_local;
DROP procedure IF EXISTS mysql.mysql_cluster_move_privileges;

#
# Alter mysql.ndb_binlog_index only if it exists already.
#
SET @cmd="ALTER TABLE ndb_binlog_index
  ADD COLUMN next_position BIGINT UNSIGNED NOT NULL";

SET @str = IF(@have_ndb_binlog_index = 1, @cmd, 'SET @dummy = 0');
PREPARE stmt FROM @str;
EXECUTE stmt;
DROP PREPARE stmt;

SET @cmd="ALTER TABLE ndb_binlog_index
  ADD COLUMN next_file VARCHAR(255) NOT NULL";

SET @str = IF(@have_ndb_binlog_index = 1, @cmd, 'SET @dummy = 0');
PREPARE stmt FROM @str;
EXECUTE stmt;
DROP PREPARE stmt;

SET @cmd="ALTER TABLE ndb_binlog_index
  ENGINE=InnoDB STATS_PERSISTENT=0";

SET @str = IF(@have_ndb_binlog_index = 1, @cmd, 'SET @dummy = 0');
PREPARE stmt FROM @str;
EXECUTE stmt;
DROP PREPARE stmt;

--
-- Check for non-empty host table and issue a warning
--

SET @global_automatic_sp_privileges = @@GLOBAL.automatic_sp_privileges;
SET GLOBAL automatic_sp_privileges = FALSE;

DROP PROCEDURE IF EXISTS mysql.warn_host_table_nonempty;
CREATE PROCEDURE mysql.warn_host_table_nonempty() SIGNAL SQLSTATE '01000' SET MESSAGE_TEXT='Table mysql.host is not empty. It is deprecated and will be removed in a future release.';
SET @cmd='call mysql.warn_host_table_nonempty()';

SET @have_host_table=0;
SET @host_table_nonempty=0;
SET @have_host_table=(SELECT COUNT(*) FROM information_schema.tables WHERE table_name LIKE 'host' AND table_schema LIKE 'mysql' AND table_type LIKE 'BASE TABLE');

SET @host_table_nonempty_str=IF(@have_host_table > 0, 'SET @host_table_nonempty=(SELECT COUNT(*) FROM mysql.host)', 'SET @dummy=0');
PREPARE stmt FROM @host_table_nonempty_str;
EXECUTE stmt;
DROP PREPARE stmt;

SET @str=IF(@host_table_nonempty > 0, @cmd, 'SET @dummy=0');

PREPARE stmt FROM @str;
EXECUTE stmt;
-- Get warnings (if any)
SHOW WARNINGS;
DROP PREPARE stmt;
DROP PROCEDURE mysql.warn_host_table_nonempty;

SET GLOBAL automatic_sp_privileges = @global_automatic_sp_privileges;
--
-- Upgrade help tables
--

ALTER TABLE help_category MODIFY url TEXT NOT NULL;
ALTER TABLE help_topic MODIFY url TEXT NOT NULL;

--
-- Upgrade a table engine from MyISAM to InnoDB for the system tables
-- help_topic, help_category, help_relation, help_keyword, plugin, servers,
-- time_zone, time_zone_leap_second, time_zone_name, time_zone_transition,
-- time_zone_transition_type, columns_priv, db, procs_priv, proxies_priv,
-- tables_priv, user.
ALTER TABLE func ENGINE=InnoDB STATS_PERSISTENT=0;
ALTER TABLE help_topic ENGINE=InnoDB STATS_PERSISTENT=0;
ALTER TABLE help_category ENGINE=InnoDB STATS_PERSISTENT=0;
ALTER TABLE help_relation ENGINE=InnoDB STATS_PERSISTENT=0;
ALTER TABLE help_keyword ENGINE=InnoDB STATS_PERSISTENT=0;
ALTER TABLE plugin ENGINE=InnoDB STATS_PERSISTENT=0;
ALTER TABLE servers ENGINE=InnoDB STATS_PERSISTENT=0;
ALTER TABLE time_zone ENGINE=InnoDB STATS_PERSISTENT=0;
ALTER TABLE time_zone_leap_second ENGINE=InnoDB STATS_PERSISTENT=0;
ALTER TABLE time_zone_name ENGINE=InnoDB STATS_PERSISTENT=0;
ALTER TABLE time_zone_transition ENGINE=InnoDB STATS_PERSISTENT=0;
ALTER TABLE time_zone_transition_type ENGINE=InnoDB STATS_PERSISTENT=0;
ALTER TABLE db ENGINE=InnoDB STATS_PERSISTENT=0;
ALTER TABLE user ENGINE=InnoDB STATS_PERSISTENT=0;
ALTER TABLE tables_priv ENGINE=InnoDB STATS_PERSISTENT=0;
ALTER TABLE columns_priv ENGINE=InnoDB STATS_PERSISTENT=0;
ALTER TABLE procs_priv ENGINE=InnoDB STATS_PERSISTENT=0;
ALTER TABLE proxies_priv ENGINE=InnoDB STATS_PERSISTENT=0;
<<<<<<< HEAD

--
-- CREATE_ROLE_ACL and DROP_ROLE_ACL
--
ALTER TABLE user ADD Create_role_priv enum('N','Y') COLLATE utf8_general_ci DEFAULT 'N' NOT NULL AFTER account_locked;
ALTER TABLE user MODIFY Create_role_priv enum('N','Y') COLLATE utf8_general_ci DEFAULT 'N' NOT NULL AFTER account_locked;
ALTER TABLE user ADD Drop_role_priv enum('N','Y') COLLATE utf8_general_ci DEFAULT 'N' NOT NULL AFTER Create_role_priv;
ALTER TABLE user MODIFY Drop_role_priv enum('N','Y') COLLATE utf8_general_ci DEFAULT 'N' NOT NULL AFTER Create_role_priv;
UPDATE user SET Create_role_priv= 'Y', Drop_role_priv= 'Y' WHERE Create_user_priv = 'Y';

--
-- Password_reuse_history, Password_reuse_time and Password_require_current
--
ALTER TABLE user ADD Password_reuse_history smallint unsigned NULL DEFAULT NULL AFTER Drop_role_priv;
ALTER TABLE user ADD Password_reuse_time smallint unsigned NULL DEFAULT NULL AFTER Password_reuse_history;
ALTER TABLE user ADD Password_require_current enum('N', 'Y') COLLATE utf8_general_ci DEFAULT NULL AFTER Password_reuse_time;
ALTER TABLE user MODIFY Password_require_current enum('N','Y') COLLATE utf8_general_ci DEFAULT NULL AFTER Password_reuse_time;
ALTER TABLE user ADD User_attributes JSON DEFAULT NULL AFTER Password_require_current;

--
-- Change engine of the firewall tables to InnoDB
--
SET @had_firewall_whitelist =
  (SELECT COUNT(table_name) FROM information_schema.tables
     WHERE table_schema = 'mysql' AND table_name = 'firewall_whitelist' AND
           table_type = 'BASE TABLE');
SET @cmd="ALTER TABLE mysql.firewall_whitelist ENGINE=InnoDB";
SET @str = IF(@had_firewall_whitelist > 0, @cmd, "SET @dummy = 0");
PREPARE stmt FROM @str;
EXECUTE stmt;
DROP PREPARE stmt;

SET @had_firewall_users =
  (SELECT COUNT(table_name) FROM information_schema.tables
     WHERE table_schema = 'mysql' AND table_name = 'firewall_users' AND
           table_type = 'BASE TABLE');
SET @cmd="ALTER TABLE mysql.firewall_users ENGINE=InnoDB";
SET @str = IF(@had_firewall_users > 0, @cmd, "SET @dummy = 0");
PREPARE stmt FROM @str;
EXECUTE stmt;
DROP PREPARE stmt;

--
-- Add a column that serves as a primary key of the table
--
SET @firewall_whitelist_id_column =
  (SELECT COUNT(column_name) FROM information_schema.columns
     WHERE table_schema = 'mysql' AND table_name = 'firewall_whitelist' AND column_name = 'ID');
SET @cmd="ALTER TABLE mysql.firewall_whitelist ADD ID INT UNSIGNED NOT NULL AUTO_INCREMENT PRIMARY KEY";
SET @str = IF(@had_firewall_whitelist > 0 AND @firewall_whitelist_id_column = 0, @cmd, "SET @dummy = 0");
PREPARE stmt FROM @str;
EXECUTE stmt;
DROP PREPARE stmt;

--
-- Change engine, size and charset for audit log tables.
--

SET @had_audit_log_user =
  (SELECT COUNT(table_name) FROM information_schema.tables
     WHERE table_schema = 'mysql' AND table_name = 'audit_log_user' AND
           table_type = 'BASE TABLE');
SET @cmd="ALTER TABLE mysql.audit_log_user DROP FOREIGN KEY audit_log_user_ibfk_1";
SET @str = IF(@had_audit_log_user > 0, @cmd, "SET @dummy = 0");
PREPARE stmt FROM @str;
EXECUTE stmt;
DROP PREPARE stmt;

SET @had_audit_log_filter =
  (SELECT COUNT(table_name) FROM information_schema.tables
     WHERE table_schema = 'mysql' AND table_name = 'audit_log_filter' AND
           table_type = 'BASE TABLE');
SET @cmd="ALTER TABLE mysql.audit_log_filter ENGINE=InnoDB";
SET @str = IF(@had_audit_log_filter > 0, @cmd, "SET @dummy = 0");
PREPARE stmt FROM @str;
EXECUTE stmt;
DROP PREPARE stmt;

SET @cmd="ALTER TABLE mysql.audit_log_filter CONVERT TO CHARACTER SET utf8mb4 COLLATE utf8mb4_0900_as_ci";
SET @str = IF(@had_audit_log_filter > 0, @cmd, "SET @dummy = 0");
PREPARE stmt FROM @str;
EXECUTE stmt;
DROP PREPARE stmt;

SET @had_audit_log_user =
  (SELECT COUNT(table_name) FROM information_schema.tables
     WHERE table_schema = 'mysql' AND table_name = 'audit_log_user' AND
           table_type = 'BASE TABLE');
SET @cmd="ALTER TABLE mysql.audit_log_user ENGINE=InnoDB";
SET @str = IF(@had_audit_log_user > 0, @cmd, "SET @dummy = 0");
PREPARE stmt FROM @str;
EXECUTE stmt;
DROP PREPARE stmt;

SET @cmd="ALTER TABLE mysql.audit_log_user CONVERT TO CHARACTER SET utf8mb4 COLLATE utf8mb4_0900_as_ci";
SET @str = IF(@had_audit_log_user > 0, @cmd, "SET @dummy = 0");
=======

--
-- CREATE_ROLE_ACL and DROP_ROLE_ACL
--
ALTER TABLE user ADD Create_role_priv enum('N','Y') COLLATE utf8_general_ci DEFAULT 'N' NOT NULL AFTER account_locked;
ALTER TABLE user MODIFY Create_role_priv enum('N','Y') COLLATE utf8_general_ci DEFAULT 'N' NOT NULL AFTER account_locked;
ALTER TABLE user ADD Drop_role_priv enum('N','Y') COLLATE utf8_general_ci DEFAULT 'N' NOT NULL AFTER Create_role_priv;
ALTER TABLE user MODIFY Drop_role_priv enum('N','Y') COLLATE utf8_general_ci DEFAULT 'N' NOT NULL AFTER Create_role_priv;
UPDATE user SET Create_role_priv= 'Y', Drop_role_priv= 'Y' WHERE Create_user_priv = 'Y';

--
-- Password_reuse_history, Password_reuse_time and Password_require_current
--
ALTER TABLE user ADD Password_reuse_history smallint unsigned NULL DEFAULT NULL AFTER Drop_role_priv;
ALTER TABLE user ADD Password_reuse_time smallint unsigned NULL DEFAULT NULL AFTER Password_reuse_history;
ALTER TABLE user ADD Password_require_current enum('N', 'Y') COLLATE utf8_general_ci DEFAULT NULL AFTER Password_reuse_time;
ALTER TABLE user MODIFY Password_require_current enum('N','Y') COLLATE utf8_general_ci DEFAULT NULL AFTER Password_reuse_time;
ALTER TABLE user ADD User_attributes JSON DEFAULT NULL AFTER Password_require_current;

--
-- Change engine of the firewall tables to InnoDB
--
SET @had_firewall_whitelist =
  (SELECT COUNT(table_name) FROM information_schema.tables
     WHERE table_schema = 'mysql' AND table_name = 'firewall_whitelist' AND
           table_type = 'BASE TABLE');
SET @cmd="ALTER TABLE mysql.firewall_whitelist ENGINE=InnoDB";
SET @str = IF(@had_firewall_whitelist > 0, @cmd, "SET @dummy = 0");
PREPARE stmt FROM @str;
EXECUTE stmt;
DROP PREPARE stmt;
SET @cmd="ALTER TABLE mysql.firewall_whitelist "
         "MODIFY COLUMN USERHOST VARCHAR(288) NOT NULL";
SET @str = IF(@had_firewall_whitelist > 0, @cmd, "SET @dummy = 0");
>>>>>>> 4869291f
PREPARE stmt FROM @str;
EXECUTE stmt;
DROP PREPARE stmt;

<<<<<<< HEAD
SET @cmd="ALTER TABLE mysql.audit_log_user MODIFY COLUMN USER VARCHAR(32)";
SET @str = IF(@had_audit_log_user > 0, @cmd, "SET @dummy = 0");
PREPARE stmt FROM @str;
EXECUTE stmt;
DROP PREPARE stmt;

SET @cmd="ALTER TABLE mysql.audit_log_user ADD FOREIGN KEY (FILTERNAME) REFERENCES mysql.audit_log_filter(NAME)";
SET @str = IF(@had_audit_log_user > 0, @cmd, "SET @dummy = 0");
=======
SET @had_firewall_users =
  (SELECT COUNT(table_name) FROM information_schema.tables
     WHERE table_schema = 'mysql' AND table_name = 'firewall_users' AND
           table_type = 'BASE TABLE');
SET @cmd="ALTER TABLE mysql.firewall_users ENGINE=InnoDB";
SET @str = IF(@had_firewall_users > 0, @cmd, "SET @dummy = 0");
PREPARE stmt FROM @str;
EXECUTE stmt;
DROP PREPARE stmt;
SET @cmd="ALTER TABLE mysql.firewall_users "
         "MODIFY COLUMN USERHOST VARCHAR(288)";
SET @str = IF(@had_firewall_users > 0, @cmd, "SET @dummy = 0");
>>>>>>> 4869291f
PREPARE stmt FROM @str;
EXECUTE stmt;
DROP PREPARE stmt;

--
<<<<<<< HEAD
-- Update default_value column for cost tables to new defaults
-- Note: Column definition must be updated if a default value is changed
-- (Must check if column exists to determine whether to add or modify column)
--

-- Update column definition for mysql.server_cost.default_value
SET @have_server_cost_default =
  (SELECT COUNT(column_name) FROM information_schema.columns
     WHERE table_schema = 'mysql' AND table_name = 'server_cost' AND
           column_name = 'default_value');
SET @op = IF(@have_server_cost_default > 0, "MODIFY COLUMN ", "ADD COLUMN ");
SET @str = CONCAT("ALTER TABLE mysql.server_cost ", @op,
   "default_value FLOAT GENERATED ALWAYS AS
    (CASE cost_name
       WHEN 'disk_temptable_create_cost' THEN 20.0
       WHEN 'disk_temptable_row_cost' THEN 0.5
       WHEN 'key_compare_cost' THEN 0.05
       WHEN 'memory_temptable_create_cost' THEN 1.0
       WHEN 'memory_temptable_row_cost' THEN 0.1
       WHEN 'row_evaluate_cost' THEN 0.1
       ELSE NULL
     END) VIRTUAL");
PREPARE stmt FROM @str;
EXECUTE stmt;
DROP PREPARE stmt;

-- Update column definition for mysql.engine_cost.default_value
SET @have_engine_cost_default =
  (SELECT COUNT(column_name) FROM information_schema.columns
     WHERE table_schema = 'mysql' AND table_name = 'engine_cost' AND
           column_name = 'default_value');
SET @op = IF(@have_engine_cost_default > 0, "MODIFY COLUMN ", "ADD COLUMN ");
SET @str = CONCAT("ALTER TABLE mysql.engine_cost ", @op,
   "default_value FLOAT GENERATED ALWAYS AS
    (CASE cost_name
       WHEN 'io_block_read_cost' THEN 1.0
       WHEN 'memory_block_read_cost' THEN 0.25
       ELSE NULL
     END) VIRTUAL");
=======
-- Add a column that serves as a primary key of the table
--
SET @firewall_whitelist_id_column =
  (SELECT COUNT(column_name) FROM information_schema.columns
     WHERE table_schema = 'mysql' AND table_name = 'firewall_whitelist' AND column_name = 'ID');
SET @cmd="ALTER TABLE mysql.firewall_whitelist ADD ID INT UNSIGNED NOT NULL AUTO_INCREMENT PRIMARY KEY";
SET @str = IF(@had_firewall_whitelist > 0 AND @firewall_whitelist_id_column = 0, @cmd, "SET @dummy = 0");
>>>>>>> 4869291f
PREPARE stmt FROM @str;
EXECUTE stmt;
DROP PREPARE stmt;

<<<<<<< HEAD
#
# SQL commands for creating the user in MySQL Server which can be used by the
# internal server session service
# Notes:
# This user is disabled for login
# This user has:
# Select privileges into performance schema tables the mysql.user table.
# SUPER, PERSIST_RO_VARIABLES_ADMIN, SYSTEM_VARIABLES_ADMIN privileges
#

INSERT IGNORE INTO mysql.user VALUES ('localhost','mysql.session','N','N','N','N','N','N','N','N','N','N','N','N','N','N','N','Y','N','N','N','N','N','N','N','N','N','N','N','N','N','','','','',0,0,0,0,'caching_sha2_password','$A$005$THISISACOMBINATIONOFINVALIDSALTANDPASSWORDTHATMUSTNEVERBRBEUSED','N',CURRENT_TIMESTAMP,NULL,'Y', 'N', 'N', NULL, NULL, NULL, NULL);

UPDATE user SET Create_role_priv= 'N', Drop_role_priv= 'N' WHERE User= 'mysql.session';

INSERT IGNORE INTO mysql.tables_priv VALUES ('localhost', 'mysql', 'mysql.session', 'user', 'root\@localhost', CURRENT_TIMESTAMP, 'Select', '');

INSERT IGNORE INTO mysql.db VALUES ('localhost', 'performance_schema', 'mysql.session','Y','N','N','N','N','N','N','N','N','N','N','N','N','N','N','N','N','N','N');

INSERT IGNORE INTO mysql.global_grants VALUES ('mysql.session', 'localhost', 'PERSIST_RO_VARIABLES_ADMIN', 'N');
=======
--
-- Change engine, size and charset for audit log tables.
--
>>>>>>> 4869291f

INSERT IGNORE INTO mysql.global_grants VALUES ('mysql.session', 'localhost', 'SYSTEM_VARIABLES_ADMIN', 'N');

INSERT IGNORE INTO mysql.global_grants VALUES ('mysql.session', 'localhost', 'SESSION_VARIABLES_ADMIN', 'N');

# mysql.session is granted the SUPER and other administrative privileges.
# This user should not be modified inadvertently. Therefore, server grants
# the SYSTEM_USER privilege to this user at the time of initialization or
# upgrade.
INSERT IGNORE INTO mysql.global_grants VALUES ('mysql.session', 'localhost', 'SYSTEM_USER', 'N');

set @is_mysql_encrypted = (select ENCRYPTION from information_schema.INNODB_TABLESPACES where NAME='mysql');

SET @str="ALTER TABLE mysql.db ENCRYPTION='Y'";
SET @cmd = IF(STRCMP(@is_mysql_encrypted,'Y'), 'SET @dummy = 0', @str);
PREPARE stmt FROM @cmd;
EXECUTE stmt;
DROP PREPARE stmt;
SET @cmd="ALTER TABLE mysql.audit_log_user MODIFY COLUMN HOST VARCHAR(255) BINARY NOT NULL";
SET @str = IF(@had_audit_log_user > 0, @cmd, "SET @dummy = 0");
PREPARE stmt FROM @str;
EXECUTE stmt;
DROP PREPARE stmt;

# Move all system tables with InnoDB storage engine to mysql tablespace.
SET @cmd="ALTER TABLE mysql.db TABLESPACE = mysql";
PREPARE stmt FROM @cmd;
EXECUTE stmt;
DROP PREPARE stmt;

<<<<<<< HEAD
SET @str="ALTER TABLE mysql.user ENCRYPTION='Y'";
SET @cmd = IF(STRCMP(@is_mysql_encrypted,'Y'), 'SET @dummy = 0', @str);
PREPARE stmt FROM @cmd;
=======
SET @cmd="ALTER TABLE mysql.audit_log_filter CONVERT TO CHARACTER SET utf8mb4 COLLATE utf8mb4_0900_as_ci";
SET @str = IF(@had_audit_log_filter > 0, @cmd, "SET @dummy = 0");
PREPARE stmt FROM @str;
>>>>>>> 4869291f
EXECUTE stmt;
DROP PREPARE stmt;

SET @cmd="ALTER TABLE mysql.user TABLESPACE = mysql";
PREPARE stmt FROM @cmd;
EXECUTE stmt;
DROP PREPARE stmt;

<<<<<<< HEAD
SET @str="ALTER TABLE mysql.tables_priv ENCRYPTION='Y'";
SET @cmd = IF(STRCMP(@is_mysql_encrypted,'Y'), 'SET @dummy = 0', @str);
PREPARE stmt FROM @cmd;
=======
SET @cmd="ALTER TABLE mysql.audit_log_user CONVERT TO CHARACTER SET utf8mb4 COLLATE utf8mb4_0900_as_ci";
SET @str = IF(@had_audit_log_user > 0, @cmd, "SET @dummy = 0");
PREPARE stmt FROM @str;
>>>>>>> 4869291f
EXECUTE stmt;
DROP PREPARE stmt;

SET @cmd="ALTER TABLE mysql.tables_priv TABLESPACE = mysql";
PREPARE stmt FROM @cmd;
EXECUTE stmt;
DROP PREPARE stmt;

SET @str="ALTER TABLE mysql.columns_priv ENCRYPTION='Y'";
SET @cmd = IF(STRCMP(@is_mysql_encrypted,'Y'), 'SET @dummy = 0', @str);
PREPARE stmt FROM @cmd;
EXECUTE stmt;
DROP PREPARE stmt;

SET @cmd="ALTER TABLE mysql.columns_priv TABLESPACE = mysql";
PREPARE stmt FROM @cmd;
EXECUTE stmt;
DROP PREPARE stmt;

SET @str="ALTER TABLE mysql.procs_priv ENCRYPTION='Y'";
SET @cmd = IF(STRCMP(@is_mysql_encrypted,'Y'), 'SET @dummy = 0', @str);
PREPARE stmt FROM @cmd;
EXECUTE stmt;
DROP PREPARE stmt;

SET @cmd="ALTER TABLE mysql.procs_priv TABLESPACE = mysql";
PREPARE stmt FROM @cmd;
EXECUTE stmt;
DROP PREPARE stmt;

SET @str="ALTER TABLE mysql.proxies_priv ENCRYPTION='Y'";
SET @cmd = IF(STRCMP(@is_mysql_encrypted,'Y'), 'SET @dummy = 0', @str);
PREPARE stmt FROM @cmd;
EXECUTE stmt;
DROP PREPARE stmt;

SET @cmd="ALTER TABLE mysql.proxies_priv TABLESPACE = mysql";
PREPARE stmt FROM @cmd;
EXECUTE stmt;
DROP PREPARE stmt;

# Alter mysql.ndb_binlog_index only if it exists already.
SET @str_enc="ALTER TABLE ndb_binlog_index ENCRYPTION='Y'";
SET @str = IF(STRCMP(@is_mysql_encrypted,'Y'), 'SET @dummy = 0', @str_enc);
SET @cmd = IF(@have_ndb_binlog_index = 1, @str, 'SET @dummy = 0');
PREPARE stmt FROM @cmd;
EXECUTE stmt;
DROP PREPARE stmt;

SET @cmd="ALTER TABLE ndb_binlog_index TABLESPACE = mysql";
SET @str = IF(@have_ndb_binlog_index = 1, @cmd, 'SET @dummy = 0');
PREPARE stmt FROM @str;
EXECUTE stmt;
DROP PREPARE stmt;

<<<<<<< HEAD
SET @str="ALTER TABLE mysql.func ENCRYPTION='Y'";
SET @cmd = IF(STRCMP(@is_mysql_encrypted,'Y'), 'SET @dummy = 0', @str);
PREPARE stmt FROM @cmd;
EXECUTE stmt;
DROP PREPARE stmt;
ALTER TABLE mysql.func TABLESPACE = mysql;

SET @str="ALTER TABLE mysql.plugin ENCRYPTION='Y'";
SET @cmd = IF(STRCMP(@is_mysql_encrypted,'Y'), 'SET @dummy = 0', @str);
PREPARE stmt FROM @cmd;
EXECUTE stmt;
DROP PREPARE stmt;
ALTER TABLE mysql.plugin TABLESPACE = mysql;

SET @str="ALTER TABLE mysql.servers ENCRYPTION='Y'";
SET @cmd = IF(STRCMP(@is_mysql_encrypted,'Y'), 'SET @dummy = 0', @str);
PREPARE stmt FROM @cmd;
EXECUTE stmt;
DROP PREPARE stmt;
ALTER TABLE mysql.servers TABLESPACE = mysql;

SET @str="ALTER TABLE mysql.help_topic ENCRYPTION='Y'";
SET @cmd = IF(STRCMP(@is_mysql_encrypted,'Y'), 'SET @dummy = 0', @str);
PREPARE stmt FROM @cmd;
EXECUTE stmt;
DROP PREPARE stmt;
ALTER TABLE mysql.help_topic TABLESPACE = mysql;

SET @str="ALTER TABLE mysql.help_category ENCRYPTION='Y'";
SET @cmd = IF(STRCMP(@is_mysql_encrypted,'Y'), 'SET @dummy = 0', @str);
PREPARE stmt FROM @cmd;
EXECUTE stmt;
DROP PREPARE stmt;
ALTER TABLE mysql.help_category TABLESPACE = mysql;

SET @str="ALTER TABLE mysql.help_relation ENCRYPTION='Y'";
SET @cmd = IF(STRCMP(@is_mysql_encrypted,'Y'), 'SET @dummy = 0', @str);
PREPARE stmt FROM @cmd;
EXECUTE stmt;
DROP PREPARE stmt;
ALTER TABLE mysql.help_relation TABLESPACE = mysql;

SET @str="ALTER TABLE mysql.help_keyword ENCRYPTION='Y'";
SET @cmd = IF(STRCMP(@is_mysql_encrypted,'Y'), 'SET @dummy = 0', @str);
PREPARE stmt FROM @cmd;
EXECUTE stmt;
DROP PREPARE stmt;
ALTER TABLE mysql.help_keyword TABLESPACE = mysql;

SET @str="ALTER TABLE mysql.time_zone_name ENCRYPTION='Y'";
SET @cmd = IF(STRCMP(@is_mysql_encrypted,'Y'), 'SET @dummy = 0', @str);
PREPARE stmt FROM @cmd;
EXECUTE stmt;
DROP PREPARE stmt;
ALTER TABLE mysql.time_zone_name TABLESPACE = mysql;

SET @str="ALTER TABLE mysql.time_zone ENCRYPTION='Y'";
SET @cmd = IF(STRCMP(@is_mysql_encrypted,'Y'), 'SET @dummy = 0', @str);
PREPARE stmt FROM @cmd;
EXECUTE stmt;
DROP PREPARE stmt;
ALTER TABLE mysql.time_zone TABLESPACE = mysql;

SET @str="ALTER TABLE mysql.time_zone_transition ENCRYPTION='Y'";
SET @cmd = IF(STRCMP(@is_mysql_encrypted,'Y'), 'SET @dummy = 0', @str);
PREPARE stmt FROM @cmd;
EXECUTE stmt;
DROP PREPARE stmt;
ALTER TABLE mysql.time_zone_transition TABLESPACE = mysql;

SET @str ="ALTER TABLE mysql.time_zone_transition_type ENCRYPTION='Y'";
SET @cmd = IF(STRCMP(@is_mysql_encrypted,'Y'), 'SET @dummy = 0', @str);
PREPARE stmt FROM @cmd;
EXECUTE stmt;
DROP PREPARE stmt;
ALTER TABLE mysql.time_zone_transition_type TABLESPACE = mysql;

SET @str="ALTER TABLE mysql.time_zone_leap_second ENCRYPTION='Y'";
SET @cmd = IF(STRCMP(@is_mysql_encrypted,'Y'), 'SET @dummy = 0', @str);
PREPARE stmt FROM @cmd;
EXECUTE stmt;
DROP PREPARE stmt;
ALTER TABLE mysql.time_zone_leap_second TABLESPACE = mysql;

SET @str="ALTER TABLE mysql.slave_relay_log_info ENCRYPTION='Y'";
SET @cmd = IF(STRCMP(@is_mysql_encrypted,'Y'), 'SET @dummy = 0', @str);
PREPARE stmt FROM @cmd;
EXECUTE stmt;
DROP PREPARE stmt;
ALTER TABLE mysql.slave_relay_log_info TABLESPACE = mysql;

SET @str="ALTER TABLE mysql.slave_master_info ENCRYPTION='Y'";
SET @cmd = IF(STRCMP(@is_mysql_encrypted,'Y'), 'SET @dummy = 0', @str);
PREPARE stmt FROM @cmd;
EXECUTE stmt;
DROP PREPARE stmt;
ALTER TABLE mysql.slave_master_info TABLESPACE = mysql;

SET @str="ALTER TABLE mysql.slave_worker_info ENCRYPTION='Y'";
SET @cmd = IF(STRCMP(@is_mysql_encrypted,'Y'), 'SET @dummy = 0', @str);
PREPARE stmt FROM @cmd;
EXECUTE stmt;
DROP PREPARE stmt;
ALTER TABLE mysql.slave_worker_info TABLESPACE = mysql;

SET @str="ALTER TABLE mysql.gtid_executed ENCRYPTION='Y'";
SET @cmd = IF(STRCMP(@is_mysql_encrypted,'Y'), 'SET @dummy = 0', @str);
PREPARE stmt FROM @cmd;
EXECUTE stmt;
DROP PREPARE stmt;
ALTER TABLE mysql.gtid_executed TABLESPACE = mysql;

SET @str="ALTER TABLE mysql.server_cost ENCRYPTION='Y'";
SET @cmd = IF(STRCMP(@is_mysql_encrypted,'Y'), 'SET @dummy = 0', @str);
PREPARE stmt FROM @cmd;
EXECUTE stmt;
DROP PREPARE stmt;
ALTER TABLE mysql.server_cost TABLESPACE = mysql;

SET @str="ALTER TABLE mysql.engine_cost ENCRYPTION='Y'";
SET @cmd = IF(STRCMP(@is_mysql_encrypted,'Y'), 'SET @dummy = 0', @str);
PREPARE stmt FROM @cmd;
EXECUTE stmt;
DROP PREPARE stmt;
ALTER TABLE mysql.engine_cost TABLESPACE = mysql;

=======
--
-- Update default_value column for cost tables to new defaults
-- Note: Column definition must be updated if a default value is changed
-- (Must check if column exists to determine whether to add or modify column)
--

-- Update column definition for mysql.server_cost.default_value
SET @have_server_cost_default =
  (SELECT COUNT(column_name) FROM information_schema.columns
     WHERE table_schema = 'mysql' AND table_name = 'server_cost' AND
           column_name = 'default_value');
SET @op = IF(@have_server_cost_default > 0, "MODIFY COLUMN ", "ADD COLUMN ");
SET @str = CONCAT("ALTER TABLE mysql.server_cost ", @op,
   "default_value FLOAT GENERATED ALWAYS AS
    (CASE cost_name
       WHEN 'disk_temptable_create_cost' THEN 20.0
       WHEN 'disk_temptable_row_cost' THEN 0.5
       WHEN 'key_compare_cost' THEN 0.05
       WHEN 'memory_temptable_create_cost' THEN 1.0
       WHEN 'memory_temptable_row_cost' THEN 0.1
       WHEN 'row_evaluate_cost' THEN 0.1
       ELSE NULL
     END) VIRTUAL");
PREPARE stmt FROM @str;
EXECUTE stmt;
DROP PREPARE stmt;

-- Update column definition for mysql.engine_cost.default_value
SET @have_engine_cost_default =
  (SELECT COUNT(column_name) FROM information_schema.columns
     WHERE table_schema = 'mysql' AND table_name = 'engine_cost' AND
           column_name = 'default_value');
SET @op = IF(@have_engine_cost_default > 0, "MODIFY COLUMN ", "ADD COLUMN ");
SET @str = CONCAT("ALTER TABLE mysql.engine_cost ", @op,
   "default_value FLOAT GENERATED ALWAYS AS
    (CASE cost_name
       WHEN 'io_block_read_cost' THEN 1.0
       WHEN 'memory_block_read_cost' THEN 0.25
       ELSE NULL
     END) VIRTUAL");
PREPARE stmt FROM @str;
EXECUTE stmt;
DROP PREPARE stmt;

#
# SQL commands for creating the user in MySQL Server which can be used by the
# internal server session service
# Notes:
# This user is disabled for login
# This user has:
# Select privileges into performance schema tables the mysql.user table.
# SUPER, PERSIST_RO_VARIABLES_ADMIN, SYSTEM_VARIABLES_ADMIN, BACKUP_ADMIN,
# CLONE_ADMIN, SHUTDOWN privileges
#

INSERT IGNORE INTO mysql.user VALUES ('localhost','mysql.session','N','N','N','N','N','N','N','Y','N','N','N','N','N','N','N','Y','N','N','N','N','N','N','N','N','N','N','N','N','N','','','','',0,0,0,0,'caching_sha2_password','$A$005$THISISACOMBINATIONOFINVALIDSALTANDPASSWORDTHATMUSTNEVERBRBEUSED','N',CURRENT_TIMESTAMP,NULL,'Y', 'N', 'N', NULL, NULL, NULL, NULL);

UPDATE user SET Create_role_priv= 'N', Drop_role_priv= 'N' WHERE User= 'mysql.session';
UPDATE user SET Shutdown_priv= 'Y' WHERE User= 'mysql.session';

INSERT IGNORE INTO mysql.tables_priv VALUES ('localhost', 'mysql', 'mysql.session', 'user', 'root\@localhost', CURRENT_TIMESTAMP, 'Select', '');

INSERT IGNORE INTO mysql.db VALUES ('localhost', 'performance_schema', 'mysql.session','Y','N','N','N','N','N','N','N','N','N','N','N','N','N','N','N','N','N','N');

INSERT IGNORE INTO mysql.global_grants VALUES ('mysql.session', 'localhost', 'PERSIST_RO_VARIABLES_ADMIN', 'N');

INSERT IGNORE INTO mysql.global_grants VALUES ('mysql.session', 'localhost', 'SYSTEM_VARIABLES_ADMIN', 'N');

INSERT IGNORE INTO mysql.global_grants VALUES ('mysql.session', 'localhost', 'SESSION_VARIABLES_ADMIN', 'N');

INSERT IGNORE INTO mysql.global_grants VALUES ('mysql.session', 'localhost', 'BACKUP_ADMIN', 'N');

INSERT IGNORE INTO mysql.global_grants VALUES ('mysql.session', 'localhost', 'CLONE_ADMIN', 'N');

# mysql.session is granted the SUPER and other administrative privileges.
# This user should not be modified inadvertently. Therefore, server grants
# the SYSTEM_USER privilege to this user at the time of initialization or
# upgrade.
INSERT IGNORE INTO mysql.global_grants VALUES ('mysql.session', 'localhost', 'SYSTEM_USER', 'N');

# Move all system tables with InnoDB storage engine to mysql tablespace.
SET @cmd="ALTER TABLE mysql.db TABLESPACE = mysql";
PREPARE stmt FROM @cmd;
EXECUTE stmt;
DROP PREPARE stmt;

SET @cmd="ALTER TABLE mysql.user TABLESPACE = mysql";
PREPARE stmt FROM @cmd;
EXECUTE stmt;
DROP PREPARE stmt;

SET @cmd="ALTER TABLE mysql.tables_priv TABLESPACE = mysql";
PREPARE stmt FROM @cmd;
EXECUTE stmt;
DROP PREPARE stmt;


SET @cmd="ALTER TABLE mysql.columns_priv TABLESPACE = mysql";
PREPARE stmt FROM @cmd;
EXECUTE stmt;
DROP PREPARE stmt;

SET @cmd="ALTER TABLE mysql.procs_priv TABLESPACE = mysql";
PREPARE stmt FROM @cmd;
EXECUTE stmt;
DROP PREPARE stmt;

SET @cmd="ALTER TABLE mysql.proxies_priv TABLESPACE = mysql";
PREPARE stmt FROM @cmd;
EXECUTE stmt;
DROP PREPARE stmt;

# Alter mysql.ndb_binlog_index only if it exists already.
SET @cmd="ALTER TABLE ndb_binlog_index TABLESPACE = mysql";
SET @str = IF(@have_ndb_binlog_index = 1, @cmd, 'SET @dummy = 0');
PREPARE stmt FROM @str;
EXECUTE stmt;
DROP PREPARE stmt;

ALTER TABLE mysql.func TABLESPACE = mysql;
ALTER TABLE mysql.plugin TABLESPACE = mysql;
ALTER TABLE mysql.servers TABLESPACE = mysql;
ALTER TABLE mysql.help_topic TABLESPACE = mysql;
ALTER TABLE mysql.help_category TABLESPACE = mysql;
ALTER TABLE mysql.help_relation TABLESPACE = mysql;
ALTER TABLE mysql.help_keyword TABLESPACE = mysql;
ALTER TABLE mysql.time_zone_name TABLESPACE = mysql;
ALTER TABLE mysql.time_zone TABLESPACE = mysql;
ALTER TABLE mysql.time_zone_transition TABLESPACE = mysql;
ALTER TABLE mysql.time_zone_transition_type TABLESPACE = mysql;
ALTER TABLE mysql.time_zone_leap_second TABLESPACE = mysql;
ALTER TABLE mysql.slave_relay_log_info TABLESPACE = mysql;
ALTER TABLE mysql.slave_master_info TABLESPACE = mysql;
ALTER TABLE mysql.slave_worker_info TABLESPACE = mysql;
ALTER TABLE mysql.gtid_executed TABLESPACE = mysql;
ALTER TABLE mysql.server_cost TABLESPACE = mysql;
ALTER TABLE mysql.engine_cost TABLESPACE = mysql;


# Increase host name length. We need a separate ALTER TABLE to
# alter the CHARACTER SET to ASCII, because the syntax
# 'CONVERT TO CHARACTER...' above changes all field charset
# to utf8_bin.

ALTER TABLE db
  MODIFY Host char(255) CHARACTER SET ASCII DEFAULT '' NOT NULL;

ALTER TABLE user
  MODIFY Host char(255) CHARACTER SET ASCII DEFAULT '' NOT NULL;

ALTER TABLE default_roles
MODIFY HOST CHAR(255) CHARACTER SET ASCII DEFAULT '' NOT NULL,
MODIFY DEFAULT_ROLE_HOST CHAR(255) CHARACTER SET ASCII DEFAULT '%' NOT NULL;

ALTER TABLE role_edges
MODIFY FROM_HOST CHAR(255) CHARACTER SET ASCII DEFAULT '' NOT NULL,
MODIFY TO_HOST CHAR(255) CHARACTER SET ASCII DEFAULT '' NOT NULL;

ALTER TABLE global_grants
MODIFY HOST CHAR(255) CHARACTER SET ASCII DEFAULT '' NOT NULL;

ALTER TABLE password_history
MODIFY Host CHAR(255) CHARACTER SET ASCII DEFAULT '' NOT NULL;

ALTER TABLE servers
MODIFY Host char(255) CHARACTER SET ASCII NOT NULL DEFAULT '';

ALTER TABLE tables_priv
MODIFY Host char(255) CHARACTER SET ASCII DEFAULT '' NOT NULL,
MODIFY Grantor varchar(288) binary DEFAULT '' NOT NULL;

ALTER TABLE columns_priv
MODIFY Host char(255) CHARACTER SET ASCII DEFAULT '' NOT NULL;

ALTER TABLE slave_master_info
MODIFY Host CHAR(255) CHARACTER SET ASCII COMMENT 'The host name of the master.';

ALTER TABLE procs_priv
MODIFY Host char(255) CHARACTER SET ASCII DEFAULT '' NOT NULL,
MODIFY Grantor varchar(288) binary DEFAULT '' NOT NULL;

# Update the table row format to DYNAMIC
ALTER TABLE columns_priv ROW_FORMAT=DYNAMIC;
ALTER TABLE db ROW_FORMAT=DYNAMIC;
ALTER TABLE default_roles ROW_FORMAT=DYNAMIC;
ALTER TABLE engine_cost ROW_FORMAT=DYNAMIC;
ALTER TABLE func ROW_FORMAT=DYNAMIC;
ALTER TABLE global_grants ROW_FORMAT=DYNAMIC;
ALTER TABLE gtid_executed ROW_FORMAT=DYNAMIC;
ALTER TABLE help_category ROW_FORMAT=DYNAMIC;
ALTER TABLE help_keyword ROW_FORMAT=DYNAMIC;
ALTER TABLE help_relation ROW_FORMAT=DYNAMIC;
ALTER TABLE help_topic ROW_FORMAT=DYNAMIC;
ALTER TABLE plugin ROW_FORMAT=DYNAMIC;
ALTER TABLE password_history ROW_FORMAT=DYNAMIC;
ALTER TABLE procs_priv ROW_FORMAT=DYNAMIC;
ALTER TABLE proxies_priv ROW_FORMAT=DYNAMIC;
ALTER TABLE role_edges ROW_FORMAT=DYNAMIC;
ALTER TABLE servers ROW_FORMAT=DYNAMIC;
ALTER TABLE server_cost ROW_FORMAT=DYNAMIC;
ALTER TABLE slave_master_info ROW_FORMAT=DYNAMIC;
ALTER TABLE slave_worker_info ROW_FORMAT=DYNAMIC;
ALTER TABLE slave_relay_log_info ROW_FORMAT=DYNAMIC;
ALTER TABLE tables_priv ROW_FORMAT=DYNAMIC;
ALTER TABLE time_zone ROW_FORMAT=DYNAMIC;
ALTER TABLE time_zone_name ROW_FORMAT=DYNAMIC;
ALTER TABLE time_zone_leap_second ROW_FORMAT=DYNAMIC;
ALTER TABLE time_zone_transition ROW_FORMAT=DYNAMIC;
ALTER TABLE time_zone_transition_type ROW_FORMAT=DYNAMIC;
ALTER TABLE user ROW_FORMAT=DYNAMIC;

>>>>>>> 4869291f
SET @@session.sql_mode = @old_sql_mode;<|MERGE_RESOLUTION|>--- conflicted
+++ resolved
@@ -31,7 +31,6 @@
 # adding a 'SHOW WARNINGS' after the statement.
 
 set default_storage_engine=InnoDB;
-<<<<<<< HEAD
 
 # We meed to turn off the default strict mode in case legacy data contains e.g.
 # zero dates ('0000-00-00-00:00:00'), otherwise, we risk to end up with
@@ -46,22 +45,6 @@
 # the query from information_schema.tables below would have failed with the error
 # ERROR 1449 (HY000): The user specified as a definer ('mysql.infoschema'@'localhost') does not exist.
 
-=======
-
-# We meed to turn off the default strict mode in case legacy data contains e.g.
-# zero dates ('0000-00-00-00:00:00'), otherwise, we risk to end up with
-# e.g. failing ALTER TABLE statements and incorrect table definitions.
-
-SET @old_sql_mode = @@session.sql_mode, @@session.sql_mode = '';
-
-# Create a user mysql.infoschema@localhost as the owner of views in information_schema.
-# That user should be created at the beginning of the script, because a query against a
-# view from information_schema leads to check for presence of a user specified in view's DEFINER clause.
-# If the user mysql.infoschema@localhost hadn't been created at the beginning of the script,
-# the query from information_schema.tables below would have failed with the error
-# ERROR 1449 (HY000): The user specified as a definer ('mysql.infoschema'@'localhost') does not exist.
-
->>>>>>> 4869291f
 INSERT IGNORE INTO mysql.user
 (host, user, select_priv, plugin, authentication_string, ssl_cipher, x509_issuer, x509_subject)
 VALUES ('localhost','mysql.infoschema','Y','caching_sha2_password','$A$005$THISISACOMBINATIONOFINVALIDSALTANDPASSWORDTHATMUSTNEVERBRBEUSED','','','');
@@ -100,10 +83,6 @@
   MODIFY Db char(64) NOT NULL default '',
   MODIFY User char(32) NOT NULL default '',
   MODIFY Table_name char(64) NOT NULL default '',
-<<<<<<< HEAD
-  MODIFY Grantor char(93) NOT NULL default '',
-=======
->>>>>>> 4869291f
   CONVERT TO CHARACTER SET utf8 COLLATE utf8_bin;
 
 ALTER TABLE tables_priv
@@ -397,11 +376,6 @@
   MODIFY Timestamp timestamp NOT NULL DEFAULT CURRENT_TIMESTAMP ON UPDATE CURRENT_TIMESTAMP AFTER Proc_priv;
 
 
-<<<<<<< HEAD
-ALTER TABLE procs_priv
-  MODIFY Grantor char(93) DEFAULT '' NOT NULL;
-=======
->>>>>>> 4869291f
 #
 # EVENT privilege
 #
@@ -520,8 +494,6 @@
 UPDATE user SET host=LOWER( host ) WHERE LOWER( host ) <> host;
 
 #
-<<<<<<< HEAD
-=======
 # Alter mysql.component only if it exists already.
 #
 
@@ -536,26 +508,17 @@
 DROP PREPARE stmt;
 
 #
->>>>>>> 4869291f
 # Alter mysql.ndb_binlog_index only if it exists already.
 #
 
 SET @have_ndb_binlog_index= (select count(*) from information_schema.tables where table_schema='mysql' and table_name='ndb_binlog_index');
 
-<<<<<<< HEAD
-# Change type from BIGINT to INT
-=======
 # Change type from BIGINT to INT and row format to DYNAMIC
->>>>>>> 4869291f
 SET @cmd="ALTER TABLE ndb_binlog_index
   MODIFY inserts INT UNSIGNED NOT NULL,
   MODIFY updates INT UNSIGNED NOT NULL,
   MODIFY deletes INT UNSIGNED NOT NULL,
-<<<<<<< HEAD
-  MODIFY schemaops INT UNSIGNED NOT NULL";
-=======
   MODIFY schemaops INT UNSIGNED NOT NULL, ROW_FORMAT=DYNAMIC";
->>>>>>> 4869291f
 
 SET @str = IF(@have_ndb_binlog_index = 1, @cmd, 'SET @dummy = 0');
 PREPARE stmt FROM @str;
@@ -654,8 +617,6 @@
 FROM mysql.user WHERE super_priv = 'Y' AND @hadXARecoverAdminPriv = 0;
 COMMIT;
 
-<<<<<<< HEAD
-=======
 -- Add the privilege CLONE_ADMIN for every user who has the privilege SUPER
 -- provided that there isn't a user who already has the privilige CLONE_ADMIN.
 SET @hadCloneAdminPriv = (SELECT COUNT(*) FROM global_grants WHERE priv = 'CLONE_ADMIN');
@@ -663,7 +624,6 @@
 FROM mysql.user WHERE super_priv = 'Y' AND @hadCloneAdminPriv = 0;
 COMMIT;
 
->>>>>>> 4869291f
 -- Add the privilege BACKUP_ADMIN for every user who has the privilege RELOAD
 -- provided that there isn't a user who already has the privilege BACKUP_ADMIN.
 SET @hadBackupAdminPriv = (SELECT COUNT(*) FROM global_grants WHERE priv = 'BACKUP_ADMIN');
@@ -671,8 +631,6 @@
 FROM mysql.user WHERE Reload_priv = 'Y' AND @hadBackupAdminPriv = 0;
 COMMIT;
 
-<<<<<<< HEAD
-=======
 -- Add the privilege INNODB_REDO_LOG_ARCHIVE for every user who has the privilege BACKUP_ADMIN
 -- provided that there isn't a user who already has the privilege INNODB_REDO_LOG_ARCHIVE.
 SET @hadInnodbRedoLogArchivePriv = (SELECT COUNT(*) FROM global_grants WHERE priv = 'INNODB_REDO_LOG_ARCHIVE');
@@ -680,7 +638,6 @@
 FROM mysql.user WHERE Reload_priv = 'Y' AND @hadInnodbRedoLogArchivePriv = 0;
 COMMIT;
 
->>>>>>> 4869291f
 -- Add the privilege RESOURCE_GROUP_ADMIN for every user who has the privilege SUPER
 -- provided that there isn't a user who already has the privilege RESOURCE_GROUP_ADMIN.
 SET @hadResourceGroupAdminPriv = (SELECT COUNT(*) FROM global_grants WHERE priv = 'RESOURCE_GROUP_ADMIN');
@@ -702,8 +659,6 @@
 FROM mysql.user WHERE Create_user_priv = 'Y' AND @hadApplicationPasswordAdminPriv = 0;
 COMMIT;
 
-<<<<<<< HEAD
-=======
 -- Add the privilege AUDIT_ADMIN for every user who has the privilege SUPER
 -- provided that there isn't a user who already has the privilige AUDIT_ADMIN.
 SET @hadAuditAdminPriv = (SELECT COUNT(*) FROM global_grants WHERE priv = 'AUDIT_ADMIN');
@@ -795,7 +750,6 @@
 FROM mysql.user WHERE super_priv = 'Y' AND @hadSystemVariablesAdminPriv = 0;
 COMMIT;
 
->>>>>>> 4869291f
 -- Add the privilege SYSTEM_USER for every user who has privilege SET_USER_ID privilege
 SET @hadSystemUserPriv = (SELECT COUNT(*) FROM global_grants WHERE priv = 'SYSTEM_USER');
 INSERT INTO global_grants SELECT user, host, 'SYSTEM_USER',
@@ -976,7 +930,6 @@
 ALTER TABLE columns_priv ENGINE=InnoDB STATS_PERSISTENT=0;
 ALTER TABLE procs_priv ENGINE=InnoDB STATS_PERSISTENT=0;
 ALTER TABLE proxies_priv ENGINE=InnoDB STATS_PERSISTENT=0;
-<<<<<<< HEAD
 
 --
 -- CREATE_ROLE_ACL and DROP_ROLE_ACL
@@ -1008,6 +961,12 @@
 PREPARE stmt FROM @str;
 EXECUTE stmt;
 DROP PREPARE stmt;
+SET @cmd="ALTER TABLE mysql.firewall_whitelist "
+         "MODIFY COLUMN USERHOST VARCHAR(288) NOT NULL";
+SET @str = IF(@had_firewall_whitelist > 0, @cmd, "SET @dummy = 0");
+PREPARE stmt FROM @str;
+EXECUTE stmt;
+DROP PREPARE stmt;
 
 SET @had_firewall_users =
   (SELECT COUNT(table_name) FROM information_schema.tables
@@ -1018,6 +977,12 @@
 PREPARE stmt FROM @str;
 EXECUTE stmt;
 DROP PREPARE stmt;
+SET @cmd="ALTER TABLE mysql.firewall_users "
+         "MODIFY COLUMN USERHOST VARCHAR(288)";
+SET @str = IF(@had_firewall_users > 0, @cmd, "SET @dummy = 0");
+PREPARE stmt FROM @str;
+EXECUTE stmt;
+DROP PREPARE stmt;
 
 --
 -- Add a column that serves as a primary key of the table
@@ -1044,6 +1009,11 @@
 PREPARE stmt FROM @str;
 EXECUTE stmt;
 DROP PREPARE stmt;
+SET @cmd="ALTER TABLE mysql.audit_log_user MODIFY COLUMN HOST VARCHAR(255) BINARY NOT NULL";
+SET @str = IF(@had_audit_log_user > 0, @cmd, "SET @dummy = 0");
+PREPARE stmt FROM @str;
+EXECUTE stmt;
+DROP PREPARE stmt;
 
 SET @had_audit_log_filter =
   (SELECT COUNT(table_name) FROM information_schema.tables
@@ -1073,47 +1043,10 @@
 
 SET @cmd="ALTER TABLE mysql.audit_log_user CONVERT TO CHARACTER SET utf8mb4 COLLATE utf8mb4_0900_as_ci";
 SET @str = IF(@had_audit_log_user > 0, @cmd, "SET @dummy = 0");
-=======
-
---
--- CREATE_ROLE_ACL and DROP_ROLE_ACL
---
-ALTER TABLE user ADD Create_role_priv enum('N','Y') COLLATE utf8_general_ci DEFAULT 'N' NOT NULL AFTER account_locked;
-ALTER TABLE user MODIFY Create_role_priv enum('N','Y') COLLATE utf8_general_ci DEFAULT 'N' NOT NULL AFTER account_locked;
-ALTER TABLE user ADD Drop_role_priv enum('N','Y') COLLATE utf8_general_ci DEFAULT 'N' NOT NULL AFTER Create_role_priv;
-ALTER TABLE user MODIFY Drop_role_priv enum('N','Y') COLLATE utf8_general_ci DEFAULT 'N' NOT NULL AFTER Create_role_priv;
-UPDATE user SET Create_role_priv= 'Y', Drop_role_priv= 'Y' WHERE Create_user_priv = 'Y';
-
---
--- Password_reuse_history, Password_reuse_time and Password_require_current
---
-ALTER TABLE user ADD Password_reuse_history smallint unsigned NULL DEFAULT NULL AFTER Drop_role_priv;
-ALTER TABLE user ADD Password_reuse_time smallint unsigned NULL DEFAULT NULL AFTER Password_reuse_history;
-ALTER TABLE user ADD Password_require_current enum('N', 'Y') COLLATE utf8_general_ci DEFAULT NULL AFTER Password_reuse_time;
-ALTER TABLE user MODIFY Password_require_current enum('N','Y') COLLATE utf8_general_ci DEFAULT NULL AFTER Password_reuse_time;
-ALTER TABLE user ADD User_attributes JSON DEFAULT NULL AFTER Password_require_current;
-
---
--- Change engine of the firewall tables to InnoDB
---
-SET @had_firewall_whitelist =
-  (SELECT COUNT(table_name) FROM information_schema.tables
-     WHERE table_schema = 'mysql' AND table_name = 'firewall_whitelist' AND
-           table_type = 'BASE TABLE');
-SET @cmd="ALTER TABLE mysql.firewall_whitelist ENGINE=InnoDB";
-SET @str = IF(@had_firewall_whitelist > 0, @cmd, "SET @dummy = 0");
-PREPARE stmt FROM @str;
-EXECUTE stmt;
-DROP PREPARE stmt;
-SET @cmd="ALTER TABLE mysql.firewall_whitelist "
-         "MODIFY COLUMN USERHOST VARCHAR(288) NOT NULL";
-SET @str = IF(@had_firewall_whitelist > 0, @cmd, "SET @dummy = 0");
->>>>>>> 4869291f
-PREPARE stmt FROM @str;
-EXECUTE stmt;
-DROP PREPARE stmt;
-
-<<<<<<< HEAD
+PREPARE stmt FROM @str;
+EXECUTE stmt;
+DROP PREPARE stmt;
+
 SET @cmd="ALTER TABLE mysql.audit_log_user MODIFY COLUMN USER VARCHAR(32)";
 SET @str = IF(@had_audit_log_user > 0, @cmd, "SET @dummy = 0");
 PREPARE stmt FROM @str;
@@ -1122,26 +1055,11 @@
 
 SET @cmd="ALTER TABLE mysql.audit_log_user ADD FOREIGN KEY (FILTERNAME) REFERENCES mysql.audit_log_filter(NAME)";
 SET @str = IF(@had_audit_log_user > 0, @cmd, "SET @dummy = 0");
-=======
-SET @had_firewall_users =
-  (SELECT COUNT(table_name) FROM information_schema.tables
-     WHERE table_schema = 'mysql' AND table_name = 'firewall_users' AND
-           table_type = 'BASE TABLE');
-SET @cmd="ALTER TABLE mysql.firewall_users ENGINE=InnoDB";
-SET @str = IF(@had_firewall_users > 0, @cmd, "SET @dummy = 0");
-PREPARE stmt FROM @str;
-EXECUTE stmt;
-DROP PREPARE stmt;
-SET @cmd="ALTER TABLE mysql.firewall_users "
-         "MODIFY COLUMN USERHOST VARCHAR(288)";
-SET @str = IF(@had_firewall_users > 0, @cmd, "SET @dummy = 0");
->>>>>>> 4869291f
-PREPARE stmt FROM @str;
-EXECUTE stmt;
-DROP PREPARE stmt;
-
---
-<<<<<<< HEAD
+PREPARE stmt FROM @str;
+EXECUTE stmt;
+DROP PREPARE stmt;
+
+--
 -- Update default_value column for cost tables to new defaults
 -- Note: Column definition must be updated if a default value is changed
 -- (Must check if column exists to determine whether to add or modify column)
@@ -1181,323 +1099,6 @@
        WHEN 'memory_block_read_cost' THEN 0.25
        ELSE NULL
      END) VIRTUAL");
-=======
--- Add a column that serves as a primary key of the table
---
-SET @firewall_whitelist_id_column =
-  (SELECT COUNT(column_name) FROM information_schema.columns
-     WHERE table_schema = 'mysql' AND table_name = 'firewall_whitelist' AND column_name = 'ID');
-SET @cmd="ALTER TABLE mysql.firewall_whitelist ADD ID INT UNSIGNED NOT NULL AUTO_INCREMENT PRIMARY KEY";
-SET @str = IF(@had_firewall_whitelist > 0 AND @firewall_whitelist_id_column = 0, @cmd, "SET @dummy = 0");
->>>>>>> 4869291f
-PREPARE stmt FROM @str;
-EXECUTE stmt;
-DROP PREPARE stmt;
-
-<<<<<<< HEAD
-#
-# SQL commands for creating the user in MySQL Server which can be used by the
-# internal server session service
-# Notes:
-# This user is disabled for login
-# This user has:
-# Select privileges into performance schema tables the mysql.user table.
-# SUPER, PERSIST_RO_VARIABLES_ADMIN, SYSTEM_VARIABLES_ADMIN privileges
-#
-
-INSERT IGNORE INTO mysql.user VALUES ('localhost','mysql.session','N','N','N','N','N','N','N','N','N','N','N','N','N','N','N','Y','N','N','N','N','N','N','N','N','N','N','N','N','N','','','','',0,0,0,0,'caching_sha2_password','$A$005$THISISACOMBINATIONOFINVALIDSALTANDPASSWORDTHATMUSTNEVERBRBEUSED','N',CURRENT_TIMESTAMP,NULL,'Y', 'N', 'N', NULL, NULL, NULL, NULL);
-
-UPDATE user SET Create_role_priv= 'N', Drop_role_priv= 'N' WHERE User= 'mysql.session';
-
-INSERT IGNORE INTO mysql.tables_priv VALUES ('localhost', 'mysql', 'mysql.session', 'user', 'root\@localhost', CURRENT_TIMESTAMP, 'Select', '');
-
-INSERT IGNORE INTO mysql.db VALUES ('localhost', 'performance_schema', 'mysql.session','Y','N','N','N','N','N','N','N','N','N','N','N','N','N','N','N','N','N','N');
-
-INSERT IGNORE INTO mysql.global_grants VALUES ('mysql.session', 'localhost', 'PERSIST_RO_VARIABLES_ADMIN', 'N');
-=======
---
--- Change engine, size and charset for audit log tables.
---
->>>>>>> 4869291f
-
-INSERT IGNORE INTO mysql.global_grants VALUES ('mysql.session', 'localhost', 'SYSTEM_VARIABLES_ADMIN', 'N');
-
-INSERT IGNORE INTO mysql.global_grants VALUES ('mysql.session', 'localhost', 'SESSION_VARIABLES_ADMIN', 'N');
-
-# mysql.session is granted the SUPER and other administrative privileges.
-# This user should not be modified inadvertently. Therefore, server grants
-# the SYSTEM_USER privilege to this user at the time of initialization or
-# upgrade.
-INSERT IGNORE INTO mysql.global_grants VALUES ('mysql.session', 'localhost', 'SYSTEM_USER', 'N');
-
-set @is_mysql_encrypted = (select ENCRYPTION from information_schema.INNODB_TABLESPACES where NAME='mysql');
-
-SET @str="ALTER TABLE mysql.db ENCRYPTION='Y'";
-SET @cmd = IF(STRCMP(@is_mysql_encrypted,'Y'), 'SET @dummy = 0', @str);
-PREPARE stmt FROM @cmd;
-EXECUTE stmt;
-DROP PREPARE stmt;
-SET @cmd="ALTER TABLE mysql.audit_log_user MODIFY COLUMN HOST VARCHAR(255) BINARY NOT NULL";
-SET @str = IF(@had_audit_log_user > 0, @cmd, "SET @dummy = 0");
-PREPARE stmt FROM @str;
-EXECUTE stmt;
-DROP PREPARE stmt;
-
-# Move all system tables with InnoDB storage engine to mysql tablespace.
-SET @cmd="ALTER TABLE mysql.db TABLESPACE = mysql";
-PREPARE stmt FROM @cmd;
-EXECUTE stmt;
-DROP PREPARE stmt;
-
-<<<<<<< HEAD
-SET @str="ALTER TABLE mysql.user ENCRYPTION='Y'";
-SET @cmd = IF(STRCMP(@is_mysql_encrypted,'Y'), 'SET @dummy = 0', @str);
-PREPARE stmt FROM @cmd;
-=======
-SET @cmd="ALTER TABLE mysql.audit_log_filter CONVERT TO CHARACTER SET utf8mb4 COLLATE utf8mb4_0900_as_ci";
-SET @str = IF(@had_audit_log_filter > 0, @cmd, "SET @dummy = 0");
-PREPARE stmt FROM @str;
->>>>>>> 4869291f
-EXECUTE stmt;
-DROP PREPARE stmt;
-
-SET @cmd="ALTER TABLE mysql.user TABLESPACE = mysql";
-PREPARE stmt FROM @cmd;
-EXECUTE stmt;
-DROP PREPARE stmt;
-
-<<<<<<< HEAD
-SET @str="ALTER TABLE mysql.tables_priv ENCRYPTION='Y'";
-SET @cmd = IF(STRCMP(@is_mysql_encrypted,'Y'), 'SET @dummy = 0', @str);
-PREPARE stmt FROM @cmd;
-=======
-SET @cmd="ALTER TABLE mysql.audit_log_user CONVERT TO CHARACTER SET utf8mb4 COLLATE utf8mb4_0900_as_ci";
-SET @str = IF(@had_audit_log_user > 0, @cmd, "SET @dummy = 0");
-PREPARE stmt FROM @str;
->>>>>>> 4869291f
-EXECUTE stmt;
-DROP PREPARE stmt;
-
-SET @cmd="ALTER TABLE mysql.tables_priv TABLESPACE = mysql";
-PREPARE stmt FROM @cmd;
-EXECUTE stmt;
-DROP PREPARE stmt;
-
-SET @str="ALTER TABLE mysql.columns_priv ENCRYPTION='Y'";
-SET @cmd = IF(STRCMP(@is_mysql_encrypted,'Y'), 'SET @dummy = 0', @str);
-PREPARE stmt FROM @cmd;
-EXECUTE stmt;
-DROP PREPARE stmt;
-
-SET @cmd="ALTER TABLE mysql.columns_priv TABLESPACE = mysql";
-PREPARE stmt FROM @cmd;
-EXECUTE stmt;
-DROP PREPARE stmt;
-
-SET @str="ALTER TABLE mysql.procs_priv ENCRYPTION='Y'";
-SET @cmd = IF(STRCMP(@is_mysql_encrypted,'Y'), 'SET @dummy = 0', @str);
-PREPARE stmt FROM @cmd;
-EXECUTE stmt;
-DROP PREPARE stmt;
-
-SET @cmd="ALTER TABLE mysql.procs_priv TABLESPACE = mysql";
-PREPARE stmt FROM @cmd;
-EXECUTE stmt;
-DROP PREPARE stmt;
-
-SET @str="ALTER TABLE mysql.proxies_priv ENCRYPTION='Y'";
-SET @cmd = IF(STRCMP(@is_mysql_encrypted,'Y'), 'SET @dummy = 0', @str);
-PREPARE stmt FROM @cmd;
-EXECUTE stmt;
-DROP PREPARE stmt;
-
-SET @cmd="ALTER TABLE mysql.proxies_priv TABLESPACE = mysql";
-PREPARE stmt FROM @cmd;
-EXECUTE stmt;
-DROP PREPARE stmt;
-
-# Alter mysql.ndb_binlog_index only if it exists already.
-SET @str_enc="ALTER TABLE ndb_binlog_index ENCRYPTION='Y'";
-SET @str = IF(STRCMP(@is_mysql_encrypted,'Y'), 'SET @dummy = 0', @str_enc);
-SET @cmd = IF(@have_ndb_binlog_index = 1, @str, 'SET @dummy = 0');
-PREPARE stmt FROM @cmd;
-EXECUTE stmt;
-DROP PREPARE stmt;
-
-SET @cmd="ALTER TABLE ndb_binlog_index TABLESPACE = mysql";
-SET @str = IF(@have_ndb_binlog_index = 1, @cmd, 'SET @dummy = 0');
-PREPARE stmt FROM @str;
-EXECUTE stmt;
-DROP PREPARE stmt;
-
-<<<<<<< HEAD
-SET @str="ALTER TABLE mysql.func ENCRYPTION='Y'";
-SET @cmd = IF(STRCMP(@is_mysql_encrypted,'Y'), 'SET @dummy = 0', @str);
-PREPARE stmt FROM @cmd;
-EXECUTE stmt;
-DROP PREPARE stmt;
-ALTER TABLE mysql.func TABLESPACE = mysql;
-
-SET @str="ALTER TABLE mysql.plugin ENCRYPTION='Y'";
-SET @cmd = IF(STRCMP(@is_mysql_encrypted,'Y'), 'SET @dummy = 0', @str);
-PREPARE stmt FROM @cmd;
-EXECUTE stmt;
-DROP PREPARE stmt;
-ALTER TABLE mysql.plugin TABLESPACE = mysql;
-
-SET @str="ALTER TABLE mysql.servers ENCRYPTION='Y'";
-SET @cmd = IF(STRCMP(@is_mysql_encrypted,'Y'), 'SET @dummy = 0', @str);
-PREPARE stmt FROM @cmd;
-EXECUTE stmt;
-DROP PREPARE stmt;
-ALTER TABLE mysql.servers TABLESPACE = mysql;
-
-SET @str="ALTER TABLE mysql.help_topic ENCRYPTION='Y'";
-SET @cmd = IF(STRCMP(@is_mysql_encrypted,'Y'), 'SET @dummy = 0', @str);
-PREPARE stmt FROM @cmd;
-EXECUTE stmt;
-DROP PREPARE stmt;
-ALTER TABLE mysql.help_topic TABLESPACE = mysql;
-
-SET @str="ALTER TABLE mysql.help_category ENCRYPTION='Y'";
-SET @cmd = IF(STRCMP(@is_mysql_encrypted,'Y'), 'SET @dummy = 0', @str);
-PREPARE stmt FROM @cmd;
-EXECUTE stmt;
-DROP PREPARE stmt;
-ALTER TABLE mysql.help_category TABLESPACE = mysql;
-
-SET @str="ALTER TABLE mysql.help_relation ENCRYPTION='Y'";
-SET @cmd = IF(STRCMP(@is_mysql_encrypted,'Y'), 'SET @dummy = 0', @str);
-PREPARE stmt FROM @cmd;
-EXECUTE stmt;
-DROP PREPARE stmt;
-ALTER TABLE mysql.help_relation TABLESPACE = mysql;
-
-SET @str="ALTER TABLE mysql.help_keyword ENCRYPTION='Y'";
-SET @cmd = IF(STRCMP(@is_mysql_encrypted,'Y'), 'SET @dummy = 0', @str);
-PREPARE stmt FROM @cmd;
-EXECUTE stmt;
-DROP PREPARE stmt;
-ALTER TABLE mysql.help_keyword TABLESPACE = mysql;
-
-SET @str="ALTER TABLE mysql.time_zone_name ENCRYPTION='Y'";
-SET @cmd = IF(STRCMP(@is_mysql_encrypted,'Y'), 'SET @dummy = 0', @str);
-PREPARE stmt FROM @cmd;
-EXECUTE stmt;
-DROP PREPARE stmt;
-ALTER TABLE mysql.time_zone_name TABLESPACE = mysql;
-
-SET @str="ALTER TABLE mysql.time_zone ENCRYPTION='Y'";
-SET @cmd = IF(STRCMP(@is_mysql_encrypted,'Y'), 'SET @dummy = 0', @str);
-PREPARE stmt FROM @cmd;
-EXECUTE stmt;
-DROP PREPARE stmt;
-ALTER TABLE mysql.time_zone TABLESPACE = mysql;
-
-SET @str="ALTER TABLE mysql.time_zone_transition ENCRYPTION='Y'";
-SET @cmd = IF(STRCMP(@is_mysql_encrypted,'Y'), 'SET @dummy = 0', @str);
-PREPARE stmt FROM @cmd;
-EXECUTE stmt;
-DROP PREPARE stmt;
-ALTER TABLE mysql.time_zone_transition TABLESPACE = mysql;
-
-SET @str ="ALTER TABLE mysql.time_zone_transition_type ENCRYPTION='Y'";
-SET @cmd = IF(STRCMP(@is_mysql_encrypted,'Y'), 'SET @dummy = 0', @str);
-PREPARE stmt FROM @cmd;
-EXECUTE stmt;
-DROP PREPARE stmt;
-ALTER TABLE mysql.time_zone_transition_type TABLESPACE = mysql;
-
-SET @str="ALTER TABLE mysql.time_zone_leap_second ENCRYPTION='Y'";
-SET @cmd = IF(STRCMP(@is_mysql_encrypted,'Y'), 'SET @dummy = 0', @str);
-PREPARE stmt FROM @cmd;
-EXECUTE stmt;
-DROP PREPARE stmt;
-ALTER TABLE mysql.time_zone_leap_second TABLESPACE = mysql;
-
-SET @str="ALTER TABLE mysql.slave_relay_log_info ENCRYPTION='Y'";
-SET @cmd = IF(STRCMP(@is_mysql_encrypted,'Y'), 'SET @dummy = 0', @str);
-PREPARE stmt FROM @cmd;
-EXECUTE stmt;
-DROP PREPARE stmt;
-ALTER TABLE mysql.slave_relay_log_info TABLESPACE = mysql;
-
-SET @str="ALTER TABLE mysql.slave_master_info ENCRYPTION='Y'";
-SET @cmd = IF(STRCMP(@is_mysql_encrypted,'Y'), 'SET @dummy = 0', @str);
-PREPARE stmt FROM @cmd;
-EXECUTE stmt;
-DROP PREPARE stmt;
-ALTER TABLE mysql.slave_master_info TABLESPACE = mysql;
-
-SET @str="ALTER TABLE mysql.slave_worker_info ENCRYPTION='Y'";
-SET @cmd = IF(STRCMP(@is_mysql_encrypted,'Y'), 'SET @dummy = 0', @str);
-PREPARE stmt FROM @cmd;
-EXECUTE stmt;
-DROP PREPARE stmt;
-ALTER TABLE mysql.slave_worker_info TABLESPACE = mysql;
-
-SET @str="ALTER TABLE mysql.gtid_executed ENCRYPTION='Y'";
-SET @cmd = IF(STRCMP(@is_mysql_encrypted,'Y'), 'SET @dummy = 0', @str);
-PREPARE stmt FROM @cmd;
-EXECUTE stmt;
-DROP PREPARE stmt;
-ALTER TABLE mysql.gtid_executed TABLESPACE = mysql;
-
-SET @str="ALTER TABLE mysql.server_cost ENCRYPTION='Y'";
-SET @cmd = IF(STRCMP(@is_mysql_encrypted,'Y'), 'SET @dummy = 0', @str);
-PREPARE stmt FROM @cmd;
-EXECUTE stmt;
-DROP PREPARE stmt;
-ALTER TABLE mysql.server_cost TABLESPACE = mysql;
-
-SET @str="ALTER TABLE mysql.engine_cost ENCRYPTION='Y'";
-SET @cmd = IF(STRCMP(@is_mysql_encrypted,'Y'), 'SET @dummy = 0', @str);
-PREPARE stmt FROM @cmd;
-EXECUTE stmt;
-DROP PREPARE stmt;
-ALTER TABLE mysql.engine_cost TABLESPACE = mysql;
-
-=======
---
--- Update default_value column for cost tables to new defaults
--- Note: Column definition must be updated if a default value is changed
--- (Must check if column exists to determine whether to add or modify column)
---
-
--- Update column definition for mysql.server_cost.default_value
-SET @have_server_cost_default =
-  (SELECT COUNT(column_name) FROM information_schema.columns
-     WHERE table_schema = 'mysql' AND table_name = 'server_cost' AND
-           column_name = 'default_value');
-SET @op = IF(@have_server_cost_default > 0, "MODIFY COLUMN ", "ADD COLUMN ");
-SET @str = CONCAT("ALTER TABLE mysql.server_cost ", @op,
-   "default_value FLOAT GENERATED ALWAYS AS
-    (CASE cost_name
-       WHEN 'disk_temptable_create_cost' THEN 20.0
-       WHEN 'disk_temptable_row_cost' THEN 0.5
-       WHEN 'key_compare_cost' THEN 0.05
-       WHEN 'memory_temptable_create_cost' THEN 1.0
-       WHEN 'memory_temptable_row_cost' THEN 0.1
-       WHEN 'row_evaluate_cost' THEN 0.1
-       ELSE NULL
-     END) VIRTUAL");
-PREPARE stmt FROM @str;
-EXECUTE stmt;
-DROP PREPARE stmt;
-
--- Update column definition for mysql.engine_cost.default_value
-SET @have_engine_cost_default =
-  (SELECT COUNT(column_name) FROM information_schema.columns
-     WHERE table_schema = 'mysql' AND table_name = 'engine_cost' AND
-           column_name = 'default_value');
-SET @op = IF(@have_engine_cost_default > 0, "MODIFY COLUMN ", "ADD COLUMN ");
-SET @str = CONCAT("ALTER TABLE mysql.engine_cost ", @op,
-   "default_value FLOAT GENERATED ALWAYS AS
-    (CASE cost_name
-       WHEN 'io_block_read_cost' THEN 1.0
-       WHEN 'memory_block_read_cost' THEN 0.25
-       ELSE NULL
-     END) VIRTUAL");
 PREPARE stmt FROM @str;
 EXECUTE stmt;
 DROP PREPARE stmt;
@@ -1538,62 +1139,213 @@
 # upgrade.
 INSERT IGNORE INTO mysql.global_grants VALUES ('mysql.session', 'localhost', 'SYSTEM_USER', 'N');
 
+set @is_mysql_encrypted = (select ENCRYPTION from information_schema.INNODB_TABLESPACES where NAME='mysql');
+
+SET @str="ALTER TABLE mysql.db ENCRYPTION='Y'";
+SET @cmd = IF(STRCMP(@is_mysql_encrypted,'Y'), 'SET @dummy = 0', @str);
+PREPARE stmt FROM @cmd;
+EXECUTE stmt;
+DROP PREPARE stmt;
+
 # Move all system tables with InnoDB storage engine to mysql tablespace.
 SET @cmd="ALTER TABLE mysql.db TABLESPACE = mysql";
 PREPARE stmt FROM @cmd;
 EXECUTE stmt;
 DROP PREPARE stmt;
 
+SET @str="ALTER TABLE mysql.user ENCRYPTION='Y'";
+SET @cmd = IF(STRCMP(@is_mysql_encrypted,'Y'), 'SET @dummy = 0', @str);
+PREPARE stmt FROM @cmd;
+EXECUTE stmt;
+DROP PREPARE stmt;
+
 SET @cmd="ALTER TABLE mysql.user TABLESPACE = mysql";
 PREPARE stmt FROM @cmd;
 EXECUTE stmt;
 DROP PREPARE stmt;
 
+SET @str="ALTER TABLE mysql.tables_priv ENCRYPTION='Y'";
+SET @cmd = IF(STRCMP(@is_mysql_encrypted,'Y'), 'SET @dummy = 0', @str);
+PREPARE stmt FROM @cmd;
+EXECUTE stmt;
+DROP PREPARE stmt;
+
 SET @cmd="ALTER TABLE mysql.tables_priv TABLESPACE = mysql";
 PREPARE stmt FROM @cmd;
 EXECUTE stmt;
 DROP PREPARE stmt;
 
+SET @str="ALTER TABLE mysql.columns_priv ENCRYPTION='Y'";
+SET @cmd = IF(STRCMP(@is_mysql_encrypted,'Y'), 'SET @dummy = 0', @str);
+PREPARE stmt FROM @cmd;
+EXECUTE stmt;
+DROP PREPARE stmt;
 
 SET @cmd="ALTER TABLE mysql.columns_priv TABLESPACE = mysql";
 PREPARE stmt FROM @cmd;
 EXECUTE stmt;
 DROP PREPARE stmt;
 
+SET @str="ALTER TABLE mysql.procs_priv ENCRYPTION='Y'";
+SET @cmd = IF(STRCMP(@is_mysql_encrypted,'Y'), 'SET @dummy = 0', @str);
+PREPARE stmt FROM @cmd;
+EXECUTE stmt;
+DROP PREPARE stmt;
+
 SET @cmd="ALTER TABLE mysql.procs_priv TABLESPACE = mysql";
 PREPARE stmt FROM @cmd;
 EXECUTE stmt;
 DROP PREPARE stmt;
 
+SET @str="ALTER TABLE mysql.proxies_priv ENCRYPTION='Y'";
+SET @cmd = IF(STRCMP(@is_mysql_encrypted,'Y'), 'SET @dummy = 0', @str);
+PREPARE stmt FROM @cmd;
+EXECUTE stmt;
+DROP PREPARE stmt;
+
 SET @cmd="ALTER TABLE mysql.proxies_priv TABLESPACE = mysql";
 PREPARE stmt FROM @cmd;
 EXECUTE stmt;
 DROP PREPARE stmt;
 
 # Alter mysql.ndb_binlog_index only if it exists already.
+SET @str_enc="ALTER TABLE ndb_binlog_index ENCRYPTION='Y'";
+SET @str = IF(STRCMP(@is_mysql_encrypted,'Y'), 'SET @dummy = 0', @str_enc);
+SET @cmd = IF(@have_ndb_binlog_index = 1, @str, 'SET @dummy = 0');
+PREPARE stmt FROM @cmd;
+EXECUTE stmt;
+DROP PREPARE stmt;
+
 SET @cmd="ALTER TABLE ndb_binlog_index TABLESPACE = mysql";
 SET @str = IF(@have_ndb_binlog_index = 1, @cmd, 'SET @dummy = 0');
 PREPARE stmt FROM @str;
 EXECUTE stmt;
 DROP PREPARE stmt;
 
+SET @str="ALTER TABLE mysql.func ENCRYPTION='Y'";
+SET @cmd = IF(STRCMP(@is_mysql_encrypted,'Y'), 'SET @dummy = 0', @str);
+PREPARE stmt FROM @cmd;
+EXECUTE stmt;
+DROP PREPARE stmt;
 ALTER TABLE mysql.func TABLESPACE = mysql;
+
+SET @str="ALTER TABLE mysql.plugin ENCRYPTION='Y'";
+SET @cmd = IF(STRCMP(@is_mysql_encrypted,'Y'), 'SET @dummy = 0', @str);
+PREPARE stmt FROM @cmd;
+EXECUTE stmt;
+DROP PREPARE stmt;
 ALTER TABLE mysql.plugin TABLESPACE = mysql;
+
+SET @str="ALTER TABLE mysql.servers ENCRYPTION='Y'";
+SET @cmd = IF(STRCMP(@is_mysql_encrypted,'Y'), 'SET @dummy = 0', @str);
+PREPARE stmt FROM @cmd;
+EXECUTE stmt;
+DROP PREPARE stmt;
 ALTER TABLE mysql.servers TABLESPACE = mysql;
+
+SET @str="ALTER TABLE mysql.help_topic ENCRYPTION='Y'";
+SET @cmd = IF(STRCMP(@is_mysql_encrypted,'Y'), 'SET @dummy = 0', @str);
+PREPARE stmt FROM @cmd;
+EXECUTE stmt;
+DROP PREPARE stmt;
 ALTER TABLE mysql.help_topic TABLESPACE = mysql;
+
+SET @str="ALTER TABLE mysql.help_category ENCRYPTION='Y'";
+SET @cmd = IF(STRCMP(@is_mysql_encrypted,'Y'), 'SET @dummy = 0', @str);
+PREPARE stmt FROM @cmd;
+EXECUTE stmt;
+DROP PREPARE stmt;
 ALTER TABLE mysql.help_category TABLESPACE = mysql;
+
+SET @str="ALTER TABLE mysql.help_relation ENCRYPTION='Y'";
+SET @cmd = IF(STRCMP(@is_mysql_encrypted,'Y'), 'SET @dummy = 0', @str);
+PREPARE stmt FROM @cmd;
+EXECUTE stmt;
+DROP PREPARE stmt;
 ALTER TABLE mysql.help_relation TABLESPACE = mysql;
+
+SET @str="ALTER TABLE mysql.help_keyword ENCRYPTION='Y'";
+SET @cmd = IF(STRCMP(@is_mysql_encrypted,'Y'), 'SET @dummy = 0', @str);
+PREPARE stmt FROM @cmd;
+EXECUTE stmt;
+DROP PREPARE stmt;
 ALTER TABLE mysql.help_keyword TABLESPACE = mysql;
+
+SET @str="ALTER TABLE mysql.time_zone_name ENCRYPTION='Y'";
+SET @cmd = IF(STRCMP(@is_mysql_encrypted,'Y'), 'SET @dummy = 0', @str);
+PREPARE stmt FROM @cmd;
+EXECUTE stmt;
+DROP PREPARE stmt;
 ALTER TABLE mysql.time_zone_name TABLESPACE = mysql;
+
+SET @str="ALTER TABLE mysql.time_zone ENCRYPTION='Y'";
+SET @cmd = IF(STRCMP(@is_mysql_encrypted,'Y'), 'SET @dummy = 0', @str);
+PREPARE stmt FROM @cmd;
+EXECUTE stmt;
+DROP PREPARE stmt;
 ALTER TABLE mysql.time_zone TABLESPACE = mysql;
+
+SET @str="ALTER TABLE mysql.time_zone_transition ENCRYPTION='Y'";
+SET @cmd = IF(STRCMP(@is_mysql_encrypted,'Y'), 'SET @dummy = 0', @str);
+PREPARE stmt FROM @cmd;
+EXECUTE stmt;
+DROP PREPARE stmt;
 ALTER TABLE mysql.time_zone_transition TABLESPACE = mysql;
+
+SET @str ="ALTER TABLE mysql.time_zone_transition_type ENCRYPTION='Y'";
+SET @cmd = IF(STRCMP(@is_mysql_encrypted,'Y'), 'SET @dummy = 0', @str);
+PREPARE stmt FROM @cmd;
+EXECUTE stmt;
+DROP PREPARE stmt;
 ALTER TABLE mysql.time_zone_transition_type TABLESPACE = mysql;
+
+SET @str="ALTER TABLE mysql.time_zone_leap_second ENCRYPTION='Y'";
+SET @cmd = IF(STRCMP(@is_mysql_encrypted,'Y'), 'SET @dummy = 0', @str);
+PREPARE stmt FROM @cmd;
+EXECUTE stmt;
+DROP PREPARE stmt;
 ALTER TABLE mysql.time_zone_leap_second TABLESPACE = mysql;
+
+SET @str="ALTER TABLE mysql.slave_relay_log_info ENCRYPTION='Y'";
+SET @cmd = IF(STRCMP(@is_mysql_encrypted,'Y'), 'SET @dummy = 0', @str);
+PREPARE stmt FROM @cmd;
+EXECUTE stmt;
+DROP PREPARE stmt;
 ALTER TABLE mysql.slave_relay_log_info TABLESPACE = mysql;
+
+SET @str="ALTER TABLE mysql.slave_master_info ENCRYPTION='Y'";
+SET @cmd = IF(STRCMP(@is_mysql_encrypted,'Y'), 'SET @dummy = 0', @str);
+PREPARE stmt FROM @cmd;
+EXECUTE stmt;
+DROP PREPARE stmt;
 ALTER TABLE mysql.slave_master_info TABLESPACE = mysql;
+
+SET @str="ALTER TABLE mysql.slave_worker_info ENCRYPTION='Y'";
+SET @cmd = IF(STRCMP(@is_mysql_encrypted,'Y'), 'SET @dummy = 0', @str);
+PREPARE stmt FROM @cmd;
+EXECUTE stmt;
+DROP PREPARE stmt;
 ALTER TABLE mysql.slave_worker_info TABLESPACE = mysql;
+
+SET @str="ALTER TABLE mysql.gtid_executed ENCRYPTION='Y'";
+SET @cmd = IF(STRCMP(@is_mysql_encrypted,'Y'), 'SET @dummy = 0', @str);
+PREPARE stmt FROM @cmd;
+EXECUTE stmt;
+DROP PREPARE stmt;
 ALTER TABLE mysql.gtid_executed TABLESPACE = mysql;
+
+SET @str="ALTER TABLE mysql.server_cost ENCRYPTION='Y'";
+SET @cmd = IF(STRCMP(@is_mysql_encrypted,'Y'), 'SET @dummy = 0', @str);
+PREPARE stmt FROM @cmd;
+EXECUTE stmt;
+DROP PREPARE stmt;
 ALTER TABLE mysql.server_cost TABLESPACE = mysql;
+
+SET @str="ALTER TABLE mysql.engine_cost ENCRYPTION='Y'";
+SET @cmd = IF(STRCMP(@is_mysql_encrypted,'Y'), 'SET @dummy = 0', @str);
+PREPARE stmt FROM @cmd;
+EXECUTE stmt;
+DROP PREPARE stmt;
 ALTER TABLE mysql.engine_cost TABLESPACE = mysql;
 
 
@@ -1669,5 +1421,4 @@
 ALTER TABLE time_zone_transition_type ROW_FORMAT=DYNAMIC;
 ALTER TABLE user ROW_FORMAT=DYNAMIC;
 
->>>>>>> 4869291f
 SET @@session.sql_mode = @old_sql_mode;