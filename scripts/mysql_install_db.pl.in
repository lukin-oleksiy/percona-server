#!/usr/bin/perl
# -*- cperl -*-
#
# Copyright (c) 2007, 2013, Oracle and/or its affiliates. All rights reserved.
#
# This program is free software; you can redistribute it and/or modify
# it under the terms of the GNU General Public License as published by
# the Free Software Foundation; version 2 of the License.
#
# This program is distributed in the hope that it will be useful,
# but WITHOUT ANY WARRANTY; without even the implied warranty of
# MERCHANTABILITY or FITNESS FOR A PARTICULAR PURPOSE.  See the
# GNU General Public License for more details.
#
# You should have received a copy of the GNU General Public License
# along with this program; if not, write to the Free Software
# Foundation, Inc., 51 Franklin St, Fifth Floor, Boston, MA  02110-1301  USA

##############################################################################
#
#  This scripts creates the MySQL Server system tables.
#
#  This script try to match the shell script version as close as possible,
#  but in addition being compatible with ActiveState Perl on Windows.
#
#  All unrecognized arguments to this script are passed to mysqld.
#
#  NOTE: This script in 5.0 doesn't really match the shell script
#        version 100%, it is more close to the 5.1 version.
#
#  NOTE: This script was deliberately written to be as close to the shell
#        script as possible, to make the maintenance of both in parallel
#        easier.
#
##############################################################################

use Fcntl;
use File::Basename;
use File::Copy;
use Getopt::Long;
use Sys::Hostname;
use Data::Dumper;
use strict;

Getopt::Long::Configure("pass_through");

my @args;                       # Argument list filled in
my $basedir;

##############################################################################
#
#  Usage information
#
##############################################################################

sub usage
{
  print <<EOF1;
Usage: $0 [OPTIONS]
  --basedir=path       The path to the MySQL installation directory.
  --builddir=path      If using --srcdir with out-of-directory builds, you
                       will need to set this to the location of the build
                       directory where built files reside.
  --cross-bootstrap    For internal use.  Used when building the MySQL system
                       tables on a different host than the target.
  --datadir=path       The path to the MySQL data directory.
                       If missing, the directory will be created, but its
                       parent directory must already exist and be writable.
  --defaults-extra-file=name
                       Read this file after the global files are read.
  --defaults-file=name Only read default options from the given file name.
  --force              Causes mysql_install_db to run even if DNS does not
                       work.  In that case, grant table entries that normally
                       use hostnames will use IP addresses.
  --help               Display this help and exit.                     
  --ldata=path         The path to the MySQL data directory. Same as --datadir.
  --no-defaults        Don't read default options from any option file.
EOF1
  if ( $^O !~ m/^(MSWin32|cygwin)$/ ) {
    print <<EOF2;
  --random-passwords   Create and set a random password for all root accounts
                       and set the "password expired" flag,
                       also remove the anonymous accounts.
EOF2
  }
  print <<EOF3;
  --rpm                For internal use.  This option is used by RPM files
                       during the MySQL installation process.
  --skip-name-resolve  Use IP addresses rather than hostnames when creating
                       grant table entries.  This option can be useful if
                       your DNS does not work.
  --srcdir=path        The path to the MySQL source directory.  This option
                       uses the compiled binaries and support files within the
                       source tree, useful for if you don't want to install
                       MySQL yet and just want to create the system tables.
EOF3
  if ( $^O !~ m/^(MSWin32|cygwin)$/ ) {
    print <<EOF4;
  --user=user_name     The login username to use for running mysqld.  Files
                       and directories created by mysqld will be owned by this
                       user.  You must be root to use this option.  By default
                       mysqld runs using your current login name and files and
                       directories that it creates will be owned by you.
EOF4
  }
  print <<EOF5;
Any other options are passed to the mysqld program.

EOF5
  exit 1;
}

##############################################################################
#
#  Parse an argument list
#
#  We only need to pass arguments through to the server if we don't
#  handle them here.  So, we collect unrecognized options (passed on
#  the command line) into the args variable.
#
##############################################################################

sub parse_arguments
{
  my $opt = shift;

  my @saved_ARGV = @ARGV;
  @ARGV = @_;                           # Set ARGV so GetOptions works

  my $pick_args;
  if (@ARGV and $ARGV[0] eq 'PICK-ARGS-FROM-ARGV')
  {
    $pick_args = 1;
    shift @ARGV;
  }

  GetOptions(
             $opt,
             "force",
             "basedir=s",
             "builddir=s",      # FIXME not documented
             "srcdir=s",
             "ldata|datadir=s",

             # Note that the user will be passed to mysqld so that it runs
             # as 'user' (crucial e.g. if log-bin=/some_other_path/
             # where a chown of datadir won't help)
             "user=s",

             "skip-name-resolve",
             "verbose",
             "rpm",
             "help",
             "random-passwords",

             # These options will also be pased to mysqld.
             "defaults-file=s",
             "defaults-extra-file=s",
             "no-defaults",

             # Used when building the MySQL system tables on a different host than
             # the target. The platform-independent files that are created in
             # --datadir on the host can be copied to the target system.
             #
             # The most common use for this feature is in the Windows installer
             # which will take the files from datadir and include them as part of
             # the install package.  See top-level 'dist-hook' make target.
             #
             # --windows is a deprecated alias
             "cross-bootstrap|windows",
  ) or usage();

  usage() if $opt->{help};

  if ( $opt->{'no-defaults'} && ( $opt->{'defaults-extra-file'} ||
				  $opt->{'defaults-file'} ) )
  {
    error($opt,
	  "Cannot use both --no-defaults and --defaults-[extra-]file");
  }

  @args =  @ARGV if $pick_args;

  @ARGV = @saved_ARGV;                  # Set back ARGV
}

##############################################################################
#
#  Try to find a specific file within --basedir which can either be a binary
#  release or installed source directory and return the path.
#
##############################################################################

sub find_in_basedir
{
  my $opt   = shift;
  my $mode  = shift;            # "dir" or "file"
  my $files = shift;

  foreach my $file ( @{ref($files) ? $files : [$files]} )
  {
    foreach my $dir ( @_ )
    {
      foreach my $part ( "$file","$file.exe","release/$file.exe",
                         "debug/$file.exe","relwithdebinfo/$file.exe" )
      {
        my $path = "$basedir/$dir/$part";
        if ( -f $path )
        {
          return $mode eq "dir" ? dirname($path) : $path;
        }
      }
    }
  }
}

##############################################################################
#
#  Just a function to write out an error report
#
##############################################################################

sub cannot_find_file
{
  my $file = shift;

  print "FATAL ERROR: Could not find $file\n";
  print "\n";
  print "If you compiled from source, you need to run 'make install' to\n";
  print "copy the software into the correct location ready for operation.\n";
  print "\n";
  print "If you are using a binary release, you must either be at the top\n";
  print "level of the extracted archive, or pass the --basedir option\n";
  print "pointing to that location.\n";
  print "\n";

  exit 1;
}

##############################################################################
#
#  Form a command line that can handle spaces in paths and arguments
#
##############################################################################

# FIXME this backslash escaping needed if using '"..."' ?
# This regexp makes sure that any special chars are quoted,
# so the arg gets passed exactly to the server.
# XXX: This is broken; true fix requires using eval and proper
# quoting of every single arg ($opt->{basedir}, $opt->{ldata}, etc.)
#  join(" ", map {s/([^\w\_\.\-])/\\$1/g}

sub quote_options {
  my @cmd;
  foreach my $opt ( @_ )
  {
    next unless $opt;           # If undefined or empty, just skip
    push(@cmd, "\"$opt\"");     # Quote argument
  }
  return join(" ", @cmd);
}

##############################################################################
#
#  Simple escape mechanism (\-escape any ' and \), suitable for two contexts:
#  - single-quoted SQL strings
#  - single-quoted option values on the right hand side of = in my.cnf
#
##############################################################################

# (Function and comment copied from 'mysql_secure_installation')

# These two contexts don't handle escapes identically.  SQL strings allow
# quoting any character (\C => C, for any C), but my.cnf parsing allows
# quoting only \, ' or ".  For example, password='a\b' quotes a 3-character
# string in my.cnf, but a 2-character string in SQL.
#
# This simple escape works correctly in both places.

# FIXME: What about double quote in password? Not handled here - not needed?

sub basic_single_escape {
  my ($str) = @_;
  # Inside a character class, \ is not special; this escapes both \ and '
  $str =~ s/([\'])/\\$1/g;
  return $str;
}

##############################################################################
#
#  Handle the files with confidential contents
#
##############################################################################

my $secret_file;   # full path name of the confidential file
my $escaped_password;      # the password, with special characters escaped

sub ensure_secret_file {
  $secret_file = $ENV{HOME} . "/.mysql_secret";

  # Create safe files to avoid leaking info to other users
  # Loop may be extended if we need more ...
  foreach my $file ( $secret_file ) {
    next if -f $file;                   # Already exists
    local *FILE;
    sysopen(FILE, $file, O_CREAT, 0600)
      or die "ERROR: can't create $file: $!";
    close FILE;
  }
}

##############################################################################
#
#  Append an arbitrary number of lines to an existing file
#
##############################################################################

sub append_file {
  my $file = shift;
  -f $file or die "ERROR: file is missing \"$file\": $!";
  open(FILE, ">>$file") or die "ERROR: can't append to file \"$file\": $!";
  foreach my $line ( @_ ) {
    print FILE $line, "\n";             # Add EOL char
  }
  close FILE;
}

##############################################################################
#
#  Inform the user about the generated random password
#
##############################################################################

sub tell_root_password {
  my $now = localtime(); # scalar context = printable string

  # Now, we need to tell the user the new root password.
  # We use "append_file" to protect the user in case they are doing multiple
  # installations intermixed with backups and restores.
  # While this would be really bad practice, it still might happen.
  # As long as this file is not destroyed, the time stamps may rescue them.
  # Having the comment and the password on the same line makes it easier
  # to automatically extract the password (automated testing!), and the final
  # empty line is for better redability.
  append_file($secret_file,
             "# The random password set for the root user at $now (local time): " .
                 $escaped_password,
             "");
  print "A random root password has been set. You will find it in '$secret_file'.\n";
}

##############################################################################
#
#  Generate a random password
#
##############################################################################

sub generate_random_password {
  # On (at least) Linux and Solaris, a "random" device is available, use it:
  # cat /dev/urandom | LC_ALL=C tr -dc "[:alnum:]" | fold -w 8  | head -1
  # Without LC_ALL, "tr" may not know the "alnum" character class -
  # and there are user profiles which do not have this set.
  #
  my $password = `cat /dev/urandom | LC_ALL=C tr -dc "[:alnum:]" | fold -w 8  | head -1`;
  chomp ($password);
  return $password;
}


##############################################################################
#
#  Ok, let's go.  We first need to parse arguments which are required by
#  my_print_defaults so that we can execute it first, then later re-parse
#  the command line to add any extra bits that we need.
#
##############################################################################

my $opt = {};
parse_arguments($opt, 'PICK-ARGS-FROM-ARGV', @ARGV);

# ----------------------------------------------------------------------
# Actual basedir, not to be confused with --basedir option
# ----------------------------------------------------------------------

if ( $opt->{srcdir} ) {
  $basedir= $opt->{builddir};
} else {
  $basedir= $opt->{basedir};
}
$basedir= "@prefix@" if ! $basedir;		# Default

# ----------------------------------------------------------------------
# We can now find my_print_defaults.  This script supports:
#
#   --srcdir=path pointing to compiled source tree
#   --basedir=path pointing to installed binary location
#
# or default to compiled-in locations.
# ----------------------------------------------------------------------

my $print_defaults;

if ( $opt->{srcdir} and $opt->{basedir} )
{
  error($opt,"Specify either --basedir or --srcdir, not both");
}
if ( $opt->{srcdir} )
{
  $opt->{builddir} = $opt->{srcdir} unless $opt->{builddir};
  $print_defaults = "$opt->{builddir}/extra/my_print_defaults";
}
else
{
  $print_defaults = find_in_basedir($opt,"file","my_print_defaults","bin","extra");
}
if ( ! $print_defaults )
{
  $print_defaults='@bindir@/my_print_defaults';
}

-x $print_defaults or -f "$print_defaults.exe"
  or cannot_find_file($print_defaults);

my $config_file;
my $copy_cfg_file;

# ----------------------------------------------------------------------
# This will be the default config file
# ----------------------------------------------------------------------

$config_file= "$basedir/my.cnf";

my $cfg_template= find_in_basedir($opt,"file","my-default.cnf",
				  "share","share/mysql","support-files");
-e $cfg_template or cannot_find_file("my-default.cnf");

$copy_cfg_file= $config_file;
my $failed_write_cfg= 0;
if (-e $copy_cfg_file)
{
  $copy_cfg_file =~ s/my.cnf/my-new.cnf/;
  # Too early to print warning here, the user may not notice
}
<<<<<<< HEAD
open (TEMPL, $cfg_template) or error($opt,"Could not open config template $cfg_template");
open (CFG, "> $copy_cfg_file") or error($opt,"Could not write to config file $copy_cfg_file");
while (<TEMPL>)
=======
open (TEMPL, $cfg_template) or error("Could not open config template");
if (open (CFG, "> $copy_cfg_file"))
>>>>>>> ddca5441
{
  while (<TEMPL>)
  {
    # Remove lines beginning with # *** which are template comments
    print CFG $_ unless /^# \*\*\*/;
  }
  close CFG;
}
else
{
  warning($opt,"Could not write to config file $copy_cfg_file: $!");
  $failed_write_cfg= 1;
}
close TEMPL;

# ----------------------------------------------------------------------
# Now we can get arguments from the groups [mysqld] and [mysql_install_db]
# in the my.cfg file, then re-run to merge with command line arguments.
# ----------------------------------------------------------------------

my $print_def_file;
if ( $opt->{'defaults-file'} )
{
  $print_def_file= $opt->{'defaults-file'};
}
else
{
  $print_def_file= $config_file;
}

my @default_options;
my $cmd = quote_options($print_defaults,"--defaults-file=$print_def_file",
                        "mysqld","mysql_install_db");
open(PIPE, "$cmd |") or error($opt,"can't run $cmd: $!");
while ( <PIPE> )
{
  chomp;
  next unless /\S/;
  push(@default_options, $_);
}
close PIPE;
$opt = {};                              # Reset the arguments FIXME ?
parse_arguments($opt, @default_options);
parse_arguments($opt, 'PICK-ARGS-FROM-ARGV', @ARGV);

# ----------------------------------------------------------------------
# Create a random password for root, if requested and implemented
# ----------------------------------------------------------------------

if ( $opt->{'random-passwords'} ) {
  # Add other non-working OS like this: $^O =~ m/^(solaris|linux|freebsd|darwin)$/
  # and maintain "usage()".
  # Issue 1: random password creation
  # Issue 2: confidential file
  if ( $^O =~ m/^(MSWin32|cygwin)$/ ) {
    print "Random password not yet implemented for $^O - option will be ignored\n";
    delete $opt->{'random-passwords'};
  } else {
    ensure_secret_file();
    my $password = generate_random_password();
    if ( $password ) {
      # "true" means "string is non-empty"
      $escaped_password = basic_single_escape($password);
    } else {
      # Whatever the reason (missing "/dev/urandom"), an empty password is bad
      print "Could not generate a random password - not setting one\n";
      delete $opt->{'random-passwords'};
    }
  }
}

# ----------------------------------------------------------------------
# Configure paths to support files
# ----------------------------------------------------------------------

# FIXME $extra_bindir is not used
my ($bindir,$extra_bindir,$mysqld,$pkgdatadir,$mysqld_opt,$scriptdir);

if ( $opt->{srcdir} )
{
  $bindir         = "$basedir/client";
  $extra_bindir   = "$basedir/extra";
  $mysqld         = "$basedir/sql/mysqld";
  $mysqld_opt     = "--language=$opt->{srcdir}/sql/share/english";
  $pkgdatadir     = "$opt->{srcdir}/scripts";
  $scriptdir      = "$opt->{srcdir}/scripts";
}
elsif ( $opt->{basedir} )
{
  $bindir         = "$opt->{basedir}/bin";
  $extra_bindir   = $bindir;
  $mysqld         = find_in_basedir($opt,"file",["mysqld-nt","mysqld"],
                                    "libexec","sbin","bin") ||  # ,"sql"
                    find_in_basedir($opt,"file","mysqld-nt",
                                  "bin");  # ,"sql"
  $pkgdatadir     = find_in_basedir($opt,"dir","fill_help_tables.sql",
                                    "share","share/mysql");  # ,"scripts"
  $scriptdir      = "$opt->{basedir}/scripts";
}
else
{
  $bindir         = '@bindir@';
  $extra_bindir   = $bindir;
  $mysqld         = '@libexecdir@/mysqld';
  $pkgdatadir     = '@pkgdatadir@';
  $scriptdir      = '@scriptdir@';
}

unless ( $opt->{ldata} )
{
  $opt->{ldata} = '@localstatedir@';
}

if ( $opt->{srcdir} )
{
  $pkgdatadir = "$opt->{srcdir}/scripts";
}

# ----------------------------------------------------------------------
# Set up paths to SQL scripts required for bootstrap
# ----------------------------------------------------------------------

my $fill_help_tables     = "$pkgdatadir/fill_help_tables.sql";
my $create_system_tables = "$pkgdatadir/mysql_system_tables.sql";
my $fill_system_tables   = "$pkgdatadir/mysql_system_tables_data.sql";
my $security_commands    = "$pkgdatadir/mysql_security_commands.sql";

foreach my $f ( $fill_help_tables, $create_system_tables, $fill_system_tables, $security_commands )
{
  -f $f or cannot_find_file($f);
}

-x $mysqld or -f "$mysqld.exe" or cannot_find_file($mysqld);
# Try to determine the hostname
my $hostname = hostname();

# ----------------------------------------------------------------------
# Check if hostname is valid
# ----------------------------------------------------------------------

my $resolved;
if ( !$opt->{'cross-bootstrap'} and !$opt->{rpm} and !$opt->{force} )
{
  my $resolveip = "$extra_bindir/resolveip";

  $resolved = `$resolveip $hostname 2>&1`;
  if ( $? != 0 )
  {
    $resolved=`$resolveip localhost 2>&1`;
    if ( $? != 0 )
    {
      error($opt,
            "Neither host '$hostname' nor 'localhost' could be looked up with",
            "$resolveip",
            "Please configure the 'hostname' command to return a correct",
            "hostname.",
            "If you want to solve this at a later stage, restart this script",
            "with the --force option");
    }
    warning($opt,
            "The host '$hostname' could not be looked up with $resolveip.",
            "This probably means that your libc libraries are not 100 % compatible",
            "with this binary MySQL version. The MySQL daemon, mysqld, should work",
            "normally with the exception that host name resolving will not work.",
            "This means that you should use IP addresses instead of hostnames",
            "when specifying MySQL privileges !");
  }
}

# FIXME what does this really mean....
if ( $opt->{'skip-name-resolve'} and $resolved and $resolved =~ /\s/ )
{
  $hostname = (split(' ', $resolved))[5];
}

# ----------------------------------------------------------------------
# Create database directories mysql & test
# ----------------------------------------------------------------------

# FIXME The shell variant uses "mkdir -p":
#  - because it is silent if the target exists, or
#  - because it will cerate the path?
# Path creation is demanded by testers in bug# 14731457, but that might be risky
# in case of typos as this is run by root.
# For now, give an error message:
my $parent = dirname ( $opt->{ldata} );
if ( ! -d $parent ) {
  error($opt,
        "The parent directory for the data directory '$opt->{ldata}' does not exist.",
        "If that path was really intended, please create that directory path and then",
        "restart this script.",
        "If some other path was intended, please use the correct path when restarting this script.");
}

my $opt_user= $opt->{user};
my @pwnam;
if ($opt_user)
{
  if ( $^O =~ m/^(MSWin32|cygwin)$/ )
  {
    warning($opt, "The --user option is not supported on Windows, ignoring");
    $opt_user= undef;
  }
  else
  {
    @pwnam= getpwnam($opt_user);
  }
}

foreach my $dir ( $opt->{ldata}, "$opt->{ldata}/mysql", "$opt->{ldata}/test" )
{
  mkdir($dir, 0700) unless -d $dir;
  if ($opt_user and -w "/")
  {
    chown($pwnam[2], $pwnam[3], $dir)
      or error($opt, "Could not chown directory $dir");
  }
}

push(@args, "--user=$opt->{user}") if $opt->{user};

# ----------------------------------------------------------------------
# Configure mysqld command line
# ----------------------------------------------------------------------

# FIXME use --init-file instead of --bootstrap ?!

my $defaults_option = "";
if ( $opt->{'no-defaults'} )
{
  $defaults_option= "--no-defaults";
}
elsif ( $opt->{'defaults-file'} )
{
  $defaults_option= "--defaults-file=$opt->{'defaults-file'}";
}

my $defaults_extra= "--defaults-extra-file=$opt->{'defaults-extra-file'}"
  if $opt->{'defaults-extra-file'};

my $mysqld_bootstrap = $ENV{MYSQLD_BOOTSTRAP} || $mysqld;
my $mysqld_install_cmd_line = quote_options($mysqld_bootstrap,
                                            $defaults_option,
					    $defaults_extra,
                                            $mysqld_opt,
                                            "--bootstrap",
                                            "--basedir=$basedir",
                                            "--datadir=$opt->{ldata}",
                                            "--log-warnings=0",
                                            "--loose-skip-ndbcluster",
                                            "--max_allowed_packet=8M",
                                            "--default-storage-engine=MyISAM",
                                            "--net_buffer_length=16K",
                                            @args,
                                          );

# ----------------------------------------------------------------------
# Create the system and help tables by passing them to "mysqld --bootstrap"
# ----------------------------------------------------------------------

report_verbose_wait($opt,"Installing MySQL system tables...");

open(SQL, $create_system_tables)
  or error($opt,"can't open $create_system_tables for reading: $!");
open(SQL2, $fill_system_tables)
  or error($opt,"can't open $fill_system_tables for reading: $!");
# FIXME  > /dev/null ?
if ( open(PIPE, "| $mysqld_install_cmd_line") )
{
  print PIPE "use mysql;\n";
  while ( <SQL> )
  {
    # When doing a "cross bootstrap" install, no reference to the current
    # host should be added to the system tables.  So we filter out any
    # lines which contain the current host name.
    next if $opt->{'cross-bootstrap'} and /\@current_hostname/;

    print PIPE $_;
  }
  while ( <SQL2> )
  {
    # When doing a "cross bootstrap" install, no reference to the current
    # host should be added to the system tables.  So we filter out any
    # lines which contain the current host name.
    next if $opt->{'cross-bootstrap'} and /\@current_hostname/;

    print PIPE $_;
  }

  if ( $opt->{'random-passwords'} )
  {
    open(SQL3, $security_commands)
      or error($opt,"can't open $security_commands for reading: $!");
    while ( <SQL3> )
    {
      # using the implicit variable $_ !
      s/ABC123xyz/$escaped_password/e ;  # Replace placeholder by random password
    print PIPE $_;
  }
    close SQL3;
    tell_root_password();
  }

  close PIPE;
  close SQL;
  close SQL2;

  report_verbose($opt,"OK");

  # ----------------------------------------------------------------------
  # Pipe fill_help_tables.sql to "mysqld --bootstrap"
  # ----------------------------------------------------------------------

  report_verbose_wait($opt,"Filling help tables...");
  open(SQL, $fill_help_tables)
    or error($opt,"can't open $fill_help_tables for reading: $!");
  # FIXME  > /dev/null ?
  if ( open(PIPE, "| $mysqld_install_cmd_line") )
  {
    print PIPE "use mysql;\n";
    while ( <SQL> )
    {
      print PIPE $_;
    }
    close PIPE;
    close SQL;

    report_verbose($opt,"OK");
  }
  else
  {
    warning($opt,"HELP FILES ARE NOT COMPLETELY INSTALLED!",
                 "The \"HELP\" command might not work properly");
  }

  report_verbose($opt,"To start mysqld at boot time you have to copy",
                      "support-files/mysql.server to the right place " .
                      "for your system");

  if ( !$opt->{'cross-bootstrap'} )
  {
    # This is not a true installation on a running system.  The end user must
    # set a password after installing the data files on the real host system.
    # At this point, there is no end user, so it does not make sense to print
    # this reminder.
    if ( $opt->{'random-passwords'} ) {
      report($opt,
             "A RANDOM PASSWORD HAS BEEN SET FOR THE MySQL root USER !",
             "You will find that password in '$secret_file'.",
             "",
             "You must change that password on your first connect,",
             "no other statement but 'SET PASSWORD' will be accepted.",
             "See the manual for the semantics of the 'password expired' flag.",
             "",
             "Also, the account for the anonymous user has been removed.",
             "",
             "In addition, you can run:",
             "",
             "  $bindir/mysql_secure_installation",
             "",
             "which will also give you the option of removing the test database.",
             "This is strongly recommended for production servers.",
             "",
             "See the manual for more instructions.");
    } else {
    report($opt,
           "PLEASE REMEMBER TO SET A PASSWORD FOR THE MySQL root USER !",
           "To do so, start the server, then issue the following commands:",
           "",
           "  $bindir/mysqladmin -u root password 'new-password'",
           "  $bindir/mysqladmin -u root -h $hostname password 'new-password'",
           "",
           "Alternatively you can run:",
           "",
           "  $bindir/mysql_secure_installation",
           "",
           "which will also give you the option of removing the test",
           "databases and anonymous user created by default.  This is",
           "strongly recommended for production servers.",
           "",
           "See the manual for more instructions.");
    }

    if ( !$opt->{rpm} )
    {
      report($opt,
             "You can start the MySQL daemon with:",
             "",
             "  cd " . '@prefix@' . " ; $bindir/mysqld_safe &",
             "",
             "You can test the MySQL daemon with mysql-test-run.pl",
             "",
             "  cd mysql-test ; perl mysql-test-run.pl");
    }
    report($opt,
           "Please report any problems with the " . '@scriptdir@' . "/mysqlbug script!",
           "",
           "The latest information about MySQL is available on the web at",
           "",
           "  http://www.mysql.com",
           "",
           "Support MySQL by buying support/licenses at http://shop.mysql.com");

    if ($copy_cfg_file eq $config_file and !$failed_write_cfg)
    {
      report($opt,
	     "New default config file was created as $config_file and",
	     "will be used by default by the server when you start it.",
	     "You may edit this file to change server settings");
    }
    elsif ($failed_write_cfg)
    {
      warning($opt,
	      "Could not copy config file template $cfg_template to",
	      "$copy_cfg_file, may not have access rights to do so.",
	      "You may want to copy the file manually, or create your own,",
              "it will then be used by default by the server when you start it.");
    }
    else
    {
      warning($opt,
	      "Found existing config file $config_file on the system.",
	      "Because this file might be in use, it was not replaced,",
	      "but was used in bootstrap (unless you used --defaults-file)",
	      "and when you later start the server.",
	      "The new default config file was created as $copy_cfg_file,",
	      "please compare it with your file and take the changes you need.");
    }
    foreach my $cfg ( "/etc/my.cnf", "/etc/mysql/my.cnf" )
    {
      check_sys_cfg_file ($opt, $cfg);
    }
  }
  exit 0
}
else
{
  error($opt,
        "Installation of system tables failed!",
         "",
        "Examine the logs in $opt->{ldata} for more information.",
        "You can try to start the mysqld daemon with:",
        "$mysqld --skip-grant-tables &",
        "and use the command line tool",
        "$bindir/mysql to connect to the mysql",
        "database and look at the grant tables:",
        "",
        "shell> $bindir/mysql -u root mysql",
        "mysql> show tables",
        "",
        "Try 'mysqld --help' if you have problems with paths. Using --log",
        "gives you a log in $opt->{ldata} that may be helpful.",
        "",
        "The latest information about MySQL is available on the web at",
        "http://www.mysql.com",
        "Please consult the MySQL manual section: 'Problems running mysql_install_db',",
        "and the manual section that describes problems on your OS.",
        "Another information source is the MySQL email archive.",
        "Please check all of the above before mailing us!",
        "And if you do mail us, you MUST use the " . '@scriptdir@' . "/mysqlbug script!")
}

##############################################################################
#
#  Misc
#
##############################################################################

sub check_sys_cfg_file
{
  my $opt= shift;
  my $fname= shift;

  if ( -e $fname )
  {
    warning($opt,
	    "Default config file $fname exists on the system",
	    "This file will be read by default by the MySQL server",
	    "If you do not want to use this, either remove it, or use the",
	    "--defaults-file argument to mysqld_safe when starting the server");
  }
}

sub report_verbose
{
  my $opt  = shift;
  my $text = shift;

  report_verbose_wait($opt, $text, @_);
  print "\n\n";
}

sub report_verbose_wait
{
  my $opt  = shift;
  my $text = shift;

  if ( $opt->{verbose} or (!$opt->{rpm} and !$opt->{'cross-bootstrap'}) )
  {
    print "$text";
    map {print "\n$_"} @_;
  }
}

sub report
{
  my $opt  = shift;
  my $text = shift;

  print "$text\n";
  map {print "$_\n"} @_;
  print "\n";
}

sub error
{
  my $opt  = shift;
  my $text = shift;

  print "FATAL ERROR: $text\n";
  map {print "$_\n"} @_;
  exit 1;
}

sub warning
{
  my $opt  = shift;
  my $text = shift;

  print "WARNING: $text\n";
  map {print "$_\n"} @_;
  print "\n";
}

# Include dummy lines with patterns that generalized pkgadd script expects

my $_pkgadd_fodder= "
basedir=foo
datadir=bar
";<|MERGE_RESOLUTION|>--- conflicted
+++ resolved
@@ -441,14 +441,8 @@
   $copy_cfg_file =~ s/my.cnf/my-new.cnf/;
   # Too early to print warning here, the user may not notice
 }
-<<<<<<< HEAD
-open (TEMPL, $cfg_template) or error($opt,"Could not open config template $cfg_template");
-open (CFG, "> $copy_cfg_file") or error($opt,"Could not write to config file $copy_cfg_file");
-while (<TEMPL>)
-=======
-open (TEMPL, $cfg_template) or error("Could not open config template");
+open (TEMPL, $cfg_template) or error($opt, "Could not open config template $cfg_template");
 if (open (CFG, "> $copy_cfg_file"))
->>>>>>> ddca5441
 {
   while (<TEMPL>)
   {
