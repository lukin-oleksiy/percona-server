--- conflicted
+++ resolved
@@ -93,12 +93,8 @@
     fi
     exit 0
 }
-<<<<<<< HEAD
+
 fix_thp_setting
-install_db
-=======
-
 install_db $1
->>>>>>> e0e0ae2e
 
 exit 0