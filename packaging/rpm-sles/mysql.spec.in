--- conflicted
+++ resolved
@@ -1243,20 +1243,16 @@
 - Add meb as sub package
 - Remove obsoleted mysqltest man pages
 
-<<<<<<< HEAD
 * Tue Aug 29 2017 Erlend Dahl <erlend.dahl@oracle.com> - 9.0.0-0.1
 - Change the global milestone to 'dmr'
 
-* Wed Jul 19 2017 V S Murthy Sidagam <venkata.sidagam@oracle.com> - 8.0.3-0.1
-=======
 * Fri Jul 28 2017 Horst Hunger <Horst.hunger@oracle.com> - 8.0.3-0.1
 - Add component_test_status_var_service plugin
 
-* Tue Jul 19 2017 V S Murthy Sidagam <venkata.sidagam@oracle.com> - 8.0.3-0.1
+* Wed Jul 19 2017 V S Murthy Sidagam <venkata.sidagam@oracle.com> - 8.0.3-0.1
 - Add component_test_status_var_service plugin
 
 * Thu Jun 08 2017 Balasubramanian Kandasamy <balasubramanian.kandasamy@oracle.com> - 8.0.3-0.1
->>>>>>> e79dc16d
 - Updated for 8.0.3 release
 - Add component_test_status_var_service plugin
 
