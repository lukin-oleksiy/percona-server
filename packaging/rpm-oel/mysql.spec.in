# Copyright (c) 2000, 2014, Oracle and/or its affiliates. All rights reserved.
#
# This program is free software; you can redistribute it and/or modify
# it under the terms of the GNU General Public License as published by
# the Free Software Foundation; version 2 of the License.
#
# This program is distributed in the hope that it will be useful,
# but WITHOUT ANY WARRANTY; without even the implied warranty of
# MERCHANTABILITY or FITNESS FOR A PARTICULAR PURPOSE.  See the
# GNU General Public License for more details.
#
# You should have received a copy of the GNU General Public License
# along with this program; see the file COPYING. If not, write to the
# Free Software Foundation, Inc., 51 Franklin St, Fifth Floor, Boston
# MA  02110-1301  USA.

# Rebuild on OL5/RHEL5 needs following rpmbuild options:
#  rpmbuild --define 'dist .el5' --define 'rhel 5' --define 'el5 1' mysql.spec

# NOTE: "vendor" is used in upgrade/downgrade check, so you can't
# change these, has to be exactly as is.

%global mysql_vendor Oracle and/or its affiliates
%global mysqldatadir /var/lib/mysql

# By default, a build will include the bundeled "yaSSL" library for SSL.
%{?with_ssl: %global ssl_option -DWITH_SSL=%{with_ssl}}

# Regression tests may take a long time, override the default to skip them
%{!?runselftest:%global runselftest 0}

%{!?with_systemd:                %global systemd 0}
%{?el7:                          %global systemd 1}
%{!?with_debuginfo:              %global nodebuginfo 1}
%{!?product_suffix:              %global product_suffix community}
%{!?feature_set:                 %global feature_set community}
%{!?compilation_comment_release: %global compilation_comment_release MySQL Community Server - (GPL)}
%{!?compilation_comment_debug:   %global compilation_comment_debug MySQL Community Server - Debug (GPL)}
%{!?src_base:                    %global src_base mysql}

# Version for compat libs
%if 0%{?rhel} == 5
%global compatver             5.0.96
%global compatlib             15
%global compatsrc             http://downloads.mysql.com/archives/mysql-5.0/mysql-%{compatver}.tar.gz
%endif

%if 0%{?rhel} == 6
%global compatver             5.1.72
%global compatlib             16
%global compatsrc             https://cdn.mysql.com/Downloads/MySQL-5.1/mysql-%{compatver}.tar.gz
%endif

# multiarch
%global multiarchs            ppc %{power64} %{ix86} x86_64 %{sparc}

# Hack to support el5 where __isa_bits not defined. Note: supports i386 and x86_64 only, sorry.
%if x%{?__isa_bits} == x
%ifarch %{ix86}
%global __isa_bits            32
%endif
%ifarch x86_64
%global __isa_bits            64
%endif
%endif

%global src_dir               %{src_base}-%{version}

# No debuginfo for now, ships /usr/sbin/mysqld-debug and libmysqlcliet-debug.a
%if 0%{?nodebuginfo}
%global _enable_debug_package 0
%global debug_package         %{nil}
%global __os_install_post     /usr/lib/rpm/brp-compress %{nil}
%endif

%if 0%{?commercial}
%global license_files_server  %{src_dir}/LICENSE.mysql
%global license_type          Commercial
%else
%global license_files_server  %{src_dir}/COPYING %{src_dir}/README
%global license_type          GPLv2
%endif

Name:           mysql-%{product_suffix}
Summary:        A very fast and reliable SQL database server
Group:          Applications/Databases
Version:        @VERSION@
Release:        2%{?commercial:.1}%{?dist}
License:        Copyright (c) 2000, @MYSQL_COPYRIGHT_YEAR@, %{mysql_vendor}. All rights reserved. Under %{?license_type} license as shown in the Description field.
Source0:        https://cdn.mysql.com/Downloads/MySQL-@MYSQL_BASE_VERSION@/%{src_dir}.tar.gz
URL:            http://www.mysql.com/
Packager:       MySQL Release Engineering <mysql-build@oss.oracle.com>
Vendor:         %{mysql_vendor}
Source1:        mysql-systemd-start
Source2:        mysqld.service
Source3:        mysql.conf
Source4:        my_config.h
Source5:        mysql_config.sh
%if 0%{?compatlib}
Source7:        %{compatsrc}
%endif
Source90:       filter-provides.sh
Source91:       filter-requires.sh
Patch0:         mysql-5.6.16-mysql-install.patch
Patch1:         mysql-5.6-libmysqlclient-symbols.patch
BuildRequires:  cmake
BuildRequires:  perl
%{?el7:BuildRequires: perl(Time::HiRes)}
%{?el7:BuildRequires: perl(Env)}
BuildRequires:  time
BuildRequires:  libaio-devel
BuildRequires:  ncurses-devel
BuildRequires:  openssl-devel
BuildRequires:  zlib-devel
%if 0%{?systemd}
BuildRequires:  systemd
%endif
BuildRoot:      %(mktemp -ud %{_tmppath}/%{name}-%{version}-%{release}-XXXXXX)

%if 0%{?rhel} > 6
# For rpm => 4.9 only: https://fedoraproject.org/wiki/Packaging:AutoProvidesAndRequiresFiltering
%global __requires_exclude ^perl\\((GD|hostnames|lib::mtr|lib::v1|mtr_|My::)
%global __provides_exclude_from ^(/usr/share/(mysql|mysql-test)/.*|%{_libdir}/mysql/plugin/.*\\.so)$
%else
# https://fedoraproject.org/wiki/EPEL:Packaging#Generic_Filtering_on_EPEL6
%global __perl_provides %{SOURCE90}
%global __perl_requires %{SOURCE91}
%endif

%description
The MySQL(TM) software delivers a very fast, multi-threaded, multi-user,
and robust SQL (Structured Query Language) database server. MySQL Server
is intended for mission-critical, heavy-load production systems as well
as for embedding into mass-deployed software. MySQL is a trademark of
%{mysql_vendor}

The MySQL software has Dual Licensing, which means you can use the MySQL
software free of charge under the GNU General Public License
(http://www.gnu.org/licenses/). You can also purchase commercial MySQL
licenses from %{mysql_vendor} if you do not wish to be bound by the terms of
the GPL. See the chapter "Licensing and Support" in the manual for
further info.

The MySQL web site (http://www.mysql.com/) provides the latest
news and information about the MySQL software. Also please see the
documentation and the manual for more information.

%package        server
Summary:        A very fast and reliable SQL database server
Group:          Applications/Databases
Requires:       coreutils
Requires:       grep
Requires:       procps
Requires:       shadow-utils
Requires:       net-tools
%if 0%{?commercial}
Provides:       MySQL-server-advanced%{?_isa} = %{version}-%{release}
Obsoletes:      MySQL-server-advanced < %{version}-%{release}
Obsoletes:      mysql-community-server < %{version}-%{release}
Requires:       mysql-commercial-client%{?_isa} = %{version}-%{release}
Requires:       mysql-commercial-common%{?_isa} = %{version}-%{release}
%else
Provides:       MySQL-server%{?_isa} = %{version}-%{release}
Requires:       mysql-community-client%{?_isa} = %{version}-%{release}
Requires:       mysql-community-common%{?_isa} = %{version}-%{release}
%endif
Obsoletes:      MySQL-server < %{version}-%{release}
Obsoletes:      mysql-server < %{version}-%{release}
Obsoletes:      mariadb-server
Obsoletes:      mariadb-galera-server
Provides:       mysql-server = %{version}-%{release}
Provides:       mysql-server%{?_isa} = %{version}-%{release}
Provides:       mysql-compat-server = %{version}-%{release}
Provides:       mysql-compat-server%{?_isa} = %{version}-%{release}
%if 0%{?systemd}
Requires(post):   systemd
Requires(preun):  systemd
Requires(postun): systemd
%else
Requires(post):   /sbin/chkconfig
Requires(preun):  /sbin/chkconfig
Requires(preun):  /sbin/service
%endif

%description    server
The MySQL(TM) software delivers a very fast, multi-threaded, multi-user,
and robust SQL (Structured Query Language) database server. MySQL Server
is intended for mission-critical, heavy-load production systems as well
as for embedding into mass-deployed software. MySQL is a trademark of
%{mysql_vendor}

The MySQL software has Dual Licensing, which means you can use the MySQL
software free of charge under the GNU General Public License
(http://www.gnu.org/licenses/). You can also purchase commercial MySQL
licenses from %{mysql_vendor} if you do not wish to be bound by the terms of
the GPL. See the chapter "Licensing and Support" in the manual for
further info.

The MySQL web site (http://www.mysql.com/) provides the latest news and
information about the MySQL software.  Also please see the documentation
and the manual for more information.

This package includes the MySQL server binary as well as related utilities
to run and administer a MySQL server.

%package        client
Summary:        MySQL database client applications and tools
Group:          Applications/Databases
%if 0%{?commercial}
Provides:       MySQL-client-advanced%{?_isa} = %{version}-%{release}
Obsoletes:      MySQL-client-advanced < %{version}-%{release}
Obsoletes:      mysql-community-client < %{version}-%{release}
Requires:       mysql-commercial-libs%{?_isa} = %{version}-%{release}
%else
Provides:       MySQL-client%{?_isa} = %{version}-%{release}
Requires:       mysql-community-libs%{?_isa} = %{version}-%{release}
%endif
Obsoletes:      MySQL-client < %{version}-%{release}
Obsoletes:      mariadb
%if 0%{?rhel} > 5
Obsoletes:      mysql < %{version}-%{release}
Provides:       mysql = %{version}-%{release}
Provides:       mysql%{?_isa} = %{version}-%{release}
%endif

%description    client
This package contains the standard MySQL clients and administration
tools.

%package        common
Summary:        MySQL database common files for server and client libs
Group:          Applications/Databases
%if 0%{?commercial}
Obsoletes:      mysql-community-common < %{version}-%{release}
%endif
Provides:       mysql-common = %{version}-%{release}
Provides:       mysql-common%{?_isa} = %{version}-%{release}
%{?el5:Requires: mysql%{?_isa} = %{version}-%{release}} 

%description    common
This packages contains common files needed by MySQL client library,
MySQL database server, and MySQL embedded server.


%package        test
Summary:        Test suite for the MySQL database server
Group:          Applications/Databases
%if 0%{?commercial}
Provides:       MySQL-test-advanced%{?_isa} = %{version}-%{release}
Obsoletes:      MySQL-test-advanced < %{version}-%{release}
Obsoletes:      mysql-community-test < %{version}-%{release}
Requires:       mysql-commercial-server%{?_isa} = %{version}-%{release}
%else
Provides:       MySQL-test%{?_isa} = %{version}-%{release}
Requires:       mysql-community-server%{?_isa} = %{version}-%{release}
%endif
Obsoletes:      MySQL-test < %{version}-%{release}
Obsoletes:      mysql-test < %{version}-%{release}
Obsoletes:      mariadb-test
Provides:       mysql-test = %{version}-%{release}
Provides:       mysql-test%{?_isa} = %{version}-%{release}

%description    test
This package contains the MySQL regression test suite for MySQL
database server.


%package        bench
Summary:        MySQL benchmark suite
Group:          Applications/Databases
%if 0%{?commercial}
Obsoletes:      mysql-community-bench < %{version}-%{release}
Requires:       mysql-commercial-server%{?_isa} = %{version}-%{release}
%else
Requires:       mysql-community-server%{?_isa} = %{version}-%{release}
%endif
Obsoletes:      mariadb-bench
Obsoletes:      community-mysql-bench < %{version}-%{release}
Obsoletes:      mysql-bench < %{version}-%{release}
Provides:       mysql-bench = %{version}-%{release}
Provides:       mysql-bench%{?_isa} = %{version}-%{release}

%description    bench
This package contains the MySQL Benchmark Suite for MySQL database
server.

%package        devel
Summary:        Development header files and libraries for MySQL database client applications
Group:          Applications/Databases
%if 0%{?commercial}
Provides:       MySQL-devel-advanced%{?_isa} = %{version}-%{release}
Obsoletes:      MySQL-devel-advanced < %{version}-%{release}
Obsoletes:      mysql-community-devel < %{version}-%{release}
Requires:       mysql-commercial-libs%{?_isa} = %{version}-%{release}
%else
Provides:       MySQL-devel%{?_isa} = %{version}-%{release}
Requires:       mysql-community-libs%{?_isa} = %{version}-%{release}
%endif
Obsoletes:      MySQL-devel < %{version}-%{release}
Obsoletes:      mysql-devel < %{version}-%{release}
Obsoletes:      mariadb-devel
Provides:       mysql-devel = %{version}-%{release}
Provides:       mysql-devel%{?_isa} = %{version}-%{release}

%description    devel
This package contains the development header files and libraries necessary
to develop MySQL client applications.

%package        libs
Summary:        Shared libraries for MySQL database client applications
Group:          Applications/Databases
%if 0%{?commercial}
Provides:       MySQL-shared-advanced%{?_isa} = %{version}-%{release}
Obsoletes:      MySQL-shared-advanced < %{version}-%{release}
Obsoletes:      mysql-community-libs < %{version}-%{release}
Requires:       mysql-commercial-common%{?_isa} = %{version}-%{release}
%else
Provides:       MySQL-shared%{?_isa} = %{version}-%{release}
Requires:       mysql-community-common%{?_isa} = %{version}-%{release}
%endif
Obsoletes:      MySQL-shared < %{version}-%{release}
Obsoletes:      mysql-libs < %{version}-%{release}
Obsoletes:      mariadb-libs
Provides:       mysql-libs = %{version}-%{release}
Provides:       mysql-libs%{?_isa} = %{version}-%{release}

%description    libs
This package contains the shared libraries for MySQL client
applications.

%if 0%{?compatlib}
%package        libs-compat
Summary:        Shared compat libraries for MySQL %{compatver} database client applications
Group:          Applications/Databases
Obsoletes:      mysql-libs-compat < %{version}-%{release}
Provides:       mysql-libs-compat = %{version}-%{release}
Provides:       mysql-libs-compat%{?_isa} = %{version}-%{release}
%if 0%{?commercial}
Provides:       MySQL-shared-compat-advanced%{?_isa} = %{version}-%{release}
Obsoletes:      MySQL-shared-compat-advanced < %{version}-%{release}
Obsoletes:      mysql-community-libs-compat < %{version}-%{release}
Requires:       mysql-commercial-libs%{?_isa} = %{version}-%{release}
%else
Provides:       MySQL-shared-compat%{?_isa} = %{version}-%{release}
Requires:       mysql-community-libs%{?_isa} = %{version}-%{release}
%endif
Obsoletes:      MySQL-shared-compat < %{version}-%{release}
%if 0%{?rhel} > 5
Obsoletes:      mysql-libs < %{version}-%{release}
%endif

%description    libs-compat
This package contains the shared compat libraries for MySQL %{compatver} client
applications.
%endif

%package        embedded
Summary:        MySQL embedded library
Group:          Applications/Databases
%if 0%{?commercial}
Provides:       MySQL-embedded-advanced%{?_isa} = %{version}-%{release}
Obsoletes:      MySQL-embedded-advanced < %{version}-%{release}
Obsoletes:      mysql-community-embedded < %{version}-%{release}
Requires:       mysql-commercial-common%{?_isa} = %{version}-%{release}
%else
Provides:       MySQL-embedded%{?_isa} = %{version}-%{release}
Requires:       mysql-community-common%{?_isa} = %{version}-%{release}
%endif
Obsoletes:      mariadb-embedded
Obsoletes:      MySQL-embedded < %{version}-%{release}
Obsoletes:      mysql-embedded < %{version}-%{release}
Provides:       mysql-embedded = %{version}-%{release}
Provides:       mysql-emdedded%{?_isa} = %{version}-%{release}

%description    embedded
This package contains the MySQL server as an embedded library.

The embedded MySQL server library makes it possible to run a full-featured
MySQL server inside the client application. The main benefits are increased
speed and more simple management for embedded applications.

The API is identical for the embedded MySQL version and the
client/server version.

For a description of MySQL see the base MySQL RPM or http://www.mysql.com/

%package        embedded-devel
Summary:        Development header files and libraries for MySQL as an embeddable library
Group:          Applications/Databases
%if 0%{?commercial}
Obsoletes:      mysql-community-embedded-devel < %{version}-%{release}
Requires:       mysql-commercial-devel%{?_isa} = %{version}-%{release}
Requires:       mysql-commercial-embedded%{?_isa} = %{version}-%{release}
%else
Requires:       mysql-community-devel%{?_isa} = %{version}-%{release}
Requires:       mysql-community-embedded%{?_isa} = %{version}-%{release}
%endif
Obsoletes:      mariadb-embedded-devel
Obsoletes:      mysql-embedded-devel < %{version}-%{release}
Provides:       mysql-embedded-devel = %{version}-%{release}
Provides:       mysql-embedded-devel%{?_isa} = %{version}-%{release}

%description    embedded-devel
This package contains files needed for developing applications using
the embedded version of the MySQL server.

%if 0%{?rhel} == 5
%package -n     mysql
Summary:        Convenience package for easy upgrades of MySQL package set
Group:          Applications/Databases
%if 0%{?commercial}
Requires:       mysql-commercial-client%{?_isa} = %{version}-%{release}
Requires:       mysql-commercial-libs%{?_isa} = %{version}-%{release}
Requires:       mysql-commercial-libs-compat%{?_isa} = %{version}-%{release}
%else
Requires:       mysql-community-client%{?_isa} = %{version}-%{release}
Requires:       mysql-community-libs%{?_isa} = %{version}-%{release}
Requires:       mysql-community-libs-compat%{?_isa} = %{version}-%{release}
%endif

%description -n mysql
This package has as sole purpose to require other MySQL packages such
that upgrades will be more convenient.

Technical background: this is done to reflect the fact that mysql
package has been split into several subpackages.
%endif

%prep
%if 0%{?compatlib}
%setup -q -T -a 0 -a 7 -c -n %{src_dir}
%else
%setup -q -T -a 0 -c -n %{src_dir}
%endif # 0%{?compatlib}
pushd %{src_dir}
%patch0 -p1
%{?el7:%patch1 -p1}
# Avoid dtrace dep
sed -i -e "1d" mysql-test/std_data/dtrace.d
chmod 0664 mysql-test/std_data/dtrace.d

%build
# Fail quickly and obviously if user tries to build as root
%if 0%{?runselftest}
if [ "x$(id -u)" = "x0" ] ; then
   echo "The MySQL regression tests may fail if run as root."
   echo "If you really need to build the RPM as root, use"
   echo "--define='runselftest 0' to skip the regression tests."
   exit 1
fi
%endif

%if 0%{?compatlib}
# Build compat libs
(
export CFLAGS="%{optflags} -D_GNU_SOURCE -D_FILE_OFFSET_BITS=64 -D_LARGEFILE_SOURCE -fno-strict-aliasing -fwrapv"
export CXXFLAGS="$CFLAGS %{?el6:-felide-constructors} -fno-rtti -fno-exceptions"
pushd mysql-%{compatver}
%configure \
    --with-readline \
    --without-debug \
    --enable-shared \
    --localstatedir=/var/lib/mysql \
    --with-unix-socket-path=/var/lib/mysql/mysql.sock \
    --with-mysqld-user="mysql" \
    --with-extra-charsets=all \
    --enable-local-infile \
    --enable-largefile \
    --enable-thread-safe-client \
%if 0%{?rhel} == 6
    --with-ssl=%{_prefix} \
    --with-embedded-server \
    --with-big-tables \
    --with-pic \
    --with-plugin-innobase \
    --with-plugin-innodb_plugin \
    --with-plugin-partition \
%endif
%if 0%{?rhel} == 5
    --with-openssl \
    --with-bench \
     -with-innodb \
    --with-berkeley-db \
    --enable-community-features \
    --enable-profiling \
    --with-named-thread-libs="-lpthread" \
%endif
    --disable-dependency-tracking
make %{?_smp_mflags}
popd
)
%endif # 0%{?compatlib}

# Build debug versions of mysqld and libmysqld.a
mkdir debug
(
  cd debug
  # Attempt to remove any optimisation flags from the debug build
  optflags=$(echo "%{optflags}" | sed -e 's/-O2 / /' -e 's/-Wp,-D_FORTIFY_SOURCE=2/ /')
  cmake ../%{src_dir} \
           -DBUILD_CONFIG=mysql_release \
           -DINSTALL_LAYOUT=RPM \
           -DCMAKE_BUILD_TYPE=Debug \
           -DCMAKE_C_FLAGS="$optflags" \
           -DCMAKE_CXX_FLAGS="$optflags" \
           -DWITH_INNODB_MEMCACHED=1 \
           -DINSTALL_LIBDIR="%{_lib}/mysql" \
           -DINSTALL_PLUGINDIR="%{_lib}/mysql/plugin" \
           -DINSTALL_SQLBENCHDIR=share \
           -DMYSQL_UNIX_ADDR="%{mysqldatadir}/mysql.sock" \
           -DFEATURE_SET="%{feature_set}" \
           -DWITH_EMBEDDED_SERVER=1 \
           -DWITH_EMBEDDED_SHARED_LIBRARY=1 \
           %{?ssl_option} \
           -DCOMPILATION_COMMENT="%{compilation_comment_debug}" \
           -DMYSQL_SERVER_SUFFIX="%{?server_suffix}"
  echo BEGIN_DEBUG_CONFIG ; egrep '^#define' include/config.h ; echo END_DEBUG_CONFIG
  make %{?_smp_mflags} VERBOSE=1
)

# Build full release
mkdir release
(
  cd release
  cmake ../%{src_dir} \
           -DBUILD_CONFIG=mysql_release \
           -DINSTALL_LAYOUT=RPM \
           -DCMAKE_BUILD_TYPE=RelWithDebInfo \
           -DCMAKE_C_FLAGS="%{optflags}" \
           -DCMAKE_CXX_FLAGS="%{optflags}" \
           -DWITH_INNODB_MEMCACHED=1 \
           -DINSTALL_LIBDIR="%{_lib}/mysql" \
           -DINSTALL_PLUGINDIR="%{_lib}/mysql/plugin" \
           -DINSTALL_SQLBENCHDIR=share \
           -DMYSQL_UNIX_ADDR="%{mysqldatadir}/mysql.sock" \
           -DFEATURE_SET="%{feature_set}" \
           -DWITH_EMBEDDED_SERVER=1 \
           -DWITH_EMBEDDED_SHARED_LIBRARY=1 \
           %{?ssl_option} \
           -DCOMPILATION_COMMENT="%{compilation_comment_release}" \
           -DMYSQL_SERVER_SUFFIX="%{?server_suffix}"
  echo BEGIN_NORMAL_CONFIG ; egrep '^#define' include/config.h ; echo END_NORMAL_CONFIG
  make %{?_smp_mflags} VERBOSE=1
)

%install
%if 0%{?compatlib}
# Install compat libs
for dir in libmysql libmysql_r ; do
    pushd mysql-%{compatver}/$dir
    make DESTDIR=%{buildroot} install
    popd
done
rm -f %{buildroot}%{_libdir}/mysql/libmysqlclient{,_r}.{a,la,so}
%endif # 0%{?compatlib}

MBD=$RPM_BUILD_DIR/%{src_dir}

# Ensure that needed directories exists
install -d -m 0755 %{buildroot}%{_datadir}/mysql/SELinux/RHEL4
install -d -m 0755 %{buildroot}/var/lib/mysql
install -d -m 0755 %{buildroot}/var/run/mysqld

# Install all binaries
cd $MBD/release
make DESTDIR=%{buildroot} install

# Install logrotate and autostart
install -D -m 0644 $MBD/release/support-files/mysql-log-rotate %{buildroot}%{_sysconfdir}/logrotate.d/mysql
install -D -m 0644 $MBD/release/packaging/rpm-oel/my.cnf %{buildroot}%{_sysconfdir}/my.cnf
install -d %{buildroot}%{_sysconfdir}/my.cnf.d
%if 0%{?systemd}
install -D -m 0755 %{SOURCE1} %{buildroot}%{_bindir}/mysql-systemd-start
install -D -m 0644 %{SOURCE2} %{buildroot}%{_unitdir}/mysqld.service
%else
install -D -m 0755 $MBD/release/packaging/rpm-oel/mysql.init %{buildroot}%{_sysconfdir}/init.d/mysqld
%endif
install -D -m 0644 %{SOURCE3} %{buildroot}%{_prefix}/lib/tmpfiles.d/mysql.conf

# Add libdir to linker
install -d -m 0755 %{buildroot}%{_sysconfdir}/ld.so.conf.d
echo "%{_libdir}/mysql" > %{buildroot}%{_sysconfdir}/ld.so.conf.d/mysql-%{_arch}.conf

# multiarch support
%ifarch %{multiarchs}
mv %{buildroot}/%{_includedir}/mysql/my_config.h \
   %{buildroot}/%{_includedir}/mysql/my_config_%{_arch}.h
install -p -m 0644 %{SOURCE4} %{buildroot}/%{_includedir}/mysql/my_config.h
mv %{buildroot}/%{_bindir}/mysql_config %{buildroot}/%{_bindir}/mysql_config-%{__isa_bits}
install -p -m 0755 %{SOURCE5} %{buildroot}/%{_bindir}/mysql_config
%endif

# Install SELinux files in datadir
install -m 0644 $MBD/%{src_dir}/support-files/RHEL4-SElinux/mysql.{fc,te} \
    %{buildroot}%{_datadir}/mysql/SELinux/RHEL4

# Remove files pages we explicitly do not want to package
rm -rf %{buildroot}%{_datadir}/mysql/solaris
rm -rf %{buildroot}%{_infodir}/mysql.info*
rm -rf %{buildroot}%{_datadir}/mysql/binary-configure
rm -rf %{buildroot}%{_datadir}/mysql/mysql.server
rm -rf %{buildroot}%{_datadir}/mysql/mysqld_multi.server
%if 0%{?systemd}
rm -rf %{buildroot}%{_sysconfdir}/init.d/mysqld
%endif
rm -rf %{buildroot}%{_bindir}/mysql_embedded
rm -rf %{buildroot}%{_bindir}/mysql_setpermission
rm -rf %{buildroot}%{_mandir}/man1/mysql_setpermission.1*

%check
%if 0%{?runselftest}
pushd release
make test VERBOSE=1
export MTR_BUILD_THREAD=auto
pushd mysql-test
./mtr \
    --mem --parallel=auto --force --retry=0 \
    --mysqld=--binlog-format=mixed \
    --suite-timeout=720 --testcase-timeout=30 \
    --clean-vardir
rm -r $(readlink var) var
%endif

%pre server
/usr/sbin/groupadd -g 27 -o -r mysql >/dev/null 2>&1 || :
/usr/sbin/useradd -M -N -g mysql -o -r -d /var/lib/mysql -s /bin/bash \
    -c "MySQL Server" -u 27 mysql >/dev/null 2>&1 || :

%post server
datadir=$(/usr/bin/my_print_defaults server mysqld | grep '^--datadir=' | sed -n 's/--datadir=//p')
/bin/chmod 0755 "$datadir" >/dev/null 2>&1 || :
/bin/touch /var/log/mysqld.log >/dev/null 2>&1 || :
%if 0%{?systemd}
%systemd_post mysqld.service
/usr/bin/systemctl enable mysqld >/dev/null 2>&1 || :
%else
/sbin/chkconfig --add mysqld
%endif

%preun server
%if 0%{?systemd}
%systemd_preun mysqld.service
%else
if [ "$1" = 0 ]; then
    /sbin/service mysqld stop >/dev/null 2>&1 || :
    /sbin/chkconfig --del mysqld
fi
%endif

%postun server
%if 0%{?systemd}
%systemd_postun_with_restart mysqld.service
%else
if [ $1 -ge 1 ]; then
    /sbin/service mysqld condrestart >/dev/null 2>&1 || :
fi
%endif

%post libs -p /sbin/ldconfig

%postun libs -p /sbin/ldconfig

%if 0%{?compatlib}
%post libs-compat -p /sbin/ldconfig

%postun libs-compat -p /sbin/ldconfig
%endif

%post embedded -p /sbin/ldconfig

%postun embedded -p /sbin/ldconfig

%files server
%defattr(-, root, root, -)
%doc %{?license_files_server} %{src_dir}/Docs/ChangeLog
%doc %{src_dir}/Docs/INFO_SRC*
%doc release/Docs/INFO_BIN*
%doc release/support-files/my-default.cnf
%attr(644, root, root) %{_mandir}/man1/innochecksum.1*
%attr(644, root, root) %{_mandir}/man1/my_print_defaults.1*
%attr(644, root, root) %{_mandir}/man1/myisam_ftdump.1*
%attr(644, root, root) %{_mandir}/man1/myisamchk.1*
%attr(644, root, root) %{_mandir}/man1/myisamlog.1*
%attr(644, root, root) %{_mandir}/man1/myisampack.1*
%attr(644, root, root) %{_mandir}/man1/mysql_convert_table_format.1*
%attr(644, root, root) %{_mandir}/man1/mysql_fix_extensions.1*
%attr(644, root, root) %{_mandir}/man8/mysqld.8*
%attr(644, root, root) %{_mandir}/man1/mysqld_multi.1*
%attr(644, root, root) %{_mandir}/man1/mysqld_safe.1*
%attr(644, root, root) %{_mandir}/man1/mysqldumpslow.1*
%attr(644, root, root) %{_mandir}/man1/mysql_install_db.1*
%attr(644, root, root) %{_mandir}/man1/mysql_plugin.1*
%attr(644, root, root) %{_mandir}/man1/mysql_secure_installation.1*
%attr(644, root, root) %{_mandir}/man1/mysql_upgrade.1*
%attr(644, root, root) %{_mandir}/man1/mysqlhotcopy.1*
%attr(644, root, root) %{_mandir}/man1/mysqlman.1*
%attr(644, root, root) %{_mandir}/man1/mysql.server.1*
%attr(644, root, root) %{_mandir}/man1/mysqltest.1*
%attr(644, root, root) %{_mandir}/man1/mysql_tzinfo_to_sql.1*
%attr(644, root, root) %{_mandir}/man1/mysql_zap.1*
%attr(644, root, root) %{_mandir}/man1/mysqlbug.1*
%attr(644, root, root) %{_mandir}/man1/perror.1*
%attr(644, root, root) %{_mandir}/man1/replace.1*
%attr(644, root, root) %{_mandir}/man1/resolve_stack_dump.1*
%attr(644, root, root) %{_mandir}/man1/resolveip.1*

%config(noreplace) %{_sysconfdir}/my.cnf
%dir %{_sysconfdir}/my.cnf.d

%attr(755, root, root) %{_bindir}/innochecksum
%attr(755, root, root) %{_bindir}/my_print_defaults
%attr(755, root, root) %{_bindir}/myisam_ftdump
%attr(755, root, root) %{_bindir}/myisamchk
%attr(755, root, root) %{_bindir}/myisamlog
%attr(755, root, root) %{_bindir}/myisampack
%attr(755, root, root) %{_bindir}/mysql_convert_table_format
%attr(755, root, root) %{_bindir}/mysql_fix_extensions
%attr(755, root, root) %{_bindir}/mysql_install_db
%attr(755, root, root) %{_bindir}/mysql_plugin
%attr(755, root, root) %{_bindir}/mysql_secure_installation
%attr(755, root, root) %{_bindir}/mysql_tzinfo_to_sql
%attr(755, root, root) %{_bindir}/mysql_upgrade
%attr(755, root, root) %{_bindir}/mysql_zap
%attr(755, root, root) %{_bindir}/mysqlbug
%attr(755, root, root) %{_bindir}/mysqld_multi
%attr(755, root, root) %{_bindir}/mysqld_safe
%attr(755, root, root) %{_bindir}/mysqldumpslow
%attr(755, root, root) %{_bindir}/mysqlhotcopy
%attr(755, root, root) %{_bindir}/mysqltest
%attr(755, root, root) %{_bindir}/perror
%attr(755, root, root) %{_bindir}/replace
%attr(755, root, root) %{_bindir}/resolve_stack_dump
%attr(755, root, root) %{_bindir}/resolveip
%if 0%{?systemd}
%attr(755, root, root) %{_bindir}/mysql-systemd-start
%endif
%attr(755, root, root) %{_sbindir}/mysqld
%attr(755, root, root) %{_sbindir}/mysqld-debug

%dir %{_libdir}/mysql/plugin
%attr(755, root, root) %{_libdir}/mysql/plugin/adt_null.so
%attr(755, root, root) %{_libdir}/mysql/plugin/auth_socket.so
%attr(755, root, root) %{_libdir}/mysql/plugin/innodb_engine.so
%attr(755, root, root) %{_libdir}/mysql/plugin/libmemcached.so
%attr(755, root, root) %{_libdir}/mysql/plugin/mypluglib.so
%attr(755, root, root) %{_libdir}/mysql/plugin/semisync_master.so
%attr(755, root, root) %{_libdir}/mysql/plugin/semisync_slave.so
%attr(755, root, root) %{_libdir}/mysql/plugin/validate_password.so
%dir %{_libdir}/mysql/plugin/debug
%attr(755, root, root) %{_libdir}/mysql/plugin/debug/adt_null.so
%attr(755, root, root) %{_libdir}/mysql/plugin/debug/auth_socket.so
%attr(755, root, root) %{_libdir}/mysql/plugin/debug/innodb_engine.so
%attr(755, root, root) %{_libdir}/mysql/plugin/debug/libmemcached.so
%attr(755, root, root) %{_libdir}/mysql/plugin/debug/mypluglib.so
%attr(755, root, root) %{_libdir}/mysql/plugin/debug/semisync_master.so
%attr(755, root, root) %{_libdir}/mysql/plugin/debug/semisync_slave.so
%attr(755, root, root) %{_libdir}/mysql/plugin/debug/validate_password.so

%attr(755, root, root) %{_libdir}/mysql/plugin/auth.so
%attr(755, root, root) %{_libdir}/mysql/plugin/auth_test_plugin.so
%attr(644, root, root) %{_libdir}/mysql/plugin/daemon_example.ini
%attr(755, root, root) %{_libdir}/mysql/plugin/libdaemon_example.so
%attr(755, root, root) %{_libdir}/mysql/plugin/qa_auth_client.so
%attr(755, root, root) %{_libdir}/mysql/plugin/qa_auth_interface.so
%attr(755, root, root) %{_libdir}/mysql/plugin/qa_auth_server.so
%attr(755, root, root) %{_libdir}/mysql/plugin/debug/auth.so
%attr(755, root, root) %{_libdir}/mysql/plugin/debug/auth_test_plugin.so
%attr(755, root, root) %{_libdir}/mysql/plugin/debug/libdaemon_example.so
%attr(755, root, root) %{_libdir}/mysql/plugin/debug/qa_auth_client.so
%attr(755, root, root) %{_libdir}/mysql/plugin/debug/qa_auth_interface.so
%attr(755, root, root) %{_libdir}/mysql/plugin/debug/qa_auth_server.so

%if 0%{?commercial}
%attr(755, root, root) %{_libdir}/mysql/plugin/audit_log.so
%attr(755, root, root) %{_libdir}/mysql/plugin/authentication_pam.so
%attr(755, root, root) %{_libdir}/mysql/plugin/thread_pool.so
%attr(755, root, root) %{_libdir}/mysql/plugin/openssl_udf.so
%attr(755, root, root) %{_libdir}/mysql/plugin/debug/audit_log.so
%attr(755, root, root) %{_libdir}/mysql/plugin/debug/authentication_pam.so
%attr(755, root, root) %{_libdir}/mysql/plugin/debug/thread_pool.so
%attr(755, root, root) %{_libdir}/mysql/plugin/debug/openssl_udf.so
%endif
%attr(644, root, root) %{_datadir}/mysql/fill_help_tables.sql
%attr(644, root, root) %{_datadir}/mysql/mysql_system_tables.sql
%attr(644, root, root) %{_datadir}/mysql/mysql_system_tables_data.sql
%attr(644, root, root) %{_datadir}/mysql/mysql_test_data_timezone.sql
%attr(644, root, root) %{_datadir}/mysql/my-*.cnf
%attr(644, root, root) %{_datadir}/mysql/mysql-log-rotate
%attr(644, root, root) %{_datadir}/mysql/mysql_security_commands.sql
%attr(644, root, root) %{_datadir}/mysql/SELinux/RHEL4/mysql.fc
%attr(644, root, root) %{_datadir}/mysql/SELinux/RHEL4/mysql.te
%attr(644, root, root) %{_datadir}/mysql/dictionary.txt
%attr(644, root, root) %{_datadir}/mysql/innodb_memcached_config.sql
%attr(644, root, root) %{_datadir}/mysql/magic
%attr(644, root, root) %{_prefix}/lib/tmpfiles.d/mysql.conf
%if 0%{?systemd}
%attr(644, root, root) %{_unitdir}/mysqld.service
%else
%attr(755, root, root) %{_sysconfdir}/init.d/mysqld
%endif
%attr(644, root, root) %config(noreplace,missingok) %{_sysconfdir}/logrotate.d/mysql
%dir %attr(755, mysql, mysql) /var/lib/mysql
%dir %attr(755, mysql, mysql) /var/run/mysqld

%files common
%defattr(-, root, root, -)
%doc %{?license_files_server}
%{_datadir}/mysql/charsets/
%{_datadir}/mysql/errmsg-utf8.txt
%{_datadir}/mysql/bulgarian/
%{_datadir}/mysql/czech/
%{_datadir}/mysql/danish/
%{_datadir}/mysql/dutch/
%{_datadir}/mysql/english/
%{_datadir}/mysql/estonian/
%{_datadir}/mysql/french/
%{_datadir}/mysql/german/
%{_datadir}/mysql/greek/
%{_datadir}/mysql/hungarian/
%{_datadir}/mysql/italian/
%{_datadir}/mysql/japanese/
%{_datadir}/mysql/korean/
%{_datadir}/mysql/norwegian-ny/
%{_datadir}/mysql/norwegian/
%{_datadir}/mysql/polish/
%{_datadir}/mysql/portuguese/
%{_datadir}/mysql/romanian/
%{_datadir}/mysql/russian/
%{_datadir}/mysql/serbian/
%{_datadir}/mysql/slovak/
%{_datadir}/mysql/spanish/
%{_datadir}/mysql/swedish/
%{_datadir}/mysql/ukrainian/

%files client
%defattr(-, root, root, -)
%doc %{?license_files_server}
%attr(755, root, root) %{_bindir}/msql2mysql
%attr(755, root, root) %{_bindir}/mysql
%attr(755, root, root) %{_bindir}/mysql_find_rows
%attr(755, root, root) %{_bindir}/mysql_waitpid
%attr(755, root, root) %{_bindir}/mysqlaccess
# XXX: This should be moved to %{_sysconfdir}
%attr(644, root, root) %{_bindir}/mysqlaccess.conf
%attr(755, root, root) %{_bindir}/mysqladmin
%attr(755, root, root) %{_bindir}/mysqlbinlog
%attr(755, root, root) %{_bindir}/mysqlcheck
%attr(755, root, root) %{_bindir}/mysqldump
%attr(755, root, root) %{_bindir}/mysqlimport
%attr(755, root, root) %{_bindir}/mysqlshow
%attr(755, root, root) %{_bindir}/mysqlslap
%attr(755, root, root) %{_bindir}/mysql_config
%attr(755, root, root) %{_bindir}/mysql_config-%{__isa_bits}
%attr(755, root, root) %{_bindir}/mysql_config_editor

%attr(644, root, root) %{_mandir}/man1/msql2mysql.1*
%attr(644, root, root) %{_mandir}/man1/mysql.1*
%attr(644, root, root) %{_mandir}/man1/mysql_find_rows.1*
%attr(644, root, root) %{_mandir}/man1/mysql_waitpid.1*
%attr(644, root, root) %{_mandir}/man1/mysqlaccess.1*
%attr(644, root, root) %{_mandir}/man1/mysqladmin.1*
%attr(644, root, root) %{_mandir}/man1/mysqlbinlog.1*
%attr(644, root, root) %{_mandir}/man1/mysqlcheck.1*
%attr(644, root, root) %{_mandir}/man1/mysqldump.1*
%attr(644, root, root) %{_mandir}/man1/mysqlimport.1*
%attr(644, root, root) %{_mandir}/man1/mysqlshow.1*
%attr(644, root, root) %{_mandir}/man1/mysqlslap.1*
%attr(644, root, root) %{_mandir}/man1/mysql_config_editor.1*

%files devel
%defattr(-, root, root, -)
%doc %{?license_files_server}
%attr(644, root, root) %{_mandir}/man1/comp_err.1*
%attr(644, root, root) %{_mandir}/man1/mysql_config.1*
%attr(755, root, root) %{_bindir}/mysql_config
%attr(755, root, root) %{_bindir}/mysql_config-%{__isa_bits}
%{_includedir}/mysql
%{_datadir}/aclocal/mysql.m4
%{_libdir}/mysql/libmysqlclient.a
%{_libdir}/mysql/libmysqlclient_r.a
%{_libdir}/mysql/libmysqlservices.a
%{_libdir}/mysql/libmysqlclient_r.so
%{_libdir}/mysql/libmysqlclient.so

%files libs
%defattr(-, root, root, -)
%doc %{?license_files_server}
%dir %attr(755, root, root) %{_libdir}/mysql
%attr(644, root, root) %{_sysconfdir}/ld.so.conf.d/mysql-%{_arch}.conf
%{_libdir}/mysql/libmysqlclient.so.18*
%{_libdir}/mysql/libmysqlclient_r.so.18*

%if 0%{?compatlib}
%files libs-compat
%defattr(-, root, root, -)
%doc %{?license_files_server}
%dir %attr(755, root, root) %{_libdir}/mysql
%attr(644, root, root) %{_sysconfdir}/ld.so.conf.d/mysql-%{_arch}.conf
%{_libdir}/mysql/libmysqlclient.so.%{compatlib}
%{_libdir}/mysql/libmysqlclient.so.%{compatlib}.0.0
%{_libdir}/mysql/libmysqlclient_r.so.%{compatlib}
%{_libdir}/mysql/libmysqlclient_r.so.%{compatlib}.0.0
%endif

%files test
%defattr(-, root, root, -)
%doc %{?license_files_server}
%attr(-, root, root) %{_datadir}/mysql-test
%attr(755, root, root) %{_bindir}/mysql_client_test
%attr(755, root, root) %{_bindir}/mysql_client_test_embedded
%attr(755, root, root) %{_bindir}/mysqltest_embedded
%attr(644, root, root) %{_mandir}/man1/mysql_client_test.1*
%attr(644, root, root) %{_mandir}/man1/mysql-stress-test.pl.1*
%attr(644, root, root) %{_mandir}/man1/mysql-test-run.pl.1*
%attr(644, root, root) %{_mandir}/man1/mysql_client_test_embedded.1*
%attr(644, root, root) %{_mandir}/man1/mysqltest_embedded.1*

%files bench
%defattr(-, root, root, -)
%doc %{?license_files_server}
%{_datadir}/sql-bench

%files embedded
%defattr(-, root, root, -)
%doc %{?license_files_server}
%dir %attr(755, root, root) %{_libdir}/mysql
%attr(644, root, root) %{_sysconfdir}/ld.so.conf.d/mysql-%{_arch}.conf
%attr(755, root, root) %{_libdir}/mysql/libmysqld.so.*

%files embedded-devel
%defattr(-, root, root, -)
%doc %{?license_files_server}
%attr(644, root, root) %{_libdir}/mysql/libmysqld.a
%attr(644, root, root) %{_libdir}/mysql/libmysqld-debug.a
%attr(755, root, root) %{_libdir}/mysql/libmysqld.so

%if 0%{?rhel} == 5
%files -n mysql
%defattr(-, root, root, -)
%doc %{?license_files_server}
%endif

%changelog
<<<<<<< HEAD
* Tue Jul 22 2014 Balasubramanian Kandasamy <balasubramanian.kandasamy@oracle.com> - 5.6.20-4
=======
* Mon Oct 06 2014 Balasubramanian Kandasamy <balasubramanian.kandasamy@oracle.com> - 5.5.41-1
- Add license info in each subpackage

* Tue Jul 22 2014 Balasubramanian Kandasamy <balasubramanian.kandasamy@oracle.com> - 5.5.39-5
>>>>>>> 632155e3
- Provide mysql-compat-server dependencies

* Tue Jul 08 2014 Balasubramanian Kandasamy <balasubramanian.kandasamy@oracle.com> - 5.6.20-3
- Remove perl(GD) and dtrace dependencies 

* Thu Jun 26 2014 Balasubramanian Kandasamy <balasubramanian.kandasamy@oracle.com> - 5.6.20-2
- Resolve embedded-devel conflict issue

* Wed Jun 25 2014 Balasubramanian Kandasamy <balasubramanian.kandasamy@oracle.com> - 5.6.20-1
- Add bench package
- Enable dtrace 

* Tue May 06 2014 Balasubramanian Kandasamy <balasubramanian.kandasamy@oracle.com> - 5.6.18-2
- Disable dtrace for el7 

* Thu Apr 24 2014 Balasubramanian Kandasamy <balasubramanian.kandasamy@oracle.com> - 5.6.18-1
- Updated for 5.6.18

* Mon Apr 07 2014 Balasubramanian Kandasamy <balasubramanian.kandasamy@oracle.com> - 5.6.17-6
- Fix Cflags for el7 

* Mon Mar 31 2014 Balasubramanian Kandasamy <balasubramanian.kandasamy@oracle.com> - 5.6.17-5
- Support for enterprise packages
- Upgrade from MySQL-* packages

* Fri Mar 14 2014 Balasubramanian Kandasamy <balasubramanian.kandasamy@oracle.com> - 5.6.17-4
- Resolve mysql conflict with mysql-community-client 

* Wed Mar 12 2014 Balasubramanian Kandasamy <balasubramanian.kandasamy@oracle.com> - 5.6.17-3
- Resolve conflict with mysql-libs-compat 

* Thu Mar 06 2014 Balasubramanian Kandasamy <balasubramanian.kandasamy@oracle.com> - 5.6.17-2
- Resolve conflict issues during upgrade

* Fri Feb 07 2014 Balasubramanian Kandasamy <balasubramanian.kandasamy@oracle.com> - 5.6.17-1
- 5.6.17
- Add support for el7 (with systemd enabled)
- Enable shared libmysqld by cmake option

* Thu Jan 09 2014 Balasubramanian Kandasamy <balasubramanian.kandasamy@oracle.com> - 5.6.16-1
- Updated to 5.6.16

* Mon Nov 18 2013 Balasubramanian Kandasamy <balasubramanian.kandasamy@oracle.com> - 5.6.15-3
- Fixed isa_bits error

* Fri Nov 08 2013 Balasubramanian Kandasamy <balasubramanian.kandasamy@oracle.com> - 5.6.15-2
- Add el5 build option

* Fri Oct 25 2013 Balasubramanian Kandasamy <balasubramanian.kandasamy@oracle.com> - 5.6.15-1
- Fixed uln advanced rpm libyassl.a error
- Updated to 5.6.15

* Wed Oct 16 2013 Balasubramanian Kandasamy <balasubramanian.kandasamy@oracle.com> - 5.6.14-3
- Fixed mysql_install_db usage 
- Improved handling of plugin directory 

* Fri Sep 27 2013 Balasubramanian Kandasamy <balasubramanian.kandasamy@oracle.com> - 5.6.14-2
- Refresh mysql-install patch and service renaming

* Mon Sep 16 2013 Balasubramanian Kandasamy <balasubramanian.kandasamy@oracle.com> - 5.6.14-1
- Updated to 5.6.14

* Wed Sep 04 2013 Balasubramanian Kandasamy <balasubramanian.kandasamy@oracle.com> - 5.6.13-5
- Support upgrade from 5.5 ULN packages to 5.6 

* Tue Aug 27 2013 Balasubramanian Kandasamy <balasubramanian.kandasamy@oracle.com> - 5.6.13-4
- Enhanced perl filtering 
- Added openssl-devel to buildreq 

* Wed Aug 21 2013 Balasubramanian Kandasamy <balasubramanian.kandasamy@oracle.com> - 5.6.13-3
- Removed mysql_embedded binary to resolve multilib conflict issue

* Fri Aug 16 2013 Balasubramanian Kandasamy <balasubramanian.kandasamy@oracle.com> - 5.6.13-2 
- Fixed Provides and Obsoletes issues in server, test packages 

* Wed Aug 14 2013 Balasubramanian Kandasamy <balasubramanian.kandasamy@oracle.com> - 5.6.13-1
- Updated to 5.6.13

* Mon Aug 05 2013 Balasubramanian Kandasamy <balasubramanian.kandasamy@oracle.com> - 5.6.12-9
- Added files list to embedded packages 

* Thu Aug 01 2013 Balasubramanian Kandasamy <balasubramanian.kandasamy@oracle.com> - 5.6.12-8
- Updated libmysqld.a with libmysqld.so in embedded package

* Mon Jul 29 2013 Balasubramanian Kandasamy <balasubramanian.kandasamy@oracle.com> - 5.6.12-7
- Updated test package dependency from client to server

* Wed Jul 24 2013 Balasubramanian Kandasamy <balasubramanian.kandasamy@oracle.com> - 5.6.12-6
- Added libs-compat dependency under libs package to resolve server
  installation conflicts issue.
 
* Wed Jul 17 2013 Balasubramanian Kandasamy <balasubramanian.kandasamy@oracle.com> - 5.6.12-5
- Removed libmysqlclient.so.16 from libs package
 
* Fri Jul 05 2013 Balasubramanian Kandasamy <balasubramanian.kandasamy@oracle.com> - 5.6.12-4
- Adjusted to work on OEL6

* Wed Jun 26 2013 Balasubramanian Kandasamy <balasubramanian.kandasamy@oracle.com> - 5.6.12-3
- Move libs to mysql/
- Basic multi arch support
- Fix changelog dates

* Thu Jun 20 2013 Balasubramanian Kandasamy <balasubramanian.kandasamy@oracle.com> - 5.6.12-2
- Major cleanup

* Tue Jun 04 2013 Balasubramanian Kandasamy <balasubramanian.kandasamy@oracle.com> - 5.6.12-1
- Updated to 5.6.12

* Mon Nov 05 2012 Joerg Bruehe <joerg.bruehe@oracle.com>

- Allow to override the default to use the bundled yaSSL by an option like
      --define="with_ssl /path/to/ssl"

* Wed Oct 10 2012 Bjorn Munch <bjorn.munch@oracle.com>

- Replace old my-*.cnf config file examples with template my-default.cnf

* Fri Oct 05 2012 Joerg Bruehe <joerg.bruehe@oracle.com>

- Let the installation use the new option "--random-passwords" of "mysql_install_db".
  (Bug# 12794345 Ensure root password)
- Fix an inconsistency: "new install" vs "upgrade" are told from the (non)existence
  of "$mysql_datadir/mysql" (holding table "mysql.user" and other system stuff).

* Tue Jul 24 2012 Joerg Bruehe <joerg.bruehe@oracle.com>

- Add a macro "runselftest":
  if set to 1 (default), the test suite will be run during the RPM build;
  this can be oveeridden via the command line by adding
      --define "runselftest 0"
  Failures of the test suite will NOT make the RPM build fail!

* Mon Jul 16 2012 Joerg Bruehe <joerg.bruehe@oracle.com>

- Add the man page for the "mysql_config_editor".

* Mon Jun 11 2012 Joerg Bruehe <joerg.bruehe@oracle.com>

- Make sure newly added "SPECIFIC-ULN/" directory does not disturb packaging.

* Wed Feb 29 2012 Brajmohan Saxena <brajmohan.saxena@oracle.com>

- Removal all traces of the readline library from mysql (BUG 13738013)

* Wed Sep 28 2011 Joerg Bruehe <joerg.bruehe@oracle.com>

- Fix duplicate mentioning of "mysql_plugin" and its manual page,
  it is better to keep alphabetic order in the files list (merging!).

* Wed Sep 14 2011 Joerg Bruehe <joerg.bruehe@oracle.com>

- Let the RPM capabilities ("obsoletes" etc) ensure that an upgrade may replace
  the RPMs of any configuration (of the current or the preceding release series)
  by the new ones. This is done by not using the implicitly generated capabilities
  (which include the configuration name) and relying on more generic ones which
  just list the function ("server", "client", ...).
  The implicit generation cannot be prevented, so all these capabilities must be
  explicitly listed in "Obsoletes:"

* Tue Sep 13 2011 Jonathan Perkin <jonathan.perkin@oracle.com>

- Add support for Oracle Linux 6 and Red Hat Enterprise Linux 6.  Due to
  changes in RPM behaviour ($RPM_BUILD_ROOT is removed prior to install)
  this necessitated a move of the libmygcc.a installation to the install
  phase, which is probably where it belonged in the first place.

* Tue Sep 13 2011 Joerg Bruehe <joerg.bruehe@oracle.com>

- "make_win_bin_dist" and its manual are dropped, cmake does it different.

* Thu Sep 08 2011 Daniel Fischer <daniel.fischer@oracle.com>

- Add mysql_plugin man page.

* Tue Aug 30 2011 Tor Didriksen <tor.didriksen@oracle.com>

- Set CXX=g++ by default to add a dependency on libgcc/libstdc++.
  Also, remove the use of the -fno-exceptions and -fno-rtti flags.
  TODO: update distro_buildreq/distro_requires

* Tue Aug 30 2011 Joerg Bruehe <joerg.bruehe@oracle.com>

- Add the manual page for "mysql_plugin" to the server package.

* Fri Aug 19 2011 Joerg Bruehe <joerg.bruehe@oracle.com>

- Null-upmerge the fix of bug#37165: This spec file is not affected.
- Replace "/var/lib/mysql" by the spec file variable "%%{mysqldatadir}".

* Fri Aug 12 2011 Daniel Fischer <daniel.fischer@oracle.com>

- Source plugin library files list from cmake-generated file.

* Mon Jul 25 2011 Chuck Bell <chuck.bell@oracle.com>

- Added the mysql_plugin client - enables or disables plugins.

* Thu Jul 21 2011 Sunanda Menon <sunanda.menon@oracle.com>

- Fix bug#12561297: Added the MySQL embedded binary

* Thu Jul 07 2011 Joerg Bruehe <joerg.bruehe@oracle.com>

- Fix bug#45415: "rpm upgrade recreates test database"
  Let the creation of the "test" database happen only during a new installation,
  not in an RPM upgrade.
  This affects both the "mkdir" and the call of "mysql_install_db".

* Wed Feb 09 2011 Joerg Bruehe <joerg.bruehe@oracle.com>

- Fix bug#56581: If an installation deviates from the default file locations
  ("datadir" and "pid-file"), the mechanism to detect a running server (on upgrade)
  should still work, and use these locations.
  The problem was that the fix for bug#27072 did not check for local settings.

* Mon Jan 31 2011 Joerg Bruehe <joerg.bruehe@oracle.com>

- Install the new "manifest" files: "INFO_SRC" and "INFO_BIN".

* Tue Nov 23 2010 Jonathan Perkin <jonathan.perkin@oracle.com>

- EXCEPTIONS-CLIENT has been deleted, remove it from here too
- Support MYSQL_BUILD_MAKE_JFLAG environment variable for passing
  a '-j' argument to make.

* Mon Nov 1 2010 Georgi Kodinov <georgi.godinov@oracle.com>

- Added test authentication (WL#1054) plugin binaries

* Wed Oct 6 2010 Georgi Kodinov <georgi.godinov@oracle.com>

- Added example external authentication (WL#1054) plugin binaries

* Wed Aug 11 2010 Joerg Bruehe <joerg.bruehe@oracle.com>

- With a recent spec file cleanup, names have changed: A "-community" part was dropped.
  Reflect that in the "Obsoletes" specifications.
- Add a "triggerpostun" to handle the uninstall of the "-community" server RPM.
- This fixes bug#55015 "MySQL server is not restarted properly after RPM upgrade".

* Tue Jun 15 2010 Joerg Bruehe <joerg.bruehe@sun.com>

- Change the behaviour on installation and upgrade:
  On installation, do not autostart the server.
  *Iff* the server was stopped before the upgrade is started, this is taken as a
  sign the administrator is handling that manually, and so the new server will
  not be started automatically at the end of the upgrade.
  The start/stop scripts will still be installed, so the server will be started
  on the next machine boot.
  This is the 5.5 version of fixing bug#27072 (RPM autostarting the server).

* Tue Jun 1 2010 Jonathan Perkin <jonathan.perkin@oracle.com>

- Implement SELinux checks from distribution-specific spec file.

* Wed May 12 2010 Jonathan Perkin <jonathan.perkin@oracle.com>

- Large number of changes to build using CMake
- Introduce distribution-specific RPMs
- Drop debuginfo, build all binaries with debug/symbols
- Remove __os_install_post, use native macro
- Remove _unpackaged_files_terminate_build, make it an error to have
  unpackaged files
- Remove cluster RPMs

* Wed Mar 24 2010 Joerg Bruehe <joerg.bruehe@sun.com>

- Add "--with-perfschema" to the configure options.

* Mon Mar 22 2010 Joerg Bruehe <joerg.bruehe@sun.com>

- User "usr/lib*" to allow for both "usr/lib" and "usr/lib64",
  mask "rmdir" return code 1.
- Remove "ha_example.*" files from the list, they aren't built.

* Wed Mar 17 2010 Joerg Bruehe <joerg.bruehe@sun.com>

- Fix a wrong path name in handling the debug plugins.

* Wed Mar 10 2010 Joerg Bruehe <joerg.bruehe@sun.com>

- Take the result of the debug plugin build and put it into the optimized tree,
  so that it becomes part of the final installation;
  include the files in the packlist. Part of the fixes for bug#49022.

* Mon Mar 01 2010 Joerg Bruehe <joerg.bruehe@sun.com>

- Set "Oracle and/or its affiliates" as the vendor and copyright owner,
  accept upgrading from packages showing MySQL or Sun as vendor.

* Fri Feb 12 2010 Joerg Bruehe <joerg.bruehe@sun.com>

- Formatting changes:
  Have a consistent structure of separator lines and of indentation
  (8 leading blanks => tab).
- Introduce the variable "src_dir".
- Give the environment variables "MYSQL_BUILD_CC(CXX)" precedence
  over "CC" ("CXX").
- Drop the old "with_static" argument analysis, this is not supported
  in 5.1 since ages.
- Introduce variables to control the handlers individually, as well
  as other options.
- Use the new "--with-plugin" notation for the table handlers.
- Drop handling "/etc/rc.d/init.d/mysql", the switch to "/etc/init.d/mysql"
  was done back in 2002 already.
- Make "--with-zlib-dir=bundled" the default, add an option to disable it.
- Add missing manual pages to the file list.
- Improve the runtime check for "libgcc.a", protect it against being tried
  with the Intel compiler "icc".

* Mon Jan 11 2010 Joerg Bruehe <joerg.bruehe@sun.com>

- Change RPM file naming:
  - Suffix like "-m2", "-rc" becomes part of version as "_m2", "_rc".
  - Release counts from 1, not 0.

* Wed Dec 23 2009 Joerg Bruehe <joerg.bruehe@sun.com>

- The "semisync" plugin file name has lost its introductory "lib",
  adapt the file lists for the subpackages.
  This is a part missing from the fix for bug#48351.
- Remove the "fix_privilege_tables" manual, it does not exist in 5.5
  (and likely, the whole script will go, too).

* Mon Nov 16 2009 Joerg Bruehe <joerg.bruehe@sun.com>

- Fix some problems with the directives around "tcmalloc" (experimental),
  remove erroneous traces of the InnoDB plugin (that is 5.1 only).

* Tue Oct 06 2009 Magnus Blaudd <mvensson@mysql.com>

- Removed mysql_fix_privilege_tables

* Fri Oct 02 2009 Alexander Nozdrin <alexander.nozdrin@sun.com>

- "mysqlmanager" got removed from version 5.4, all references deleted.

* Fri Aug 28 2009 Joerg Bruehe <joerg.bruehe@sun.com>

- Merge up from 5.1 to 5.4: Remove handling for the InnoDB plugin.

* Thu Aug 27 2009 Joerg Bruehe <joerg.bruehe@sun.com>

- This version does not contain the "Instance manager", "mysqlmanager":
  Remove it from the spec file so that packaging succeeds.

* Mon Aug 24 2009 Jonathan Perkin <jperkin@sun.com>

- Add conditionals for bundled zlib and innodb plugin

* Fri Aug 21 2009 Jonathan Perkin <jperkin@sun.com>

- Install plugin libraries in appropriate packages.
- Disable libdaemon_example and ftexample plugins.

* Thu Aug 20 2009 Jonathan Perkin <jperkin@sun.com>

- Update variable used for mysql-test suite location to match source.

* Fri Nov 07 2008 Joerg Bruehe <joerg@mysql.com>

- Correct yesterday's fix, so that it also works for the last flag,
  and fix a wrong quoting: un-quoted quote marks must not be escaped.

* Thu Nov 06 2008 Kent Boortz <kent.boortz@sun.com>

- Removed "mysql_upgrade_shell"
- Removed some copy/paste between debug and normal build

* Thu Nov 06 2008 Joerg Bruehe <joerg@mysql.com>

- Modify CFLAGS and CXXFLAGS such that a debug build is not optimized.
  This should cover both gcc and icc flags.  Fixes bug#40546.

* Fri Aug 29 2008 Kent Boortz <kent@mysql.com>

- Removed the "Federated" storage engine option, and enabled in all

* Tue Aug 26 2008 Joerg Bruehe <joerg@mysql.com>

- Get rid of the "warning: Installed (but unpackaged) file(s) found:"
  Some generated files aren't needed in RPMs:
  - the "sql-bench/" subdirectory
  Some files were missing:
  - /usr/share/aclocal/mysql.m4  ("devel" subpackage)
  - Manual "mysqlbug" ("server" subpackage)
  - Program "innochecksum" and its manual ("server" subpackage)
  - Manual "mysql_find_rows" ("client" subpackage)
  - Script "mysql_upgrade_shell" ("client" subpackage)
  - Program "ndb_cpcd" and its manual ("ndb-extra" subpackage)
  - Manuals "ndb_mgm" + "ndb_restore" ("ndb-tools" subpackage)

* Mon Mar 31 2008 Kent Boortz <kent@mysql.com>

- Made the "Federated" storage engine an option
- Made the "Cluster" storage engine and sub packages an option

* Wed Mar 19 2008 Joerg Bruehe <joerg@mysql.com>

- Add the man pages for "ndbd" and "ndb_mgmd".

* Mon Feb 18 2008 Timothy Smith <tim@mysql.com>

- Require a manual upgrade if the alread-installed mysql-server is
  from another vendor, or is of a different major version.

* Wed May 02 2007 Joerg Bruehe <joerg@mysql.com>

- "ndb_size.tmpl" is not needed any more,
  "man1/mysql_install_db.1" lacked the trailing '*'.

* Sat Apr 07 2007 Kent Boortz <kent@mysql.com>

- Removed man page for "mysql_create_system_tables"

* Wed Mar 21 2007 Daniel Fischer <df@mysql.com>

- Add debug server.

* Mon Mar 19 2007 Daniel Fischer <df@mysql.com>

- Remove Max RPMs; the server RPMs contain a mysqld compiled with all
  features that previously only were built into Max.

* Fri Mar 02 2007 Joerg Bruehe <joerg@mysql.com>

- Add several man pages for NDB which are now created.

* Fri Jan 05 2007 Kent Boortz <kent@mysql.com>

- Put back "libmygcc.a", found no real reason it was removed.

- Add CFLAGS to gcc call with --print-libgcc-file, to make sure the
  correct "libgcc.a" path is returned for the 32/64 bit architecture.

* Mon Dec 18 2006 Joerg Bruehe <joerg@mysql.com>

- Fix the move of "mysqlmanager" to section 8: Directory name was wrong.

* Thu Dec 14 2006 Joerg Bruehe <joerg@mysql.com>

- Include the new man pages for "my_print_defaults" and "mysql_tzinfo_to_sql"
  in the server RPM.
- The "mysqlmanager" man page got moved from section 1 to 8.

* Thu Nov 30 2006 Joerg Bruehe <joerg@mysql.com>

- Call "make install" using "benchdir_root=%%{_datadir}",
  because that is affecting the regression test suite as well.

* Thu Nov 16 2006 Joerg Bruehe <joerg@mysql.com>

- Explicitly note that the "MySQL-shared" RPMs (as built by MySQL AB)
  replace "mysql-shared" (as distributed by SuSE) to allow easy upgrading
  (bug#22081).

* Mon Nov 13 2006 Joerg Bruehe <joerg@mysql.com>

- Add "--with-partition" t 2006 Joerg Bruehe <joerg@mysql.com>

- Use the Perl script to run the tests, because it will automatically check
  whether the server is configured with SSL.

* Tue Jun 27 2006 Joerg Bruehe <joerg@mysql.com>

- move "mysqldumpslow" from the client RPM to the server RPM (bug#20216)

- Revert all previous attempts to call "mysql_upgrade" during RPM upgrade,
  there are some more aspects which need to be solved before this is possible.
  For now, just ensure the binary "mysql_upgrade" is delivered and installysql.com>

- To run "mysql_upgrade", we need a running server;
  start it in isolation and skip password checks.

* Sat May 20 2006 Kent Boortz <kent@mysql.com>

- Always compile for PIC, position independent code.

* Wed May 10 2006 Kent Boortz <kent@mysql.com>

- Use character set "all" when compiling with Cluster, to make Cluster
  nodes independent on the character set directory, and the problem
  that two RPM sub packages both wants to install this directory.

* Mon May 01 2006 Kent Boortz <kent@mysql.com>

- Use "./libtool --mode=execute" instead of searching for the
  executable in current directory and ".libs".

* Fri Apr 28 2006 Kent Boortz <kent@mysql.com>

- Install and run "mysql_upgrade"

* Wed Apr 12 2006 Jim Winstead <jimw@mysql.com>

- Remove sql-bench, and MySQL-bench RPM (will be built as an independent
  project from the mysql-bench repository)

* Tue Apr 11 2006 Jim Winstead <jimw@mysql.com>

- Remove old mysqltestmanager and related programs
* Sat Apr 01 2006 Kent Boortz <kent@mysql.com>

- Set $LDFLAGS from $MYSQL_BUILD_LDFLAGS

* Tue Mar 07 2006 Kent Boortz <kent@mysql.com>

- Changed product name from "Community Edition" to "Community Server"

* Mon Mar 06 2006 Kent Boortz <kent@mysql.com>

- Fast mutexes is now disabled by default, but should be
  used in Linux builds.

* Mon Feb 20 2006 Kent Boortz <kent@mysql.com>

- Reintroduced a max build
- Limited testing of 'debug' and 'max' servers
- Berkeley DB only in 'max'

* Mon Feb 13 2006 Joerg Bruehe <joerg@mysql.com>

- Use "-i" on "make test-force";
  this is essential for later evaluation of this log file.

* Thu Feb 09 2006 Kent Boortz <kent@mysql.com>

- Pass '-static' to libtool, link static with our own libraries, dynamic
  with system libraries.  Link with the bundled zlib.

* Wed Feb 08 2006 Kristian Nielsen <knielsen@mysql.com>

- Modified RPM spec to match new 5.1 debug+max combined community packaging.

* Sun Dec 18 2005 Kent Boortz <kent@mysql.com>

- Added "client/mysqlslap"

* Mon Dec 12 2005 Rodrigo Novo <rodrigo@mysql.com>

- Added zlib to the list of (static) libraries installed
- Added check against libtool wierdness (WRT: sql/mysqld || sql/.libs/mysqld)
- Compile MySQL with bundled zlib
- Fixed %%packager name to "MySQL Production Engineering Team"

* Mon Dec 05 2005 Joerg Bruehe <joerg@mysql.com>

- Avoid using the "bundled" zlib on "shared" builds:
  As it is not installed (on the build system), this gives dependency
  problems with "libtool" causing the build to fail.
  (Change was done on Nov 11, but left uncommented.)

* Tue Nov 22 2005 Joerg Bruehe <joerg@mysql.com>

- Extend the file existence check for "init.d/mysql" on un-install
  to also guard the call to "insserv"/"chkconfig".

* Thu Oct 27 2005 Lenz Grimmer <lenz@grimmer.com>

- added more man pages

* Wed Oct 19 2005 Kent Boortz <kent@mysql.com>

- Made yaSSL support an option (off by default)

* Wed Oct 19 2005 Kent Boortz <kent@mysql.com>

- Enabled yaSSL support

* Sat Oct 15 2005 Kent Boortz <kent@mysql.com>

- Give mode arguments the same way in all places
lenz@mysql.com>

- fixed the removing of the RPM_BUILD_ROOT in the %%clean section (the
  $RBR variable did not get expanded, thus leaving old build roots behind)

* Thu Aug 04 2005 Lenz Grimmer <lenz@mysql.com>

- Fixed the creation of the mysql user group account in the postinstall
  section (BUG 12348)
- Fixed enabling the Archive storage engine in the Max binary

* Tue Aug 02 2005 Lenz Grimmer <lenz@mysql.com>

- Fixed the Requires: tag for the server RPM (BUG 12233)

* Fri Jul 15 2005 Lenz Grimmer <lenz@mysql.com>

- create a "mysql" user group and assign the mysql user account to that group
  in the server postinstall section. (BUG 10984)

* Tue Jun 14 2005 Lenz Grimmer <lenz@mysql.com>

- Do not build statically on i386 by default, only when adding either "--with
  static" or "--define '_with_static 1'" to the RPM build options. Static
  linking really only makes sense when linking against the specially patched
  glibc 2.2.5.

* Mon Jun 06 2005 Lenz Grimmer <lenz@mysql.com>

- added mysql_client_test to the "bench" subpackage (BUG 10676)
- added the libndbclient static and shared libraries (BUG 10676)

* Wed Jun 01 2005 Lenz Grimmer <lenz@mysql.com>

- use "mysqldatadir" variable instead of hard-coding the path multiple times
- use the "mysqld_user" variable on all occasions a user name is referenced
- removed (incomplete) Brazilian translations
- removed redundant release tags from the subpackage descriptions

* Wed May 25 2005 Joerg Bruehe <joerg@mysql.com>

- Added a "make clean" between separate calls to "BuildMySQL".

* Thu May 12 2005 Guilhem Bichot <guilhem@mysql.com>

- Removed the mysql_tableinfo script made obsolete by the information schema

* Wed Apr 20 2005 Lenz Grimmer <lenz@mysql.com>

- Enabled the "blackhole" storage engine for the Max RPM

* Wed Apr 13 2005 Lenz Grimmer <lenz@mysql.com>

- removed the MySQL manual files (html/ps/texi) - they have been removed
  from the MySQL sources and are now available seperately.

* Mon Apr 4 2005 Petr Chardin <petr@mysql.com>

- old mysqlmanager, mysq* Mon Feb 7 2005 Tomas Ulin <tomas@mysql.com>

- enabled the "Ndbcluster" storage engine for the max binary
- added extra make install in ndb subdir after Max build to get ndb binaries
- added packages for ndbcluster storage engine

* Fri Jan 14 2005 Lenz Grimmer <lenz@mysql.com>

- replaced obsoleted "BuildPrereq" with "BuildRequires" instead

* Thu Jan 13 2005 Lenz Grimmer <lenz@mysql.com>

- enabled the "Federated" storage engine for the max binary

* Tue Jan 04 2005 Petr Chardin <petr@mysql.com>

- ISAM and merge storage engines were purged. As well as appropriate
  tools and manpages (isamchk and isamlog)

* Fri Dec 31 2004 Lenz Grimmer <lenz@mysql.com>

- enabled the "Archive" storage engine for the max binary
- enabled the "CSV" storage engine for the max binary
- enabled the "Example" storage engine for the max binary

* Thu Aug 26 2004 Lenz Grimmer <lenz@mysql.com>

- MySQL-Max now requires MySQL-server instead of MySQL (BUG 3860)

* Fri Aug 20 2004 Lenz Grimmer <lenz@mysql.com>

- do not link statically on IA64/AMD64 as these systems do not have
  a patched glibc installed

* Tue Aug 10 2004 Lenz Grimmer <lenz@mysql.com>

- Added libmygcc.a to the devel subpackage (required to link applications
  against the the embedded server libmysqld.a) (BUG 4921)

* Mon Aug 09 2004 Lenz Grimmer <lenz@mysql.com>

- Added EXCEPTIONS-CLIENT to the "devel" package

* Thu Jul 29 2004 Lenz Grimmer <lenz@mysql.com>

- disabled OpenSSL in the Max binaries again (the RPM packages were the
  only exception to this anyway) (BUG 1043)

* Wed Jun 30 2004 Lenz Grimmer <lenz@mysql.com>

- fixed server postinstall (mysql_install_db was called with the wrong
  parameter)

* Thu Jun 24 2004 Lenz Grimmer <lenz@mysql.com>

- added mysql_tzinfo_to_sql to the server subpackage
- run "make clean" instead of "make distclean"

* Mon Apr 05 2004 Lenz Grimmer <lenz@mysql.com>

- added ncurses-devel to the build prerequisites (BUG 3377)

* Thu Feb 12 2004 Lenz Grimmer <lenz@mysql.com>

- when using gcc, _always_ use CXX=gcc
- replaced Copyright with License field (Copyright is obsolete)

* Tue Feb 03 2004 Lenz Grimmer <lenz@mysql.com>

- added myisam_ftdump to the Server package

* Tue Jan 13 2004 Lenz Grimmer <lenz@mysql.com>

- link the mysql client against libreadline instead of libedit (BUG 2289)

* Mon Dec 22 2003 Lenz Grimmer <lenz@mysql.com>

- marked /etc/logrotate.d/mysql as a config file (BUG 2156)

* Sat Dec 13 2003 Lenz Grimmer <lenz@mysql.com>

- fixed file permissions (BUG 1672)

* Thu Dec 11 2003 Lenz Grimmer <lenz@mysql.com>

- made testing for gcc3 a bit more robust

* Fri Dec 05 2003 Lenz Grimmer <lenz@mysql.com>

- added missing file mysql_create_system_tables to the server subpackage

* Fri Nov 21 2003 Lenz Grimmer <lenz@mysql.com>

- removed dependency on MySQL-client from the MySQL-devel subpackage
  as it is not really required. (BUG 1610)

* Fri Aug 29 2003 Lenz Grimmer <lenz@mysql.com>

- Fixed BUG 1162 (removed macro names from the changelog)
- Really fixed BUG 998 (disable the checking for installed but
  unpackaged files)

* Tue Aug 05 2003 Lenz Grimmer <lenz@mysql.com>

- Fixed BUG 959 (libmysqld not being compiled properly)
- Fixed BUG 998 (RPM build errors): added missing files to the
  distribution (mysql_fix_extensions, mysql_tableinfo, mysqldumpslow,
  mysql_fix_privilege_tables.1), removed "-n" from install section.

* Wed Jul 09 2003 Lenz Grimmer <lenz@mysql.com>

- removed the GIF Icon (file was not included in the sources anyway)
- removed unused variable shared_lib_version
- do not run automake before building the standard binary
  (should not be necessary)
- add server suffix '-standard' to standard binary (to be in line
  with the binary tarball distributions)
- Use more RPM macros (_exec_prefix, _sbindir, _libdir, _sysconfdir,
  _datadir, _includedir) throughout the spec file.
- allow overriding CC and CXX (required when building with other compilers)

* Fri May 16 2003 Lenz Grimmer <lenz@mysql.com>

- re-enabled RAID again

* Wed Apr 30 2003 Lenz Grimmer <lenz@mysql.com>

- disabled MyISAM RAID (--with-raid)- it throws an assertion which
  needs to be investigated first.

* Mon Mar 10 2003 Lenz Grimmer <lenz@mysql.com>

- added missing file mysql_secure_installation to server subpackage
  (BUG 141)

* Tue Feb 11 2003 Lenz Grimmer <lenz@mysql.com>

- re-added missing pre- and post(un)install scripts to server subpackage
- added config file /etc/my.cnf to the file list (just for completeness)
- make sure to create the datadir with 755 permissions

* Mon Jan 27 2003 Lenz Grimmer <lenz@mysql.com>

- removed unusedql.com>

- Reworked the build steps a little bit: the Max binary is supposed
  to include OpenSSL, which cannot be linked statically, thus trying
  to statically link against a special glibc is futile anyway
- because of this, it is not required to make yet another build run
  just to compile the shared libs (saves a lot of time)
- updated package description of the Max subpackage
- clean up the BuildRoot directory afterwards

* Mon Jul 15 2002 Lenz Grimmer <lenz@mysql.com>

- Updated Packager information
- Fixed the build options: the regular package is supposed to
  include InnoDB and linked statically, while the Max package
  should include BDB and SSL support

* Fri May 03 2002 Lenz Grimmer <lenz@mysql.com>

- Use more RPM macros (e.g. infodir, mandir) to make the spec
  file more portable
- reorganized the installation of documentation files: let RPM
  take care of this
- reorganized the file list: actually install man pages along
  with the binaries of the respective subpackage
- do not include libmysqld.a in the devel subpackage as well, if we
  have a special "embedded" subpackage
- reworked the package descriptions

* Mon Oct  8 2001 Monty

- Added embedded server as a separate RPM

* Fri Apr 13 2001 Monty

- Added mysqld-max to the distribution

* Tue Jan 2  2001  Monty

- Added mysql-test to the bench package

* Fri Aug 18 2000 Tim Smith <tim@mysql.com>

- Added separate libmysql_r directory; now both a threaded
  and non-threaded library is shipped.

* Tue Sep 28 1999 David Axmark <davida@mysql.com>

- Added the support-files/my-example.cnf to the docs directory.

- Removed devel dependency on base since it is about client
  development.

* Wed Sep 8 1999 David Axmark <davida@mysql.com>

- Cleaned up some for 3.23.

* Thu Jul 1 1999 David Axmark <davida@mysql.com>

- Added support for shared libraries in a separate sub
  package. Original fix by David Fox (dsfox@cogsci.ucsd.edu)

- The --enable-assembler switch is now automatically disables on
  platforms there assembler code is unavailable. This should allow
  building this RPM on non i386 systems.

* Mon Feb 22 1999 David Axmark <david@detron.se>

- Removed unportable cc switches from the spec file. The defaults can
  now be overridden with environment variables. This feature is used
  to compile the official RPM with optimal (but compiler version
  specific) switches.

- Removed the repetitive description parts for the sub rpms. Maybe add
  again if RPM gets a multiline macro capability.

- Added support for a pt_BR translation. Translation contributed by
  Jorge Godoy <jorge@bestway.com.br>.

* Wed Nov 4 1998 David Axmark <david@detron.se>

- A lot of changes in all the rpm and install scripts. This may even
  be a working RPM :-)

* Sun Aug 16 1998 David Axmark <david@detron.se>

- A developers changelog for MySQL is available in the source RPM. And
  there is a history of major user visible changed in the Reference
  Manual.  Only RPM specific changes will be documented here.<|MERGE_RESOLUTION|>--- conflicted
+++ resolved
@@ -435,9 +435,6 @@
 pushd %{src_dir}
 %patch0 -p1
 %{?el7:%patch1 -p1}
-# Avoid dtrace dep
-sed -i -e "1d" mysql-test/std_data/dtrace.d
-chmod 0664 mysql-test/std_data/dtrace.d
 
 %build
 # Fail quickly and obviously if user tries to build as root
@@ -941,14 +938,10 @@
 %endif
 
 %changelog
-<<<<<<< HEAD
+* Mon Oct 06 2014 Balasubramanian Kandasamy <balasubramanian.kandasamy@oracle.com> - 5.6.22-1
+- Add license info in each subpackage
+
 * Tue Jul 22 2014 Balasubramanian Kandasamy <balasubramanian.kandasamy@oracle.com> - 5.6.20-4
-=======
-* Mon Oct 06 2014 Balasubramanian Kandasamy <balasubramanian.kandasamy@oracle.com> - 5.5.41-1
-- Add license info in each subpackage
-
-* Tue Jul 22 2014 Balasubramanian Kandasamy <balasubramanian.kandasamy@oracle.com> - 5.5.39-5
->>>>>>> 632155e3
 - Provide mysql-compat-server dependencies
 
 * Tue Jul 08 2014 Balasubramanian Kandasamy <balasubramanian.kandasamy@oracle.com> - 5.6.20-3
