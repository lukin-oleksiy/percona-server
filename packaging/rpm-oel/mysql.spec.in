# Copyright (c) 2000, 2014, Oracle and/or its affiliates. All rights reserved.
#
# This program is free software; you can redistribute it and/or modify
# it under the terms of the GNU General Public License as published by
# the Free Software Foundation; version 2 of the License.
#
# This program is distributed in the hope that it will be useful,
# but WITHOUT ANY WARRANTY; without even the implied warranty of
# MERCHANTABILITY or FITNESS FOR A PARTICULAR PURPOSE.  See the
# GNU General Public License for more details.
#
# You should have received a copy of the GNU General Public License
# along with this program; see the file COPYING. If not, write to the
# Free Software Foundation, Inc., 51 Franklin St, Fifth Floor, Boston
# MA  02110-1301  USA.

# Rebuild on OL5/RHEL5 needs following rpmbuild options:
#  rpmbuild --define 'dist .el5' --define 'rhel 5' --define 'el5 1' mysql.spec

# NOTE: "vendor" is used in upgrade/downgrade check, so you can't
# change these, has to be exactly as is.

%global mysql_vendor Oracle and/or its affiliates
%global mysqldatadir /var/lib/mysql

# By default, a build will include the bundeled "yaSSL" library for SSL.
%{?with_ssl: %global ssl_option -DWITH_SSL=%{with_ssl}}

# Regression tests may take a long time, override the default to skip them
%{!?runselftest:%global runselftest 0}

%{!?with_systemd:                %global systemd 0}
%{?el7:                          %global systemd 1}
%{!?with_debuginfo:              %global nodebuginfo 1}
%{!?product_suffix:              %global product_suffix community}
%{!?feature_set:                 %global feature_set community}
%{!?compilation_comment_release: %global compilation_comment_release MySQL Community Server - (GPL)}
%{!?compilation_comment_debug:   %global compilation_comment_debug MySQL Community Server - Debug (GPL)}
%{!?src_base:                    %global src_base mysql}

# Version for compat libs
%if 0%{?rhel} == 5
%global compatver             5.0.96
%global compatlib             15
%global compatsrc             http://downloads.mysql.com/archives/mysql-5.0/mysql-%{compatver}.tar.gz
%endif

%if 0%{?rhel} == 6
%global compatver             5.1.72
%global compatlib             16
%global compatsrc             https://cdn.mysql.com/Downloads/MySQL-5.1/mysql-%{compatver}.tar.gz
%endif

# multiarch
%global multiarchs            ppc %{power64} %{ix86} x86_64 %{sparc}

# Hack to support el5 where __isa_bits not defined. Note: supports i386 and x86_64 only, sorry.
%if x%{?__isa_bits} == x
%ifarch %{ix86}
%global __isa_bits            32
%endif
%ifarch x86_64
%global __isa_bits            64
%endif
%endif

%global src_dir               %{src_base}-%{version}

# No debuginfo for now, ships /usr/sbin/mysqld-debug and libmysqlcliet-debug.a
%if 0%{?nodebuginfo}
%global _enable_debug_package 0
%global debug_package         %{nil}
%global __os_install_post     /usr/lib/rpm/brp-compress %{nil}
%endif

%if 0%{?commercial}
%global license_files_server  %{src_dir}/LICENSE.mysql
%global license_type          Commercial
%else
%global license_files_server  %{src_dir}/COPYING %{src_dir}/README
%global license_type          GPLv2
%endif

Name:           mysql-%{product_suffix}
Summary:        A very fast and reliable SQL database server
Group:          Applications/Databases
Version:        @VERSION@
Release:        2%{?commercial:.1}%{?dist}
License:        Copyright (c) 2000, @MYSQL_COPYRIGHT_YEAR@, %{mysql_vendor}. All rights reserved. Under %{?license_type} license as shown in the Description field.
Source0:        https://cdn.mysql.com/Downloads/MySQL-@MYSQL_BASE_VERSION@/%{src_dir}.tar.gz
URL:            http://www.mysql.com/
Packager:       MySQL Release Engineering <mysql-build@oss.oracle.com>
Vendor:         %{mysql_vendor}
Source1:        mysql-systemd-start
Source2:        mysqld.service
Source3:        mysql.conf
Source4:        my_config.h
Source5:        mysql_config.sh
%if 0%{?compatlib}
Source7:        %{compatsrc}
%endif
Source90:       filter-provides.sh
Source91:       filter-requires.sh
Patch0:         mysql-5.6.16-mysql-install.patch
Patch1:         mysql-5.6-libmysqlclient-symbols.patch
BuildRequires:  cmake
BuildRequires:  perl
%{?el7:BuildRequires: perl(Time::HiRes)}
%{?el7:BuildRequires: perl(Env)}
BuildRequires:  time
BuildRequires:  libaio-devel
BuildRequires:  ncurses-devel
BuildRequires:  openssl-devel
BuildRequires:  zlib-devel
%if 0%{?systemd}
BuildRequires:  systemd
%endif
BuildRoot:      %(mktemp -ud %{_tmppath}/%{name}-%{version}-%{release}-XXXXXX)

%if 0%{?rhel} > 6
# For rpm => 4.9 only: https://fedoraproject.org/wiki/Packaging:AutoProvidesAndRequiresFiltering
%global __requires_exclude ^perl\\((hostnames|lib::mtr|lib::v1|mtr_|My::)
%global __provides_exclude_from ^(/usr/share/(mysql|mysql-test)/.*|%{_libdir}/mysql/plugin/.*\\.so)$
%else
# https://fedoraproject.org/wiki/EPEL:Packaging#Generic_Filtering_on_EPEL6
%global __perl_provides %{SOURCE90}
%global __perl_requires %{SOURCE91}
%endif

%description
The MySQL(TM) software delivers a very fast, multi-threaded, multi-user,
and robust SQL (Structured Query Language) database server. MySQL Server
is intended for mission-critical, heavy-load production systems as well
as for embedding into mass-deployed software. MySQL is a trademark of
%{mysql_vendor}

The MySQL software has Dual Licensing, which means you can use the MySQL
software free of charge under the GNU General Public License
(http://www.gnu.org/licenses/). You can also purchase commercial MySQL
licenses from %{mysql_vendor} if you do not wish to be bound by the terms of
the GPL. See the chapter "Licensing and Support" in the manual for
further info.

The MySQL web site (http://www.mysql.com/) provides the latest
news and information about the MySQL software. Also please see the
documentation and the manual for more information.

%package        server
Summary:        A very fast and reliable SQL database server
Group:          Applications/Databases
Requires:       coreutils
Requires:       grep
Requires:       procps
Requires:       shadow-utils
Requires:       net-tools
%if 0%{?commercial}
Provides:       MySQL-server-advanced%{?_isa} = %{version}-%{release}
Obsoletes:      MySQL-server-advanced < %{version}-%{release}
Obsoletes:      mysql-community-server < %{version}-%{release}
Requires:       mysql-enterprise-client%{?_isa} = %{version}-%{release}
Requires:       mysql-enterprise-common%{?_isa} = %{version}-%{release}
%else
Provides:       MySQL-server%{?_isa} = %{version}-%{release}
Requires:       mysql-community-client%{?_isa} = %{version}-%{release}
Requires:       mysql-community-common%{?_isa} = %{version}-%{release}
%endif
Obsoletes:      MySQL-server < %{version}-%{release}
Obsoletes:      mysql-server < %{version}-%{release}
Obsoletes:      mariadb-server
Obsoletes:      mariadb-galera-server
Provides:       mysql-server = %{version}-%{release}
Provides:       mysql-server%{?_isa} = %{version}-%{release}
%if 0%{?systemd}
Requires(post):   systemd
Requires(preun):  systemd
Requires(postun): systemd
%else
Requires(post):   /sbin/chkconfig
Requires(preun):  /sbin/chkconfig
Requires(preun):  /sbin/service
%endif

%description    server
The MySQL(TM) software delivers a very fast, multi-threaded, multi-user,
and robust SQL (Structured Query Language) database server. MySQL Server
is intended for mission-critical, heavy-load production systems as well
as for embedding into mass-deployed software. MySQL is a trademark of
%{mysql_vendor}

The MySQL software has Dual Licensing, which means you can use the MySQL
software free of charge under the GNU General Public License
(http://www.gnu.org/licenses/). You can also purchase commercial MySQL
licenses from %{mysql_vendor} if you do not wish to be bound by the terms of
the GPL. See the chapter "Licensing and Support" in the manual for
further info.

The MySQL web site (http://www.mysql.com/) provides the latest news and
information about the MySQL software.  Also please see the documentation
and the manual for more information.

This package includes the MySQL server binary as well as related utilities
to run and administer a MySQL server.

%package        client
Summary:        MySQL database client applications and tools
Group:          Applications/Databases
%if 0%{?commercial}
Provides:       MySQL-client-advanced%{?_isa} = %{version}-%{release}
Obsoletes:      MySQL-client-advanced < %{version}-%{release}
Obsoletes:      mysql-community-client < %{version}-%{release}
Requires:       mysql-enterprise-libs%{?_isa} = %{version}-%{release}
%else
Provides:       MySQL-client%{?_isa} = %{version}-%{release}
Requires:       mysql-community-libs%{?_isa} = %{version}-%{release}
%endif
Obsoletes:      MySQL-client < %{version}-%{release}
Obsoletes:      mariadb
%if 0%{?rhel} > 5
Obsoletes:      mysql < %{version}-%{release}
Provides:       mysql = %{version}-%{release}
Provides:       mysql%{?_isa} = %{version}-%{release}
%endif

%description    client
This package contains the standard MySQL clients and administration
tools.

%package        common
Summary:        MySQL database common files for server and client libs
Group:          Applications/Databases
%if 0%{?commercial}
Obsoletes:      mysql-community-common < %{version}-%{release}
%endif
Provides:       mysql-common = %{version}-%{release}
Provides:       mysql-common%{?_isa} = %{version}-%{release}
%{?el5:Requires: mysql%{?_isa} = %{version}-%{release}} 

%description    common
This packages contains common files needed by MySQL client library,
MySQL database server, and MySQL embedded server.


%package        test
Summary:        Test suite for the MySQL database server
Group:          Applications/Databases
%if 0%{?commercial}
Provides:       MySQL-test-advanced%{?_isa} = %{version}-%{release}
Obsoletes:      MySQL-test-advanced < %{version}-%{release}
Obsoletes:      mysql-community-test < %{version}-%{release}
Requires:       mysql-enterprise-server%{?_isa} = %{version}-%{release}
%else
Provides:       MySQL-test%{?_isa} = %{version}-%{release}
Requires:       mysql-community-server%{?_isa} = %{version}-%{release}
%endif
Obsoletes:      MySQL-test < %{version}-%{release}
Obsoletes:      mysql-test < %{version}-%{release}
Obsoletes:      mariadb-test
Provides:       mysql-test = %{version}-%{release}
Provides:       mysql-test%{?_isa} = %{version}-%{release}


%description    test
This package contains the MySQL regression test suite for MySQL
database server.


%package        bench
Summary:        MySQL benchmark suite
Group:          Applications/Databases
%if 0%{?commercial}
Requires:       mysql-enterprise-server%{?_isa} = %{version}-%{release}
Obsoletes:      mysql-community-bench < %{version}-%{release}
%else
Requires:       mysql-community-server%{?_isa} = %{version}-%{release}
%endif
Obsoletes:      mariadb-bench
Obsoletes:      community-mysql-bench < %{version}-%{release}
Obsoletes:      mysql-bench < %{version}-%{release}
Provides:       mysql-bench = %{version}-%{release}
Provides:       mysql-bench%{?_isa} = %{version}-%{release}

%description    bench
This package contains the MySQL Benchmark Suite for MySQL database
server.

%package        devel
Summary:        Development header files and libraries for MySQL database client applications
Group:          Applications/Databases
%if 0%{?commercial}
Provides:       MySQL-devel-advanced%{?_isa} = %{version}-%{release}
Obsoletes:      MySQL-devel-advanced < %{version}-%{release}
Obsoletes:      mysql-community-devel < %{version}-%{release}
Requires:       mysql-enterprise-libs%{?_isa} = %{version}-%{release}
%else
Provides:       MySQL-devel%{?_isa} = %{version}-%{release}
Requires:       mysql-community-libs%{?_isa} = %{version}-%{release}
%endif
Obsoletes:      MySQL-devel < %{version}-%{release}
Obsoletes:      mysql-devel < %{version}-%{release}
Obsoletes:      mariadb-devel
Provides:       mysql-devel = %{version}-%{release}
Provides:       mysql-devel%{?_isa} = %{version}-%{release}

%description    devel
This package contains the development header files and libraries necessary
to develop MySQL client applications.

%package        libs
Summary:        Shared libraries for MySQL database client applications
Group:          Applications/Databases
%if 0%{?commercial}
Provides:       MySQL-shared-advanced%{?_isa} = %{version}-%{release}
Obsoletes:      MySQL-shared-advanced < %{version}-%{release}
Obsoletes:      mysql-community-libs < %{version}-%{release}
Requires:       mysql-enterprise-common%{?_isa} = %{version}-%{release}
%else
Provides:       MySQL-shared%{?_isa} = %{version}-%{release}
Requires:       mysql-community-common%{?_isa} = %{version}-%{release}
%endif
Obsoletes:      MySQL-shared < %{version}-%{release}
Obsoletes:      mysql-libs < %{version}-%{release}
Obsoletes:      mariadb-libs
Provides:       mysql-libs = %{version}-%{release}
Provides:       mysql-libs%{?_isa} = %{version}-%{release}

%description    libs
This package contains the shared libraries for MySQL client
applications.

%if 0%{?compatlib}
%package        libs-compat
Summary:        Shared compat libraries for MySQL %{compatver} database client applications
Group:          Applications/Databases
Obsoletes:      mysql-libs-compat < %{version}-%{release}
Provides:       mysql-libs-compat = %{version}-%{release}
Provides:       mysql-libs-compat%{?_isa} = %{version}-%{release}
%if 0%{?commercial}
Provides:       MySQL-shared-compat-advanced%{?_isa} = %{version}-%{release}
Obsoletes:      MySQL-shared-compat-advanced < %{version}-%{release}
Obsoletes:      mysql-community-libs-compat < %{version}-%{release}
Requires:       mysql-enterprise-libs%{?_isa} = %{version}-%{release}
%else
Provides:       MySQL-shared-compat%{?_isa} = %{version}-%{release}
Requires:       mysql-community-libs%{?_isa} = %{version}-%{release}
%endif
Obsoletes:      MySQL-shared-compat < %{version}-%{release}
%if 0%{?rhel} > 5
Obsoletes:      mysql-libs < %{version}-%{release}
%endif

%description    libs-compat
This package contains the shared compat libraries for MySQL %{compatver} client
applications.
%endif

%package        embedded
Summary:        MySQL embedded library
Group:          Applications/Databases
%if 0%{?commercial}
Provides:       MySQL-embedded-advanced%{?_isa} = %{version}-%{release}
Obsoletes:      MySQL-embedded-advanced < %{version}-%{release}
Obsoletes:      mysql-community-embedded < %{version}-%{release}
Requires:       mysql-enterprise-common%{?_isa} = %{version}-%{release}
%else
Provides:       MySQL-embedded%{?_isa} = %{version}-%{release}
Requires:       mysql-community-common%{?_isa} = %{version}-%{release}
%endif
Obsoletes:      mariadb-embedded
Obsoletes:      MySQL-embedded < %{version}-%{release}
Obsoletes:      mysql-embedded < %{version}-%{release}
Provides:       mysql-embedded = %{version}-%{release}
Provides:       mysql-emdedded%{?_isa} = %{version}-%{release}

%description    embedded
This package contains the MySQL server as an embedded library.

The embedded MySQL server library makes it possible to run a full-featured
MySQL server inside the client application. The main benefits are increased
speed and more simple management for embedded applications.

The API is identical for the embedded MySQL version and the
client/server version.

For a description of MySQL see the base MySQL RPM or http://www.mysql.com/

%package        embedded-devel
Summary:        Development header files and libraries for MySQL as an embeddable library
Group:          Applications/Databases
%if 0%{?commercial}
Obsoletes:      mysql-community-embedded-devel < %{version}-%{release}
Requires:       mysql-enterprise-devel%{?_isa} = %{version}-%{release}
Requires:       mysql-enterprise-embedded%{?_isa} = %{version}-%{release}
%else
Requires:       mysql-community-devel%{?_isa} = %{version}-%{release}
Requires:       mysql-community-embedded%{?_isa} = %{version}-%{release}
%endif
Obsoletes:      mariadb-embedded-devel
Obsoletes:      mysql-embedded-devel < %{version}-%{release}
Provides:       mysql-embedded-devel = %{version}-%{release}
Provides:       mysql-embedded-devel%{?_isa} = %{version}-%{release}

%description    embedded-devel
This package contains files needed for developing applications using
the embedded version of the MySQL server.

%if 0%{?rhel} == 5
%package -n     mysql
Summary:        Convenience package for easy upgrades of MySQL package set
Group:          Applications/Databases
%if 0%{?commercial}
Requires:       mysql-enterprise-client%{?_isa} = %{version}-%{release}
Requires:       mysql-enterprise-libs%{?_isa} = %{version}-%{release}
Requires:       mysql-enterprise-libs-compat%{?_isa} = %{version}-%{release}
%else
Requires:       mysql-community-client%{?_isa} = %{version}-%{release}
Requires:       mysql-community-libs%{?_isa} = %{version}-%{release}
Requires:       mysql-community-libs-compat%{?_isa} = %{version}-%{release}
%endif

%description -n mysql
This package has as sole purpose to require other MySQL packages such
that upgrades will be more convenient.

Technical background: this is done to reflect the fact that mysql
package has been split into several subpackages.
%endif

%prep
%if 0%{?compatlib}
%setup -q -T -a 0 -a 7 -c -n %{src_dir}
%else
%setup -q -T -a 0 -c -n %{src_dir}
%endif # 0%{?compatlib}
pushd %{src_dir}
%patch0 -p1
%{?el7:%patch1 -p1}

%build
# Fail quickly and obviously if user tries to build as root
%if 0%{?runselftest}
if [ "x$(id -u)" = "x0" ] ; then
   echo "The MySQL regression tests may fail if run as root."
   echo "If you really need to build the RPM as root, use"
   echo "--define='runselftest 0' to skip the regression tests."
   exit 1
fi
%endif

%if 0%{?compatlib}
# Build compat libs
(
export CFLAGS="%{optflags} -D_GNU_SOURCE -D_FILE_OFFSET_BITS=64 -D_LARGEFILE_SOURCE -fno-strict-aliasing -fwrapv"
export CXXFLAGS="$CFLAGS %{?el6:-felide-constructors} -fno-rtti -fno-exceptions"
pushd mysql-%{compatver}
%configure \
    --with-readline \
    --without-debug \
    --enable-shared \
    --localstatedir=/var/lib/mysql \
    --with-unix-socket-path=/var/lib/mysql/mysql.sock \
    --with-mysqld-user="mysql" \
    --with-extra-charsets=all \
    --enable-local-infile \
    --enable-largefile \
    --enable-thread-safe-client \
%if 0%{?rhel} == 6
    --with-ssl=%{_prefix} \
    --with-embedded-server \
    --with-big-tables \
    --with-pic \
    --with-plugin-innobase \
    --with-plugin-innodb_plugin \
    --with-plugin-partition \
%endif
%if 0%{?rhel} == 5
    --with-openssl \
    --with-bench \
     -with-innodb \
    --with-berkeley-db \
    --enable-community-features \
    --enable-profiling \
    --with-named-thread-libs="-lpthread" \
%endif
    --disable-dependency-tracking
make %{?_smp_mflags}
popd
)
%endif # 0%{?compatlib}

# Build debug versions of mysqld and libmysqld.a
mkdir debug
(
  cd debug
  # Attempt to remove any optimisation flags from the debug build
  optflags=$(echo "%{optflags}" | sed -e 's/-O2 / /' -e 's/-Wp,-D_FORTIFY_SOURCE=2/ /')
  cmake ../%{src_dir} \
           -DBUILD_CONFIG=mysql_release \
           -DINSTALL_LAYOUT=RPM \
           -DCMAKE_BUILD_TYPE=Debug \
           -DCMAKE_C_FLAGS="$optflags" \
           -DCMAKE_CXX_FLAGS="$optflags" \
           -DWITH_INNODB_MEMCACHED=1 \
           -DINSTALL_LIBDIR="%{_lib}/mysql" \
           -DINSTALL_PLUGINDIR="%{_lib}/mysql/plugin" \
           -DINSTALL_SQLBENCHDIR=share \
           -DMYSQL_UNIX_ADDR="%{mysqldatadir}/mysql.sock" \
           -DFEATURE_SET="%{feature_set}" \
           -DWITH_EMBEDDED_SERVER=1 \
           -DWITH_EMBEDDED_SHARED_LIBRARY=1 \
           %{?ssl_option} \
           -DCOMPILATION_COMMENT="%{compilation_comment_debug}" \
           -DMYSQL_SERVER_SUFFIX="%{?server_suffix}"
  echo BEGIN_DEBUG_CONFIG ; egrep '^#define' include/config.h ; echo END_DEBUG_CONFIG
  make %{?_smp_mflags} VERBOSE=1
)

# Build full release
mkdir release
(
  cd release
  cmake ../%{src_dir} \
           -DBUILD_CONFIG=mysql_release \
           -DINSTALL_LAYOUT=RPM \
           -DCMAKE_BUILD_TYPE=RelWithDebInfo \
           -DCMAKE_C_FLAGS="%{optflags}" \
           -DCMAKE_CXX_FLAGS="%{optflags}" \
           -DWITH_INNODB_MEMCACHED=1 \
           -DINSTALL_LIBDIR="%{_lib}/mysql" \
           -DINSTALL_PLUGINDIR="%{_lib}/mysql/plugin" \
           -DINSTALL_SQLBENCHDIR=share \
           -DMYSQL_UNIX_ADDR="%{mysqldatadir}/mysql.sock" \
           -DFEATURE_SET="%{feature_set}" \
           -DWITH_EMBEDDED_SERVER=1 \
           -DWITH_EMBEDDED_SHARED_LIBRARY=1 \
           %{?ssl_option} \
           -DCOMPILATION_COMMENT="%{compilation_comment_release}" \
           -DMYSQL_SERVER_SUFFIX="%{?server_suffix}"
  echo BEGIN_NORMAL_CONFIG ; egrep '^#define' include/config.h ; echo END_NORMAL_CONFIG
  make %{?_smp_mflags} VERBOSE=1
)

%install
%if 0%{?compatlib}
# Install compat libs
for dir in libmysql libmysql_r ; do
    pushd mysql-%{compatver}/$dir
    make DESTDIR=%{buildroot} install
    popd
done
rm -f %{buildroot}%{_libdir}/mysql/libmysqlclient{,_r}.{a,la,so}
%endif # 0%{?compatlib}

MBD=$RPM_BUILD_DIR/%{src_dir}

# Ensure that needed directories exists
install -d -m 0755 %{buildroot}%{_datadir}/mysql/SELinux/RHEL4
install -d -m 0755 %{buildroot}/var/lib/mysql
install -d -m 0755 %{buildroot}/var/run/mysqld

# Install all binaries
cd $MBD/release
make DESTDIR=%{buildroot} install

# Install logrotate and autostart
install -D -m 0644 $MBD/release/support-files/mysql-log-rotate %{buildroot}%{_sysconfdir}/logrotate.d/mysql
install -D -m 0644 $MBD/release/packaging/rpm-oel/my.cnf %{buildroot}%{_sysconfdir}/my.cnf
%if 0%{?systemd}
install -D -m 0755 %{SOURCE1} %{buildroot}%{_bindir}/mysql-systemd-start
install -D -m 0644 %{SOURCE2} %{buildroot}%{_unitdir}/mysqld.service
%else
install -D -m 0755 $MBD/release/packaging/rpm-oel/mysql.init %{buildroot}%{_sysconfdir}/init.d/mysqld
%endif
install -D -m 0644 %{SOURCE3} %{buildroot}%{_prefix}/lib/tmpfiles.d/mysql.conf

# Make library links
install -d -m 0755 %{buildroot}%{_sysconfdir}/ld.so.conf.d
echo "%{_libdir}/mysql" > %{buildroot}%{_sysconfdir}/ld.so.conf.d/mysql-%{_arch}.conf

# multiarch support
%ifarch %{multiarchs}
mv %{buildroot}/%{_includedir}/mysql/my_config.h \
   %{buildroot}/%{_includedir}/mysql/my_config_%{_arch}.h
install -p -m 0644 %{SOURCE4} %{buildroot}/%{_includedir}/mysql/my_config.h
mv %{buildroot}/%{_bindir}/mysql_config %{buildroot}/%{_bindir}/mysql_config-%{__isa_bits}
install -p -m 0755 %{SOURCE5} %{buildroot}/%{_bindir}/mysql_config
%endif

# Install SELinux files in datadir
install -m 0644 $MBD/%{src_dir}/support-files/RHEL4-SElinux/mysql.{fc,te} \
    %{buildroot}%{_datadir}/mysql/SELinux/RHEL4

# Remove files pages we explicitly do not want to package
rm -rf %{buildroot}%{_datadir}/mysql/solaris
rm -rf %{buildroot}%{_infodir}/mysql.info*
rm -rf %{buildroot}%{_datadir}/mysql/binary-configure
rm -rf %{buildroot}%{_datadir}/mysql/mysql.server
rm -rf %{buildroot}%{_datadir}/mysql/mysqld_multi.server
%if 0%{?systemd}
rm -rf %{buildroot}%{_sysconfdir}/init.d/mysqld
%endif
rm -rf %{buildroot}%{_bindir}/mysql_embedded
rm -rf %{buildroot}%{_bindir}/mysql_setpermission
rm -rf %{buildroot}%{_mandir}/man1/mysql_setpermission.1*

%check
%if 0%{?runselftest}
pushd release
make test VERBOSE=1
export MTR_BUILD_THREAD=auto
pushd mysql-test
./mtr \
    --mem --parallel=auto --force --retry=0 \
    --mysqld=--binlog-format=mixed \
    --suite-timeout=720 --testcase-timeout=30 \
    --clean-vardir
rm -r $(readlink var) var
%endif

%pre server
/usr/sbin/groupadd -g 27 -o -r mysql >/dev/null 2>&1 || :
/usr/sbin/useradd -M -N -g mysql -o -r -d /var/lib/mysql -s /bin/bash \
    -c "MySQL Server" -u 27 mysql >/dev/null 2>&1 || :

%post server
datadir=$(/usr/bin/my_print_defaults server mysqld | grep '^--datadir=' | sed -n 's/--datadir=//p')
/bin/chmod 0755 "$datadir"
/bin/touch /var/log/mysqld.log
%if 0%{?systemd}
%systemd_post mysqld.service
/sbin/service mysqld enable >/dev/null 2>&1 || :
%else
/sbin/chkconfig --add mysqld
%endif

%preun server
%if 0%{?systemd}
%systemd_preun mysqld.service
%else
if [ "$1" = 0 ]; then
    /sbin/service mysqld stop >/dev/null 2>&1 || :
    /sbin/chkconfig --del mysqld
fi
%endif

%postun server
%if 0%{?systemd}
%systemd_postun_with_restart mysqld.service
%else
if [ $1 -ge 1 ]; then
    /sbin/service mysqld condrestart >/dev/null 2>&1 || :
fi
%endif

%post libs -p /sbin/ldconfig

%postun libs -p /sbin/ldconfig

%if 0%{?compatlib}
%post libs-compat -p /sbin/ldconfig

%postun libs-compat -p /sbin/ldconfig
%endif

%post embedded -p /sbin/ldconfig

%postun embedded -p /sbin/ldconfig

%files server
%defattr(-, root, root, -)
%doc %{?license_files_server} %{src_dir}/Docs/ChangeLog
%doc %{src_dir}/Docs/INFO_SRC*
%doc release/Docs/INFO_BIN*
%doc release/support-files/my-default.cnf
%attr(644, root, root) %{_mandir}/man1/innochecksum.1*
%attr(644, root, root) %{_mandir}/man1/my_print_defaults.1*
%attr(644, root, root) %{_mandir}/man1/myisam_ftdump.1*
%attr(644, root, root) %{_mandir}/man1/myisamchk.1*
%attr(644, root, root) %{_mandir}/man1/myisamlog.1*
%attr(644, root, root) %{_mandir}/man1/myisampack.1*
%attr(644, root, root) %{_mandir}/man1/mysql_convert_table_format.1*
%attr(644, root, root) %{_mandir}/man1/mysql_fix_extensions.1*
%attr(644, root, root) %{_mandir}/man8/mysqld.8*
%attr(644, root, root) %{_mandir}/man1/mysqld_multi.1*
%attr(644, root, root) %{_mandir}/man1/mysqld_safe.1*
%attr(644, root, root) %{_mandir}/man1/mysqldumpslow.1*
%attr(644, root, root) %{_mandir}/man1/mysql_install_db.1*
%attr(644, root, root) %{_mandir}/man1/mysql_plugin.1*
%attr(644, root, root) %{_mandir}/man1/mysql_secure_installation.1*
%attr(644, root, root) %{_mandir}/man1/mysql_upgrade.1*
%attr(644, root, root) %{_mandir}/man1/mysqlhotcopy.1*
%attr(644, root, root) %{_mandir}/man1/mysqlman.1*
%attr(644, root, root) %{_mandir}/man1/mysql.server.1*
%attr(644, root, root) %{_mandir}/man1/mysqltest.1*
%attr(644, root, root) %{_mandir}/man1/mysql_tzinfo_to_sql.1*
%attr(644, root, root) %{_mandir}/man1/mysql_zap.1*
%attr(644, root, root) %{_mandir}/man1/mysqlbug.1*
%attr(644, root, root) %{_mandir}/man1/perror.1*
%attr(644, root, root) %{_mandir}/man1/replace.1*
%attr(644, root, root) %{_mandir}/man1/resolve_stack_dump.1*
%attr(644, root, root) %{_mandir}/man1/resolveip.1*

%config(noreplace) %{_sysconfdir}/my.cnf

%attr(755, root, root) %{_bindir}/innochecksum
%attr(755, root, root) %{_bindir}/my_print_defaults
%attr(755, root, root) %{_bindir}/myisam_ftdump
%attr(755, root, root) %{_bindir}/myisamchk
%attr(755, root, root) %{_bindir}/myisamlog
%attr(755, root, root) %{_bindir}/myisampack
%attr(755, root, root) %{_bindir}/mysql_convert_table_format
%attr(755, root, root) %{_bindir}/mysql_fix_extensions
%attr(755, root, root) %{_bindir}/mysql_install_db
%attr(755, root, root) %{_bindir}/mysql_plugin
%attr(755, root, root) %{_bindir}/mysql_secure_installation
%attr(755, root, root) %{_bindir}/mysql_tzinfo_to_sql
%attr(755, root, root) %{_bindir}/mysql_upgrade
%attr(755, root, root) %{_bindir}/mysql_zap
%attr(755, root, root) %{_bindir}/mysqlbug
%attr(755, root, root) %{_bindir}/mysqld_multi
%attr(755, root, root) %{_bindir}/mysqld_safe
%attr(755, root, root) %{_bindir}/mysqldumpslow
%attr(755, root, root) %{_bindir}/mysqlhotcopy
%attr(755, root, root) %{_bindir}/mysqltest
%attr(755, root, root) %{_bindir}/perror
%attr(755, root, root) %{_bindir}/replace
%attr(755, root, root) %{_bindir}/resolve_stack_dump
%attr(755, root, root) %{_bindir}/resolveip
%if 0%{?systemd}
%attr(755, root, root) %{_bindir}/mysql-systemd-start
%endif
%attr(755, root, root) %{_sbindir}/mysqld
%attr(755, root, root) %{_sbindir}/mysqld-debug

%dir %{_libdir}/mysql/plugin
%attr(755, root, root) %{_libdir}/mysql/plugin/adt_null.so
%attr(755, root, root) %{_libdir}/mysql/plugin/auth_socket.so
%attr(755, root, root) %{_libdir}/mysql/plugin/innodb_engine.so
%attr(755, root, root) %{_libdir}/mysql/plugin/libmemcached.so
%attr(755, root, root) %{_libdir}/mysql/plugin/mypluglib.so
%attr(755, root, root) %{_libdir}/mysql/plugin/semisync_master.so
%attr(755, root, root) %{_libdir}/mysql/plugin/semisync_slave.so
%attr(755, root, root) %{_libdir}/mysql/plugin/validate_password.so
%dir %{_libdir}/mysql/plugin/debug
%attr(755, root, root) %{_libdir}/mysql/plugin/debug/adt_null.so
%attr(755, root, root) %{_libdir}/mysql/plugin/debug/auth_socket.so
%attr(755, root, root) %{_libdir}/mysql/plugin/debug/innodb_engine.so
%attr(755, root, root) %{_libdir}/mysql/plugin/debug/libmemcached.so
%attr(755, root, root) %{_libdir}/mysql/plugin/debug/mypluglib.so
%attr(755, root, root) %{_libdir}/mysql/plugin/debug/semisync_master.so
%attr(755, root, root) %{_libdir}/mysql/plugin/debug/semisync_slave.so
%attr(755, root, root) %{_libdir}/mysql/plugin/debug/validate_password.so

%attr(755, root, root) %{_libdir}/mysql/plugin/auth.so
%attr(755, root, root) %{_libdir}/mysql/plugin/auth_test_plugin.so
%attr(644, root, root) %{_libdir}/mysql/plugin/daemon_example.ini
%attr(755, root, root) %{_libdir}/mysql/plugin/libdaemon_example.so
%attr(755, root, root) %{_libdir}/mysql/plugin/qa_auth_client.so
%attr(755, root, root) %{_libdir}/mysql/plugin/qa_auth_interface.so
%attr(755, root, root) %{_libdir}/mysql/plugin/qa_auth_server.so
%attr(755, root, root) %{_libdir}/mysql/plugin/debug/auth.so
%attr(755, root, root) %{_libdir}/mysql/plugin/debug/auth_test_plugin.so
%attr(755, root, root) %{_libdir}/mysql/plugin/debug/libdaemon_example.so
%attr(755, root, root) %{_libdir}/mysql/plugin/debug/qa_auth_client.so
%attr(755, root, root) %{_libdir}/mysql/plugin/debug/qa_auth_interface.so
%attr(755, root, root) %{_libdir}/mysql/plugin/debug/qa_auth_server.so

%if 0%{?commercial}
%attr(755, root, root) %{_libdir}/mysql/plugin/audit_log.so
%attr(755, root, root) %{_libdir}/mysql/plugin/authentication_pam.so
%attr(755, root, root) %{_libdir}/mysql/plugin/thread_pool.so
%attr(755, root, root) %{_libdir}/mysql/plugin/debug/audit_log.so
%attr(755, root, root) %{_libdir}/mysql/plugin/debug/authentication_pam.so
%attr(755, root, root) %{_libdir}/mysql/plugin/debug/thread_pool.so
%endif

%attr(644, root, root) %{_datadir}/mysql/fill_help_tables.sql
%attr(644, root, root) %{_datadir}/mysql/mysql_system_tables.sql
%attr(644, root, root) %{_datadir}/mysql/mysql_system_tables_data.sql
%attr(644, root, root) %{_datadir}/mysql/mysql_test_data_timezone.sql
%attr(644, root, root) %{_datadir}/mysql/my-*.cnf
%attr(644, root, root) %{_datadir}/mysql/mysql-log-rotate
%attr(644, root, root) %{_datadir}/mysql/mysql_security_commands.sql
%attr(644, root, root) %{_datadir}/mysql/SELinux/RHEL4/mysql.fc
%attr(644, root, root) %{_datadir}/mysql/SELinux/RHEL4/mysql.te
%attr(644, root, root) %{_datadir}/mysql/dictionary.txt
%attr(644, root, root) %{_datadir}/mysql/innodb_memcached_config.sql
%attr(644, root, root) %{_datadir}/mysql/magic
%attr(644, root, root) %{_prefix}/lib/tmpfiles.d/mysql.conf
%if 0%{?systemd}
%attr(644, root, root) %{_unitdir}/mysqld.service
%else
%attr(755, root, root) %{_sysconfdir}/init.d/mysqld
%endif
%attr(644, root, root) %config(noreplace,missingok) %{_sysconfdir}/logrotate.d/mysql
%dir %attr(755, mysql, mysql) /var/lib/mysql
%dir %attr(755, mysql, mysql) /var/run/mysqld

%files common
%defattr(-, root, root, -)
%{_datadir}/mysql/charsets/
%{_datadir}/mysql/errmsg-utf8.txt
%{_datadir}/mysql/bulgarian/
%{_datadir}/mysql/czech/
%{_datadir}/mysql/danish/
%{_datadir}/mysql/dutch/
%{_datadir}/mysql/english/
%{_datadir}/mysql/estonian/
%{_datadir}/mysql/french/
%{_datadir}/mysql/german/
%{_datadir}/mysql/greek/
%{_datadir}/mysql/hungarian/
%{_datadir}/mysql/italian/
%{_datadir}/mysql/japanese/
%{_datadir}/mysql/korean/
%{_datadir}/mysql/norwegian-ny/
%{_datadir}/mysql/norwegian/
%{_datadir}/mysql/polish/
%{_datadir}/mysql/portuguese/
%{_datadir}/mysql/romanian/
%{_datadir}/mysql/russian/
%{_datadir}/mysql/serbian/
%{_datadir}/mysql/slovak/
%{_datadir}/mysql/spanish/
%{_datadir}/mysql/swedish/
%{_datadir}/mysql/ukrainian/

%files client
%defattr(-, root, root, -)
%attr(755, root, root) %{_bindir}/msql2mysql
%attr(755, root, root) %{_bindir}/mysql
%attr(755, root, root) %{_bindir}/mysql_find_rows
%attr(755, root, root) %{_bindir}/mysql_waitpid
%attr(755, root, root) %{_bindir}/mysqlaccess
# XXX: This should be moved to %{_sysconfdir}
%attr(644, root, root) %{_bindir}/mysqlaccess.conf
%attr(755, root, root) %{_bindir}/mysqladmin
%attr(755, root, root) %{_bindir}/mysqlbinlog
%attr(755, root, root) %{_bindir}/mysqlcheck
%attr(755, root, root) %{_bindir}/mysqldump
%attr(755, root, root) %{_bindir}/mysqlimport
%attr(755, root, root) %{_bindir}/mysqlshow
%attr(755, root, root) %{_bindir}/mysqlslap
%attr(755, root, root) %{_bindir}/mysql_config
%attr(755, root, root) %{_bindir}/mysql_config-%{__isa_bits}
%attr(755, root, root) %{_bindir}/mysql_config_editor

%attr(644, root, root) %{_mandir}/man1/msql2mysql.1*
%attr(644, root, root) %{_mandir}/man1/mysql.1*
%attr(644, root, root) %{_mandir}/man1/mysql_find_rows.1*
%attr(644, root, root) %{_mandir}/man1/mysql_waitpid.1*
%attr(644, root, root) %{_mandir}/man1/mysqlaccess.1*
%attr(644, root, root) %{_mandir}/man1/mysqladmin.1*
%attr(644, root, root) %{_mandir}/man1/mysqlbinlog.1*
%attr(644, root, root) %{_mandir}/man1/mysqlcheck.1*
%attr(644, root, root) %{_mandir}/man1/mysqldump.1*
%attr(644, root, root) %{_mandir}/man1/mysqlimport.1*
%attr(644, root, root) %{_mandir}/man1/mysqlshow.1*
%attr(644, root, root) %{_mandir}/man1/mysqlslap.1*
%attr(644, root, root) %{_mandir}/man1/mysql_config_editor.1*

%files devel
%defattr(-, root, root, -)
%attr(644, root, root) %{_mandir}/man1/comp_err.1*
%attr(644, root, root) %{_mandir}/man1/mysql_config.1*
%attr(755, root, root) %{_bindir}/mysql_config
%attr(755, root, root) %{_bindir}/mysql_config-%{__isa_bits}
%{_includedir}/mysql
%{_datadir}/aclocal/mysql.m4
%{_libdir}/mysql/libmysqlclient.a
%{_libdir}/mysql/libmysqlclient_r.a
%{_libdir}/mysql/libmysqlservices.a
%{_libdir}/mysql/libmysqlclient_r.so
%{_libdir}/mysql/libmysqlclient.so

%files libs
%defattr(-, root, root, -)
%dir %attr(755, root, root) %{_libdir}/mysql
%attr(644, root, root) %{_sysconfdir}/ld.so.conf.d/mysql-%{_arch}.conf
%{_libdir}/mysql/libmysqlclient.so.18*
%{_libdir}/mysql/libmysqlclient_r.so.18*

%if 0%{?compatlib}
%files libs-compat
%defattr(-, root, root, -)
%dir %attr(755, root, root) %{_libdir}/mysql
%attr(644, root, root) %{_sysconfdir}/ld.so.conf.d/mysql-%{_arch}.conf
%{_libdir}/mysql/libmysqlclient.so.%{compatlib}
%{_libdir}/mysql/libmysqlclient.so.%{compatlib}.0.0
%{_libdir}/mysql/libmysqlclient_r.so.%{compatlib}
%{_libdir}/mysql/libmysqlclient_r.so.%{compatlib}.0.0
%endif

%files test
%defattr(-, root, root, -)
%attr(-, root, root) %{_datadir}/mysql-test
%attr(755, root, root) %{_bindir}/mysql_client_test
%attr(755, root, root) %{_bindir}/mysql_client_test_embedded
%attr(755, root, root) %{_bindir}/mysqltest_embedded
%attr(644, root, root) %{_mandir}/man1/mysql_client_test.1*
%attr(644, root, root) %{_mandir}/man1/mysql-stress-test.pl.1*
%attr(644, root, root) %{_mandir}/man1/mysql-test-run.pl.1*
%attr(644, root, root) %{_mandir}/man1/mysql_client_test_embedded.1*
%attr(644, root, root) %{_mandir}/man1/mysqltest_embedded.1*

%files bench
%defattr(-, root, root, -)
%{_datadir}/sql-bench

%files embedded
%defattr(-, root, root, -)
%dir %attr(755, root, root) %{_libdir}/mysql
%attr(644, root, root) %{_sysconfdir}/ld.so.conf.d/mysql-%{_arch}.conf
%attr(755, root, root) %{_libdir}/mysql/libmysqld.so.*

%files embedded-devel
%defattr(-, root, root, -)
%attr(644, root, root) %{_libdir}/mysql/libmysqld.a
%attr(644, root, root) %{_libdir}/mysql/libmysqld-debug.a
%attr(755, root, root) %{_libdir}/mysql/libmysqld.so

%if 0%{?rhel} == 5
%files -n mysql
%defattr(-, root, root, -)
%doc %{?license_files_server}
%endif

%changelog
<<<<<<< HEAD
* Wed Jun 25 2014 Balasubramanian Kandasamy <balasubramanian.kandasamy@oracle.com> - 5.6.20-1
=======
* Thu Jun 26 2014 Balasubramanian Kandasamy <balasubramanian.kandasamy@oracle.com> - 5.5.39-2
- Resolve embedded-devel conflict issue

* Wed Jun 25 2014 Balasubramanian Kandasamy <balasubramanian.kandasamy@oracle.com> - 5.5.39-1
>>>>>>> e774350a
- Add bench package
- Enable dtrace 

* Tue May 06 2014 Balasubramanian Kandasamy <balasubramanian.kandasamy@oracle.com> - 5.6.18-2
- Disable dtrace for el7 

* Thu Apr 24 2014 Balasubramanian Kandasamy <balasubramanian.kandasamy@oracle.com> - 5.6.18-1
- Updated for 5.6.18

* Mon Apr 07 2014 Balasubramanian Kandasamy <balasubramanian.kandasamy@oracle.com> - 5.6.17-6
- Fix Cflags for el7 

* Mon Mar 31 2014 Balasubramanian Kandasamy <balasubramanian.kandasamy@oracle.com> - 5.6.17-5
- Support for enterprise packages
- Upgrade from MySQL-* packages

* Fri Mar 14 2014 Balasubramanian Kandasamy <balasubramanian.kandasamy@oracle.com> - 5.6.17-4
- Resolve mysql conflict with mysql-community-client 

* Wed Mar 12 2014 Balasubramanian Kandasamy <balasubramanian.kandasamy@oracle.com> - 5.6.17-3
- Resolve conflict with mysql-libs-compat 

* Thu Mar 06 2014 Balasubramanian Kandasamy <balasubramanian.kandasamy@oracle.com> - 5.6.17-2
- Resolve conflict issues during upgrade

* Fri Feb 07 2014 Balasubramanian Kandasamy <balasubramanian.kandasamy@oracle.com> - 5.6.17-1
- 5.6.17
- Add support for el7 (with systemd enabled)
- Enable shared libmysqld by cmake option

* Thu Jan 09 2014 Balasubramanian Kandasamy <balasubramanian.kandasamy@oracle.com> - 5.6.16-1
- Updated to 5.6.16

* Mon Nov 18 2013 Balasubramanian Kandasamy <balasubramanian.kandasamy@oracle.com> - 5.6.15-3
- Fixed isa_bits error

* Fri Nov 08 2013 Balasubramanian Kandasamy <balasubramanian.kandasamy@oracle.com> - 5.6.15-2
- Add el5 build option

* Fri Oct 25 2013 Balasubramanian Kandasamy <balasubramanian.kandasamy@oracle.com> - 5.6.15-1
- Fixed uln advanced rpm libyassl.a error
- Updated to 5.6.15

* Wed Oct 16 2013 Balasubramanian Kandasamy <balasubramanian.kandasamy@oracle.com> - 5.6.14-3
- Fixed mysql_install_db usage 
- Improved handling of plugin directory 

* Fri Sep 27 2013 Balasubramanian Kandasamy <balasubramanian.kandasamy@oracle.com> - 5.6.14-2
- Refresh mysql-install patch and service renaming

* Mon Sep 16 2013 Balasubramanian Kandasamy <balasubramanian.kandasamy@oracle.com> - 5.6.14-1
- Updated to 5.6.14

* Wed Sep 04 2013 Balasubramanian Kandasamy <balasubramanian.kandasamy@oracle.com> - 5.6.13-5
- Support upgrade from 5.5 ULN packages to 5.6 

* Tue Aug 27 2013 Balasubramanian Kandasamy <balasubramanian.kandasamy@oracle.com> - 5.6.13-4
- Enhanced perl filtering 
- Added openssl-devel to buildreq 

* Wed Aug 21 2013 Balasubramanian Kandasamy <balasubramanian.kandasamy@oracle.com> - 5.6.13-3
- Removed mysql_embedded binary to resolve multilib conflict issue

* Fri Aug 16 2013 Balasubramanian Kandasamy <balasubramanian.kandasamy@oracle.com> - 5.6.13-2 
- Fixed Provides and Obsoletes issues in server, test packages 

* Wed Aug 14 2013 Balasubramanian Kandasamy <balasubramanian.kandasamy@oracle.com> - 5.6.13-1
- Updated to 5.6.13

* Mon Aug 05 2013 Balasubramanian Kandasamy <balasubramanian.kandasamy@oracle.com> - 5.6.12-9
- Added files list to embedded packages 

* Thu Aug 01 2013 Balasubramanian Kandasamy <balasubramanian.kandasamy@oracle.com> - 5.6.12-8
- Updated libmysqld.a with libmysqld.so in embedded package

* Mon Jul 29 2013 Balasubramanian Kandasamy <balasubramanian.kandasamy@oracle.com> - 5.6.12-7
- Updated test package dependency from client to server

* Wed Jul 24 2013 Balasubramanian Kandasamy <balasubramanian.kandasamy@oracle.com> - 5.6.12-6
- Added libs-compat dependency under libs package to resolve server
  installation conflicts issue.
 
* Wed Jul 17 2013 Balasubramanian Kandasamy <balasubramanian.kandasamy@oracle.com> - 5.6.12-5
- Removed libmysqlclient.so.16 from libs package
 
* Fri Jul 05 2013 Balasubramanian Kandasamy <balasubramanian.kandasamy@oracle.com> - 5.6.12-4
- Adjusted to work on OEL6

* Wed Jun 26 2013 Balasubramanian Kandasamy <balasubramanian.kandasamy@oracle.com> - 5.6.12-3
- Move libs to mysql/
- Basic multi arch support
- Fix changelog dates

* Thu Jun 20 2013 Balasubramanian Kandasamy <balasubramanian.kandasamy@oracle.com> - 5.6.12-2
- Major cleanup

* Tue Jun 04 2013 Balasubramanian Kandasamy <balasubramanian.kandasamy@oracle.com> - 5.6.12-1
- Updated to 5.6.12

* Mon Nov 05 2012 Joerg Bruehe <joerg.bruehe@oracle.com>

- Allow to override the default to use the bundled yaSSL by an option like
      --define="with_ssl /path/to/ssl"

* Wed Oct 10 2012 Bjorn Munch <bjorn.munch@oracle.com>

- Replace old my-*.cnf config file examples with template my-default.cnf

* Fri Oct 05 2012 Joerg Bruehe <joerg.bruehe@oracle.com>

- Let the installation use the new option "--random-passwords" of "mysql_install_db".
  (Bug# 12794345 Ensure root password)
- Fix an inconsistency: "new install" vs "upgrade" are told from the (non)existence
  of "$mysql_datadir/mysql" (holding table "mysql.user" and other system stuff).

* Tue Jul 24 2012 Joerg Bruehe <joerg.bruehe@oracle.com>

- Add a macro "runselftest":
  if set to 1 (default), the test suite will be run during the RPM build;
  this can be oveeridden via the command line by adding
      --define "runselftest 0"
  Failures of the test suite will NOT make the RPM build fail!

* Mon Jul 16 2012 Joerg Bruehe <joerg.bruehe@oracle.com>

- Add the man page for the "mysql_config_editor".

* Mon Jun 11 2012 Joerg Bruehe <joerg.bruehe@oracle.com>

- Make sure newly added "SPECIFIC-ULN/" directory does not disturb packaging.

* Wed Feb 29 2012 Brajmohan Saxena <brajmohan.saxena@oracle.com>

- Removal all traces of the readline library from mysql (BUG 13738013)

* Wed Sep 28 2011 Joerg Bruehe <joerg.bruehe@oracle.com>

- Fix duplicate mentioning of "mysql_plugin" and its manual page,
  it is better to keep alphabetic order in the files list (merging!).

* Wed Sep 14 2011 Joerg Bruehe <joerg.bruehe@oracle.com>

- Let the RPM capabilities ("obsoletes" etc) ensure that an upgrade may replace
  the RPMs of any configuration (of the current or the preceding release series)
  by the new ones. This is done by not using the implicitly generated capabilities
  (which include the configuration name) and relying on more generic ones which
  just list the function ("server", "client", ...).
  The implicit generation cannot be prevented, so all these capabilities must be
  explicitly listed in "Obsoletes:"

* Tue Sep 13 2011 Jonathan Perkin <jonathan.perkin@oracle.com>

- Add support for Oracle Linux 6 and Red Hat Enterprise Linux 6.  Due to
  changes in RPM behaviour ($RPM_BUILD_ROOT is removed prior to install)
  this necessitated a move of the libmygcc.a installation to the install
  phase, which is probably where it belonged in the first place.

* Tue Sep 13 2011 Joerg Bruehe <joerg.bruehe@oracle.com>

- "make_win_bin_dist" and its manual are dropped, cmake does it different.

* Thu Sep 08 2011 Daniel Fischer <daniel.fischer@oracle.com>

- Add mysql_plugin man page.

* Tue Aug 30 2011 Tor Didriksen <tor.didriksen@oracle.com>

- Set CXX=g++ by default to add a dependency on libgcc/libstdc++.
  Also, remove the use of the -fno-exceptions and -fno-rtti flags.
  TODO: update distro_buildreq/distro_requires

* Tue Aug 30 2011 Joerg Bruehe <joerg.bruehe@oracle.com>

- Add the manual page for "mysql_plugin" to the server package.

* Fri Aug 19 2011 Joerg Bruehe <joerg.bruehe@oracle.com>

- Null-upmerge the fix of bug#37165: This spec file is not affected.
- Replace "/var/lib/mysql" by the spec file variable "%%{mysqldatadir}".

* Fri Aug 12 2011 Daniel Fischer <daniel.fischer@oracle.com>

- Source plugin library files list from cmake-generated file.

* Mon Jul 25 2011 Chuck Bell <chuck.bell@oracle.com>

- Added the mysql_plugin client - enables or disables plugins.

* Thu Jul 21 2011 Sunanda Menon <sunanda.menon@oracle.com>

- Fix bug#12561297: Added the MySQL embedded binary

* Thu Jul 07 2011 Joerg Bruehe <joerg.bruehe@oracle.com>

- Fix bug#45415: "rpm upgrade recreates test database"
  Let the creation of the "test" database happen only during a new installation,
  not in an RPM upgrade.
  This affects both the "mkdir" and the call of "mysql_install_db".

* Wed Feb 09 2011 Joerg Bruehe <joerg.bruehe@oracle.com>

- Fix bug#56581: If an installation deviates from the default file locations
  ("datadir" and "pid-file"), the mechanism to detect a running server (on upgrade)
  should still work, and use these locations.
  The problem was that the fix for bug#27072 did not check for local settings.

* Mon Jan 31 2011 Joerg Bruehe <joerg.bruehe@oracle.com>

- Install the new "manifest" files: "INFO_SRC" and "INFO_BIN".

* Tue Nov 23 2010 Jonathan Perkin <jonathan.perkin@oracle.com>

- EXCEPTIONS-CLIENT has been deleted, remove it from here too
- Support MYSQL_BUILD_MAKE_JFLAG environment variable for passing
  a '-j' argument to make.

* Mon Nov 1 2010 Georgi Kodinov <georgi.godinov@oracle.com>

- Added test authentication (WL#1054) plugin binaries

* Wed Oct 6 2010 Georgi Kodinov <georgi.godinov@oracle.com>

- Added example external authentication (WL#1054) plugin binaries

* Wed Aug 11 2010 Joerg Bruehe <joerg.bruehe@oracle.com>

- With a recent spec file cleanup, names have changed: A "-community" part was dropped.
  Reflect that in the "Obsoletes" specifications.
- Add a "triggerpostun" to handle the uninstall of the "-community" server RPM.
- This fixes bug#55015 "MySQL server is not restarted properly after RPM upgrade".

* Tue Jun 15 2010 Joerg Bruehe <joerg.bruehe@sun.com>

- Change the behaviour on installation and upgrade:
  On installation, do not autostart the server.
  *Iff* the server was stopped before the upgrade is started, this is taken as a
  sign the administrator is handling that manually, and so the new server will
  not be started automatically at the end of the upgrade.
  The start/stop scripts will still be installed, so the server will be started
  on the next machine boot.
  This is the 5.5 version of fixing bug#27072 (RPM autostarting the server).

* Tue Jun 1 2010 Jonathan Perkin <jonathan.perkin@oracle.com>

- Implement SELinux checks from distribution-specific spec file.

* Wed May 12 2010 Jonathan Perkin <jonathan.perkin@oracle.com>

- Large number of changes to build using CMake
- Introduce distribution-specific RPMs
- Drop debuginfo, build all binaries with debug/symbols
- Remove __os_install_post, use native macro
- Remove _unpackaged_files_terminate_build, make it an error to have
  unpackaged files
- Remove cluster RPMs

* Wed Mar 24 2010 Joerg Bruehe <joerg.bruehe@sun.com>

- Add "--with-perfschema" to the configure options.

* Mon Mar 22 2010 Joerg Bruehe <joerg.bruehe@sun.com>

- User "usr/lib*" to allow for both "usr/lib" and "usr/lib64",
  mask "rmdir" return code 1.
- Remove "ha_example.*" files from the list, they aren't built.

* Wed Mar 17 2010 Joerg Bruehe <joerg.bruehe@sun.com>

- Fix a wrong path name in handling the debug plugins.

* Wed Mar 10 2010 Joerg Bruehe <joerg.bruehe@sun.com>

- Take the result of the debug plugin build and put it into the optimized tree,
  so that it becomes part of the final installation;
  include the files in the packlist. Part of the fixes for bug#49022.

* Mon Mar 01 2010 Joerg Bruehe <joerg.bruehe@sun.com>

- Set "Oracle and/or its affiliates" as the vendor and copyright owner,
  accept upgrading from packages showing MySQL or Sun as vendor.

* Fri Feb 12 2010 Joerg Bruehe <joerg.bruehe@sun.com>

- Formatting changes:
  Have a consistent structure of separator lines and of indentation
  (8 leading blanks => tab).
- Introduce the variable "src_dir".
- Give the environment variables "MYSQL_BUILD_CC(CXX)" precedence
  over "CC" ("CXX").
- Drop the old "with_static" argument analysis, this is not supported
  in 5.1 since ages.
- Introduce variables to control the handlers individually, as well
  as other options.
- Use the new "--with-plugin" notation for the table handlers.
- Drop handling "/etc/rc.d/init.d/mysql", the switch to "/etc/init.d/mysql"
  was done back in 2002 already.
- Make "--with-zlib-dir=bundled" the default, add an option to disable it.
- Add missing manual pages to the file list.
- Improve the runtime check for "libgcc.a", protect it against being tried
  with the Intel compiler "icc".

* Mon Jan 11 2010 Joerg Bruehe <joerg.bruehe@sun.com>

- Change RPM file naming:
  - Suffix like "-m2", "-rc" becomes part of version as "_m2", "_rc".
  - Release counts from 1, not 0.

* Wed Dec 23 2009 Joerg Bruehe <joerg.bruehe@sun.com>

- The "semisync" plugin file name has lost its introductory "lib",
  adapt the file lists for the subpackages.
  This is a part missing from the fix for bug#48351.
- Remove the "fix_privilege_tables" manual, it does not exist in 5.5
  (and likely, the whole script will go, too).

* Mon Nov 16 2009 Joerg Bruehe <joerg.bruehe@sun.com>

- Fix some problems with the directives around "tcmalloc" (experimental),
  remove erroneous traces of the InnoDB plugin (that is 5.1 only).

* Tue Oct 06 2009 Magnus Blaudd <mvensson@mysql.com>

- Removed mysql_fix_privilege_tables

* Fri Oct 02 2009 Alexander Nozdrin <alexander.nozdrin@sun.com>

- "mysqlmanager" got removed from version 5.4, all references deleted.

* Fri Aug 28 2009 Joerg Bruehe <joerg.bruehe@sun.com>

- Merge up from 5.1 to 5.4: Remove handling for the InnoDB plugin.

* Thu Aug 27 2009 Joerg Bruehe <joerg.bruehe@sun.com>

- This version does not contain the "Instance manager", "mysqlmanager":
  Remove it from the spec file so that packaging succeeds.

* Mon Aug 24 2009 Jonathan Perkin <jperkin@sun.com>

- Add conditionals for bundled zlib and innodb plugin

* Fri Aug 21 2009 Jonathan Perkin <jperkin@sun.com>

- Install plugin libraries in appropriate packages.
- Disable libdaemon_example and ftexample plugins.

* Thu Aug 20 2009 Jonathan Perkin <jperkin@sun.com>

- Update variable used for mysql-test suite location to match source.

* Fri Nov 07 2008 Joerg Bruehe <joerg@mysql.com>

- Correct yesterday's fix, so that it also works for the last flag,
  and fix a wrong quoting: un-quoted quote marks must not be escaped.

* Thu Nov 06 2008 Kent Boortz <kent.boortz@sun.com>

- Removed "mysql_upgrade_shell"
- Removed some copy/paste between debug and normal build

* Thu Nov 06 2008 Joerg Bruehe <joerg@mysql.com>

- Modify CFLAGS and CXXFLAGS such that a debug build is not optimized.
  This should cover both gcc and icc flags.  Fixes bug#40546.

* Fri Aug 29 2008 Kent Boortz <kent@mysql.com>

- Removed the "Federated" storage engine option, and enabled in all

* Tue Aug 26 2008 Joerg Bruehe <joerg@mysql.com>

- Get rid of the "warning: Installed (but unpackaged) file(s) found:"
  Some generated files aren't needed in RPMs:
  - the "sql-bench/" subdirectory
  Some files were missing:
  - /usr/share/aclocal/mysql.m4  ("devel" subpackage)
  - Manual "mysqlbug" ("server" subpackage)
  - Program "innochecksum" and its manual ("server" subpackage)
  - Manual "mysql_find_rows" ("client" subpackage)
  - Script "mysql_upgrade_shell" ("client" subpackage)
  - Program "ndb_cpcd" and its manual ("ndb-extra" subpackage)
  - Manuals "ndb_mgm" + "ndb_restore" ("ndb-tools" subpackage)

* Mon Mar 31 2008 Kent Boortz <kent@mysql.com>

- Made the "Federated" storage engine an option
- Made the "Cluster" storage engine and sub packages an option

* Wed Mar 19 2008 Joerg Bruehe <joerg@mysql.com>

- Add the man pages for "ndbd" and "ndb_mgmd".

* Mon Feb 18 2008 Timothy Smith <tim@mysql.com>

- Require a manual upgrade if the alread-installed mysql-server is
  from another vendor, or is of a different major version.

* Wed May 02 2007 Joerg Bruehe <joerg@mysql.com>

- "ndb_size.tmpl" is not needed any more,
  "man1/mysql_install_db.1" lacked the trailing '*'.

* Sat Apr 07 2007 Kent Boortz <kent@mysql.com>

- Removed man page for "mysql_create_system_tables"

* Wed Mar 21 2007 Daniel Fischer <df@mysql.com>

- Add debug server.

* Mon Mar 19 2007 Daniel Fischer <df@mysql.com>

- Remove Max RPMs; the server RPMs contain a mysqld compiled with all
  features that previously only were built into Max.

* Fri Mar 02 2007 Joerg Bruehe <joerg@mysql.com>

- Add several man pages for NDB which are now created.

* Fri Jan 05 2007 Kent Boortz <kent@mysql.com>

- Put back "libmygcc.a", found no real reason it was removed.

- Add CFLAGS to gcc call with --print-libgcc-file, to make sure the
  correct "libgcc.a" path is returned for the 32/64 bit architecture.

* Mon Dec 18 2006 Joerg Bruehe <joerg@mysql.com>

- Fix the move of "mysqlmanager" to section 8: Directory name was wrong.

* Thu Dec 14 2006 Joerg Bruehe <joerg@mysql.com>

- Include the new man pages for "my_print_defaults" and "mysql_tzinfo_to_sql"
  in the server RPM.
- The "mysqlmanager" man page got moved from section 1 to 8.

* Thu Nov 30 2006 Joerg Bruehe <joerg@mysql.com>

- Call "make install" using "benchdir_root=%%{_datadir}",
  because that is affecting the regression test suite as well.

* Thu Nov 16 2006 Joerg Bruehe <joerg@mysql.com>

- Explicitly note that the "MySQL-shared" RPMs (as built by MySQL AB)
  replace "mysql-shared" (as distributed by SuSE) to allow easy upgrading
  (bug#22081).

* Mon Nov 13 2006 Joerg Bruehe <joerg@mysql.com>

- Add "--with-partition" t 2006 Joerg Bruehe <joerg@mysql.com>

- Use the Perl script to run the tests, because it will automatically check
  whether the server is configured with SSL.

* Tue Jun 27 2006 Joerg Bruehe <joerg@mysql.com>

- move "mysqldumpslow" from the client RPM to the server RPM (bug#20216)

- Revert all previous attempts to call "mysql_upgrade" during RPM upgrade,
  there are some more aspects which need to be solved before this is possible.
  For now, just ensure the binary "mysql_upgrade" is delivered and installysql.com>

- To run "mysql_upgrade", we need a running server;
  start it in isolation and skip password checks.

* Sat May 20 2006 Kent Boortz <kent@mysql.com>

- Always compile for PIC, position independent code.

* Wed May 10 2006 Kent Boortz <kent@mysql.com>

- Use character set "all" when compiling with Cluster, to make Cluster
  nodes independent on the character set directory, and the problem
  that two RPM sub packages both wants to install this directory.

* Mon May 01 2006 Kent Boortz <kent@mysql.com>

- Use "./libtool --mode=execute" instead of searching for the
  executable in current directory and ".libs".

* Fri Apr 28 2006 Kent Boortz <kent@mysql.com>

- Install and run "mysql_upgrade"

* Wed Apr 12 2006 Jim Winstead <jimw@mysql.com>

- Remove sql-bench, and MySQL-bench RPM (will be built as an independent
  project from the mysql-bench repository)

* Tue Apr 11 2006 Jim Winstead <jimw@mysql.com>

- Remove old mysqltestmanager and related programs
* Sat Apr 01 2006 Kent Boortz <kent@mysql.com>

- Set $LDFLAGS from $MYSQL_BUILD_LDFLAGS

* Tue Mar 07 2006 Kent Boortz <kent@mysql.com>

- Changed product name from "Community Edition" to "Community Server"

* Mon Mar 06 2006 Kent Boortz <kent@mysql.com>

- Fast mutexes is now disabled by default, but should be
  used in Linux builds.

* Mon Feb 20 2006 Kent Boortz <kent@mysql.com>

- Reintroduced a max build
- Limited testing of 'debug' and 'max' servers
- Berkeley DB only in 'max'

* Mon Feb 13 2006 Joerg Bruehe <joerg@mysql.com>

- Use "-i" on "make test-force";
  this is essential for later evaluation of this log file.

* Thu Feb 09 2006 Kent Boortz <kent@mysql.com>

- Pass '-static' to libtool, link static with our own libraries, dynamic
  with system libraries.  Link with the bundled zlib.

* Wed Feb 08 2006 Kristian Nielsen <knielsen@mysql.com>

- Modified RPM spec to match new 5.1 debug+max combined community packaging.

* Sun Dec 18 2005 Kent Boortz <kent@mysql.com>

- Added "client/mysqlslap"

* Mon Dec 12 2005 Rodrigo Novo <rodrigo@mysql.com>

- Added zlib to the list of (static) libraries installed
- Added check against libtool wierdness (WRT: sql/mysqld || sql/.libs/mysqld)
- Compile MySQL with bundled zlib
- Fixed %%packager name to "MySQL Production Engineering Team"

* Mon Dec 05 2005 Joerg Bruehe <joerg@mysql.com>

- Avoid using the "bundled" zlib on "shared" builds:
  As it is not installed (on the build system), this gives dependency
  problems with "libtool" causing the build to fail.
  (Change was done on Nov 11, but left uncommented.)

* Tue Nov 22 2005 Joerg Bruehe <joerg@mysql.com>

- Extend the file existence check for "init.d/mysql" on un-install
  to also guard the call to "insserv"/"chkconfig".

* Thu Oct 27 2005 Lenz Grimmer <lenz@grimmer.com>

- added more man pages

* Wed Oct 19 2005 Kent Boortz <kent@mysql.com>

- Made yaSSL support an option (off by default)

* Wed Oct 19 2005 Kent Boortz <kent@mysql.com>

- Enabled yaSSL support

* Sat Oct 15 2005 Kent Boortz <kent@mysql.com>

- Give mode arguments the same way in all places
lenz@mysql.com>

- fixed the removing of the RPM_BUILD_ROOT in the %%clean section (the
  $RBR variable did not get expanded, thus leaving old build roots behind)

* Thu Aug 04 2005 Lenz Grimmer <lenz@mysql.com>

- Fixed the creation of the mysql user group account in the postinstall
  section (BUG 12348)
- Fixed enabling the Archive storage engine in the Max binary

* Tue Aug 02 2005 Lenz Grimmer <lenz@mysql.com>

- Fixed the Requires: tag for the server RPM (BUG 12233)

* Fri Jul 15 2005 Lenz Grimmer <lenz@mysql.com>

- create a "mysql" user group and assign the mysql user account to that group
  in the server postinstall section. (BUG 10984)

* Tue Jun 14 2005 Lenz Grimmer <lenz@mysql.com>

- Do not build statically on i386 by default, only when adding either "--with
  static" or "--define '_with_static 1'" to the RPM build options. Static
  linking really only makes sense when linking against the specially patched
  glibc 2.2.5.

* Mon Jun 06 2005 Lenz Grimmer <lenz@mysql.com>

- added mysql_client_test to the "bench" subpackage (BUG 10676)
- added the libndbclient static and shared libraries (BUG 10676)

* Wed Jun 01 2005 Lenz Grimmer <lenz@mysql.com>

- use "mysqldatadir" variable instead of hard-coding the path multiple times
- use the "mysqld_user" variable on all occasions a user name is referenced
- removed (incomplete) Brazilian translations
- removed redundant release tags from the subpackage descriptions

* Wed May 25 2005 Joerg Bruehe <joerg@mysql.com>

- Added a "make clean" between separate calls to "BuildMySQL".

* Thu May 12 2005 Guilhem Bichot <guilhem@mysql.com>

- Removed the mysql_tableinfo script made obsolete by the information schema

* Wed Apr 20 2005 Lenz Grimmer <lenz@mysql.com>

- Enabled the "blackhole" storage engine for the Max RPM

* Wed Apr 13 2005 Lenz Grimmer <lenz@mysql.com>

- removed the MySQL manual files (html/ps/texi) - they have been removed
  from the MySQL sources and are now available seperately.

* Mon Apr 4 2005 Petr Chardin <petr@mysql.com>

- old mysqlmanager, mysq* Mon Feb 7 2005 Tomas Ulin <tomas@mysql.com>

- enabled the "Ndbcluster" storage engine for the max binary
- added extra make install in ndb subdir after Max build to get ndb binaries
- added packages for ndbcluster storage engine

* Fri Jan 14 2005 Lenz Grimmer <lenz@mysql.com>

- replaced obsoleted "BuildPrereq" with "BuildRequires" instead

* Thu Jan 13 2005 Lenz Grimmer <lenz@mysql.com>

- enabled the "Federated" storage engine for the max binary

* Tue Jan 04 2005 Petr Chardin <petr@mysql.com>

- ISAM and merge storage engines were purged. As well as appropriate
  tools and manpages (isamchk and isamlog)

* Fri Dec 31 2004 Lenz Grimmer <lenz@mysql.com>

- enabled the "Archive" storage engine for the max binary
- enabled the "CSV" storage engine for the max binary
- enabled the "Example" storage engine for the max binary

* Thu Aug 26 2004 Lenz Grimmer <lenz@mysql.com>

- MySQL-Max now requires MySQL-server instead of MySQL (BUG 3860)

* Fri Aug 20 2004 Lenz Grimmer <lenz@mysql.com>

- do not link statically on IA64/AMD64 as these systems do not have
  a patched glibc installed

* Tue Aug 10 2004 Lenz Grimmer <lenz@mysql.com>

- Added libmygcc.a to the devel subpackage (required to link applications
  against the the embedded server libmysqld.a) (BUG 4921)

* Mon Aug 09 2004 Lenz Grimmer <lenz@mysql.com>

- Added EXCEPTIONS-CLIENT to the "devel" package

* Thu Jul 29 2004 Lenz Grimmer <lenz@mysql.com>

- disabled OpenSSL in the Max binaries again (the RPM packages were the
  only exception to this anyway) (BUG 1043)

* Wed Jun 30 2004 Lenz Grimmer <lenz@mysql.com>

- fixed server postinstall (mysql_install_db was called with the wrong
  parameter)

* Thu Jun 24 2004 Lenz Grimmer <lenz@mysql.com>

- added mysql_tzinfo_to_sql to the server subpackage
- run "make clean" instead of "make distclean"

* Mon Apr 05 2004 Lenz Grimmer <lenz@mysql.com>

- added ncurses-devel to the build prerequisites (BUG 3377)

* Thu Feb 12 2004 Lenz Grimmer <lenz@mysql.com>

- when using gcc, _always_ use CXX=gcc
- replaced Copyright with License field (Copyright is obsolete)

* Tue Feb 03 2004 Lenz Grimmer <lenz@mysql.com>

- added myisam_ftdump to the Server package

* Tue Jan 13 2004 Lenz Grimmer <lenz@mysql.com>

- link the mysql client against libreadline instead of libedit (BUG 2289)

* Mon Dec 22 2003 Lenz Grimmer <lenz@mysql.com>

- marked /etc/logrotate.d/mysql as a config file (BUG 2156)

* Sat Dec 13 2003 Lenz Grimmer <lenz@mysql.com>

- fixed file permissions (BUG 1672)

* Thu Dec 11 2003 Lenz Grimmer <lenz@mysql.com>

- made testing for gcc3 a bit more robust

* Fri Dec 05 2003 Lenz Grimmer <lenz@mysql.com>

- added missing file mysql_create_system_tables to the server subpackage

* Fri Nov 21 2003 Lenz Grimmer <lenz@mysql.com>

- removed dependency on MySQL-client from the MySQL-devel subpackage
  as it is not really required. (BUG 1610)

* Fri Aug 29 2003 Lenz Grimmer <lenz@mysql.com>

- Fixed BUG 1162 (removed macro names from the changelog)
- Really fixed BUG 998 (disable the checking for installed but
  unpackaged files)

* Tue Aug 05 2003 Lenz Grimmer <lenz@mysql.com>

- Fixed BUG 959 (libmysqld not being compiled properly)
- Fixed BUG 998 (RPM build errors): added missing files to the
  distribution (mysql_fix_extensions, mysql_tableinfo, mysqldumpslow,
  mysql_fix_privilege_tables.1), removed "-n" from install section.

* Wed Jul 09 2003 Lenz Grimmer <lenz@mysql.com>

- removed the GIF Icon (file was not included in the sources anyway)
- removed unused variable shared_lib_version
- do not run automake before building the standard binary
  (should not be necessary)
- add server suffix '-standard' to standard binary (to be in line
  with the binary tarball distributions)
- Use more RPM macros (_exec_prefix, _sbindir, _libdir, _sysconfdir,
  _datadir, _includedir) throughout the spec file.
- allow overriding CC and CXX (required when building with other compilers)

* Fri May 16 2003 Lenz Grimmer <lenz@mysql.com>

- re-enabled RAID again

* Wed Apr 30 2003 Lenz Grimmer <lenz@mysql.com>

- disabled MyISAM RAID (--with-raid)- it throws an assertion which
  needs to be investigated first.

* Mon Mar 10 2003 Lenz Grimmer <lenz@mysql.com>

- added missing file mysql_secure_installation to server subpackage
  (BUG 141)

* Tue Feb 11 2003 Lenz Grimmer <lenz@mysql.com>

- re-added missing pre- and post(un)install scripts to server subpackage
- added config file /etc/my.cnf to the file list (just for completeness)
- make sure to create the datadir with 755 permissions

* Mon Jan 27 2003 Lenz Grimmer <lenz@mysql.com>

- removed unusedql.com>

- Reworked the build steps a little bit: the Max binary is supposed
  to include OpenSSL, which cannot be linked statically, thus trying
  to statically link against a special glibc is futile anyway
- because of this, it is not required to make yet another build run
  just to compile the shared libs (saves a lot of time)
- updated package description of the Max subpackage
- clean up the BuildRoot directory afterwards

* Mon Jul 15 2002 Lenz Grimmer <lenz@mysql.com>

- Updated Packager information
- Fixed the build options: the regular package is supposed to
  include InnoDB and linked statically, while the Max package
  should include BDB and SSL support

* Fri May 03 2002 Lenz Grimmer <lenz@mysql.com>

- Use more RPM macros (e.g. infodir, mandir) to make the spec
  file more portable
- reorganized the installation of documentation files: let RPM
  take care of this
- reorganized the file list: actually install man pages along
  with the binaries of the respective subpackage
- do not include libmysqld.a in the devel subpackage as well, if we
  have a special "embedded" subpackage
- reworked the package descriptions

* Mon Oct  8 2001 Monty

- Added embedded server as a separate RPM

* Fri Apr 13 2001 Monty

- Added mysqld-max to the distribution

* Tue Jan 2  2001  Monty

- Added mysql-test to the bench package

* Fri Aug 18 2000 Tim Smith <tim@mysql.com>

- Added separate libmysql_r directory; now both a threaded
  and non-threaded library is shipped.

* Tue Sep 28 1999 David Axmark <davida@mysql.com>

- Added the support-files/my-example.cnf to the docs directory.

- Removed devel dependency on base since it is about client
  development.

* Wed Sep 8 1999 David Axmark <davida@mysql.com>

- Cleaned up some for 3.23.

* Thu Jul 1 1999 David Axmark <davida@mysql.com>

- Added support for shared libraries in a separate sub
  package. Original fix by David Fox (dsfox@cogsci.ucsd.edu)

- The --enable-assembler switch is now automatically disables on
  platforms there assembler code is unavailable. This should allow
  building this RPM on non i386 systems.

* Mon Feb 22 1999 David Axmark <david@detron.se>

- Removed unportable cc switches from the spec file. The defaults can
  now be overridden with environment variables. This feature is used
  to compile the official RPM with optimal (but compiler version
  specific) switches.

- Removed the repetitive description parts for the sub rpms. Maybe add
  again if RPM gets a multiline macro capability.

- Added support for a pt_BR translation. Translation contributed by
  Jorge Godoy <jorge@bestway.com.br>.

* Wed Nov 4 1998 David Axmark <david@detron.se>

- A lot of changes in all the rpm and install scripts. This may even
  be a working RPM :-)

* Sun Aug 16 1998 David Axmark <david@detron.se>

- A developers changelog for MySQL is available in the source RPM. And
  there is a history of major user visible changed in the Reference
  Manual.  Only RPM specific changes will be documented here.<|MERGE_RESOLUTION|>--- conflicted
+++ resolved
@@ -925,14 +925,10 @@
 %endif
 
 %changelog
-<<<<<<< HEAD
+* Thu Jun 26 2014 Balasubramanian Kandasamy <balasubramanian.kandasamy@oracle.com> - 5.6.20-2
+- Resolve embedded-devel conflict issue
+
 * Wed Jun 25 2014 Balasubramanian Kandasamy <balasubramanian.kandasamy@oracle.com> - 5.6.20-1
-=======
-* Thu Jun 26 2014 Balasubramanian Kandasamy <balasubramanian.kandasamy@oracle.com> - 5.5.39-2
-- Resolve embedded-devel conflict issue
-
-* Wed Jun 25 2014 Balasubramanian Kandasamy <balasubramanian.kandasamy@oracle.com> - 5.5.39-1
->>>>>>> e774350a
 - Add bench package
 - Enable dtrace 
 
