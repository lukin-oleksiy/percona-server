# Copyright (c) 2000, 2018, Oracle and/or its affiliates. All rights reserved.
#
# This program is free software; you can redistribute it and/or modify
# it under the terms of the GNU General Public License, version 2.0,
# as published by the Free Software Foundation.
#
# This program is also distributed with certain software (including
# but not limited to OpenSSL) that is licensed under separate terms,
# as designated in a particular file or component or in included license
# documentation.  The authors of MySQL hereby grant you an additional
# permission to link the program and your derivative works with the
# separately licensed software that they have included with MySQL.
#
# This program is distributed in the hope that it will be useful,
# but WITHOUT ANY WARRANTY; without even the implied warranty of
# MERCHANTABILITY or FITNESS FOR A PARTICULAR PURPOSE.  See the
# GNU General Public License, version 2.0, for more details.
#
# You should have received a copy of the GNU General Public License
# along with this program; if not, write to the Free Software
# Foundation, Inc., 51 Franklin St, Fifth Floor, Boston, MA 02110-1301  USA

# NOTE: "vendor" is used in upgrade/downgrade check, so you can't
# change these, has to be exactly as is.

%global milestone    tr

%global mysql_vendor Oracle and/or its affiliates
%global mysqldatadir /var/lib/mysql

# By default, a build will include the bundeled "yaSSL" library for SSL.
%{?with_ssl: %global ssl_option -DWITH_SSL=%{with_ssl}}

# Regression tests may take a long time, override the default to skip them
%{!?runselftest:%global runselftest 1}

%{!?with_debuginfo:              %global nodebuginfo 1}
%{!?product_suffix:              %global product_suffix community}
%{!?feature_set:                 %global feature_set community}
%{!?compilation_comment_release: %global compilation_comment_release MySQL Community Server - GPL}
%{!?compilation_comment_debug:   %global compilation_comment_debug MySQL Community Server - GPL - Debug}
%{!?src_base:                    %global src_base mysql}

%if 0%{?fedora} < 27
%global compatver             5.6.37
%global compatlib             18
%global compatsrc             https://cdn.mysql.com/Downloads/MySQL-5.6/mysql-%{compatver}.tar.gz
%endif

%global src_dir               %{src_base}-%{version}%{?milestone:-%{milestone}}

# No debuginfo for now
%if 0%{?nodebuginfo}
%global _enable_debug_package 0
%global debug_package         %{nil}
%global __os_install_post     /usr/lib/rpm/brp-compress %{nil}
%endif

%global license_files_server  %{src_dir}/LICENSE %{src_dir}/README

%if 0%{?commercial}
%global license_type          Commercial
%else
%global license_type          GPLv2
%endif

%global min                   8.0.0

Name:           mysql-%{product_suffix}
Summary:        A very fast and reliable SQL database server
Group:          Applications/Databases
Version:        @MYSQL_NO_DASH_VERSION@
Release:        0.1%{?milestone:.%{milestone}}%{?dist}
License:        Copyright (c) 2000, @MYSQL_COPYRIGHT_YEAR@, %{mysql_vendor}. All rights reserved. Under %{?license_type} license as shown in the Description field.
Source0:        https://cdn.mysql.com/Downloads/MySQL-@MYSQL_BASE_VERSION@/%{src_dir}.tar.gz
Source1:        https://downloads.sourceforge.net/boost/@BOOST_PACKAGE_NAME@.tar.bz2
%if 0%{?compatlib}
Source2:        %{compatsrc}
%endif
URL:            http://www.mysql.com/
Packager:       MySQL Release Engineering <mysql-build@oss.oracle.com>
Vendor:         %{mysql_vendor}
BuildRequires:  cmake
BuildRequires:  perl
BuildRequires:  perl(Carp)
BuildRequires:  perl(Config)
BuildRequires:  perl(Cwd)
BuildRequires:  perl(Data::Dumper)
BuildRequires:  perl(English)
BuildRequires:  perl(Errno)
BuildRequires:  perl(Exporter)
BuildRequires:  perl(Fcntl)
BuildRequires:  perl(File::Basename)
BuildRequires:  perl(File::Copy)
BuildRequires:  perl(File::Find)
BuildRequires:  perl(File::Path)
BuildRequires:  perl(File::Spec)
BuildRequires:  perl(File::Spec::Functions)
BuildRequires:  perl(File::Temp)
BuildRequires:  perl(Getopt::Long)
BuildRequires:  perl(IO::File)
BuildRequires:  perl(IO::Handle)
BuildRequires:  perl(IO::Pipe)
BuildRequires:  perl(IO::Select)
BuildRequires:  perl(IO::Socket)
BuildRequires:  perl(IO::Socket::INET)
BuildRequires:  perl(JSON)
BuildRequires:  perl(Memoize)
BuildRequires:  perl(POSIX)
BuildRequires:  perl(Sys::Hostname)
BuildRequires:  perl(Time::HiRes)
BuildRequires:  perl(Time::localtime)
%if 0%{?fedora} > 24
BuildRequires:  perl-generators
%endif
BuildRequires:  time
BuildRequires:  cyrus-sasl-devel
BuildRequires:  libaio-devel
BuildRequires:  mecab-devel
BuildRequires:  multilib-rpm-config
BuildRequires:  ncurses-devel
BuildRequires:  numactl-devel
BuildRequires:  openldap-devel
BuildRequires:  openssl-devel
BuildRequires:  zlib-devel
BuildRequires:  systemd
BuildRequires:  pkgconfig(systemd)

# For rpm => 4.9 only: https://fedoraproject.org/wiki/Packaging:AutoProvidesAndRequiresFiltering
%global __requires_exclude ^perl\\((hostnames|lib::mtr|lib::v1|mtr_|My::)
%global __provides_exclude_from ^(/usr/share/(mysql|mysql-test)/.*|%{_libdir}/mysql/plugin/.*\\.so)$

%description
The MySQL(TM) software delivers a very fast, multi-threaded, multi-user,
and robust SQL (Structured Query Language) database server. MySQL Server
is intended for mission-critical, heavy-load production systems as well
as for embedding into mass-deployed software. MySQL is a trademark of
%{mysql_vendor}

The MySQL software has Dual Licensing, which means you can use the MySQL
software free of charge under the GNU General Public License
(http://www.gnu.org/licenses/). You can also purchase commercial MySQL
licenses from %{mysql_vendor} if you do not wish to be bound by the terms of
the GPL. See the chapter "Licensing and Support" in the manual for
further info.

The MySQL web site (http://www.mysql.com/) provides the latest
news and information about the MySQL software. Also please see the
documentation and the manual for more information.

%package        server
Summary:        A very fast and reliable SQL database server
Group:          Applications/Databases
Requires:       coreutils
Requires:       grep
Requires:       procps
Requires:       shadow-utils
Requires:       net-tools
Recommends:     mecab-ipadic
Recommends:     mecab-ipadic-EUCJP
%if 0%{?commercial}
Obsoletes:      mysql-commercial-bench < 5.7.8
Obsoletes:      mysql-community-server < %{version}-%{release}
Requires:       mysql-commercial-client%{?_isa} >= %{min}
Requires:       mysql-commercial-common%{?_isa} = %{version}-%{release}
%else
Requires:       mysql-community-client%{?_isa} >= %{min}
Requires:       mysql-community-common%{?_isa} = %{version}-%{release}
%endif
Obsoletes:      mysql-community-bench < 5.7.8
Obsoletes:      mysql-community-embedded < 8.0.1
Obsoletes:      mysql-community-embedded-devel < 8.0.1
Obsoletes:      community-mysql-bench
Obsoletes:      mysql-bench
Obsoletes:      mariadb-backup
Obsoletes:      mariadb-bench
Obsoletes:      mariadb-cracklib-password-check
Obsoletes:      mariadb-gssapi-server
Obsoletes:      mariadb-rocksdb-engine
Obsoletes:      mariadb-sphinx-engine
Obsoletes:      mariadb-tokudb-engine
Obsoletes:      mariadb-server
Obsoletes:      mariadb-server-utils
Obsoletes:      mariadb-galera-server
Obsoletes:      mariadb-server-galera
Obsoletes:      community-mysql-server < %{version}-%{release}
Obsoletes:      mysql-server < %{version}-%{release}
%if 0%{?compatlib}
%else
Obsoletes:      mysql-community-embedded-compat < 8.0.3
Obsoletes:      mysql-community-libs-compat < 8.0.4
%endif
Provides:       mysql-server = %{version}-%{release}
Provides:       mysql-server%{?_isa} = %{version}-%{release}
Provides:       mysql-compat-server = %{version}-%{release}
Provides:       mysql-compat-server%{?_isa} = %{version}-%{release}
Requires(post):   systemd
Requires(preun):  systemd
Requires(postun): systemd

%description    server
The MySQL(TM) software delivers a very fast, multi-threaded, multi-user,
and robust SQL (Structured Query Language) database server. MySQL Server
is intended for mission-critical, heavy-load production systems as well
as for embedding into mass-deployed software. MySQL is a trademark of
%{mysql_vendor}

The MySQL software has Dual Licensing, which means you can use the MySQL
software free of charge under the GNU General Public License
(http://www.gnu.org/licenses/). You can also purchase commercial MySQL
licenses from %{mysql_vendor} if you do not wish to be bound by the terms of
the GPL. See the chapter "Licensing and Support" in the manual for
further info.

The MySQL web site (http://www.mysql.com/) provides the latest news and
information about the MySQL software.  Also please see the documentation
and the manual for more information.

This package includes the MySQL server binary as well as related utilities
to run and administer a MySQL server.

%package        client
Summary:        MySQL database client applications and tools
Group:          Applications/Databases
%if 0%{?commercial}
Obsoletes:      mysql-community-client < %{version}-%{release}
Requires:       mysql-commercial-libs%{?_isa} >= %{min}
%else
Requires:       mysql-community-libs%{?_isa} >= %{min}
%endif
Obsoletes:      mariadb
Obsoletes:      community-mysql < %{version}-%{release}
Obsoletes:      mysql < %{version}-%{release}
Provides:       mysql = %{version}-%{release}
Provides:       mysql%{?_isa} = %{version}-%{release}

%description    client
This package contains the standard MySQL clients and administration
tools.

%package        common
Summary:        MySQL database common files for server and client libs
Group:          Applications/Databases
%if 0%{?commercial}
Obsoletes:      mysql-community-common < %{version}-%{release}
%endif
%if 0%{?compatlib}
Obsoletes:      mariadb-common
Obsoletes:      mariadb-errmsg
%endif # compatlib
Obsoletes:      mariadb-config
Obsoletes:      community-mysql-common < %{version}-%{release}
Obsoletes:      community-mysql-errmsg < %{version}-%{release}
Obsoletes:      mysql-common < %{version}-%{release}
Provides:       mysql-common = %{version}-%{release}
Provides:       mysql-common%{?_isa} = %{version}-%{release}

%description    common
This packages contains common files needed by MySQL client library and
MySQL database server.


%package        test
Summary:        Test suite for the MySQL database server
Group:          Applications/Databases
Requires:       mecab-ipadic
Requires:       mecab-ipadic-EUCJP
Requires:       perl(Carp)
Requires:       perl(Config)
Requires:       perl(Cwd)
Requires:       perl(Data::Dumper)
Requires:       perl(English)
Requires:       perl(Errno)
Requires:       perl(Exporter)
Requires:       perl(Fcntl)
Requires:       perl(File::Basename)
Requires:       perl(File::Copy)
Requires:       perl(File::Find)
Requires:       perl(File::Path)
Requires:       perl(File::Spec)
Requires:       perl(File::Spec::Functions)
Requires:       perl(File::Temp)
Requires:       perl(Getopt::Long)
Requires:       perl(IO::File)
Requires:       perl(IO::Handle)
Requires:       perl(IO::Pipe)
Requires:       perl(IO::Select)
Requires:       perl(IO::Socket)
Requires:       perl(IO::Socket::INET)
Requires:       perl(JSON)
Requires:       perl(Memoize)
Requires:       perl(POSIX)
Requires:       perl(Sys::Hostname)
Requires:       perl(Time::HiRes)
Requires:       perl(Time::localtime)
%if 0%{?commercial}
Requires:       mysql-commercial-server%{?_isa} >= %{min}
Obsoletes:      mysql-community-test < %{version}-%{release}
%else
Requires:       mysql-community-server%{?_isa} >= %{min}
%endif
Obsoletes:      mariadb-test
Obsoletes:      community-mysql-test < %{version}-%{release}
Obsoletes:      mysql-test < %{version}-%{release}
Provides:       mysql-test = %{version}-%{release}
Provides:       mysql-test%{?_isa} = %{version}-%{release}

%description    test
This package contains the MySQL regression test suite for MySQL
database server.

%package        devel
Summary:        Development header files and libraries for MySQL database client applications
Group:          Applications/Databases
%if 0%{?commercial}
Obsoletes:      mysql-community-devel < %{version}-%{release}
Requires:       mysql-commercial-libs%{?_isa} >= %{min}
%else
Requires:       mysql-community-libs%{?_isa} >= %{min}
%endif
Obsoletes:      mariadb-devel
Obsoletes:      mariadb-connector-c-devel
Obsoletes:      community-mysql-devel < %{version}-%{release}
Obsoletes:      mysql-devel < %{version}-%{release}
Provides:       mysql-devel = %{version}-%{release}
Provides:       mysql-devel%{?_isa} = %{version}-%{release}

%description    devel
This package contains the development header files and libraries necessary
to develop MySQL client applications.

%package        libs
Summary:        Shared libraries for MySQL database client applications
Group:          Applications/Databases
%if 0%{?commercial}
Obsoletes:      mysql-community-libs < %{version}-%{release}
Requires:       mysql-commercial-common%{?_isa} >= %{min}
%else
Requires:       mysql-community-common%{?_isa} >= %{min}
%endif
%if 0%{?compatlib}
Obsoletes:      mariadb-libs
%endif # compatlib
Obsoletes:      community-mysql-libs < %{version}-%{release}
Obsoletes:      mysql-libs < %{version}-%{release}
Provides:       mysql-libs = %{version}-%{release}
Provides:       mysql-libs%{?_isa} = %{version}-%{release}

%description    libs
This package contains the shared libraries for MySQL client
applications.

%if 0%{?compatlib}
%package        libs-compat
Summary:        Shared compat libraries for MySQL %{compatver} database client applications
Group:          Applications/Databases
Obsoletes:      mysql-libs-compat < %{version}-%{release}
Obsoletes:      mariadb-libs
Provides:       mysql-libs-compat = %{version}-%{release}
Provides:       mysql-libs-compat%{?_isa} = %{version}-%{release}
%if 0%{?commercial}
Obsoletes:      mysql-community-libs-compat < %{version}-%{release}
Requires:       mysql-commercial-libs%{?_isa} >= %{min}
%else
Requires:       mysql-community-libs%{?_isa} >= %{min}
%endif

%description    libs-compat
This package contains the shared compat libraries for MySQL %{compatver} client
applications.
%endif # compatlib

%if 0%{?compatlib}
%package        embedded-compat
Summary:        MySQL embedded compat library
Group:          Applications/Databases
%if 0%{?commercial}
Obsoletes:      mysql-community-embedded-compat < %{version}-%{release}
Requires:       mysql-commercial-common%{?_isa} >= %{min}
%else
Requires:       mysql-community-common%{?_isa} >= %{min}
%endif
Obsoletes:      mysql-embedded < %{version}-%{release}
Obsoletes:      mysql-embedded-devel < %{version}-%{release}
Obsoletes:      community-mysql-embedded < %{version}-%{release}
Obsoletes:      community-mysql-embedded-devel < %{version}-%{release}
Obsoletes:      mariadb-embedded
Obsoletes:      mariadb-embedded-devel

%description    embedded-compat
This package contains the MySQL server as an embedded library with
compatibility for applications using version %{compatlib} of the library.
%endif # compatlib

%prep
%if 0%{?compatlib}
%setup -q -T -a 0 -a 1 -a 2 -c -n %{src_dir}
%else
%setup -q -T -a 0 -a 1 -c -n %{src_dir}
%endif # 0%{?compatlib}


%build
# Fail quickly and obviously if user tries to build as root
%if 0%{?runselftest}
if [ "x$(id -u)" = "x0" ] ; then
   echo "The MySQL regression tests may fail if run as root."
   echo "If you really need to build the RPM as root, use"
   echo "--define='runselftest 0' to skip the regression tests."
   exit 1
fi
%endif

# Build compat libs
%if 0%{?compatlib}
(
  pushd mysql-%{compatver}
  mkdir build && pushd build
  cmake .. \
           -DBUILD_CONFIG=mysql_release \
           -DINSTALL_LAYOUT=RPM \
           -DCMAKE_BUILD_TYPE=RelWithDebInfo \
           -DCMAKE_C_FLAGS="%{optflags}" \
           -DCMAKE_CXX_FLAGS="%{optflags}" \
           -DWITH_INNODB_MEMCACHED=0 \
           -DINSTALL_LIBDIR="%{_lib}/mysql" \
           -DINSTALL_PLUGINDIR="%{_lib}/mysql/plugin" \
           -DINSTALL_SQLBENCHDIR=share \
           -DWITH_SYMVER16=1 \
           -DMYSQL_UNIX_ADDR="%{mysqldatadir}/mysql.sock" \
           -DFEATURE_SET="%{feature_set}" \
           -DWITH_EMBEDDED_SERVER=1 \
           -DWITH_EMBEDDED_SHARED_LIBRARY=1 \
           -DWITH_SSL=bundled \
           -DCOMPILATION_COMMENT="%{compilation_comment_release}" \
           -DMYSQL_SERVER_SUFFIX="%{?server_suffix}"
  echo BEGIN_NORMAL_CONFIG ; egrep '^#define' include/config.h ; echo END_NORMAL_CONFIG
  make %{?_smp_mflags} VERBOSE=1
)
%endif # compatlib

# Build debug versions of mysqld
mkdir debug
(
  cd debug
  # Attempt to remove any optimisation flags from the debug build
  optflags=$(echo "%{optflags}" | sed -e 's/-O2 / /' -e 's/-Wp,-D_FORTIFY_SOURCE=2/ /')
  cmake ../%{src_dir} \
           -DBUILD_CONFIG=mysql_release \
           -DINSTALL_LAYOUT=RPM \
           -DCMAKE_BUILD_TYPE=Debug \
           -DMYSQL_MAINTAINER_MODE=0 \
           -DTMPDIR=/var/tmp \
           -DWITH_BOOST=.. \
           -DWITH_MECAB=system \
           -DCMAKE_C_FLAGS="$optflags" \
           -DCMAKE_CXX_FLAGS="$optflags" \
           -DWITH_SYSTEMD=1 \
%if 0%{?ndb_nodejs_path:1}
           -DNDB_NODEJS_PATH=%{ndb_nodejs_path} \
%endif
%if 0%{?ndb_nodejs_extras_path:1}
           -DNDB_NODEJS_EXTRAS_PATH=%{ndb_nodejs_extras_path} \
%endif
%if 0%{?with_meb:1}
           -DWITH_MEB=1 \
%endif
           -DWITH_INNODB_MEMCACHED=1 \
           -DINSTALL_LIBDIR="%{_lib}/mysql" \
           -DINSTALL_PLUGINDIR="%{_lib}/mysql/plugin/debug" \
           -DMYSQL_UNIX_ADDR="%{mysqldatadir}/mysql.sock" \
           -DMYSQLX_UNIX_ADDR="/var/run/mysqld/mysqlx.sock" \
           -DFEATURE_SET="%{feature_set}" \
           -DWITH_NUMA=ON \
           %{?ssl_option} \
           -DCOMPILATION_COMMENT="%{compilation_comment_debug}" \
           -DMYSQL_SERVER_SUFFIX="%{?server_suffix}"
  echo BEGIN_DEBUG_CONFIG ; egrep '^#define' include/config.h ; echo END_DEBUG_CONFIG
  make %{?_smp_mflags} VERBOSE=1
)

# Build full release
mkdir release
(
  cd release
  cmake ../%{src_dir} \
           -DBUILD_CONFIG=mysql_release \
           -DINSTALL_LAYOUT=RPM \
           -DCMAKE_BUILD_TYPE=RelWithDebInfo \
           -DTMPDIR=/var/tmp \
           -DWITH_BOOST=.. \
           -DWITH_MECAB=system \
           -DCMAKE_C_FLAGS="%{optflags}" \
           -DCMAKE_CXX_FLAGS="%{optflags}" \
           -DWITH_SYSTEMD=1 \
%if 0%{?ndb_nodejs_path:1}
           -DNDB_NODEJS_PATH=%{ndb_nodejs_path} \
%endif
%if 0%{?ndb_nodejs_extras_path:1}
           -DNDB_NODEJS_EXTRAS_PATH=%{ndb_nodejs_extras_path} \
%endif
%if 0%{?with_meb:1}
           -DWITH_MEB=1 \
%endif
           -DWITH_INNODB_MEMCACHED=1 \
           -DINSTALL_LIBDIR="%{_lib}/mysql" \
           -DINSTALL_PLUGINDIR="%{_lib}/mysql/plugin" \
           -DMYSQL_UNIX_ADDR="%{mysqldatadir}/mysql.sock" \
           -DMYSQLX_UNIX_ADDR="/var/run/mysqld/mysqlx.sock" \
           -DFEATURE_SET="%{feature_set}" \
           -DWITH_NUMA=ON \
           %{?ssl_option} \
           -DCOMPILATION_COMMENT="%{compilation_comment_release}" \
           -DMYSQL_SERVER_SUFFIX="%{?server_suffix}"
  echo BEGIN_NORMAL_CONFIG ; egrep '^#define' include/config.h ; echo END_NORMAL_CONFIG
  make %{?_smp_mflags} VERBOSE=1
)

%install
# Install compat libs
%if 0%{?compatlib}
for dir in libmysql libmysqld sql/share ; do
    pushd mysql-%{compatver}/build/$dir
    make DESTDIR=%{buildroot} install
    popd
done
%endif # compatlib
rm -f %{buildroot}%{_libdir}/mysql/libmysqlclient{,_r}.{a,la,so}
rm -f %{buildroot}%{_libdir}/mysql/libmysqld.{a,la,so}

MBD=$RPM_BUILD_DIR/%{src_dir}

# Ensure that needed directories exists
install -d -m 0751 %{buildroot}/var/lib/mysql
install -d -m 0755 %{buildroot}/var/run/mysqld
install -d -m 0750 %{buildroot}/var/lib/mysql-files
install -d -m 0750 %{buildroot}/var/lib/mysql-keyring

# Install all binaries
pushd $MBD/release
make DESTDIR=%{buildroot} install

# Install config and logrotate
install -D -m 0644 packaging/rpm-common/mysql.logrotate %{buildroot}%{_sysconfdir}/logrotate.d/mysql
install -D -m 0644 packaging/rpm-common/my.cnf %{buildroot}%{_sysconfdir}/my.cnf
install -d %{buildroot}%{_sysconfdir}/my.cnf.d

# Add libdir to linker
install -d -m 0755 %{buildroot}%{_sysconfdir}/ld.so.conf.d
echo "%{_libdir}/mysql" > %{buildroot}%{_sysconfdir}/ld.so.conf.d/mysql-%{_arch}.conf

# multiarch support
if %multilib_capable ; then
    mv %{buildroot}%{_bindir}/mysql_config %{buildroot}%{_bindir}/mysql_config-%{__isa_bits}
    install -p -m 0755 packaging/rpm-common/mysql_config.sh %{buildroot}%{_bindir}/mysql_config
fi

# Remove files pages we explicitly do not want to package
rm -rf %{buildroot}%{_infodir}/mysql.info*
rm -rf %{buildroot}%{_datadir}/mysql-*/mysql.server
rm -rf %{buildroot}%{_datadir}/mysql-*/mysqld_multi.server

# Remove upcoming man pages, to avoid breakage when they materialize
# Keep this comment as a placeholder for future cases
# rm -f %{buildroot}%{_mandir}/man1/<manpage>.1

# Remove removed manpages here until they are removed from the docs repo

%check
%if 0%{?runselftest} || 0%{?with_unittests}
pushd release
export CTEST_OUTPUT_ON_FAILURE=1
make test || true
%endif
%if 0%{?runselftest}
export MTR_BUILD_THREAD=auto
pushd mysql-test
./mtr \
    --mem --parallel=auto --force --retry=0 \
    --mysqld=--binlog-format=mixed \
    --suite-timeout=720 --testcase-timeout=30 \
    --clean-vardir
rm -r $(readlink var) var
%endif

%pre server
/usr/sbin/groupadd -g 27 -o -r mysql >/dev/null 2>&1 || :
/usr/sbin/useradd -M -N -g mysql -o -r -d /var/lib/mysql -s /bin/false \
    -c "MySQL Server" -u 27 mysql >/dev/null 2>&1 || :

%post server
datadir=$(/usr/bin/my_print_defaults server mysqld | grep '^--datadir=' | sed -n 's/--datadir=//p' | tail -n 1)
/bin/chmod 0755 "$datadir" >/dev/null 2>&1 || :
/bin/touch /var/log/mysqld.log >/dev/null 2>&1 || :
/bin/chown mysql:mysql /var/log/mysqld.log >/dev/null 2>&1 || :
%systemd_post mysqld.service
/usr/bin/systemctl enable mysqld >/dev/null 2>&1 || :
%{_sbindir}/setcap cap_sys_nice+ep %{_sbindir}/mysqld >/dev/null 2>&1 || :

%preun server
%systemd_preun mysqld.service

%postun server
%systemd_postun_with_restart mysqld.service

%post libs -p /sbin/ldconfig

%postun libs -p /sbin/ldconfig

%if 0%{?compatlib}
%post embedded-compat -p /sbin/ldconfig

%postun embedded-compat -p /sbin/ldconfig
%endif

%files server
%defattr(-, root, root, -)
%doc %{?license_files_server}
%doc %{src_dir}/Docs/INFO_SRC*
%doc release/Docs/INFO_BIN*
%attr(644, root, root) %{_mandir}/man1/innochecksum.1*
%attr(644, root, root) %{_mandir}/man1/ibd2sdi.1*
%attr(644, root, root) %{_mandir}/man1/my_print_defaults.1*
%attr(644, root, root) %{_mandir}/man1/myisam_ftdump.1*
%attr(644, root, root) %{_mandir}/man1/myisamchk.1*
%attr(644, root, root) %{_mandir}/man1/myisamlog.1*
%attr(644, root, root) %{_mandir}/man1/myisampack.1*
%attr(644, root, root) %{_mandir}/man8/mysqld.8*
%exclude %{_mandir}/man1/mysqld_multi.1*
%exclude %{_mandir}/man1/mysqld_safe.1*
%attr(644, root, root) %{_mandir}/man1/mysqldumpslow.1*
%attr(644, root, root) %{_mandir}/man1/mysql_secure_installation.1*
%attr(644, root, root) %{_mandir}/man1/mysql_upgrade.1*
%attr(644, root, root) %{_mandir}/man1/mysqlman.1*
%attr(644, root, root) %{_mandir}/man1/mysql.server.1*
%attr(644, root, root) %{_mandir}/man1/mysql_tzinfo_to_sql.1*
%attr(644, root, root) %{_mandir}/man1/perror.1*
%attr(644, root, root) %{_mandir}/man1/resolve_stack_dump.1*
%attr(644, root, root) %{_mandir}/man1/resolveip.1*
%attr(644, root, root) %{_mandir}/man1/mysql_ssl_rsa_setup.1*
%attr(644, root, root) %{_mandir}/man1/lz4_decompress.1*
%attr(644, root, root) %{_mandir}/man1/zlib_decompress.1*

%config(noreplace) %{_sysconfdir}/my.cnf
%dir %{_sysconfdir}/my.cnf.d

%attr(755, root, root) %{_bindir}/innochecksum
%attr(755, root, root) %{_bindir}/ibd2sdi
%attr(755, root, root) %{_bindir}/my_print_defaults
%attr(755, root, root) %{_bindir}/myisam_ftdump
%attr(755, root, root) %{_bindir}/myisamchk
%attr(755, root, root) %{_bindir}/myisamlog
%attr(755, root, root) %{_bindir}/myisampack
%attr(755, root, root) %{_bindir}/mysql_secure_installation
%attr(755, root, root) %{_bindir}/mysql_ssl_rsa_setup
%attr(755, root, root) %{_bindir}/mysql_tzinfo_to_sql
%attr(755, root, root) %{_bindir}/mysql_upgrade
%attr(755, root, root) %{_bindir}/mysqldumpslow
%attr(755, root, root) %{_bindir}/perror
%attr(755, root, root) %{_bindir}/resolve_stack_dump
%attr(755, root, root) %{_bindir}/resolveip
%attr(755, root, root) %{_bindir}/mysqld_pre_systemd
%attr(755, root, root) %{_bindir}/lz4_decompress
%attr(755, root, root) %{_bindir}/zlib_decompress
%attr(755, root, root) %{_sbindir}/mysqld
%attr(755, root, root) %{_sbindir}/mysqld-debug

%dir %{_libdir}/mysql/plugin
%attr(755, root, root) %{_libdir}/mysql/plugin/adt_null.so
%attr(755, root, root) %{_libdir}/mysql/plugin/auth_socket.so
%attr(755, root, root) %{_libdir}/mysql/plugin/authentication_ldap_sasl_client.so
%attr(755, root, root) %{_libdir}/mysql/plugin/group_replication.so
%attr(755, root, root) %{_libdir}/mysql/plugin/component_log_sink_syseventlog.so
%attr(755, root, root) %{_libdir}/mysql/plugin/component_log_sink_json.so
%attr(755, root, root) %{_libdir}/mysql/plugin/component_log_filter_dragnet.so
%attr(755, root, root) %{_libdir}/mysql/plugin/component_validate_password.so
%attr(755, root, root) %{_libdir}/mysql/plugin/connection_control.so
%attr(755, root, root) %{_libdir}/mysql/plugin/ha_example.so
%attr(755, root, root) %{_libdir}/mysql/plugin/innodb_engine.so
%attr(755, root, root) %{_libdir}/mysql/plugin/keyring_file.so
%attr(755, root, root) %{_libdir}/mysql/plugin/keyring_udf.so
%attr(755, root, root) %{_libdir}/mysql/plugin/libmemcached.so
%attr(755, root, root) %{_libdir}/mysql/plugin/locking_service.so
%attr(755, root, root) %{_libdir}/mysql/plugin/libpluginmecab.so
%attr(755, root, root) %{_libdir}/mysql/plugin/mypluglib.so
%attr(755, root, root) %{_libdir}/mysql/plugin/mysql_no_login.so
%attr(755, root, root) %{_libdir}/mysql/plugin/rewrite_example.so
%attr(755, root, root) %{_libdir}/mysql/plugin/rewriter.so
%attr(755, root, root) %{_libdir}/mysql/plugin/semisync_master.so
%attr(755, root, root) %{_libdir}/mysql/plugin/semisync_slave.so
%attr(755, root, root) %{_libdir}/mysql/plugin/validate_password.so
%attr(755, root, root) %{_libdir}/mysql/plugin/version_token.so
%dir %{_libdir}/mysql/plugin/debug
%attr(755, root, root) %{_libdir}/mysql/plugin/debug/adt_null.so
%attr(755, root, root) %{_libdir}/mysql/plugin/debug/auth_socket.so
%attr(755, root, root) %{_libdir}/mysql/plugin/debug/authentication_ldap_sasl_client.so
%attr(755, root, root) %{_libdir}/mysql/plugin/debug/group_replication.so
%attr(755, root, root) %{_libdir}/mysql/plugin/debug/component_log_sink_syseventlog.so
%attr(755, root, root) %{_libdir}/mysql/plugin/debug/component_log_sink_json.so
%attr(755, root, root) %{_libdir}/mysql/plugin/debug/component_log_filter_dragnet.so
%attr(755, root, root) %{_libdir}/mysql/plugin/debug/component_validate_password.so
%attr(755, root, root) %{_libdir}/mysql/plugin/debug/connection_control.so
%attr(755, root, root) %{_libdir}/mysql/plugin/debug/ha_example.so
%attr(755, root, root) %{_libdir}/mysql/plugin/debug/keyring_file.so
%attr(755, root, root) %{_libdir}/mysql/plugin/debug/keyring_udf.so
%attr(755, root, root) %{_libdir}/mysql/plugin/debug/innodb_engine.so
%attr(755, root, root) %{_libdir}/mysql/plugin/debug/libmemcached.so
%attr(755, root, root) %{_libdir}/mysql/plugin/debug/locking_service.so
%attr(755, root, root) %{_libdir}/mysql/plugin/debug/libpluginmecab.so
%attr(755, root, root) %{_libdir}/mysql/plugin/debug/mypluglib.so
%attr(755, root, root) %{_libdir}/mysql/plugin/debug/mysql_no_login.so
%attr(755, root, root) %{_libdir}/mysql/plugin/debug/rewrite_example.so
%attr(755, root, root) %{_libdir}/mysql/plugin/debug/rewriter.so
%attr(755, root, root) %{_libdir}/mysql/plugin/debug/semisync_master.so
%attr(755, root, root) %{_libdir}/mysql/plugin/debug/semisync_slave.so
%attr(755, root, root) %{_libdir}/mysql/plugin/debug/validate_password.so
%attr(755, root, root) %{_libdir}/mysql/plugin/debug/version_token.so

%attr(644, root, root) %{_datadir}/mysql-*/fill_help_tables.sql
%attr(644, root, root) %{_datadir}/mysql-*/mysql_sys_schema.sql
%attr(644, root, root) %{_datadir}/mysql-*/mysql_system_tables.sql
%attr(644, root, root) %{_datadir}/mysql-*/mysql_system_tables_data.sql
%attr(644, root, root) %{_datadir}/mysql-*/mysql_system_users.sql
%attr(644, root, root) %{_datadir}/mysql-*/mysql_test_data_timezone.sql
%attr(644, root, root) %{_datadir}/mysql-*/mysql-log-rotate
%attr(644, root, root) %{_datadir}/mysql-*/dictionary.txt
%attr(644, root, root) %{_datadir}/mysql-*/innodb_memcached_config.sql
%attr(644, root, root) %{_datadir}/mysql-*/install_rewriter.sql
%attr(644, root, root) %{_datadir}/mysql-*/uninstall_rewriter.sql
%attr(644, root, root) %{_datadir}/mysql-*/magic
%attr(644, root, root) %{_prefix}/lib/tmpfiles.d/mysql.conf
%attr(644, root, root) %{_unitdir}/mysqld.service
%attr(644, root, root) %{_unitdir}/mysqld@.service
%attr(644, root, root) %config(noreplace,missingok) %{_sysconfdir}/logrotate.d/mysql
%dir %attr(751, mysql, mysql) /var/lib/mysql
%dir %attr(755, mysql, mysql) /var/run/mysqld
%dir %attr(750, mysql, mysql) /var/lib/mysql-files
%dir %attr(750, mysql, mysql) /var/lib/mysql-keyring

%files common
%defattr(-, root, root, -)
%doc %{?license_files_server}
%{_datadir}/mysql-*/charsets/
%{_datadir}/mysql-*/errmsg-utf8.txt
%{_datadir}/mysql-*/bulgarian/
%{_datadir}/mysql-*/czech/
%{_datadir}/mysql-*/danish/
%{_datadir}/mysql-*/dutch/
%{_datadir}/mysql-*/english/
%{_datadir}/mysql-*/estonian/
%{_datadir}/mysql-*/french/
%{_datadir}/mysql-*/german/
%{_datadir}/mysql-*/greek/
%{_datadir}/mysql-*/hungarian/
%{_datadir}/mysql-*/italian/
%{_datadir}/mysql-*/japanese/
%{_datadir}/mysql-*/korean/
%{_datadir}/mysql-*/norwegian-ny/
%{_datadir}/mysql-*/norwegian/
%{_datadir}/mysql-*/polish/
%{_datadir}/mysql-*/portuguese/
%{_datadir}/mysql-*/romanian/
%{_datadir}/mysql-*/russian/
%{_datadir}/mysql-*/serbian/
%{_datadir}/mysql-*/slovak/
%{_datadir}/mysql-*/spanish/
%{_datadir}/mysql-*/swedish/
%{_datadir}/mysql-*/ukrainian/

%files client
%defattr(-, root, root, -)
%doc %{?license_files_server}
%attr(755, root, root) %{_bindir}/mysql
%attr(755, root, root) %{_bindir}/mysqladmin
%attr(755, root, root) %{_bindir}/mysqlbinlog
%attr(755, root, root) %{_bindir}/mysqlcheck
%attr(755, root, root) %{_bindir}/mysqldump
%attr(755, root, root) %{_bindir}/mysqlimport
%attr(755, root, root) %{_bindir}/mysqlpump
%attr(755, root, root) %{_bindir}/mysqlshow
%attr(755, root, root) %{_bindir}/mysqlslap
%attr(755, root, root) %{_bindir}/mysql_config_editor

%attr(644, root, root) %{_mandir}/man1/mysql.1*
%attr(644, root, root) %{_mandir}/man1/mysqladmin.1*
%attr(644, root, root) %{_mandir}/man1/mysqlbinlog.1*
%attr(644, root, root) %{_mandir}/man1/mysqlcheck.1*
%attr(644, root, root) %{_mandir}/man1/mysqldump.1*
%attr(644, root, root) %{_mandir}/man1/mysqlpump.1*
%attr(644, root, root) %{_mandir}/man1/mysqlimport.1*
%attr(644, root, root) %{_mandir}/man1/mysqlshow.1*
%attr(644, root, root) %{_mandir}/man1/mysqlslap.1*
%attr(644, root, root) %{_mandir}/man1/mysql_config_editor.1*

%files devel
%defattr(-, root, root, -)
%doc %{?license_files_server}
%attr(644, root, root) %{_mandir}/man1/comp_err.1*
%attr(644, root, root) %{_mandir}/man1/mysql_config.1*
%attr(755, root, root) %{_bindir}/mysql_config*
%exclude %{_bindir}/mysql_config_editor
%{_includedir}/mysql
%{_datadir}/aclocal/mysql.m4
%{_libdir}/mysql/libmysqlclient.a
%{_libdir}/mysql/libmysqlservices.a
%{_libdir}/mysql/libmysqlclient.so
%{_libdir}/pkgconfig/mysqlclient.pc

%files libs
%defattr(-, root, root, -)
%doc %{?license_files_server}
%dir %attr(755, root, root) %{_libdir}/mysql
%attr(644, root, root) %{_sysconfdir}/ld.so.conf.d/mysql-%{_arch}.conf
%{_libdir}/mysql/libmysqlclient.so.21*

%if 0%{?compatlib}
%files libs-compat
%defattr(-, root, root, -)
%doc %{?license_files_server}
%dir %attr(755, root, root) %{_libdir}/mysql
%attr(644, root, root) %{_sysconfdir}/ld.so.conf.d/mysql-%{_arch}.conf
%{_libdir}/mysql/libmysqlclient.so.%{compatlib}
%{_libdir}/mysql/libmysqlclient.so.%{compatlib}.*.0
%{_libdir}/mysql/libmysqlclient_r.so.%{compatlib}
%{_libdir}/mysql/libmysqlclient_r.so.%{compatlib}.*.0
%endif # compatlib

%files test
%defattr(-, root, root, -)
%doc %{?license_files_server}
%attr(-, root, root) %{_datadir}/mysql-test
%attr(755, root, root) %{_bindir}/mysql_client_test
%attr(755, root, root) %{_bindir}/mysqltest
%attr(755, root, root) %{_bindir}/mysqlxtest

%attr(755, root, root) %{_libdir}/mysql/plugin/auth.so
%attr(755, root, root) %{_libdir}/mysql/plugin/auth_test_plugin.so
%attr(755, root, root) %{_libdir}/mysql/plugin/component_example_component1.so
%attr(755, root, root) %{_libdir}/mysql/plugin/component_example_component2.so
%attr(755, root, root) %{_libdir}/mysql/plugin/component_example_component3.so
%attr(755, root, root) %{_libdir}/mysql/plugin/component_log_sink_test.so
%attr(755, root, root) %{_libdir}/mysql/plugin/component_test_backup_lock_service.so
%attr(755, root, root) %{_libdir}/mysql/plugin/component_test_string_service_charset.so
%attr(755, root, root) %{_libdir}/mysql/plugin/component_test_string_service_long.so
%attr(755, root, root) %{_libdir}/mysql/plugin/component_test_string_service.so
%attr(755, root, root) %{_libdir}/mysql/plugin/component_pfs_example.so
%attr(755, root, root) %{_libdir}/mysql/plugin/component_pfs_example_component_population.so
%attr(755, root, root) %{_libdir}/mysql/plugin/pfs_example_plugin_employee.so
%attr(755, root, root) %{_libdir}/mysql/plugin/component_test_pfs_notification.so
%attr(755, root, root) %{_libdir}/mysql/plugin/component_test_pfs_resource_group.so
%attr(755, root, root) %{_libdir}/mysql/plugin/component_test_udf_registration.so
%attr(755, root, root) %{_libdir}/mysql/plugin/component_udf_reg_3_func.so
%attr(755, root, root) %{_libdir}/mysql/plugin/component_udf_reg_avg_func.so
%attr(755, root, root) %{_libdir}/mysql/plugin/component_udf_reg_int_func.so
%attr(755, root, root) %{_libdir}/mysql/plugin/component_udf_reg_int_same_func.so
%attr(755, root, root) %{_libdir}/mysql/plugin/component_udf_reg_only_3_func.so
%attr(755, root, root) %{_libdir}/mysql/plugin/component_udf_reg_real_func.so
%attr(755, root, root) %{_libdir}/mysql/plugin/component_udf_unreg_3_func.so
%attr(755, root, root) %{_libdir}/mysql/plugin/component_udf_unreg_int_func.so
%attr(755, root, root) %{_libdir}/mysql/plugin/component_udf_unreg_real_func.so
%attr(755, root, root) %{_libdir}/mysql/plugin/component_test_sys_var_service_int.so
%attr(755, root, root) %{_libdir}/mysql/plugin/component_test_sys_var_service.so
%attr(755, root, root) %{_libdir}/mysql/plugin/component_test_sys_var_service_same.so
%attr(755, root, root) %{_libdir}/mysql/plugin/component_test_sys_var_service_str.so
%attr(755, root, root) %{_libdir}/mysql/plugin/component_test_status_var_service.so
%attr(755, root, root) %{_libdir}/mysql/plugin/component_test_status_var_service_int.so
%attr(755, root, root) %{_libdir}/mysql/plugin/component_test_status_var_service_reg_only.so
%attr(755, root, root) %{_libdir}/mysql/plugin/component_test_status_var_service_str.so
%attr(755, root, root) %{_libdir}/mysql/plugin/component_test_status_var_service_unreg_only.so
%attr(755, root, root) %{_libdir}/mysql/plugin/component_test_system_variable_source.so
%attr(644, root, root) %{_libdir}/mysql/plugin/daemon_example.ini
%attr(755, root, root) %{_libdir}/mysql/plugin/libdaemon_example.so
%attr(755, root, root) %{_libdir}/mysql/plugin/replication_observers_example_plugin.so
%attr(755, root, root) %{_libdir}/mysql/plugin/libtest_framework.so
%attr(755, root, root) %{_libdir}/mysql/plugin/libtest_services.so
%attr(755, root, root) %{_libdir}/mysql/plugin/libtest_services_threaded.so
%attr(755, root, root) %{_libdir}/mysql/plugin/libtest_session_detach.so
%attr(755, root, root) %{_libdir}/mysql/plugin/libtest_session_attach.so
%attr(755, root, root) %{_libdir}/mysql/plugin/libtest_session_in_thd.so
%attr(755, root, root) %{_libdir}/mysql/plugin/libtest_session_info.so
%attr(755, root, root) %{_libdir}/mysql/plugin/libtest_sql_2_sessions.so
%attr(755, root, root) %{_libdir}/mysql/plugin/libtest_sql_all_col_types.so
%attr(755, root, root) %{_libdir}/mysql/plugin/libtest_sql_cmds_1.so
%attr(755, root, root) %{_libdir}/mysql/plugin/libtest_sql_commit.so
%attr(755, root, root) %{_libdir}/mysql/plugin/libtest_sql_complex.so
%attr(755, root, root) %{_libdir}/mysql/plugin/libtest_sql_errors.so
%attr(755, root, root) %{_libdir}/mysql/plugin/libtest_sql_lock.so
%attr(755, root, root) %{_libdir}/mysql/plugin/libtest_sql_processlist.so
%attr(755, root, root) %{_libdir}/mysql/plugin/libtest_sql_replication.so
%attr(755, root, root) %{_libdir}/mysql/plugin/libtest_sql_shutdown.so
%attr(755, root, root) %{_libdir}/mysql/plugin/libtest_sql_stmt.so
%attr(755, root, root) %{_libdir}/mysql/plugin/libtest_sql_sqlmode.so
%attr(755, root, root) %{_libdir}/mysql/plugin/libtest_sql_stored_procedures_functions.so
%attr(755, root, root) %{_libdir}/mysql/plugin/libtest_sql_views_triggers.so
%attr(755, root, root) %{_libdir}/mysql/plugin/libtest_x_sessions_deinit.so
%attr(755, root, root) %{_libdir}/mysql/plugin/libtest_x_sessions_init.so
%attr(755, root, root) %{_libdir}/mysql/plugin/qa_auth_client.so
%attr(755, root, root) %{_libdir}/mysql/plugin/qa_auth_interface.so
%attr(755, root, root) %{_libdir}/mysql/plugin/qa_auth_server.so
%attr(755, root, root) %{_libdir}/mysql/plugin/test_security_context.so
%attr(755, root, root) %{_libdir}/mysql/plugin/test_services_plugin_registry.so
%attr(755, root, root) %{_libdir}/mysql/plugin/test_udf_services.so
%attr(755, root, root) %{_libdir}/mysql/plugin/udf_example.so
%attr(755, root, root) %{_libdir}/mysql/plugin/component_mysqlx_global_reset.so
%attr(755, root, root) %{_libdir}/mysql/plugin/debug/auth.so
%attr(755, root, root) %{_libdir}/mysql/plugin/debug/auth_test_plugin.so
%attr(755, root, root) %{_libdir}/mysql/plugin/debug/component_example_component1.so
%attr(755, root, root) %{_libdir}/mysql/plugin/debug/component_example_component2.so
%attr(755, root, root) %{_libdir}/mysql/plugin/debug/component_example_component3.so
%attr(755, root, root) %{_libdir}/mysql/plugin/debug/component_log_sink_test.so
%attr(755, root, root) %{_libdir}/mysql/plugin/debug/component_test_backup_lock_service.so
%attr(755, root, root) %{_libdir}/mysql/plugin/debug/component_test_string_service_charset.so
%attr(755, root, root) %{_libdir}/mysql/plugin/debug/component_test_string_service_long.so
%attr(755, root, root) %{_libdir}/mysql/plugin/debug/component_test_string_service.so
%attr(755, root, root) %{_libdir}/mysql/plugin/debug/component_pfs_example.so
%attr(755, root, root) %{_libdir}/mysql/plugin/debug/component_pfs_example_component_population.so
%attr(755, root, root) %{_libdir}/mysql/plugin/debug/pfs_example_plugin_employee.so
%attr(755, root, root) %{_libdir}/mysql/plugin/debug/component_test_pfs_notification.so
%attr(755, root, root) %{_libdir}/mysql/plugin/debug/component_test_pfs_resource_group.so
%attr(755, root, root) %{_libdir}/mysql/plugin/debug/component_test_udf_registration.so
%attr(755, root, root) %{_libdir}/mysql/plugin/debug/component_udf_reg_3_func.so
%attr(755, root, root) %{_libdir}/mysql/plugin/debug/component_udf_reg_avg_func.so
%attr(755, root, root) %{_libdir}/mysql/plugin/debug/component_udf_reg_int_func.so
%attr(755, root, root) %{_libdir}/mysql/plugin/debug/component_udf_reg_int_same_func.so
%attr(755, root, root) %{_libdir}/mysql/plugin/debug/component_udf_reg_only_3_func.so
%attr(755, root, root) %{_libdir}/mysql/plugin/debug/component_udf_reg_real_func.so
%attr(755, root, root) %{_libdir}/mysql/plugin/debug/component_udf_unreg_3_func.so
%attr(755, root, root) %{_libdir}/mysql/plugin/debug/component_udf_unreg_int_func.so
%attr(755, root, root) %{_libdir}/mysql/plugin/debug/component_udf_unreg_real_func.so
%attr(755, root, root) %{_libdir}/mysql/plugin/debug/component_test_sys_var_service_int.so
%attr(755, root, root) %{_libdir}/mysql/plugin/debug/component_test_sys_var_service.so
%attr(755, root, root) %{_libdir}/mysql/plugin/debug/component_test_sys_var_service_same.so
%attr(755, root, root) %{_libdir}/mysql/plugin/debug/component_test_sys_var_service_str.so
%attr(755, root, root) %{_libdir}/mysql/plugin/debug/component_test_status_var_service.so
%attr(755, root, root) %{_libdir}/mysql/plugin/debug/component_test_status_var_service_int.so
%attr(755, root, root) %{_libdir}/mysql/plugin/debug/component_test_status_var_service_reg_only.so
%attr(755, root, root) %{_libdir}/mysql/plugin/debug/component_test_status_var_service_str.so
%attr(755, root, root) %{_libdir}/mysql/plugin/debug/component_test_status_var_service_unreg_only.so
%attr(755, root, root) %{_libdir}/mysql/plugin/debug/component_test_system_variable_source.so
%attr(755, root, root) %{_libdir}/mysql/plugin/debug/libdaemon_example.so
%attr(755, root, root) %{_libdir}/mysql/plugin/debug/test_udf_services.so
%attr(755, root, root) %{_libdir}/mysql/plugin/debug/udf_example.so
%attr(755, root, root) %{_libdir}/mysql/plugin/debug/replication_observers_example_plugin.so
%attr(755, root, root) %{_libdir}/mysql/plugin/debug/libtest_framework.so
%attr(755, root, root) %{_libdir}/mysql/plugin/debug/libtest_services.so
%attr(755, root, root) %{_libdir}/mysql/plugin/debug/libtest_services_threaded.so
%attr(755, root, root) %{_libdir}/mysql/plugin/debug/libtest_session_detach.so
%attr(755, root, root) %{_libdir}/mysql/plugin/debug/libtest_session_attach.so
%attr(755, root, root) %{_libdir}/mysql/plugin/debug/libtest_session_in_thd.so
%attr(755, root, root) %{_libdir}/mysql/plugin/debug/libtest_session_info.so
%attr(755, root, root) %{_libdir}/mysql/plugin/debug/libtest_sql_2_sessions.so
%attr(755, root, root) %{_libdir}/mysql/plugin/debug/libtest_sql_all_col_types.so
%attr(755, root, root) %{_libdir}/mysql/plugin/debug/libtest_sql_cmds_1.so
%attr(755, root, root) %{_libdir}/mysql/plugin/debug/libtest_sql_commit.so
%attr(755, root, root) %{_libdir}/mysql/plugin/debug/libtest_sql_complex.so
%attr(755, root, root) %{_libdir}/mysql/plugin/debug/libtest_sql_errors.so
%attr(755, root, root) %{_libdir}/mysql/plugin/debug/libtest_sql_lock.so
%attr(755, root, root) %{_libdir}/mysql/plugin/debug/libtest_sql_processlist.so
%attr(755, root, root) %{_libdir}/mysql/plugin/debug/libtest_sql_replication.so
%attr(755, root, root) %{_libdir}/mysql/plugin/debug/libtest_sql_shutdown.so
%attr(755, root, root) %{_libdir}/mysql/plugin/debug/libtest_sql_stmt.so
%attr(755, root, root) %{_libdir}/mysql/plugin/debug/libtest_sql_sqlmode.so
%attr(755, root, root) %{_libdir}/mysql/plugin/debug/libtest_sql_stored_procedures_functions.so
%attr(755, root, root) %{_libdir}/mysql/plugin/debug/libtest_sql_views_triggers.so
%attr(755, root, root) %{_libdir}/mysql/plugin/debug/libtest_x_sessions_deinit.so
%attr(755, root, root) %{_libdir}/mysql/plugin/debug/libtest_x_sessions_init.so
%attr(755, root, root) %{_libdir}/mysql/plugin/debug/qa_auth_client.so
%attr(755, root, root) %{_libdir}/mysql/plugin/debug/qa_auth_interface.so
%attr(755, root, root) %{_libdir}/mysql/plugin/debug/qa_auth_server.so
%attr(755, root, root) %{_libdir}/mysql/plugin/debug/test_security_context.so
%attr(755, root, root) %{_libdir}/mysql/plugin/debug/test_services_plugin_registry.so
%attr(755, root, root) %{_libdir}/mysql/plugin/debug/component_mysqlx_global_reset.so

%if 0%{?compatlib}
%files embedded-compat
%defattr(-, root, root, -)
%doc %{?license_files_server}
%dir %attr(755, root, root) %{_libdir}/mysql
%attr(644, root, root) %{_sysconfdir}/ld.so.conf.d/mysql-%{_arch}.conf
%attr(755, root, root) %{_libdir}/mysql/libmysqld.so.18*
%{_datadir}/mysql/charsets/
%{_datadir}/mysql/errmsg-utf8.txt
%{_datadir}/mysql/bulgarian/
%{_datadir}/mysql/czech/
%{_datadir}/mysql/danish/
%{_datadir}/mysql/dutch/
%{_datadir}/mysql/english/
%{_datadir}/mysql/estonian/
%{_datadir}/mysql/french/
%{_datadir}/mysql/german/
%{_datadir}/mysql/greek/
%{_datadir}/mysql/hungarian/
%{_datadir}/mysql/italian/
%{_datadir}/mysql/japanese/
%{_datadir}/mysql/korean/
%{_datadir}/mysql/norwegian-ny/
%{_datadir}/mysql/norwegian/
%{_datadir}/mysql/polish/
%{_datadir}/mysql/portuguese/
%{_datadir}/mysql/romanian/
%{_datadir}/mysql/russian/
%{_datadir}/mysql/serbian/
%{_datadir}/mysql/slovak/
%{_datadir}/mysql/spanish/
%{_datadir}/mysql/swedish/
%{_datadir}/mysql/ukrainian/
%exclude %{_datadir}/mysql/dictionary.txt
%endif # compatlib

%changelog
<<<<<<< HEAD
* Wed Jan 24 2018 Bjorn Munch <bjorn.munch@oracle.com> - 8.0.6-0.1
=======
* Mon Mar 12 2018 Erlend Dahl <erlend.dahl@oracle.com> - 8.0.11-1
- Removed milestone marker
>>>>>>> a475a4bf
- Move mysqlx to default plugin
- Add component_mysqlx_global_reset.so
- Change the global milestone to 'dmr'
- Add component_validate_password component
- Include udf_example.so in test package
- Remove obsoleted mysqltest man pages
- Do not pass SSL option to 5.6 compat build, just use bundled
- Add License Book, remove COPYING
- No longer need to remove obsoleted mysqltest man pages
- Add perl modules for test subpackage

* Fri Jul 28 2017 Horst Hunger <horst.hunger@oracle.com> - 8.0.3-0.1
- Add component_test_status_var_service plugin

* Thu May 11 2017 Horst Hunger <horst.hunger@oracle.com> - 8.0.2-0.1
- Add UDF components
- Add component_test_sys_var_service plugins

* Tue Sep 13 2016 Balasubramanian Kandasamy <balasubramanian.kandasamy@oracle.com> - 8.0.1-0.1
- Add test_services_plugin_registry.so plugin
- Add connection_control.so to server subpackage

* Tue Jul 05 2016 Erlend Dahl <erlend.dahl@oracle.com> - 8.0.0-0.1
- Change the version number to 8.0.0
- Add manual page for ibd2sdi utility
- Remove mysql_config from client subpackage

* Fri Jun 03 2016 Balasubramanian Kandasamy <balasubramanian.kandasamy@oracle.com> - 5.8.0-0.1
- Updated compatver to 5.6.31
- Add example component to test package
- Add test_udf_services.so plugin
- Add keyring_udf.so plugin to server subpackage
- Purge man page for mysql_install_db in preparation for its removal
- Include mysql-keyring directory
- Provide keyring_file.so plugin

* Tue Nov 24 2015 Bjorn Munch <bjorn.munch@oracle.com> - 5.7.10-1
- Included man pages for lz4_decompress and zlib_decompress

* Thu Nov 12 2015 Bjorn Munch <bjorn.munch@oracle.com> - 5.7.10-1
- Added lines to remove man pages we are not ready to include yet

* Mon Oct 19 2015 Bharathy Satish <bharathy.x.satish@oracle.com> - 5.7.10-1
- Added new decompression utilities lz4_decompress and zlib_decompress binaries to
  client subpackage.

* Mon Oct 5 2015 Tor Didriksen <tor.didriksen@oracle.com>
- Added mysqlx.so

* Sun Aug 2 2015 Balasubramanian Kandasamy <balasubramanian.kandasamy@oracle.com> - 5.7.9-1
- Updated for 5.7.9
- Added libtest_* plugins to test subpackage
- Add mysqlpump man page

* Mon Jul 06 2015 Murthy Narkedimilli <murthy.narkedimilli@oracle.com> - 5.7.8-0.2.rc
- Bumped the versions of libmysqlclient.so and libmysqld.so from 20 -> 21.

* Thu Jun 25 2015 Balasubramanian Kandasamy <balasubramanian.kandasamy@oracle.com> - 5.7.8-0.2.rc
- Add support for pkg-config

* Wed May 20 2015 Balasubramanian Kandasamy <balasubramanian.kandasamy@oracle.com> - 5.7.8-0.2.rc
- Added libtest_framework.so, libtest_services.so, libtest_services_threaded.so plugins
- Build and ship mecab plugin

* Tue Feb 3 2015 Balasubramanian Kandasamy <balasubramanian.kandasamy@oracle.com> - 5.7.6-0.2.m16
- Include boost sources
- Add license info in each subpackage
- Remove systemd conditional
- Add support for Fedora 21
- Various clean up
- Soname bump, more compat packages
- Updated default shell for mysql user
- Added mysql_ssl_rsa_setup
- Include mysql-files directory
- Use native systemd support

* Thu Sep 18 2014 Balasubramanian Kandasamy <balasubramanian.kandasamy@oracle.com> - 5.7.6-0.2.m16
- Provide replication_observers_example_plugin.so plugin

* Tue Sep 2 2014 Bjorn Munch <bjorn.munch@oracle.com> - 5.7.6-0.1.m16
- Updated for 5.7.6

* Fri Aug 08 2014 Balasubramanian Kandasamy <balasubramanian.kandasamy@oracle.com> - 5.7.5-0.3.m15
- Provide mysql_no_login.so plugin

* Wed Aug 06 2014 Balasubramanian Kandasamy <balasubramanian.kandasamy@oracle.com> - 5.7.5-0.2.m15
- Provide mysql-compat-server dependencies 

* Wed Jun 25 2014 Balasubramanian Kandasamy <balasubramanian.kandasamy@oracle.com> - 5.7.5-0.1.m15 
- Add bench package

* Thu Mar 06 2014 Balasubramanian Kandasamy <balasubramanian.kandasamy@oracle.com> - 5.7.4-0.2.m14
- Add ha_example.so plugin which is now included

* Fri Feb 07 2014 Balasubramanian Kandasamy <balasubramanian.kandasamy@oracle.com> - 5.7.4-0.1.m14
- 5.7.4
- Enable shared libmysqld by cmake option
- Move mysqltest and test plugins to test subpackage

* Fri Oct 25 2013 Balasubramanian Kandasamy <balasubramanian.kandasamy@oracle.com> - 5.7.3-0.1.m13
- Initial 5.7 port

* Fri Oct 25 2013 Balasubramanian Kandasamy <balasubramanian.kandasamy@oracle.com> - 5.6.15-1
- Updated to 5.6.15

* Wed Oct 16 2013 Balasubramanian Kandasamy <balasubramanian.kandasamy@oracle.com> - 5.6.14-3
- Improved handling of plugin directory 

* Fri Sep 27 2013 Balasubramanian Kandasamy <balasubramanian.kandasamy@oracle.com> - 5.6.14-2
- Refresh mysql-install patch and service renaming

* Mon Sep 16 2013 Balasubramanian Kandasamy <balasubramanian.kandasamy@oracle.com> - 5.6.14-1
- Updated to 5.6.14

* Tue Aug 27 2013 Balasubramanian Kandasamy <balasubramanian.kandasamy@oracle.com> - 5.6.13-4
- Enhanced perl filtering
- Added openssl-devel to buildreq 

* Wed Aug 21 2013 Balasubramanian Kandasamy <balasubramanian.kandasamy@oracle.com> - 5.6.13-3
- Updated libmysqld.so to 18.1.0 
- Removed mysql_embedded binary to resolve multilib conflict issue

* Fri Aug 16 2013 Balasubramanian Kandasamy <balasubramanian.kandasamy@oracle.com> - 5.6.13-2 
- Fixed Provides and Obsoletes issues in server, test packages 

* Wed Aug 14 2013 Balasubramanian Kandasamy <balasubramanian.kandasamy@oracle.com> - 5.6.13-1
- Updated to 5.6.13
- Added embedded and embedded-devel sub package

* Mon Aug 5 2013 Balasubramanian Kandasamy <balasubramanian.kandasamy@oracle.com> - 5.6.12-6
- Added libmysqld.so to embedded package

* Mon Jul 29 2013 Balasubramanian Kandasamy <balasubramanian.kandasamy@oracle.com> - 5.6.12-5
- Updated test package dependency from client to server

* Tue Jul 16 2013 Balasubramanian Kandasamy <balasubramanian.kandasamy@oracle.com> - 5.6.12-4
- Enabled libmemcached plugins 

* Wed Jun 26 2013 Balasubramanian Kandasamy <balasubramanian.kandasamy@oracle.com> - 5.6.12-3
- Move libs to mysql/
- Basic multi arch support
- Fix changelog dates

* Thu Jun 20 2013 Balasubramanian Kandasamy <balasubramanian.kandasamy@oracle.com> - 5.6.12-2
- Major cleanup

* Tue Jun 04 2013 Balasubramanian Kandasamy <balasubramanian.kandasamy@oracle.com> - 5.6.12-1
- Updated to 5.6.12

* Mon Nov 05 2012 Joerg Bruehe <joerg.bruehe@oracle.com>

- Allow to override the default to use the bundled yaSSL by an option like
      --define="with_ssl /path/to/ssl"

* Wed Oct 10 2012 Bjorn Munch <bjorn.munch@oracle.com>

- Replace old my-*.cnf config file examples with template my-default.cnf

* Fri Oct 05 2012 Joerg Bruehe <joerg.bruehe@oracle.com>

- Let the installation use the new option "--random-passwords" of "mysql_install_db".
  (Bug# 12794345 Ensure root password)
- Fix an inconsistency: "new install" vs "upgrade" are told from the (non)existence
  of "$mysql_datadir/mysql" (holding table "mysql.user" and other system stuff).

* Tue Jul 24 2012 Joerg Bruehe <joerg.bruehe@oracle.com>

- Add a macro "runselftest":
  if set to 1 (default), the test suite will be run during the RPM build;
  this can be oveeridden via the command line by adding
      --define "runselftest 0"
  Failures of the test suite will NOT make the RPM build fail!

* Mon Jul 16 2012 Joerg Bruehe <joerg.bruehe@oracle.com>

- Add the man page for the "mysql_config_editor".

* Mon Jun 11 2012 Joerg Bruehe <joerg.bruehe@oracle.com>

- Make sure newly added "SPECIFIC-ULN/" directory does not disturb packaging.

* Wed Feb 29 2012 Brajmohan Saxena <brajmohan.saxena@oracle.com>

- Removal all traces of the readline library from mysql (BUG 13738013)

* Wed Sep 28 2011 Joerg Bruehe <joerg.bruehe@oracle.com>

- Fix duplicate mentioning of "mysql_plugin" and its manual page,
  it is better to keep alphabetic order in the files list (merging!).

* Wed Sep 14 2011 Joerg Bruehe <joerg.bruehe@oracle.com>

- Let the RPM capabilities ("obsoletes" etc) ensure that an upgrade may replace
  the RPMs of any configuration (of the current or the preceding release series)
  by the new ones. This is done by not using the implicitly generated capabilities
  (which include the configuration name) and relying on more generic ones which
  just list the function ("server", "client", ...).
  The implicit generation cannot be prevented, so all these capabilities must be
  explicitly listed in "Obsoletes:"

* Tue Sep 13 2011 Jonathan Perkin <jonathan.perkin@oracle.com>

- Add support for Oracle Linux 6 and Red Hat Enterprise Linux 6.  Due to
  changes in RPM behaviour ($RPM_BUILD_ROOT is removed prior to install)
  this necessitated a move of the libmygcc.a installation to the install
  phase, which is probably where it belonged in the first place.

* Tue Sep 13 2011 Joerg Bruehe <joerg.bruehe@oracle.com>

- "make_win_bin_dist" and its manual are dropped, cmake does it different.

* Thu Sep 08 2011 Daniel Fischer <daniel.fischer@oracle.com>

- Add mysql_plugin man page.

* Tue Aug 30 2011 Tor Didriksen <tor.didriksen@oracle.com>

- Set CXX=g++ by default to add a dependency on libgcc/libstdc++.
  Also, remove the use of the -fno-exceptions and -fno-rtti flags.
  TODO: update distro_buildreq/distro_requires

* Tue Aug 30 2011 Joerg Bruehe <joerg.bruehe@oracle.com>

- Add the manual page for "mysql_plugin" to the server package.

* Fri Aug 19 2011 Joerg Bruehe <joerg.bruehe@oracle.com>

- Null-upmerge the fix of bug#37165: This spec file is not affected.
- Replace "/var/lib/mysql" by the spec file variable "%%{mysqldatadir}".

* Fri Aug 12 2011 Daniel Fischer <daniel.fischer@oracle.com>

- Source plugin library files list from cmake-generated file.

* Mon Jul 25 2011 Chuck Bell <chuck.bell@oracle.com>

- Added the mysql_plugin client - enables or disables plugins.

* Thu Jul 21 2011 Sunanda Menon <sunanda.menon@oracle.com>

- Fix bug#12561297: Added the MySQL embedded binary

* Thu Jul 07 2011 Joerg Bruehe <joerg.bruehe@oracle.com>

- Fix bug#45415: "rpm upgrade recreates test database"
  Let the creation of the "test" database happen only during a new installation,
  not in an RPM upgrade.
  This affects both the "mkdir" and the call of "mysql_install_db".

* Wed Feb 09 2011 Joerg Bruehe <joerg.bruehe@oracle.com>

- Fix bug#56581: If an installation deviates from the default file locations
  ("datadir" and "pid-file"), the mechanism to detect a running server (on upgrade)
  should still work, and use these locations.
  The problem was that the fix for bug#27072 did not check for local settings.

* Mon Jan 31 2011 Joerg Bruehe <joerg.bruehe@oracle.com>

- Install the new "manifest" files: "INFO_SRC" and "INFO_BIN".

* Tue Nov 23 2010 Jonathan Perkin <jonathan.perkin@oracle.com>

- EXCEPTIONS-CLIENT has been deleted, remove it from here too
- Support MYSQL_BUILD_MAKE_JFLAG environment variable for passing
  a '-j' argument to make.

* Mon Nov 1 2010 Georgi Kodinov <georgi.godinov@oracle.com>

- Added test authentication (WL#1054) plugin binaries

* Wed Oct 6 2010 Georgi Kodinov <georgi.godinov@oracle.com>

- Added example external authentication (WL#1054) plugin binaries

* Wed Aug 11 2010 Joerg Bruehe <joerg.bruehe@oracle.com>

- With a recent spec file cleanup, names have changed: A "-community" part was dropped.
  Reflect that in the "Obsoletes" specifications.
- Add a "triggerpostun" to handle the uninstall of the "-community" server RPM.
- This fixes bug#55015 "MySQL server is not restarted properly after RPM upgrade".

* Tue Jun 15 2010 Joerg Bruehe <joerg.bruehe@sun.com>

- Change the behaviour on installation and upgrade:
  On installation, do not autostart the server.
  *Iff* the server was stopped before the upgrade is started, this is taken as a
  sign the administrator is handling that manually, and so the new server will
  not be started automatically at the end of the upgrade.
  The start/stop scripts will still be installed, so the server will be started
  on the next machine boot.
  This is the 5.5 version of fixing bug#27072 (RPM autostarting the server).

* Tue Jun 1 2010 Jonathan Perkin <jonathan.perkin@oracle.com>

- Implement SELinux checks from distribution-specific spec file.

* Wed May 12 2010 Jonathan Perkin <jonathan.perkin@oracle.com>

- Large number of changes to build using CMake
- Introduce distribution-specific RPMs
- Drop debuginfo, build all binaries with debug/symbols
- Remove __os_install_post, use native macro
- Remove _unpackaged_files_terminate_build, make it an error to have
  unpackaged files
- Remove cluster RPMs

* Wed Mar 24 2010 Joerg Bruehe <joerg.bruehe@sun.com>

- Add "--with-perfschema" to the configure options.

* Mon Mar 22 2010 Joerg Bruehe <joerg.bruehe@sun.com>

- User "usr/lib*" to allow for both "usr/lib" and "usr/lib64",
  mask "rmdir" return code 1.
- Remove "ha_example.*" files from the list, they aren't built.

* Wed Mar 17 2010 Joerg Bruehe <joerg.bruehe@sun.com>

- Fix a wrong path name in handling the debug plugins.

* Wed Mar 10 2010 Joerg Bruehe <joerg.bruehe@sun.com>

- Take the result of the debug plugin build and put it into the optimized tree,
  so that it becomes part of the final installation;
  include the files in the packlist. Part of the fixes for bug#49022.

* Mon Mar 01 2010 Joerg Bruehe <joerg.bruehe@sun.com>

- Set "Oracle and/or its affiliates" as the vendor and copyright owner,
  accept upgrading from packages showing MySQL or Sun as vendor.

* Fri Feb 12 2010 Joerg Bruehe <joerg.bruehe@sun.com>

- Formatting changes:
  Have a consistent structure of separator lines and of indentation
  (8 leading blanks => tab).
- Introduce the variable "src_dir".
- Give the environment variables "MYSQL_BUILD_CC(CXX)" precedence
  over "CC" ("CXX").
- Drop the old "with_static" argument analysis, this is not supported
  in 5.1 since ages.
- Introduce variables to control the handlers individually, as well
  as other options.
- Use the new "--with-plugin" notation for the table handlers.
- Drop handling "/etc/rc.d/init.d/mysql", the switch to "/etc/init.d/mysql"
  was done back in 2002 already.
- Make "--with-zlib-dir=bundled" the default, add an option to disable it.
- Add missing manual pages to the file list.
- Improve the runtime check for "libgcc.a", protect it against being tried
  with the Intel compiler "icc".

* Mon Jan 11 2010 Joerg Bruehe <joerg.bruehe@sun.com>

- Change RPM file naming:
  - Suffix like "-m2", "-rc" becomes part of version as "_m2", "_rc".
  - Release counts from 1, not 0.

* Wed Dec 23 2009 Joerg Bruehe <joerg.bruehe@sun.com>

- The "semisync" plugin file name has lost its introductory "lib",
  adapt the file lists for the subpackages.
  This is a part missing from the fix for bug#48351.
- Remove the "fix_privilege_tables" manual, it does not exist in 5.5
  (and likely, the whole script will go, too).

* Mon Nov 16 2009 Joerg Bruehe <joerg.bruehe@sun.com>

- Fix some problems with the directives around "tcmalloc" (experimental),
  remove erroneous traces of the InnoDB plugin (that is 5.1 only).

* Tue Oct 06 2009 Magnus Blaudd <mvensson@mysql.com>

- Removed mysql_fix_privilege_tables

* Fri Oct 02 2009 Alexander Nozdrin <alexander.nozdrin@sun.com>

- "mysqlmanager" got removed from version 5.4, all references deleted.

* Fri Aug 28 2009 Joerg Bruehe <joerg.bruehe@sun.com>

- Merge up from 5.1 to 5.4: Remove handling for the InnoDB plugin.

* Thu Aug 27 2009 Joerg Bruehe <joerg.bruehe@sun.com>

- This version does not contain the "Instance manager", "mysqlmanager":
  Remove it from the spec file so that packaging succeeds.

* Mon Aug 24 2009 Jonathan Perkin <jperkin@sun.com>

- Add conditionals for bundled zlib and innodb plugin

* Fri Aug 21 2009 Jonathan Perkin <jperkin@sun.com>

- Install plugin libraries in appropriate packages.
- Disable libdaemon_example and ftexample plugins.

* Thu Aug 20 2009 Jonathan Perkin <jperkin@sun.com>

- Update variable used for mysql-test suite location to match source.

* Fri Nov 07 2008 Joerg Bruehe <joerg@mysql.com>

- Correct yesterday's fix, so that it also works for the last flag,
  and fix a wrong quoting: un-quoted quote marks must not be escaped.

* Thu Nov 06 2008 Kent Boortz <kent.boortz@sun.com>

- Removed "mysql_upgrade_shell"
- Removed some copy/paste between debug and normal build

* Thu Nov 06 2008 Joerg Bruehe <joerg@mysql.com>

- Modify CFLAGS and CXXFLAGS such that a debug build is not optimized.
  This should cover both gcc and icc flags.  Fixes bug#40546.

* Fri Aug 29 2008 Kent Boortz <kent@mysql.com>

- Removed the "Federated" storage engine option, and enabled in all

* Tue Aug 26 2008 Joerg Bruehe <joerg@mysql.com>

- Get rid of the "warning: Installed (but unpackaged) file(s) found:"
  Some generated files aren't needed in RPMs:
  - the "sql-bench/" subdirectory
  Some files were missing:
  - /usr/share/aclocal/mysql.m4  ("devel" subpackage)
  - Manual "mysqlbug" ("server" subpackage)
  - Program "innochecksum" and its manual ("server" subpackage)
  - Manual "mysql_find_rows" ("client" subpackage)
  - Script "mysql_upgrade_shell" ("client" subpackage)
  - Program "ndb_cpcd" and its manual ("ndb-extra" subpackage)
  - Manuals "ndb_mgm" + "ndb_restore" ("ndb-tools" subpackage)

* Mon Mar 31 2008 Kent Boortz <kent@mysql.com>

- Made the "Federated" storage engine an option
- Made the "Cluster" storage engine and sub packages an option

* Wed Mar 19 2008 Joerg Bruehe <joerg@mysql.com>

- Add the man pages for "ndbd" and "ndb_mgmd".

* Mon Feb 18 2008 Timothy Smith <tim@mysql.com>

- Require a manual upgrade if the alread-installed mysql-server is
  from another vendor, or is of a different major version.

* Wed May 02 2007 Joerg Bruehe <joerg@mysql.com>

- "ndb_size.tmpl" is not needed any more,
  "man1/mysql_install_db.1" lacked the trailing '*'.

* Sat Apr 07 2007 Kent Boortz <kent@mysql.com>

- Removed man page for "mysql_create_system_tables"

* Wed Mar 21 2007 Daniel Fischer <df@mysql.com>

- Add debug server.

* Mon Mar 19 2007 Daniel Fischer <df@mysql.com>

- Remove Max RPMs; the server RPMs contain a mysqld compiled with all
  features that previously only were built into Max.

* Fri Mar 02 2007 Joerg Bruehe <joerg@mysql.com>

- Add several man pages for NDB which are now created.

* Fri Jan 05 2007 Kent Boortz <kent@mysql.com>

- Put back "libmygcc.a", found no real reason it was removed.

- Add CFLAGS to gcc call with --print-libgcc-file, to make sure the
  correct "libgcc.a" path is returned for the 32/64 bit architecture.

* Mon Dec 18 2006 Joerg Bruehe <joerg@mysql.com>

- Fix the move of "mysqlmanager" to section 8: Directory name was wrong.

* Thu Dec 14 2006 Joerg Bruehe <joerg@mysql.com>

- Include the new man pages for "my_print_defaults" and "mysql_tzinfo_to_sql"
  in the server RPM.
- The "mysqlmanager" man page got moved from section 1 to 8.

* Thu Nov 30 2006 Joerg Bruehe <joerg@mysql.com>

- Call "make install" using "benchdir_root=%%{_datadir}",
  because that is affecting the regression test suite as well.

* Thu Nov 16 2006 Joerg Bruehe <joerg@mysql.com>

- Explicitly note that the "MySQL-shared" RPMs (as built by MySQL AB)
  replace "mysql-shared" (as distributed by SuSE) to allow easy upgrading
  (bug#22081).

* Mon Nov 13 2006 Joerg Bruehe <joerg@mysql.com>

- Add "--with-partition" to all server builds.

- Use "--report-features" in one test run per server build.

* Tue Aug 15 2006 Joerg Bruehe <joerg@mysql.com>

- The "max" server is removed from packages, effective from 5.1.12-beta.
  Delete all steps to build, package, or install it.

* Mon Jul 10 2006 Joerg Bruehe <joerg@mysql.com>

- Fix a typing error in the "make" target for the Perl script to run the tests.

* Tue Jul 04 2006 Joerg Bruehe <joerg@mysql.com>

- Use the Perl script to run the tests, because it will automatically check
  whether the server is configured with SSL.

* Tue Jun 27 2006 Joerg Bruehe <joerg@mysql.com>

- move "mysqldumpslow" from the client RPM to the server RPM (bug#20216)

- Revert all previous attempts to call "mysql_upgrade" during RPM upgrade,
  there are some more aspects which need to be solved before this is possible.
  For now, just ensure the binary "mysql_upgrade" is delivered and installed.

* Thu Jun 22 2006 Joerg Bruehe <joerg@mysql.com>

- Close a gap of the previous version by explicitly using
  a newly created temporary directory for the socket to be used
  in the "mysql_upgrade" operation, overriding any local setting.

* Tue Jun 20 2006 Joerg Bruehe <joerg@mysql.com>

- To run "mysql_upgrade", we need a running server;
  start it in isolation and skip password checks.

* Sat May 20 2006 Kent Boortz <kent@mysql.com>

- Always compile for PIC, position independent code.

* Wed May 10 2006 Kent Boortz <kent@mysql.com>

- Use character set "all" when compiling with Cluster, to make Cluster
  nodes independent on the character set directory, and the problem
  that two RPM sub packages both wants to install this directory.

* Mon May 01 2006 Kent Boortz <kent@mysql.com>

- Use "./libtool --mode=execute" instead of searching for the
  executable in current directory and ".libs".

* Fri Apr 28 2006 Kent Boortz <kent@mysql.com>

- Install and run "mysql_upgrade"

* Wed Apr 12 2006 Jim Winstead <jimw@mysql.com>

- Remove sql-bench, and MySQL-bench RPM (will be built as an independent
  project from the mysql-bench repository)

* Tue Apr 11 2006 Jim Winstead <jimw@mysql.com>

- Remove old mysqltestmanager and related programs
* Sat Apr 01 2006 Kent Boortz <kent@mysql.com>

- Set $LDFLAGS from $MYSQL_BUILD_LDFLAGS

* Tue Mar 07 2006 Kent Boortz <kent@mysql.com>

- Changed product name from "Community Edition" to "Community Server"

* Mon Mar 06 2006 Kent Boortz <kent@mysql.com>

- Fast mutexes is now disabled by default, but should be
  used in Linux builds.

* Mon Feb 20 2006 Kent Boortz <kent@mysql.com>

- Reintroduced a max build
- Limited testing of 'debug' and 'max' servers
- Berkeley DB only in 'max'

* Mon Feb 13 2006 Joerg Bruehe <joerg@mysql.com>

- Use "-i" on "make test-force";
  this is essential for later evaluation of this log file.

* Thu Feb 09 2006 Kent Boortz <kent@mysql.com>

- Pass '-static' to libtool, link static with our own libraries, dynamic
  with system libraries.  Link with the bundled zlib.

* Wed Feb 08 2006 Kristian Nielsen <knielsen@mysql.com>

- Modified RPM spec to match new 5.1 debug+max combined community packaging.

* Sun Dec 18 2005 Kent Boortz <kent@mysql.com>

- Added "client/mysqlslap"

* Mon Dec 12 2005 Rodrigo Novo <rodrigo@mysql.com>

- Added zlib to the list of (static) libraries installed
- Added check against libtool wierdness (WRT: sql/mysqld || sql/.libs/mysqld)
- Compile MySQL with bundled zlib
- Fixed %%packager name to "MySQL Production Engineering Team"

* Mon Dec 05 2005 Joerg Bruehe <joerg@mysql.com>

- Avoid using the "bundled" zlib on "shared" builds:
  As it is not installed (on the build system), this gives dependency
  problems with "libtool" causing the build to fail.
  (Change was done on Nov 11, but left uncommented.)

* Tue Nov 22 2005 Joerg Bruehe <joerg@mysql.com>

- Extend the file existence check for "init.d/mysql" on un-install
  to also guard the call to "insserv"/"chkconfig".

* Thu Oct 27 2005 Lenz Grimmer <lenz@grimmer.com>

- added more man pages

* Wed Oct 19 2005 Kent Boortz <kent@mysql.com>

- Made yaSSL support an option (off by default)

* Wed Oct 19 2005 Kent Boortz <kent@mysql.com>

- Enabled yaSSL support

* Sat Oct 15 2005 Kent Boortz <kent@mysql.com>

- Give mode arguments the same way in all places
- Moved copy of mysqld.a to "standard" build, but
  disabled it as we don't do embedded yet in 5.0

* Fri Oct 14 2005 Kent Boortz <kent@mysql.com>

- For 5.x, always compile with --with-big-tables
- Copy the config.log file to location outside
  the build tree

* Fri Oct 14 2005 Kent Boortz <kent@mysql.com>

- Removed unneeded/obsolete configure options
- Added archive engine to standard server
- Removed the embedded server from experimental server
- Changed suffix "-Max" => "-max"
- Changed comment string "Max" => "Experimental"

* Thu Oct 13 2005 Lenz Grimmer <lenz@mysql.com>

- added a usermod call to assign a potential existing mysql user to the
  correct user group (BUG#12823)
- Save the perror binary built during Max build so it supports the NDB
  error codes (BUG#13740)
- added a separate macro "mysqld_group" to be able to define the
  user group of the mysql user seperately, if desired.

* Thu Sep 29 2005 Lenz Grimmer <lenz@mysql.com>

- fixed the removing of the RPM_BUILD_ROOT in the %%clean section (the
  $RBR variable did not get expanded, thus leaving old build roots behind)

* Thu Aug 04 2005 Lenz Grimmer <lenz@mysql.com>

- Fixed the creation of the mysql user group account in the postinstall
  section (BUG 12348)
- Fixed enabling the Archive storage engine in the Max binary

* Tue Aug 02 2005 Lenz Grimmer <lenz@mysql.com>

- Fixed the Requires: tag for the server RPM (BUG 12233)

* Fri Jul 15 2005 Lenz Grimmer <lenz@mysql.com>

- create a "mysql" user group and assign the mysql user account to that group
  in the server postinstall section. (BUG 10984)

* Tue Jun 14 2005 Lenz Grimmer <lenz@mysql.com>

- Do not build statically on i386 by default, only when adding either "--with
  static" or "--define '_with_static 1'" to the RPM build options. Static
  linking really only makes sense when linking against the specially patched
  glibc 2.2.5.

* Mon Jun 06 2005 Lenz Grimmer <lenz@mysql.com>

- added mysql_client_test to the "bench" subpackage (BUG 10676)
- added the libndbclient static and shared libraries (BUG 10676)

* Wed Jun 01 2005 Lenz Grimmer <lenz@mysql.com>

- use "mysqldatadir" variable instead of hard-coding the path multiple times
- use the "mysqld_user" variable on all occasions a user name is referenced
- removed (incomplete) Brazilian translations
- removed redundant release tags from the subpackage descriptions

* Wed May 25 2005 Joerg Bruehe <joerg@mysql.com>

- Added a "make clean" between separate calls to "BuildMySQL".

* Thu May 12 2005 Guilhem Bichot <guilhem@mysql.com>

- Removed the mysql_tableinfo script made obsolete by the information schema

* Wed Apr 20 2005 Lenz Grimmer <lenz@mysql.com>

- Enabled the "blackhole" storage engine for the Max RPM

* Wed Apr 13 2005 Lenz Grimmer <lenz@mysql.com>

- removed the MySQL manual files (html/ps/texi) - they have been removed
  from the MySQL sources and are now available seperately.

* Mon Apr 4 2005 Petr Chardin <petr@mysql.com>

- old mysqlmanager, mysqlmanagerc and mysqlmanager-pwger renamed into
  mysqltestmanager, mysqltestmanager and mysqltestmanager-pwgen respectively

* Fri Mar 18 2005 Lenz Grimmer <lenz@mysql.com>

- Disabled RAID in the Max binaries once and for all (it has finally been
  removed from the source tree)

* Sun Feb 20 2005 Petr Chardin <petr@mysql.com>

- Install MySQL Instance Manager together with mysqld, touch mysqlmanager
  password file

* Mon Feb 14 2005 Lenz Grimmer <lenz@mysql.com>

- Fixed the compilation comments and moved them into the separate build sections
  for Max and Standard

* Mon Feb 7 2005 Tomas Ulin <tomas@mysql.com>

- enabled the "Ndbcluster" storage engine for the max binary
- added extra make install in ndb subdir after Max build to get ndb binaries
- added packages for ndbcluster storage engine

* Fri Jan 14 2005 Lenz Grimmer <lenz@mysql.com>

- replaced obsoleted "BuildPrereq" with "BuildRequires" instead

* Thu Jan 13 2005 Lenz Grimmer <lenz@mysql.com>

- enabled the "Federated" storage engine for the max binary

* Tue Jan 04 2005 Petr Chardin <petr@mysql.com>

- ISAM and merge storage engines were purged. As well as appropriate
  tools and manpages (isamchk and isamlog)

* Fri Dec 31 2004 Lenz Grimmer <lenz@mysql.com>

- enabled the "Archive" storage engine for the max binary
- enabled the "CSV" storage engine for the max binary
- enabled the "Example" storage engine for the max binary

* Thu Aug 26 2004 Lenz Grimmer <lenz@mysql.com>

- MySQL-Max now requires MySQL-server instead of MySQL (BUG 3860)

* Fri Aug 20 2004 Lenz Grimmer <lenz@mysql.com>

- do not link statically on IA64/AMD64 as these systems do not have
  a patched glibc installed

* Tue Aug 10 2004 Lenz Grimmer <lenz@mysql.com>

- Added libmygcc.a to the devel subpackage (required to link applications
  against the the embedded server libmysqld.a) (BUG 4921)

* Mon Aug 09 2004 Lenz Grimmer <lenz@mysql.com>

- Added EXCEPTIONS-CLIENT to the "devel" package

* Thu Jul 29 2004 Lenz Grimmer <lenz@mysql.com>

- disabled OpenSSL in the Max binaries again (the RPM packages were the
  only exception to this anyway) (BUG 1043)

* Wed Jun 30 2004 Lenz Grimmer <lenz@mysql.com>

- fixed server postinstall (mysql_install_db was called with the wrong
  parameter)

* Thu Jun 24 2004 Lenz Grimmer <lenz@mysql.com>

- added mysql_tzinfo_to_sql to the server subpackage
- run "make clean" instead of "make distclean"

* Mon Apr 05 2004 Lenz Grimmer <lenz@mysql.com>

- added ncurses-devel to the build prerequisites (BUG 3377)

* Thu Feb 12 2004 Lenz Grimmer <lenz@mysql.com>

- when using gcc, _always_ use CXX=gcc
- replaced Copyright with License field (Copyright is obsolete)

* Tue Feb 03 2004 Lenz Grimmer <lenz@mysql.com>

- added myisam_ftdump to the Server package

* Tue Jan 13 2004 Lenz Grimmer <lenz@mysql.com>

- link the mysql client against libreadline instead of libedit (BUG 2289)

* Mon Dec 22 2003 Lenz Grimmer <lenz@mysql.com>

- marked /etc/logrotate.d/mysql as a config file (BUG 2156)

* Sat Dec 13 2003 Lenz Grimmer <lenz@mysql.com>

- fixed file permissions (BUG 1672)

* Thu Dec 11 2003 Lenz Grimmer <lenz@mysql.com>

- made testing for gcc3 a bit more robust

* Fri Dec 05 2003 Lenz Grimmer <lenz@mysql.com>

- added missing file mysql_create_system_tables to the server subpackage

* Fri Nov 21 2003 Lenz Grimmer <lenz@mysql.com>

- removed dependency on MySQL-client from the MySQL-devel subpackage
  as it is not really required. (BUG 1610)

* Fri Aug 29 2003 Lenz Grimmer <lenz@mysql.com>

- Fixed BUG 1162 (removed macro names from the changelog)
- Really fixed BUG 998 (disable the checking for installed but
  unpackaged files)

* Tue Aug 05 2003 Lenz Grimmer <lenz@mysql.com>

- Fixed BUG 959 (libmysqld not being compiled properly)
- Fixed BUG 998 (RPM build errors): added missing files to the
  distribution (mysql_fix_extensions, mysql_tableinfo, mysqldumpslow,
  mysql_fix_privilege_tables.1), removed "-n" from install section.

* Wed Jul 09 2003 Lenz Grimmer <lenz@mysql.com>

- removed the GIF Icon (file was not included in the sources anyway)
- removed unused variable shared_lib_version
- do not run automake before building the standard binary
  (should not be necessary)
- add server suffix '-standard' to standard binary (to be in line
  with the binary tarball distributions)
- Use more RPM macros (_exec_prefix, _sbindir, _libdir, _sysconfdir,
  _datadir, _includedir) throughout the spec file.
- allow overriding CC and CXX (required when building with other compilers)

* Fri May 16 2003 Lenz Grimmer <lenz@mysql.com>

- re-enabled RAID again

* Wed Apr 30 2003 Lenz Grimmer <lenz@mysql.com>

- disabled MyISAM RAID (--with-raid) - it throws an assertion which
  needs to be investigated first.

* Mon Mar 10 2003 Lenz Grimmer <lenz@mysql.com>

- added missing file mysql_secure_installation to server subpackage
  (BUG 141)

* Tue Feb 11 2003 Lenz Grimmer <lenz@mysql.com>

- re-added missing pre- and post(un)install scripts to server subpackage
- added config file /etc/my.cnf to the file list (just for completeness)
- make sure to create the datadir with 755 permissions

* Mon Jan 27 2003 Lenz Grimmer <lenz@mysql.com>

- removed unused CC and CXX variables
- CFLAGS and CXXFLAGS should honor RPM_OPT_FLAGS

* Fri Jan 24 2003 Lenz Grimmer <lenz@mysql.com>

- renamed package "MySQL" to "MySQL-server"
- fixed Copyright tag
- added mysql_waitpid to client subpackage (required for mysql-test-run)

* Wed Nov 27 2002 Lenz Grimmer <lenz@mysql.com>

- moved init script from /etc/rc.d/init.d to /etc/init.d (the majority of
  Linux distributions now support this scheme as proposed by the LSB either
  directly or via a compatibility symlink)
- Use new "restart" init script action instead of starting and stopping
  separately
- Be more flexible in activating the automatic bootup - use insserv (on
  older SuSE versions) or chkconfig (Red Hat, newer SuSE versions and
  others) to create the respective symlinks

* Wed Sep 25 2002 Lenz Grimmer <lenz@mysql.com>

- MySQL-Max now requires MySQL >= 4.0 to avoid version mismatches
  (mixing 3.23 and 4.0 packages)

* Fri Aug 09 2002 Lenz Grimmer <lenz@mysql.com>

- Turn off OpenSSL in MySQL-Max for now until it works properly again
- enable RAID for the Max binary instead
- added compatibility link: safe_mysqld -> mysqld_safe to ease the
  transition from 3.23

* Thu Jul 18 2002 Lenz Grimmer <lenz@mysql.com>

- Reworked the build steps a little bit: the Max binary is supposed
  to include OpenSSL, which cannot be linked statically, thus trying
  to statically link against a special glibc is futile anyway
- because of this, it is not required to make yet another build run
  just to compile the shared libs (saves a lot of time)
- updated package description of the Max subpackage
- clean up the BuildRoot directory afterwards

* Mon Jul 15 2002 Lenz Grimmer <lenz@mysql.com>

- Updated Packager information
- Fixed the build options: the regular package is supposed to
  include InnoDB and linked statically, while the Max package
  should include BDB and SSL support

* Fri May 03 2002 Lenz Grimmer <lenz@mysql.com>

- Use more RPM macros (e.g. infodir, mandir) to make the spec
  file more portable
- reorganized the installation of documentation files: let RPM
  take care of this
- reorganized the file list: actually install man pages along
  with the binaries of the respective subpackage
- do not include libmysqld.a in the devel subpackage as well, if we
  have a special "embedded" subpackage
- reworked the package descriptions

* Mon Oct  8 2001 Monty

- Added embedded server as a separate RPM

* Fri Apr 13 2001 Monty

- Added mysqld-max to the distribution

* Tue Jan 2  2001  Monty

- Added mysql-test to the bench package

* Fri Aug 18 2000 Tim Smith <tim@mysql.com>

- Added separate libmysql_r directory; now both a threaded
  and non-threaded library is shipped.

* Tue Sep 28 1999 David Axmark <davida@mysql.com>

- Added the support-files/my-example.cnf to the docs directory.

- Removed devel dependency on base since it is about client
  development.

* Wed Sep 8 1999 David Axmark <davida@mysql.com>

- Cleaned up some for 3.23.

* Thu Jul 1 1999 David Axmark <davida@mysql.com>

- Added support for shared libraries in a separate sub
  package. Original fix by David Fox (dsfox@cogsci.ucsd.edu)

- The --enable-assembler switch is now automatically disables on
  platforms there assembler code is unavailable. This should allow
  building this RPM on non i386 systems.

* Mon Feb 22 1999 David Axmark <david@detron.se>

- Removed unportable cc switches from the spec file. The defaults can
  now be overridden with environment variables. This feature is used
  to compile the official RPM with optimal (but compiler version
  specific) switches.

- Removed the repetitive description parts for the sub rpms. Maybe add
  again if RPM gets a multiline macro capability.

- Added support for a pt_BR translation. Translation contributed by
  Jorge Godoy <jorge@bestway.com.br>.

* Wed Nov 4 1998 David Axmark <david@detron.se>

- A lot of changes in all the rpm and install scripts. This may even
  be a working RPM :-)

* Sun Aug 16 1998 David Axmark <david@detron.se>

- A developers changelog for MySQL is available in the source RPM. And
  there is a history of major user visible changed in the Reference
  Manual.  Only RPM specific changes will be documented here.<|MERGE_RESOLUTION|>--- conflicted
+++ resolved
@@ -1008,12 +1008,7 @@
 %endif # compatlib
 
 %changelog
-<<<<<<< HEAD
-* Wed Jan 24 2018 Bjorn Munch <bjorn.munch@oracle.com> - 8.0.6-0.1
-=======
-* Mon Mar 12 2018 Erlend Dahl <erlend.dahl@oracle.com> - 8.0.11-1
-- Removed milestone marker
->>>>>>> a475a4bf
+* Mon Mar 12 2018 Bjorn Munch <bjorn.munch@oracle.com> - 8.0.12-0.1
 - Move mysqlx to default plugin
 - Add component_mysqlx_global_reset.so
 - Change the global milestone to 'dmr'
