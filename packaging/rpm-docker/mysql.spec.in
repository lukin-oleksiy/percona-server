# Copyright (c) 2000, 2019, Oracle and/or its affiliates. All rights reserved.
#
# This program is free software; you can redistribute it and/or modify
# it under the terms of the GNU General Public License, version 2.0,
# as published by the Free Software Foundation.
#
# This program is also distributed with certain software (including
# but not limited to OpenSSL) that is licensed under separate terms,
# as designated in a particular file or component or in included license
# documentation.  The authors of MySQL hereby grant you an additional
# permission to link the program and your derivative works with the
# separately licensed software that they have included with MySQL.
#
# This program is distributed in the hope that it will be useful,
# but WITHOUT ANY WARRANTY; without even the implied warranty of
# MERCHANTABILITY or FITNESS FOR A PARTICULAR PURPOSE.  See the
# GNU General Public License, version 2.0, for more details.
#
# You should have received a copy of the GNU General Public License
# along with this program; if not, write to the Free Software
# Foundation, Inc., 51 Franklin St, Fifth Floor, Boston, MA 02110-1301  USA

%global mysql_vendor Oracle and/or its affiliates
%global mysqldatadir /var/lib/mysql

# Pass --define 'with_cluster 1' to build with cluster support
%{?with_cluster: %global cluster 1}

# Pass path to mecab lib
%if 0%{?rhel} >= 8
%global mecab_option -DWITH_MECAB=system
%global mecab 1
%else
%{?with_mecab: %global mecab_option -DWITH_MECAB=%{with_mecab}}
%{?with_mecab: %global mecab 1}
%endif

# Regression tests may take a long time, override the default to skip them
%{!?runselftest:%global runselftest 0}

%{!?product_suffix:              %global product_suffix community}
%{!?feature_set:                 %global feature_set community}
%{!?compilation_comment_release: %global compilation_comment_release MySQL Community - GPL}
%{!?compilation_comment_debug:   %global compilation_comment_debug MySQL Community - GPL - Debug}
%{!?compilation_comment_server_release: %global compilation_comment_server_release MySQL Community Server - GPL}
%{!?compilation_comment_server_debug:   %global compilation_comment_server_debug MySQL Community Server - GPL - Debug}
%{!?src_base:                    %global src_base mysql%{?cluster:-cluster-gpl}}

%global src_dir               %{src_base}-@VERSION_SRC@

%global license_files_server  %{src_dir}/LICENSE %{src_dir}/README

%if 0%{?commercial}
%global license_type          Commercial
%else
%global license_type          GPLv2
%endif

Name:           mysql%{?cluster:-cluster}-%{product_suffix}-minimal
Summary:        A very fast and reliable SQL database server
Group:          Applications/Databases
Version:        @MYSQL_NO_DASH_VERSION@
Release:        %{?cluster:0.}1@MYSQL_VERSION_EXTRA_DOT@%{?commercial:.1}%{?dist}
License:        Copyright (c) 2000, @MYSQL_COPYRIGHT_YEAR@, %{mysql_vendor}. All rights reserved. Under %{?license_type} license as shown in the Description field.
URL:            http://www.mysql.com/
Packager:       MySQL Release Engineering <mysql-build@oss.oracle.com>
Vendor:         %{mysql_vendor}
Source0:        https://cdn.mysql.com/Downloads/MySQL-@MYSQL_BASE_VERSION@/%{src_dir}.tar.gz
Source1:        https://downloads.sourceforge.net/boost/@BOOST_PACKAGE_NAME@.tar.bz2
%if 0%{?rhel} >= 8
BuildRequires:  cmake >= 3.6.1
BuildRequires:  gcc
BuildRequires:  gcc-c++
BuildRequires:  libtirpc-devel
BuildRequires:  mecab-devel
BuildRequires:  rpcgen
%else
BuildRequires:  cmake3 >= 3.6.1
BuildRequires:  devtoolset-8-gcc
BuildRequires:  devtoolset-8-gcc-c++
%endif
BuildRequires:  perl
BuildRequires:  perl(Time::HiRes)
BuildRequires:  perl(Env)
BuildRequires:  time
BuildRequires:  cyrus-sasl-devel
BuildRequires:  libaio-devel
BuildRequires:  ncurses-devel
BuildRequires:  numactl-devel
BuildRequires:  openssl-devel
BuildRequires:  zlib-devel
BuildRoot:      %(mktemp -ud %{_tmppath}/%{name}-%{version}-%{release}-XXXXXX)

# For rpm => 4.9 only: https://fedoraproject.org/wiki/Packaging:AutoProvidesAndRequiresFiltering
%global __requires_exclude ^perl\\((GD|hostnames|lib::mtr|lib::v1|mtr_|My::)
%global __provides_exclude_from ^(/usr/share/(mysql|mysql-test)/.*|%{_libdir}/mysql/plugin/.*\\.so)$

%description
The MySQL(TM) software delivers a very fast, multi-threaded, multi-user,
and robust SQL (Structured Query Language) database server. MySQL Server
is intended for mission-critical, heavy-load production systems as well
as for embedding into mass-deployed software. MySQL is a trademark of
%{mysql_vendor}

The MySQL software has Dual Licensing, which means you can use the MySQL
software free of charge under the GNU General Public License
(http://www.gnu.org/licenses/). You can also purchase commercial MySQL
licenses from %{mysql_vendor} if you do not wish to be bound by the terms of
the GPL. See the chapter "Licensing and Support" in the manual for
further info.

The MySQL web site (http://www.mysql.com/) provides the latest
news and information about the MySQL software. Also please see the
documentation and the manual for more information.

%package -n     mysql%{?cluster:-cluster}-%{product_suffix}-server-minimal
Summary:        A very fast and reliable SQL database server
Group:          Applications/Databases
Requires:       shadow-utils
Provides:       mysql-server = %{version}-%{release}
Provides:       mysql-server%{?_isa} = %{version}-%{release}
Provides:       mysql-compat-server = %{version}-%{release}
Provides:       mysql-compat-server%{?_isa} = %{version}-%{release}

%description -n mysql%{?cluster:-cluster}-%{product_suffix}-server-minimal
The MySQL(TM) software delivers a very fast, multi-threaded, multi-user,
and robust SQL (Structured Query Language) database server. MySQL Server
is intended for mission-critical, heavy-load production systems as well
as for embedding into mass-deployed software. MySQL is a trademark of
%{mysql_vendor}

The MySQL software has Dual Licensing, which means you can use the MySQL
software free of charge under the GNU General Public License
(http://www.gnu.org/licenses/). You can also purchase commercial MySQL
licenses from %{mysql_vendor} if you do not wish to be bound by the terms of
the GPL. See the chapter "Licensing and Support" in the manual for
further info.

The MySQL web site (http://www.mysql.com/) provides the latest news and
information about the MySQL software.  Also please see the documentation
and the manual for more information.

This package includes the MySQL server binary as well as related utilities
to run and administer a MySQL server.
%prep
%setup -q -T -a 0 -a 1 -c -n %{src_dir}

%build
# Fail quickly and obviously if user tries to build as root
%if 0%{?runselftest}
if [ "x$(id -u)" = "x0" ] ; then
   echo "The MySQL regression tests may fail if run as root."
   echo "If you really need to build the RPM as root, use"
   echo "--define='runselftest 0' to skip the regression tests."
   exit 1
fi
%endif

# Build full release
mkdir release
(
  cd release
  cmake3 ../%{src_dir} \
           -DBUILD_CONFIG=mysql_release \
           -DREPRODUCIBLE_BUILD=OFF \
           -DINSTALL_LAYOUT=RPM \
           -DCMAKE_BUILD_TYPE=RelWithDebInfo \
	   -DWITH_BOOST=.. \
           -DCMAKE_C_FLAGS="%{optflags}" \
           -DCMAKE_CXX_FLAGS="%{optflags}" \
           -DWITH_INNODB_MEMCACHED=1 \
           -DINSTALL_LIBDIR="%{_lib}/mysql" \
           -DINSTALL_PLUGINDIR="%{_lib}/mysql/plugin" \
           -DROUTER_INSTALL_LIBDIR="%{_lib}" \
           -DROUTER_INSTALL_PLUGINDIR="%{_lib}/mysqlrouter" \
           -DINSTALL_MYSQLTESTDIR="" \
           -DMYSQL_UNIX_ADDR="%{mysqldatadir}/mysql.sock" \
           -DMYSQLX_UNIX_ADDR="/var/run/mysqld/mysqlx.sock" \
           -DFEATURE_SET="%{feature_set}" \
           -DWITH_NUMA=OFF \
           %{?mecab_option} \
           -DWITH_SSL=system \
%if 0%{?cluster}
           -DWITH_NDBCLUSTER=1 \
%endif
%if 0%{?with_meb:1}
           -DWITH_MEB=1 \
%endif
           -DCOMPILATION_COMMENT="%{compilation_comment_release}" \
           -DCOMPILATION_COMMENT_SERVER="%{compilation_comment_server_release}" \
           -DMYSQL_SERVER_SUFFIX="%{?server_suffix}"
  echo BEGIN_NORMAL_CONFIG ; egrep '^#define' include/config.h ; echo END_NORMAL_CONFIG
  make %{?_smp_mflags} VERBOSE=1
)

%install
MBD=$RPM_BUILD_DIR/%{src_dir}

# Ensure that needed directories exists
install -d -m 0750 %{buildroot}/var/lib/mysql
install -d -m 0755 %{buildroot}/var/run/mysqld
install -d -m 0750 %{buildroot}/var/lib/mysql-files
install -d -m 0750 %{buildroot}/var/lib/mysql-keyring

# Install all binaries
cd $MBD/release
make DESTDIR=%{buildroot} install

# TODO: move to rpm-docker
install -D -m 0644 $MBD/release/packaging/rpm-docker/my.cnf %{buildroot}%{_sysconfdir}/my.cnf
install -d %{buildroot}%{_sysconfdir}/my.cnf.d

# Remove man, include, and libs
for f in %{_mandir} %{_includedir} %{_datadir}/aclocal/mysql.m4 ; do
    rm -rf %{buildroot}$f
done
rm -rf %{buildroot}%{_libdir}/mysql/libmysql*

# Removing some tools
for f in innochecksum ibd2sdi myisamchk myisam_ftdump myisamlog myisampack \
         my_safe_process mysqlbinlog mysqlcheck mysql_client_test \
         mysql_config_editor mysqld_multi mysqld_safe mysqldumpslow mysqlimport \
         mysql_secure_installation mysqlshow mysqlslap mysqltest mysqltest_safe_process mysqlxtest \
         perror lz4_decompress \
         zlib_decompress mysqlrouter mysqlrouter_plugin_info mysqlrouter_passwd; do
    rm -f %{buildroot}%{_bindir}/$f
done

%if 0%{?cluster}
for f in mcc_config.py ndb_blob_tool ndb_config ndb_delete_all ndb_desc ndb_drop_index \
         ndb_drop_table ndb_error_reporter ndb_import ndb_index_stat ndb_move_data \
         ndb_perror ndb_print_backup_file ndb_print_file ndb_print_frag_file \
         ndb_print_schema_file ndb_print_sys_file ndb_redo_log_reader ndb_restore ndb_select_all \
         ndb_select_count ndb_setup.py ndb_show_tables ndb_size.pl ndbinfo_select_all ndb_waiter ; do
    rm -f %{buildroot}%{_bindir}/$f
done
%endif

<<<<<<< HEAD
#  Remove test plugins
for p in auth.so auth_test_plugin.so authentication_ldap_sasl.so \
         authentication_ldap_simple.so component_example_component1.so \
         component_example_component2.so component_example_component3.so \
         component_log_sink_test.so component_pfs_example.so \
         component_pfs_example_component_population.so component_test_host_application_signal.so \
         component_mysql_current_thread_reader.so \
         component_test_mysql_runtime_error.so \
         component_test_pfs_notification.so component_test_pfs_resource_group.so \
         component_test_string_service_charset.so component_test_string_service.so \
         component_test_string_service_long.so component_udf_reg_3_func.so \
         component_udf_reg_int_same_func.so component_udf_reg_avg_func.so \
         component_udf_reg_only_3_func.so component_udf_reg_int_func.so \
         component_udf_reg_real_func.so component_test_udf_registration.so \
         component_test_host_application_signal \
         component_test_mysql_current_thread_reader \
         component_udf_unreg_3_func.so component_udf_unreg_int_func.so \
         component_udf_unreg_real_func.so component_test_component_sys_var_service.so \
         component_test_sys_var_service_int.so component_test_sys_var_service.so \
         component_test_sys_var_service_same.so component_test_sys_var_service_str.so \
         component_test_status_var_service.so\
         component_test_status_var_service_int.so\
         component_test_status_var_service_reg_only.so\
         component_test_status_var_service_str.so\
         component_test_status_var_service_unreg_only.so\
         component_test_system_variable_source.so\
         component_test_audit_api_message.so\
         daemon_example.ini ha_example.so ha_mock.so libdaemon_example.so \
         pfs_example_plugin_employee.so qa_auth_client.so qa_auth_interface.so \
         qa_auth_server.so replication_observers_example_plugin.so \
         test_security_context.so test_services_plugin_registry.so \
=======
#  Remove test plugins, please keep alphabetical order
for p in \
         authentication_ldap_sasl.so \
         authentication_ldap_simple.so \
         auth.so \
         auth_test_plugin.so \
         component_example_component1.so \
         component_example_component2.so \
         component_example_component3.so \
         component_log_sink_test.so \
         component_mysqlx_global_reset.so \
         component_pfs_example_component_population.so \
         component_pfs_example.so \
         component_test_audit_api_message.so \
         component_test_backup_lock_service.so \
         component_test_component_sys_var_service.so \
         component_test_host_application_signal.so \
         component_test_mysql_runtime_error.so \
         component_test_pfs_notification.so \
         component_test_pfs_resource_group.so \
         component_test_status_var_service_int.so \
         component_test_status_var_service_reg_only.so \
         component_test_status_var_service.so \
         component_test_status_var_service_str.so \
         component_test_status_var_service_unreg_only.so \
         component_test_string_service_charset.so \
         component_test_string_service_long.so \
         component_test_string_service.so \
         component_test_system_variable_source.so \
         component_test_sys_var_service_int.so \
         component_test_sys_var_service_same.so \
         component_test_sys_var_service.so \
         component_test_sys_var_service_str.so \
         component_test_udf_registration.so \
         component_udf_reg_3_func.so \
         component_udf_reg_avg_func.so \
         component_udf_reg_int_func.so \
         component_udf_reg_int_same_func.so \
         component_udf_reg_only_3_func.so \
         component_udf_reg_real_func.so \
         component_udf_unreg_3_func.so \
         component_udf_unreg_int_func.so \
         component_udf_unreg_real_func.so \
         daemon_example.ini \
         ha_example.so \
         ha_mock.so \
         libdaemon_example.so \
         pfs_example_plugin_employee.so \
         qa_auth_client.so \
         qa_auth_interface.so \
         qa_auth_server.so \
         replication_observers_example_plugin.so \
         test_security_context.so \
>>>>>>> fca571c6
         test_services_host_application_signal.so \
         test_services_plugin_registry.so \
         test_udf_services.so \
         udf_example.so \
         ; do
    rm -f %{buildroot}%{_libdir}/mysql/plugin/$p
done

rm -f %{buildroot}%{_libdir}/mysql/plugin/libtest_*.so
rm -f %{buildroot}%{_libdir}/pkgconfig/mysqlclient.pc

rm -rf %{buildroot}%{_libdir}/mysqlrouter
rm -rf %{buildroot}%{_libdir}/libmysqlharness*
rm -rf %{buildroot}%{_libdir}/libmysqlrouter*

# No need for these scripts
rm -f %{buildroot}%{_datadir}/mysql-*/{mysql.server,mysqld_multi.server,mysql-log-rotate}

# Extra files/dirs removed from Cluster build
%if 0%{?cluster}
rm -rf %{buildroot}/usr/share/mysql-*/mcc
rm -f %{buildroot}/lib/memcached_path.pl
rm -f %{buildroot}/%{_libdir}/mysql/libndbclient*
rm -rf %{buildroot}%{_datadir}/mysql-*/nodejs/
rm -rf %{buildroot}%{_datadir}/mysql-*/java/
%endif

# Remove files pages we explicitly do not want to package
rm -rf %{buildroot}%{_infodir}/mysql.info*
rm -f %{buildroot}%{_datadir}/mysql-*/win_install_firewall.sql
rm -f %{buildroot}%{_datadir}/mysql-*/audit_log_filter_win_install.sql

%check
%if 0%{?runselftest} || 0%{?with_unittests}
pushd release
export CTEST_OUTPUT_ON_FAILURE=1
make test || true
%endif
%if 0%{?runselftest}
export MTR_BUILD_THREAD=auto
pushd mysql-test
./mtr \
    --mem --parallel=auto --force --retry=0 \
    --mysqld=--binlog-format=mixed \
    --suite-timeout=720 --testcase-timeout=30 \
    --clean-vardir
rm -r $(readlink var) var
%endif

%pre -n mysql%{?cluster:-cluster}-%{product_suffix}-server-minimal
/usr/sbin/groupadd -g 27 -o -r mysql >/dev/null 2>&1 || :
/usr/sbin/useradd -M -N -g mysql -o -r -d /var/lib/mysql -s /bin/false \
    -c "MySQL Server" -u 27 mysql >/dev/null 2>&1 || :

%post -n mysql%{?cluster:-cluster}-%{product_suffix}-server-minimal
/bin/touch /var/log/mysqld.log >/dev/null 2>&1 || :
/bin/chmod 0640 /var/log/mysqld.log >/dev/null 2>&1 || :
/bin/chown mysql:mysql /var/log/mysqld.log >/dev/null 2>&1 || :

%files -n mysql%{?cluster:-cluster}-%{product_suffix}-server-minimal
%defattr(-, root, root, -)
%doc %{?license_files_server}
%doc %{src_dir}/Docs/INFO_SRC*
%doc release/Docs/INFO_BIN*
%config(noreplace) %{_sysconfdir}/my.cnf
%dir %{_sysconfdir}/my.cnf.d

%if 0%{?cluster}
%attr(755, root, root) %{_bindir}/ndb_mgm
%attr(755, root, root) %{_bindir}/ndb_top
%attr(755, root, root) %{_sbindir}/ndb_mgmd
%attr(755, root, root) %{_sbindir}/ndbd
%attr(755, root, root) %{_sbindir}/ndbmtd
%attr(755, root, root) %{_bindir}/memclient
%attr(755, root, root) %{_sbindir}/memcached
%attr(755, root, root) %{_libdir}/mysql/ndb_engine.so
%{_datadir}/mysql-*/memcache-api/
%endif

%attr(755, root, root) %{_sbindir}/mysqld
%attr(755, root, root) %{_bindir}/mysql
%attr(755, root, root) %{_bindir}/mysqladmin
%attr(755, root, root) %{_bindir}/mysqldump
%attr(755, root, root) %{_bindir}/mysqlpump
%attr(755, root, root) %{_bindir}/mysql_config
%attr(755, root, root) %{_bindir}/mysql_ssl_rsa_setup
%attr(755, root, root) %{_bindir}/mysql_tzinfo_to_sql
%attr(755, root, root) %{_bindir}/mysql_upgrade
%attr(755, root, root) %{_bindir}/my_print_defaults
%dir %{_libdir}/mysql/plugin
%attr(755, root, root) %{_libdir}/mysql/plugin/adt_null.so
%attr(755, root, root) %{_libdir}/mysql/plugin/auth_socket.so
%attr(755, root, root) %{_libdir}/mysql/plugin/authentication_ldap_sasl_client.so
%attr(755, root, root) %{_libdir}/mysql/plugin/group_replication.so
%attr(755, root, root) %{_libdir}/mysql/plugin/component_log_sink_syseventlog.so
%attr(755, root, root) %{_libdir}/mysql/plugin/component_log_sink_json.so
%attr(755, root, root) %{_libdir}/mysql/plugin/component_log_filter_dragnet.so
%attr(755, root, root) %{_libdir}/mysql/plugin/component_validate_password.so
%attr(755, root, root) %{_libdir}/mysql/plugin/component_audit_api_message_emit.so
%attr(755, root, root) %{_libdir}/mysql/plugin/connection_control.so
%attr(755, root, root) %{_libdir}/mysql/plugin/ddl_rewriter.so
%attr(755, root, root) %{_libdir}/mysql/plugin/innodb_engine.so
%attr(755, root, root) %{_libdir}/mysql/plugin/keyring_file.so
%attr(755, root, root) %{_libdir}/mysql/plugin/keyring_udf.so
%attr(755, root, root) %{_libdir}/mysql/plugin/libmemcached.so
%if 0%{?mecab}
%if 0%{?rhel} < 8
%{_libdir}/mysql/mecab
%endif # rhel
%attr(755, root, root) %{_libdir}/mysql/plugin/libpluginmecab.so
%endif # mecab
%attr(755, root, root) %{_libdir}/mysql/plugin/locking_service.so
%attr(755, root, root) %{_libdir}/mysql/plugin/mypluglib.so
%attr(755, root, root) %{_libdir}/mysql/plugin/mysql_no_login.so
%attr(755, root, root) %{_libdir}/mysql/plugin/rewrite_example.so
%attr(755, root, root) %{_libdir}/mysql/plugin/rewriter.so
%attr(755, root, root) %{_libdir}/mysql/plugin/semisync_master.so
%attr(755, root, root) %{_libdir}/mysql/plugin/semisync_slave.so
%attr(755, root, root) %{_libdir}/mysql/plugin/validate_password.so
%attr(755, root, root) %{_libdir}/mysql/plugin/version_token.so
%dir %{_datadir}/mysql-*/
%{_datadir}/mysql-*/charsets/
%{_datadir}/mysql-*/bulgarian/
%{_datadir}/mysql-*/czech/
%{_datadir}/mysql-*/danish/
%{_datadir}/mysql-*/dutch/
%{_datadir}/mysql-*/english/
%{_datadir}/mysql-*/estonian/
%{_datadir}/mysql-*/french/
%{_datadir}/mysql-*/german/
%{_datadir}/mysql-*/greek/
%{_datadir}/mysql-*/hungarian/
%{_datadir}/mysql-*/italian/
%{_datadir}/mysql-*/japanese/
%{_datadir}/mysql-*/korean/
%{_datadir}/mysql-*/norwegian-ny/
%{_datadir}/mysql-*/norwegian/
%{_datadir}/mysql-*/polish/
%{_datadir}/mysql-*/portuguese/
%{_datadir}/mysql-*/romanian/
%{_datadir}/mysql-*/russian/
%{_datadir}/mysql-*/serbian/
%{_datadir}/mysql-*/slovak/
%{_datadir}/mysql-*/spanish/
%{_datadir}/mysql-*/swedish/
%{_datadir}/mysql-*/ukrainian/
%attr(644, root, root) %{_datadir}/mysql-*/errmsg-utf8.txt
%attr(644, root, root) %{_datadir}/mysql-*/dictionary.txt
%attr(644, root, root) %{_datadir}/mysql-*/innodb_memcached_config.sql
%attr(644, root, root) %{_datadir}/mysql-*/install_rewriter.sql
%attr(644, root, root) %{_datadir}/mysql-*/uninstall_rewriter.sql

%if 0%{?commercial}
%attr(755, root, root) %{_bindir}/mysqlbackup
%attr(755, root, root) %{_libdir}/mysql/plugin/audit_log.so
%attr(644, root, root) %{_datadir}/mysql-*/audit_log_filter_linux_install.sql
%attr(755, root, root) %{_libdir}/mysql/plugin/authentication_pam.so
%attr(755, root, root) %{_libdir}/mysql/plugin/data_masking.so
%attr(755, root, root) %{_libdir}/mysql/plugin/keyring_okv.so
%attr(755, root, root) %{_libdir}/mysql/plugin/keyring_encrypted_file.so
%attr(755, root, root) %{_libdir}/mysql/plugin/mysql_clone.so
%attr(755, root, root) %{_libdir}/mysql/plugin/thread_pool.so
%attr(755, root, root) %{_libdir}/mysql/plugin/openssl_udf.so
%attr(755, root, root) %{_libdir}/mysql/plugin/firewall.so
%attr(644, root, root) %{_datadir}/mysql-*/linux_install_firewall.sql
%attr(755, root, root) %{_libdir}/mysql/plugin/component_test_page_track_component.so
%endif

%dir %attr(750, mysql, mysql) /var/lib/mysql
%dir %attr(755, mysql, mysql) /var/run/mysqld
%dir %attr(750, mysql, mysql) /var/lib/mysql-files
%dir %attr(750, mysql, mysql) /var/lib/mysql-keyring

%changelog
* Thu Jan 31 2019 Terje Rosten <terje.rosten@oracle.com> - 8.0.16-1
- Initial el8 packaging

* Fri Dec 14 2018 Murthy Sidagam <venkata.sidagam@oracle.com> - 8.0.15-1
- Added component_test_mysql_runtime_error.so test component

* Wed Nov 21 2018 Erlend Dahl <erlend.dahl@oracle.com> - 8.0.14-1
- Add specific compilation comment for the server
- Remove resolveip
- Remove resolve_stack_dump

* Tue Aug 21 2018 Georgi Kodinov <georgi.kodinov@oracle.com> - 8.0.13-1
- No need to ship test plugins and components in docker image

* Mon Mar 12 2018 Erlend Dahl <erlend.dahl@oracle.com> - 8.0.12-0.1
- Change the global milestone to 'dmr'
- Move mysqlx to default plugin
- Add mysqlbackup
- Add keyring_encrypted_file.so plugin
- Do not package udf_example.so
- Add mysqlbackup
- Add component_validate_password component
- Add License Book, remove COPYING

* Fri Jul 28 2017 Horst Hunger <horst.hunger@oracle.com> - 8.0.3-0.1
- New release

* Thu May 11 2017 Horst Hunger <horst.hunger@oracle.com> - 8.0.2-0.1
- Add UDF components
- Add component_test_component_sys_var_service plugin
- Add component_test_sys_var_service plugins

* Tue Sep 13 2016 Balasubramanian Kandasamy <balasubramanian.kandasamy@oracle.com> - 8.0.1-0.1
- Add test_services_plugin_registry.so plugin
- Add connection_control.so to server subpackage

* Mon Jun 20 2016 Balasubramanian Kandasamy <balasubramanian.kandasamy@oracle.com> - 8.0.0-0.1
- Change the version number to 8.0.0

* Mon Apr 04 2016 Georgi Kodinov <georgi.kodinov@oracle.com> - 5.7.13-1
- Add test_udf_services.so plugin
- Add keyring_udf.so plugin to server subpackage

* Mon Jan 4 2016 Balasubramanian Kandasamy <balasubramanian.kandasamy@oracle.com> - 5.7.11-1
- Include mysql-keyring directory
- Provide keyring_file.so plugin

* Mon Oct 19 2015 Bharathy Satish <bharathy.x.satish@oracle.com> - 5.7.10-1
  Added new decompression utilities lz4_decompress and zlib_decompress binaries to
  client subpackage.

* Mon Jul 6 2015 Balasubramanian Kandasamy <balasubramanian.kandasamy@oracle.com> - 5.7.9-1
- Updated for 5.7.9

* Wed Jul 1 2015 Balasubramanian Kandasamy <balasubramanian.kandasamy@oracle.com> - 5.7.8-0.3.rc
- Update package names
- Handle plugin changes

* Mon Feb 16 2015 Terje Rosten <terje.rosten@oracle.com> - 5.7.6-0.3.m16
- Introduce minimal server for docker

* Tue Feb 3 2015 Balasubramanian Kandasamy <balasubramanian.kandasamy@oracle.com> - 5.7.6-0.2.m16
- Include boost sources
- Fix cmake buildrequires
- Fix build on el5 with gcc44
- Add license info in each subpackage
- Soname bump, more compat packages
- Updated default shell for mysql user
- Added mysql_ssl_rsa_setup
- Include mysql-files directory

* Thu Sep 18 2014 Balasubramanian Kandasamy <balasubramanian.kandasamy@oracle.com> - 5.7.6-0.2.m16
- Provide replication_observers_example_plugin.so plugin

* Tue Sep 2 2014 Bjorn Munch <bjorn.munch@oracle.com> - 5.7.6-0.1.m16
- Updated for 5.7.6

* Fri Aug 08 2014 Erlend Dahl <erlend.dahl@oracle.com> - 5.7.5-0.6.m15
- Provide mysql_no_login.so plugin

* Wed Aug 06 2014 Balasubramanian Kandasamy <balasubramanian.kandasamy@oracle.com> - 5.7.5-0.5.m15
- Provide mysql-compat-server dependencies 

* Wed Jul 09 2014 Balasubramanian Kandasamy <balasubramanian.kandasamy@oracle.com> - 5.7.5-0.4.m15
- Remove perl(GD) and dtrace dependencies

* Thu Jun 26 2014 Balasubramanian Kandasamy <balasubramanian.kandasamy@oracle.com> - 5.7.5-0.3.m15
- Resolve embedded-devel conflict issue

* Wed Jun 25 2014 Balasubramanian Kandasamy <balasubramanian.kandasamy@oracle.com> - 5.7.5-0.2.m15
- Add bench package
- Enable dtrace 

* Thu Apr 24 2014 Balasubramanian Kandasamy <balasubramanian.kandasamy@oracle.com> - 5.7.5-0.1.m15
- Updated for 5.7.5

* Mon Apr 07 2014 Balasubramanian Kandasamy <balasubramanian.kandasamy@oracle.com> - 5.7.4-0.5.m14
- Fix Cflags for el7 

* Mon Mar 31 2014 Balasubramanian Kandasamy <balasubramanian.kandasamy@oracle.com> - 5.7.4-0.4.m14
- Support for enterprise packages
- Upgrade from MySQL-* packages

* Wed Mar 12 2014 Balasubramanian Kandasamy <balasubramanian.kandasamy@oracle.com> - 5.7.4-0.3.m14
- Resolve conflict with mysql-libs-compat 

* Thu Mar 06 2014 Balasubramanian Kandasamy <balasubramanian.kandasamy@oracle.com> - 5.7.4-0.2.m14
- Resolve conflict issues during upgrade
- Add ha_example.so plugin which is now included

* Fri Feb 07 2014 Balasubramanian Kandasamy <balasubramanian.kandasamy@oracle.com> - 5.7.4-0.1.m14
- 5.7.4
- Enable shared libmysqld by cmake option
- Move mysqltest and test plugins to test subpackage

* Mon Nov 18 2013 Balasubramanian Kandasamy <balasubramanian.kandasamy@oracle.com> - 5.7.3-0.3.m13
- Fixed isa_bits error 

* Fri Oct 25 2013 Balasubramanian Kandasamy <balasubramanian.kandasamy@oracle.com> - 5.7.3-0.1.m13
- Initial 5.7 port

* Fri Oct 25 2013 Balasubramanian Kandasamy <balasubramanian.kandasamy@oracle.com> - 5.6.15-1
- Fixed uln advanced rpm libyassl.a error
- Updated to 5.6.15

* Wed Oct 16 2013 Balasubramanian Kandasamy <balasubramanian.kandasamy@oracle.com> - 5.6.14-3
- Fixed mysql_install_db usage 
- Improved handling of plugin directory 

* Fri Sep 27 2013 Balasubramanian Kandasamy <balasubramanian.kandasamy@oracle.com> - 5.6.14-2
- Refresh mysql-install patch and service renaming

* Mon Sep 16 2013 Balasubramanian Kandasamy <balasubramanian.kandasamy@oracle.com> - 5.6.14-1
- Updated to 5.6.14

* Wed Sep 04 2013 Balasubramanian Kandasamy <balasubramanian.kandasamy@oracle.com> - 5.6.13-5
- Support upgrade from 5.5 ULN packages to 5.6 

* Tue Aug 27 2013 Balasubramanian Kandasamy <balasubramanian.kandasamy@oracle.com> - 5.6.13-4
- Enhanced perl filtering 
- Added openssl-devel to buildreq 

* Wed Aug 21 2013 Balasubramanian Kandasamy <balasubramanian.kandasamy@oracle.com> - 5.6.13-3
- Removed mysql_embedded binary to resolve multilib conflict issue

* Fri Aug 16 2013 Balasubramanian Kandasamy <balasubramanian.kandasamy@oracle.com> - 5.6.13-2 
- Fixed Provides and Obsoletes issues in server, test packages 

* Wed Aug 14 2013 Balasubramanian Kandasamy <balasubramanian.kandasamy@oracle.com> - 5.6.13-1
- Updated to 5.6.13

* Mon Aug 05 2013 Balasubramanian Kandasamy <balasubramanian.kandasamy@oracle.com> - 5.6.12-9
- Added files list to embedded packages 

* Thu Aug 01 2013 Balasubramanian Kandasamy <balasubramanian.kandasamy@oracle.com> - 5.6.12-8
- Updated libmysqld.a with libmysqld.so in embedded package

* Mon Jul 29 2013 Balasubramanian Kandasamy <balasubramanian.kandasamy@oracle.com> - 5.6.12-7
- Updated test package dependency from client to server

* Wed Jul 24 2013 Balasubramanian Kandasamy <balasubramanian.kandasamy@oracle.com> - 5.6.12-6
- Added libs-compat dependency under libs package to resolve server
  installation conflicts issue.
 
* Wed Jul 17 2013 Balasubramanian Kandasamy <balasubramanian.kandasamy@oracle.com> - 5.6.12-5
- Removed libmysqlclient.so.16 from libs package
 
* Fri Jul 05 2013 Balasubramanian Kandasamy <balasubramanian.kandasamy@oracle.com> - 5.6.12-4
- Adjusted to work on OEL6

* Wed Jun 26 2013 Balasubramanian Kandasamy <balasubramanian.kandasamy@oracle.com> - 5.6.12-3
- Move libs to mysql/
- Basic multi arch support
- Fix changelog dates

* Thu Jun 20 2013 Balasubramanian Kandasamy <balasubramanian.kandasamy@oracle.com> - 5.6.12-2
- Major cleanup

* Tue Jun 04 2013 Balasubramanian Kandasamy <balasubramanian.kandasamy@oracle.com> - 5.6.12-1
- Updated to 5.6.12

* Mon Nov 05 2012 Joerg Bruehe <joerg.bruehe@oracle.com>

- Allow to override the default to use the bundled yaSSL by an option like
      --define="with_ssl /path/to/ssl"

* Wed Oct 10 2012 Bjorn Munch <bjorn.munch@oracle.com>

- Replace old my-*.cnf config file examples with template my-default.cnf

* Fri Oct 05 2012 Joerg Bruehe <joerg.bruehe@oracle.com>

- Let the installation use the new option "--random-passwords" of "mysql_install_db".
  (Bug# 12794345 Ensure root password)
- Fix an inconsistency: "new install" vs "upgrade" are told from the (non)existence
  of "$mysql_datadir/mysql" (holding table "mysql.user" and other system stuff).

* Tue Jul 24 2012 Joerg Bruehe <joerg.bruehe@oracle.com>

- Add a macro "runselftest":
  if set to 1 (default), the test suite will be run during the RPM build;
  this can be oveeridden via the command line by adding
      --define "runselftest 0"
  Failures of the test suite will NOT make the RPM build fail!

* Mon Jul 16 2012 Joerg Bruehe <joerg.bruehe@oracle.com>

- Add the man page for the "mysql_config_editor".

* Mon Jun 11 2012 Joerg Bruehe <joerg.bruehe@oracle.com>

- Make sure newly added "SPECIFIC-ULN/" directory does not disturb packaging.

* Wed Feb 29 2012 Brajmohan Saxena <brajmohan.saxena@oracle.com>

- Removal all traces of the readline library from mysql (BUG 13738013)

* Wed Sep 28 2011 Joerg Bruehe <joerg.bruehe@oracle.com>

- Fix duplicate mentioning of "mysql_plugin" and its manual page,
  it is better to keep alphabetic order in the files list (merging!).

* Wed Sep 14 2011 Joerg Bruehe <joerg.bruehe@oracle.com>

- Let the RPM capabilities ("obsoletes" etc) ensure that an upgrade may replace
  the RPMs of any configuration (of the current or the preceding release series)
  by the new ones. This is done by not using the implicitly generated capabilities
  (which include the configuration name) and relying on more generic ones which
  just list the function ("server", "client", ...).
  The implicit generation cannot be prevented, so all these capabilities must be
  explicitly listed in "Obsoletes:"

* Tue Sep 13 2011 Jonathan Perkin <jonathan.perkin@oracle.com>

- Add support for Oracle Linux 6 and Red Hat Enterprise Linux 6.  Due to
  changes in RPM behaviour ($RPM_BUILD_ROOT is removed prior to install)
  this necessitated a move of the libmygcc.a installation to the install
  phase, which is probably where it belonged in the first place.

* Tue Sep 13 2011 Joerg Bruehe <joerg.bruehe@oracle.com>

- "make_win_bin_dist" and its manual are dropped, cmake does it different.

* Thu Sep 08 2011 Daniel Fischer <daniel.fischer@oracle.com>

- Add mysql_plugin man page.

* Tue Aug 30 2011 Tor Didriksen <tor.didriksen@oracle.com>

- Set CXX=g++ by default to add a dependency on libgcc/libstdc++.
  Also, remove the use of the -fno-exceptions and -fno-rtti flags.
  TODO: update distro_buildreq/distro_requires

* Tue Aug 30 2011 Joerg Bruehe <joerg.bruehe@oracle.com>

- Add the manual page for "mysql_plugin" to the server package.

* Fri Aug 19 2011 Joerg Bruehe <joerg.bruehe@oracle.com>

- Null-upmerge the fix of bug#37165: This spec file is not affected.
- Replace "/var/lib/mysql" by the spec file variable "%%{mysqldatadir}".

* Fri Aug 12 2011 Daniel Fischer <daniel.fischer@oracle.com>

- Source plugin library files list from cmake-generated file.

* Mon Jul 25 2011 Chuck Bell <chuck.bell@oracle.com>

- Added the mysql_plugin client - enables or disables plugins.

* Thu Jul 21 2011 Sunanda Menon <sunanda.menon@oracle.com>

- Fix bug#12561297: Added the MySQL embedded binary

* Thu Jul 07 2011 Joerg Bruehe <joerg.bruehe@oracle.com>

- Fix bug#45415: "rpm upgrade recreates test database"
  Let the creation of the "test" database happen only during a new installation,
  not in an RPM upgrade.
  This affects both the "mkdir" and the call of "mysql_install_db".

* Wed Feb 09 2011 Joerg Bruehe <joerg.bruehe@oracle.com>

- Fix bug#56581: If an installation deviates from the default file locations
  ("datadir" and "pid-file"), the mechanism to detect a running server (on upgrade)
  should still work, and use these locations.
  The problem was that the fix for bug#27072 did not check for local settings.

* Mon Jan 31 2011 Joerg Bruehe <joerg.bruehe@oracle.com>

- Install the new "manifest" files: "INFO_SRC" and "INFO_BIN".

* Tue Nov 23 2010 Jonathan Perkin <jonathan.perkin@oracle.com>

- EXCEPTIONS-CLIENT has been deleted, remove it from here too
- Support MYSQL_BUILD_MAKE_JFLAG environment variable for passing
  a '-j' argument to make.

* Mon Nov 1 2010 Georgi Kodinov <georgi.godinov@oracle.com>

- Added test authentication (WL#1054) plugin binaries

* Wed Oct 6 2010 Georgi Kodinov <georgi.godinov@oracle.com>

- Added example external authentication (WL#1054) plugin binaries

* Wed Aug 11 2010 Joerg Bruehe <joerg.bruehe@oracle.com>

- With a recent spec file cleanup, names have changed: A "-community" part was dropped.
  Reflect that in the "Obsoletes" specifications.
- Add a "triggerpostun" to handle the uninstall of the "-community" server RPM.
- This fixes bug#55015 "MySQL server is not restarted properly after RPM upgrade".

* Tue Jun 15 2010 Joerg Bruehe <joerg.bruehe@sun.com>

- Change the behaviour on installation and upgrade:
  On installation, do not autostart the server.
  *Iff* the server was stopped before the upgrade is started, this is taken as a
  sign the administrator is handling that manually, and so the new server will
  not be started automatically at the end of the upgrade.
  The start/stop scripts will still be installed, so the server will be started
  on the next machine boot.
  This is the 5.5 version of fixing bug#27072 (RPM autostarting the server).

* Tue Jun 1 2010 Jonathan Perkin <jonathan.perkin@oracle.com>

- Implement SELinux checks from distribution-specific spec file.

* Wed May 12 2010 Jonathan Perkin <jonathan.perkin@oracle.com>

- Large number of changes to build using CMake
- Introduce distribution-specific RPMs
- Drop debuginfo, build all binaries with debug/symbols
- Remove __os_install_post, use native macro
- Remove _unpackaged_files_terminate_build, make it an error to have
  unpackaged files
- Remove cluster RPMs

* Wed Mar 24 2010 Joerg Bruehe <joerg.bruehe@sun.com>

- Add "--with-perfschema" to the configure options.

* Mon Mar 22 2010 Joerg Bruehe <joerg.bruehe@sun.com>

- User "usr/lib*" to allow for both "usr/lib" and "usr/lib64",
  mask "rmdir" return code 1.
- Remove "ha_example.*" files from the list, they aren't built.

* Wed Mar 17 2010 Joerg Bruehe <joerg.bruehe@sun.com>

- Fix a wrong path name in handling the debug plugins.

* Wed Mar 10 2010 Joerg Bruehe <joerg.bruehe@sun.com>

- Take the result of the debug plugin build and put it into the optimized tree,
  so that it becomes part of the final installation;
  include the files in the packlist. Part of the fixes for bug#49022.

* Mon Mar 01 2010 Joerg Bruehe <joerg.bruehe@sun.com>

- Set "Oracle and/or its affiliates" as the vendor and copyright owner,
  accept upgrading from packages showing MySQL or Sun as vendor.

* Fri Feb 12 2010 Joerg Bruehe <joerg.bruehe@sun.com>

- Formatting changes:
  Have a consistent structure of separator lines and of indentation
  (8 leading blanks => tab).
- Introduce the variable "src_dir".
- Give the environment variables "MYSQL_BUILD_CC(CXX)" precedence
  over "CC" ("CXX").
- Drop the old "with_static" argument analysis, this is not supported
  in 5.1 since ages.
- Introduce variables to control the handlers individually, as well
  as other options.
- Use the new "--with-plugin" notation for the table handlers.
- Drop handling "/etc/rc.d/init.d/mysql", the switch to "/etc/init.d/mysql"
  was done back in 2002 already.
- Make "--with-zlib-dir=bundled" the default, add an option to disable it.
- Add missing manual pages to the file list.
- Improve the runtime check for "libgcc.a", protect it against being tried
  with the Intel compiler "icc".

* Mon Jan 11 2010 Joerg Bruehe <joerg.bruehe@sun.com>

- Change RPM file naming:
  - Suffix like "-m2", "-rc" becomes part of version as "_m2", "_rc".
  - Release counts from 1, not 0.

* Wed Dec 23 2009 Joerg Bruehe <joerg.bruehe@sun.com>

- The "semisync" plugin file name has lost its introductory "lib",
  adapt the file lists for the subpackages.
  This is a part missing from the fix for bug#48351.
- Remove the "fix_privilege_tables" manual, it does not exist in 5.5
  (and likely, the whole script will go, too).

* Mon Nov 16 2009 Joerg Bruehe <joerg.bruehe@sun.com>

- Fix some problems with the directives around "tcmalloc" (experimental),
  remove erroneous traces of the InnoDB plugin (that is 5.1 only).

* Tue Oct 06 2009 Magnus Blaudd <mvensson@mysql.com>

- Removed mysql_fix_privilege_tables

* Fri Oct 02 2009 Alexander Nozdrin <alexander.nozdrin@sun.com>

- "mysqlmanager" got removed from version 5.4, all references deleted.

* Fri Aug 28 2009 Joerg Bruehe <joerg.bruehe@sun.com>

- Merge up from 5.1 to 5.4: Remove handling for the InnoDB plugin.

* Thu Aug 27 2009 Joerg Bruehe <joerg.bruehe@sun.com>

- This version does not contain the "Instance manager", "mysqlmanager":
  Remove it from the spec file so that packaging succeeds.

* Mon Aug 24 2009 Jonathan Perkin <jperkin@sun.com>

- Add conditionals for bundled zlib and innodb plugin

* Fri Aug 21 2009 Jonathan Perkin <jperkin@sun.com>

- Install plugin libraries in appropriate packages.
- Disable libdaemon_example and ftexample plugins.

* Thu Aug 20 2009 Jonathan Perkin <jperkin@sun.com>

- Update variable used for mysql-test suite location to match source.

* Fri Nov 07 2008 Joerg Bruehe <joerg@mysql.com>

- Correct yesterday's fix, so that it also works for the last flag,
  and fix a wrong quoting: un-quoted quote marks must not be escaped.

* Thu Nov 06 2008 Kent Boortz <kent.boortz@sun.com>

- Removed "mysql_upgrade_shell"
- Removed some copy/paste between debug and normal build

* Thu Nov 06 2008 Joerg Bruehe <joerg@mysql.com>

- Modify CFLAGS and CXXFLAGS such that a debug build is not optimized.
  This should cover both gcc and icc flags.  Fixes bug#40546.

* Fri Aug 29 2008 Kent Boortz <kent@mysql.com>

- Removed the "Federated" storage engine option, and enabled in all

* Tue Aug 26 2008 Joerg Bruehe <joerg@mysql.com>

- Get rid of the "warning: Installed (but unpackaged) file(s) found:"
  Some generated files aren't needed in RPMs:
  - the "sql-bench/" subdirectory
  Some files were missing:
  - /usr/share/aclocal/mysql.m4  ("devel" subpackage)
  - Manual "mysqlbug" ("server" subpackage)
  - Program "innochecksum" and its manual ("server" subpackage)
  - Manual "mysql_find_rows" ("client" subpackage)
  - Script "mysql_upgrade_shell" ("client" subpackage)
  - Program "ndb_cpcd" and its manual ("ndb-extra" subpackage)
  - Manuals "ndb_mgm" + "ndb_restore" ("ndb-tools" subpackage)

* Mon Mar 31 2008 Kent Boortz <kent@mysql.com>

- Made the "Federated" storage engine an option
- Made the "Cluster" storage engine and sub packages an option

* Wed Mar 19 2008 Joerg Bruehe <joerg@mysql.com>

- Add the man pages for "ndbd" and "ndb_mgmd".

* Mon Feb 18 2008 Timothy Smith <tim@mysql.com>

- Require a manual upgrade if the alread-installed mysql-server is
  from another vendor, or is of a different major version.

* Wed May 02 2007 Joerg Bruehe <joerg@mysql.com>

- "ndb_size.tmpl" is not needed any more,
  "man1/mysql_install_db.1" lacked the trailing '*'.

* Sat Apr 07 2007 Kent Boortz <kent@mysql.com>

- Removed man page for "mysql_create_system_tables"

* Wed Mar 21 2007 Daniel Fischer <df@mysql.com>

- Add debug server.

* Mon Mar 19 2007 Daniel Fischer <df@mysql.com>

- Remove Max RPMs; the server RPMs contain a mysqld compiled with all
  features that previously only were built into Max.

* Fri Mar 02 2007 Joerg Bruehe <joerg@mysql.com>

- Add several man pages for NDB which are now created.

* Fri Jan 05 2007 Kent Boortz <kent@mysql.com>

- Put back "libmygcc.a", found no real reason it was removed.

- Add CFLAGS to gcc call with --print-libgcc-file, to make sure the
  correct "libgcc.a" path is returned for the 32/64 bit architecture.

* Mon Dec 18 2006 Joerg Bruehe <joerg@mysql.com>

- Fix the move of "mysqlmanager" to section 8: Directory name was wrong.

* Thu Dec 14 2006 Joerg Bruehe <joerg@mysql.com>

- Include the new man pages for "my_print_defaults" and "mysql_tzinfo_to_sql"
  in the server RPM.
- The "mysqlmanager" man page got moved from section 1 to 8.

* Thu Nov 30 2006 Joerg Bruehe <joerg@mysql.com>

- Call "make install" using "benchdir_root=%%{_datadir}",
  because that is affecting the regression test suite as well.

* Thu Nov 16 2006 Joerg Bruehe <joerg@mysql.com>

- Explicitly note that the "MySQL-shared" RPMs (as built by MySQL AB)
  replace "mysql-shared" (as distributed by SuSE) to allow easy upgrading
  (bug#22081).

* Mon Nov 13 2006 Joerg Bruehe <joerg@mysql.com>

- Add "--with-partition" t 2006 Joerg Bruehe <joerg@mysql.com>

- Use the Perl script to run the tests, because it will automatically check
  whether the server is configured with SSL.

* Tue Jun 27 2006 Joerg Bruehe <joerg@mysql.com>

- move "mysqldumpslow" from the client RPM to the server RPM (bug#20216)

- Revert all previous attempts to call "mysql_upgrade" during RPM upgrade,
  there are some more aspects which need to be solved before this is possible.
  For now, just ensure the binary "mysql_upgrade" is delivered and installysql.com>

- To run "mysql_upgrade", we need a running server;
  start it in isolation and skip password checks.

* Sat May 20 2006 Kent Boortz <kent@mysql.com>

- Always compile for PIC, position independent code.

* Wed May 10 2006 Kent Boortz <kent@mysql.com>

- Use character set "all" when compiling with Cluster, to make Cluster
  nodes independent on the character set directory, and the problem
  that two RPM sub packages both wants to install this directory.

* Mon May 01 2006 Kent Boortz <kent@mysql.com>

- Use "./libtool --mode=execute" instead of searching for the
  executable in current directory and ".libs".

* Fri Apr 28 2006 Kent Boortz <kent@mysql.com>

- Install and run "mysql_upgrade"

* Wed Apr 12 2006 Jim Winstead <jimw@mysql.com>

- Remove sql-bench, and MySQL-bench RPM (will be built as an independent
  project from the mysql-bench repository)

* Tue Apr 11 2006 Jim Winstead <jimw@mysql.com>

- Remove old mysqltestmanager and related programs
* Sat Apr 01 2006 Kent Boortz <kent@mysql.com>

- Set $LDFLAGS from $MYSQL_BUILD_LDFLAGS

* Tue Mar 07 2006 Kent Boortz <kent@mysql.com>

- Changed product name from "Community Edition" to "Community Server"

* Mon Mar 06 2006 Kent Boortz <kent@mysql.com>

- Fast mutexes is now disabled by default, but should be
  used in Linux builds.

* Mon Feb 20 2006 Kent Boortz <kent@mysql.com>

- Reintroduced a max build
- Limited testing of 'debug' and 'max' servers
- Berkeley DB only in 'max'

* Mon Feb 13 2006 Joerg Bruehe <joerg@mysql.com>

- Use "-i" on "make test-force";
  this is essential for later evaluation of this log file.

* Thu Feb 09 2006 Kent Boortz <kent@mysql.com>

- Pass '-static' to libtool, link static with our own libraries, dynamic
  with system libraries.  Link with the bundled zlib.

* Wed Feb 08 2006 Kristian Nielsen <knielsen@mysql.com>

- Modified RPM spec to match new 5.1 debug+max combined community packaging.

* Sun Dec 18 2005 Kent Boortz <kent@mysql.com>

- Added "client/mysqlslap"

* Mon Dec 12 2005 Rodrigo Novo <rodrigo@mysql.com>

- Added zlib to the list of (static) libraries installed
- Added check against libtool wierdness (WRT: sql/mysqld || sql/.libs/mysqld)
- Compile MySQL with bundled zlib
- Fixed %%packager name to "MySQL Production Engineering Team"

* Mon Dec 05 2005 Joerg Bruehe <joerg@mysql.com>

- Avoid using the "bundled" zlib on "shared" builds:
  As it is not installed (on the build system), this gives dependency
  problems with "libtool" causing the build to fail.
  (Change was done on Nov 11, but left uncommented.)

* Tue Nov 22 2005 Joerg Bruehe <joerg@mysql.com>

- Extend the file existence check for "init.d/mysql" on un-install
  to also guard the call to "insserv"/"chkconfig".

* Thu Oct 27 2005 Lenz Grimmer <lenz@grimmer.com>

- added more man pages

* Wed Oct 19 2005 Kent Boortz <kent@mysql.com>

- Made yaSSL support an option (off by default)

* Wed Oct 19 2005 Kent Boortz <kent@mysql.com>

- Enabled yaSSL support

* Sat Oct 15 2005 Kent Boortz <kent@mysql.com>

- Give mode arguments the same way in all places
lenz@mysql.com>

- fixed the removing of the RPM_BUILD_ROOT in the %%clean section (the
  $RBR variable did not get expanded, thus leaving old build roots behind)

* Thu Aug 04 2005 Lenz Grimmer <lenz@mysql.com>

- Fixed the creation of the mysql user group account in the postinstall
  section (BUG 12348)
- Fixed enabling the Archive storage engine in the Max binary

* Tue Aug 02 2005 Lenz Grimmer <lenz@mysql.com>

- Fixed the Requires: tag for the server RPM (BUG 12233)

* Fri Jul 15 2005 Lenz Grimmer <lenz@mysql.com>

- create a "mysql" user group and assign the mysql user account to that group
  in the server postinstall section. (BUG 10984)

* Tue Jun 14 2005 Lenz Grimmer <lenz@mysql.com>

- Do not build statically on i386 by default, only when adding either "--with
  static" or "--define '_with_static 1'" to the RPM build options. Static
  linking really only makes sense when linking against the specially patched
  glibc 2.2.5.

* Mon Jun 06 2005 Lenz Grimmer <lenz@mysql.com>

- added mysql_client_test to the "bench" subpackage (BUG 10676)
- added the libndbclient static and shared libraries (BUG 10676)

* Wed Jun 01 2005 Lenz Grimmer <lenz@mysql.com>

- use "mysqldatadir" variable instead of hard-coding the path multiple times
- use the "mysqld_user" variable on all occasions a user name is referenced
- removed (incomplete) Brazilian translations
- removed redundant release tags from the subpackage descriptions

* Wed May 25 2005 Joerg Bruehe <joerg@mysql.com>

- Added a "make clean" between separate calls to "BuildMySQL".

* Thu May 12 2005 Guilhem Bichot <guilhem@mysql.com>

- Removed the mysql_tableinfo script made obsolete by the information schema

* Wed Apr 20 2005 Lenz Grimmer <lenz@mysql.com>

- Enabled the "blackhole" storage engine for the Max RPM

* Wed Apr 13 2005 Lenz Grimmer <lenz@mysql.com>

- removed the MySQL manual files (html/ps/texi) - they have been removed
  from the MySQL sources and are now available seperately.

* Mon Apr 4 2005 Petr Chardin <petr@mysql.com>

- old mysqlmanager, mysq* Mon Feb 7 2005 Tomas Ulin <tomas@mysql.com>

- enabled the "Ndbcluster" storage engine for the max binary
- added extra make install in ndb subdir after Max build to get ndb binaries
- added packages for ndbcluster storage engine

* Fri Jan 14 2005 Lenz Grimmer <lenz@mysql.com>

- replaced obsoleted "BuildPrereq" with "BuildRequires" instead

* Thu Jan 13 2005 Lenz Grimmer <lenz@mysql.com>

- enabled the "Federated" storage engine for the max binary

* Tue Jan 04 2005 Petr Chardin <petr@mysql.com>

- ISAM and merge storage engines were purged. As well as appropriate
  tools and manpages (isamchk and isamlog)

* Fri Dec 31 2004 Lenz Grimmer <lenz@mysql.com>

- enabled the "Archive" storage engine for the max binary
- enabled the "CSV" storage engine for the max binary
- enabled the "Example" storage engine for the max binary

* Thu Aug 26 2004 Lenz Grimmer <lenz@mysql.com>

- MySQL-Max now requires MySQL-server instead of MySQL (BUG 3860)

* Fri Aug 20 2004 Lenz Grimmer <lenz@mysql.com>

- do not link statically on IA64/AMD64 as these systems do not have
  a patched glibc installed

* Tue Aug 10 2004 Lenz Grimmer <lenz@mysql.com>

- Added libmygcc.a to the devel subpackage (required to link applications
  against the the embedded server libmysqld.a) (BUG 4921)

* Mon Aug 09 2004 Lenz Grimmer <lenz@mysql.com>

- Added EXCEPTIONS-CLIENT to the "devel" package

* Thu Jul 29 2004 Lenz Grimmer <lenz@mysql.com>

- disabled OpenSSL in the Max binaries again (the RPM packages were the
  only exception to this anyway) (BUG 1043)

* Wed Jun 30 2004 Lenz Grimmer <lenz@mysql.com>

- fixed server postinstall (mysql_install_db was called with the wrong
  parameter)

* Thu Jun 24 2004 Lenz Grimmer <lenz@mysql.com>

- added mysql_tzinfo_to_sql to the server subpackage
- run "make clean" instead of "make distclean"

* Mon Apr 05 2004 Lenz Grimmer <lenz@mysql.com>

- added ncurses-devel to the build prerequisites (BUG 3377)

* Thu Feb 12 2004 Lenz Grimmer <lenz@mysql.com>

- when using gcc, _always_ use CXX=gcc
- replaced Copyright with License field (Copyright is obsolete)

* Tue Feb 03 2004 Lenz Grimmer <lenz@mysql.com>

- added myisam_ftdump to the Server package

* Tue Jan 13 2004 Lenz Grimmer <lenz@mysql.com>

- link the mysql client against libreadline instead of libedit (BUG 2289)

* Mon Dec 22 2003 Lenz Grimmer <lenz@mysql.com>

- marked /etc/logrotate.d/mysql as a config file (BUG 2156)

* Sat Dec 13 2003 Lenz Grimmer <lenz@mysql.com>

- fixed file permissions (BUG 1672)

* Thu Dec 11 2003 Lenz Grimmer <lenz@mysql.com>

- made testing for gcc3 a bit more robust

* Fri Dec 05 2003 Lenz Grimmer <lenz@mysql.com>

- added missing file mysql_create_system_tables to the server subpackage

* Fri Nov 21 2003 Lenz Grimmer <lenz@mysql.com>

- removed dependency on MySQL-client from the MySQL-devel subpackage
  as it is not really required. (BUG 1610)

* Fri Aug 29 2003 Lenz Grimmer <lenz@mysql.com>

- Fixed BUG 1162 (removed macro names from the changelog)
- Really fixed BUG 998 (disable the checking for installed but
  unpackaged files)

* Tue Aug 05 2003 Lenz Grimmer <lenz@mysql.com>

- Fixed BUG 959 (libmysqld not being compiled properly)
- Fixed BUG 998 (RPM build errors): added missing files to the
  distribution (mysql_fix_extensions, mysql_tableinfo, mysqldumpslow,
  mysql_fix_privilege_tables.1), removed "-n" from install section.

* Wed Jul 09 2003 Lenz Grimmer <lenz@mysql.com>

- removed the GIF Icon (file was not included in the sources anyway)
- removed unused variable shared_lib_version
- do not run automake before building the standard binary
  (should not be necessary)
- add server suffix '-standard' to standard binary (to be in line
  with the binary tarball distributions)
- Use more RPM macros (_exec_prefix, _sbindir, _libdir, _sysconfdir,
  _datadir, _includedir) throughout the spec file.
- allow overriding CC and CXX (required when building with other compilers)

* Fri May 16 2003 Lenz Grimmer <lenz@mysql.com>

- re-enabled RAID again

* Wed Apr 30 2003 Lenz Grimmer <lenz@mysql.com>

- disabled MyISAM RAID (--with-raid)- it throws an assertion which
  needs to be investigated first.

* Mon Mar 10 2003 Lenz Grimmer <lenz@mysql.com>

- added missing file mysql_secure_installation to server subpackage
  (BUG 141)

* Tue Feb 11 2003 Lenz Grimmer <lenz@mysql.com>

- re-added missing pre- and post(un)install scripts to server subpackage
- added config file /etc/my.cnf to the file list (just for completeness)
- make sure to create the datadir with 755 permissions

* Mon Jan 27 2003 Lenz Grimmer <lenz@mysql.com>

- removed unusedql.com>

- Reworked the build steps a little bit: the Max binary is supposed
  to include OpenSSL, which cannot be linked statically, thus trying
  to statically link against a special glibc is futile anyway
- because of this, it is not required to make yet another build run
  just to compile the shared libs (saves a lot of time)
- updated package description of the Max subpackage
- clean up the BuildRoot directory afterwards

* Mon Jul 15 2002 Lenz Grimmer <lenz@mysql.com>

- Updated Packager information
- Fixed the build options: the regular package is supposed to
  include InnoDB and linked statically, while the Max package
  should include BDB and SSL support

* Fri May 03 2002 Lenz Grimmer <lenz@mysql.com>

- Use more RPM macros (e.g. infodir, mandir) to make the spec
  file more portable
- reorganized the installation of documentation files: let RPM
  take care of this
- reorganized the file list: actually install man pages along
  with the binaries of the respective subpackage
- do not include libmysqld.a in the devel subpackage as well, if we
  have a special "embedded" subpackage
- reworked the package descriptions

* Mon Oct  8 2001 Monty

- Added embedded server as a separate RPM

* Fri Apr 13 2001 Monty

- Added mysqld-max to the distribution

* Tue Jan 2  2001  Monty

- Added mysql-test to the bench package

* Fri Aug 18 2000 Tim Smith <tim@mysql.com>

- Added separate libmysql_r directory; now both a threaded
  and non-threaded library is shipped.

* Tue Sep 28 1999 David Axmark <davida@mysql.com>

- Added the support-files/my-example.cnf to the docs directory.

- Removed devel dependency on base since it is about client
  development.

* Wed Sep 8 1999 David Axmark <davida@mysql.com>

- Cleaned up some for 3.23.

* Thu Jul 1 1999 David Axmark <davida@mysql.com>

- Added support for shared libraries in a separate sub
  package. Original fix by David Fox (dsfox@cogsci.ucsd.edu)

- The --enable-assembler switch is now automatically disables on
  platforms there assembler code is unavailable. This should allow
  building this RPM on non i386 systems.

* Mon Feb 22 1999 David Axmark <david@detron.se>

- Removed unportable cc switches from the spec file. The defaults can
  now be overridden with environment variables. This feature is used
  to compile the official RPM with optimal (but compiler version
  specific) switches.

- Removed the repetitive description parts for the sub rpms. Maybe add
  again if RPM gets a multiline macro capability.

- Added support for a pt_BR translation. Translation contributed by
  Jorge Godoy <jorge@bestway.com.br>.

* Wed Nov 4 1998 David Axmark <david@detron.se>

- A lot of changes in all the rpm and install scripts. This may even
  be a working RPM :-)

* Sun Aug 16 1998 David Axmark <david@detron.se>

- A developers changelog for MySQL is available in the source RPM. And
  there is a history of major user visible changed in the Reference
  Manual.  Only RPM specific changes will be documented here.<|MERGE_RESOLUTION|>--- conflicted
+++ resolved
@@ -236,39 +236,6 @@
 done
 %endif
 
-<<<<<<< HEAD
-#  Remove test plugins
-for p in auth.so auth_test_plugin.so authentication_ldap_sasl.so \
-         authentication_ldap_simple.so component_example_component1.so \
-         component_example_component2.so component_example_component3.so \
-         component_log_sink_test.so component_pfs_example.so \
-         component_pfs_example_component_population.so component_test_host_application_signal.so \
-         component_mysql_current_thread_reader.so \
-         component_test_mysql_runtime_error.so \
-         component_test_pfs_notification.so component_test_pfs_resource_group.so \
-         component_test_string_service_charset.so component_test_string_service.so \
-         component_test_string_service_long.so component_udf_reg_3_func.so \
-         component_udf_reg_int_same_func.so component_udf_reg_avg_func.so \
-         component_udf_reg_only_3_func.so component_udf_reg_int_func.so \
-         component_udf_reg_real_func.so component_test_udf_registration.so \
-         component_test_host_application_signal \
-         component_test_mysql_current_thread_reader \
-         component_udf_unreg_3_func.so component_udf_unreg_int_func.so \
-         component_udf_unreg_real_func.so component_test_component_sys_var_service.so \
-         component_test_sys_var_service_int.so component_test_sys_var_service.so \
-         component_test_sys_var_service_same.so component_test_sys_var_service_str.so \
-         component_test_status_var_service.so\
-         component_test_status_var_service_int.so\
-         component_test_status_var_service_reg_only.so\
-         component_test_status_var_service_str.so\
-         component_test_status_var_service_unreg_only.so\
-         component_test_system_variable_source.so\
-         component_test_audit_api_message.so\
-         daemon_example.ini ha_example.so ha_mock.so libdaemon_example.so \
-         pfs_example_plugin_employee.so qa_auth_client.so qa_auth_interface.so \
-         qa_auth_server.so replication_observers_example_plugin.so \
-         test_security_context.so test_services_plugin_registry.so \
-=======
 #  Remove test plugins, please keep alphabetical order
 for p in \
          authentication_ldap_sasl.so \
@@ -286,6 +253,7 @@
          component_test_backup_lock_service.so \
          component_test_component_sys_var_service.so \
          component_test_host_application_signal.so \
+         component_test_mysql_current_thread_reader.so \
          component_test_mysql_runtime_error.so \
          component_test_pfs_notification.so \
          component_test_pfs_resource_group.so \
@@ -322,7 +290,6 @@
          qa_auth_server.so \
          replication_observers_example_plugin.so \
          test_security_context.so \
->>>>>>> fca571c6
          test_services_host_application_signal.so \
          test_services_plugin_registry.so \
          test_udf_services.so \
