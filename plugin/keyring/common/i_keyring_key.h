/* Copyright (c) 2016, 2017, Oracle and/or its affiliates. All rights reserved.

   This program is free software; you can redistribute it and/or modify
   it under the terms of the GNU General Public License, version 2.0,
   as published by the Free Software Foundation.

   This program is also distributed with certain software (including
   but not limited to OpenSSL) that is licensed under separate terms,
   as designated in a particular file or component or in included license
   documentation.  The authors of MySQL hereby grant you an additional
   permission to link the program and your derivative works with the
   separately licensed software that they have included with MySQL.

   This program is distributed in the hope that it will be useful,
   but WITHOUT ANY WARRANTY; without even the implied warranty of
   MERCHANTABILITY or FITNESS FOR A PARTICULAR PURPOSE.  See the
   GNU General Public License, version 2.0, for more details.

   You should have received a copy of the GNU General Public License
   along with this program; if not, write to the Free Software
   Foundation, Inc., 51 Franklin St, Fifth Floor, Boston, MA 02110-1301  USA */

#ifndef MYSQL_I_KEY_H
#define MYSQL_I_KEY_H

#include <string>

#include "plugin/keyring/common/keyring_memory.h"

namespace keyring {

struct IKey : public Keyring_alloc {
  // key_signature:= key_id || user_id
  virtual std::string *get_key_signature() const = 0;
  virtual std::string *get_key_type() = 0;
  virtual std::string *get_key_id() = 0;
  virtual std::string *get_user_id() = 0;
  virtual uchar *get_key_data() = 0;
  virtual size_t get_key_data_size() = 0;
  virtual size_t get_key_pod_size() const = 0;
<<<<<<< HEAD
  virtual uchar *release_key_data() = 0;
  virtual void xor_data() = 0;
  virtual void set_key_data(uchar *key_data, size_t key_data_size) = 0;
  virtual void set_key_type(const std::string *key_type) = 0;
  virtual bool load_from_buffer(uchar *buffer, size_t *buffer_position,
                                size_t input_buffer_size) = 0;
  virtual void store_in_buffer(uchar *buffer,
                               size_t *buffer_position) const = 0;
  virtual bool is_key_type_valid() = 0;
  virtual bool is_key_id_valid() = 0;
  virtual bool is_key_valid() = 0;
  virtual bool is_key_length_valid() = 0;
=======
  virtual uchar* release_key_data()= 0;
  virtual void xor_data(uchar *data, size_t data_len) = 0;
  virtual void xor_data()= 0;
  virtual void set_key_data(uchar *key_data, size_t key_data_size)= 0;
  virtual void set_key_type(const std::string *key_type)= 0;
  virtual my_bool load_from_buffer(uchar* buffer, size_t *buffer_position,
                                   size_t input_buffer_size)= 0;
  virtual void store_in_buffer(uchar* buffer, size_t *buffer_position) const = 0;
  virtual my_bool is_key_type_valid()= 0;
  virtual my_bool is_key_id_valid()= 0;
  virtual my_bool is_key_valid()= 0;
  virtual my_bool is_key_length_valid()= 0;
>>>>>>> 96d1006e

  virtual ~IKey() {}
};

}  // namespace keyring
#endif  // MYSQL_I_KEY_H<|MERGE_RESOLUTION|>--- conflicted
+++ resolved
@@ -38,8 +38,8 @@
   virtual uchar *get_key_data() = 0;
   virtual size_t get_key_data_size() = 0;
   virtual size_t get_key_pod_size() const = 0;
-<<<<<<< HEAD
   virtual uchar *release_key_data() = 0;
+  virtual void xor_data(uchar *data, size_t data_len) = 0;
   virtual void xor_data() = 0;
   virtual void set_key_data(uchar *key_data, size_t key_data_size) = 0;
   virtual void set_key_type(const std::string *key_type) = 0;
@@ -51,20 +51,6 @@
   virtual bool is_key_id_valid() = 0;
   virtual bool is_key_valid() = 0;
   virtual bool is_key_length_valid() = 0;
-=======
-  virtual uchar* release_key_data()= 0;
-  virtual void xor_data(uchar *data, size_t data_len) = 0;
-  virtual void xor_data()= 0;
-  virtual void set_key_data(uchar *key_data, size_t key_data_size)= 0;
-  virtual void set_key_type(const std::string *key_type)= 0;
-  virtual my_bool load_from_buffer(uchar* buffer, size_t *buffer_position,
-                                   size_t input_buffer_size)= 0;
-  virtual void store_in_buffer(uchar* buffer, size_t *buffer_position) const = 0;
-  virtual my_bool is_key_type_valid()= 0;
-  virtual my_bool is_key_id_valid()= 0;
-  virtual my_bool is_key_valid()= 0;
-  virtual my_bool is_key_length_valid()= 0;
->>>>>>> 96d1006e
 
   virtual ~IKey() {}
 };
