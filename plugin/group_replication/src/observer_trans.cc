--- conflicted
+++ resolved
@@ -564,32 +564,7 @@
 Transaction_message::Transaction_message()
     : Plugin_gcs_message(CT_TRANSACTION_MESSAGE) {}
 
-<<<<<<< HEAD
-Transaction_Message::~Transaction_Message() {}
-
-bool Transaction_Message::append_cache(IO_CACHE *src) {
-  DBUG_ENTER("append_cache");
-  DBUG_ASSERT(src->type == READ_CACHE);
-
-  uchar *buffer = src->read_pos;
-  size_t length;
-  if (src->file == -1) {
-    // Read cache size directly when temporary file does not exist.
-    length = my_b_bytes_in_cache(src);
-  } else {
-    length = my_b_fill(src);
-  }
-
-  while (length > 0 && !src->error) {
-    data.insert(data.end(), buffer, buffer + length);
-
-    src->read_pos = src->read_end;
-    length = my_b_fill(src);
-    buffer = src->read_pos;
-  }
-=======
 Transaction_message::~Transaction_message() {}
->>>>>>> e4924f36
 
 bool Transaction_message::write(const unsigned char *buffer, my_off_t length) {
   data.insert(data.end(), buffer, buffer + length);
