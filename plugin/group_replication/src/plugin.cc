--- conflicted
+++ resolved
@@ -401,11 +401,8 @@
       mysql_provider) {
     mysql_provider->set_new_connection(thd, new_connection);
     error_return = 0;
-<<<<<<< HEAD
-=======
   } else {
     delete new_connection;
->>>>>>> 87307d4d
   }
 
   return error_return;
@@ -5510,12 +5507,9 @@
 static SHOW_VAR group_replication_status_vars[] = {
     {"group_replication_primary_member", (char *)&show_primary_member,
      SHOW_FUNC, SHOW_SCOPE_GLOBAL},
-<<<<<<< HEAD
     {"group_replication_flow_control",
      reinterpret_cast<char *>(&show_flow_control_status_vars), SHOW_FUNC,
      SHOW_SCOPE_GLOBAL},
-=======
->>>>>>> 87307d4d
     {"Gr_control_messages_sent_count",
      (char *)&Plugin_status_variables::get_control_messages_sent_count,
      SHOW_FUNC, SHOW_SCOPE_GLOBAL},
