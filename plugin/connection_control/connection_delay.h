--- conflicted
+++ resolved
@@ -1,8 +1,4 @@
-<<<<<<< HEAD
-/* Copyright (c) 2016, 2017, Oracle and/or its affiliates. All rights reserved.
-=======
 /* Copyright (c) 2016, 2019, Oracle and/or its affiliates. All rights reserved.
->>>>>>> 4869291f
 
    This program is free software; you can redistribute it and/or modify
    it under the terms of the GNU General Public License, version 2.0,
@@ -27,20 +23,12 @@
 #ifndef CONNECTION_DELAY_H
 #define CONNECTION_DELAY_H
 
-<<<<<<< HEAD
-#include <mysql_com.h> /* USERNAME_LENGTH */
-#include <atomic>
-
-#include "lf.h" /* LF Hash */
-#include "my_inttypes.h"
-=======
 #include <atomic>
 
 #include "lf.h"          /* LF Hash */
 #include "my_hostname.h" /* HOSTNAME_LENGTH */
 #include "my_inttypes.h"
 #include "mysql_com.h" /* USERNAME_LENGTH */
->>>>>>> 4869291f
 #include "plugin/connection_control/connection_control_data.h" /* variables and status */
 #include "plugin/connection_control/connection_control_interfaces.h" /* Observer interface */
 #include "plugin/connection_control/connection_control_memory.h" /* Connection_control_alloc */
@@ -160,7 +148,6 @@
     /* Clear the hash */
     m_userhost_hash.reset_all();
   }
-<<<<<<< HEAD
 
   /** Get threshold value */
   int64 get_threshold() { return m_threshold.load(); }
@@ -194,41 +181,6 @@
   /** Get max value */
   int64 get_max_delay() { return m_max_delay.load(); }
 
-=======
-
-  /** Get threshold value */
-  int64 get_threshold() { return m_threshold.load(); }
-
-  /**
-    Set min/max delay
-
-    @param new_value [in]        New m_min_delay/m_max_delay value
-    @param min [in]              true for m_min_delay. false otherwise.
-
-    @returns whether m_min_delay/m_max_delay value was changed successfully or
-    not
-      @retval false  Success
-      @retval true Failure. Invalid value specified.
-  */
-
-  bool set_delay(int64 new_value, bool min) {
-    int64 current_max = get_max_delay();
-    int64 current_min = get_min_delay();
-
-    if (new_value < MIN_DELAY) return true;
-
-    if ((min && new_value > current_max) || (!min && new_value < current_min))
-      return true;
-
-    else
-      min ? m_min_delay.store(new_value) : m_max_delay.store(new_value);
-    return false;
-  }
-
-  /** Get max value */
-  int64 get_max_delay() { return m_max_delay.load(); }
-
->>>>>>> 4869291f
   /** Get min value */
   int64 get_min_delay() { return m_min_delay.load(); }
 
