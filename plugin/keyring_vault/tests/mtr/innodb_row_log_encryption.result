--- conflicted
+++ resolved
@@ -34,9 +34,6 @@
 1
 DROP TABLE t1;
 SET DEBUG_SYNC= 'RESET';
-<<<<<<< HEAD
-UNINSTALL PLUGIN keyring_vault;
-=======
 CREATE TABLE t (a INT, b TEXT) ENGINE=InnoDB ENCRYPTION='y';
 SET DEBUG_SYNC = 'row_log_table_apply1_before SIGNAL paused WAIT_FOR unpause';
 ALTER TABLE t ADD PRIMARY KEY (a);
@@ -44,4 +41,4 @@
 SET DEBUG_SYNC= 'now SIGNAL unpause';
 DROP TABLE t;
 SET DEBUG_SYNC= 'RESET';
->>>>>>> 539cde9e
+UNINSTALL PLUGIN keyring_vault;