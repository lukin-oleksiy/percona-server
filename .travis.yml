# Ubuntu 18.04
dist: bionic
sudo: required
language: cpp

cache:
  ccache: true
  timeout: 600
  directories:
    - $TRAVIS_BUILD_DIR/deps     # cache Boost libraries

env:
  global:
    - PARENT_BRANCH=8.0
    - CCACHE_DIR=$HOME/.ccache
    - CCACHE_COMPRESS=1
    - CCACHE_COMPRESSLEVEL=9
    - CCACHE_MAXSIZE=500Mi
    - CCACHE_CPP2=1

matrix:
  include:
    # Common
    - env: COMMAND=clang-test
      script:
        - curl -sSL "http://apt.llvm.org/llvm-snapshot.gpg.key" | sudo -E apt-key add -;
        - echo "deb http://apt.llvm.org/$TRAVIS_DIST/ llvm-toolchain-$TRAVIS_DIST-10 main" | sudo tee -a /etc/apt/sources.list > /dev/null;
        - sudo -E apt-get -yq update >> ~/apt-get-update.log 2>&1;
        - sudo -E apt-get -yq --no-install-suggests --no-install-recommends install diffstat clang-format-10 || travis_terminate 1
        - wget https://llvm.org/svn/llvm-project/cfe/trunk/tools/clang-format/clang-format-diff.py || travis_terminate 1
        - chmod a+x clang-format-diff.py
        - git diff -U0 --no-color HEAD^1 *.c *.cc *.cpp *.h *.hpp *.i *.ic *.ih | ./clang-format-diff.py -binary=clang-format-10 -style=file -p1 >_GIT_DIFF
        - '[ ! -s _GIT_DIFF ] && { echo The last git commit is clang-formatted; travis_terminate 0; } || { diffstat _GIT_DIFF; echo; cat _GIT_DIFF; travis_terminate 1; }'


    # Configurations for developers' forks and after merging a pull request for percona/percona-server
    # 1
    - if: repo != percona/percona-server OR repo = percona/percona-server AND type IN (push, cron)
      env:              BUILD=Debug
      compiler: clang
      os: osx
      osx_image: xcode11
    # 2
    - if: repo != percona/percona-server OR repo = percona/percona-server AND type IN (push, cron)
      env: VERSION=11   BUILD=Debug  INVERTED=ON
      compiler: clang
    # 3
    - if: repo != percona/percona-server OR repo = percona/percona-server AND type IN (push, cron)
      env: VERSION=11   BUILD=RelWithDebInfo
      compiler: clang
    # 4
    - if: repo != percona/percona-server OR repo = percona/percona-server AND type IN (push, cron)
      env: VERSION=9    BUILD=Debug
      compiler: clang
    # 5
    - if: repo != percona/percona-server OR repo = percona/percona-server AND type IN (push, cron)
      env: VERSION=8    BUILD=Debug
      compiler: clang
    # 6
    - if: repo != percona/percona-server OR repo = percona/percona-server AND type IN (push, cron)
      env: VERSION=7    BUILD=Debug
      compiler: clang
    # 7
    - if: repo != percona/percona-server OR repo = percona/percona-server AND type IN (push, cron)
      env: VERSION=6.0  BUILD=Debug
      compiler: clang
    # 8
    - if: repo != percona/percona-server OR repo = percona/percona-server AND type IN (push, cron)
      env: VERSION=5.0  BUILD=Debug
      compiler: clang
    # 9
    - if: repo != percona/percona-server OR repo = percona/percona-server AND type IN (push, cron)
      env: VERSION=4.0  BUILD=Debug
      compiler: clang
    # 10
    - if: repo != percona/percona-server OR repo = percona/percona-server AND type IN (push, cron)
      env: VERSION=10   BUILD=Debug
      compiler: gcc
    # 11
    - if: repo != percona/percona-server OR repo = percona/percona-server AND type IN (push, cron)
      env: VERSION=9    BUILD=Debug
      compiler: gcc
    # 12
    - if: repo != percona/percona-server OR repo = percona/percona-server AND type IN (push, cron)
      env: VERSION=8    BUILD=Debug
      compiler: gcc
    # 13
    - if: repo != percona/percona-server OR repo = percona/percona-server AND type IN (push, cron)
      env: VERSION=7    BUILD=Debug
      compiler: gcc
    # 14
    - if: repo != percona/percona-server OR repo = percona/percona-server AND type IN (push, cron)
      env: VERSION=6    BUILD=Debug
      compiler: gcc
    # 15
    - if: repo != percona/percona-server OR repo = percona/percona-server AND type IN (push, cron)
      env: VERSION=5    BUILD=Debug
      compiler: gcc
<<<<<<< HEAD
=======
    # 16
    - if: repo != percona/percona-server OR repo = percona/percona-server AND type IN (push, cron)
      env: VERSION=4.8  BUILD=Debug
      compiler: gcc
>>>>>>> 81d56165


    # Configurations for a pull request and after merging for percona/percona-server
    # 1
    - if: branch =~ fullci OR repo = percona/percona-server AND type IN (push, cron)
      env:              BUILD=RelWithDebInfo
      compiler: clang
      os: osx
      osx_image: xcode11
    # 2
    - if: branch =~ fullci OR repo = percona/percona-server AND type IN (push, pull_request, cron)
      env: VERSION=11   BUILD=RelWithDebInfo  INVERTED=ON
      compiler: clang
    # 3
<<<<<<< HEAD
    - if: branch =~ fullci OR repo = percona/percona-server AND type IN (push, cron)
      env: VERSION=9    BUILD=RelWithDebInfo
      compiler: clang
    # 4
    - if: branch =~ fullci OR repo = percona/percona-server AND type IN (push, cron)
      env: VERSION=8    BUILD=RelWithDebInfo
      compiler: clang
    # 5
    - if: branch =~ fullci OR repo = percona/percona-server AND type IN (push, cron)
      env: VERSION=7    BUILD=RelWithDebInfo
      compiler: clang
    # 6
    - if: branch =~ fullci OR repo = percona/percona-server AND type IN (push, cron)
      env: VERSION=6.0  BUILD=RelWithDebInfo
      compiler: clang
    # 7
    - if: branch =~ fullci OR repo = percona/percona-server AND type IN (push, cron)
      env: VERSION=5.0  BUILD=RelWithDebInfo
=======
    - if: branch =~ fullci OR repo = percona/percona-server AND type IN (push, pull_request, cron)
      env: VERSION=11   BUILD=Debug
      compiler: clang
    # 4
    - if: branch =~ fullci OR repo = percona/percona-server AND type IN (push, pull_request, cron)
      env: VERSION=9    BUILD=RelWithDebInfo
      compiler: clang
    # 5
    - if: branch =~ fullci OR repo = percona/percona-server AND type IN (push, pull_request, cron)
      env: VERSION=8    BUILD=RelWithDebInfo
      compiler: clang
    # 6
    - if: branch =~ fullci OR repo = percona/percona-server AND type IN (push, pull_request, cron)
      env: VERSION=7    BUILD=RelWithDebInfo
      compiler: clang
    # 7
    - if: branch =~ fullci OR repo = percona/percona-server AND type IN (push, pull_request, cron)
      env: VERSION=6.0  BUILD=RelWithDebInfo
>>>>>>> 81d56165
      compiler: clang
    # 8
    - if: branch =~ fullci OR repo = percona/percona-server AND type IN (push, pull_request, cron)
      env: VERSION=5.0  BUILD=RelWithDebInfo
      compiler: clang
    # 9
    - if: branch =~ fullci OR repo = percona/percona-server AND type IN (push, pull_request, cron)
      env: VERSION=4.0  BUILD=RelWithDebInfo
      compiler: clang
    # 10
    - if: branch =~ fullci OR repo = percona/percona-server AND type IN (push, pull_request, cron)
      env: VERSION=10   BUILD=RelWithDebInfo
      compiler: gcc
<<<<<<< HEAD
    # 10
    - if: branch =~ fullci OR repo = percona/percona-server AND type IN (push, cron)
      env: VERSION=9    BUILD=RelWithDebInfo
      compiler: gcc
    # 11
    - if: branch =~ fullci OR repo = percona/percona-server AND type IN (push, cron)
      env: VERSION=8    BUILD=RelWithDebInfo
      compiler: gcc
    # 12
    - if: branch =~ fullci OR repo = percona/percona-server AND type IN (push, cron)
      env: VERSION=7    BUILD=RelWithDebInfo
      compiler: gcc
    # 13
    - if: branch =~ fullci OR repo = percona/percona-server AND type IN (push, cron)
=======
    # 11
    - if: branch =~ fullci OR repo = percona/percona-server AND type IN (push, pull_request, cron)
      env: VERSION=9    BUILD=RelWithDebInfo
      compiler: gcc
    # 12
    - if: branch =~ fullci OR repo = percona/percona-server AND type IN (push, pull_request, cron)
      env: VERSION=8    BUILD=RelWithDebInfo
      compiler: gcc
    # 13
    - if: branch =~ fullci OR repo = percona/percona-server AND type IN (push, pull_request, cron)
      env: VERSION=7    BUILD=RelWithDebInfo
      compiler: gcc
    # 14
    - if: branch =~ fullci OR repo = percona/percona-server AND type IN (push, pull_request, cron)
>>>>>>> 81d56165
      env: VERSION=6    BUILD=RelWithDebInfo
      compiler: gcc
    # 15
    - if: branch =~ fullci OR repo = percona/percona-server AND type IN (push, pull_request, cron)
      env: VERSION=5    BUILD=RelWithDebInfo
      compiler: gcc
<<<<<<< HEAD
=======
    # 16
    - if: branch =~ fullci OR repo = percona/percona-server AND type IN (push, pull_request, cron)
      env: VERSION=4.8  BUILD=RelWithDebInfo
      compiler: gcc
>>>>>>> 81d56165


    # Configurations to be run after merging a pull request for percona/percona-server
    # 1
    - if: branch =~ extraci OR repo = percona/percona-server AND type IN (push, cron)
      env: VERSION=10   BUILD=RelWithDebInfo  INVERTED=ON
      compiler: clang
    # 2
    - if: branch =~ extraci OR repo = percona/percona-server AND type IN (push, cron)
      env: VERSION=10   BUILD=RelWithDebInfo
      compiler: clang
    # 3
    - if: branch =~ extraci OR repo = percona/percona-server AND type IN (push, cron)
      env: VERSION=10   BUILD=Debug
      compiler: clang
    # 4
    - if: branch =~ extraci OR repo = percona/percona-server AND type IN (push, cron)
      env: VERSION=9    BUILD=RelWithDebInfo  INVERTED=ON
      compiler: clang
    # 5
    - if: branch =~ extraci OR repo = percona/percona-server AND type IN (push, cron)
      env: VERSION=8    BUILD=RelWithDebInfo  INVERTED=ON
      compiler: clang
    # 6
    - if: branch =~ extraci OR repo = percona/percona-server AND type IN (push, cron)
      env: VERSION=7    BUILD=RelWithDebInfo  INVERTED=ON
      compiler: clang
    # 7
    - if: branch =~ extraci OR repo = percona/percona-server AND type IN (push, cron)
      env: VERSION=6.0  BUILD=RelWithDebInfo  INVERTED=ON
      compiler: clang
    # 8
    - if: branch =~ extraci OR repo = percona/percona-server AND type IN (push, cron)
      env: VERSION=5.0  BUILD=RelWithDebInfo  INVERTED=ON
      compiler: clang
    # 9
    - if: branch =~ extraci OR repo = percona/percona-server AND type IN (push, cron)
      env: VERSION=4.0  BUILD=RelWithDebInfo  INVERTED=ON
      compiler: clang
    # 10
    - if: branch =~ extraci OR repo = percona/percona-server AND type IN (push, cron)
      env: VERSION=10   BUILD=RelWithDebInfo  INVERTED=ON
      compiler: gcc
    # 11
    - if: branch =~ extraci OR repo = percona/percona-server AND type IN (push, cron)
      env: VERSION=9    BUILD=RelWithDebInfo  INVERTED=ON
      compiler: gcc
    # 12
    - if: branch =~ extraci OR repo = percona/percona-server AND type IN (push, cron)
      env: VERSION=8    BUILD=RelWithDebInfo  INVERTED=ON
      compiler: gcc
    # 13
    - if: branch =~ extraci OR repo = percona/percona-server AND type IN (push, cron)
      env: VERSION=7    BUILD=RelWithDebInfo  INVERTED=ON
      compiler: gcc
    # 14
    - if: branch =~ extraci OR repo = percona/percona-server AND type IN (push, cron)
      env: VERSION=6    BUILD=RelWithDebInfo  INVERTED=ON
      compiler: gcc
    # 15
    - if: branch =~ extraci OR repo = percona/percona-server AND type IN (push, cron)
      env: VERSION=5    BUILD=RelWithDebInfo  INVERTED=ON
      compiler: gcc
<<<<<<< HEAD
=======
    # 16
    - if: branch =~ extraci OR repo = percona/percona-server AND type IN (push, cron)
      env: VERSION=4.8  BUILD=RelWithDebInfo  INVERTED=ON
      compiler: gcc
>>>>>>> 81d56165


script:
  - INIT_TIME=$SECONDS;
    JOB_NUMBER=$(echo $TRAVIS_JOB_NUMBER | sed -e 's:[0-9][0-9]*\.\(.*\):\1:');
    echo --- Initialization time $INIT_TIME seconds;
    echo --- JOB_NUMBER=$JOB_NUMBER TRAVIS_COMMIT=$TRAVIS_COMMIT TRAVIS_COMMIT_RANGE=$TRAVIS_COMMIT_RANGE TRAVIS_REPO_SLUG=$TRAVIS_REPO_SLUG TRAVIS_BRANCH=$TRAVIS_BRANCH TRAVIS_EVENT_TYPE=$TRAVIS_EVENT_TYPE TRAVIS_PULL_REQUEST=$TRAVIS_PULL_REQUEST TRAVIS_PULL_REQUEST_BRANCH=$TRAVIS_PULL_REQUEST_BRANCH

  - echo --- Perform all Travis jobs or only jobs that are included in ENV_VAR_JOB_NUMBERS list if it is defined;
    JOB_NUMBERS="1 2 3 4 5 6 7 8 9 10 11 12 13 14 15 16 17 18 19 20 21 22 23 24 25 26 27 28 29 30 31 32 33 34 35 36 37 38 39 40 41 42 43 44 45 46 47 48 49";
    if [[ "$ENV_VAR_JOB_NUMBERS" != "" ]]; then
       JOB_NUMBERS=$ENV_VAR_JOB_NUMBERS;
    fi;
    JOB_ARRAY=(${JOB_NUMBERS// / });
    if [[ ! " ${JOB_ARRAY[@]} " =~ " ${JOB_NUMBER} " ]]; then
       echo --- Finishing as job ${JOB_NUMBER} is not on a list = $JOB_NUMBERS;
       travis_terminate 0; 
    fi;

  # For pull requests and feature branches replace TRAVIS_COMMIT_RANGE with the range from the root to the tip of the branch
  # For the trunk use the commit number of last successful build if exists
  - if [[ "$TRAVIS_EVENT_TYPE" == "pull_request" ]] || [[ "$TRAVIS_REPO_SLUG" != "percona/percona-server" ]]; then
      if [[ "$TRAVIS_EVENT_TYPE" == "pull_request" ]]; then TRAVIS_COMMIT=$TRAVIS_COMMIT^2; fi;
      git fetch https://github.com/percona/percona-server.git $PARENT_BRANCH:master_repo_$PARENT_BRANCH;
      PARENT_COMMIT=$(git rev-list --first-parent --topo-order $TRAVIS_COMMIT ^master_repo_$PARENT_BRANCH | tail -1);
      TRAVIS_COMMIT_RANGE=$PARENT_COMMIT^..$TRAVIS_COMMIT;
    else
      if [ -s "$CCACHE_DIR/last_commit.txt" ]; then
        TRAVIS_COMMIT_RANGE=$(cat $CCACHE_DIR/last_commit.txt)..$TRAVIS_COMMIT;
      else
        TRAVIS_COMMIT_RANGE="Force testing of this commit";
      fi;
    fi;
    if MODIFIED_FILES=$(git diff --name-only $TRAVIS_COMMIT_RANGE 2>/dev/null); then
      echo -e "--- Modified files in $TRAVIS_COMMIT_RANGE:\n$MODIFIED_FILES";
      if echo "$MODIFIED_FILES" | grep -qvE '^(doc|build-ps|mysql-test|packaging|policy|scripts|support-files)/'; then
        echo "--- Code changes were found";
      else
        echo "--- There are no code changes, stopping build process.";
        travis_terminate 0;
      fi;
    else
      echo "--- Can't prepare MODIFIED_FILES for $TRAVIS_COMMIT_RANGE";
    fi;

  - echo --- Configure required LLVM and Ubuntu Toolchain repositories;
    if [[ "$TRAVIS_OS_NAME" == "linux" ]] && [[ "$CC" == "clang" ]]; then
       PACKAGES="llvm-$VERSION-dev $PACKAGES";
       curl -sSL "http://apt.llvm.org/llvm-snapshot.gpg.key" | sudo -E apt-key add -;
       if [[ "$CC-$VERSION" != "clang-4.0" ]]; then
         echo "deb http://apt.llvm.org/$TRAVIS_DIST/ llvm-toolchain-$TRAVIS_DIST-$VERSION main" | sudo tee -a /etc/apt/sources.list > /dev/null;
       fi;
    fi;
    if [[ "$TRAVIS_OS_NAME" == "linux" ]]; then
       sudo -E apt-add-repository -y "ppa:ubuntu-toolchain-r/test";
    fi;

  - echo --- Update list of packages and download dependencies;
    if [[ "$TRAVIS_OS_NAME" == "linux" ]]; then
       TIMEOUT_CMD=timeout;
       CC=$CC-$VERSION;
       CXX=$CXX-$VERSION;
       sudo -E apt-get -yq update >> ~/apt-get-update.log 2>&1;
       sudo -E apt-get -yq --allow-unauthenticated --no-install-suggests --no-install-recommends install $CXX $PACKAGES cmake cmake-curses-gui bison libncurses5-dev libaio-dev libmecab-dev libnuma-dev liblzma-dev libssl-dev || travis_terminate 1;
       if [[ "$INVERTED" != "ON" ]]; then
         sudo -E apt-get -yq --allow-unauthenticated --no-install-suggests --no-install-recommends install libeditline-dev liblz4-dev libre2-dev protobuf-compiler libprotobuf-dev libprotoc-dev libicu-dev || travis_terminate 1;
       fi;
       sudo ln -s $(which ccache) /usr/lib/ccache/$CC;
       sudo ln -s $(which ccache) /usr/lib/ccache/$CXX || echo;
    else
       TIMEOUT_CMD=gtimeout;
       brew update;
       brew install ccache protobuf lz4 re2 rapidjson;
       export PATH="/usr/local/opt/ccache/libexec:$PATH";
    fi;
    UPDATE_TIME=$(($SECONDS - $INIT_TIME));
    echo --- Packages updated in $UPDATE_TIME seconds. Initialization time $INIT_TIME seconds.

  - mkdir bin; cd bin;
  - $CC -v
  - $CXX -v
  - ccache --version
  - ccache --print-config;
    ccache --zero-stats;

  - echo --- Set cmake parameters;
    COMPILE_OPT+=(
      -DCMAKE_C_FLAGS_DEBUG=-g1
      -DCMAKE_CXX_FLAGS_DEBUG=-g1
      '-DCMAKE_C_FLAGS_RELWITHDEBINFO=-O2 -g1 -DNDEBUG'
      '-DCMAKE_CXX_FLAGS_RELWITHDEBINFO=-O2 -g1 -DNDEBUG'
    );
    CMAKE_OPT="
      -DCMAKE_BUILD_TYPE=$BUILD
      -DBUILD_CONFIG=mysql_release
      -DREPRODUCIBLE_BUILD=OFF
      -DFEATURE_SET=community
      -DENABLE_DOWNLOADS=1
      -DDOWNLOAD_BOOST=1
      -DWITH_BOOST=../deps
      -DWITH_KEYRING_VAULT=ON
      -DWITHOUT_TOKUDB=ON
      -DWITH_ROCKSDB=OFF
      -DWITH_PAM=ON
    ";
    if [[ "$TRAVIS_OS_NAME" == "osx" ]]; then
      CMAKE_OPT+="
        -DMYSQL_MAINTAINER_MODE=OFF
        -DWITH_PROTOBUF=system
        -DWITH_SYSTEM_LIBS=ON
        -DWITH_ICU=/usr/local/opt/icu4c
      ";
    else
      CMAKE_OPT+="
        -DMYSQL_MAINTAINER_MODE=ON
        -DWITH_CURL=system
        -DWITH_MECAB=system
        -DWITH_RAPIDJSON=bundled
        -DWITH_SSL=system
        -DWITH_LIBEVENT=bundled
      ";
      if [[ "$INVERTED" != "ON" ]]; then
        CMAKE_OPT+="
          -DWITH_READLINE=system
          -DWITH_ICU=system
          -DWITH_LZ4=system
          -DWITH_PROTOBUF=system
          -DWITH_RE2=system
          -DWITH_ZLIB=system
          -DWITH_NUMA=ON
        ";
      else
        CMAKE_OPT+="
          -DWITH_EDITLINE=bundled
          -DWITH_ICU=bundled
          -DWITH_LZ4=bundled
          -DWITH_PROTOBUF=bundled
          -DWITH_RE2=bundled
          -DWITH_ZLIB=bundled
          -DWITH_NUMA=OFF
          -DWITH_ARCHIVE_STORAGE_ENGINE=OFF
          -DWITH_BLACKHOLE_STORAGE_ENGINE=OFF
          -DWITH_EXAMPLE_STORAGE_ENGINE=ON
          -DWITH_FEDERATED_STORAGE_ENGINE=OFF
          -DWITHOUT_PERFSCHEMA_STORAGE_ENGINE=ON
          -DWITH_INNODB_MEMCACHED=ON
        ";
      fi;
    fi;

  - echo --- Perform Debug or RelWithDebInfo compilation;
    echo --- CMAKE_OPT=\"$CMAKE_OPT\";
    echo --- COMPILE_OPT=\"${COMPILE_OPT[@]}\";
    echo --- ENV_VAR_CMAKE_OPT=\"$ENV_VAR_CMAKE_OPT\";
    cmake .. $CMAKE_OPT $ENV_VAR_CMAKE_OPT "${COMPILE_OPT[@]}";

  - CMAKE_TIME=$(($SECONDS - $INIT_TIME - $UPDATE_TIME));
    if [[ "$TRAVIS_REPO_SLUG" == "percona/percona-server" ]]; then
      TIMEOUT_TIME=$((176 * 60 - $SECONDS));
    else
      TIMEOUT_TIME=$((46 * 60 - $SECONDS));
    fi;
    echo --- Timeout $TIMEOUT_TIME seconds. CMake took $CMAKE_TIME seconds. Packages updated in $UPDATE_TIME seconds. Initialization time $INIT_TIME seconds.;
    $TIMEOUT_CMD $TIMEOUT_TIME make -j2;
    if [[ "$?" == "0" ]]; then echo $TRAVIS_COMMIT > $CCACHE_DIR/last_commit.txt; else false; fi;

  - ccache --show-stats;
    BUILD_TIME=$(($SECONDS - $INIT_TIME - $UPDATE_TIME - $CMAKE_TIME));
    echo --- Total time $SECONDS seconds. Build time $BUILD_TIME/$TIMEOUT_TIME seconds. CMake took $CMAKE_TIME seconds. Packages updated in $UPDATE_TIME seconds. Initialization time $INIT_TIME seconds.<|MERGE_RESOLUTION|>--- conflicted
+++ resolved
@@ -96,13 +96,6 @@
     - if: repo != percona/percona-server OR repo = percona/percona-server AND type IN (push, cron)
       env: VERSION=5    BUILD=Debug
       compiler: gcc
-<<<<<<< HEAD
-=======
-    # 16
-    - if: repo != percona/percona-server OR repo = percona/percona-server AND type IN (push, cron)
-      env: VERSION=4.8  BUILD=Debug
-      compiler: gcc
->>>>>>> 81d56165
 
 
     # Configurations for a pull request and after merging for percona/percona-server
@@ -117,102 +110,57 @@
       env: VERSION=11   BUILD=RelWithDebInfo  INVERTED=ON
       compiler: clang
     # 3
-<<<<<<< HEAD
+    - if: branch =~ fullci OR repo = percona/percona-server AND type IN (push, pull_request, cron)
+      env: VERSION=11   BUILD=Debug
+      compiler: clang
+    # 4
     - if: branch =~ fullci OR repo = percona/percona-server AND type IN (push, cron)
       env: VERSION=9    BUILD=RelWithDebInfo
       compiler: clang
-    # 4
+    # 5
     - if: branch =~ fullci OR repo = percona/percona-server AND type IN (push, cron)
       env: VERSION=8    BUILD=RelWithDebInfo
       compiler: clang
-    # 5
+    # 6
     - if: branch =~ fullci OR repo = percona/percona-server AND type IN (push, cron)
       env: VERSION=7    BUILD=RelWithDebInfo
       compiler: clang
-    # 6
+    # 7
     - if: branch =~ fullci OR repo = percona/percona-server AND type IN (push, cron)
       env: VERSION=6.0  BUILD=RelWithDebInfo
       compiler: clang
-    # 7
+    # 8
     - if: branch =~ fullci OR repo = percona/percona-server AND type IN (push, cron)
       env: VERSION=5.0  BUILD=RelWithDebInfo
-=======
-    - if: branch =~ fullci OR repo = percona/percona-server AND type IN (push, pull_request, cron)
-      env: VERSION=11   BUILD=Debug
-      compiler: clang
-    # 4
-    - if: branch =~ fullci OR repo = percona/percona-server AND type IN (push, pull_request, cron)
+      compiler: clang
+    # 9
+    - if: branch =~ fullci OR repo = percona/percona-server AND type IN (push, pull_request, cron)
+      env: VERSION=4.0  BUILD=RelWithDebInfo
+      compiler: clang
+    # 10
+    - if: branch =~ fullci OR repo = percona/percona-server AND type IN (push, pull_request, cron)
+      env: VERSION=10   BUILD=RelWithDebInfo
+      compiler: gcc
+    # 11
+    - if: branch =~ fullci OR repo = percona/percona-server AND type IN (push, cron)
       env: VERSION=9    BUILD=RelWithDebInfo
-      compiler: clang
-    # 5
-    - if: branch =~ fullci OR repo = percona/percona-server AND type IN (push, pull_request, cron)
+      compiler: gcc
+    # 12
+    - if: branch =~ fullci OR repo = percona/percona-server AND type IN (push, cron)
       env: VERSION=8    BUILD=RelWithDebInfo
-      compiler: clang
-    # 6
-    - if: branch =~ fullci OR repo = percona/percona-server AND type IN (push, pull_request, cron)
+      compiler: gcc
+    # 13
+    - if: branch =~ fullci OR repo = percona/percona-server AND type IN (push, cron)
       env: VERSION=7    BUILD=RelWithDebInfo
-      compiler: clang
-    # 7
-    - if: branch =~ fullci OR repo = percona/percona-server AND type IN (push, pull_request, cron)
-      env: VERSION=6.0  BUILD=RelWithDebInfo
->>>>>>> 81d56165
-      compiler: clang
-    # 8
-    - if: branch =~ fullci OR repo = percona/percona-server AND type IN (push, pull_request, cron)
-      env: VERSION=5.0  BUILD=RelWithDebInfo
-      compiler: clang
-    # 9
-    - if: branch =~ fullci OR repo = percona/percona-server AND type IN (push, pull_request, cron)
-      env: VERSION=4.0  BUILD=RelWithDebInfo
-      compiler: clang
-    # 10
-    - if: branch =~ fullci OR repo = percona/percona-server AND type IN (push, pull_request, cron)
-      env: VERSION=10   BUILD=RelWithDebInfo
-      compiler: gcc
-<<<<<<< HEAD
-    # 10
-    - if: branch =~ fullci OR repo = percona/percona-server AND type IN (push, cron)
-      env: VERSION=9    BUILD=RelWithDebInfo
-      compiler: gcc
-    # 11
-    - if: branch =~ fullci OR repo = percona/percona-server AND type IN (push, cron)
-      env: VERSION=8    BUILD=RelWithDebInfo
-      compiler: gcc
-    # 12
-    - if: branch =~ fullci OR repo = percona/percona-server AND type IN (push, cron)
-      env: VERSION=7    BUILD=RelWithDebInfo
-      compiler: gcc
-    # 13
-    - if: branch =~ fullci OR repo = percona/percona-server AND type IN (push, cron)
-=======
-    # 11
-    - if: branch =~ fullci OR repo = percona/percona-server AND type IN (push, pull_request, cron)
-      env: VERSION=9    BUILD=RelWithDebInfo
-      compiler: gcc
-    # 12
-    - if: branch =~ fullci OR repo = percona/percona-server AND type IN (push, pull_request, cron)
-      env: VERSION=8    BUILD=RelWithDebInfo
-      compiler: gcc
-    # 13
-    - if: branch =~ fullci OR repo = percona/percona-server AND type IN (push, pull_request, cron)
-      env: VERSION=7    BUILD=RelWithDebInfo
       compiler: gcc
     # 14
-    - if: branch =~ fullci OR repo = percona/percona-server AND type IN (push, pull_request, cron)
->>>>>>> 81d56165
+    - if: branch =~ fullci OR repo = percona/percona-server AND type IN (push, cron)
       env: VERSION=6    BUILD=RelWithDebInfo
       compiler: gcc
     # 15
     - if: branch =~ fullci OR repo = percona/percona-server AND type IN (push, pull_request, cron)
       env: VERSION=5    BUILD=RelWithDebInfo
       compiler: gcc
-<<<<<<< HEAD
-=======
-    # 16
-    - if: branch =~ fullci OR repo = percona/percona-server AND type IN (push, pull_request, cron)
-      env: VERSION=4.8  BUILD=RelWithDebInfo
-      compiler: gcc
->>>>>>> 81d56165
 
 
     # Configurations to be run after merging a pull request for percona/percona-server
@@ -276,13 +224,6 @@
     - if: branch =~ extraci OR repo = percona/percona-server AND type IN (push, cron)
       env: VERSION=5    BUILD=RelWithDebInfo  INVERTED=ON
       compiler: gcc
-<<<<<<< HEAD
-=======
-    # 16
-    - if: branch =~ extraci OR repo = percona/percona-server AND type IN (push, cron)
-      env: VERSION=4.8  BUILD=RelWithDebInfo  INVERTED=ON
-      compiler: gcc
->>>>>>> 81d56165
 
 
 script:
@@ -410,7 +351,6 @@
           -DWITH_ICU=system
           -DWITH_LZ4=system
           -DWITH_PROTOBUF=system
-          -DWITH_RE2=system
           -DWITH_ZLIB=system
           -DWITH_NUMA=ON
         ";
@@ -420,7 +360,6 @@
           -DWITH_ICU=bundled
           -DWITH_LZ4=bundled
           -DWITH_PROTOBUF=bundled
-          -DWITH_RE2=bundled
           -DWITH_ZLIB=bundled
           -DWITH_NUMA=OFF
           -DWITH_ARCHIVE_STORAGE_ENGINE=OFF
