--- conflicted
+++ resolved
@@ -392,14 +392,10 @@
 Summary:        Percona Server - Development header files and libraries
 Group:          Applications/Databases
 Provides:       mysql-devel
-<<<<<<< HEAD
 Conflicts:      Percona-SQL-devel-50 Percona-Server-devel-51 Percona-Server-devel-55
-=======
-Conflicts:      Percona-SQL-devel-50 Percona-Server-devel-51
 %if "%rhel" > "6"
 Obsoletes:      mariadb-devel
 %endif
->>>>>>> ce0061ea
 
 %description -n Percona-Server-devel%{product_suffix}
 This package contains the development header files and libraries necessary
