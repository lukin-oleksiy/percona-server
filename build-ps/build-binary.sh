--- conflicted
+++ resolved
@@ -17,11 +17,7 @@
 TARGET_CFLAGS=''
 QUIET='VERBOSE=1'
 WITH_JEMALLOC=''
-<<<<<<< HEAD
-DEBUG_EXTNAME=''
-=======
 DEBUG_EXTRA=''
->>>>>>> e79de717
 WITH_SSL='/usr'
 WITH_SSL_TYPE='system'
 OPENSSL_INCLUDE=''
@@ -60,7 +56,7 @@
         shift
         CMAKE_BUILD_TYPE='Debug'
         BUILD_COMMENT="${BUILD_COMMENT:-}-debug"
-        DEBUG_EXTNAME='-DDEBUG_EXTNAME=OFF'
+        DEBUG_EXTRA="-DDEBUG_EXTNAME=OFF"
         ;;
     -v | --valgrind )
         shift
@@ -176,24 +172,6 @@
 export CC=${CC:-gcc}
 export CXX=${CXX:-g++}
 
-<<<<<<< HEAD
-# TokuDB cmake flags
-if test -d "$SOURCEDIR/storage/tokudb"
-then
-    CMAKE_OPTS="${CMAKE_OPTS:-} -DBUILD_TESTING=OFF -DUSE_GTAGS=OFF -DUSE_CTAGS=OFF -DUSE_ETAGS=OFF -DUSE_CSCOPE=OFF -DTOKUDB_BACKUP_PLUGIN_VERSION=${TOKUDB_BACKUP_VERSION}"
-    
-    if test "x$CMAKE_BUILD_TYPE" != "xDebug"
-    then
-        CMAKE_OPTS="${CMAKE_OPTS:-} -DTOKU_DEBUG_PARANOID=OFF"
-    else
-        CMAKE_OPTS="${CMAKE_OPTS:-} -DTOKU_DEBUG_PARANOID=ON"
-    fi
-
-    if [[ $CMAKE_OPTS == *WITH_VALGRIND=ON* ]]
-    then
-        CMAKE_OPTS="${CMAKE_OPTS:-} -DUSE_VALGRIND=ON"
-    fi
-=======
 # If gcc >= 4.8 we can use ASAN in debug build but not if valgrind build also
 if [[ "$CMAKE_BUILD_TYPE" == "Debug" ]] && [[ "${CMAKE_OPTS:-}" != *WITH_VALGRIND=ON* ]]; then
   GCC_VERSION=$(${CC} -dumpversion)
@@ -201,7 +179,24 @@
   if [ "${GT_VERSION}" = "${GCC_VERSION}" ]; then
     DEBUG_EXTRA="${DEBUG_EXTRA} -DWITH_ASAN=ON"
   fi
->>>>>>> e79de717
+fi
+
+# TokuDB cmake flags
+if test -d "$SOURCEDIR/storage/tokudb"
+then
+    CMAKE_OPTS="${CMAKE_OPTS:-} -DBUILD_TESTING=OFF -DUSE_GTAGS=OFF -DUSE_CTAGS=OFF -DUSE_ETAGS=OFF -DUSE_CSCOPE=OFF -DTOKUDB_BACKUP_PLUGIN_VERSION=${TOKUDB_BACKUP_VERSION}"
+    
+    if test "x$CMAKE_BUILD_TYPE" != "xDebug"
+    then
+        CMAKE_OPTS="${CMAKE_OPTS:-} -DTOKU_DEBUG_PARANOID=OFF"
+    else
+        CMAKE_OPTS="${CMAKE_OPTS:-} -DTOKU_DEBUG_PARANOID=ON"
+    fi
+
+    if [[ $CMAKE_OPTS == *WITH_VALGRIND=ON* ]]
+    then
+        CMAKE_OPTS="${CMAKE_OPTS:-} -DUSE_VALGRIND=ON"
+    fi
 fi
 
 #
@@ -248,13 +243,8 @@
     cd "$SOURCEDIR"
  
     cmake . ${CMAKE_OPTS:-} -DBUILD_CONFIG=mysql_release \
-<<<<<<< HEAD
         -DCMAKE_BUILD_TYPE=${CMAKE_BUILD_TYPE:-RelWithDebInfo} \
-        $DEBUG_EXTNAME \
-=======
-        -DCMAKE_BUILD_TYPE="$CMAKE_BUILD_TYPE" \
         $DEBUG_EXTRA \
->>>>>>> e79de717
         -DWITH_EMBEDDED_SERVER=OFF \
         -DFEATURE_SET=community \
         -DENABLE_DTRACE=OFF \
