--- conflicted
+++ resolved
@@ -159,7 +159,6 @@
         Mysql::Tools::Base::Message_type_error));
   }
 
-<<<<<<< HEAD
   Mysql::Tools::Base::Mysql_query_runner *runner =
       connection_provider->get_runner(message_handler);
   if (!runner) {
@@ -167,15 +166,10 @@
     delete connection_provider;
     return 0;
   }
-  if (mysql_get_server_version(runner->get_low_level_connection()) < 50708) {
-=======
-  Mysql::Tools::Base::Mysql_query_runner* runner= connection_provider
-         ->get_runner(message_handler);
+
   ulong server_version =
-    mysql_get_server_version(runner->get_low_level_connection());
-  if (server_version < 50646)
-  {
->>>>>>> 081a3931
+      mysql_get_server_version(runner->get_low_level_connection());
+  if (server_version < 50646) {
     std::cerr << "Server version is not compatible. Server version should "
                  "be 5.6.46 or above.";
     delete runner;
@@ -183,13 +177,9 @@
     delete connection_provider;
     return 0;
   }
-<<<<<<< HEAD
+  use_show_create_user = (server_version > 50705);
 
   Simple_id_generator *id_generator = new Simple_id_generator();
-=======
-  use_show_create_user = (server_version > 50705);
-  Simple_id_generator* id_generator= new Simple_id_generator();
->>>>>>> 081a3931
 
   std::chrono::high_resolution_clock::time_point start_time =
       std::chrono::high_resolution_clock::now();
