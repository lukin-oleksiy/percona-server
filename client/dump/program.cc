--- conflicted
+++ resolved
@@ -259,27 +259,15 @@
   this->add_provider(m_mysqldump_tool_chain_maker_options);
 }
 
-<<<<<<< HEAD
 const char *load_default_groups[] = {
-    "client",     /* Read settings how to connect to server. */
-    "mysql_dump", /* Read special settings for mysql_dump. */
-    nullptr};
-=======
-const char *load_default_groups[]=
-{
-  "client", /* Read settings how to connect to server. */
-  /*
-    Read special settings for mysql_dump.
-    This section will be deprecated.
-  */
-  "mysql_dump",
-  /* Read config options from mysqlpump section. */
-  "mysqlpump",
-  0
-};
-
-static Program program;
->>>>>>> 13253553
+    "client", /* Read settings how to connect to server. */
+    /*
+     Read special settings for mysql_dump.
+     This section will be deprecated.
+    */
+    "mysql_dump",
+    /* Read config options from mysqlpump section. */
+    "mysqlpump", nullptr};
 
 int main(int argc, char **argv) {
   Program program;
