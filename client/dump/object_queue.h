/*
<<<<<<< HEAD
  Copyright (c) 2015, 2016, Oracle and/or its affiliates. All rights reserved.
=======
  Copyright (c) 2015, 2016 Oracle and/or its affiliates. All rights reserved.
>>>>>>> 6562037f

  This program is free software; you can redistribute it and/or modify
  it under the terms of the GNU General Public License as published by
  the Free Software Foundation; version 2 of the License.

  This program is distributed in the hope that it will be useful,
  but WITHOUT ANY WARRANTY; without even the implied warranty of
  MERCHANTABILITY or FITNESS FOR A PARTICULAR PURPOSE.  See the
  GNU General Public License for more details.

  You should have received a copy of the GNU General Public License
  along with this program; if not, write to the Free Software
  Foundation, Inc., 51 Franklin St, Fifth Floor, Boston, MA 02110-1301  USA
*/

#ifndef OBJECT_QUEUE_INCLUDED
#define OBJECT_QUEUE_INCLUDED

#include "i_object_reader.h"
#include "abstract_object_reader_wrapper.h"
#include "abstract_dump_task.h"
#include "base/abstract_program.h"
#include "thread_group.h"
#include "base/mutex.h"
#include "base/atomic.h"
#include <map>
#include <queue>

namespace Mysql{
namespace Tools{
namespace Dump{

/**
  Wrapper to another Object Reader, adds all objects to read on queue. Allows
  specified number of threads to dequeue and process objects.
 */
class Object_queue : public Abstract_object_reader_wrapper,
  public I_object_reader
{
public:
  Object_queue(
    Mysql::I_callable<bool, const Mysql::Tools::Base::Message_data&>*
      message_handler, Simple_id_generator* object_id_generator,
    uint threads_count, Mysql::I_callable<void, bool>* thread_callback,
    Mysql::Tools::Base::Abstract_program* program);

  ~Object_queue();

  void read_object(Item_processing_data* item_to_process);

<<<<<<< HEAD
  // Fix "inherits ... via dominance" warnings
  void register_progress_watcher(I_progress_watcher* new_progress_watcher)
  { Abstract_chain_element::register_progress_watcher(new_progress_watcher); }

  // Fix "inherits ... via dominance" warnings
  uint64 get_id() const
  { return Abstract_chain_element::get_id(); }

protected:
  // Fix "inherits ... via dominance" warnings
  void item_completion_in_child_callback(Item_processing_data* item_processed)
  { Abstract_chain_element::item_completion_in_child_callback(item_processed); }
=======
  void stop_queue();
>>>>>>> 6562037f

private:
  void queue_thread();

  void task_availability_callback(const Abstract_dump_task* available_task);

  void add_ready_items_to_queue(
    std::map<const I_dump_task*, std::vector<Item_processing_data*>* >
    ::iterator it);

  /*
    Group of threads to process objects on queue.
  */
  my_boost::thread_group m_thread_group;
  my_boost::mutex m_queue_mutex;
  /*
    Maps task to all processing items that processes specified task.
  */
  std::map<const I_dump_task*, std::vector<Item_processing_data*>*>
    m_tasks_map;
  std::queue<Item_processing_data*> m_items_ready_for_processing;
  /*
    Standard callback on task completion to run all possible dependent tasks.
  */
  Mysql::Instance_callback<void, const Abstract_dump_task*, Object_queue>
    m_task_availability_callback;
  /*
    Indicates if queue is running. If set to false, all pending and being
    processed tasks should complete, then queue is ready to close.
  */
  my_boost::atomic_bool m_is_queue_running;
  /*
    Callback called when created thread is starting or exiting. Call is done in
    execution context of created thread. Parameter value
    of true is used for thread start, false for thread exit.
  */
  Mysql::I_callable<void, bool>* m_thread_callback;
  Mysql::Tools::Base::Abstract_program* m_program;
};

}
}
}

#endif<|MERGE_RESOLUTION|>--- conflicted
+++ resolved
@@ -1,9 +1,5 @@
 /*
-<<<<<<< HEAD
   Copyright (c) 2015, 2016, Oracle and/or its affiliates. All rights reserved.
-=======
-  Copyright (c) 2015, 2016 Oracle and/or its affiliates. All rights reserved.
->>>>>>> 6562037f
 
   This program is free software; you can redistribute it and/or modify
   it under the terms of the GNU General Public License as published by
@@ -54,7 +50,6 @@
 
   void read_object(Item_processing_data* item_to_process);
 
-<<<<<<< HEAD
   // Fix "inherits ... via dominance" warnings
   void register_progress_watcher(I_progress_watcher* new_progress_watcher)
   { Abstract_chain_element::register_progress_watcher(new_progress_watcher); }
@@ -67,9 +62,9 @@
   // Fix "inherits ... via dominance" warnings
   void item_completion_in_child_callback(Item_processing_data* item_processed)
   { Abstract_chain_element::item_completion_in_child_callback(item_processed); }
-=======
+
   void stop_queue();
->>>>>>> 6562037f
+
 
 private:
   void queue_thread();
