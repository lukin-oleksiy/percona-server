/*
<<<<<<< HEAD
  Copyright (c) 2015, 2017, Oracle and/or its affiliates. All rights reserved.
=======
  Copyright (c) 2015, 2019, Oracle and/or its affiliates. All rights reserved.
>>>>>>> 4869291f

  This program is free software; you can redistribute it and/or modify
  it under the terms of the GNU General Public License, version 2.0,
  as published by the Free Software Foundation.

  This program is also distributed with certain software (including
  but not limited to OpenSSL) that is licensed under separate terms,
  as designated in a particular file or component or in included license
  documentation.  The authors of MySQL hereby grant you an additional
  permission to link the program and your derivative works with the
  separately licensed software that they have included with MySQL.

  This program is distributed in the hope that it will be useful,
  but WITHOUT ANY WARRANTY; without even the implied warranty of
  MERCHANTABILITY or FITNESS FOR A PARTICULAR PURPOSE.  See the
  GNU General Public License, version 2.0, for more details.

  You should have received a copy of the GNU General Public License
  along with this program; if not, write to the Free Software
  Foundation, Inc., 51 Franklin St, Fifth Floor, Boston, MA 02110-1301  USA
*/

#ifndef COMPRESSION_LZ4_WRITER_INCLUDED
#define COMPRESSION_LZ4_WRITER_INCLUDED

#include <lz4frame.h>
#include <string.h>
#include <functional>

#include "client/base/mutex.h"
#include "client/dump/abstract_output_writer_wrapper.h"
#include "client/dump/i_output_writer.h"
#include "my_inttypes.h"

namespace Mysql {
namespace Tools {
namespace Dump {

/**
  Wrapper to another Output Writer, compresses formatted data stream with LZ4.
 */
class Compression_lz4_writer : public I_output_writer,
                               public Abstract_output_writer_wrapper {
 public:
  Compression_lz4_writer(
      std::function<bool(const Mysql::Tools::Base::Message_data &)>
          *message_handler,
      Simple_id_generator *object_id_generator);

  ~Compression_lz4_writer();

<<<<<<< HEAD
=======
  bool init();
>>>>>>> 4869291f
  void append(const std::string &data_to_append);

  // Fix "inherits ... via dominance" warnings
  void register_progress_watcher(I_progress_watcher *new_progress_watcher) {
    Abstract_chain_element::register_progress_watcher(new_progress_watcher);
  }

  // Fix "inherits ... via dominance" warnings
  uint64 get_id() const { return Abstract_chain_element::get_id(); }

 protected:
  // Fix "inherits ... via dominance" warnings
  void item_completion_in_child_callback(Item_processing_data *item_processed) {
    Abstract_chain_element::item_completion_in_child_callback(item_processed);
  }

 private:
  void process_buffer(size_t lz4_result);

  void prepare_buffer(size_t src_size);

  my_boost::mutex m_lz4_mutex;
  LZ4F_compressionContext_t m_compression_context;
  std::vector<char> m_buffer;
};

}  // namespace Dump
}  // namespace Tools
}  // namespace Mysql

#endif<|MERGE_RESOLUTION|>--- conflicted
+++ resolved
@@ -1,9 +1,5 @@
 /*
-<<<<<<< HEAD
-  Copyright (c) 2015, 2017, Oracle and/or its affiliates. All rights reserved.
-=======
   Copyright (c) 2015, 2019, Oracle and/or its affiliates. All rights reserved.
->>>>>>> 4869291f
 
   This program is free software; you can redistribute it and/or modify
   it under the terms of the GNU General Public License, version 2.0,
@@ -55,10 +51,7 @@
 
   ~Compression_lz4_writer();
 
-<<<<<<< HEAD
-=======
   bool init();
->>>>>>> 4869291f
   void append(const std::string &data_to_append);
 
   // Fix "inherits ... via dominance" warnings
