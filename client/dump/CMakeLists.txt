# Copyright (c) 2015, 2016, Oracle and/or its affiliates. All rights reserved.
#
# This program is free software; you can redistribute it and/or modify
# it under the terms of the GNU General Public License as published by
# the Free Software Foundation; version 2 of the License.
#
# This program is distributed in the hope that it will be useful,
# but WITHOUT ANY WARRANTY; without even the implied warranty of
# MERCHANTABILITY or FITNESS FOR A PARTICULAR PURPOSE.  See the
# GNU General Public License for more details.
#
# You should have received a copy of the GNU General Public License
# along with this program; if not, write to the Free Software
# Foundation, Inc., 51 Franklin St, Fifth Floor, Boston, MA  02110-1301 USA

# If we are building client-only (-DWITHOUT_SERVER=ON) with Solaris Studio,
# we skip building the mysqlpump tool. The server, and mysqlpump, will be built
# using gcc.

INCLUDE_DIRECTORIES(
  ${CMAKE_SOURCE_DIR}/dump
)

IF (CMAKE_CXX_COMPILER_ID STREQUAL "SunPro")
  IF (WITHOUT_SERVER)
    MESSAGE(STATUS "Not building mysqlpump")
    RETURN()
  ENDIF()
ENDIF()

# Prevent Boost from including external precompiled Boost libraries, use
# threading (not implemented for older Solaris Studio compilers)
# and turn off unused functionality.
IF(USING_LOCAL_BOOST)
  ADD_DEFINITIONS(
    -DBOOST_ALL_NO_LIB
    -DBOOST_SYSTEM_NO_DEPRECATED)
ENDIF()

SET(BOOST_LIB_SOURCES
  ${BOOST_SOURCES_DIR}/libs/chrono/src/chrono.cpp
  ${BOOST_SOURCES_DIR}/libs/system/src/error_code.cpp
)

IF(USING_LOCAL_BOOST)
  ADD_CONVENIENCE_LIBRARY(boost_lib ${BOOST_LIB_SOURCES})

  # Do not build library unless it is needed by some other target.
  SET_PROPERTY(TARGET boost_lib PROPERTY EXCLUDE_FROM_ALL TRUE)

  ADD_COMPILE_FLAGS(
    ${BOOST_LIB_SOURCES}
<<<<<<< HEAD
    ${BOOST_THREAD_SOURCES}
    COMPILE_FLAGS -I${BOOST_PATCHES_DIR} -isystem ${BOOST_INCLUDE_DIR}
=======
    COMPILE_FLAGS -I${BOOST_PATCHES_DIR} -I${BOOST_INCLUDE_DIR}
>>>>>>> 23032807
    )

  IF(HAVE_clock_gettime_IN_rt)
    TARGET_LINK_LIBRARIES(boost_lib ${LIBRT})
  ENDIF()

  # Need explicit pthread for gcc -fsanitize=address
  IF(CMAKE_USE_PTHREADS_INIT AND CMAKE_C_FLAGS MATCHES "-fsanitize=")
    TARGET_LINK_LIBRARIES(boost_lib pthread)
  ENDIF()
  SET(LOCAL_BOOST_LIB boost_lib)
ENDIF()

SET(MYSQLPUMP_LIB_SOURCES
  abstract_chain_element.cc
  abstract_connection_provider.cc
  abstract_crawler.cc
  abstract_data_formatter_wrapper.cc
  abstract_data_object.cc
  abstract_database_dump_task.cc
  abstract_dump_task.cc
  abstract_mysql_chain_element_extension.cc
  abstract_object_reader_wrapper.cc
  abstract_output_writer_wrapper.cc
  abstract_plain_sql_object.cc
  abstract_plain_sql_object_dump_task.cc
  abstract_progress_reporter.cc
  abstract_progress_watcher.cc
  abstract_simple_dump_task.cc
  abstract_table_dump_task.cc
  chain_data.cc
  composite_message_handler.cc
  compression_lz4_writer.cc
  compression_zlib_writer.cc
  database.cc
  database_end_dump_task.cc
  database_start_dump_task.cc
  dump_end_dump_task.cc
  dump_start_dump_task.cc
  event_scheduler_event.cc
  field.cc
  file_writer.cc
  i_chain_element.cc
  i_connection_provider.cc
  i_crawler.cc
  i_data_formatter.cc
  i_data_formatter_wrapper.cc
  i_data_object.cc
  i_dump_task.cc
  i_object_reader.cc
  i_object_reader_wrapper.cc
  i_output_writer.cc
  i_output_writer_wrapper.cc
  i_progress_reporter.cc
  i_progress_watcher.cc
  item_processing_data.cc
  mysql_chain_element_options.cc
  mysql_crawler.cc
  mysql_field.cc
  mysql_function.cc
  mysql_object_reader.cc
  mysql_object_reader_options.cc
  mysqldump_tool_chain_maker.cc
  mysqldump_tool_chain_maker_options.cc
  object_filter.cc
  object_queue.cc
  pattern_matcher.cc
  privilege.cc
  row.cc
  row_group_dump_task.cc
  simple_id_generator.cc
  single_transaction_connection_provider.cc
  sql_formatter.cc
  sql_formatter_options.cc
  standard_progress_watcher.cc
  standard_writer.cc
  stored_procedure.cc
  table.cc
  table_deferred_indexes_dump_task.cc
  table_definition_dump_task.cc
  table_rows_dump_task.cc
  tables_definition_ready_dump_task.cc
  thread.cc
  thread_group.cc
  thread_specific_connection_provider.cc
  trigger.cc
  view.cc
  ../../sql-common/my_user.c)
ADD_CONVENIENCE_LIBRARY(mysqlpump_lib ${MYSQLPUMP_LIB_SOURCES})
TARGET_LINK_LIBRARIES(mysqlpump_lib
   client_base ${LZ4_LIBRARY})

ADD_COMPILE_FLAGS(
  ${MYSQLPUMP_LIB_SOURCES}
  COMPILE_FLAGS -I${BOOST_PATCHES_DIR} -isystem ${BOOST_INCLUDE_DIR}
  )

# Files that use Boost sources that trigger compilation warnings
SET(MYSQLPUMP_BOOST_SOURCES
  abstract_crawler.cc
  abstract_mysql_chain_element_extension.cc
  abstract_progress_watcher.cc
  mysql_chain_element_options.cc
  mysql_object_reader.cc
  mysqldump_tool_chain_maker.cc
  mysqldump_tool_chain_maker_options.cc
  object_filter.cc
  object_queue.cc
  program.cc
  standard_progress_watcher.cc
  sql_formatter.cc
  table.cc
)

# Boost source has unused local typedefs.
MY_CHECK_CXX_COMPILER_FLAG("-Wunused-local-typedefs" HAVE_UNUSED_TYPEDEFS)
IF(HAVE_UNUSED_TYPEDEFS)
  ADD_COMPILE_FLAGS(${MYSQLPUMP_BOOST_SOURCES}
    COMPILE_FLAGS "-Wno-unused-local-typedefs")
ENDIF()

ADD_COMPILE_FLAGS(
  compression_writer.cc
  mysqldump_tool_chain_maker.cc
  COMPILE_FLAGS -I${LZ4_INCLUDE_DIR}
)
MYSQL_ADD_EXECUTABLE(mysqlpump  program.cc)
ADD_COMPILE_FLAGS(
  program.cc COMPILE_FLAGS -I${BOOST_PATCHES_DIR} -I${BOOST_INCLUDE_DIR}
)

TARGET_LINK_LIBRARIES(mysqlpump mysqlpump_lib ${LOCAL_BOOST_LIB})
IF(USING_SYSTEM_BOOST)
  TARGET_LINK_LIBRARIES(mysqlpump "-lboost_system")
  TARGET_LINK_LIBRARIES(mysqlpump "-lboost_chrono")
ENDIF()

SET_TARGET_PROPERTIES(mysqlpump PROPERTIES HAS_CXX TRUE)

# Store the executable in our parent directory.
# Why? In pushbuild we do 'touch client/mysql*' to prevent rebuild,
#      in the case where we have a separate build of libmysqlclient.so
IF (NOT WIN32)
  SET_TARGET_PROPERTIES(mysqlpump
    PROPERTIES RUNTIME_OUTPUT_DIRECTORY ${CMAKE_BINARY_DIR}/client)
ENDIF()
<|MERGE_RESOLUTION|>--- conflicted
+++ resolved
@@ -50,12 +50,7 @@
 
   ADD_COMPILE_FLAGS(
     ${BOOST_LIB_SOURCES}
-<<<<<<< HEAD
-    ${BOOST_THREAD_SOURCES}
     COMPILE_FLAGS -I${BOOST_PATCHES_DIR} -isystem ${BOOST_INCLUDE_DIR}
-=======
-    COMPILE_FLAGS -I${BOOST_PATCHES_DIR} -I${BOOST_INCLUDE_DIR}
->>>>>>> 23032807
     )
 
   IF(HAVE_clock_gettime_IN_rt)
