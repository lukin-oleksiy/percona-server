--- conflicted
+++ resolved
@@ -55,11 +55,6 @@
 #include "my_io.h"
 #include "my_loglevel.h"
 #include "my_macros.h"
-<<<<<<< HEAD
-#include "prealloced_array.h"
-=======
-#include "mysql/service_my_snprintf.h"
->>>>>>> 5e08a480
 #include "typelib.h"
 #include "violite.h"
 
@@ -136,17 +131,13 @@
 
 #define MAX_BATCH_BUFFER_SIZE (1024L * 1024L * 1024L)
 
-<<<<<<< HEAD
-struct STATUS
-=======
 /** default set of patterns used for history exclusion filter */
 const static std::string HI_DEFAULTS("*IDENTIFIED*:*PASSWORD*");
 
 /** used for matching which history lines to ignore */
 static Pattern_matcher ignore_matcher;
 
-typedef struct st_status
->>>>>>> 5e08a480
+struct STATUS
 {
   int exit_status;
   ulong query_start_line;
@@ -1387,7 +1378,6 @@
       to the default patterns. In case both are specified, pattern(s) supplied
       using --histignore option will be used.
     */
-
     if (opt_histignore)
       ignore_matcher.add_patterns(opt_histignore);
     else if (getenv("MYSQL_HISTIGNORE"))
