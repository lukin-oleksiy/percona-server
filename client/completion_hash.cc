--- conflicted
+++ resolved
@@ -1,8 +1,4 @@
-<<<<<<< HEAD
-/* Copyright (c) 2000, 2018, Oracle and/or its affiliates. All rights reserved.
-=======
 /* Copyright (c) 2000, 2019, Oracle and/or its affiliates. All rights reserved.
->>>>>>> 4869291f
 
    This program is free software; you can redistribute it and/or modify
    it under the terms of the GNU General Public License, version 2.0,
@@ -64,13 +60,8 @@
   return SUCCESS;
 }
 
-<<<<<<< HEAD
-int completion_hash_update(HashTable *ht, char *arKey, uint nKeyLength,
-                           char *str) {
-=======
 int completion_hash_update(HashTable *ht, const char *arKey, uint nKeyLength,
                            const char *str) {
->>>>>>> 4869291f
   uint h, nIndex;
 
   Bucket *p;
@@ -87,12 +78,7 @@
       if (!memcmp(p->arKey, arKey, nKeyLength)) {
         entry *n;
 
-<<<<<<< HEAD
-        if (!(n = (entry *)alloc_root(&ht->mem_root, sizeof(entry))))
-          return FAILURE;
-=======
         if (!(n = (entry *)ht->mem_root.Alloc(sizeof(entry)))) return FAILURE;
->>>>>>> 4869291f
         n->pNext = p->pData;
         n->str = str;
         p->pData = n;
@@ -104,23 +90,13 @@
     p = p->pNext;
   }
 
-<<<<<<< HEAD
-  if (!(p = (Bucket *)alloc_root(&ht->mem_root, sizeof(Bucket))))
-    return FAILURE;
-=======
   if (!(p = (Bucket *)ht->mem_root.Alloc(sizeof(Bucket)))) return FAILURE;
->>>>>>> 4869291f
 
   p->arKey = arKey;
   p->nKeyLength = nKeyLength;
   p->h = h;
 
-<<<<<<< HEAD
-  if (!(p->pData = (entry *)alloc_root(&ht->mem_root, sizeof(entry))))
-    return FAILURE;
-=======
   if (!(p->pData = (entry *)ht->mem_root.Alloc(sizeof(entry)))) return FAILURE;
->>>>>>> 4869291f
 
   p->pData->str = str;
   p->pData->pNext = 0;
@@ -188,11 +164,7 @@
 Bucket *find_longest_match(HashTable *ht, char *str, uint length,
                            uint *res_length) {
   Bucket *b, *return_b;
-<<<<<<< HEAD
-  char *s;
-=======
   const char *s;
->>>>>>> 4869291f
   uint count;
   uint lm;
 
@@ -229,14 +201,8 @@
   my_free(ht->arBuckets);
 }
 
-<<<<<<< HEAD
-void add_word(HashTable *ht, char *str) {
-  int i;
-  char *pos = str;
-=======
 void add_word(HashTable *ht, const char *str) {
   int i;
   const char *pos = str;
->>>>>>> 4869291f
   for (i = 1; *pos; i++, pos++) completion_hash_update(ht, str, i, str);
 }