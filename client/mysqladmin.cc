/* Copyright (C) 2000-2006 MySQL AB

   This program is free software; you can redistribute it and/or modify
   it under the terms of the GNU General Public License as published by
   the Free Software Foundation; version 2 of the License.

   This program is distributed in the hope that it will be useful,
   but WITHOUT ANY WARRANTY; without even the implied warranty of
   MERCHANTABILITY or FITNESS FOR A PARTICULAR PURPOSE.  See the
   GNU General Public License for more details.

   You should have received a copy of the GNU General Public License
   along with this program; if not, write to the Free Software
   Foundation, Inc., 59 Temple Place, Suite 330, Boston, MA  02111-1307  USA */

/* maintaince of mysql databases */

#include "client_priv.h"
#include <signal.h>
#ifdef THREAD
#include <my_pthread.h>				/* because of signal()	*/
#endif
#include <sys/stat.h>
#include <mysql.h>
#include <sql_common.h>

#define ADMIN_VERSION "8.42"
#define MAX_MYSQL_VAR 512
#define SHUTDOWN_DEF_TIMEOUT 3600		/* Wait for shutdown */
#define MAX_TRUNC_LENGTH 3

char *host= NULL, *user= 0, *opt_password= 0,
     *default_charset= NULL;
char truncated_var_names[MAX_MYSQL_VAR][MAX_TRUNC_LENGTH];
char ex_var_names[MAX_MYSQL_VAR][FN_REFLEN];
ulonglong last_values[MAX_MYSQL_VAR];
static int interval=0;
static my_bool option_force=0,interrupted=0,new_line=0,
               opt_compress=0, opt_relative=0, opt_verbose=0, opt_vertical=0,
               tty_password= 0, opt_nobeep;
static my_bool debug_info_flag= 0, debug_check_flag= 0;
static uint tcp_port = 0, option_wait = 0, option_silent=0, nr_iterations;
static uint opt_count_iterations= 0, my_end_arg;
static ulong opt_connect_timeout, opt_shutdown_timeout;
static char * unix_port=0;

#ifdef HAVE_SMEM
static char *shared_memory_base_name=0;
#endif
static uint opt_protocol=0;
static myf error_flags; /* flags to pass to my_printf_error, like ME_BELL */

/*
  When using extended-status relatively, ex_val_max_len is the estimated
  maximum length for any relative value printed by extended-status. The
  idea is to try to keep the length of output as short as possible.
*/

static uint ex_val_max_len[MAX_MYSQL_VAR];
static my_bool ex_status_printed = 0; /* First output is not relative. */
static uint ex_var_count, max_var_length, max_val_length;

#include <sslopt-vars.h>

static void print_version(void);
static void usage(void);
extern "C" my_bool get_one_option(int optid, const struct my_option *opt,
                                  char *argument);
static my_bool sql_connect(MYSQL *mysql, uint wait);
static int execute_commands(MYSQL *mysql,int argc, char **argv);
static int drop_db(MYSQL *mysql,const char *db);
extern "C" sig_handler endprog(int signal_number);
static void nice_time(ulong sec,char *buff);
static void print_header(MYSQL_RES *result);
static void print_top(MYSQL_RES *result);
static void print_row(MYSQL_RES *result,MYSQL_ROW cur, uint row);
static void print_relative_row(MYSQL_RES *result, MYSQL_ROW cur, uint row);
static void print_relative_row_vert(MYSQL_RES *result, MYSQL_ROW cur, uint row);
static void print_relative_header();
static void print_relative_line();
static void truncate_names();
static my_bool get_pidfile(MYSQL *mysql, char *pidfile);
static my_bool wait_pidfile(char *pidfile, time_t last_modified,
			    struct stat *pidfile_status);
static void store_values(MYSQL_RES *result);

/*
  The order of commands must be the same as command_names,
  except ADMIN_ERROR
*/
enum commands {
  ADMIN_ERROR,
  ADMIN_CREATE,           ADMIN_DROP,            ADMIN_SHUTDOWN,
  ADMIN_RELOAD,           ADMIN_REFRESH,         ADMIN_VER,
  ADMIN_PROCESSLIST,      ADMIN_STATUS,          ADMIN_KILL,
  ADMIN_DEBUG,            ADMIN_VARIABLES,       ADMIN_FLUSH_LOGS,
  ADMIN_FLUSH_HOSTS,      ADMIN_FLUSH_TABLES,    ADMIN_PASSWORD,
  ADMIN_PING,             ADMIN_EXTENDED_STATUS, ADMIN_FLUSH_STATUS,
  ADMIN_FLUSH_PRIVILEGES, ADMIN_START_SLAVE,     ADMIN_STOP_SLAVE,
  ADMIN_FLUSH_THREADS,    ADMIN_OLD_PASSWORD
};
static const char *command_names[]= {
  "create",               "drop",                "shutdown",
  "reload",               "refresh",             "version",
  "processlist",          "status",              "kill",
  "debug",                "variables",           "flush-logs",
  "flush-hosts",          "flush-tables",        "password",
  "ping",                 "extended-status",     "flush-status",
  "flush-privileges",     "start-slave",         "stop-slave",
  "flush-threads","old-password",
  NullS
};

static TYPELIB command_typelib=
{ array_elements(command_names)-1,"commands", command_names, NULL};

static struct my_option my_long_options[] =
{
#ifdef __NETWARE__
  {"autoclose", OPT_AUTO_CLOSE, "Auto close the screen on exit for Netware.",
   0, 0, 0, GET_NO_ARG, NO_ARG, 0, 0, 0, 0, 0, 0},
#endif
  {"count", 'c',
   "Number of iterations to make. This works with -i (--sleep) only.",
   (uchar**) &nr_iterations, (uchar**) &nr_iterations, 0, GET_UINT,
   REQUIRED_ARG, 0, 0, 0, 0, 0, 0},
#ifndef DBUG_OFF
  {"debug", '#', "Output debug log. Often this is 'd:t:o,filename'.",
   0, 0, 0, GET_STR, OPT_ARG, 0, 0, 0, 0, 0, 0},
#endif
  {"debug-check", OPT_DEBUG_CHECK, "Check memory and open file usage at exit .",
   (uchar**) &debug_check_flag, (uchar**) &debug_check_flag, 0,
   GET_BOOL, NO_ARG, 0, 0, 0, 0, 0, 0},
  {"debug-info", OPT_DEBUG_INFO, "Print some debug info at exit.",
   (uchar**) &debug_info_flag, (uchar**) &debug_info_flag,
   0, GET_BOOL, NO_ARG, 0, 0, 0, 0, 0, 0},
  {"force", 'f',
   "Don't ask for confirmation on drop database; with multiple commands, continue even if an error occurs.",
   (uchar**) &option_force, (uchar**) &option_force, 0, GET_BOOL, NO_ARG, 0, 0,
   0, 0, 0, 0},
  {"compress", 'C', "Use compression in server/client protocol.",
   (uchar**) &opt_compress, (uchar**) &opt_compress, 0, GET_BOOL, NO_ARG, 0, 0, 0,
   0, 0, 0},
  {"character-sets-dir", OPT_CHARSETS_DIR,
   "Directory where character sets are.", (uchar**) &charsets_dir,
   (uchar**) &charsets_dir, 0, GET_STR, REQUIRED_ARG, 0, 0, 0, 0, 0, 0},
  {"default-character-set", OPT_DEFAULT_CHARSET,
   "Set the default character set.", (uchar**) &default_charset,
   (uchar**) &default_charset, 0, GET_STR, REQUIRED_ARG, 0, 0, 0, 0, 0, 0},
  {"help", '?', "Display this help and exit.", 0, 0, 0, GET_NO_ARG,
   NO_ARG, 0, 0, 0, 0, 0, 0},
  {"host", 'h', "Connect to host.", (uchar**) &host, (uchar**) &host, 0, GET_STR,
   REQUIRED_ARG, 0, 0, 0, 0, 0, 0},
  {"no-beep", 'b', "Turn off beep on error.", (uchar**) &opt_nobeep,
   (uchar**) &opt_nobeep, 0, GET_BOOL, NO_ARG, 0, 0, 0, 0, 0, 0}, 
  {"password", 'p',
   "Password to use when connecting to server. If password is not given it's asked from the tty.",
   0, 0, 0, GET_STR, OPT_ARG, 0, 0, 0, 0, 0, 0},
#ifdef __WIN__
  {"pipe", 'W', "Use named pipes to connect to server.", 0, 0, 0, GET_NO_ARG,
   NO_ARG, 0, 0, 0, 0, 0, 0},
#endif
  {"port", 'P', "Port number to use for connection or 0 for default to, in "
   "order of preference, my.cnf, $MYSQL_TCP_PORT, "
#if MYSQL_PORT_DEFAULT == 0
   "/etc/services, "
#endif
   "built-in default (" STRINGIFY_ARG(MYSQL_PORT) ").",
   (uchar**) &tcp_port,
   (uchar**) &tcp_port, 0, GET_UINT, REQUIRED_ARG, 0, 0, 0, 0, 0, 0},
  {"protocol", OPT_MYSQL_PROTOCOL, "The protocol of connection (tcp,socket,pipe,memory).",
    0, 0, 0, GET_STR,  REQUIRED_ARG, 0, 0, 0, 0, 0, 0},
  {"relative", 'r',
   "Show difference between current and previous values when used with -i. Currently works only with extended-status.",
   (uchar**) &opt_relative, (uchar**) &opt_relative, 0, GET_BOOL, NO_ARG, 0, 0, 0,
  0, 0, 0},
  {"set-variable", 'O',
   "Change the value of a variable. Please note that this option is deprecated; you can set variables directly with --variable-name=value.",
   0, 0, 0, GET_STR, REQUIRED_ARG, 0, 0, 0, 0, 0, 0},
#ifdef HAVE_SMEM
  {"shared-memory-base-name", OPT_SHARED_MEMORY_BASE_NAME,
   "Base name of shared memory.", (uchar**) &shared_memory_base_name, (uchar**) &shared_memory_base_name,
   0, GET_STR_ALLOC, REQUIRED_ARG, 0, 0, 0, 0, 0, 0},
#endif
  {"silent", 's', "Silently exit if one can't connect to server.",
   0, 0, 0, GET_NO_ARG, NO_ARG, 0, 0, 0, 0, 0, 0},
  {"socket", 'S', "Socket file to use for connection.",
   (uchar**) &unix_port, (uchar**) &unix_port, 0, GET_STR, REQUIRED_ARG, 0, 0, 0,
   0, 0, 0},
  {"sleep", 'i', "Execute commands again and again with a sleep between.",
   (uchar**) &interval, (uchar**) &interval, 0, GET_INT, REQUIRED_ARG, 0, 0, 0, 0,
   0, 0},
#include <sslopt-longopts.h>
#ifndef DONT_ALLOW_USER_CHANGE
  {"user", 'u', "User for login if not current user.", (uchar**) &user,
   (uchar**) &user, 0, GET_STR_ALLOC, REQUIRED_ARG, 0, 0, 0, 0, 0, 0},
#endif
  {"verbose", 'v', "Write more information.", (uchar**) &opt_verbose,
   (uchar**) &opt_verbose, 0, GET_BOOL, NO_ARG, 0, 0, 0, 0, 0, 0},
  {"version", 'V', "Output version information and exit.", 0, 0, 0, GET_NO_ARG,
   NO_ARG, 0, 0, 0, 0, 0, 0},
  {"vertical", 'E',
   "Print output vertically. Is similar to --relative, but prints output vertically.",
   (uchar**) &opt_vertical, (uchar**) &opt_vertical, 0, GET_BOOL, NO_ARG, 0, 0, 0,
   0, 0, 0},
  {"wait", 'w', "Wait and retry if connection is down.", 0, 0, 0, GET_UINT,
   OPT_ARG, 0, 0, 0, 0, 0, 0},
  {"connect_timeout", OPT_CONNECT_TIMEOUT, "", (uchar**) &opt_connect_timeout,
   (uchar**) &opt_connect_timeout, 0, GET_ULONG, REQUIRED_ARG, 3600*12, 0,
   3600*12, 0, 1, 0},
  {"shutdown_timeout", OPT_SHUTDOWN_TIMEOUT, "", (uchar**) &opt_shutdown_timeout,
   (uchar**) &opt_shutdown_timeout, 0, GET_ULONG, REQUIRED_ARG,
   SHUTDOWN_DEF_TIMEOUT, 0, 3600*12, 0, 1, 0},
  { 0, 0, 0, 0, 0, 0, GET_NO_ARG, NO_ARG, 0, 0, 0, 0, 0, 0}
};


static const char *load_default_groups[]= { "mysqladmin","client",0 };

my_bool
get_one_option(int optid, const struct my_option *opt __attribute__((unused)),
	       char *argument)
{
  int error = 0;

  switch(optid) {
#ifdef __NETWARE__
  case OPT_AUTO_CLOSE:
    setscreenmode(SCR_AUTOCLOSE_ON_EXIT);
    break;
#endif
  case 'c':
    opt_count_iterations= 1;
    break;
  case 'p':
    if (argument == disabled_my_option)
      argument= (char*) "";			// Don't require password
    if (argument)
    {
      char *start=argument;
      my_free(opt_password,MYF(MY_ALLOW_ZERO_PTR));
      opt_password=my_strdup(argument,MYF(MY_FAE));
      while (*argument) *argument++= 'x';		/* Destroy argument */
      if (*start)
	start[1]=0;				/* Cut length of argument */
      tty_password= 0;
    }
    else
      tty_password=1;
    break;
  case 's':
    option_silent++;
    break;
  case 'W':
#ifdef __WIN__
    opt_protocol = MYSQL_PROTOCOL_PIPE;
#endif
    break;
  case '#':
    DBUG_PUSH(argument ? argument : "d:t:o,/tmp/mysqladmin.trace");
    break;
#include <sslopt-case.h>
  case 'V':
    print_version();
    exit(0);
    break;
  case 'w':
    if (argument)
    {
      if ((option_wait=atoi(argument)) <= 0)
	option_wait=1;
    }
    else
      option_wait= ~(uint)0;
    break;
  case '?':
  case 'I':					/* Info */
    error++;
    break;
  case OPT_CHARSETS_DIR:
#if MYSQL_VERSION_ID > 32300
    charsets_dir = argument;
#endif
    break;
  case OPT_MYSQL_PROTOCOL:
    opt_protocol= find_type_or_exit(argument, &sql_protocol_typelib,
                                    opt->name);
    break;
  }
  if (error)
  {
    usage();
    exit(1);
  }
  return 0;
}


int main(int argc,char *argv[])
{
  int error= 0, ho_error;
  MYSQL mysql;
  char **commands, **save_argv;

  MY_INIT(argv[0]);
  mysql_init(&mysql);
  load_defaults("my",load_default_groups,&argc,&argv);
  save_argv = argv;				/* Save for free_defaults */
  if ((ho_error=handle_options(&argc, &argv, my_long_options, get_one_option)))
  {
    free_defaults(save_argv);
    exit(ho_error);
  }
  if (debug_info_flag)
    my_end_arg= MY_CHECK_ERROR | MY_GIVE_INFO;
  if (debug_check_flag)
    my_end_arg= MY_CHECK_ERROR;

  if (argc == 0)
  {
    usage();
    exit(1);
  }
  commands = argv;
  if (tty_password)
    opt_password = get_tty_password(NullS);

  VOID(signal(SIGINT,endprog));			/* Here if abort */
  VOID(signal(SIGTERM,endprog));		/* Here if abort */

  if (opt_compress)
    mysql_options(&mysql,MYSQL_OPT_COMPRESS,NullS);
  if (opt_connect_timeout)
  {
    uint tmp=opt_connect_timeout;
    mysql_options(&mysql,MYSQL_OPT_CONNECT_TIMEOUT, (char*) &tmp);
  }
#ifdef HAVE_OPENSSL
  if (opt_use_ssl)
    mysql_ssl_set(&mysql, opt_ssl_key, opt_ssl_cert, opt_ssl_ca,
		  opt_ssl_capath, opt_ssl_cipher);
  mysql_options(&mysql,MYSQL_OPT_SSL_VERIFY_SERVER_CERT,
                (char*)&opt_ssl_verify_server_cert);
#endif
  if (opt_protocol)
    mysql_options(&mysql,MYSQL_OPT_PROTOCOL,(char*)&opt_protocol);
#ifdef HAVE_SMEM
  if (shared_memory_base_name)
    mysql_options(&mysql,MYSQL_SHARED_MEMORY_BASE_NAME,shared_memory_base_name);
#endif
  if (default_charset)
    mysql_options(&mysql, MYSQL_SET_CHARSET_NAME, default_charset);
  error_flags= (myf)(opt_nobeep ? 0 : ME_BELL);

  if (sql_connect(&mysql, option_wait))
  {
    /*
      We couldn't get an initial connection and will definitely exit.
      The following just determines the exit-code we'll give.
    */

    unsigned int err= mysql_errno(&mysql);
    if (err >= CR_MIN_ERROR && err <= CR_MAX_ERROR)
      error= 1;
    else
    {
      /* Return 0 if all commands are PING */
      for (; argc > 0; argv++, argc--)
      {
        if (find_type(argv[0], &command_typelib, 2) != ADMIN_PING)
        {
          error= 1;
          break;
        }
      }
    }
  }
  else
  {
<<<<<<< HEAD
    while (!interrupted)
=======
    /*
      --count=0 aborts right here. Otherwise iff --sleep=t ("interval")
      is given a t!=0, we get an endless loop, or n iterations if --count=n
      was given an n!=0. If --sleep wasn't given, we get one iteration.

      To wit, --wait loops the connection-attempts, while --sleep loops
      the command execution (endlessly if no --count is given).
    */

    while (!interrupted && (!opt_count_iterations || nr_iterations))
>>>>>>> d2c38f36
    {
      new_line = 0;

      if ((error= execute_commands(&mysql,argc,commands)))
      {
        /*
          Unknown/malformed command always aborts and can't be --forced.
          If the user got confused about the syntax, proceeding would be
          dangerous ...
        */
	if (error > 0)
	  break;

        /*
          Command was well-formed, but failed on the server. Might succeed
          on retry (if conditions on server change etc.), but needs --force
          to retry.
        */
        if (!option_force)
          break;
      }                                         /* if((error= ... */

      if (interval)                             /* --sleep=interval given */
      {
        /*
          If connection was dropped (unintentionally, or due to SHUTDOWN),
          re-establish it if --wait ("retry-connect") was given and user
          didn't signal for us to die. Otherwise, signal failure.
        */

	if (mysql.net.vio == 0)
	{
	  if (option_wait && !interrupted)
	  {
	    sleep(1);
	    sql_connect(&mysql, option_wait);
	    /*
	      continue normally and decrease counters so that
	      "mysqladmin --count=1 --wait=1 shutdown"
	      cannot loop endlessly.
	    */
	  }
<<<<<<< HEAD
	  error=1;
	  break;
	}
      }
      if (interval)
      {
	if (opt_count_iterations && --nr_iterations == 0)
          break;
=======
	  else
	  {
	    /*
	      connexion broke, and we have no order to re-establish it. fail.
	    */
	    if (!option_force)
	      error= 1;
	    break;
	  }
	}                                       /* lost connection */

>>>>>>> d2c38f36
	sleep(interval);
	if (new_line)
	  puts("");
      }
      else
        break;                                  /* no --sleep, done looping */
    }                                           /* command-loop */
  }                                             /* got connection */

  mysql_close(&mysql);
  my_free(opt_password,MYF(MY_ALLOW_ZERO_PTR));
  my_free(user,MYF(MY_ALLOW_ZERO_PTR));
#ifdef HAVE_SMEM
  my_free(shared_memory_base_name,MYF(MY_ALLOW_ZERO_PTR));
#endif
  free_defaults(save_argv);
  my_end(my_end_arg);
  exit(error ? 1 : 0);
  return 0;
}


sig_handler endprog(int signal_number __attribute__((unused)))
{
  interrupted=1;
}

/**
   @brief connect to server, optionally waiting for same to come up

   @param  mysql     connection struct
   @param  wait      wait for server to come up?
                     (0: no, ~0: forever, n: cycles)

   @return Operation result
   @retval 0         success
   @retval 1         failure
*/

static my_bool sql_connect(MYSQL *mysql, uint wait)
{
  my_bool info=0;

  for (;;)
  {
    if (mysql_real_connect(mysql,host,user,opt_password,NullS,tcp_port,
			   unix_port, CLIENT_REMEMBER_OPTIONS))
    {
      mysql->reconnect= 1;
      if (info)
      {
	fputs("\n",stderr);
	(void) fflush(stderr);
      }
      return 0;
    }

    if (!wait)                                  // was or reached 0, fail
    {
      if (!option_silent)                       // print diagnostics
      {
	if (!host)
	  host= (char*) LOCAL_HOST;
	my_printf_error(0,"connect to server at '%s' failed\nerror: '%s'",
			error_flags, host, mysql_error(mysql));
	if (mysql_errno(mysql) == CR_CONNECTION_ERROR)
	{
	  fprintf(stderr,
		  "Check that mysqld is running and that the socket: '%s' exists!\n",
		  unix_port ? unix_port : mysql_unix_port);
	}
	else if (mysql_errno(mysql) == CR_CONN_HOST_ERROR ||
		 mysql_errno(mysql) == CR_UNKNOWN_HOST)
	{
	  fprintf(stderr,"Check that mysqld is running on %s",host);
	  fprintf(stderr," and that the port is %d.\n",
		  tcp_port ? tcp_port: mysql_port);
	  fprintf(stderr,"You can check this by doing 'telnet %s %d'\n",
		  host, tcp_port ? tcp_port: mysql_port);
	}
      }
      return 1;
    }

    if (wait != (uint) ~0)
      wait--;				/* count down, one less retry */

    if ((mysql_errno(mysql) != CR_CONN_HOST_ERROR) &&
	(mysql_errno(mysql) != CR_CONNECTION_ERROR))
    {
      /*
        Error is worse than "server doesn't answer (yet?)";
        fail even if we still have "wait-coins" unless --force
        was also given.
      */
      fprintf(stderr,"Got error: %s\n", mysql_error(mysql));
      if (!option_force)
	return 1;
    }
    else if (!option_silent)
    {
      if (!info)
      {
	info=1;
	fputs("Waiting for MySQL server to answer",stderr);
	(void) fflush(stderr);
      }
      else
      {
	putc('.',stderr);
	(void) fflush(stderr);
      }
    }
    sleep(5);
  }
}


/**
   @brief Execute all commands

   @details We try to execute all commands we were given, in the order
            given, but return with non-zero as soon as we encounter trouble.
            By that token, individual commands can be considered a conjunction
            with boolean short-cut.

   @return success?
   @retval 0       Yes!  ALL commands worked!
   @retval 1       No, one failed and will never work (malformed): fatal error!
   @retval -1      No, one failed on the server, may work next time!
*/

static int execute_commands(MYSQL *mysql,int argc, char **argv)
{
  const char *status;
  /*
    MySQL documentation relies on the fact that mysqladmin will
    execute commands in the order specified, e.g.
    mysqladmin -u root flush-privileges password "newpassword"
    to reset a lost root password.
    If this behaviour is ever changed, Docs should be notified.
  */

  struct rand_struct rand_st;

  for (; argc > 0 ; argv++,argc--)
  {
    switch (find_type(argv[0],&command_typelib,2)) {
    case ADMIN_CREATE:
    {
      char buff[FN_REFLEN+20];
      if (argc < 2)
      {
	my_printf_error(0, "Too few arguments to create", error_flags);
	return 1;
      }
      sprintf(buff,"create database `%.*s`",FN_REFLEN,argv[1]);
      if (mysql_query(mysql,buff))
      {
	my_printf_error(0,"CREATE DATABASE failed; error: '%-.200s'",
			error_flags, mysql_error(mysql));
	return -1;
      }
      argc--; argv++;
      break;
    }
    case ADMIN_DROP:
    {
      if (argc < 2)
      {
	my_printf_error(0, "Too few arguments to drop", error_flags);
	return 1;
      }
      if (drop_db(mysql,argv[1]))
	return -1;
      argc--; argv++;
      break;
    }
    case ADMIN_SHUTDOWN:
    {
      char pidfile[FN_REFLEN];
      my_bool got_pidfile= 0;
      time_t last_modified= 0;
      struct stat pidfile_status;

      /*
	Only wait for pidfile on local connections
	If pidfile doesn't exist, continue without pid file checking
      */
      if (mysql->unix_socket && (got_pidfile= !get_pidfile(mysql, pidfile)) &&
	  !stat(pidfile, &pidfile_status))
	last_modified= pidfile_status.st_mtime;

      if (mysql_shutdown(mysql, SHUTDOWN_DEFAULT))
      {
	my_printf_error(0, "shutdown failed; error: '%s'", error_flags,
			mysql_error(mysql));
	return -1;
      }
      argc=1;                   /* force SHUTDOWN to be the last command    */
      if (got_pidfile)
      {
	if (opt_verbose)
	  printf("Shutdown signal sent to server;  Waiting for pid file to disappear\n");

	/* Wait until pid file is gone */
	if (wait_pidfile(pidfile, last_modified, &pidfile_status))
	  return -1;
      }
      break;
    }
    case ADMIN_FLUSH_PRIVILEGES:
    case ADMIN_RELOAD:
      if (mysql_query(mysql,"flush privileges"))
      {
	my_printf_error(0, "reload failed; error: '%s'", error_flags,
			mysql_error(mysql));
	return -1;
      }
      break;
    case ADMIN_REFRESH:
      if (mysql_refresh(mysql,
			(uint) ~(REFRESH_GRANT | REFRESH_STATUS |
				 REFRESH_READ_LOCK | REFRESH_SLAVE |
				 REFRESH_MASTER)))
      {
	my_printf_error(0, "refresh failed; error: '%s'", error_flags,
			mysql_error(mysql));
	return -1;
      }
      break;
    case ADMIN_FLUSH_THREADS:
      if (mysql_refresh(mysql,(uint) REFRESH_THREADS))
      {
	my_printf_error(0, "refresh failed; error: '%s'", error_flags,
			mysql_error(mysql));
	return -1;
      }
      break;
    case ADMIN_VER:
      new_line=1;
      print_version();
      puts("Copyright 2000-2008 MySQL AB, 2008 Sun Microsystems, Inc.");
      puts("This software comes with ABSOLUTELY NO WARRANTY. This is free software,\nand you are welcome to modify and redistribute it under the GPL license\n");
      printf("Server version\t\t%s\n", mysql_get_server_info(mysql));
      printf("Protocol version\t%d\n", mysql_get_proto_info(mysql));
      printf("Connection\t\t%s\n",mysql_get_host_info(mysql));
      if (mysql->unix_socket)
	printf("UNIX socket\t\t%s\n", mysql->unix_socket);
      else
	printf("TCP port\t\t%d\n", mysql->port);
      status=mysql_stat(mysql);
      {
	char *pos,buff[40];
	ulong sec;
	pos= (char*) strchr(status,' ');
	*pos++=0;
	printf("%s\t\t\t",status);			/* print label */
	if ((status=str2int(pos,10,0,LONG_MAX,(long*) &sec)))
	{
	  nice_time(sec,buff);
	  puts(buff);				/* print nice time */
	  while (*status == ' ') status++;	/* to next info */
	}
      }
      putc('\n',stdout);
      if (status)
	puts(status);
      break;
    case ADMIN_PROCESSLIST:
    {
      MYSQL_RES *result;
      MYSQL_ROW row;

      if (mysql_query(mysql, (opt_verbose ? "show full processlist" :
			      "show processlist")) ||
	  !(result = mysql_store_result(mysql)))
      {
	my_printf_error(0, "process list failed; error: '%s'", error_flags,
			mysql_error(mysql));
	return -1;
      }
      print_header(result);
      while ((row=mysql_fetch_row(result)))
	print_row(result,row,0);
      print_top(result);
      mysql_free_result(result);
      new_line=1;
      break;
    }
    case ADMIN_STATUS:
      status=mysql_stat(mysql);
      if (status)
	puts(status);
      break;
    case ADMIN_KILL:
      {
	uint error=0;
	char *pos;
	if (argc < 2)
	{
	  my_printf_error(0, "Too few arguments to 'kill'", error_flags);
	  return 1;
	}
	pos=argv[1];
	for (;;)
	{
          /* We don't use mysql_kill(), since it only handles 32-bit IDs. */
          char buff[26], *out; /* "KILL " + max 20 digs + NUL */
          out= strxmov(buff, "KILL ", NullS);
          ullstr(strtoull(pos, NULL, 0), out);

          if (mysql_query(mysql, buff))
	  {
            /* out still points to just the number */
	    my_printf_error(0, "kill failed on %s; error: '%s'", error_flags,
			    out, mysql_error(mysql));
	    error=1;
	  }
	  if (!(pos=strchr(pos,',')))
	    break;
	  pos++;
	}
	argc--; argv++;
	if (error)
	  return -1;
	break;
      }
    case ADMIN_DEBUG:
      if (mysql_dump_debug_info(mysql))
      {
	my_printf_error(0, "debug failed; error: '%s'", error_flags,
			mysql_error(mysql));
	return -1;
      }
      break;
    case ADMIN_VARIABLES:
    {
      MYSQL_RES *res;
      MYSQL_ROW row;

      new_line=1;
      if (mysql_query(mysql,"show /*!40003 GLOBAL */ variables") ||
	  !(res=mysql_store_result(mysql)))
      {
	my_printf_error(0, "unable to show variables; error: '%s'", error_flags,
			mysql_error(mysql));
	return -1;
      }
      print_header(res);
      while ((row=mysql_fetch_row(res)))
	print_row(res,row,0);
      print_top(res);
      mysql_free_result(res);
      break;
    }
    case ADMIN_EXTENDED_STATUS:
    {
      MYSQL_RES *res;
      MYSQL_ROW row;
      uint rownr = 0;
      void (*func) (MYSQL_RES*, MYSQL_ROW, uint);

      new_line = 1;
      if (mysql_query(mysql, "show /*!50002 GLOBAL */ status") ||
	  !(res = mysql_store_result(mysql)))
      {
	my_printf_error(0, "unable to show status; error: '%s'", error_flags,
			mysql_error(mysql));
	return -1;
      }

      DBUG_ASSERT(mysql_num_rows(res) < MAX_MYSQL_VAR);

      if (!opt_vertical)
	print_header(res);
      else
      {
	if (!ex_status_printed)
	{
	  store_values(res);
	  truncate_names();   /* Does some printing also */
	}
	else
	{
	  print_relative_line();
	  print_relative_header();
	  print_relative_line();
	}
      }

      /*      void (*func) (MYSQL_RES*, MYSQL_ROW, uint); */
      if (opt_relative && !opt_vertical)
	func = print_relative_row;
      else if (opt_vertical)
	func = print_relative_row_vert;
      else
	func = print_row;

      while ((row = mysql_fetch_row(res)))
	(*func)(res, row, rownr++);
      if (opt_vertical)
      {
	if (ex_status_printed)
	{
	  putchar('\n');
	  print_relative_line();
	}
      }
      else
	print_top(res);

      ex_status_printed = 1; /* From now on the output will be relative */
      mysql_free_result(res);
      break;
    }
    case ADMIN_FLUSH_LOGS:
    {
      if (mysql_refresh(mysql,REFRESH_LOG))
      {
	my_printf_error(0, "refresh failed; error: '%s'", error_flags,
			mysql_error(mysql));
	return -1;
      }
      break;
    }
    case ADMIN_FLUSH_HOSTS:
    {
      if (mysql_query(mysql,"flush hosts"))
      {
	my_printf_error(0, "refresh failed; error: '%s'", error_flags,
			mysql_error(mysql));
	return -1;
      }
      break;
    }
    case ADMIN_FLUSH_TABLES:
    {
      if (mysql_query(mysql,"flush tables"))
      {
	my_printf_error(0, "refresh failed; error: '%s'", error_flags,
			mysql_error(mysql));
	return -1;
      }
      break;
    }
    case ADMIN_FLUSH_STATUS:
    {
      if (mysql_query(mysql,"flush status"))
      {
	my_printf_error(0, "refresh failed; error: '%s'", error_flags,
			mysql_error(mysql));
	return -1;
      }
      break;
    }
    case ADMIN_OLD_PASSWORD:
    case ADMIN_PASSWORD:
    {
      char buff[128],crypted_pw[64];
      time_t start_time;
      /* Do initialization the same way as we do in mysqld */
      start_time=time((time_t*) 0);
      randominit(&rand_st,(ulong) start_time,(ulong) start_time/2);

      if (argc < 2)
      {
	my_printf_error(0, "Too few arguments to change password", error_flags);
	return 1;
      }
      if (argv[1][0])
      {
        char *pw= argv[1];
        bool old= (find_type(argv[0], &command_typelib, 2) ==
                   ADMIN_OLD_PASSWORD);
#ifdef __WIN__
        uint pw_len= (uint) strlen(pw);
        if (pw_len > 1 && pw[0] == '\'' && pw[pw_len-1] == '\'')
          printf("Warning: single quotes were not trimmed from the password by"
                 " your command\nline client, as you might have expected.\n");
#endif
        /*
           If we don't already know to use an old-style password, see what
           the server is using
        */
        if (!old)
        {
          if (mysql_query(mysql, "SHOW VARIABLES LIKE 'old_passwords'"))
          {
            my_printf_error(0, "Could not determine old_passwords setting from server; error: '%s'",
                	    error_flags, mysql_error(mysql));
            return -1;
          }
          else
          {
            MYSQL_RES *res= mysql_store_result(mysql);
            if (!res)
            {
              my_printf_error(0,
                              "Could not get old_passwords setting from "
                              "server; error: '%s'",
        		      error_flags, mysql_error(mysql));
              return -1;
            }
            if (!mysql_num_rows(res))
              old= 1;
            else
            {
              MYSQL_ROW row= mysql_fetch_row(res);
              old= !strncmp(row[1], "ON", 2);
            }
            mysql_free_result(res);
          }
        }
        if (old)
          make_scrambled_password_323(crypted_pw, pw);
        else
          make_scrambled_password(crypted_pw, pw);
      }
      else
	crypted_pw[0]=0;			/* No password */
      sprintf(buff,"set password='%s',sql_log_off=0",crypted_pw);

      if (mysql_query(mysql,"set sql_log_off=1"))
      {
	my_printf_error(0, "Can't turn off logging; error: '%s'",
			error_flags, mysql_error(mysql));
	return -1;
      }
      if (mysql_query(mysql,buff))
      {
	if (mysql_errno(mysql)!=1290)
	{
	  my_printf_error(0,"unable to change password; error: '%s'",
			  error_flags, mysql_error(mysql));
	  return -1;
	}
	else
	{
	  /*
	    We don't try to execute 'update mysql.user set..'
	    because we can't perfectly find out the host
	   */
	  my_printf_error(0,"\n"
			  "You cannot use 'password' command as mysqld runs\n"
			  " with grant tables disabled (was started with"
			  " --skip-grant-tables).\n"
			  "Use: \"mysqladmin flush-privileges password '*'\""
			  " instead", error_flags);
	  return -1;
	}
      }
      argc--; argv++;
      break;
    }

    case ADMIN_START_SLAVE:
      if (mysql_query(mysql, "START SLAVE"))
      {
	my_printf_error(0, "Error starting slave: %s", error_flags,
			mysql_error(mysql));
	return -1;
      }
      else
	puts("Slave started");
      break;
    case ADMIN_STOP_SLAVE:
      if (mysql_query(mysql, "STOP SLAVE"))
      {
	  my_printf_error(0, "Error stopping slave: %s", error_flags,
			  mysql_error(mysql));
	  return -1;
      }
      else
	puts("Slave stopped");
      break;

    case ADMIN_PING:
      mysql->reconnect=0;	/* We want to know of reconnects */
      if (!mysql_ping(mysql))
      {
	if (option_silent < 2)
	  puts("mysqld is alive");
      }
      else
      {
	if (mysql_errno(mysql) == CR_SERVER_GONE_ERROR)
	{
	  mysql->reconnect=1;
	  if (!mysql_ping(mysql))
	    puts("connection was down, but mysqld is now alive");
	}
	else
	{
	  my_printf_error(0,"mysqld doesn't answer to ping, error: '%s'",
			  error_flags, mysql_error(mysql));
	  return -1;
	}
      }
      mysql->reconnect=1;	/* Automatic reconnect is default */
      break;
    default:
      my_printf_error(0, "Unknown command: '%-.60s'", error_flags, argv[0]);
      return 1;
    }
  }
  return 0;
}

#include <help_start.h>

static void print_version(void)
{
  printf("%s  Ver %s Distrib %s, for %s on %s\n",my_progname,ADMIN_VERSION,
	 MYSQL_SERVER_VERSION,SYSTEM_TYPE,MACHINE_TYPE);
  NETWARE_SET_SCREEN_MODE(1);
}


static void usage(void)
{
  print_version();
  puts("Copyright 2000-2008 MySQL AB, 2008 Sun Microsystems, Inc.");
  puts("This software comes with ABSOLUTELY NO WARRANTY. This is free software,\nand you are welcome to modify and redistribute it under the GPL license\n");
  puts("Administration program for the mysqld daemon.");
  printf("Usage: %s [OPTIONS] command command....\n", my_progname);
  my_print_help(my_long_options);
  my_print_variables(my_long_options);
  print_defaults("my",load_default_groups);
  puts("\nWhere command is a one or more of: (Commands may be shortened)\n\
  create databasename	Create a new database\n\
  debug			Instruct server to write debug information to log\n\
  drop databasename	Delete a database and all its tables\n\
  extended-status       Gives an extended status message from the server\n\
  flush-hosts           Flush all cached hosts\n\
  flush-logs            Flush all logs\n\
  flush-status		Clear status variables\n\
  flush-tables          Flush all tables\n\
  flush-threads         Flush the thread cache\n\
  flush-privileges      Reload grant tables (same as reload)\n\
  kill id,id,...	Kill mysql threads");
#if MYSQL_VERSION_ID >= 32200
  puts("\
  password new-password Change old password to new-password, MySQL 4.1 hashing.\n\
  old-password new-password Change old password to new-password in old format.\n");
#endif
  puts("\
  ping			Check if mysqld is alive\n\
  processlist		Show list of active threads in server\n\
  reload		Reload grant tables\n\
  refresh		Flush all tables and close and open logfiles\n\
  shutdown		Take server down\n\
  status		Gives a short status message from the server\n\
  start-slave		Start slave\n\
  stop-slave		Stop slave\n\
  variables             Prints variables available\n\
  version		Get version info from server");
}

#include <help_end.h>

static int drop_db(MYSQL *mysql, const char *db)
{
  char name_buff[FN_REFLEN+20], buf[10];
  char *input;

  if (!option_force)
  {
    puts("Dropping the database is potentially a very bad thing to do.");
    puts("Any data stored in the database will be destroyed.\n");
    printf("Do you really want to drop the '%s' database [y/N] ",db);
    fflush(stdout);
    input= fgets(buf, sizeof(buf)-1, stdin);
    if (!input || ((*input != 'y') && (*input != 'Y')))
    {
      puts("\nOK, aborting database drop!");
      return -1;
    }
  }
  sprintf(name_buff,"drop database `%.*s`",FN_REFLEN,db);
  if (mysql_query(mysql,name_buff))
  {
    my_printf_error(0, "DROP DATABASE %s failed;\nerror: '%s'", error_flags,
		    db,mysql_error(mysql));
    return 1;
  }
  printf("Database \"%s\" dropped\n",db);
  return 0;
}


static void nice_time(ulong sec,char *buff)
{
  ulong tmp;

  if (sec >= 3600L*24)
  {
    tmp=sec/(3600L*24);
    sec-=3600L*24*tmp;
    buff=int10_to_str(tmp, buff, 10);
    buff=strmov(buff,tmp > 1 ? " days " : " day ");
  }
  if (sec >= 3600L)
  {
    tmp=sec/3600L;
    sec-=3600L*tmp;
    buff=int10_to_str(tmp, buff, 10);
    buff=strmov(buff,tmp > 1 ? " hours " : " hour ");
  }
  if (sec >= 60)
  {
    tmp=sec/60;
    sec-=60*tmp;
    buff=int10_to_str(tmp, buff, 10);
    buff=strmov(buff," min ");
  }
  strmov(int10_to_str(sec, buff, 10)," sec");
}


static void print_header(MYSQL_RES *result)
{
  MYSQL_FIELD *field;

  print_top(result);
  mysql_field_seek(result,0);
  putchar('|');
  while ((field = mysql_fetch_field(result)))
  {
    printf(" %-*s|",(int) field->max_length+1,field->name);
  }
  putchar('\n');
  print_top(result);
}


static void print_top(MYSQL_RES *result)
{
  uint i,length;
  MYSQL_FIELD *field;

  putchar('+');
  mysql_field_seek(result,0);
  while((field = mysql_fetch_field(result)))
  {
    if ((length=(uint) strlen(field->name)) > field->max_length)
      field->max_length=length;
    else
      length=field->max_length;
    for (i=length+2 ; i--> 0 ; )
      putchar('-');
    putchar('+');
  }
  putchar('\n');
}


/* 3.rd argument, uint row, is not in use. Don't remove! */
static void print_row(MYSQL_RES *result, MYSQL_ROW cur,
		      uint row __attribute__((unused)))
{
  uint i,length;
  MYSQL_FIELD *field;

  putchar('|');
  mysql_field_seek(result,0);
  for (i=0 ; i < mysql_num_fields(result); i++)
  {
    field = mysql_fetch_field(result);
    length=field->max_length;
    printf(" %-*s|",length+1,cur[i] ? (char*) cur[i] : "");
  }
  putchar('\n');
}


static void print_relative_row(MYSQL_RES *result, MYSQL_ROW cur, uint row)
{
  ulonglong tmp;
  char buff[22];
  MYSQL_FIELD *field;

  mysql_field_seek(result, 0);
  field = mysql_fetch_field(result);
  printf("| %-*s|", (int) field->max_length + 1, cur[0]);

  field = mysql_fetch_field(result);
  tmp = cur[1] ? strtoull(cur[1], NULL, 10) : (ulonglong) 0;
  printf(" %-*s|\n", (int) field->max_length + 1,
	 llstr((tmp - last_values[row]), buff));
  last_values[row] = tmp;
}


static void print_relative_row_vert(MYSQL_RES *result __attribute__((unused)),
				    MYSQL_ROW cur,
				    uint row __attribute__((unused)))
{
  uint length;
  ulonglong tmp;
  char buff[22];

  if (!row)
    putchar('|');

  tmp = cur[1] ? strtoull(cur[1], NULL, 10) : (ulonglong) 0;
  printf(" %-*s|", ex_val_max_len[row] + 1,
	 llstr((tmp - last_values[row]), buff));

  /* Find the minimum row length needed to output the relative value */
  if ((length=(uint) strlen(buff) > ex_val_max_len[row]) && ex_status_printed)
    ex_val_max_len[row] = length;
  last_values[row] = tmp;
}


static void store_values(MYSQL_RES *result)
{
  uint i;
  MYSQL_ROW row;
  MYSQL_FIELD *field;

  field = mysql_fetch_field(result);
  max_var_length = field->max_length;
  field = mysql_fetch_field(result);
  max_val_length = field->max_length;

  for (i = 0; (row = mysql_fetch_row(result)); i++)
  {
    strmov(ex_var_names[i], row[0]);
    last_values[i]=strtoull(row[1],NULL,10);
    ex_val_max_len[i]=2;		/* Default print width for values */
  }
  ex_var_count = i;
  return;
}


static void print_relative_header()
{
  uint i;

  putchar('|');
  for (i = 0; i < ex_var_count; i++)
    printf(" %-*s|", ex_val_max_len[i] + 1, truncated_var_names[i]);
  putchar('\n');
}


static void print_relative_line()
{
  uint i;

  putchar('+');
  for (i = 0; i < ex_var_count; i++)
  {
    uint j;
    for (j = 0; j < ex_val_max_len[i] + 2; j++)
      putchar('-');
    putchar('+');
  }
  putchar('\n');
}


static void truncate_names()
{
  uint i;
  char *ptr,top_line[MAX_TRUNC_LENGTH+4+NAME_LEN+22+1],buff[22];

  ptr=top_line;
  *ptr++='+';
  ptr=strfill(ptr,max_var_length+2,'-');
  *ptr++='+';
  ptr=strfill(ptr,MAX_TRUNC_LENGTH+2,'-');
  *ptr++='+';
  ptr=strfill(ptr,max_val_length+2,'-');
  *ptr++='+';
  *ptr=0;
  puts(top_line);

  for (i = 0 ; i < ex_var_count; i++)
  {
    uint sfx=1,j;
    printf("| %-*s|", max_var_length + 1, ex_var_names[i]);
    ptr = ex_var_names[i];
    /* Make sure no two same truncated names will become */
    for (j = 0; j < i; j++)
      if (*truncated_var_names[j] == *ptr)
	sfx++;

    truncated_var_names[i][0]= *ptr;		/* Copy first var char */
    int10_to_str(sfx, truncated_var_names[i]+1,10);
    printf(" %-*s|", MAX_TRUNC_LENGTH + 1, truncated_var_names[i]);
    printf(" %-*s|\n", max_val_length + 1, llstr(last_values[i],buff));
  }
  puts(top_line);
  return;
}


static my_bool get_pidfile(MYSQL *mysql, char *pidfile)
{
  MYSQL_RES* result;

  if (mysql_query(mysql, "SHOW VARIABLES LIKE 'pid_file'"))
  {
    my_printf_error(0, "query failed; error: '%s'", error_flags,
		    mysql_error(mysql));
  }
  result = mysql_store_result(mysql);
  if (result)
  {
    MYSQL_ROW row=mysql_fetch_row(result);
    if (row)
      strmov(pidfile, row[1]);
    mysql_free_result(result);
    return row == 0;				/* Error if row = 0 */
  }
  return 1;					/* Error */
}

/*
  Return 1 if pid file didn't disappear or change
*/

static my_bool wait_pidfile(char *pidfile, time_t last_modified,
			    struct stat *pidfile_status)
{
  char buff[FN_REFLEN];
  int error= 1;
  uint count= 0;
  DBUG_ENTER("wait_pidfile");

  system_filename(buff, pidfile);
  do
  {
    int fd;
    if ((fd= my_open(buff, O_RDONLY, MYF(0))) < 0)
    {
      error= 0;
      break;
    }
    (void) my_close(fd,MYF(0));
    if (last_modified && !stat(pidfile, pidfile_status))
    {
      if (last_modified != pidfile_status->st_mtime)
      {
	/* File changed;  Let's assume that mysqld did restart */
	if (opt_verbose)
	  printf("pid file '%s' changed while waiting for it to disappear!\nmysqld did probably restart\n",
		 buff);
	error= 0;
	break;
      }
    }
    if (count++ == opt_shutdown_timeout)
      break;
    sleep(1);
  } while (!interrupted);

  if (error)
  {
    DBUG_PRINT("warning",("Pid file didn't disappear"));
    fprintf(stderr,
	    "Warning;  Aborted waiting on pid file: '%s' after %d seconds\n",
	    buff, count-1);
  }
  DBUG_RETURN(error);
}<|MERGE_RESOLUTION|>--- conflicted
+++ resolved
@@ -377,9 +377,6 @@
   }
   else
   {
-<<<<<<< HEAD
-    while (!interrupted)
-=======
     /*
       --count=0 aborts right here. Otherwise iff --sleep=t ("interval")
       is given a t!=0, we get an endless loop, or n iterations if --count=n
@@ -390,7 +387,6 @@
     */
 
     while (!interrupted && (!opt_count_iterations || nr_iterations))
->>>>>>> d2c38f36
     {
       new_line = 0;
 
@@ -433,16 +429,6 @@
 	      cannot loop endlessly.
 	    */
 	  }
-<<<<<<< HEAD
-	  error=1;
-	  break;
-	}
-      }
-      if (interval)
-      {
-	if (opt_count_iterations && --nr_iterations == 0)
-          break;
-=======
 	  else
 	  {
 	    /*
@@ -454,7 +440,6 @@
 	  }
 	}                                       /* lost connection */
 
->>>>>>> d2c38f36
 	sleep(interval);
 	if (new_line)
 	  puts("");
