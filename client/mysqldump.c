--- conflicted
+++ resolved
@@ -2198,15 +2198,11 @@
                   (const char *) (query_str != NULL ? query_str : row[3]),
                   (const char *) delimiter);
 
-<<<<<<< HEAD
           if(query_str)
           {
             my_free(query_str);
             query_str= NULL;
           }
-=======
-          my_free(query_str);
->>>>>>> 2e3de57d
           restore_time_zone(sql_file, delimiter);
           restore_sql_mode(sql_file, delimiter);
 
